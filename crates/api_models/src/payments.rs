#[cfg(feature = "v1")]
use std::fmt;
use std::{
    collections::{HashMap, HashSet},
    num::NonZeroI64,
};
pub mod additional_info;
pub mod trait_impls;
use cards::CardNumber;
#[cfg(feature = "v2")]
use common_enums::enums::PaymentConnectorTransmission;
use common_enums::ProductType;
use common_types::payments as common_payments_types;
#[cfg(feature = "v1")]
use common_types::primitive_wrappers::{
    ExtendedAuthorizationAppliedBool, RequestExtendedAuthorizationBool,
};
use common_utils::{
    consts::default_payments_list_limit,
    crypto,
    errors::ValidationError,
    ext_traits::{ConfigExt, Encode, ValueExt},
    hashing::HashedString,
    id_type,
    new_type::MaskedBankAccount,
    pii::{self, Email},
    types::{AmountConvertor, MinorUnit, StringMajorUnit},
};
use error_stack::ResultExt;

#[cfg(feature = "v2")]
fn parse_comma_separated<'de, D, T>(v: D) -> Result<Option<Vec<T>>, D::Error>
where
    D: serde::Deserializer<'de>,
    T: std::str::FromStr,
    <T as std::str::FromStr>::Err: std::fmt::Debug + std::fmt::Display + std::error::Error,
{
    let opt_str: Option<String> = Option::deserialize(v)?;
    match opt_str {
        Some(s) if s.is_empty() => Ok(None),
        Some(s) => {
            // Estimate capacity based on comma count
            let capacity = s.matches(',').count() + 1;
            let mut result = Vec::with_capacity(capacity);

            for item in s.split(',') {
                let trimmed_item = item.trim();
                if !trimmed_item.is_empty() {
                    let parsed_item = trimmed_item.parse::<T>().map_err(|e| {
                        <D::Error as serde::de::Error>::custom(format!(
                            "Invalid value '{trimmed_item}': {e}"
                        ))
                    })?;
                    result.push(parsed_item);
                }
            }
            Ok(Some(result))
        }
        None => Ok(None),
    }
}
use masking::{PeekInterface, Secret, WithType};
use router_derive::Setter;
#[cfg(feature = "v1")]
use serde::{de, Deserializer};
use serde::{ser::Serializer, Deserialize, Serialize};
use strum::Display;
use time::{Date, PrimitiveDateTime};
use url::Url;
use utoipa::ToSchema;

#[cfg(feature = "v2")]
use crate::mandates;
#[cfg(feature = "v2")]
use crate::payment_methods;
use crate::{
    admin::{self, MerchantConnectorInfo},
    enums as api_enums,
    mandates::RecurringDetails,
};
#[cfg(feature = "v1")]
use crate::{disputes, ephemeral_key::EphemeralKeyCreateResponse, refunds, ValidateFieldAndGet};

#[derive(Clone, Copy, Debug, Eq, PartialEq)]
pub enum PaymentOp {
    Create,
    Update,
    Confirm,
}

use crate::enums;
#[derive(serde::Deserialize)]
pub struct BankData {
    pub payment_method_type: api_enums::PaymentMethodType,
    pub code_information: Vec<BankCodeInformation>,
}

#[derive(serde::Deserialize)]
pub struct BankCodeInformation {
    pub bank_name: common_enums::BankNames,
    pub connector_codes: Vec<ConnectorCode>,
}

#[derive(serde::Deserialize)]
pub struct ConnectorCode {
    pub connector: api_enums::Connector,
    pub code: String,
}
#[derive(Debug, Clone, serde::Serialize, serde::Deserialize, ToSchema, PartialEq, Eq)]
pub struct BankCodeResponse {
    #[schema(value_type = Vec<BankNames>)]
    pub bank_name: Vec<common_enums::BankNames>,
    pub eligible_connectors: Vec<String>,
}

/// Passing this object creates a new customer or attaches an existing customer to the payment
#[derive(Debug, serde::Deserialize, serde::Serialize, Clone, ToSchema, PartialEq)]
pub struct CustomerDetails {
    /// The identifier for the customer.
    #[schema(value_type = String, max_length = 64, min_length = 1, example = "cus_y3oqhf46pyzuxjbcn2giaqnb44")]
    pub id: id_type::CustomerId,

    /// The customer's name
    #[schema(max_length = 255, value_type = Option<String>, example = "John Doe")]
    pub name: Option<Secret<String>>,

    /// The customer's email address
    #[schema(max_length = 255, value_type = Option<String>, example = "johntest@test.com")]
    pub email: Option<Email>,

    /// The customer's phone number
    #[schema(value_type = Option<String>, max_length = 10, example = "9123456789")]
    pub phone: Option<Secret<String>>,

    /// The country code for the customer's phone number
    #[schema(max_length = 2, example = "+1")]
    pub phone_country_code: Option<String>,

    /// The tax registration identifier of the customer.
    #[schema(value_type=Option<String>,max_length = 255)]
    pub tax_registration_id: Option<Secret<String>>,
}

#[cfg(feature = "v1")]
/// Details of customer attached to this payment
#[derive(
    Debug, Default, serde::Serialize, serde::Deserialize, Clone, ToSchema, PartialEq, Setter,
)]
pub struct CustomerDetailsResponse {
    /// The identifier for the customer.
    #[schema(value_type = Option<String>, max_length = 64, min_length = 1, example = "cus_y3oqhf46pyzuxjbcn2giaqnb44")]
    pub id: Option<id_type::CustomerId>,

    /// The customer's name
    #[schema(max_length = 255, value_type = Option<String>, example = "John Doe")]
    pub name: Option<Secret<String>>,

    /// The customer's email address
    #[schema(max_length = 255, value_type = Option<String>, example = "johntest@test.com")]
    pub email: Option<Email>,

    /// The customer's phone number
    #[schema(value_type = Option<String>, max_length = 10, example = "9123456789")]
    pub phone: Option<Secret<String>>,

    /// The country code for the customer's phone number
    #[schema(max_length = 2, example = "+1")]
    pub phone_country_code: Option<String>,
}

#[cfg(feature = "v2")]
/// Details of customer attached to this payment
#[derive(Debug, serde::Serialize, serde::Deserialize, Clone, ToSchema, PartialEq, Setter)]
pub struct CustomerDetailsResponse {
    /// The customer's name
    #[schema(max_length = 255, value_type = Option<String>, example = "John Doe")]
    pub name: Option<Secret<String>>,

    /// The customer's email address
    #[schema(max_length = 255, value_type = Option<String>, example = "johntest@test.com")]
    pub email: Option<Email>,

    /// The customer's phone number
    #[schema(value_type = Option<String>, max_length = 10, example = "9123456789")]
    pub phone: Option<Secret<String>>,

    /// The country code for the customer's phone number
    #[schema(max_length = 2, example = "+1")]
    pub phone_country_code: Option<String>,
}

// Serialize is required because the api event requires Serialize to be implemented
#[derive(Debug, serde::Serialize, serde::Deserialize, Clone, ToSchema)]
#[serde(deny_unknown_fields)]
#[cfg(feature = "v2")]
pub struct PaymentsCreateIntentRequest {
    /// The amount details for the payment
    pub amount_details: AmountDetails,

    /// Unique identifier for the payment. This ensures idempotency for multiple payments
    /// that have been done by a single merchant.
    #[schema(
        value_type = Option<String>,
        min_length = 30,
        max_length = 30,
        example = "pay_mbabizu24mvu3mela5njyhpit4"
    )]
    pub merchant_reference_id: Option<id_type::PaymentReferenceId>,

    /// The routing algorithm id to be used for the payment
    #[schema(value_type = Option<String>)]
    pub routing_algorithm_id: Option<id_type::RoutingId>,

    #[schema(value_type = Option<CaptureMethod>, example = "automatic")]
    pub capture_method: Option<api_enums::CaptureMethod>,

    #[schema(value_type = Option<AuthenticationType>, example = "no_three_ds", default = "no_three_ds")]
    pub authentication_type: Option<api_enums::AuthenticationType>,

    /// The billing details of the payment. This address will be used for invoicing.
    pub billing: Option<Address>,

    /// The shipping address for the payment
    pub shipping: Option<Address>,

    /// The identifier for the customer
    #[schema(
        min_length = 32,
        max_length = 64,
        example = "12345_cus_01926c58bc6e77c09e809964e72af8c8",
        value_type = String
    )]
    pub customer_id: Option<id_type::GlobalCustomerId>,

    /// Set to `present` to indicate that the customer is in your checkout flow during this payment, and therefore is able to authenticate. This parameter should be `absent` when merchant's doing merchant initiated payments and customer is not present while doing the payment.
    #[schema(example = "present", value_type = Option<PresenceOfCustomerDuringPayment>)]
    pub customer_present: Option<common_enums::PresenceOfCustomerDuringPayment>,

    /// A description for the payment
    #[schema(example = "It's my first payment request", value_type = Option<String>)]
    pub description: Option<common_utils::types::Description>,

    /// The URL to which you want the user to be redirected after the completion of the payment operation
    #[schema(value_type = Option<String>, example = "https://hyperswitch.io")]
    pub return_url: Option<common_utils::types::Url>,

    #[schema(value_type = Option<FutureUsage>, example = "off_session")]
    pub setup_future_usage: Option<api_enums::FutureUsage>,

    /// Apply MIT exemption for a payment
    #[schema(value_type = Option<MitExemptionRequest>)]
    pub apply_mit_exemption: Option<common_enums::MitExemptionRequest>,

    /// For non-card charges, you can use this value as the complete description that appears on your customers’ statements. Must contain at least one letter, maximum 22 characters.
    #[schema(max_length = 22, example = "Hyperswitch Router", value_type = Option<String>)]
    pub statement_descriptor: Option<common_utils::types::StatementDescriptor>,

    /// Use this object to capture the details about the different products for which the payment is being made. The sum of amount across different products here should be equal to the overall payment amount
    #[schema(value_type = Option<Vec<OrderDetailsWithAmount>>, example = r#"[{
        "product_name": "Apple iPhone 16",
        "quantity": 1,
        "amount" : 69000
        "product_img_link" : "https://dummy-img-link.com"
    }]"#)]
    pub order_details: Option<Vec<OrderDetailsWithAmount>>,

    /// Use this parameter to restrict the Payment Method Types to show for a given PaymentIntent
    #[schema(value_type = Option<Vec<PaymentMethodType>>)]
    pub allowed_payment_method_types: Option<Vec<api_enums::PaymentMethodType>>,

    /// Metadata is useful for storing additional, unstructured information on an object.
    #[schema(value_type = Option<Object>, example = r#"{ "udf1": "some-value", "udf2": "some-value" }"#)]
    pub metadata: Option<pii::SecretSerdeValue>,

    /// Some connectors like Apple pay, Airwallex and Noon might require some additional information, find specific details in the child attributes below.
    pub connector_metadata: Option<ConnectorMetadata>,

    /// Additional data that might be required by hyperswitch based on the requested features by the merchants.
    pub feature_metadata: Option<FeatureMetadata>,

    /// Whether to generate the payment link for this payment or not (if applicable)
    #[schema(value_type = Option<EnablePaymentLinkRequest>)]
    pub payment_link_enabled: Option<common_enums::EnablePaymentLinkRequest>,

    /// Configure a custom payment link for the particular payment
    #[schema(value_type = Option<PaymentLinkConfigRequest>)]
    pub payment_link_config: Option<admin::PaymentLinkConfigRequest>,

    ///Request an incremental authorization, i.e., increase the authorized amount on a confirmed payment before you capture it.
    #[schema(value_type = Option<RequestIncrementalAuthorization>)]
    pub request_incremental_authorization: Option<common_enums::RequestIncrementalAuthorization>,

    ///Will be used to expire client secret after certain amount of time to be supplied in seconds, if not sent it will be taken from profile config
    ///(900) for 15 mins
    #[schema(example = 900)]
    pub session_expiry: Option<u32>,

    /// Additional data related to some frm(Fraud Risk Management) connectors
    #[schema(value_type = Option<Object>, example = r#"{ "coverage_request" : "fraud", "fulfillment_method" : "delivery" }"#)]
    pub frm_metadata: Option<pii::SecretSerdeValue>,

    /// Whether to perform external authentication (if applicable)
    #[schema(value_type = Option<External3dsAuthenticationRequest>)]
    pub request_external_three_ds_authentication:
        Option<common_enums::External3dsAuthenticationRequest>,

    /// Indicates if 3ds challenge is forced
    pub force_3ds_challenge: Option<bool>,

    /// Merchant connector details used to make payments.
    #[schema(value_type = Option<MerchantConnectorAuthDetails>)]
    pub merchant_connector_details: Option<common_types::domain::MerchantConnectorAuthDetails>,
}
#[cfg(feature = "v2")]
#[derive(Debug, serde::Serialize, serde::Deserialize, Clone, ToSchema)]
pub struct PaymentAttemptListRequest {
    #[schema(value_type = String)]
    pub payment_intent_id: id_type::GlobalPaymentId,
}

#[cfg(feature = "v2")]
#[derive(Debug, serde::Serialize, Clone, ToSchema)]
pub struct PaymentAttemptListResponse {
    pub payment_attempt_list: Vec<PaymentAttemptResponse>,
}
#[cfg(feature = "v2")]
impl PaymentsCreateIntentRequest {
    pub fn get_feature_metadata_as_value(
        &self,
    ) -> common_utils::errors::CustomResult<
        Option<pii::SecretSerdeValue>,
        common_utils::errors::ParsingError,
    > {
        Ok(self
            .feature_metadata
            .as_ref()
            .map(Encode::encode_to_value)
            .transpose()?
            .map(Secret::new))
    }

    pub fn get_connector_metadata_as_value(
        &self,
    ) -> common_utils::errors::CustomResult<
        Option<pii::SecretSerdeValue>,
        common_utils::errors::ParsingError,
    > {
        Ok(self
            .connector_metadata
            .as_ref()
            .map(Encode::encode_to_value)
            .transpose()?
            .map(Secret::new))
    }

    pub fn get_allowed_payment_method_types_as_value(
        &self,
    ) -> common_utils::errors::CustomResult<
        Option<pii::SecretSerdeValue>,
        common_utils::errors::ParsingError,
    > {
        Ok(self
            .allowed_payment_method_types
            .as_ref()
            .map(Encode::encode_to_value)
            .transpose()?
            .map(Secret::new))
    }

    pub fn get_order_details_as_value(
        &self,
    ) -> common_utils::errors::CustomResult<
        Option<Vec<pii::SecretSerdeValue>>,
        common_utils::errors::ParsingError,
    > {
        self.order_details
            .as_ref()
            .map(|od| {
                od.iter()
                    .map(|order| order.encode_to_value().map(Secret::new))
                    .collect::<Result<Vec<_>, _>>()
            })
            .transpose()
    }
}

// This struct is only used internally, not visible in API Reference
#[derive(Debug, Clone, serde::Serialize, serde::Deserialize)]
#[cfg(feature = "v2")]
pub struct PaymentsGetIntentRequest {
    pub id: id_type::GlobalPaymentId,
}

#[derive(Debug, serde::Serialize, serde::Deserialize, Clone, ToSchema)]
#[serde(deny_unknown_fields)]
#[cfg(feature = "v2")]
pub struct PaymentsUpdateIntentRequest {
    pub amount_details: Option<AmountDetailsUpdate>,

    /// The routing algorithm id to be used for the payment
    #[schema(value_type = Option<String>)]
    pub routing_algorithm_id: Option<id_type::RoutingId>,

    #[schema(value_type = Option<CaptureMethod>, example = "automatic")]
    pub capture_method: Option<api_enums::CaptureMethod>,

    #[schema(value_type = Option<AuthenticationType>, example = "no_three_ds", default = "no_three_ds")]
    pub authentication_type: Option<api_enums::AuthenticationType>,

    /// The billing details of the payment. This address will be used for invoicing.
    pub billing: Option<Address>,

    /// The shipping address for the payment
    pub shipping: Option<Address>,

    /// Set to `present` to indicate that the customer is in your checkout flow during this payment, and therefore is able to authenticate. This parameter should be `absent` when merchant's doing merchant initiated payments and customer is not present while doing the payment.
    #[schema(example = "present", value_type = Option<PresenceOfCustomerDuringPayment>)]
    pub customer_present: Option<common_enums::PresenceOfCustomerDuringPayment>,

    /// A description for the payment
    #[schema(example = "It's my first payment request", value_type = Option<String>)]
    pub description: Option<common_utils::types::Description>,

    /// The URL to which you want the user to be redirected after the completion of the payment operation
    #[schema(value_type = Option<String>, example = "https://hyperswitch.io")]
    pub return_url: Option<common_utils::types::Url>,

    #[schema(value_type = Option<FutureUsage>, example = "off_session")]
    pub setup_future_usage: Option<api_enums::FutureUsage>,

    /// Apply MIT exemption for a payment
    #[schema(value_type = Option<MitExemptionRequest>)]
    pub apply_mit_exemption: Option<common_enums::MitExemptionRequest>,

    /// For non-card charges, you can use this value as the complete description that appears on your customers’ statements. Must contain at least one letter, maximum 22 characters.
    #[schema(max_length = 22, example = "Hyperswitch Router", value_type = Option<String>)]
    pub statement_descriptor: Option<common_utils::types::StatementDescriptor>,

    /// Use this object to capture the details about the different products for which the payment is being made. The sum of amount across different products here should be equal to the overall payment amount
    #[schema(value_type = Option<Vec<OrderDetailsWithAmount>>, example = r#"[{
        "product_name": "Apple iPhone 16",
        "quantity": 1,
        "amount" : 69000
        "product_img_link" : "https://dummy-img-link.com"
    }]"#)]
    pub order_details: Option<Vec<OrderDetailsWithAmount>>,

    /// Use this parameter to restrict the Payment Method Types to show for a given PaymentIntent
    #[schema(value_type = Option<Vec<PaymentMethodType>>)]
    pub allowed_payment_method_types: Option<Vec<api_enums::PaymentMethodType>>,

    /// Metadata is useful for storing additional, unstructured information on an object. This metadata will override the metadata that was passed in payments
    #[schema(value_type = Option<Object>, example = r#"{ "udf1": "some-value", "udf2": "some-value" }"#)]
    pub metadata: Option<pii::SecretSerdeValue>,

    /// Some connectors like Apple pay, Airwallex and Noon might require some additional information, find specific details in the child attributes below.
    #[schema(value_type = Option<ConnectorMetadata>)]
    pub connector_metadata: Option<pii::SecretSerdeValue>,

    /// Additional data that might be required by hyperswitch based on the requested features by the merchants.
    #[schema(value_type = Option<FeatureMetadata>)]
    pub feature_metadata: Option<FeatureMetadata>,

    /// Configure a custom payment link for the particular payment
    #[schema(value_type = Option<PaymentLinkConfigRequest>)]
    pub payment_link_config: Option<admin::PaymentLinkConfigRequest>,

    /// Request an incremental authorization, i.e., increase the authorized amount on a confirmed payment before you capture it.
    #[schema(value_type = Option<RequestIncrementalAuthorization>)]
    pub request_incremental_authorization: Option<common_enums::RequestIncrementalAuthorization>,

    /// Will be used to expire client secret after certain amount of time to be supplied in seconds, if not sent it will be taken from profile config
    ///(900) for 15 mins
    #[schema(value_type = Option<u32>, example = 900)]
    pub session_expiry: Option<u32>,

    /// Additional data related to some frm(Fraud Risk Management) connectors
    #[schema(value_type = Option<Object>, example = r#"{ "coverage_request" : "fraud", "fulfillment_method" : "delivery" }"#)]
    pub frm_metadata: Option<pii::SecretSerdeValue>,

    /// Whether to perform external authentication (if applicable)
    #[schema(value_type = Option<External3dsAuthenticationRequest>)]
    pub request_external_three_ds_authentication:
        Option<common_enums::External3dsAuthenticationRequest>,

    #[schema(value_type = Option<UpdateActiveAttempt>)]
    /// Whether to set / unset the active attempt id
    pub set_active_attempt_id: Option<api_enums::UpdateActiveAttempt>,
}

#[cfg(feature = "v2")]
impl PaymentsUpdateIntentRequest {
    pub fn update_feature_metadata_and_active_attempt_with_api(
        feature_metadata: FeatureMetadata,
        set_active_attempt_id: api_enums::UpdateActiveAttempt,
    ) -> Self {
        Self {
            feature_metadata: Some(feature_metadata),
            set_active_attempt_id: Some(set_active_attempt_id),
            amount_details: None,
            routing_algorithm_id: None,
            capture_method: None,
            authentication_type: None,
            billing: None,
            shipping: None,
            customer_present: None,
            description: None,
            return_url: None,
            setup_future_usage: None,
            apply_mit_exemption: None,
            statement_descriptor: None,
            order_details: None,
            allowed_payment_method_types: None,
            metadata: None,
            connector_metadata: None,
            payment_link_config: None,
            request_incremental_authorization: None,
            session_expiry: None,
            frm_metadata: None,
            request_external_three_ds_authentication: None,
        }
    }
}

#[derive(Debug, serde::Serialize, Clone, ToSchema)]
#[serde(deny_unknown_fields)]
#[cfg(feature = "v2")]
pub struct PaymentsIntentResponse {
    /// Global Payment Id for the payment
    #[schema(value_type = String)]
    pub id: id_type::GlobalPaymentId,

    /// The status of the payment
    #[schema(value_type = IntentStatus, example = "succeeded")]
    pub status: common_enums::IntentStatus,

    /// The amount details for the payment
    pub amount_details: AmountDetailsResponse,

    /// It's a token used for client side verification.
    #[schema(value_type = String, example = "cs_0195b34da95d75239c6a4bf514458896")]
    pub client_secret: Option<Secret<String>>,

    /// The identifier for the profile. This is inferred from the `x-profile-id` header
    #[schema(value_type = String)]
    pub profile_id: id_type::ProfileId,

    /// Unique identifier for the payment. This ensures idempotency for multiple payments
    /// that have been done by a single merchant.
    #[schema(
        value_type = Option<String>,
        min_length = 30,
        max_length = 30,
        example = "pay_mbabizu24mvu3mela5njyhpit4"
    )]
    pub merchant_reference_id: Option<id_type::PaymentReferenceId>,

    /// The routing algorithm id to be used for the payment
    #[schema(value_type = Option<String>)]
    pub routing_algorithm_id: Option<id_type::RoutingId>,

    #[schema(value_type = CaptureMethod, example = "automatic")]
    pub capture_method: api_enums::CaptureMethod,

    /// The authentication type for the payment
    #[schema(value_type = Option<AuthenticationType>, example = "no_three_ds")]
    pub authentication_type: Option<api_enums::AuthenticationType>,

    /// The billing details of the payment. This address will be used for invoicing.
    #[schema(value_type = Option<Address>)]
    pub billing: Option<Address>,

    /// The shipping address for the payment
    #[schema(value_type = Option<Address>)]
    pub shipping: Option<Address>,

    /// The identifier for the customer
    #[schema(
        min_length = 32,
        max_length = 64,
        example = "12345_cus_01926c58bc6e77c09e809964e72af8c8",
        value_type = String
    )]
    pub customer_id: Option<id_type::GlobalCustomerId>,

    /// Set to `present` to indicate that the customer is in your checkout flow during this payment, and therefore is able to authenticate. This parameter should be `absent` when merchant's doing merchant initiated payments and customer is not present while doing the payment.
    #[schema(example = "present", value_type = PresenceOfCustomerDuringPayment)]
    pub customer_present: common_enums::PresenceOfCustomerDuringPayment,

    /// A description for the payment
    #[schema(example = "It's my first payment request", value_type = Option<String>)]
    pub description: Option<common_utils::types::Description>,

    /// The URL to which you want the user to be redirected after the completion of the payment operation
    #[schema(value_type = Option<String>, example = "https://hyperswitch.io")]
    pub return_url: Option<common_utils::types::Url>,

    #[schema(value_type = FutureUsage, example = "off_session")]
    pub setup_future_usage: api_enums::FutureUsage,

    /// Apply MIT exemption for a payment
    #[schema(value_type = MitExemptionRequest)]
    pub apply_mit_exemption: common_enums::MitExemptionRequest,

    /// For non-card charges, you can use this value as the complete description that appears on your customers’ statements. Must contain at least one letter, maximum 22 characters.
    #[schema(max_length = 22, example = "Hyperswitch Router", value_type = Option<String>)]
    pub statement_descriptor: Option<common_utils::types::StatementDescriptor>,

    /// Use this object to capture the details about the different products for which the payment is being made. The sum of amount across different products here should be equal to the overall payment amount
    #[schema(value_type = Option<Vec<OrderDetailsWithAmount>>, example = r#"[{
        "product_name": "Apple iPhone 16",
        "quantity": 1,
        "amount" : 69000
        "product_img_link" : "https://dummy-img-link.com"
    }]"#)]
    pub order_details: Option<Vec<OrderDetailsWithAmount>>,

    /// Use this parameter to restrict the Payment Method Types to show for a given PaymentIntent
    #[schema(value_type = Option<Vec<PaymentMethodType>>)]
    pub allowed_payment_method_types: Option<Vec<api_enums::PaymentMethodType>>,

    /// Metadata is useful for storing additional, unstructured information on an object.
    #[schema(value_type = Option<Object>, example = r#"{ "udf1": "some-value", "udf2": "some-value" }"#)]
    pub metadata: Option<pii::SecretSerdeValue>,

    /// Some connectors like Apple pay, Airwallex and Noon might require some additional information, find specific details in the child attributes below.
    #[schema(value_type = Option<ConnectorMetadata>)]
    pub connector_metadata: Option<pii::SecretSerdeValue>,

    /// Additional data that might be required by hyperswitch based on the requested features by the merchants.
    #[schema(value_type = Option<FeatureMetadata>)]
    pub feature_metadata: Option<FeatureMetadata>,

    /// Whether to generate the payment link for this payment or not (if applicable)
    #[schema(value_type = EnablePaymentLinkRequest)]
    pub payment_link_enabled: common_enums::EnablePaymentLinkRequest,

    /// Configure a custom payment link for the particular payment
    #[schema(value_type = Option<PaymentLinkConfigRequest>)]
    pub payment_link_config: Option<admin::PaymentLinkConfigRequest>,

    ///Request an incremental authorization, i.e., increase the authorized amount on a confirmed payment before you capture it.
    #[schema(value_type = RequestIncrementalAuthorization)]
    pub request_incremental_authorization: common_enums::RequestIncrementalAuthorization,

    /// Enable split payments, i.e., split the amount between multiple payment methods
    #[schema(value_type = SplitTxnsEnabled, default = "skip")]
    pub split_txns_enabled: common_enums::SplitTxnsEnabled,

    ///Will be used to expire client secret after certain amount of time to be supplied in seconds
    #[serde(with = "common_utils::custom_serde::iso8601")]
    pub expires_on: PrimitiveDateTime,

    /// Additional data related to some frm(Fraud Risk Management) connectors
    #[schema(value_type = Option<Object>, example = r#"{ "coverage_request" : "fraud", "fulfillment_method" : "delivery" }"#)]
    pub frm_metadata: Option<pii::SecretSerdeValue>,

    /// Whether to perform external authentication (if applicable)
    #[schema(value_type = External3dsAuthenticationRequest)]
    pub request_external_three_ds_authentication: common_enums::External3dsAuthenticationRequest,

    /// The type of the payment that differentiates between normal and various types of mandate payments
    #[schema(value_type = PaymentType)]
    pub payment_type: api_enums::PaymentType,
}

#[cfg(feature = "v2")]
#[derive(Clone, Debug, PartialEq, serde::Serialize, serde::Deserialize, ToSchema)]
pub struct AmountDetails {
    /// The payment amount. Amount for the payment in the lowest denomination of the currency, (i.e) in cents for USD denomination, in yen for JPY denomination etc. E.g., Pass 100 to charge $1.00 and 1 for 1¥ since ¥ is a zero-decimal currency. Read more about [the Decimal and Non-Decimal Currencies](https://github.com/juspay/hyperswitch/wiki/Decimal-and-Non%E2%80%90Decimal-Currencies)
    #[schema(value_type = u64, example = 6540)]
    #[serde(default, deserialize_with = "amount::deserialize")]
    order_amount: Amount,
    /// The currency of the order
    #[schema(example = "USD", value_type = Currency)]
    currency: common_enums::Currency,
    /// The shipping cost of the order. This has to be collected from the merchant
    shipping_cost: Option<MinorUnit>,
    /// Tax amount related to the order. This will be calculated by the external tax provider
    order_tax_amount: Option<MinorUnit>,
    /// The action to whether calculate tax by calling external tax provider or not
    #[serde(default)]
    #[schema(value_type = TaxCalculationOverride)]
    skip_external_tax_calculation: common_enums::TaxCalculationOverride,
    /// The action to whether calculate surcharge or not
    #[serde(default)]
    #[schema(value_type = SurchargeCalculationOverride)]
    skip_surcharge_calculation: common_enums::SurchargeCalculationOverride,
    /// The surcharge amount to be added to the order, collected from the merchant
    surcharge_amount: Option<MinorUnit>,
    /// tax on surcharge amount
    tax_on_surcharge: Option<MinorUnit>,
}

#[cfg(feature = "v2")]
impl AmountDetails {
    pub fn new_for_zero_auth_payment(currency: common_enums::Currency) -> Self {
        Self {
            order_amount: Amount::Zero,
            currency,
            shipping_cost: None,
            order_tax_amount: None,
            skip_external_tax_calculation: common_enums::TaxCalculationOverride::Skip,
            skip_surcharge_calculation: common_enums::SurchargeCalculationOverride::Skip,
            surcharge_amount: None,
            tax_on_surcharge: None,
        }
    }
}

#[cfg(feature = "v2")]
#[derive(Clone, Debug, PartialEq, serde::Serialize, serde::Deserialize, ToSchema)]
pub struct AmountDetailsUpdate {
    /// The payment amount. Amount for the payment in the lowest denomination of the currency, (i.e) in cents for USD denomination, in yen for JPY denomination etc. E.g., Pass 100 to charge $1.00 and 1 for 1¥ since ¥ is a zero-decimal currency. Read more about [the Decimal and Non-Decimal Currencies](https://github.com/juspay/hyperswitch/wiki/Decimal-and-Non%E2%80%90Decimal-Currencies)
    #[schema(value_type = Option<u64>, example = 6540)]
    #[serde(default, deserialize_with = "amount::deserialize_option")]
    order_amount: Option<Amount>,
    /// The currency of the order
    #[schema(example = "USD", value_type = Option<Currency>)]
    currency: Option<common_enums::Currency>,
    /// The shipping cost of the order. This has to be collected from the merchant
    shipping_cost: Option<MinorUnit>,
    /// Tax amount related to the order. This will be calculated by the external tax provider
    order_tax_amount: Option<MinorUnit>,
    /// The action to whether calculate tax by calling external tax provider or not
    #[schema(value_type = Option<TaxCalculationOverride>)]
    skip_external_tax_calculation: Option<common_enums::TaxCalculationOverride>,
    /// The action to whether calculate surcharge or not
    #[schema(value_type = Option<SurchargeCalculationOverride>)]
    skip_surcharge_calculation: Option<common_enums::SurchargeCalculationOverride>,
    /// The surcharge amount to be added to the order, collected from the merchant
    surcharge_amount: Option<MinorUnit>,
    /// tax on surcharge amount
    tax_on_surcharge: Option<MinorUnit>,
}

#[cfg(feature = "v2")]
pub struct AmountDetailsSetter {
    pub order_amount: Amount,
    pub currency: common_enums::Currency,
    pub shipping_cost: Option<MinorUnit>,
    pub order_tax_amount: Option<MinorUnit>,
    pub skip_external_tax_calculation: common_enums::TaxCalculationOverride,
    pub skip_surcharge_calculation: common_enums::SurchargeCalculationOverride,
    pub surcharge_amount: Option<MinorUnit>,
    pub tax_on_surcharge: Option<MinorUnit>,
}

#[cfg(feature = "v2")]
#[derive(Clone, Debug, PartialEq, serde::Serialize, ToSchema)]
pub struct AmountDetailsResponse {
    /// The payment amount. Amount for the payment in the lowest denomination of the currency, (i.e) in cents for USD denomination, in yen for JPY denomination etc. E.g., Pass 100 to charge $1.00 and 1 for 1¥ since ¥ is a zero-decimal currency. Read more about [the Decimal and Non-Decimal Currencies](https://github.com/juspay/hyperswitch/wiki/Decimal-and-Non%E2%80%90Decimal-Currencies)
    #[schema(value_type = u64, example = 6540)]
    pub order_amount: MinorUnit,
    /// The currency of the order
    #[schema(example = "USD", value_type = Currency)]
    pub currency: common_enums::Currency,
    /// The shipping cost of the order. This has to be collected from the merchant
    pub shipping_cost: Option<MinorUnit>,
    /// Tax amount related to the order. This will be calculated by the external tax provider
    pub order_tax_amount: Option<MinorUnit>,
    /// The action to whether calculate tax by calling external tax provider or not
    #[schema(value_type = TaxCalculationOverride)]
    pub external_tax_calculation: common_enums::TaxCalculationOverride,
    /// The action to whether calculate surcharge or not
    #[schema(value_type = SurchargeCalculationOverride)]
    pub surcharge_calculation: common_enums::SurchargeCalculationOverride,
    /// The surcharge amount to be added to the order, collected from the merchant
    pub surcharge_amount: Option<MinorUnit>,
    /// tax on surcharge amount
    pub tax_on_surcharge: Option<MinorUnit>,
}

#[cfg(feature = "v2")]
#[derive(Clone, Debug, PartialEq, serde::Serialize, ToSchema)]
pub struct PaymentAmountDetailsResponse {
    /// The payment amount. Amount for the payment in the lowest denomination of the currency, (i.e) in cents for USD denomination, in yen for JPY denomination etc. E.g., Pass 100 to charge $1.00 and 1 for 1¥ since ¥ is a zero-decimal currency. Read more about [the Decimal and Non-Decimal Currencies](https://github.com/juspay/hyperswitch/wiki/Decimal-and-Non%E2%80%90Decimal-Currencies)
    #[schema(value_type = u64, example = 6540)]
    #[serde(default, deserialize_with = "amount::deserialize")]
    pub order_amount: MinorUnit,
    /// The currency of the order
    #[schema(example = "USD", value_type = Currency)]
    pub currency: common_enums::Currency,
    /// The shipping cost of the order. This has to be collected from the merchant
    pub shipping_cost: Option<MinorUnit>,
    /// Tax amount related to the order. This will be calculated by the external tax provider
    pub order_tax_amount: Option<MinorUnit>,
    /// The action to whether calculate tax by calling external tax provider or not
    #[schema(value_type = TaxCalculationOverride)]
    pub external_tax_calculation: common_enums::TaxCalculationOverride,
    /// The action to whether calculate surcharge or not
    #[schema(value_type = SurchargeCalculationOverride)]
    pub surcharge_calculation: common_enums::SurchargeCalculationOverride,
    /// The surcharge amount to be added to the order, collected from the merchant
    pub surcharge_amount: Option<MinorUnit>,
    /// tax on surcharge amount
    pub tax_on_surcharge: Option<MinorUnit>,
    /// The total amount of the order including tax, surcharge and shipping cost
    pub net_amount: MinorUnit,
    /// The amount that was requested to be captured for this payment
    pub amount_to_capture: Option<MinorUnit>,
    /// The amount that can be captured on the payment. Either in one go or through multiple captures.
    /// This is applicable in case the capture method was either `manual` or `manual_multiple`
    pub amount_capturable: MinorUnit,
    /// The amount that was captured for this payment. This is the sum of all the captures done on this payment
    pub amount_captured: Option<MinorUnit>,
}

#[cfg(feature = "v2")]
#[derive(Clone, Debug, PartialEq, serde::Serialize, serde::Deserialize, ToSchema)]

pub struct PaymentAttemptAmountDetails {
    /// The total amount of the order including tax, surcharge and shipping cost
    pub net_amount: MinorUnit,
    /// The amount that was requested to be captured for this payment
    pub amount_to_capture: Option<MinorUnit>,
    /// Surcharge amount for the payment attempt.
    /// This is either derived by surcharge rules, or sent by the merchant
    pub surcharge_amount: Option<MinorUnit>,
    /// Tax amount for the payment attempt
    /// This is either derived by surcharge rules, or sent by the merchant
    pub tax_on_surcharge: Option<MinorUnit>,
    /// The total amount that can be captured for this payment attempt.
    pub amount_capturable: MinorUnit,
    /// Shipping cost for the payment attempt.
    /// Shipping cost for the payment attempt.
    pub shipping_cost: Option<MinorUnit>,
    /// Tax amount for the order.
    /// This is either derived by calling an external tax processor, or sent by the merchant
    pub order_tax_amount: Option<MinorUnit>,
}

#[cfg(feature = "v2")]
impl AmountDetails {
    pub fn new(amount_details_setter: AmountDetailsSetter) -> Self {
        Self {
            order_amount: amount_details_setter.order_amount,
            currency: amount_details_setter.currency,
            shipping_cost: amount_details_setter.shipping_cost,
            order_tax_amount: amount_details_setter.order_tax_amount,
            skip_external_tax_calculation: amount_details_setter.skip_external_tax_calculation,
            skip_surcharge_calculation: amount_details_setter.skip_surcharge_calculation,
            surcharge_amount: amount_details_setter.surcharge_amount,
            tax_on_surcharge: amount_details_setter.tax_on_surcharge,
        }
    }
    pub fn order_amount(&self) -> Amount {
        self.order_amount
    }
    pub fn currency(&self) -> common_enums::Currency {
        self.currency
    }
    pub fn shipping_cost(&self) -> Option<MinorUnit> {
        self.shipping_cost
    }
    pub fn order_tax_amount(&self) -> Option<MinorUnit> {
        self.order_tax_amount
    }
    pub fn skip_external_tax_calculation(&self) -> common_enums::TaxCalculationOverride {
        self.skip_external_tax_calculation
    }
    pub fn skip_surcharge_calculation(&self) -> common_enums::SurchargeCalculationOverride {
        self.skip_surcharge_calculation
    }
    pub fn surcharge_amount(&self) -> Option<MinorUnit> {
        self.surcharge_amount
    }
    pub fn tax_on_surcharge(&self) -> Option<MinorUnit> {
        self.tax_on_surcharge
    }
}

#[cfg(feature = "v2")]
impl AmountDetailsUpdate {
    pub fn order_amount(&self) -> Option<Amount> {
        self.order_amount
    }
    pub fn currency(&self) -> Option<common_enums::Currency> {
        self.currency
    }
    pub fn shipping_cost(&self) -> Option<MinorUnit> {
        self.shipping_cost
    }
    pub fn order_tax_amount(&self) -> Option<MinorUnit> {
        self.order_tax_amount
    }
    pub fn skip_external_tax_calculation(&self) -> Option<common_enums::TaxCalculationOverride> {
        self.skip_external_tax_calculation
    }
    pub fn skip_surcharge_calculation(&self) -> Option<common_enums::SurchargeCalculationOverride> {
        self.skip_surcharge_calculation
    }
    pub fn surcharge_amount(&self) -> Option<MinorUnit> {
        self.surcharge_amount
    }
    pub fn tax_on_surcharge(&self) -> Option<MinorUnit> {
        self.tax_on_surcharge
    }
}
#[cfg(feature = "v1")]
#[derive(
    Default,
    Debug,
    serde::Deserialize,
    serde::Serialize,
    Clone,
    ToSchema,
    router_derive::PolymorphicSchema,
    router_derive::ValidateSchema,
)]
#[generate_schemas(PaymentsCreateRequest, PaymentsUpdateRequest, PaymentsConfirmRequest)]
#[serde(deny_unknown_fields)]
pub struct PaymentsRequest {
    /// The primary amount for the payment, provided in the lowest denomination of the specified currency (e.g., 6540 for $65.40 USD). This field is mandatory for creating a payment.
    #[schema(value_type = Option<u64>, example = 6540)]
    #[serde(default, deserialize_with = "amount::deserialize_option")]
    #[mandatory_in(PaymentsCreateRequest = u64)]
    // Makes the field mandatory in PaymentsCreateRequest
    pub amount: Option<Amount>,

    /// Total tax amount applicable to the order, in the lowest denomination of the currency.
    #[schema(value_type = Option<i64>, example = 6540)]
    pub order_tax_amount: Option<MinorUnit>,

    /// The three-letter ISO 4217 currency code (e.g., "USD", "EUR") for the payment amount. This field is mandatory for creating a payment.
    #[schema(example = "USD", value_type = Option<Currency>)]
    #[mandatory_in(PaymentsCreateRequest = Currency)]
    pub currency: Option<api_enums::Currency>,

    /// The amount to be captured from the user's payment method, in the lowest denomination. If not provided, and `capture_method` is `automatic`, the full payment `amount` will be captured. If `capture_method` is `manual`, this can be specified in the `/capture` call. Must be less than or equal to the authorized amount.
    #[schema(value_type = Option<i64>, example = 6540)]
    pub amount_to_capture: Option<MinorUnit>,

    /// The shipping cost for the payment. This is required for tax calculation in some regions.
    #[schema(value_type = Option<i64>, example = 6540)]
    pub shipping_cost: Option<MinorUnit>,

    /// Optional. A merchant-provided unique identifier for the payment, contains 30 characters long (e.g., "pay_mbabizu24mvu3mela5njyhpit4"). If provided, it ensures idempotency for the payment creation request. If omitted, Hyperswitch generates a unique ID for the payment.
    #[schema(
        value_type = Option<String>,
        min_length = 30,
        max_length = 30,
        example = "pay_mbabizu24mvu3mela5njyhpit4"
    )]
    #[serde(default, deserialize_with = "payment_id_type::deserialize_option")]
    pub payment_id: Option<PaymentIdType>,

    /// This is an identifier for the merchant account. This is inferred from the API key
    /// provided during the request
    #[schema(max_length = 255, example = "merchant_1668273825", value_type = Option<String>)]
    #[remove_in(PaymentsUpdateRequest, PaymentsCreateRequest, PaymentsConfirmRequest)]
    pub merchant_id: Option<id_type::MerchantId>,

    /// Details of the routing configuration for that payment
    #[schema(value_type = Option<StraightThroughAlgorithm>, example = json!({
        "type": "single",
        "data": {"connector": "stripe", "merchant_connector_id": "mca_123"}
    }))]
    pub routing: Option<serde_json::Value>,

    /// This allows to manually select a connector with which the payment can go through.
    #[schema(value_type = Option<Vec<Connector>>, max_length = 255, example = json!(["stripe", "adyen"]))]
    pub connector: Option<Vec<api_enums::Connector>>,

    #[schema(value_type = Option<CaptureMethod>, example = "automatic")]
    pub capture_method: Option<api_enums::CaptureMethod>,

    #[schema(value_type = Option<AuthenticationType>, example = "no_three_ds", default = "three_ds")]
    pub authentication_type: Option<api_enums::AuthenticationType>,

    /// The billing details of the payment. This address will be used for invoicing.
    pub billing: Option<Address>,

    /// A timestamp (ISO 8601 code) that determines when the payment should be captured.
    /// Providing this field will automatically set `capture` to true
    #[schema(example = "2022-09-10T10:11:12Z")]
    #[serde(default, with = "common_utils::custom_serde::iso8601::option")]
    #[remove_in(PaymentsUpdateRequest, PaymentsCreateRequest, PaymentsConfirmRequest)]
    pub capture_on: Option<PrimitiveDateTime>,

    /// If set to `true`, Hyperswitch attempts to confirm and authorize the payment immediately after creation, provided sufficient payment method details are included. If `false` or omitted (default is `false`), the payment is created with a status such as `requires_payment_method` or `requires_confirmation`, and a separate `POST /payments/{payment_id}/confirm` call is necessary to proceed with authorization.
    #[schema(default = false, example = true)]
    pub confirm: Option<bool>,

    /// Passing this object creates a new customer or attaches an existing customer to the payment
    pub customer: Option<CustomerDetails>,

    /// The identifier for the customer
    #[schema(value_type = Option<String>, max_length = 64, min_length = 1, example = "cus_y3oqhf46pyzuxjbcn2giaqnb44")]
    pub customer_id: Option<id_type::CustomerId>,

    /// The customer's email address.
    /// This field will be deprecated soon, use the customer object instead
    #[schema(max_length = 255, value_type = Option<String>, example = "johntest@test.com", deprecated)]
    #[remove_in(PaymentsUpdateRequest, PaymentsCreateRequest, PaymentsConfirmRequest)]
    pub email: Option<Email>,

    /// The customer's name.
    /// This field will be deprecated soon, use the customer object instead.
    #[schema(value_type = Option<String>, max_length = 255, example = "John Test", deprecated)]
    #[remove_in(PaymentsUpdateRequest, PaymentsCreateRequest, PaymentsConfirmRequest)]
    pub name: Option<Secret<String>>,

    /// The customer's phone number
    /// This field will be deprecated soon, use the customer object instead
    #[schema(value_type = Option<String>, max_length = 255, example = "9123456789", deprecated)]
    #[remove_in(PaymentsUpdateRequest, PaymentsCreateRequest, PaymentsConfirmRequest)]
    pub phone: Option<Secret<String>>,

    /// The country code for the customer phone number
    /// This field will be deprecated soon, use the customer object instead
    #[schema(max_length = 255, example = "+1", deprecated)]
    #[remove_in(PaymentsUpdateRequest, PaymentsCreateRequest, PaymentsConfirmRequest)]
    pub phone_country_code: Option<String>,

    /// Set to true to indicate that the customer is not in your checkout flow during this payment, and therefore is unable to authenticate. This parameter is intended for scenarios where you collect card details and charge them later. When making a recurring payment by passing a mandate_id, this parameter is mandatory
    #[schema(example = true)]
    pub off_session: Option<bool>,

    /// An arbitrary string attached to the payment. Often useful for displaying to users or for your own internal record-keeping.
    #[schema(example = "It's my first payment request")]
    pub description: Option<String>,

    /// The URL to redirect the customer to after they complete the payment process or authentication. This is crucial for flows that involve off-site redirection (e.g., 3DS, some bank redirects, wallet payments).
    #[schema(value_type = Option<String>, example = "https://hyperswitch.io", max_length = 2048)]
    pub return_url: Option<Url>,

    #[schema(value_type = Option<FutureUsage>, example = "off_session")]
    pub setup_future_usage: Option<api_enums::FutureUsage>,

    #[schema(example = "bank_transfer")]
    #[serde(with = "payment_method_data_serde", default)]
    pub payment_method_data: Option<PaymentMethodDataRequest>,

    #[schema(value_type = Option<PaymentMethod>, example = "card")]
    pub payment_method: Option<api_enums::PaymentMethod>,

    /// As Hyperswitch tokenises the sensitive details about the payments method, it provides the payment_token as a reference to a stored payment method, ensuring that the sensitive details are not exposed in any manner.
    #[schema(example = "187282ab-40ef-47a9-9206-5099ba31e432")]
    pub payment_token: Option<String>,

    /// This is used along with the payment_token field while collecting during saved card payments. This field will be deprecated soon, use the payment_method_data.card_token object instead
    #[schema(value_type = Option<String>, deprecated)]
    #[remove_in(PaymentsUpdateRequest, PaymentsCreateRequest, PaymentsConfirmRequest)]
    pub card_cvc: Option<Secret<String>>,

    /// The shipping address for the payment
    pub shipping: Option<Address>,

    /// For non-card charges, you can use this value as the complete description that appears on your customers’ statements. Must contain at least one letter, maximum 22 characters.
    #[schema(max_length = 255, example = "Hyperswitch Router")]
    pub statement_descriptor_name: Option<String>,

    /// Provides information about a card payment that customers see on their statements. Concatenated with the prefix (shortened descriptor) or statement descriptor that’s set on the account to form the complete statement descriptor. Maximum 22 characters for the concatenated descriptor.
    #[schema(max_length = 255, example = "Payment for shoes purchase")]
    pub statement_descriptor_suffix: Option<String>,

    /// Use this object to capture the details about the different products for which the payment is being made. The sum of amount across different products here should be equal to the overall payment amount
    #[schema(value_type = Option<Vec<OrderDetailsWithAmount>>, example = r#"[{
        "product_name": "Apple iPhone 16",
        "quantity": 1,
        "amount" : 69000
        "product_img_link" : "https://dummy-img-link.com"
    }]"#)]
    pub order_details: Option<Vec<OrderDetailsWithAmount>>,

    /// It's a token used for client side verification.
    #[schema(example = "pay_U42c409qyHwOkWo3vK60_secret_el9ksDkiB8hi6j9N78yo")]
    #[remove_in(PaymentsUpdateRequest, PaymentsCreateRequest)]
    pub client_secret: Option<String>,

    /// Passing this object during payments creates a mandate. The mandate_type sub object is passed by the server.
    pub mandate_data: Option<MandateData>,

    /// This "CustomerAcceptance" object is passed during Payments-Confirm request, it enlists the type, time, and mode of acceptance properties related to an acceptance done by the customer. The customer_acceptance sub object is usually passed by the SDK or client.
    #[schema(value_type = Option<CustomerAcceptance>)]
    pub customer_acceptance: Option<common_payments_types::CustomerAcceptance>,

    /// A unique identifier to link the payment to a mandate. To do Recurring payments after a mandate has been created, pass the mandate_id instead of payment_method_data
    #[schema(max_length = 64, example = "mandate_iwer89rnjef349dni3")]
    #[remove_in(PaymentsUpdateRequest)]
    pub mandate_id: Option<String>,

    /// Additional details required by 3DS 2.0
    #[schema(value_type = Option<BrowserInformation>, example = r#"{
        "user_agent": "Mozilla/5.0 (Windows NT 10.0; Win64; x64) AppleWebKit/537.36 (KHTML, like Gecko) Chrome/70.0.3538.110 Safari/537.36",
        "accept_header": "text/html,application/xhtml+xml,application/xml;q=0.9,image/webp,image/apng,*/*;q=0.8",
        "language": "nl-NL",
        "color_depth": 24,
        "screen_height": 723,
        "screen_width": 1536,
        "time_zone": 0,
        "java_enabled": true,
        "java_script_enabled":true
    }"#)]
    pub browser_info: Option<serde_json::Value>,

    /// To indicate the type of payment experience that the payment method would go through
    #[schema(value_type = Option<PaymentExperience>, example = "redirect_to_url")]
    pub payment_experience: Option<api_enums::PaymentExperience>,

    /// Can be used to specify the Payment Method Type
    #[schema(value_type = Option<PaymentMethodType>, example = "google_pay")]
    pub payment_method_type: Option<api_enums::PaymentMethodType>,

    /// Business country of the merchant for this payment.
    /// To be deprecated soon. Pass the profile_id instead
    #[schema(value_type = Option<CountryAlpha2>, example = "US")]
    #[remove_in(PaymentsUpdateRequest, PaymentsConfirmRequest)]
    pub business_country: Option<api_enums::CountryAlpha2>,

    /// Business label of the merchant for this payment.
    /// To be deprecated soon. Pass the profile_id instead
    #[schema(example = "food")]
    #[remove_in(PaymentsUpdateRequest, PaymentsConfirmRequest)]
    pub business_label: Option<String>,

    #[schema(value_type = Option<MerchantConnectorDetailsWrap>)]
    pub merchant_connector_details: Option<admin::MerchantConnectorDetailsWrap>,

    /// Use this parameter to restrict the Payment Method Types to show for a given PaymentIntent
    #[schema(value_type = Option<Vec<PaymentMethodType>>)]
    pub allowed_payment_method_types: Option<Vec<api_enums::PaymentMethodType>>,

    /// Business sub label for the payment
    #[remove_in(PaymentsUpdateRequest, PaymentsConfirmRequest, PaymentsCreateRequest)]
    pub business_sub_label: Option<String>,

    /// Denotes the retry action
    #[schema(value_type = Option<RetryAction>)]
    #[remove_in(PaymentsCreateRequest)]
    pub retry_action: Option<api_enums::RetryAction>,

    /// You can specify up to 50 keys, with key names up to 40 characters long and values up to 500 characters long. Metadata is useful for storing additional, structured information on an object.
    #[schema(value_type = Option<Object>, example = r#"{ "udf1": "some-value", "udf2": "some-value" }"#)]
    pub metadata: Option<serde_json::Value>,

    /// Some connectors like Apple pay, Airwallex and Noon might require some additional information, find specific details in the child attributes below.
    pub connector_metadata: Option<ConnectorMetadata>,

    /// Additional data that might be required by hyperswitch based on the requested features by the merchants.
    #[remove_in(PaymentsUpdateRequest, PaymentsCreateRequest, PaymentsConfirmRequest)]
    pub feature_metadata: Option<FeatureMetadata>,

    /// Whether to generate the payment link for this payment or not (if applicable)
    #[schema(default = false, example = true)]
    pub payment_link: Option<bool>,

    #[schema(value_type = Option<PaymentCreatePaymentLinkConfig>)]
    pub payment_link_config: Option<PaymentCreatePaymentLinkConfig>,

    /// Custom payment link config id set at business profile, send only if business_specific_configs is configured
    pub payment_link_config_id: Option<String>,

    /// The business profile to be used for this payment, if not passed the default business profile associated with the merchant account will be used. It is mandatory in case multiple business profiles have been set up.
    #[remove_in(PaymentsUpdateRequest, PaymentsConfirmRequest)]
    #[schema(value_type = Option<String>)]
    pub profile_id: Option<id_type::ProfileId>,

    #[remove_in(PaymentsConfirmRequest)]
    #[schema(value_type = Option<RequestSurchargeDetails>)]
    pub surcharge_details: Option<RequestSurchargeDetails>,

    /// The type of the payment that differentiates between normal and various types of mandate payments
    #[schema(value_type = Option<PaymentType>)]
    pub payment_type: Option<api_enums::PaymentType>,

    ///Request an incremental authorization, i.e., increase the authorized amount on a confirmed payment before you capture it.
    pub request_incremental_authorization: Option<bool>,

    ///Will be used to expire client secret after certain amount of time to be supplied in seconds
    ///(900) for 15 mins
    #[schema(example = 900)]
    pub session_expiry: Option<u32>,

    /// Additional data related to some frm(Fraud Risk Management) connectors
    #[schema(value_type = Option<Object>, example = r#"{ "coverage_request" : "fraud", "fulfillment_method" : "delivery" }"#)]
    pub frm_metadata: Option<pii::SecretSerdeValue>,

    /// Whether to perform external authentication (if applicable)
    #[schema(example = true)]
    pub request_external_three_ds_authentication: Option<bool>,

    /// Details required for recurring payment
    pub recurring_details: Option<RecurringDetails>,

    /// Fee information to be charged on the payment being collected
    #[schema(value_type = Option<SplitPaymentsRequest>)]
    pub split_payments: Option<common_types::payments::SplitPaymentsRequest>,

    /// Optional boolean value to extent authorization period of this payment
    ///
    /// capture method must be manual or manual_multiple
    #[schema(value_type = Option<bool>, default = false)]
    pub request_extended_authorization: Option<RequestExtendedAuthorizationBool>,

    /// Your unique identifier for this payment or order. This ID helps you reconcile payments on your system. If provided, it is passed to the connector if supported.
    #[schema(
        value_type = Option<String>,
        max_length = 255,
        example = "Custom_Order_id_123"
    )]
    pub merchant_order_reference_id: Option<String>,

    /// Whether to calculate tax for this payment intent
    pub skip_external_tax_calculation: Option<bool>,

    /// Choose what kind of sca exemption is required for this payment
    #[schema(value_type = Option<ScaExemptionType>)]
    pub psd2_sca_exemption_type: Option<api_enums::ScaExemptionType>,

    /// Service details for click to pay external authentication
    #[schema(value_type = Option<CtpServiceDetails>)]
    pub ctp_service_details: Option<CtpServiceDetails>,

    /// Indicates if 3ds challenge is forced
    pub force_3ds_challenge: Option<bool>,

    /// Indicates if 3DS method data was successfully completed or not
    pub threeds_method_comp_ind: Option<ThreeDsCompletionIndicator>,

    /// Indicates if the redirection has to open in the iframe
    pub is_iframe_redirection_enabled: Option<bool>,

    /// If enabled, provides whole connector response
    pub all_keys_required: Option<bool>,

    /// Indicates whether the `payment_id` was provided by the merchant
    /// This value is inferred internally based on the request
    #[serde(skip_deserializing)]
    #[remove_in(PaymentsUpdateRequest, PaymentsCreateRequest, PaymentsConfirmRequest)]
    pub is_payment_id_from_merchant: bool,

    /// Indicates how the payment was initiated (e.g., ecommerce, mail, or telephone).
    #[schema(value_type = Option<PaymentChannel>)]
    pub payment_channel: Option<common_enums::PaymentChannel>,

    /// Your tax status for this order or transaction.
    #[schema(value_type = Option<TaxStatus>)]
    pub tax_status: Option<api_enums::TaxStatus>,

    /// Total amount of the discount you have applied to the order or transaction.
    #[schema(value_type = Option<i64>, example = 6540)]
    pub discount_amount: Option<MinorUnit>,

    /// Tax amount applied to shipping charges.
    pub shipping_amount_tax: Option<MinorUnit>,

    /// Duty or customs fee amount for international transactions.
    pub duty_amount: Option<MinorUnit>,

    /// Date the payer placed the order.
    #[serde(default, with = "common_utils::custom_serde::iso8601::option")]
    pub order_date: Option<PrimitiveDateTime>,

    /// Allow partial authorization for this payment
    pub enable_partial_authorization: Option<bool>,
}

#[derive(Clone, Debug, PartialEq, serde::Serialize, serde::Deserialize, ToSchema)]
pub struct CtpServiceDetails {
    /// merchant transaction id
    pub merchant_transaction_id: Option<String>,
    /// network transaction correlation id
    pub correlation_id: Option<String>,
    /// session transaction flow id
    pub x_src_flow_id: Option<String>,
    /// provider Eg: Visa, Mastercard
    #[schema(value_type = Option<CtpServiceProvider>)]
    pub provider: Option<api_enums::CtpServiceProvider>,
    /// Encrypted payload
    #[schema(value_type = Option<String>)]
    pub encrypted_payload: Option<Secret<String>>,
}

impl CtpServiceDetails {
    pub fn is_network_confirmation_call_required(&self) -> bool {
        self.provider == Some(api_enums::CtpServiceProvider::Mastercard)
    }
}

#[cfg(feature = "v1")]
/// Checks if the inner values of two options are equal
/// Returns true if values are not equal, returns false in other cases
fn are_optional_values_invalid<T: PartialEq>(
    first_option: Option<&T>,
    second_option: Option<&T>,
) -> bool {
    match (first_option, second_option) {
        (Some(first_option), Some(second_option)) => first_option != second_option,
        _ => false,
    }
}

#[cfg(feature = "v1")]
impl PaymentsRequest {
    /// Get the customer id
    ///
    /// First check the id for `customer.id`
    /// If not present, check for `customer_id` at the root level
    pub fn get_customer_id(&self) -> Option<&id_type::CustomerId> {
        self.customer_id
            .as_ref()
            .or(self.customer.as_ref().map(|customer| &customer.id))
    }

    pub fn validate_and_get_request_extended_authorization(
        &self,
    ) -> common_utils::errors::CustomResult<Option<RequestExtendedAuthorizationBool>, ValidationError>
    {
        self.request_extended_authorization
            .as_ref()
            .map(|request_extended_authorization| {
                request_extended_authorization.validate_field_and_get(self)
            })
            .transpose()
    }

    /// Checks if the customer details are passed in both places
    /// If they are passed in both places, check for both the values to be equal
    /// Or else, return the field which has inconsistent data
    pub fn validate_customer_details_in_request(&self) -> Option<Vec<&str>> {
        if let Some(CustomerDetails {
            id,
            name,
            email,
            phone,
            phone_country_code,
            ..
        }) = self.customer.as_ref()
        {
            let invalid_fields = [
                are_optional_values_invalid(self.customer_id.as_ref(), Some(id))
                    .then_some("customer_id and customer.id"),
                are_optional_values_invalid(self.email.as_ref(), email.as_ref())
                    .then_some("email and customer.email"),
                are_optional_values_invalid(self.name.as_ref(), name.as_ref())
                    .then_some("name and customer.name"),
                are_optional_values_invalid(self.phone.as_ref(), phone.as_ref())
                    .then_some("phone and customer.phone"),
                are_optional_values_invalid(
                    self.phone_country_code.as_ref(),
                    phone_country_code.as_ref(),
                )
                .then_some("phone_country_code and customer.phone_country_code"),
            ]
            .into_iter()
            .flatten()
            .collect::<Vec<_>>();

            if invalid_fields.is_empty() {
                None
            } else {
                Some(invalid_fields)
            }
        } else {
            None
        }
    }

    pub fn get_feature_metadata_as_value(
        &self,
    ) -> common_utils::errors::CustomResult<
        Option<serde_json::Value>,
        common_utils::errors::ParsingError,
    > {
        self.feature_metadata
            .as_ref()
            .map(Encode::encode_to_value)
            .transpose()
    }

    pub fn get_connector_metadata_as_value(
        &self,
    ) -> common_utils::errors::CustomResult<
        Option<serde_json::Value>,
        common_utils::errors::ParsingError,
    > {
        self.connector_metadata
            .as_ref()
            .map(Encode::encode_to_value)
            .transpose()
    }

    pub fn get_allowed_payment_method_types_as_value(
        &self,
    ) -> common_utils::errors::CustomResult<
        Option<serde_json::Value>,
        common_utils::errors::ParsingError,
    > {
        self.allowed_payment_method_types
            .as_ref()
            .map(Encode::encode_to_value)
            .transpose()
    }

    pub fn get_order_details_as_value(
        &self,
    ) -> common_utils::errors::CustomResult<
        Option<Vec<pii::SecretSerdeValue>>,
        common_utils::errors::ParsingError,
    > {
        self.order_details
            .as_ref()
            .map(|od| {
                od.iter()
                    .map(|order| order.encode_to_value().map(Secret::new))
                    .collect::<Result<Vec<_>, _>>()
            })
            .transpose()
    }
}

#[cfg(feature = "v1")]
#[cfg(test)]
mod payments_request_test {
    use common_utils::generate_customer_id_of_default_length;

    use super::*;

    #[test]
    fn test_valid_case_where_customer_details_are_passed_only_once() {
        let customer_id = generate_customer_id_of_default_length();
        let payments_request = PaymentsRequest {
            customer_id: Some(customer_id),
            ..Default::default()
        };

        assert!(payments_request
            .validate_customer_details_in_request()
            .is_none());
    }

    #[test]
    fn test_valid_case_where_customer_id_is_passed_in_both_places() {
        let customer_id = generate_customer_id_of_default_length();

        let customer_object = CustomerDetails {
            id: customer_id.clone(),
            name: None,
            email: None,
            phone: None,
            phone_country_code: None,
            tax_registration_id: None,
        };

        let payments_request = PaymentsRequest {
            customer_id: Some(customer_id),
            customer: Some(customer_object),
            ..Default::default()
        };

        assert!(payments_request
            .validate_customer_details_in_request()
            .is_none());
    }

    #[test]
    fn test_invalid_case_where_customer_id_is_passed_in_both_places() {
        let customer_id = generate_customer_id_of_default_length();
        let another_customer_id = generate_customer_id_of_default_length();

        let customer_object = CustomerDetails {
            id: customer_id.clone(),
            name: None,
            email: None,
            phone: None,
            phone_country_code: None,
            tax_registration_id: None,
        };

        let payments_request = PaymentsRequest {
            customer_id: Some(another_customer_id),
            customer: Some(customer_object),
            ..Default::default()
        };

        assert_eq!(
            payments_request.validate_customer_details_in_request(),
            Some(vec!["customer_id and customer.id"])
        );
    }
}

/// Details of surcharge applied on this payment, if applicable
#[derive(
    Default, Debug, Clone, serde::Serialize, serde::Deserialize, Copy, ToSchema, PartialEq,
)]
pub struct RequestSurchargeDetails {
    #[schema(value_type = i64, example = 6540)]
    pub surcharge_amount: MinorUnit,
    pub tax_amount: Option<MinorUnit>,
}

// for v2 use the type from common_utils::types
#[cfg(feature = "v1")]
/// Browser information to be used for 3DS 2.0
#[derive(ToSchema, Debug, serde::Deserialize, serde::Serialize, Clone)]
pub struct BrowserInformation {
    /// Color depth supported by the browser
    pub color_depth: Option<u8>,

    /// Whether java is enabled in the browser
    pub java_enabled: Option<bool>,

    /// Whether javascript is enabled in the browser
    pub java_script_enabled: Option<bool>,

    /// Language supported
    pub language: Option<String>,

    /// The screen height in pixels
    pub screen_height: Option<u32>,

    /// The screen width in pixels
    pub screen_width: Option<u32>,

    /// Time zone of the client
    pub time_zone: Option<i32>,

    /// Ip address of the client
    #[schema(value_type = Option<String>)]
    pub ip_address: Option<std::net::IpAddr>,

    /// List of headers that are accepted
    #[schema(
        example = "text/html,application/xhtml+xml,application/xml;q=0.9,image/webp,image/apng,*/*;q=0.8"
    )]
    pub accept_header: Option<String>,

    /// User-agent of the browser
    pub user_agent: Option<String>,

    /// The os type of the client device
    pub os_type: Option<String>,

    /// The os version of the client device
    pub os_version: Option<String>,

    /// The device model of the client
    pub device_model: Option<String>,
}

impl RequestSurchargeDetails {
    pub fn is_surcharge_zero(&self) -> bool {
        self.surcharge_amount == MinorUnit::new(0)
            && self.tax_amount.unwrap_or_default() == MinorUnit::new(0)
    }
    pub fn get_total_surcharge_amount(&self) -> MinorUnit {
        self.surcharge_amount + self.tax_amount.unwrap_or_default()
    }

    pub fn get_surcharge_amount(&self) -> MinorUnit {
        self.surcharge_amount
    }

    pub fn get_tax_amount(&self) -> Option<MinorUnit> {
        self.tax_amount
    }
}

#[cfg(feature = "v1")]
#[derive(Debug, serde::Serialize, Clone, PartialEq, ToSchema, router_derive::PolymorphicSchema)]
pub struct PaymentAttemptResponse {
    /// A unique identifier for this specific payment attempt.
    pub attempt_id: String,
    /// The status of the attempt
    #[schema(value_type = AttemptStatus, example = "charged")]
    pub status: enums::AttemptStatus,
    /// The payment attempt amount. Amount for the payment in lowest denomination of the currency. (i.e) in cents for USD denomination, in paisa for INR denomination etc.,
    #[schema(value_type = i64, example = 6540)]
    pub amount: MinorUnit,
    /// The payment attempt tax_amount.
    #[schema(value_type = Option<i64>, example = 6540)]
    pub order_tax_amount: Option<MinorUnit>,
    /// The currency of the amount of the payment attempt
    #[schema(value_type = Option<Currency>, example = "USD")]
    pub currency: Option<enums::Currency>,
    /// The name of the payment connector (e.g., 'stripe', 'adyen') used for this attempt.
    pub connector: Option<String>,
    /// A human-readable message from the connector explaining the error, if one occurred during this payment attempt.
    pub error_message: Option<String>,
    /// The payment method that is to be used
    #[schema(value_type = Option<PaymentMethod>, example = "bank_transfer")]
    pub payment_method: Option<enums::PaymentMethod>,
    /// A unique identifier for a payment provided by the connector
    pub connector_transaction_id: Option<String>,
    /// This is the instruction for capture/ debit the money from the users' card. On the other hand authorization refers to blocking the amount on the users' payment method.
    #[schema(value_type = Option<CaptureMethod>, example = "scheduled")]
    pub capture_method: Option<enums::CaptureMethod>,
    /// The transaction authentication can be set to undergo payer authentication. By default, the authentication will be marked as NO_THREE_DS
    #[schema(value_type = Option<AuthenticationType>, example = "no_three_ds", default = "three_ds")]
    pub authentication_type: Option<enums::AuthenticationType>,
    /// Time at which the payment attempt was created
    #[schema(value_type = PrimitiveDateTime, example = "2022-09-10T10:11:12Z")]
    #[serde(with = "common_utils::custom_serde::iso8601")]
    pub created_at: PrimitiveDateTime,
    /// Time at which the payment attempt was last modified
    #[schema(value_type = PrimitiveDateTime, example = "2022-09-10T10:11:12Z")]
    #[serde(with = "common_utils::custom_serde::iso8601")]
    pub modified_at: PrimitiveDateTime,
    /// If the payment was cancelled the reason will be provided here
    pub cancellation_reason: Option<String>,
    /// If this payment attempt is associated with a mandate (e.g., for a recurring or subsequent payment), this field will contain the ID of that mandate.
    pub mandate_id: Option<String>,
    /// The error code returned by the connector if this payment attempt failed. This code is specific to the connector.
    pub error_code: Option<String>,
    /// If a tokenized (saved) payment method was used for this attempt, this field contains the payment token representing that payment method.
    pub payment_token: Option<String>,
    /// Additional data related to some connectors
    pub connector_metadata: Option<serde_json::Value>,
    /// Payment Experience for the current payment
    #[schema(value_type = Option<PaymentExperience>, example = "redirect_to_url")]
    pub payment_experience: Option<enums::PaymentExperience>,
    /// Payment Method Type
    #[schema(value_type = Option<PaymentMethodType>, example = "google_pay")]
    pub payment_method_type: Option<enums::PaymentMethodType>,
    /// The connector's own reference or transaction ID for this specific payment attempt. Useful for reconciliation with the connector.
    #[schema(value_type = Option<String>, example = "993672945374576J")]
    pub reference_id: Option<String>,
    /// (This field is not live yet)Error code unified across the connectors is received here if there was an error while calling connector
    pub unified_code: Option<String>,
    /// (This field is not live yet)Error message unified across the connectors is received here if there was an error while calling connector
    pub unified_message: Option<String>,
    /// Value passed in X-CLIENT-SOURCE header during payments confirm request by the client
    pub client_source: Option<String>,
    /// Value passed in X-CLIENT-VERSION header during payments confirm request by the client
    pub client_version: Option<String>,
}

#[cfg(feature = "v2")]
#[derive(Debug, serde::Serialize, Clone, PartialEq, ToSchema, router_derive::PolymorphicSchema)]
pub struct PaymentAttemptResponse {
    /// The global identifier for the payment attempt
    #[schema(value_type = String)]
    pub id: id_type::GlobalAttemptId,

    /// /// The status of the attempt
    #[schema(value_type = AttemptStatus, example = "charged")]
    pub status: enums::AttemptStatus,

    /// Amount related information for this payment and attempt
    pub amount: PaymentAttemptAmountDetails,

    /// Name of the connector that was used for the payment attempt.
    #[schema(example = "stripe")]
    pub connector: Option<String>,

    /// Error details for the payment if any
    pub error: Option<ErrorDetails>,

    /// The transaction authentication can be set to undergo payer authentication. By default, the authentication will be marked as NO_THREE_DS, as the 3DS method helps with more robust payer authentication
    #[schema(value_type = AuthenticationType, example = "no_three_ds", default = "three_ds")]
    pub authentication_type: api_enums::AuthenticationType,

    /// Date and time of Payment attempt creation
    #[serde(with = "common_utils::custom_serde::iso8601")]
    pub created_at: PrimitiveDateTime,

    /// Time at which the payment attempt was last modified
    #[serde(with = "common_utils::custom_serde::iso8601")]
    pub modified_at: PrimitiveDateTime,

    /// The reason for the cancellation of the payment attempt. Some connectors will have strict rules regarding the values this can have
    /// Cancellation reason will be validated at the connector level when building the request
    pub cancellation_reason: Option<String>,

    /// Payment token is the token used for temporary use in case the payment method is stored in vault
    #[schema(example = "187282ab-40ef-47a9-9206-5099ba31e432")]
    pub payment_token: Option<String>,

    /// Additional data related to some connectors
    #[schema(value_type = Option<ConnectorMetadata>)]
    pub connector_metadata: Option<pii::SecretSerdeValue>,

    /// Payment Experience for the current payment
    #[schema(value_type = Option<PaymentExperience>, example = "redirect_to_url")]
    pub payment_experience: Option<enums::PaymentExperience>,

    /// Payment method type for the payment attempt
    #[schema(value_type = Option<PaymentMethod>, example = "wallet")]
    pub payment_method_type: common_enums::PaymentMethod,

    /// reference(Identifier) to the payment at connector side
    #[schema(value_type = Option<String>, example = "993672945374576J")]
    pub connector_reference_id: Option<String>,

    /// The payment method subtype for the payment attempt.
    #[schema(value_type = Option<PaymentMethodType>, example = "apple_pay")]
    pub payment_method_subtype: Option<api_enums::PaymentMethodType>,

    /// A unique identifier for a payment provided by the connector
    #[schema(value_type = String)]
    pub connector_payment_id: Option<common_utils::types::ConnectorTransactionId>,

    /// Identifier for Payment Method used for the payment attempt
    #[schema(value_type = Option<String>, example = "12345_pm_01926c58bc6e77c09e809964e72af8c8")]
    pub payment_method_id: Option<id_type::GlobalPaymentMethodId>,

    /// Value passed in X-CLIENT-SOURCE header during payments confirm request by the client
    pub client_source: Option<String>,

    /// Value passed in X-CLIENT-VERSION header during payments confirm request by the client
    pub client_version: Option<String>,

    /// Additional data that might be required by hyperswitch, to enable some specific features.
    pub feature_metadata: Option<PaymentAttemptFeatureMetadata>,

    /// The payment method information for the payment attempt
    pub payment_method_data: Option<PaymentMethodDataResponseWithBilling>,
}

#[cfg(feature = "v2")]
#[derive(Debug, serde::Serialize, Clone, ToSchema)]
pub struct PaymentAttemptRecordResponse {
    /// The global identifier for the payment attempt
    #[schema(value_type = String)]
    pub id: id_type::GlobalAttemptId,
    /// The status of the attempt
    #[schema(value_type = AttemptStatus, example = "charged")]
    pub status: enums::AttemptStatus,
    /// The amount of the payment attempt
    #[schema(value_type = i64, example = 6540)]
    pub amount: MinorUnit,
    /// Error details for the payment attempt, if any.
    /// This includes fields like error code, network advice code, and network decline code.
    pub error_details: Option<RecordAttemptErrorDetails>,
    /// Additional data that might be required by hyperswitch based on the requested features by the merchants.
    #[schema(value_type = Option<FeatureMetadata>)]
    pub payment_intent_feature_metadata: Option<FeatureMetadata>,
    /// Additional data that might be required by hyperswitch, to enable some specific features.
    pub payment_attempt_feature_metadata: Option<PaymentAttemptFeatureMetadata>,
    /// attempt created at timestamp
    pub created_at: PrimitiveDateTime,
}

#[cfg(feature = "v2")]
#[derive(Debug, serde::Serialize, Clone, ToSchema)]
pub struct RecoveryPaymentsResponse {
    /// Unique identifier for the payment.
    #[schema(
        min_length = 30,
        max_length = 30,
        example = "pay_mbabizu24mvu3mela5njyhpit4",
        value_type = String,
    )]
    pub id: id_type::GlobalPaymentId,

    #[schema(value_type = IntentStatus, example = "failed", default = "requires_confirmation")]
    pub intent_status: api_enums::IntentStatus,

    /// Unique identifier for the payment. This ensures idempotency for multiple payments
    /// that have been done by a single merchant.
    #[schema(
        value_type = Option<String>,
        min_length = 30,
        max_length = 30,
        example = "pay_mbabizu24mvu3mela5njyhpit4"
    )]
    pub merchant_reference_id: Option<id_type::PaymentReferenceId>,
}

#[cfg(feature = "v2")]
#[derive(Clone, Debug, serde::Deserialize, serde::Serialize, PartialEq, ToSchema)]
pub struct PaymentAttemptFeatureMetadata {
    /// Revenue recovery metadata that might be required by hyperswitch.
    pub revenue_recovery: Option<PaymentAttemptRevenueRecoveryData>,
}

#[cfg(feature = "v2")]
#[derive(Clone, Debug, serde::Deserialize, serde::Serialize, PartialEq, ToSchema)]
pub struct PaymentAttemptRevenueRecoveryData {
    /// Flag to find out whether an attempt was created by external or internal system.
    #[schema(value_type = Option<TriggeredBy>, example = "internal")]
    pub attempt_triggered_by: common_enums::TriggeredBy,
    // stripe specific field used to identify duplicate attempts.
    #[schema(value_type = Option<String>, example = "ch_123abc456def789ghi012klmn")]
    pub charge_id: Option<String>,
}

#[derive(
    Default, Debug, serde::Serialize, Clone, PartialEq, ToSchema, router_derive::PolymorphicSchema,
)]
pub struct CaptureResponse {
    /// A unique identifier for this specific capture operation.
    pub capture_id: String,
    /// The status of the capture
    #[schema(value_type = CaptureStatus, example = "charged")]
    pub status: enums::CaptureStatus,
    /// The capture amount. Amount for the payment in lowest denomination of the currency. (i.e) in cents for USD denomination, in paisa for INR denomination etc.,
    #[schema(value_type = i64, example = 6540)]
    pub amount: MinorUnit,
    /// The currency of the amount of the capture
    #[schema(value_type = Option<Currency>, example = "USD")]
    pub currency: Option<enums::Currency>,
    /// The name of the payment connector that processed this capture.
    pub connector: String,
    /// The ID of the payment attempt that was successfully authorized and subsequently captured by this operation.
    pub authorized_attempt_id: String,
    /// A unique identifier for this capture provided by the connector
    pub connector_capture_id: Option<String>,
    /// Sequence number of this capture, in the series of captures made for the parent attempt
    pub capture_sequence: i16,
    /// A human-readable message from the connector explaining why this capture operation failed, if applicable.
    pub error_message: Option<String>,
    /// The error code returned by the connector if this capture operation failed. This code is connector-specific.
    pub error_code: Option<String>,
    /// A more detailed reason from the connector explaining the capture failure, if available.
    pub error_reason: Option<String>,
    /// The connector's own reference or transaction ID for this specific capture operation. Useful for reconciliation.
    pub reference_id: Option<String>,
}

#[derive(Default, Debug, serde::Deserialize, serde::Serialize, Clone, Copy, PartialEq, Eq)]
pub enum Amount {
    Value(NonZeroI64),
    #[default]
    Zero,
}

impl From<Amount> for MinorUnit {
    fn from(amount: Amount) -> Self {
        match amount {
            Amount::Value(val) => Self::new(val.get()),
            Amount::Zero => Self::new(0),
        }
    }
}

impl From<MinorUnit> for Amount {
    fn from(minor_unit: MinorUnit) -> Self {
        match minor_unit.get_amount_as_i64() {
            0 => Self::Zero,
            val => NonZeroI64::new(val).map_or(Self::Zero, Self::Value),
        }
    }
}
#[derive(Default, Debug, serde::Deserialize, serde::Serialize, Clone)]
#[serde(deny_unknown_fields)]
pub struct PaymentsRedirectRequest {
    pub payment_id: id_type::PaymentId,
    pub merchant_id: id_type::MerchantId,
    pub connector: String,
    pub param: String,
}

#[derive(Default, Debug, serde::Deserialize, serde::Serialize, Clone)]
#[serde(deny_unknown_fields)]
pub struct VerifyRequest {
    // The merchant_id is generated through api key
    // and is later passed in the struct
    pub merchant_id: Option<String>,
    pub customer_id: Option<id_type::CustomerId>,
    pub email: Option<Email>,
    pub name: Option<Secret<String>>,
    pub phone: Option<Secret<String>>,
    pub phone_country_code: Option<String>,
    pub payment_method: Option<api_enums::PaymentMethod>,
    pub payment_method_data: Option<PaymentMethodData>,
    pub payment_token: Option<String>,
    pub mandate_data: Option<MandateData>,
    pub setup_future_usage: Option<api_enums::FutureUsage>,
    pub off_session: Option<bool>,
    pub client_secret: Option<String>,
    pub merchant_connector_details: Option<admin::MerchantConnectorDetailsWrap>,
}

#[derive(Debug, Clone, serde::Serialize, serde::Deserialize, Eq, PartialEq, Copy)]
#[serde(rename_all = "snake_case")]
pub enum MandateTransactionType {
    NewMandateTransaction,
    RecurringMandateTransaction,
}

#[derive(Default, Eq, PartialEq, Debug, serde::Deserialize, serde::Serialize, Clone)]
pub struct MandateIds {
    pub mandate_id: Option<String>,
    pub mandate_reference_id: Option<MandateReferenceId>,
}

impl MandateIds {
    pub fn is_network_transaction_id_flow(&self) -> bool {
        matches!(
            self.mandate_reference_id,
            Some(MandateReferenceId::NetworkMandateId(_))
        )
    }
}

#[derive(Eq, PartialEq, Debug, serde::Deserialize, serde::Serialize, Clone)]
pub enum MandateReferenceId {
    ConnectorMandateId(ConnectorMandateReferenceId), // mandate_id send by connector
    NetworkMandateId(String), // network_txns_id send by Issuer to connector, Used for PG agnostic mandate txns along with card data
    NetworkTokenWithNTI(NetworkTokenWithNTIRef), // network_txns_id send by Issuer to connector, Used for PG agnostic mandate txns along with network token data
}

#[derive(Debug, serde::Deserialize, serde::Serialize, Clone, Eq, PartialEq)]
pub struct NetworkTokenWithNTIRef {
    pub network_transaction_id: String,
    pub token_exp_month: Option<Secret<String>>,
    pub token_exp_year: Option<Secret<String>>,
}

#[derive(Debug, serde::Deserialize, serde::Serialize, Clone, Eq, PartialEq)]
pub struct ConnectorMandateReferenceId {
    connector_mandate_id: Option<String>,
    payment_method_id: Option<String>,
    update_history: Option<Vec<UpdateHistory>>,
    mandate_metadata: Option<pii::SecretSerdeValue>,
    connector_mandate_request_reference_id: Option<String>,
}

impl ConnectorMandateReferenceId {
    pub fn new(
        connector_mandate_id: Option<String>,
        payment_method_id: Option<String>,
        update_history: Option<Vec<UpdateHistory>>,
        mandate_metadata: Option<pii::SecretSerdeValue>,
        connector_mandate_request_reference_id: Option<String>,
    ) -> Self {
        Self {
            connector_mandate_id,
            payment_method_id,
            update_history,
            mandate_metadata,
            connector_mandate_request_reference_id,
        }
    }

    pub fn get_connector_mandate_id(&self) -> Option<String> {
        self.connector_mandate_id.clone()
    }
    pub fn get_payment_method_id(&self) -> Option<String> {
        self.payment_method_id.clone()
    }
    pub fn get_mandate_metadata(&self) -> Option<pii::SecretSerdeValue> {
        self.mandate_metadata.clone()
    }
    pub fn get_connector_mandate_request_reference_id(&self) -> Option<String> {
        self.connector_mandate_request_reference_id.clone()
    }

    pub fn update(
        &mut self,
        connector_mandate_id: Option<String>,
        payment_method_id: Option<String>,
        update_history: Option<Vec<UpdateHistory>>,
        mandate_metadata: Option<pii::SecretSerdeValue>,
        connector_mandate_request_reference_id: Option<String>,
    ) {
        self.connector_mandate_id = connector_mandate_id.or(self.connector_mandate_id.clone());
        self.payment_method_id = payment_method_id.or(self.payment_method_id.clone());
        self.update_history = update_history.or(self.update_history.clone());
        self.mandate_metadata = mandate_metadata.or(self.mandate_metadata.clone());
        self.connector_mandate_request_reference_id = connector_mandate_request_reference_id
            .or(self.connector_mandate_request_reference_id.clone());
    }
}
#[derive(serde::Serialize, serde::Deserialize, Debug, Clone, Eq, PartialEq)]
pub struct UpdateHistory {
    pub connector_mandate_id: Option<String>,
    pub payment_method_id: String,
    pub original_payment_id: Option<id_type::PaymentId>,
}

impl MandateIds {
    pub fn new(mandate_id: String) -> Self {
        Self {
            mandate_id: Some(mandate_id),
            mandate_reference_id: None,
        }
    }
}

/// Passing this object during payments creates a mandate. The mandate_type sub object is passed by the server.
// The fields on this struct are optional, as we want to allow the merchant to provide partial
// information about creating mandates
#[derive(Default, Eq, PartialEq, Debug, serde::Deserialize, serde::Serialize, Clone, ToSchema)]
#[serde(deny_unknown_fields)]
pub struct MandateData {
    /// A way to update the mandate's payment method details
    pub update_mandate_id: Option<String>,
    /// A consent from the customer to store the payment method
    #[schema(value_type = Option<CustomerAcceptance>)]
    pub customer_acceptance: Option<common_payments_types::CustomerAcceptance>,
    /// A way to select the type of mandate used
    pub mandate_type: Option<MandateType>,
}

#[derive(Clone, Eq, PartialEq, Copy, Debug, Default, serde::Serialize, serde::Deserialize)]
pub struct SingleUseMandate {
    pub amount: MinorUnit,
    pub currency: api_enums::Currency,
}

#[derive(Clone, Eq, PartialEq, Debug, Default, ToSchema, serde::Serialize, serde::Deserialize)]
pub struct MandateAmountData {
    /// The maximum amount to be debited for the mandate transaction
    #[schema(value_type = i64, example = 6540)]
    pub amount: MinorUnit,
    /// The currency for the transaction
    #[schema(value_type = Currency, example = "USD")]
    pub currency: api_enums::Currency,
    /// Specifying start date of the mandate
    #[schema(example = "2022-09-10T00:00:00Z")]
    #[serde(default, with = "common_utils::custom_serde::iso8601::option")]
    pub start_date: Option<PrimitiveDateTime>,
    /// Specifying end date of the mandate
    #[schema(example = "2023-09-10T23:59:59Z")]
    #[serde(default, with = "common_utils::custom_serde::iso8601::option")]
    pub end_date: Option<PrimitiveDateTime>,
    /// Additional details required by mandate
    #[schema(value_type = Option<Object>, example = r#"{
        "frequency": "DAILY"
    }"#)]
    pub metadata: Option<pii::SecretSerdeValue>,
}

#[derive(Eq, PartialEq, Debug, serde::Deserialize, serde::Serialize, Clone, ToSchema)]
#[serde(rename_all = "snake_case")]
pub enum MandateType {
    /// If the mandate should only be valid for 1 off-session use
    SingleUse(MandateAmountData),
    /// If the mandate should be valid for multiple debits
    MultiUse(Option<MandateAmountData>),
}

impl Default for MandateType {
    fn default() -> Self {
        Self::MultiUse(None)
    }
}

#[derive(Default, Eq, PartialEq, Clone, Debug, serde::Deserialize, serde::Serialize, ToSchema)]
pub struct Card {
    /// The card number
    #[schema(value_type = String, example = "4242424242424242")]
    pub card_number: CardNumber,

    /// The card's expiry month
    #[schema(value_type = String, example = "24")]
    pub card_exp_month: Secret<String>,

    /// The card's expiry year
    #[schema(value_type = String, example = "24")]
    pub card_exp_year: Secret<String>,

    /// The card holder's name
    #[schema(value_type = String, example = "John Test")]
    pub card_holder_name: Option<Secret<String>>,

    /// The CVC number for the card
    #[schema(value_type = String, example = "242")]
    pub card_cvc: Secret<String>,

    /// The name of the issuer of card
    #[schema(example = "chase")]
    pub card_issuer: Option<String>,

    /// The card network for the card
    #[schema(value_type = Option<CardNetwork>, example = "Visa")]
    pub card_network: Option<api_enums::CardNetwork>,

    #[schema(example = "CREDIT")]
    pub card_type: Option<String>,

    #[schema(example = "INDIA")]
    pub card_issuing_country: Option<String>,

    #[schema(example = "JP_AMEX")]
    pub bank_code: Option<String>,
    /// The card holder's nick name
    #[schema(value_type = Option<String>, example = "John Test")]
    pub nick_name: Option<Secret<String>>,
}

#[cfg(feature = "v2")]
impl TryFrom<payment_methods::CardDetail> for Card {
    type Error = error_stack::Report<ValidationError>;

    fn try_from(value: payment_methods::CardDetail) -> Result<Self, Self::Error> {
        use common_utils::ext_traits::OptionExt;

        let payment_methods::CardDetail {
            card_number,
            card_exp_month,
            card_exp_year,
            card_holder_name,
            nick_name,
            card_network,
            card_issuer,
            card_cvc,
            ..
        } = value;

        let card_cvc = card_cvc.get_required_value("card_cvc")?;

        Ok(Self {
            card_number,
            card_exp_month,
            card_exp_year,
            card_holder_name,
            card_cvc,
            card_issuer,
            card_network,
            card_type: None,
            card_issuing_country: None,
            bank_code: None,
            nick_name,
        })
    }
}

#[derive(Default, Eq, PartialEq, Clone, Debug, serde::Deserialize, serde::Serialize, ToSchema)]
pub struct ExtendedCardInfo {
    /// The card number
    #[schema(value_type = String, example = "4242424242424242")]
    pub card_number: CardNumber,

    /// The card's expiry month
    #[schema(value_type = String, example = "24")]
    pub card_exp_month: Secret<String>,

    /// The card's expiry year
    #[schema(value_type = String, example = "24")]
    pub card_exp_year: Secret<String>,

    /// The card holder's name
    #[schema(value_type = String, example = "John Test")]
    pub card_holder_name: Option<Secret<String>>,

    /// The CVC number for the card
    #[schema(value_type = String, example = "242")]
    pub card_cvc: Secret<String>,

    /// The name of the issuer of card
    #[schema(example = "chase")]
    pub card_issuer: Option<String>,

    /// The card network for the card
    #[schema(value_type = Option<CardNetwork>, example = "Visa")]
    pub card_network: Option<api_enums::CardNetwork>,

    #[schema(example = "CREDIT")]
    pub card_type: Option<String>,

    #[schema(example = "INDIA")]
    pub card_issuing_country: Option<String>,

    #[schema(example = "JP_AMEX")]
    pub bank_code: Option<String>,
}

impl From<Card> for ExtendedCardInfo {
    fn from(value: Card) -> Self {
        Self {
            card_number: value.card_number,
            card_exp_month: value.card_exp_month,
            card_exp_year: value.card_exp_year,
            card_holder_name: value.card_holder_name,
            card_cvc: value.card_cvc,
            card_issuer: value.card_issuer,
            card_network: value.card_network,
            card_type: value.card_type,
            card_issuing_country: value.card_issuing_country,
            bank_code: value.bank_code,
        }
    }
}

impl GetAddressFromPaymentMethodData for Card {
    fn get_billing_address(&self) -> Option<Address> {
        // Create billing address if first_name is some or if it is not ""
        self.card_holder_name
            .as_ref()
            .filter(|card_holder_name| !card_holder_name.is_empty_after_trim())
            .map(|card_holder_name| {
                // Split the `card_holder_name` into `first_name` and `last_name` based on the
                // first occurrence of ' '. For example
                // John Wheat Dough
                // first_name -> John
                // last_name -> Wheat Dough
                card_holder_name.peek().split_whitespace()
            })
            .map(|mut card_holder_name_iter| {
                let first_name = card_holder_name_iter
                    .next()
                    .map(ToOwned::to_owned)
                    .map(Secret::new);

                let last_name = card_holder_name_iter.collect::<Vec<_>>().join(" ");
                let last_name = if last_name.is_empty_after_trim() {
                    None
                } else {
                    Some(Secret::new(last_name))
                };

                AddressDetails {
                    first_name,
                    last_name,
                    ..Default::default()
                }
            })
            .map(|address_details| Address {
                address: Some(address_details),
                phone: None,
                email: None,
            })
    }
}

impl Card {
    fn apply_additional_card_info(
        &self,
        additional_card_info: AdditionalCardInfo,
    ) -> Result<Self, error_stack::Report<ValidationError>> {
        Ok(Self {
            card_number: self.card_number.clone(),
            card_exp_month: self.card_exp_month.clone(),
            card_exp_year: self.card_exp_year.clone(),
            card_holder_name: self.card_holder_name.clone(),
            card_cvc: self.card_cvc.clone(),
            card_issuer: self
                .card_issuer
                .clone()
                .or(additional_card_info.card_issuer),
            card_network: self
                .card_network
                .clone()
                .or(additional_card_info.card_network.clone()),
            card_type: self.card_type.clone().or(additional_card_info.card_type),
            card_issuing_country: self
                .card_issuing_country
                .clone()
                .or(additional_card_info.card_issuing_country),
            bank_code: self.bank_code.clone().or(additional_card_info.bank_code),
            nick_name: self.nick_name.clone(),
        })
    }
}

#[derive(Eq, PartialEq, Debug, serde::Deserialize, serde::Serialize, Clone, ToSchema, Default)]
#[serde(rename_all = "snake_case")]
pub struct CardToken {
    /// The card holder's name
    #[schema(value_type = String, example = "John Test")]
    pub card_holder_name: Option<Secret<String>>,

    /// The CVC number for the card
    #[schema(value_type = Option<String>)]
    pub card_cvc: Option<Secret<String>>,
}

#[derive(Eq, PartialEq, Clone, Debug, serde::Deserialize, serde::Serialize, ToSchema)]
#[serde(rename_all = "snake_case")]
pub enum CardRedirectData {
    Knet {},
    Benefit {},
    MomoAtm {},
    CardRedirect {},
}

#[derive(Eq, PartialEq, Clone, Debug, serde::Deserialize, serde::Serialize, ToSchema)]
#[serde(rename_all = "snake_case")]
pub enum PayLaterData {
    /// For KlarnaRedirect as PayLater Option
    KlarnaRedirect {
        /// The billing email
        #[schema(value_type = Option<String>)]
        billing_email: Option<Email>,
        // The billing country code
        #[schema(value_type = Option<CountryAlpha2>, example = "US")]
        billing_country: Option<api_enums::CountryAlpha2>,
    },
    /// For Klarna Sdk as PayLater Option
    KlarnaSdk {
        /// The token for the sdk workflow
        token: String,
    },
    /// For Affirm redirect as PayLater Option
    AffirmRedirect {},
    /// For AfterpayClearpay redirect as PayLater Option
    AfterpayClearpayRedirect {
        /// The billing email
        #[schema(value_type = Option<String>)]
        billing_email: Option<Email>,
        /// The billing name
        #[schema(value_type = Option<String>)]
        billing_name: Option<Secret<String>>,
    },
    /// For PayBright Redirect as PayLater Option
    PayBrightRedirect {},
    /// For Flexiti Redirect as PayLater long term finance Option
    FlexitiRedirect {},
    /// For WalleyRedirect as PayLater Option
    WalleyRedirect {},
    /// For Alma Redirection as PayLater Option
    AlmaRedirect {},
    AtomeRedirect {},
    BreadpayRedirect {},
}

impl GetAddressFromPaymentMethodData for PayLaterData {
    fn get_billing_address(&self) -> Option<Address> {
        match self {
            Self::KlarnaRedirect {
                billing_email,
                billing_country,
            } => {
                let address_details = AddressDetails {
                    country: *billing_country,
                    ..AddressDetails::default()
                };

                Some(Address {
                    address: Some(address_details),
                    email: billing_email.clone(),
                    phone: None,
                })
            }
            Self::AfterpayClearpayRedirect {
                billing_email,
                billing_name,
            } => {
                let address_details = AddressDetails {
                    first_name: billing_name.clone(),
                    ..AddressDetails::default()
                };

                Some(Address {
                    address: Some(address_details),
                    email: billing_email.clone(),
                    phone: None,
                })
            }
            Self::PayBrightRedirect {}
            | Self::FlexitiRedirect {}
            | Self::WalleyRedirect {}
            | Self::AlmaRedirect {}
            | Self::KlarnaSdk { .. }
            | Self::AffirmRedirect {}
            | Self::AtomeRedirect {}
            | Self::BreadpayRedirect {} => None,
        }
    }
}

#[derive(serde::Deserialize, serde::Serialize, Debug, Clone, ToSchema, Eq, PartialEq)]
#[serde(rename_all = "snake_case")]
pub enum BankDebitData {
    /// Payment Method data for Ach bank debit
    AchBankDebit {
        /// Billing details for bank debit
        billing_details: Option<BankDebitBilling>,
        /// Account number for ach bank debit payment
        #[schema(value_type = String, example = "000123456789")]
        account_number: Secret<String>,
        /// Routing number for ach bank debit payment
        #[schema(value_type = String, example = "110000000")]
        routing_number: Secret<String>,

        #[schema(value_type = String, example = "John Test")]
        card_holder_name: Option<Secret<String>>,

        #[schema(value_type = String, example = "John Doe")]
        bank_account_holder_name: Option<Secret<String>>,

        #[schema(value_type = String, example = "ACH")]
        bank_name: Option<common_enums::BankNames>,

        #[schema(value_type = String, example = "Checking")]
        bank_type: Option<common_enums::BankType>,

        #[schema(value_type = String, example = "Personal")]
        bank_holder_type: Option<common_enums::BankHolderType>,
    },
    SepaBankDebit {
        /// Billing details for bank debit
        billing_details: Option<BankDebitBilling>,
        /// International bank account number (iban) for SEPA
        #[schema(value_type = String, example = "DE89370400440532013000")]
        iban: Secret<String>,
        /// Owner name for bank debit
        #[schema(value_type = String, example = "A. Schneider")]
        bank_account_holder_name: Option<Secret<String>>,
    },
    BecsBankDebit {
        /// Billing details for bank debit
        billing_details: Option<BankDebitBilling>,
        /// Account number for Becs payment method
        #[schema(value_type = String, example = "000123456")]
        account_number: Secret<String>,
        /// Bank-State-Branch (bsb) number
        #[schema(value_type = String, example = "000000")]
        bsb_number: Secret<String>,
        /// Owner name for bank debit
        #[schema(value_type = Option<String>, example = "A. Schneider")]
        bank_account_holder_name: Option<Secret<String>>,
    },
    BacsBankDebit {
        /// Billing details for bank debit
        billing_details: Option<BankDebitBilling>,
        /// Account number for Bacs payment method
        #[schema(value_type = String, example = "00012345")]
        account_number: Secret<String>,
        /// Sort code for Bacs payment method
        #[schema(value_type = String, example = "108800")]
        sort_code: Secret<String>,
        /// holder name for bank debit
        #[schema(value_type = String, example = "A. Schneider")]
        bank_account_holder_name: Option<Secret<String>>,
    },
}

impl GetAddressFromPaymentMethodData for BankDebitData {
    fn get_billing_address(&self) -> Option<Address> {
        fn get_billing_address_inner(
            bank_debit_billing: Option<&BankDebitBilling>,
            bank_account_holder_name: Option<&Secret<String>>,
        ) -> Option<Address> {
            // We will always have address here
            let mut address = bank_debit_billing
                .and_then(GetAddressFromPaymentMethodData::get_billing_address)?;

            // Prefer `account_holder_name` over `name`
            address.address.as_mut().map(|address| {
                address.first_name = bank_account_holder_name
                    .or(address.first_name.as_ref())
                    .cloned();
            });

            Some(address)
        }

        match self {
            Self::AchBankDebit {
                billing_details,
                bank_account_holder_name,
                ..
            }
            | Self::SepaBankDebit {
                billing_details,
                bank_account_holder_name,
                ..
            }
            | Self::BecsBankDebit {
                billing_details,
                bank_account_holder_name,
                ..
            }
            | Self::BacsBankDebit {
                billing_details,
                bank_account_holder_name,
                ..
            } => get_billing_address_inner(
                billing_details.as_ref(),
                bank_account_holder_name.as_ref(),
            ),
        }
    }
}

#[cfg(feature = "v1")]
/// Custom serializer and deserializer for PaymentMethodData
mod payment_method_data_serde {

    use super::*;

    /// Deserialize `reward` payment_method as string for backwards compatibility
    /// The api contract would be
    /// ```json
    /// {
    ///   "payment_method": "reward",
    ///   "payment_method_type": "evoucher",
    ///   "payment_method_data": "reward",
    /// }
    /// ```
    ///
    /// For other payment methods, use the provided deserializer
    /// ```json
    /// "payment_method_data": {
    ///   "card": {
    ///     "card_number": "4242424242424242",
    ///     "card_exp_month": "10",
    ///     "card_exp_year": "25",
    ///     "card_holder_name": "joseph Doe",
    ///     "card_cvc": "123"
    ///    }
    /// }
    /// ```
    pub fn deserialize<'de, D>(
        deserializer: D,
    ) -> Result<Option<PaymentMethodDataRequest>, D::Error>
    where
        D: Deserializer<'de>,
    {
        #[derive(serde::Deserialize, Debug)]
        #[serde(untagged)]
        enum __Inner {
            RewardString(String),
            OptionalPaymentMethod(serde_json::Value),
        }

        // This struct is an intermediate representation
        // This is required in order to catch deserialization errors when deserializing `payment_method_data`
        // The #[serde(flatten)] attribute applied on `payment_method_data` discards
        // any of the error when deserializing and deserializes to an option instead
        #[derive(serde::Deserialize, Debug)]
        struct __InnerPaymentMethodData {
            billing: Option<Address>,
            #[serde(flatten)]
            payment_method_data: Option<serde_json::Value>,
        }

        let deserialize_to_inner = __Inner::deserialize(deserializer)?;

        match deserialize_to_inner {
            __Inner::OptionalPaymentMethod(value) => {
                let parsed_value = serde_json::from_value::<__InnerPaymentMethodData>(value)
                    .map_err(|serde_json_error| de::Error::custom(serde_json_error.to_string()))?;

                let payment_method_data = if let Some(payment_method_data_value) =
                    parsed_value.payment_method_data
                {
                    // Even though no data is passed, the flatten serde_json::Value is deserialized as Some(Object {})
                    if let serde_json::Value::Object(ref inner_map) = payment_method_data_value {
                        if inner_map.is_empty() {
                            None
                        } else {
                            let payment_method_data = serde_json::from_value::<PaymentMethodData>(
                                payment_method_data_value,
                            )
                            .map_err(|serde_json_error| {
                                de::Error::custom(serde_json_error.to_string())
                            })?;
                            let address_details = parsed_value
                                .billing
                                .as_ref()
                                .and_then(|billing| billing.address.clone());
                            match (payment_method_data.clone(), address_details.as_ref()) {
                                (
                                    PaymentMethodData::Card(ref mut card),
                                    Some(billing_address_details),
                                ) => {
                                    if card.card_holder_name.is_none() {
                                        card.card_holder_name =
                                            billing_address_details.get_optional_full_name();
                                    }
                                    Some(PaymentMethodData::Card(card.clone()))
                                }
                                _ => Some(payment_method_data),
                            }
                        }
                    } else {
                        Err(de::Error::custom("Expected a map for payment_method_data"))?
                    }
                } else {
                    None
                };

                Ok(Some(PaymentMethodDataRequest {
                    payment_method_data,
                    billing: parsed_value.billing,
                }))
            }
            __Inner::RewardString(inner_string) => {
                let payment_method_data = match inner_string.as_str() {
                    "reward" => PaymentMethodData::Reward,
                    _ => Err(de::Error::custom("Invalid Variant"))?,
                };

                Ok(Some(PaymentMethodDataRequest {
                    payment_method_data: Some(payment_method_data),
                    billing: None,
                }))
            }
        }
    }

    pub fn serialize<S>(
        payment_method_data_request: &Option<PaymentMethodDataRequest>,
        serializer: S,
    ) -> Result<S::Ok, S::Error>
    where
        S: Serializer,
    {
        if let Some(payment_method_data_request) = payment_method_data_request {
            if let Some(payment_method_data) =
                payment_method_data_request.payment_method_data.as_ref()
            {
                match payment_method_data {
                    PaymentMethodData::Reward => serializer.serialize_str("reward"),
                    PaymentMethodData::CardRedirect(_)
                    | PaymentMethodData::BankDebit(_)
                    | PaymentMethodData::BankRedirect(_)
                    | PaymentMethodData::BankTransfer(_)
                    | PaymentMethodData::RealTimePayment(_)
                    | PaymentMethodData::MobilePayment(_)
                    | PaymentMethodData::CardToken(_)
                    | PaymentMethodData::Crypto(_)
                    | PaymentMethodData::GiftCard(_)
                    | PaymentMethodData::PayLater(_)
                    | PaymentMethodData::Upi(_)
                    | PaymentMethodData::Voucher(_)
                    | PaymentMethodData::Card(_)
                    | PaymentMethodData::MandatePayment
                    | PaymentMethodData::OpenBanking(_)
                    | PaymentMethodData::Wallet(_) => {
                        payment_method_data_request.serialize(serializer)
                    }
                }
            } else {
                payment_method_data_request.serialize(serializer)
            }
        } else {
            serializer.serialize_none()
        }
    }
}

/// The payment method information provided for making a payment
#[derive(Debug, Clone, serde::Deserialize, serde::Serialize, ToSchema, Eq, PartialEq)]
pub struct PaymentMethodDataRequest {
    /// This field is optional because, in case of saved cards we pass the payment_token
    /// There might be cases where we don't need to pass the payment_method_data and pass only payment method billing details
    /// We have flattened it because to maintain backwards compatibility with the old API contract
    #[serde(flatten)]
    pub payment_method_data: Option<PaymentMethodData>,
    /// billing details for the payment method.
    /// This billing details will be passed to the processor as billing address.
    /// If not passed, then payment.billing will be considered
    pub billing: Option<Address>,
}

/// The payment method information provided for making a payment
#[derive(Debug, Clone, serde::Deserialize, serde::Serialize, ToSchema, Eq, PartialEq)]
pub struct RecordAttemptPaymentMethodDataRequest {
    /// Additional details for the payment method (e.g., card expiry date, card network).
    #[serde(flatten)]
    pub payment_method_data: AdditionalPaymentData,
    /// billing details for the payment method.
    pub billing: Option<Address>,
}

#[derive(Debug, Clone, serde::Deserialize, serde::Serialize, ToSchema, Eq, PartialEq)]
pub struct ProxyPaymentMethodDataRequest {
    /// This field is optional because, in case of saved cards we pass the payment_token
    /// There might be cases where we don't need to pass the payment_method_data and pass only payment method billing details
    /// We have flattened it because to maintain backwards compatibility with the old API contract
    #[serde(flatten)]
    pub payment_method_data: Option<ProxyPaymentMethodData>,
    /// billing details for the payment method.
    /// This billing details will be passed to the processor as billing address.
    /// If not passed, then payment.billing will be considered
    pub billing: Option<Address>,
}

#[derive(Debug, Clone, serde::Deserialize, serde::Serialize, ToSchema, Eq, PartialEq)]
#[serde(rename_all = "snake_case")]
pub enum ProxyPaymentMethodData {
    #[schema(title = "ProxyCardData")]
    VaultDataCard(Box<ProxyCardData>),
    VaultToken(VaultToken),
}

#[derive(Default, Eq, PartialEq, Clone, Debug, serde::Deserialize, serde::Serialize, ToSchema)]
pub struct ProxyCardData {
    /// The token which refers to the card number
    #[schema(value_type = String, example = "token_card_number")]
    pub card_number: Secret<String>,

    /// The card's expiry month
    #[schema(value_type = String, example = "24")]
    pub card_exp_month: Secret<String>,

    /// The card's expiry year
    #[schema(value_type = String, example = "24")]
    pub card_exp_year: Secret<String>,

    /// The card holder's name
    #[schema(value_type = String, example = "John Test")]
    pub card_holder_name: Option<Secret<String>>,

    /// The CVC number for the card
    #[schema(value_type = String, example = "242")]
    pub card_cvc: Secret<String>,

    /// The name of the issuer of card
    #[schema(example = "chase")]
    pub card_issuer: Option<String>,

    /// The card network for the card
    #[schema(value_type = Option<CardNetwork>, example = "Visa")]
    pub card_network: Option<api_enums::CardNetwork>,

    #[schema(example = "CREDIT")]
    pub card_type: Option<String>,

    #[schema(example = "INDIA")]
    pub card_issuing_country: Option<String>,

    #[schema(example = "JP_AMEX")]
    pub bank_code: Option<String>,
    /// The card holder's nick name
    #[schema(value_type = Option<String>, example = "John Test")]
    pub nick_name: Option<Secret<String>>,

    /// The first six digit of the card number
    #[schema(value_type = String, example = "424242")]
    pub bin_number: Option<String>,

    /// The last four digit of the card number
    #[schema(value_type = String, example = "4242")]
    pub last_four: Option<String>,
}

#[derive(Default, Eq, PartialEq, Clone, Debug, serde::Deserialize, serde::Serialize, ToSchema)]
pub struct VaultToken {
    /// The tokenized CVC number for the card
    #[schema(value_type = String, example = "242")]
    pub card_cvc: Secret<String>,

    /// The card holder's name
    #[schema(value_type = String, example = "John Test")]
    pub card_holder_name: Option<Secret<String>>,
}

#[derive(Debug, Clone, serde::Deserialize, serde::Serialize, ToSchema, Eq, PartialEq)]
#[serde(rename_all = "snake_case")]
pub enum PaymentMethodData {
    #[schema(title = "Card")]
    Card(Card),
    #[schema(title = "CardRedirect")]
    CardRedirect(CardRedirectData),
    #[schema(title = "Wallet")]
    Wallet(WalletData),
    #[schema(title = "PayLater")]
    PayLater(PayLaterData),
    #[schema(title = "BankRedirect")]
    BankRedirect(BankRedirectData),
    #[schema(title = "BankDebit")]
    BankDebit(BankDebitData),
    #[schema(title = "BankTransfer")]
    BankTransfer(Box<BankTransferData>),
    #[schema(title = "RealTimePayment")]
    RealTimePayment(Box<RealTimePaymentData>),
    #[schema(title = "Crypto")]
    Crypto(CryptoData),
    #[schema(title = "MandatePayment")]
    MandatePayment,
    #[schema(title = "Reward")]
    Reward,
    #[schema(title = "Upi")]
    Upi(UpiData),
    #[schema(title = "Voucher")]
    Voucher(VoucherData),
    #[schema(title = "GiftCard")]
    GiftCard(Box<GiftCardData>),
    #[schema(title = "CardToken")]
    CardToken(CardToken),
    #[schema(title = "OpenBanking")]
    OpenBanking(OpenBankingData),
    #[schema(title = "MobilePayment")]
    MobilePayment(MobilePaymentData),
}

pub trait GetAddressFromPaymentMethodData {
    fn get_billing_address(&self) -> Option<Address>;
}

impl GetAddressFromPaymentMethodData for PaymentMethodData {
    fn get_billing_address(&self) -> Option<Address> {
        match self {
            Self::Card(card_data) => card_data.get_billing_address(),
            Self::CardRedirect(_) => None,
            Self::Wallet(wallet_data) => wallet_data.get_billing_address(),
            Self::PayLater(pay_later) => pay_later.get_billing_address(),
            Self::BankRedirect(bank_redirect_data) => bank_redirect_data.get_billing_address(),
            Self::BankDebit(bank_debit_data) => bank_debit_data.get_billing_address(),
            Self::BankTransfer(bank_transfer_data) => bank_transfer_data.get_billing_address(),
            Self::Voucher(voucher_data) => voucher_data.get_billing_address(),
            Self::Crypto(_)
            | Self::Reward
            | Self::RealTimePayment(_)
            | Self::Upi(_)
            | Self::GiftCard(_)
            | Self::CardToken(_)
            | Self::OpenBanking(_)
            | Self::MandatePayment
            | Self::MobilePayment(_) => None,
        }
    }
}

impl PaymentMethodData {
    pub fn apply_additional_payment_data(
        &self,
        additional_payment_data: AdditionalPaymentData,
    ) -> Result<Self, error_stack::Report<ValidationError>> {
        if let AdditionalPaymentData::Card(additional_card_info) = additional_payment_data {
            match self {
                Self::Card(card) => Ok(Self::Card(
                    card.apply_additional_card_info(*additional_card_info)?,
                )),
                _ => Ok(self.to_owned()),
            }
        } else {
            Ok(self.to_owned())
        }
    }

    pub fn get_payment_method(&self) -> Option<api_enums::PaymentMethod> {
        match self {
            Self::Card(_) => Some(api_enums::PaymentMethod::Card),
            Self::CardRedirect(_) => Some(api_enums::PaymentMethod::CardRedirect),
            Self::Wallet(_) => Some(api_enums::PaymentMethod::Wallet),
            Self::PayLater(_) => Some(api_enums::PaymentMethod::PayLater),
            Self::BankRedirect(_) => Some(api_enums::PaymentMethod::BankRedirect),
            Self::BankDebit(_) => Some(api_enums::PaymentMethod::BankDebit),
            Self::BankTransfer(_) => Some(api_enums::PaymentMethod::BankTransfer),
            Self::RealTimePayment(_) => Some(api_enums::PaymentMethod::RealTimePayment),
            Self::Crypto(_) => Some(api_enums::PaymentMethod::Crypto),
            Self::Reward => Some(api_enums::PaymentMethod::Reward),
            Self::Upi(_) => Some(api_enums::PaymentMethod::Upi),
            Self::Voucher(_) => Some(api_enums::PaymentMethod::Voucher),
            Self::GiftCard(_) => Some(api_enums::PaymentMethod::GiftCard),
            Self::OpenBanking(_) => Some(api_enums::PaymentMethod::OpenBanking),
            Self::MobilePayment(_) => Some(api_enums::PaymentMethod::MobilePayment),
            Self::CardToken(_) | Self::MandatePayment => None,
        }
    }
}

pub trait GetPaymentMethodType {
    fn get_payment_method_type(&self) -> api_enums::PaymentMethodType;
}

impl GetPaymentMethodType for CardRedirectData {
    fn get_payment_method_type(&self) -> api_enums::PaymentMethodType {
        match self {
            Self::Knet {} => api_enums::PaymentMethodType::Knet,
            Self::Benefit {} => api_enums::PaymentMethodType::Benefit,
            Self::MomoAtm {} => api_enums::PaymentMethodType::MomoAtm,
            Self::CardRedirect {} => api_enums::PaymentMethodType::CardRedirect,
        }
    }
}

impl GetPaymentMethodType for MobilePaymentData {
    fn get_payment_method_type(&self) -> api_enums::PaymentMethodType {
        match self {
            Self::DirectCarrierBilling { .. } => api_enums::PaymentMethodType::DirectCarrierBilling,
        }
    }
}

impl GetPaymentMethodType for WalletData {
    fn get_payment_method_type(&self) -> api_enums::PaymentMethodType {
        match self {
            Self::BluecodeRedirect {} => api_enums::PaymentMethodType::Bluecode,
            Self::AliPayQr(_) | Self::AliPayRedirect(_) => api_enums::PaymentMethodType::AliPay,
            Self::AliPayHkRedirect(_) => api_enums::PaymentMethodType::AliPayHk,
            Self::AmazonPay(_) | Self::AmazonPayRedirect(_) => {
                api_enums::PaymentMethodType::AmazonPay
            }
            Self::Skrill(_) => api_enums::PaymentMethodType::Skrill,
            Self::Paysera(_) => api_enums::PaymentMethodType::Paysera,
            Self::MomoRedirect(_) => api_enums::PaymentMethodType::Momo,
            Self::KakaoPayRedirect(_) => api_enums::PaymentMethodType::KakaoPay,
            Self::GoPayRedirect(_) => api_enums::PaymentMethodType::GoPay,
            Self::GcashRedirect(_) => api_enums::PaymentMethodType::Gcash,
            Self::ApplePay(_) | Self::ApplePayRedirect(_) | Self::ApplePayThirdPartySdk(_) => {
                api_enums::PaymentMethodType::ApplePay
            }
            Self::DanaRedirect {} => api_enums::PaymentMethodType::Dana,
            Self::GooglePay(_) | Self::GooglePayRedirect(_) | Self::GooglePayThirdPartySdk(_) => {
                api_enums::PaymentMethodType::GooglePay
            }
            Self::MbWayRedirect(_) => api_enums::PaymentMethodType::MbWay,
            Self::MobilePayRedirect(_) => api_enums::PaymentMethodType::MobilePay,
            Self::PaypalRedirect(_) | Self::PaypalSdk(_) => api_enums::PaymentMethodType::Paypal,
            Self::Paze(_) => api_enums::PaymentMethodType::Paze,
            Self::SamsungPay(_) => api_enums::PaymentMethodType::SamsungPay,
            Self::TwintRedirect {} => api_enums::PaymentMethodType::Twint,
            Self::VippsRedirect {} => api_enums::PaymentMethodType::Vipps,
            Self::TouchNGoRedirect(_) => api_enums::PaymentMethodType::TouchNGo,
            Self::WeChatPayRedirect(_) | Self::WeChatPayQr(_) => {
                api_enums::PaymentMethodType::WeChatPay
            }
            Self::CashappQr(_) => api_enums::PaymentMethodType::Cashapp,
            Self::SwishQr(_) => api_enums::PaymentMethodType::Swish,
            Self::Mifinity(_) => api_enums::PaymentMethodType::Mifinity,
            Self::RevolutPay(_) => api_enums::PaymentMethodType::RevolutPay,
        }
    }
}

impl GetPaymentMethodType for PayLaterData {
    fn get_payment_method_type(&self) -> api_enums::PaymentMethodType {
        match self {
            Self::KlarnaRedirect { .. } => api_enums::PaymentMethodType::Klarna,
            Self::KlarnaSdk { .. } => api_enums::PaymentMethodType::Klarna,
            Self::AffirmRedirect {} => api_enums::PaymentMethodType::Affirm,
            Self::AfterpayClearpayRedirect { .. } => api_enums::PaymentMethodType::AfterpayClearpay,
            Self::PayBrightRedirect {} => api_enums::PaymentMethodType::PayBright,
            Self::FlexitiRedirect {} => api_enums::PaymentMethodType::Flexiti,
            Self::WalleyRedirect {} => api_enums::PaymentMethodType::Walley,
            Self::AlmaRedirect {} => api_enums::PaymentMethodType::Alma,
            Self::AtomeRedirect {} => api_enums::PaymentMethodType::Atome,
            Self::BreadpayRedirect {} => api_enums::PaymentMethodType::Breadpay,
        }
    }
}

impl GetPaymentMethodType for OpenBankingData {
    fn get_payment_method_type(&self) -> api_enums::PaymentMethodType {
        match self {
            Self::OpenBankingPIS {} => api_enums::PaymentMethodType::OpenBankingPIS,
        }
    }
}

impl GetPaymentMethodType for BankRedirectData {
    fn get_payment_method_type(&self) -> api_enums::PaymentMethodType {
        match self {
            Self::BancontactCard { .. } => api_enums::PaymentMethodType::BancontactCard,
            Self::Bizum {} => api_enums::PaymentMethodType::Bizum,
            Self::Blik { .. } => api_enums::PaymentMethodType::Blik,
            Self::Eft { .. } => api_enums::PaymentMethodType::Eft,
            Self::Eps { .. } => api_enums::PaymentMethodType::Eps,
            Self::Giropay { .. } => api_enums::PaymentMethodType::Giropay,
            Self::Ideal { .. } => api_enums::PaymentMethodType::Ideal,
            Self::Interac { .. } => api_enums::PaymentMethodType::Interac,
            Self::OnlineBankingCzechRepublic { .. } => {
                api_enums::PaymentMethodType::OnlineBankingCzechRepublic
            }
            Self::OnlineBankingFinland { .. } => api_enums::PaymentMethodType::OnlineBankingFinland,
            Self::OnlineBankingPoland { .. } => api_enums::PaymentMethodType::OnlineBankingPoland,
            Self::OnlineBankingSlovakia { .. } => {
                api_enums::PaymentMethodType::OnlineBankingSlovakia
            }
            Self::OpenBankingUk { .. } => api_enums::PaymentMethodType::OpenBankingUk,
            Self::Przelewy24 { .. } => api_enums::PaymentMethodType::Przelewy24,
            Self::Sofort { .. } => api_enums::PaymentMethodType::Sofort,
            Self::Trustly { .. } => api_enums::PaymentMethodType::Trustly,
            Self::OnlineBankingFpx { .. } => api_enums::PaymentMethodType::OnlineBankingFpx,
            Self::OnlineBankingThailand { .. } => {
                api_enums::PaymentMethodType::OnlineBankingThailand
            }
            Self::LocalBankRedirect { .. } => api_enums::PaymentMethodType::LocalBankRedirect,
        }
    }
}

impl GetPaymentMethodType for BankDebitData {
    fn get_payment_method_type(&self) -> api_enums::PaymentMethodType {
        match self {
            Self::AchBankDebit { .. } => api_enums::PaymentMethodType::Ach,
            Self::SepaBankDebit { .. } => api_enums::PaymentMethodType::Sepa,
            Self::BecsBankDebit { .. } => api_enums::PaymentMethodType::Becs,
            Self::BacsBankDebit { .. } => api_enums::PaymentMethodType::Bacs,
        }
    }
}

impl GetPaymentMethodType for BankTransferData {
    fn get_payment_method_type(&self) -> api_enums::PaymentMethodType {
        match self {
            Self::AchBankTransfer { .. } => api_enums::PaymentMethodType::Ach,
            Self::SepaBankTransfer { .. } => api_enums::PaymentMethodType::SepaBankTransfer,
            Self::BacsBankTransfer { .. } => api_enums::PaymentMethodType::Bacs,
            Self::MultibancoBankTransfer { .. } => api_enums::PaymentMethodType::Multibanco,
            Self::PermataBankTransfer { .. } => api_enums::PaymentMethodType::PermataBankTransfer,
            Self::BcaBankTransfer { .. } => api_enums::PaymentMethodType::BcaBankTransfer,
            Self::BniVaBankTransfer { .. } => api_enums::PaymentMethodType::BniVa,
            Self::BriVaBankTransfer { .. } => api_enums::PaymentMethodType::BriVa,
            Self::CimbVaBankTransfer { .. } => api_enums::PaymentMethodType::CimbVa,
            Self::DanamonVaBankTransfer { .. } => api_enums::PaymentMethodType::DanamonVa,
            Self::MandiriVaBankTransfer { .. } => api_enums::PaymentMethodType::MandiriVa,
            Self::Pix { .. } => api_enums::PaymentMethodType::Pix,
            Self::Pse {} => api_enums::PaymentMethodType::Pse,
            Self::LocalBankTransfer { .. } => api_enums::PaymentMethodType::LocalBankTransfer,
            Self::InstantBankTransfer {} => api_enums::PaymentMethodType::InstantBankTransfer,
            Self::InstantBankTransferFinland {} => {
                api_enums::PaymentMethodType::InstantBankTransferFinland
            }
            Self::InstantBankTransferPoland {} => {
                api_enums::PaymentMethodType::InstantBankTransferPoland
            }
            Self::IndonesianBankTransfer { .. } => {
                api_enums::PaymentMethodType::IndonesianBankTransfer
            }
        }
    }
}

impl GetPaymentMethodType for CryptoData {
    fn get_payment_method_type(&self) -> api_enums::PaymentMethodType {
        api_enums::PaymentMethodType::CryptoCurrency
    }
}

impl GetPaymentMethodType for RealTimePaymentData {
    fn get_payment_method_type(&self) -> api_enums::PaymentMethodType {
        match self {
            Self::Fps {} => api_enums::PaymentMethodType::Fps,
            Self::DuitNow {} => api_enums::PaymentMethodType::DuitNow,
            Self::PromptPay {} => api_enums::PaymentMethodType::PromptPay,
            Self::VietQr {} => api_enums::PaymentMethodType::VietQr,
        }
    }
}

impl GetPaymentMethodType for UpiData {
    fn get_payment_method_type(&self) -> api_enums::PaymentMethodType {
        match self {
            Self::UpiCollect(_) => api_enums::PaymentMethodType::UpiCollect,
            Self::UpiIntent(_) => api_enums::PaymentMethodType::UpiIntent,
        }
    }
}
impl GetPaymentMethodType for VoucherData {
    fn get_payment_method_type(&self) -> api_enums::PaymentMethodType {
        match self {
            Self::Boleto(_) => api_enums::PaymentMethodType::Boleto,
            Self::Efecty => api_enums::PaymentMethodType::Efecty,
            Self::PagoEfectivo => api_enums::PaymentMethodType::PagoEfectivo,
            Self::RedCompra => api_enums::PaymentMethodType::RedCompra,
            Self::RedPagos => api_enums::PaymentMethodType::RedPagos,
            Self::Alfamart(_) => api_enums::PaymentMethodType::Alfamart,
            Self::Indomaret(_) => api_enums::PaymentMethodType::Indomaret,
            Self::Oxxo => api_enums::PaymentMethodType::Oxxo,
            Self::SevenEleven(_) => api_enums::PaymentMethodType::SevenEleven,
            Self::Lawson(_) => api_enums::PaymentMethodType::Lawson,
            Self::MiniStop(_) => api_enums::PaymentMethodType::MiniStop,
            Self::FamilyMart(_) => api_enums::PaymentMethodType::FamilyMart,
            Self::Seicomart(_) => api_enums::PaymentMethodType::Seicomart,
            Self::PayEasy(_) => api_enums::PaymentMethodType::PayEasy,
        }
    }
}
impl GetPaymentMethodType for GiftCardData {
    fn get_payment_method_type(&self) -> api_enums::PaymentMethodType {
        match self {
            Self::Givex(_) => api_enums::PaymentMethodType::Givex,
            Self::PaySafeCard {} => api_enums::PaymentMethodType::PaySafeCard,
            Self::BhnCardNetwork(_) => api_enums::PaymentMethodType::BhnCardNetwork,
        }
    }
}

#[derive(serde::Deserialize, serde::Serialize, Debug, Clone, ToSchema, Eq, PartialEq)]
#[serde(rename_all = "snake_case")]
pub enum GiftCardData {
    Givex(GiftCardDetails),
    PaySafeCard {},
    BhnCardNetwork(BHNGiftCardDetails),
}
#[derive(serde::Deserialize, serde::Serialize, Debug, Clone, ToSchema, Eq, PartialEq)]
#[serde(rename_all = "snake_case")]
pub struct BHNGiftCardDetails {
    /// The gift card or account number
    #[schema(value_type = String)]
    pub account_number: Secret<String>,
    /// The security PIN for gift cards requiring it
    #[schema(value_type = String)]
    pub pin: Option<Secret<String>>,
    /// The CVV2 code for Open Loop/VPLN products
    #[schema(value_type = String)]
    pub cvv2: Option<Secret<String>>,
    /// The expiration date in MMYYYY format for Open Loop/VPLN products
    #[schema(value_type = String)]
    pub expiration_date: Option<String>,
}

#[derive(serde::Deserialize, serde::Serialize, Debug, Clone, ToSchema, Eq, PartialEq)]
#[serde(rename_all = "snake_case")]
pub struct GiftCardDetails {
    /// The gift card number
    #[schema(value_type = String)]
    pub number: Secret<String>,
    /// The card verification code.
    #[schema(value_type = String)]
    pub cvc: Secret<String>,
}

#[derive(Default, Eq, PartialEq, Clone, Debug, serde::Deserialize, serde::Serialize, ToSchema)]
#[serde(rename_all = "snake_case")]
pub struct AdditionalCardInfo {
    /// The name of issuer of the card
    pub card_issuer: Option<String>,

    /// Card network of the card
    pub card_network: Option<api_enums::CardNetwork>,

    /// Card type, can be either `credit` or `debit`
    pub card_type: Option<String>,

    pub card_issuing_country: Option<String>,
    pub bank_code: Option<String>,

    /// Last 4 digits of the card number
    pub last4: Option<String>,

    /// The ISIN of the card
    pub card_isin: Option<String>,

    /// Extended bin of card, contains the first 8 digits of card number
    pub card_extended_bin: Option<String>,

    pub card_exp_month: Option<Secret<String>>,

    pub card_exp_year: Option<Secret<String>>,

    pub card_holder_name: Option<Secret<String>>,

    /// Additional payment checks done on the cvv and billing address by the processors.
    /// This is a free form field and the structure varies from processor to processor
    pub payment_checks: Option<serde_json::Value>,

    /// Details about the threeds environment.
    /// This is a free form field and the structure varies from processor to processor
    pub authentication_data: Option<serde_json::Value>,

    /// Indicates if the card issuer is regulated under government-imposed interchange fee caps.
    /// In the United States, this includes debit cards that fall under the Durbin Amendment,
    /// which imposes capped interchange fees.
    pub is_regulated: Option<bool>,

    /// The global signature network under which the card is issued.
    /// This represents the primary global card brand, even if the transaction uses a local network
    pub signature_network: Option<api_enums::CardNetwork>,
}

#[derive(Debug, Clone, Eq, PartialEq, serde::Deserialize, serde::Serialize, ToSchema)]
#[serde(rename_all = "snake_case")]
pub enum AdditionalPaymentData {
    Card(Box<AdditionalCardInfo>),
    BankRedirect {
        bank_name: Option<common_enums::BankNames>,
        #[serde(flatten)]
        details: Option<additional_info::BankRedirectDetails>,
    },
    Wallet {
        apple_pay: Option<ApplepayPaymentMethod>,
        google_pay: Option<additional_info::WalletAdditionalDataForCard>,
        samsung_pay: Option<additional_info::WalletAdditionalDataForCard>,
    },
    PayLater {
        klarna_sdk: Option<KlarnaSdkPaymentMethod>,
    },
    BankTransfer {
        #[serde(flatten)]
        details: Option<additional_info::BankTransferAdditionalData>,
    },
    Crypto {
        #[serde(flatten)]
        details: Option<CryptoData>,
    },
    BankDebit {
        #[serde(flatten)]
        details: Option<additional_info::BankDebitAdditionalData>,
    },
    MandatePayment {},
    Reward {},
    RealTimePayment {
        #[serde(flatten)]
        details: Option<RealTimePaymentData>,
    },
    Upi {
        #[serde(flatten)]
        details: Option<additional_info::UpiAdditionalData>,
    },
    GiftCard {
        #[serde(flatten)]
        details: Option<additional_info::GiftCardAdditionalData>,
    },
    Voucher {
        #[serde(flatten)]
        details: Option<VoucherData>,
    },
    CardRedirect {
        #[serde(flatten)]
        details: Option<CardRedirectData>,
    },
    CardToken {
        #[serde(flatten)]
        details: Option<additional_info::CardTokenAdditionalData>,
    },
    OpenBanking {
        #[serde(flatten)]
        details: Option<OpenBankingData>,
    },
    MobilePayment {
        #[serde(flatten)]
        details: Option<MobilePaymentData>,
    },
}

impl AdditionalPaymentData {
    pub fn get_additional_card_info(&self) -> Option<AdditionalCardInfo> {
        match self {
            Self::Card(additional_card_info) => Some(*additional_card_info.clone()),
            _ => None,
        }
    }
}

#[derive(Debug, Clone, Eq, PartialEq, serde::Deserialize, serde::Serialize)]
pub struct KlarnaSdkPaymentMethod {
    pub payment_type: Option<String>,
}

#[derive(Debug, Clone, Eq, PartialEq, serde::Deserialize, serde::Serialize, ToSchema)]
#[serde(rename_all = "snake_case")]
pub enum BankRedirectData {
    BancontactCard {
        /// The card number
        #[schema(value_type = String, example = "4242424242424242")]
        card_number: Option<CardNumber>,
        /// The card's expiry month
        #[schema(value_type = String, example = "24")]
        card_exp_month: Option<Secret<String>>,

        /// The card's expiry year
        #[schema(value_type = String, example = "24")]
        card_exp_year: Option<Secret<String>>,

        /// The card holder's name
        #[schema(value_type = String, example = "John Test")]
        card_holder_name: Option<Secret<String>>,

        //Required by Stripes
        billing_details: Option<BankRedirectBilling>,
    },
    Bizum {},
    Blik {
        // Blik Code
        blik_code: Option<String>,
    },
    Eps {
        /// The billing details for bank redirection
        billing_details: Option<BankRedirectBilling>,

        /// The hyperswitch bank code for eps
        #[schema(value_type = BankNames, example = "triodos_bank")]
        bank_name: Option<common_enums::BankNames>,

        /// The country for bank payment
        #[schema(value_type = CountryAlpha2, example = "US")]
        country: Option<api_enums::CountryAlpha2>,
    },
    Giropay {
        /// The billing details for bank redirection
        billing_details: Option<BankRedirectBilling>,

        #[schema(value_type = Option<String>)]
        /// Bank account bic code
        bank_account_bic: Option<Secret<String>>,

        /// Bank account iban
        #[schema(value_type = Option<String>)]
        bank_account_iban: Option<Secret<String>>,

        /// The country for bank payment
        #[schema(value_type = CountryAlpha2, example = "US")]
        country: Option<api_enums::CountryAlpha2>,
    },
    Ideal {
        /// The billing details for bank redirection
        billing_details: Option<BankRedirectBilling>,

        /// The hyperswitch bank code for ideal
        #[schema(value_type = BankNames, example = "abn_amro")]
        bank_name: Option<common_enums::BankNames>,

        /// The country for bank payment
        #[schema(value_type = CountryAlpha2, example = "US")]
        country: Option<api_enums::CountryAlpha2>,
    },
    Interac {
        /// The country for bank payment
        #[schema(value_type = Option<CountryAlpha2>, example = "US")]
        country: Option<api_enums::CountryAlpha2>,

        #[schema(value_type = Option<String>, example = "john.doe@example.com")]
        email: Option<Email>,
    },
    OnlineBankingCzechRepublic {
        // Issuer banks
        #[schema(value_type = BankNames)]
        issuer: common_enums::BankNames,
    },
    OnlineBankingFinland {
        // Shopper Email
        #[schema(value_type = Option<String>)]
        email: Option<Email>,
    },
    OnlineBankingPoland {
        // Issuer banks
        #[schema(value_type = BankNames)]
        issuer: common_enums::BankNames,
    },
    OnlineBankingSlovakia {
        // Issuer value corresponds to the bank
        #[schema(value_type = BankNames)]
        issuer: common_enums::BankNames,
    },
    OpenBankingUk {
        // Issuer banks
        #[schema(value_type = BankNames)]
        issuer: Option<common_enums::BankNames>,
        /// The country for bank payment
        #[schema(value_type = CountryAlpha2, example = "US")]
        country: Option<api_enums::CountryAlpha2>,
    },
    Przelewy24 {
        //Issuer banks
        #[schema(value_type = Option<BankNames>)]
        bank_name: Option<common_enums::BankNames>,

        // The billing details for bank redirect
        billing_details: Option<BankRedirectBilling>,
    },
    Sofort {
        /// The billing details for bank redirection
        billing_details: Option<BankRedirectBilling>,

        /// The country for bank payment
        #[schema(value_type = CountryAlpha2, example = "US")]
        country: Option<api_enums::CountryAlpha2>,

        /// The preferred language
        #[schema(example = "en")]
        preferred_language: Option<String>,
    },
    Trustly {
        /// The country for bank payment
        #[schema(value_type = CountryAlpha2, example = "US")]
        country: api_enums::CountryAlpha2,
    },
    OnlineBankingFpx {
        // Issuer banks
        #[schema(value_type = BankNames)]
        issuer: common_enums::BankNames,
    },
    OnlineBankingThailand {
        #[schema(value_type = BankNames)]
        issuer: common_enums::BankNames,
    },
    LocalBankRedirect {},
    Eft {
        /// The preferred eft provider
        #[schema(example = "ozow")]
        provider: String,
    },
}

impl GetAddressFromPaymentMethodData for BankRedirectData {
    fn get_billing_address(&self) -> Option<Address> {
        let get_billing_address_inner = |bank_redirect_billing: Option<&BankRedirectBilling>,
                                         billing_country: Option<&common_enums::CountryAlpha2>,
                                         billing_email: Option<&Email>|
         -> Option<Address> {
            let address = bank_redirect_billing
                .and_then(GetAddressFromPaymentMethodData::get_billing_address);

            let address = match (address, billing_country) {
                (Some(mut address), Some(billing_country)) => {
                    address
                        .address
                        .as_mut()
                        .map(|address| address.country = Some(*billing_country));

                    Some(address)
                }
                (Some(address), None) => Some(address),
                (None, Some(billing_country)) => Some(Address {
                    address: Some(AddressDetails {
                        country: Some(*billing_country),
                        ..AddressDetails::default()
                    }),
                    phone: None,
                    email: None,
                }),
                (None, None) => None,
            };

            match (address, billing_email) {
                (Some(mut address), Some(email)) => {
                    address.email = Some(email.clone());
                    Some(address)
                }
                (Some(address), None) => Some(address),
                (None, Some(billing_email)) => Some(Address {
                    address: None,
                    phone: None,
                    email: Some(billing_email.clone()),
                }),
                (None, None) => None,
            }
        };

        match self {
            Self::BancontactCard {
                billing_details,
                card_holder_name,
                ..
            } => {
                let address = get_billing_address_inner(billing_details.as_ref(), None, None);

                if let Some(mut address) = address {
                    address.address.as_mut().map(|address| {
                        address.first_name = card_holder_name
                            .as_ref()
                            .or(address.first_name.as_ref())
                            .cloned();
                    });

                    Some(address)
                } else {
                    Some(Address {
                        address: Some(AddressDetails {
                            first_name: card_holder_name.clone(),
                            ..AddressDetails::default()
                        }),
                        phone: None,
                        email: None,
                    })
                }
            }
            Self::Eps {
                billing_details,
                country,
                ..
            }
            | Self::Giropay {
                billing_details,
                country,
                ..
            }
            | Self::Ideal {
                billing_details,
                country,
                ..
            }
            | Self::Sofort {
                billing_details,
                country,
                ..
            } => get_billing_address_inner(billing_details.as_ref(), country.as_ref(), None),
            Self::Interac { country, email } => {
                get_billing_address_inner(None, country.as_ref(), email.as_ref())
            }
            Self::OnlineBankingFinland { email } => {
                get_billing_address_inner(None, None, email.as_ref())
            }
            Self::OpenBankingUk { country, .. } => {
                get_billing_address_inner(None, country.as_ref(), None)
            }
            Self::Przelewy24 {
                billing_details, ..
            } => get_billing_address_inner(billing_details.as_ref(), None, None),
            Self::Trustly { country } => get_billing_address_inner(None, Some(country), None),
            Self::OnlineBankingFpx { .. }
            | Self::LocalBankRedirect {}
            | Self::OnlineBankingThailand { .. }
            | Self::Bizum {}
            | Self::OnlineBankingPoland { .. }
            | Self::OnlineBankingSlovakia { .. }
            | Self::OnlineBankingCzechRepublic { .. }
            | Self::Blik { .. }
            | Self::Eft { .. } => None,
        }
    }
}

#[derive(Debug, Clone, Eq, PartialEq, serde::Serialize, serde::Deserialize, ToSchema)]
pub struct AlfamartVoucherData {
    /// The billing first name for Alfamart
    #[schema(value_type = Option<String>, example = "Jane")]
    pub first_name: Option<Secret<String>>,
    /// The billing second name for Alfamart
    #[schema(value_type = Option<String>, example = "Doe")]
    pub last_name: Option<Secret<String>>,
    /// The Email ID for Alfamart
    #[schema(value_type = Option<String>, example = "example@me.com")]
    pub email: Option<Email>,
}

#[derive(Debug, Clone, Eq, PartialEq, serde::Serialize, serde::Deserialize, ToSchema)]
pub struct IndomaretVoucherData {
    /// The billing first name for Alfamart
    #[schema(value_type = Option<String>, example = "Jane")]
    pub first_name: Option<Secret<String>>,
    /// The billing second name for Alfamart
    #[schema(value_type = Option<String>, example = "Doe")]
    pub last_name: Option<Secret<String>>,
    /// The Email ID for Alfamart
    #[schema(value_type = Option<String>, example = "example@me.com")]
    pub email: Option<Email>,
}

#[derive(Debug, Clone, Eq, PartialEq, serde::Serialize, serde::Deserialize, ToSchema)]
pub struct JCSVoucherData {
    /// The billing first name for Japanese convenience stores
    #[schema(value_type = Option<String>, example = "Jane")]
    pub first_name: Option<Secret<String>>,
    /// The billing second name Japanese convenience stores
    #[schema(value_type = Option<String>, example = "Doe")]
    pub last_name: Option<Secret<String>>,
    /// The Email ID for Japanese convenience stores
    #[schema(value_type = Option<String>, example = "example@me.com")]
    pub email: Option<Email>,
    /// The telephone number for Japanese convenience stores
    #[schema(value_type = Option<String>, example = "9123456789")]
    pub phone_number: Option<String>,
}

#[derive(Debug, Clone, Eq, PartialEq, serde::Deserialize, serde::Serialize, ToSchema)]
pub struct AchBillingDetails {
    /// The Email ID for ACH billing
    #[schema(value_type = Option<String>, example = "example@me.com")]
    pub email: Option<Email>,
}

#[derive(Debug, Clone, Eq, PartialEq, serde::Deserialize, serde::Serialize, ToSchema)]
pub struct DokuBillingDetails {
    /// The billing first name for Doku
    #[schema(value_type = Option<String>, example = "Jane")]
    pub first_name: Option<Secret<String>>,
    /// The billing second name for Doku
    #[schema(value_type = Option<String>, example = "Doe")]
    pub last_name: Option<Secret<String>>,
    /// The Email ID for Doku billing
    #[schema(value_type = Option<String>, example = "example@me.com")]
    pub email: Option<Email>,
}

#[derive(Debug, Clone, Eq, PartialEq, serde::Deserialize, serde::Serialize, ToSchema)]
pub struct MultibancoBillingDetails {
    #[schema(value_type = Option<String>, example = "example@me.com")]
    pub email: Option<Email>,
}

#[derive(Debug, Clone, Eq, PartialEq, serde::Deserialize, serde::Serialize, ToSchema)]
pub struct SepaAndBacsBillingDetails {
    /// The Email ID for SEPA and BACS billing
    #[schema(value_type = Option<String>, example = "example@me.com")]
    pub email: Option<Email>,
    /// The billing name for SEPA and BACS billing
    #[schema(value_type = Option<String>, example = "Jane Doe")]
    pub name: Option<Secret<String>>,
}

#[derive(Debug, Clone, Eq, PartialEq, serde::Deserialize, serde::Serialize, ToSchema)]
#[serde(rename_all = "snake_case")]
pub struct CryptoData {
    pub pay_currency: Option<String>,
    pub network: Option<String>,
}

#[derive(Debug, Clone, Eq, PartialEq, serde::Deserialize, serde::Serialize, ToSchema)]
#[serde(rename_all = "snake_case")]
pub enum UpiData {
    UpiCollect(UpiCollectData),
    UpiIntent(UpiIntentData),
}

#[derive(Debug, Clone, Eq, PartialEq, serde::Deserialize, serde::Serialize, ToSchema)]
#[serde(rename_all = "snake_case")]
pub struct UpiCollectData {
    #[schema(value_type = Option<String>, example = "successtest@iata")]
    pub vpa_id: Option<Secret<String, pii::UpiVpaMaskingStrategy>>,
}

#[derive(Debug, Clone, Eq, PartialEq, serde::Deserialize, serde::Serialize, ToSchema)]
pub struct UpiIntentData {}

#[derive(Debug, Clone, Eq, PartialEq, serde::Deserialize, serde::Serialize, ToSchema)]
pub struct SofortBilling {
    /// The country associated with the billing
    #[schema(value_type = CountryAlpha2, example = "US")]
    pub billing_country: String,
}

#[derive(Debug, Clone, Eq, PartialEq, serde::Deserialize, serde::Serialize, ToSchema)]
pub struct BankRedirectBilling {
    /// The name for which billing is issued
    #[schema(value_type = String, example = "John Doe")]
    pub billing_name: Option<Secret<String>>,
    /// The billing email for bank redirect
    #[schema(value_type = String, example = "example@example.com")]
    pub email: Option<Email>,
}

impl GetAddressFromPaymentMethodData for BankRedirectBilling {
    fn get_billing_address(&self) -> Option<Address> {
        let address_details = self
            .billing_name
            .as_ref()
            .map(|billing_name| AddressDetails {
                first_name: Some(billing_name.clone()),
                ..AddressDetails::default()
            });

        if address_details.is_some() || self.email.is_some() {
            Some(Address {
                address: address_details,
                phone: None,
                email: self.email.clone(),
            })
        } else {
            None
        }
    }
}

#[derive(Eq, PartialEq, Clone, Debug, serde::Deserialize, serde::Serialize, ToSchema)]
#[serde(rename_all = "snake_case")]
pub enum BankTransferData {
    AchBankTransfer {
        /// The billing details for ACH Bank Transfer
        billing_details: Option<AchBillingDetails>,
    },
    SepaBankTransfer {
        /// The billing details for SEPA
        billing_details: Option<SepaAndBacsBillingDetails>,

        /// The two-letter ISO country code for SEPA and BACS
        #[schema(value_type = CountryAlpha2, example = "US")]
        country: Option<api_enums::CountryAlpha2>,
    },
    BacsBankTransfer {
        /// The billing details for SEPA
        billing_details: Option<SepaAndBacsBillingDetails>,
    },
    MultibancoBankTransfer {
        /// The billing details for Multibanco
        billing_details: Option<MultibancoBillingDetails>,
    },
    PermataBankTransfer {
        /// The billing details for Permata Bank Transfer
        billing_details: Option<DokuBillingDetails>,
    },
    BcaBankTransfer {
        /// The billing details for BCA Bank Transfer
        billing_details: Option<DokuBillingDetails>,
    },
    BniVaBankTransfer {
        /// The billing details for BniVa Bank Transfer
        billing_details: Option<DokuBillingDetails>,
    },
    BriVaBankTransfer {
        /// The billing details for BniVa Bank Transfer
        billing_details: Option<DokuBillingDetails>,
    },
    CimbVaBankTransfer {
        /// The billing details for BniVa Bank Transfer
        billing_details: Option<DokuBillingDetails>,
    },
    DanamonVaBankTransfer {
        /// The billing details for BniVa Bank Transfer
        billing_details: Option<DokuBillingDetails>,
    },
    MandiriVaBankTransfer {
        /// The billing details for BniVa Bank Transfer
        billing_details: Option<DokuBillingDetails>,
    },
    Pix {
        /// Unique key for pix transfer
        #[schema(value_type = Option<String>, example = "a1f4102e-a446-4a57-bcce-6fa48899c1d1")]
        pix_key: Option<Secret<String>>,
        /// CPF is a Brazilian tax identification number
        #[schema(value_type = Option<String>, example = "10599054689")]
        cpf: Option<Secret<String>>,
        /// CNPJ is a Brazilian company tax identification number
        #[schema(value_type = Option<String>, example = "74469027417312")]
        cnpj: Option<Secret<String>>,
        /// Source bank account number
        #[schema(value_type = Option<String>, example = "8b******-****-****-****-*******08bc5")]
        source_bank_account_id: Option<MaskedBankAccount>,
        /// Partially masked destination bank account number _Deprecated: Will be removed in next stable release._
        #[schema(value_type = Option<String>, example = "********-****-460b-****-f23b4e71c97b", deprecated)]
        destination_bank_account_id: Option<MaskedBankAccount>,
        /// The expiration date and time for the Pix QR code in ISO 8601 format
        #[schema(value_type = Option<String>, example = "2025-09-10T10:11:12Z")]
        #[serde(default, with = "common_utils::custom_serde::iso8601::option")]
        expiry_date: Option<PrimitiveDateTime>,
    },
    Pse {},
    LocalBankTransfer {
        bank_code: Option<String>,
    },
    InstantBankTransfer {},
    InstantBankTransferFinland {},
    InstantBankTransferPoland {},
    IndonesianBankTransfer {
        #[schema(value_type = Option<BankNames>, example = "bri")]
        bank_name: Option<common_enums::BankNames>,
    },
}

#[derive(Eq, PartialEq, Clone, Debug, serde::Deserialize, serde::Serialize, ToSchema)]
#[serde(rename_all = "snake_case")]
pub enum RealTimePaymentData {
    Fps {},
    DuitNow {},
    PromptPay {},
    VietQr {},
}

impl GetAddressFromPaymentMethodData for BankTransferData {
    fn get_billing_address(&self) -> Option<Address> {
        match self {
            Self::AchBankTransfer { billing_details } => {
                billing_details.as_ref().map(|details| Address {
                    address: None,
                    phone: None,
                    email: details.email.clone(),
                })
            }
            Self::SepaBankTransfer {
                billing_details,
                country,
            } => billing_details.as_ref().map(|details| Address {
                address: Some(AddressDetails {
                    country: *country,
                    first_name: details.name.clone(),
                    ..AddressDetails::default()
                }),
                phone: None,
                email: details.email.clone(),
            }),
            Self::BacsBankTransfer { billing_details } => {
                billing_details.as_ref().map(|details| Address {
                    address: Some(AddressDetails {
                        first_name: details.name.clone(),
                        ..AddressDetails::default()
                    }),
                    phone: None,
                    email: details.email.clone(),
                })
            }
            Self::MultibancoBankTransfer { billing_details } => {
                billing_details.as_ref().map(|details| Address {
                    address: None,
                    phone: None,
                    email: details.email.clone(),
                })
            }
            Self::PermataBankTransfer { billing_details }
            | Self::BcaBankTransfer { billing_details }
            | Self::BniVaBankTransfer { billing_details }
            | Self::BriVaBankTransfer { billing_details }
            | Self::CimbVaBankTransfer { billing_details }
            | Self::DanamonVaBankTransfer { billing_details }
            | Self::MandiriVaBankTransfer { billing_details } => {
                billing_details.as_ref().map(|details| Address {
                    address: Some(AddressDetails {
                        first_name: details.first_name.clone(),
                        last_name: details.last_name.clone(),
                        ..AddressDetails::default()
                    }),
                    phone: None,
                    email: details.email.clone(),
                })
            }
            Self::LocalBankTransfer { .. }
            | Self::Pix { .. }
            | Self::Pse {}
            | Self::InstantBankTransfer {}
            | Self::InstantBankTransferFinland {}
            | Self::IndonesianBankTransfer { .. }
            | Self::InstantBankTransferPoland {} => None,
        }
    }
}

#[derive(serde::Deserialize, serde::Serialize, Debug, Clone, ToSchema, Eq, PartialEq)]
pub struct BankDebitBilling {
    /// The billing name for bank debits
    #[schema(value_type = Option<String>, example = "John Doe")]
    pub name: Option<Secret<String>>,
    /// The billing email for bank debits
    #[schema(value_type = Option<String>, example = "example@example.com")]
    pub email: Option<Email>,
    /// The billing address for bank debits
    pub address: Option<AddressDetails>,
}

impl GetAddressFromPaymentMethodData for BankDebitBilling {
    fn get_billing_address(&self) -> Option<Address> {
        let address = if let Some(mut address) = self.address.clone() {
            address.first_name = self.name.clone().or(address.first_name);
            Address {
                address: Some(address),
                email: self.email.clone(),
                phone: None,
            }
        } else {
            Address {
                address: Some(AddressDetails {
                    first_name: self.name.clone(),
                    ..AddressDetails::default()
                }),
                email: self.email.clone(),
                phone: None,
            }
        };

        Some(address)
    }
}

#[derive(Eq, PartialEq, Clone, Debug, serde::Deserialize, serde::Serialize, ToSchema)]
#[serde(rename_all = "snake_case")]
pub enum WalletData {
    /// The wallet data for Ali Pay HK redirect
    #[schema(title = "AliPayHkRedirect")]
    AliPayHkRedirect(AliPayHkRedirection),
    /// The wallet data for Ali Pay QrCode
    #[schema(title = "AliPayQr")]
    AliPayQr(Box<AliPayQr>),
    /// The wallet data for Ali Pay redirect
    #[schema(title = "AliPayRedirect")]
    AliPayRedirect(AliPayRedirection),
    /// The wallet data for Amazon Pay
    #[schema(title = "AmazonPay")]
    AmazonPay(AmazonPayWalletData),
    /// The wallet data for Amazon Pay redirect
    #[schema(title = "AmazonPayRedirect")]
    AmazonPayRedirect(AmazonPayRedirectData),
    /// The wallet data for Apple pay
    #[schema(title = "ApplePay")]
    ApplePay(ApplePayWalletData),
    /// Wallet data for apple pay redirect flow
    #[schema(title = "ApplePayRedirect")]
    ApplePayRedirect(Box<ApplePayRedirectData>),
    /// Wallet data for apple pay third party sdk flow
    #[schema(title = "ApplePayThirdPartySdk")]
    ApplePayThirdPartySdk(Box<ApplePayThirdPartySdkData>),
    /// The wallet data for Bluecode QR Code Redirect
    #[schema(title = "BluecodeRedirect")]
    BluecodeRedirect {},
    /// The wallet data for Cashapp Qr
    #[schema(title = "CashappQr")]
    CashappQr(Box<CashappQr>),
    /// Wallet data for DANA redirect flow
    #[schema(title = "DanaRedirect")]
    DanaRedirect {},
    /// The wallet data for Gcash redirect
    #[schema(title = "GcashRedirect")]
    GcashRedirect(GcashRedirection),
    /// The wallet data for GoPay redirect
    #[schema(title = "GoPayRedirect")]
    GoPayRedirect(GoPayRedirection),
    /// The wallet data for Google pay
    #[schema(title = "GooglePay")]
    GooglePay(GooglePayWalletData),
    /// Wallet data for google pay redirect flow
    #[schema(title = "GooglePayRedirect")]
    GooglePayRedirect(Box<GooglePayRedirectData>),
    /// Wallet data for Google pay third party sdk flow
    #[schema(title = "GooglePayThirdPartySdk")]
    GooglePayThirdPartySdk(Box<GooglePayThirdPartySdkData>),
    /// The wallet data for KakaoPay redirect
    #[schema(title = "KakaoPayRedirect")]
    KakaoPayRedirect(KakaoPayRedirection),
    /// Wallet data for MbWay redirect flow
    #[schema(title = "MbWayRedirect")]
    MbWayRedirect(Box<MbWayRedirection>),
    // The wallet data for Mifinity Ewallet
    #[schema(title = "Mifinity")]
    Mifinity(MifinityData),
    /// The wallet data for MobilePay redirect
    #[schema(title = "MobilePayRedirect")]
    MobilePayRedirect(Box<MobilePayRedirection>),
    /// The wallet data for Momo redirect
    #[schema(title = "MomoRedirect")]
    MomoRedirect(MomoRedirection),
    /// This is for paypal redirection
    #[schema(title = "PaypalRedirect")]
    PaypalRedirect(PaypalRedirection),
    /// The wallet data for Paypal
    #[schema(title = "PaypalSdk")]
    PaypalSdk(PayPalWalletData),
    /// The wallet data for Paysera
    #[schema(title = "Paysera")]
    Paysera(PayseraData),
    /// The wallet data for Paze
    #[schema(title = "Paze")]
    Paze(PazeWalletData),
    // The wallet data for RevolutPay
    #[schema(title = "RevolutPay")]
    RevolutPay(RevolutPayData),
    /// The wallet data for Samsung Pay
    #[schema(title = "SamsungPay")]
    SamsungPay(Box<SamsungPayWalletData>),
    /// The wallet data for Skrill
    #[schema(title = "Skrill")]
    Skrill(SkrillData),
    // The wallet data for Swish
    #[schema(title = "SwishQr")]
    SwishQr(SwishQrData),
    /// The wallet data for Touch n Go Redirection
    #[schema(title = "TouchNGoRedirect")]
    TouchNGoRedirect(Box<TouchNGoRedirection>),
    /// Wallet data for Twint Redirection
    #[schema(title = "TwintRedirect")]
    TwintRedirect {},
    /// Wallet data for Vipps Redirection
    #[schema(title = "VippsRedirect")]
    VippsRedirect {},
    /// The wallet data for WeChat Pay Display QrCode
    #[schema(title = "WeChatPayQr")]
    WeChatPayQr(Box<WeChatPayQr>),
    /// The wallet data for WeChat Pay Redirection
    #[schema(title = "WeChatPayRedirect")]
    WeChatPayRedirect(Box<WeChatPayRedirection>),
}

impl GetAddressFromPaymentMethodData for WalletData {
    fn get_billing_address(&self) -> Option<Address> {
        match self {
            Self::MbWayRedirect(mb_way_redirect) => {
                let phone = PhoneDetails {
                    // Portuguese country code, this payment method is applicable only in portugal
                    country_code: Some("+351".into()),
                    number: mb_way_redirect.telephone_number.clone(),
                };

                Some(Address {
                    phone: Some(phone),
                    address: None,
                    email: None,
                })
            }
            Self::MobilePayRedirect(_) => None,
            Self::PaypalRedirect(paypal_redirect) => {
                paypal_redirect.email.clone().map(|email| Address {
                    email: Some(email),
                    address: None,
                    phone: None,
                })
            }
            Self::Mifinity(_)
            | Self::AliPayQr(_)
            | Self::AliPayRedirect(_)
            | Self::AliPayHkRedirect(_)
            | Self::MomoRedirect(_)
            | Self::KakaoPayRedirect(_)
            | Self::GoPayRedirect(_)
            | Self::GcashRedirect(_)
            | Self::AmazonPay(_)
            | Self::AmazonPayRedirect(_)
            | Self::Skrill(_)
            | Self::Paysera(_)
            | Self::ApplePay(_)
            | Self::ApplePayRedirect(_)
            | Self::ApplePayThirdPartySdk(_)
            | Self::DanaRedirect {}
            | Self::GooglePay(_)
            | Self::GooglePayRedirect(_)
            | Self::GooglePayThirdPartySdk(_)
            | Self::PaypalSdk(_)
            | Self::Paze(_)
            | Self::SamsungPay(_)
            | Self::TwintRedirect {}
            | Self::VippsRedirect {}
            | Self::TouchNGoRedirect(_)
            | Self::WeChatPayRedirect(_)
            | Self::WeChatPayQr(_)
            | Self::CashappQr(_)
            | Self::SwishQr(_)
            | Self::RevolutPay(_)
            | Self::BluecodeRedirect {} => None,
        }
    }
}

#[derive(Eq, PartialEq, Clone, Debug, serde::Deserialize, serde::Serialize, ToSchema)]
#[serde(rename_all = "snake_case")]
pub struct PazeWalletData {
    #[schema(value_type = String)]
    pub complete_response: Secret<String>,
}

#[derive(Eq, PartialEq, Clone, Debug, serde::Deserialize, serde::Serialize, ToSchema)]
#[serde(rename_all = "snake_case")]
pub struct SamsungPayWalletData {
    pub payment_credential: SamsungPayWalletCredentials,
}

#[derive(Eq, PartialEq, Clone, Debug, serde::Deserialize, serde::Serialize, ToSchema)]
#[serde(rename_all = "snake_case", untagged)]
pub enum SamsungPayWalletCredentials {
    SamsungPayWalletDataForWeb(SamsungPayWebWalletData),
    SamsungPayWalletDataForApp(SamsungPayAppWalletData),
}

impl From<SamsungPayCardBrand> for common_enums::SamsungPayCardBrand {
    fn from(samsung_pay_card_brand: SamsungPayCardBrand) -> Self {
        match samsung_pay_card_brand {
            SamsungPayCardBrand::Visa => Self::Visa,
            SamsungPayCardBrand::MasterCard => Self::MasterCard,
            SamsungPayCardBrand::Amex => Self::Amex,
            SamsungPayCardBrand::Discover => Self::Discover,
            SamsungPayCardBrand::Unknown => Self::Unknown,
        }
    }
}

#[derive(Eq, PartialEq, Clone, Debug, serde::Deserialize, serde::Serialize, ToSchema)]
#[serde(rename_all = "snake_case")]
pub struct SamsungPayAppWalletData {
    /// Samsung Pay token data
    #[serde(rename = "3_d_s")]
    pub token_data: SamsungPayTokenData,
    /// Brand of the payment card
    pub payment_card_brand: SamsungPayCardBrand,
    /// Currency type of the payment
    pub payment_currency_type: String,
    /// Last 4 digits of the device specific card number
    pub payment_last4_dpan: Option<String>,
    /// Last 4 digits of the card number
    pub payment_last4_fpan: String,
    /// Merchant reference id that was passed in the session call request
    pub merchant_ref: Option<String>,
    /// Specifies authentication method used
    pub method: Option<String>,
    /// Value if credential is enabled for recurring payment
    pub recurring_payment: Option<bool>,
}

#[derive(Eq, PartialEq, Clone, Debug, serde::Deserialize, serde::Serialize, ToSchema)]
#[serde(rename_all = "snake_case")]
pub struct SamsungPayWebWalletData {
    /// Specifies authentication method used
    pub method: Option<String>,
    /// Value if credential is enabled for recurring payment
    pub recurring_payment: Option<bool>,
    /// Brand of the payment card
    pub card_brand: SamsungPayCardBrand,
    /// Last 4 digits of the card number
    #[serde(rename = "card_last4digits")]
    pub card_last_four_digits: String,
    /// Samsung Pay token data
    #[serde(rename = "3_d_s")]
    pub token_data: SamsungPayTokenData,
}

#[derive(Eq, PartialEq, Clone, Debug, serde::Deserialize, serde::Serialize, ToSchema)]
#[serde(rename_all = "snake_case")]
pub struct SamsungPayTokenData {
    /// 3DS type used by Samsung Pay
    #[serde(rename = "type")]
    pub three_ds_type: Option<String>,
    /// 3DS version used by Samsung Pay
    pub version: String,
    /// Samsung Pay encrypted payment credential data
    #[schema(value_type = String)]
    pub data: Secret<String>,
}

#[derive(Eq, PartialEq, Clone, Debug, serde::Deserialize, serde::Serialize, ToSchema)]
#[serde(rename_all = "lowercase")]
pub enum SamsungPayCardBrand {
    #[serde(alias = "VI")]
    Visa,
    #[serde(alias = "MC")]
    MasterCard,
    #[serde(alias = "AX")]
    Amex,
    #[serde(alias = "DC")]
    Discover,
    #[serde(other)]
    Unknown,
}

#[derive(Eq, PartialEq, Clone, Debug, serde::Deserialize, serde::Serialize, ToSchema)]
#[serde(rename_all = "snake_case")]
pub enum OpenBankingData {
    #[serde(rename = "open_banking_pis")]
    OpenBankingPIS {},
}

#[derive(Eq, PartialEq, Clone, Debug, serde::Deserialize, serde::Serialize, ToSchema)]
#[serde(rename_all = "snake_case")]
pub enum MobilePaymentData {
    DirectCarrierBilling {
        /// The phone number of the user
        #[schema(value_type = String, example = "1234567890")]
        msisdn: String,
        /// Unique user id
        #[schema(value_type = Option<String>, example = "02iacdYXGI9CnyJdoN8c7")]
        client_uid: Option<String>,
    },
}

#[derive(Eq, PartialEq, Clone, Debug, serde::Deserialize, serde::Serialize, ToSchema)]
#[serde(rename_all = "snake_case")]
pub struct GooglePayWalletData {
    /// The type of payment method
    #[serde(rename = "type")]
    pub pm_type: String,
    /// User-facing message to describe the payment method that funds this transaction.
    pub description: String,
    /// The information of the payment method
    pub info: GooglePayPaymentMethodInfo,
    /// The tokenization data of Google pay
    #[schema(value_type = GpayTokenizationData)]
    pub tokenization_data: common_types::payments::GpayTokenizationData,
}

#[derive(Debug, Clone, serde::Serialize, serde::Deserialize, ToSchema)]
pub struct AmazonPaySessionTokenData {
    #[serde(rename = "amazon_pay")]
    pub data: AmazonPayMerchantCredentials,
}

#[derive(Debug, Clone, serde::Serialize, serde::Deserialize, ToSchema)]
pub struct AmazonPayMerchantCredentials {
    /// Amazon Pay merchant account identifier
    pub merchant_id: String,
    /// Amazon Pay store ID
    pub store_id: String,
}

#[derive(Eq, PartialEq, Clone, Debug, serde::Deserialize, serde::Serialize, ToSchema)]
pub struct ApplePayRedirectData {}

#[derive(Eq, PartialEq, Clone, Debug, serde::Deserialize, serde::Serialize, ToSchema)]
pub struct AmazonPayRedirectData {}

#[derive(Eq, PartialEq, Clone, Debug, serde::Deserialize, serde::Serialize, ToSchema)]
pub struct SkrillData {}

#[derive(Eq, PartialEq, Clone, Debug, serde::Deserialize, serde::Serialize, ToSchema)]
pub struct PayseraData {}

#[derive(Eq, PartialEq, Clone, Debug, serde::Deserialize, serde::Serialize, ToSchema)]
pub struct GooglePayRedirectData {}

#[derive(Eq, PartialEq, Clone, Debug, serde::Deserialize, serde::Serialize, ToSchema)]
pub struct GooglePayThirdPartySdkData {}

#[derive(Eq, PartialEq, Clone, Debug, serde::Deserialize, serde::Serialize, ToSchema)]
pub struct ApplePayThirdPartySdkData {}

#[derive(Eq, PartialEq, Clone, Debug, serde::Deserialize, serde::Serialize, ToSchema)]
pub struct WeChatPayRedirection {}

#[derive(Eq, PartialEq, Clone, Debug, serde::Deserialize, serde::Serialize, ToSchema)]
pub struct WeChatPay {}

#[derive(Eq, PartialEq, Clone, Debug, serde::Deserialize, serde::Serialize, ToSchema)]
pub struct WeChatPayQr {}

#[derive(Eq, PartialEq, Clone, Debug, serde::Deserialize, serde::Serialize, ToSchema)]
pub struct CashappQr {}

#[derive(Eq, PartialEq, Clone, Debug, serde::Deserialize, serde::Serialize, ToSchema)]
pub struct PaypalRedirection {
    /// paypal's email address
    #[schema(max_length = 255, value_type = Option<String>, example = "johntest@test.com")]
    pub email: Option<Email>,
}

#[derive(Eq, PartialEq, Clone, Debug, serde::Deserialize, serde::Serialize, ToSchema)]
pub struct AliPayQr {}

#[derive(Eq, PartialEq, Clone, Debug, serde::Deserialize, serde::Serialize, ToSchema)]
pub struct AliPayRedirection {}

#[derive(Eq, PartialEq, Clone, Debug, serde::Deserialize, serde::Serialize, ToSchema)]
pub struct AliPayHkRedirection {}

#[derive(Eq, PartialEq, Clone, Debug, serde::Deserialize, serde::Serialize, ToSchema)]
pub struct BluecodeQrRedirect {}

#[derive(Eq, PartialEq, Clone, Debug, serde::Deserialize, serde::Serialize, ToSchema)]
pub struct MomoRedirection {}

#[derive(Eq, PartialEq, Clone, Debug, serde::Deserialize, serde::Serialize, ToSchema)]
pub struct KakaoPayRedirection {}

#[derive(Eq, PartialEq, Clone, Debug, serde::Deserialize, serde::Serialize, ToSchema)]
pub struct GoPayRedirection {}

#[derive(Eq, PartialEq, Clone, Debug, serde::Deserialize, serde::Serialize, ToSchema)]
pub struct GcashRedirection {}

#[derive(Eq, PartialEq, Clone, Debug, serde::Deserialize, serde::Serialize, ToSchema)]
pub struct MobilePayRedirection {}

#[derive(Eq, PartialEq, Clone, Debug, serde::Deserialize, serde::Serialize, ToSchema)]
pub struct MbWayRedirection {
    /// Telephone number of the shopper. Should be Portuguese phone number.
    #[schema(value_type = String)]
    pub telephone_number: Option<Secret<String>>,
}

#[derive(Eq, PartialEq, Clone, Debug, serde::Deserialize, serde::Serialize, ToSchema)]
#[serde(rename_all = "snake_case")]
pub struct GooglePayPaymentMethodInfo {
    /// The name of the card network
    pub card_network: String,
    /// The details of the card
    pub card_details: String,
    //assurance_details of the card
    pub assurance_details: Option<GooglePayAssuranceDetails>,
}

#[derive(Eq, PartialEq, Clone, Debug, serde::Deserialize, serde::Serialize, ToSchema)]
#[serde(rename_all = "snake_case")]
pub struct GooglePayAssuranceDetails {
    ///indicates that Cardholder possession validation has been performed
    pub card_holder_authenticated: bool,
    /// indicates that identification and verifications (ID&V) was performed
    pub account_verified: bool,
}

#[derive(Eq, PartialEq, Clone, Debug, serde::Deserialize, serde::Serialize, ToSchema)]
pub struct PayPalWalletData {
    /// Token generated for the Apple pay
    pub token: String,
}

#[derive(Eq, PartialEq, Clone, Debug, serde::Deserialize, serde::Serialize, ToSchema)]
pub struct TouchNGoRedirection {}

#[derive(Eq, PartialEq, Clone, Debug, serde::Deserialize, serde::Serialize, ToSchema)]
pub struct SwishQrData {}

#[derive(Eq, PartialEq, Clone, Debug, serde::Deserialize, serde::Serialize, ToSchema)]
pub struct RevolutPayData {}

#[derive(Eq, PartialEq, Clone, Debug, serde::Deserialize, serde::Serialize, ToSchema)]
pub struct MifinityData {
    #[schema(value_type = Date)]
    pub date_of_birth: Secret<Date>,
    pub language_preference: Option<String>,
}

#[derive(Eq, PartialEq, Clone, Debug, serde::Deserialize, serde::Serialize, ToSchema)]
pub struct AmazonPayWalletData {
    /// Checkout Session identifier
    pub checkout_session_id: String,
}

#[derive(Eq, PartialEq, Clone, Debug, serde::Deserialize, serde::Serialize, ToSchema)]
pub struct ApplePayWalletData {
    /// The payment data of Apple pay
    #[schema(value_type = ApplePayPaymentData)]
    pub payment_data: common_types::payments::ApplePayPaymentData,
    /// The payment method of Apple pay
    pub payment_method: ApplepayPaymentMethod,
    /// The unique identifier for the transaction
    pub transaction_identifier: String,
}

#[derive(Eq, PartialEq, Clone, Debug, serde::Deserialize, serde::Serialize, ToSchema)]
pub struct ApplepayPaymentMethod {
    /// The name to be displayed on Apple Pay button
    pub display_name: String,
    /// The network of the Apple pay payment method
    pub network: String,
    /// The type of the payment method
    #[serde(rename = "type")]
    pub pm_type: String,
}

#[derive(Eq, PartialEq, Clone, Debug, serde::Serialize, serde::Deserialize, ToSchema)]
pub struct CardResponse {
    pub last4: Option<String>,
    pub card_type: Option<String>,
    #[schema(value_type = Option<CardNetwork>, example = "Visa")]
    pub card_network: Option<api_enums::CardNetwork>,
    pub card_issuer: Option<String>,
    pub card_issuing_country: Option<String>,
    pub card_isin: Option<String>,
    pub card_extended_bin: Option<String>,
    #[schema(value_type = Option<String>)]
    pub card_exp_month: Option<Secret<String>>,
    #[schema(value_type = Option<String>)]
    pub card_exp_year: Option<Secret<String>>,
    #[schema(value_type = Option<String>)]
    pub card_holder_name: Option<Secret<String>>,
    pub payment_checks: Option<serde_json::Value>,
    pub authentication_data: Option<serde_json::Value>,
}

#[derive(Debug, Clone, Eq, PartialEq, serde::Serialize, serde::Deserialize, ToSchema)]
#[serde(rename_all = "snake_case")]
pub struct RewardData {
    /// The merchant ID with which we have to call the connector
    #[schema(value_type = String)]
    pub merchant_id: id_type::MerchantId,
}

#[derive(Debug, Clone, PartialEq, Eq, serde::Serialize, serde::Deserialize, ToSchema)]
pub struct BoletoVoucherData {
    /// The shopper's social security number (CPF or CNPJ)
    #[schema(value_type = Option<String>)]
    pub social_security_number: Option<Secret<String>>,

    /// The shopper's bank account number associated with the boleto
    #[schema(value_type = Option<String>)]
<<<<<<< HEAD
    pub bank_number: Option<String>,
=======
    pub bank_number: Option<Secret<String>>,
>>>>>>> 0eaea06a

    /// The type of identification document used (e.g., CPF or CNPJ)
    #[schema(value_type = Option<DocumentKind>, example = "Cpf", default = "Cnpj")]
    pub document_type: Option<common_enums::DocumentKind>,
<<<<<<< HEAD
=======

    /// The fine percentage charged if payment is overdue
    #[schema(value_type = Option<String>)]
    pub fine_percentage: Option<String>,

    /// The number of days after the due date when the fine is applied
    #[schema(value_type = Option<String>)]
    pub fine_quantity_days: Option<String>,

    /// The interest percentage charged on late payments
    #[schema(value_type = Option<String>)]
    pub interest_percentage: Option<String>,

    /// The number of days after which the boleto is written off (canceled)
    #[schema(value_type = Option<String>)]
    pub write_off_quantity_days: Option<String>,

    /// Custom messages or instructions to display on the boleto
    #[schema(value_type = Option<Vec<String>>)]
    pub messages: Option<Vec<String>>,

    // #[serde(with = "common_utils::custom_serde::date_yyyy_mm_dd::option")]
    #[schema(value_type = Option<String>, format = "date", example = "2025-08-22")]
    // The date upon which the boleto is due and is of format: "YYYY-MM-DD"
    pub due_date: Option<String>,
>>>>>>> 0eaea06a
}

#[derive(Debug, Clone, Eq, PartialEq, serde::Serialize, serde::Deserialize, ToSchema)]
#[serde(rename_all = "snake_case")]
pub enum VoucherData {
    Boleto(Box<BoletoVoucherData>),
    Efecty,
    PagoEfectivo,
    RedCompra,
    RedPagos,
    Alfamart(Box<AlfamartVoucherData>),
    Indomaret(Box<IndomaretVoucherData>),
    Oxxo,
    SevenEleven(Box<JCSVoucherData>),
    Lawson(Box<JCSVoucherData>),
    MiniStop(Box<JCSVoucherData>),
    FamilyMart(Box<JCSVoucherData>),
    Seicomart(Box<JCSVoucherData>),
    PayEasy(Box<JCSVoucherData>),
}

impl GetAddressFromPaymentMethodData for VoucherData {
    fn get_billing_address(&self) -> Option<Address> {
        match self {
            Self::Alfamart(voucher_data) => Some(Address {
                address: Some(AddressDetails {
                    first_name: voucher_data.first_name.clone(),
                    last_name: voucher_data.last_name.clone(),
                    ..AddressDetails::default()
                }),
                phone: None,
                email: voucher_data.email.clone(),
            }),
            Self::Indomaret(voucher_data) => Some(Address {
                address: Some(AddressDetails {
                    first_name: voucher_data.first_name.clone(),
                    last_name: voucher_data.last_name.clone(),
                    ..AddressDetails::default()
                }),
                phone: None,
                email: voucher_data.email.clone(),
            }),
            Self::Lawson(voucher_data)
            | Self::MiniStop(voucher_data)
            | Self::FamilyMart(voucher_data)
            | Self::Seicomart(voucher_data)
            | Self::PayEasy(voucher_data)
            | Self::SevenEleven(voucher_data) => Some(Address {
                address: Some(AddressDetails {
                    first_name: voucher_data.first_name.clone(),
                    last_name: voucher_data.last_name.clone(),
                    ..AddressDetails::default()
                }),
                phone: Some(PhoneDetails {
                    number: voucher_data.phone_number.clone().map(Secret::new),
                    country_code: None,
                }),
                email: voucher_data.email.clone(),
            }),
            Self::Boleto(_)
            | Self::Efecty
            | Self::PagoEfectivo
            | Self::RedCompra
            | Self::RedPagos
            | Self::Oxxo => None,
        }
    }
}

/// Use custom serializer to provide backwards compatible response for `reward` payment_method_data
pub fn serialize_payment_method_data_response<S>(
    payment_method_data_response: &Option<PaymentMethodDataResponseWithBilling>,
    serializer: S,
) -> Result<S::Ok, S::Error>
where
    S: Serializer,
{
    if let Some(payment_method_data_response) = payment_method_data_response {
        if let Some(payment_method_data) = payment_method_data_response.payment_method_data.as_ref()
        {
            match payment_method_data {
                PaymentMethodDataResponse::Reward {} => serializer.serialize_str("reward"),
                PaymentMethodDataResponse::BankDebit(_)
                | PaymentMethodDataResponse::BankRedirect(_)
                | PaymentMethodDataResponse::Card(_)
                | PaymentMethodDataResponse::CardRedirect(_)
                | PaymentMethodDataResponse::CardToken(_)
                | PaymentMethodDataResponse::Crypto(_)
                | PaymentMethodDataResponse::MandatePayment {}
                | PaymentMethodDataResponse::GiftCard(_)
                | PaymentMethodDataResponse::PayLater(_)
                | PaymentMethodDataResponse::RealTimePayment(_)
                | PaymentMethodDataResponse::MobilePayment(_)
                | PaymentMethodDataResponse::Upi(_)
                | PaymentMethodDataResponse::Wallet(_)
                | PaymentMethodDataResponse::BankTransfer(_)
                | PaymentMethodDataResponse::OpenBanking(_)
                | PaymentMethodDataResponse::Voucher(_) => {
                    payment_method_data_response.serialize(serializer)
                }
            }
        } else {
            // Can serialize directly because there is no `payment_method_data`
            payment_method_data_response.serialize(serializer)
        }
    } else {
        serializer.serialize_none()
    }
}

#[derive(Debug, Clone, Eq, PartialEq, serde::Serialize, serde::Deserialize, ToSchema)]
#[serde(rename_all = "snake_case")]
pub enum PaymentMethodDataResponse {
    Card(Box<CardResponse>),
    BankTransfer(Box<BankTransferResponse>),
    Wallet(Box<WalletResponse>),
    PayLater(Box<PaylaterResponse>),
    BankRedirect(Box<BankRedirectResponse>),
    Crypto(Box<CryptoResponse>),
    BankDebit(Box<BankDebitResponse>),
    MandatePayment {},
    Reward {},
    RealTimePayment(Box<RealTimePaymentDataResponse>),
    Upi(Box<UpiResponse>),
    Voucher(Box<VoucherResponse>),
    GiftCard(Box<GiftCardResponse>),
    CardRedirect(Box<CardRedirectResponse>),
    CardToken(Box<CardTokenResponse>),
    OpenBanking(Box<OpenBankingResponse>),
    MobilePayment(Box<MobilePaymentResponse>),
}

#[derive(Eq, PartialEq, Clone, Debug, serde::Serialize, serde::Deserialize, ToSchema)]
pub struct BankDebitResponse {
    #[serde(flatten)]
    #[schema(value_type = Option<BankDebitAdditionalData>)]
    details: Option<additional_info::BankDebitAdditionalData>,
}

#[derive(Eq, PartialEq, Clone, Debug, serde::Deserialize, serde::Serialize, ToSchema)]
#[serde(rename_all = "snake_case", tag = "type")]
pub struct BankRedirectResponse {
    /// Name of the bank
    #[schema(value_type = Option<BankNames>)]
    pub bank_name: Option<common_enums::BankNames>,
    #[serde(flatten)]
    #[schema(value_type = Option<BankRedirectDetails>)]
    pub details: Option<additional_info::BankRedirectDetails>,
}

#[derive(Eq, PartialEq, Clone, Debug, serde::Serialize, serde::Deserialize, ToSchema)]
pub struct BankTransferResponse {
    #[serde(flatten)]
    #[schema(value_type = Option<BankTransferAdditionalData>)]
    details: Option<additional_info::BankTransferAdditionalData>,
}

#[derive(Eq, PartialEq, Clone, Debug, serde::Serialize, serde::Deserialize, ToSchema)]
pub struct CardRedirectResponse {
    #[serde(flatten)]
    details: Option<CardRedirectData>,
}

#[derive(Eq, PartialEq, Clone, Debug, serde::Serialize, serde::Deserialize, ToSchema)]
pub struct CardTokenResponse {
    #[serde(flatten)]
    #[schema(value_type = Option<CardTokenAdditionalData>)]
    details: Option<additional_info::CardTokenAdditionalData>,
}

#[derive(Eq, PartialEq, Clone, Debug, serde::Serialize, serde::Deserialize, ToSchema)]
pub struct CryptoResponse {
    #[serde(flatten)]
    details: Option<CryptoData>,
}

#[derive(Eq, PartialEq, Clone, Debug, serde::Serialize, serde::Deserialize, ToSchema)]
pub struct GiftCardResponse {
    #[serde(flatten)]
    #[schema(value_type = Option<GiftCardAdditionalData>)]
    details: Option<additional_info::GiftCardAdditionalData>,
}

#[derive(Eq, PartialEq, Clone, Debug, serde::Serialize, serde::Deserialize, ToSchema)]
pub struct OpenBankingResponse {
    #[serde(flatten)]
    details: Option<OpenBankingData>,
}

#[derive(Eq, PartialEq, Clone, Debug, serde::Serialize, serde::Deserialize, ToSchema)]
pub struct MobilePaymentResponse {
    #[serde(flatten)]
    details: Option<MobilePaymentData>,
}

#[derive(Eq, PartialEq, Clone, Debug, serde::Serialize, serde::Deserialize, ToSchema)]
pub struct RealTimePaymentDataResponse {
    #[serde(flatten)]
    details: Option<RealTimePaymentData>,
}

#[derive(Eq, PartialEq, Clone, Debug, serde::Serialize, serde::Deserialize, ToSchema)]
pub struct UpiResponse {
    #[serde(flatten)]
    #[schema(value_type = Option<UpiAdditionalData>)]
    details: Option<additional_info::UpiAdditionalData>,
}

#[derive(Eq, PartialEq, Clone, Debug, serde::Serialize, serde::Deserialize, ToSchema)]
pub struct VoucherResponse {
    #[serde(flatten)]
    details: Option<VoucherData>,
}

#[derive(Eq, PartialEq, Clone, Debug, serde::Serialize, serde::Deserialize, ToSchema)]
pub struct PaylaterResponse {
    klarna_sdk: Option<KlarnaSdkPaymentMethodResponse>,
}

#[derive(Eq, PartialEq, Clone, Debug, serde::Serialize, serde::Deserialize, ToSchema)]
pub struct WalletResponse {
    #[serde(flatten)]
    details: Option<WalletResponseData>,
}

/// Hyperswitch supports SDK integration with Apple Pay and Google Pay wallets. For other wallets, we integrate with their respective connectors, redirecting the customer to the connector for wallet payments. As a result, we don’t receive any payment method data in the confirm call for payments made through other wallets.
#[derive(Debug, Clone, Eq, PartialEq, serde::Deserialize, serde::Serialize, ToSchema)]
#[serde(rename_all = "snake_case")]
pub enum WalletResponseData {
    #[schema(value_type = WalletAdditionalDataForCard)]
    ApplePay(Box<additional_info::WalletAdditionalDataForCard>),
    #[schema(value_type = WalletAdditionalDataForCard)]
    GooglePay(Box<additional_info::WalletAdditionalDataForCard>),
    #[schema(value_type = WalletAdditionalDataForCard)]
    SamsungPay(Box<additional_info::WalletAdditionalDataForCard>),
}

#[derive(Debug, Clone, Eq, PartialEq, serde::Deserialize, serde::Serialize, ToSchema)]
pub struct KlarnaSdkPaymentMethodResponse {
    pub payment_type: Option<String>,
}

#[derive(Debug, Clone, Eq, PartialEq, serde::Deserialize, ToSchema, serde::Serialize)]
pub struct PaymentMethodDataResponseWithBilling {
    // The struct is flattened in order to provide backwards compatibility
    #[serde(flatten)]
    pub payment_method_data: Option<PaymentMethodDataResponse>,
    pub billing: Option<Address>,
}

#[derive(Debug, Clone, Eq, PartialEq, serde::Deserialize, ToSchema, serde::Serialize)]
pub struct CustomRecoveryPaymentMethodData {
    /// Primary payment method token at payment processor end.
    #[schema(value_type = String, example = "token_1234")]
    pub primary_processor_payment_method_token: Secret<String>,

    /// AdditionalCardInfo for the primary token.
    pub additional_payment_method_info: AdditionalCardInfo,
}

#[derive(Debug, Clone, PartialEq, Eq, serde::Serialize, serde::Deserialize, ToSchema)]
#[cfg(feature = "v1")]
pub enum PaymentIdType {
    /// The identifier for payment intent
    PaymentIntentId(id_type::PaymentId),
    /// The identifier for connector transaction
    ConnectorTransactionId(String),
    /// The identifier for payment attempt
    PaymentAttemptId(String),
    /// The identifier for preprocessing step
    PreprocessingId(String),
}

#[derive(Debug, Clone, PartialEq, Eq, serde::Serialize, serde::Deserialize, ToSchema)]
#[cfg(feature = "v2")]
pub enum PaymentIdType {
    /// The identifier for payment intent
    PaymentIntentId(id_type::GlobalPaymentId),
    /// The identifier for connector transaction
    ConnectorTransactionId(String),
    /// The identifier for payment attempt
    PaymentAttemptId(String),
    /// The identifier for preprocessing step
    PreprocessingId(String),
}

#[cfg(feature = "v1")]
impl fmt::Display for PaymentIdType {
    fn fmt(&self, f: &mut fmt::Formatter<'_>) -> fmt::Result {
        match self {
            Self::PaymentIntentId(payment_id) => {
                write!(
                    f,
                    "payment_intent_id = \"{}\"",
                    payment_id.get_string_repr()
                )
            }
            Self::ConnectorTransactionId(connector_transaction_id) => write!(
                f,
                "connector_transaction_id = \"{connector_transaction_id}\""
            ),
            Self::PaymentAttemptId(payment_attempt_id) => {
                write!(f, "payment_attempt_id = \"{payment_attempt_id}\"")
            }
            Self::PreprocessingId(preprocessing_id) => {
                write!(f, "preprocessing_id = \"{preprocessing_id}\"")
            }
        }
    }
}

#[cfg(feature = "v1")]
impl Default for PaymentIdType {
    fn default() -> Self {
        Self::PaymentIntentId(Default::default())
    }
}

#[derive(Default, Clone, Debug, Eq, PartialEq, ToSchema, serde::Deserialize, serde::Serialize)]
// #[serde(deny_unknown_fields)]
pub struct Address {
    /// Provide the address details
    pub address: Option<AddressDetails>,

    pub phone: Option<PhoneDetails>,

    #[schema(value_type = Option<String>)]
    pub email: Option<Email>,
}

impl masking::SerializableSecret for Address {}

impl Address {
    /// Unify the address, giving priority to `self` when details are present in both
    pub fn unify_address(self, other: Option<&Self>) -> Self {
        let other_address_details = other.and_then(|address| address.address.as_ref());
        Self {
            address: self
                .address
                .map(|address| address.unify_address_details(other_address_details))
                .or(other_address_details.cloned()),
            email: self.email.or(other.and_then(|other| other.email.clone())),
            phone: self.phone.or(other.and_then(|other| other.phone.clone())),
        }
    }
}

// used by customers also, could be moved outside
/// Address details
#[derive(Clone, Default, Debug, Eq, serde::Deserialize, serde::Serialize, PartialEq, ToSchema)]
// #[serde(deny_unknown_fields)]
pub struct AddressDetails {
    /// The city, district, suburb, town, or village of the address.
    #[schema(max_length = 50, example = "New York")]
    pub city: Option<String>,

    /// The two-letter ISO 3166-1 alpha-2 country code (e.g., US, GB).
    #[schema(value_type = Option<CountryAlpha2>, example = "US")]
    pub country: Option<api_enums::CountryAlpha2>,

    /// The first line of the street address or P.O. Box.
    #[schema(value_type = Option<String>, max_length = 200, example = "123, King Street")]
    pub line1: Option<Secret<String>>,

    /// The second line of the street address or P.O. Box (e.g., apartment, suite, unit, or building).
    #[schema(value_type = Option<String>, max_length = 50, example = "Powelson Avenue")]
    pub line2: Option<Secret<String>>,

    /// The third line of the street address, if applicable.
    #[schema(value_type = Option<String>, max_length = 50, example = "Bridgewater")]
    pub line3: Option<Secret<String>>,

    /// The zip/postal code for the address
    #[schema(value_type = Option<String>, max_length = 50, example = "08807")]
    pub zip: Option<Secret<String>>,

    /// The address state
    #[schema(value_type = Option<String>, example = "New York")]
    pub state: Option<Secret<String>>,

    /// The first name for the address
    #[schema(value_type = Option<String>, max_length = 255, example = "John")]
    pub first_name: Option<Secret<String>>,

    /// The last name for the address
    #[schema(value_type = Option<String>, max_length = 255, example = "Doe")]
    pub last_name: Option<Secret<String>>,

    /// The zip/postal code of the origin
    #[schema(value_type = Option<String>, max_length = 50, example = "08807")]
    pub origin_zip: Option<Secret<String>>,
}

impl AddressDetails {
    pub fn get_optional_full_name(&self) -> Option<Secret<String>> {
        match (self.first_name.as_ref(), self.last_name.as_ref()) {
            (Some(first_name), Some(last_name)) => Some(Secret::new(format!(
                "{} {}",
                first_name.peek(),
                last_name.peek()
            ))),
            (Some(name), None) | (None, Some(name)) => Some(name.to_owned()),
            _ => None,
        }
    }

    pub fn unify_address_details(self, other: Option<&Self>) -> Self {
        if let Some(other) = other {
            let (first_name, last_name) = if self
                .first_name
                .as_ref()
                .is_some_and(|first_name| !first_name.is_empty_after_trim())
            {
                (self.first_name, self.last_name)
            } else {
                (other.first_name.clone(), other.last_name.clone())
            };

            Self {
                first_name,
                last_name,
                city: self.city.or(other.city.clone()),
                country: self.country.or(other.country),
                line1: self.line1.or(other.line1.clone()),
                line2: self.line2.or(other.line2.clone()),
                line3: self.line3.or(other.line3.clone()),
                zip: self.zip.or(other.zip.clone()),
                state: self.state.or(other.state.clone()),
                origin_zip: self.origin_zip.or(other.origin_zip.clone()),
            }
        } else {
            self
        }
    }
}

pub struct AddressDetailsWithPhone {
    pub address: Option<AddressDetails>,
    pub phone_number: Option<Secret<String>>,
    pub email: Option<Email>,
}

pub struct EncryptableAddressDetails {
    pub line1: crypto::OptionalEncryptableSecretString,
    pub line2: crypto::OptionalEncryptableSecretString,
    pub line3: crypto::OptionalEncryptableSecretString,
    pub state: crypto::OptionalEncryptableSecretString,
    pub zip: crypto::OptionalEncryptableSecretString,
    pub first_name: crypto::OptionalEncryptableSecretString,
    pub last_name: crypto::OptionalEncryptableSecretString,
    pub phone_number: crypto::OptionalEncryptableSecretString,
    pub email: crypto::OptionalEncryptableEmail,
}

#[derive(Debug, Clone, Default, Eq, PartialEq, ToSchema, serde::Deserialize, serde::Serialize)]
pub struct PhoneDetails {
    /// The contact number
    #[schema(value_type = Option<String>, example = "9123456789")]
    pub number: Option<Secret<String>>,
    /// The country code attached to the number
    #[schema(example = "+1")]
    pub country_code: Option<String>,
}

#[cfg(feature = "v1")]
#[derive(Debug, Clone, Default, Eq, PartialEq, serde::Deserialize, serde::Serialize, ToSchema)]
pub struct PaymentsCaptureRequest {
    /// The unique identifier for the payment being captured. This is taken from the path parameter.
    #[serde(skip_deserializing)]
    pub payment_id: id_type::PaymentId,
    /// The unique identifier for the merchant. This is usually inferred from the API key.
    #[schema(value_type = Option<String>)]
    pub merchant_id: Option<id_type::MerchantId>,
    /// The amount to capture, in the lowest denomination of the currency. If omitted, the entire `amount_capturable` of the payment will be captured. Must be less than or equal to the current `amount_capturable`.
    #[schema(value_type = Option<i64>, example = 6540)]
    pub amount_to_capture: Option<MinorUnit>,
    /// Decider to refund the uncaptured amount. (Currently not fully supported or behavior may vary by connector).
    pub refund_uncaptured_amount: Option<bool>,
    /// A dynamic suffix that appears on your customer's credit card statement. This is concatenated with the (shortened) descriptor prefix set on your account to form the complete statement descriptor. The combined length should not exceed connector-specific limits (typically 22 characters).
    pub statement_descriptor_suffix: Option<String>,
    /// An optional prefix for the statement descriptor that appears on your customer's credit card statement. This can override the default prefix set on your merchant account. The combined length of prefix and suffix should not exceed connector-specific limits (typically 22 characters).
    pub statement_descriptor_prefix: Option<String>,
    /// Merchant connector details used to make payments. (Deprecated)
    #[schema(value_type = Option<MerchantConnectorDetailsWrap>, deprecated)]
    pub merchant_connector_details: Option<admin::MerchantConnectorDetailsWrap>,
}

#[cfg(feature = "v2")]
#[derive(Debug, Clone, Default, Eq, PartialEq, serde::Deserialize, serde::Serialize, ToSchema)]
pub struct PaymentsCaptureRequest {
    /// The Amount to be captured/ debited from the user's payment method. If not passed the full amount will be captured.
    #[schema(value_type = Option<i64>, example = 6540)]
    pub amount_to_capture: Option<MinorUnit>,
}

#[cfg(feature = "v2")]
#[derive(Debug, Clone, serde::Serialize, ToSchema)]
pub struct PaymentsCaptureResponse {
    /// The unique identifier for the payment
    pub id: id_type::GlobalPaymentId,

    /// Status of the payment
    #[schema(value_type = IntentStatus, example = "succeeded")]
    pub status: common_enums::IntentStatus,

    /// Amount details related to the payment
    pub amount: PaymentAmountDetailsResponse,
}

#[derive(Default, Clone, Debug, Eq, PartialEq, serde::Serialize)]
pub struct UrlDetails {
    pub url: String,
    pub method: String,
}
#[derive(Default, Clone, Debug, Eq, PartialEq, serde::Serialize)]
pub struct AuthenticationForStartResponse {
    pub authentication: UrlDetails,
}
#[derive(Clone, Debug, Eq, PartialEq, serde::Serialize, ToSchema)]
#[serde(rename_all = "snake_case")]
pub enum NextActionType {
    RedirectToUrl,
    DisplayQrCode,
    InvokeSdkClient,
    TriggerApi,
    DisplayBankTransferInformation,
    DisplayWaitScreen,
    CollectOtp,
    RedirectInsidePopup,
}

#[derive(Clone, Debug, Eq, PartialEq, serde::Serialize, ToSchema)]
#[serde(tag = "type", rename_all = "snake_case")]
pub enum NextActionData {
    /// Contains the url for redirection flow
    #[cfg(feature = "v1")]
    RedirectToUrl {
        redirect_to_url: String,
    },
    #[cfg(feature = "v1")]
    RedirectInsidePopup {
        popup_url: String,
        redirect_response_url: String,
    },
    /// Contains the url for redirection flow
    #[cfg(feature = "v2")]
    RedirectToUrl {
        #[schema(value_type = String)]
        redirect_to_url: Url,
    },
    /// Informs the next steps for bank transfer and also contains the charges details (ex: amount received, amount charged etc)
    DisplayBankTransferInformation {
        bank_transfer_steps_and_charges_details: BankTransferNextStepsData,
    },
    /// Contains third party sdk session token response
    ThirdPartySdkSessionToken {
        session_token: Option<SessionToken>,
    },
    /// Contains url for Qr code image, this qr code has to be shown in sdk
    QrCodeInformation {
        #[schema(value_type = String)]
        /// Hyperswitch generated image data source url
        image_data_url: Option<Url>,
        display_to_timestamp: Option<i64>,
        #[schema(value_type = String)]
        /// The url for Qr code given by the connector
        qr_code_url: Option<Url>,
        display_text: Option<String>,
        border_color: Option<String>,
    },
    /// Contains url to fetch Qr code data
    FetchQrCodeInformation {
        #[schema(value_type = String)]
        qr_code_fetch_url: Url,
    },
    /// Contains the download url and the reference number for transaction
    DisplayVoucherInformation {
        #[schema(value_type = String)]
        voucher_details: VoucherNextStepData,
    },
    /// Contains duration for displaying a wait screen, wait screen with timer is displayed by sdk
    WaitScreenInformation {
        display_from_timestamp: i128,
        display_to_timestamp: Option<i128>,
        poll_config: Option<PollConfig>,
    },
    /// Contains the information regarding three_ds_method_data submission, three_ds authentication, and authorization flows
    ThreeDsInvoke {
        three_ds_data: ThreeDsData,
    },
    InvokeSdkClient {
        next_action_data: SdkNextActionData,
    },
    /// Contains consent to collect otp for mobile payment
    CollectOtp {
        consent_data_required: MobilePaymentConsent,
    },
    /// Contains data required to invoke hidden iframe
    InvokeHiddenIframe {
        iframe_data: IframeData,
    },
}

#[derive(Clone, Debug, Eq, PartialEq, serde::Serialize, ToSchema)]
#[serde(tag = "method_key")]
pub enum IframeData {
    #[serde(rename = "threeDSMethodData")]
    ThreedsInvokeAndCompleteAutorize {
        /// ThreeDS method url
        three_ds_method_url: String,
        /// Whether ThreeDS method data submission is required
        three_ds_method_data_submission: bool,
        /// ThreeDS method data
        three_ds_method_data: Option<String>,
        /// ThreeDS Server ID
        directory_server_id: String,
        /// ThreeDS Protocol version
        message_version: Option<String>,
    },
}

#[derive(Clone, Debug, Eq, PartialEq, serde::Serialize, ToSchema)]
pub struct ThreeDsData {
    /// ThreeDS authentication url - to initiate authentication
    pub three_ds_authentication_url: String,
    /// ThreeDS authorize url - to complete the payment authorization after authentication
    pub three_ds_authorize_url: String,
    /// ThreeDS method details
    pub three_ds_method_details: ThreeDsMethodData,
    /// Poll config for a connector
    pub poll_config: PollConfigResponse,
    /// Message Version
    pub message_version: Option<String>,
    /// Directory Server ID
    pub directory_server_id: Option<String>,
}

#[derive(Clone, Debug, Eq, PartialEq, serde::Serialize, ToSchema)]
#[serde(tag = "three_ds_method_key")]
pub enum ThreeDsMethodData {
    #[serde(rename = "threeDSMethodData")]
    AcsThreeDsMethodData {
        /// Whether ThreeDS method data submission is required
        three_ds_method_data_submission: bool,
        /// ThreeDS method data
        three_ds_method_data: Option<String>,
        /// ThreeDS method url
        three_ds_method_url: Option<String>,
    },
}

#[derive(Clone, Debug, Eq, PartialEq, serde::Serialize, ToSchema)]
pub struct PollConfigResponse {
    /// Poll Id
    pub poll_id: String,
    /// Interval of the poll
    pub delay_in_secs: i8,
    /// Frequency of the poll
    pub frequency: i8,
}

#[derive(Clone, Debug, serde::Serialize, serde::Deserialize)]
#[serde(rename_all = "snake_case")]
#[serde(untagged)]
// the enum order shouldn't be changed as this is being used during serialization and deserialization
pub enum QrCodeInformation {
    QrCodeUrl {
        image_data_url: Url,
        qr_code_url: Url,
        display_to_timestamp: Option<i64>,
    },
    QrDataUrl {
        image_data_url: Url,
        display_to_timestamp: Option<i64>,
    },
    QrCodeImageUrl {
        qr_code_url: Url,
        display_to_timestamp: Option<i64>,
    },
    QrColorDataUrl {
        color_image_data_url: Url,
        display_to_timestamp: Option<i64>,
        display_text: Option<String>,
        border_color: Option<String>,
    },
}

#[derive(Clone, Debug, serde::Serialize, serde::Deserialize, Eq, PartialEq, ToSchema)]
#[serde(rename_all = "snake_case")]
pub struct SdkNextActionData {
    pub next_action: NextActionCall,
    pub order_id: Option<String>,
}

#[derive(Clone, Debug, Eq, PartialEq, serde::Serialize, serde::Deserialize, ToSchema)]
pub struct FetchQrCodeInformation {
    pub qr_code_fetch_url: Url,
}

#[derive(Clone, Debug, Eq, PartialEq, serde::Serialize, serde::Deserialize, ToSchema)]
pub struct BankTransferNextStepsData {
    /// The instructions for performing a bank transfer
    #[serde(flatten)]
    pub bank_transfer_instructions: BankTransferInstructions,
    /// The details received by the receiver
    pub receiver: Option<ReceiverDetails>,
}

#[derive(Clone, Debug, Eq, PartialEq, serde::Serialize, serde::Deserialize, ToSchema)]
pub struct VoucherNextStepData {
    /// Voucher entry date
    pub entry_date: Option<String>,
    /// Voucher expiry date and time
    pub expires_at: Option<i64>,
    /// Reference number required for the transaction
    pub reference: String,
    /// Url to download the payment instruction
    pub download_url: Option<Url>,
    /// Url to payment instruction page
    pub instructions_url: Option<Url>,
    /// Human-readable numeric version of the barcode.
<<<<<<< HEAD
    pub digitable_line: Option<String>,
    /// Bank Number where the boleto was registered
    pub bank_number: Option<String>,
=======
    pub digitable_line: Option<Secret<String>>,
>>>>>>> 0eaea06a
}

#[derive(Clone, Debug, Eq, PartialEq, serde::Serialize, serde::Deserialize, ToSchema)]
pub struct MobilePaymentNextStepData {
    /// is consent details required to be shown by sdk
    pub consent_data_required: MobilePaymentConsent,
}

#[derive(Clone, Debug, Eq, PartialEq, serde::Serialize, serde::Deserialize, ToSchema)]
#[serde(rename_all = "snake_case")]
pub enum MobilePaymentConsent {
    ConsentRequired,
    ConsentNotRequired,
    ConsentOptional,
}

#[derive(Clone, Debug, serde::Deserialize, serde::Serialize)]
pub struct QrCodeNextStepsInstruction {
    pub image_data_url: Url,
    pub display_to_timestamp: Option<i64>,
    pub qr_code_url: Option<Url>,
}

#[derive(Clone, Debug, serde::Deserialize)]
pub struct WaitScreenInstructions {
    pub display_from_timestamp: i128,
    pub display_to_timestamp: Option<i128>,
    pub poll_config: Option<PollConfig>,
}

#[derive(Clone, Debug, Eq, PartialEq, serde::Serialize, serde::Deserialize, ToSchema)]
pub struct PollConfig {
    /// Interval of the poll
    pub delay_in_secs: u16,
    /// Frequency of the poll
    pub frequency: u16,
}

#[derive(Clone, Debug, Eq, PartialEq, serde::Serialize, serde::Deserialize, ToSchema)]
#[serde(rename_all = "snake_case")]
pub enum BankTransferInstructions {
    /// The instructions for Doku bank transactions
    DokuBankTransferInstructions(Box<DokuBankTransferInstructions>),
    /// The credit transfer for ACH transactions
    AchCreditTransfer(Box<AchTransfer>),
    /// The instructions for SEPA bank transactions
    SepaBankInstructions(Box<SepaBankTransferInstructions>),
    /// The instructions for BACS bank transactions
    BacsBankInstructions(Box<BacsBankTransferInstructions>),
    /// The instructions for Multibanco bank transactions
    Multibanco(Box<MultibancoTransferInstructions>),
}

#[derive(Clone, Debug, Eq, PartialEq, serde::Deserialize, serde::Serialize, ToSchema)]
pub struct SepaBankTransferInstructions {
    #[schema(value_type = String, example = "Jane Doe")]
    pub account_holder_name: Secret<String>,
    #[schema(value_type = String, example = "9123456789")]
    pub bic: Secret<String>,
    pub country: String,
    #[schema(value_type = String, example = "123456789")]
    pub iban: Secret<String>,
    #[schema(value_type = String, example = "U2PVVSEV4V9Y")]
    pub reference: Secret<String>,
}

#[derive(Clone, Debug, serde::Deserialize)]
pub struct PaymentsConnectorThreeDsInvokeData {
    pub directory_server_id: String,
    pub three_ds_method_url: String,
    pub three_ds_method_data: String,
    pub message_version: Option<String>,
    pub three_ds_method_data_submission: bool,
}

#[derive(Clone, Debug, Eq, PartialEq, serde::Deserialize, serde::Serialize, ToSchema)]
pub struct BacsBankTransferInstructions {
    #[schema(value_type = String, example = "Jane Doe")]
    pub account_holder_name: Secret<String>,
    #[schema(value_type = String, example = "10244123908")]
    pub account_number: Secret<String>,
    #[schema(value_type = String, example = "012")]
    pub sort_code: Secret<String>,
}

#[derive(Clone, Debug, Eq, PartialEq, serde::Serialize, serde::Deserialize, ToSchema)]
pub struct MultibancoTransferInstructions {
    #[schema(value_type = String, example = "122385736258")]
    pub reference: Secret<String>,
    #[schema(value_type = String, example = "12345")]
    pub entity: String,
}

#[derive(Clone, Debug, Eq, PartialEq, serde::Serialize, serde::Deserialize, ToSchema)]
pub struct DokuBankTransferInstructions {
    #[schema(value_type = String, example = "1707091200000")]
    pub expires_at: Option<i64>,
    #[schema(value_type = String, example = "122385736258")]
    pub reference: Secret<String>,
    #[schema(value_type = String)]
    pub instructions_url: Option<Url>,
}

#[derive(Clone, Debug, Eq, PartialEq, serde::Serialize, serde::Deserialize, ToSchema)]
pub struct AchTransfer {
    #[schema(value_type = String, example = "122385736258")]
    pub account_number: Secret<String>,
    pub bank_name: String,
    #[schema(value_type = String, example = "012")]
    pub routing_number: Secret<String>,
    #[schema(value_type = String, example = "234")]
    pub swift_code: Secret<String>,
}

#[derive(Clone, Debug, Eq, PartialEq, serde::Serialize, serde::Deserialize, ToSchema)]
pub struct ReceiverDetails {
    /// The amount received by receiver
    amount_received: i64,
    /// The amount charged by ACH
    amount_charged: Option<i64>,
    /// The amount remaining to be sent via ACH
    amount_remaining: Option<i64>,
}

#[cfg(feature = "v1")]
#[derive(Clone, Debug, PartialEq, serde::Serialize, ToSchema, router_derive::PolymorphicSchema)]
#[generate_schemas(PaymentsCreateResponseOpenApi)]
pub struct PaymentsResponse {
    /// Unique identifier for the payment. This ensures idempotency for multiple payments
    /// that have been done by a single merchant.
    #[schema(
        min_length = 30,
        max_length = 30,
        example = "pay_mbabizu24mvu3mela5njyhpit4",
        value_type = String,
    )]
    pub payment_id: id_type::PaymentId,

    /// This is an identifier for the merchant account. This is inferred from the API key
    /// provided during the request
    #[schema(max_length = 255, example = "merchant_1668273825", value_type = String)]
    pub merchant_id: id_type::MerchantId,

    #[schema(value_type = IntentStatus, example = "failed", default = "requires_confirmation")]
    pub status: api_enums::IntentStatus,

    /// The payment amount. Amount for the payment in lowest denomination of the currency. (i.e) in cents for USD denomination, in paisa for INR denomination etc.,
    #[schema(value_type = i64, example = 6540)]
    pub amount: MinorUnit,

    /// The payment net amount. net_amount = amount + surcharge_details.surcharge_amount + surcharge_details.tax_amount + shipping_cost + order_tax_amount,
    /// If no surcharge_details, shipping_cost, order_tax_amount, net_amount = amount
    #[schema(value_type = i64, example = 6540)]
    pub net_amount: MinorUnit,

    /// The shipping cost for the payment.
    #[schema(value_type = Option<i64>, example = 6540)]
    pub shipping_cost: Option<MinorUnit>,

    /// The amount (in minor units) that can still be captured for this payment. This is relevant when `capture_method` is `manual`. Once fully captured, or if `capture_method` is `automatic` and payment succeeded, this will be 0.
    #[schema(value_type = i64, minimum = 100, example = 6540)]
    pub amount_capturable: MinorUnit,

    /// The total amount (in minor units) that has been captured for this payment. For `fauxpay` sandbox connector, this might reflect the authorized amount if `status` is `succeeded` even if `capture_method` was `manual`.
    #[schema(value_type = Option<i64>, example = 6540)]
    pub amount_received: Option<MinorUnit>,

    /// The name of the payment connector (e.g., 'stripe', 'adyen') that processed or is processing this payment.
    #[schema(example = "stripe")]
    pub connector: Option<String>,

    /// A secret token unique to this payment intent. It is primarily used by client-side applications (e.g., Hyperswitch SDKs) to authenticate actions like confirming the payment or handling next actions. This secret should be handled carefully and not exposed publicly beyond its intended client-side use.
    #[schema(value_type = Option<String>, example = "pay_U42c409qyHwOkWo3vK60_secret_el9ksDkiB8hi6j9N78yo")]
    pub client_secret: Option<Secret<String>>,

    /// Timestamp indicating when this payment intent was created, in ISO 8601 format.
    #[schema(example = "2022-09-10T10:11:12Z")]
    #[serde(with = "common_utils::custom_serde::iso8601::option")]
    pub created: Option<PrimitiveDateTime>,

    /// Three-letter ISO currency code (e.g., USD, EUR) for the payment amount.
    #[schema(value_type = Currency, example = "USD")]
    pub currency: String,

    /// The identifier for the customer object. If not provided the customer ID will be autogenerated.
    /// This field will be deprecated soon. Please refer to `customer.id`
    #[schema(
        max_length = 64,
        min_length = 1,
        example = "cus_y3oqhf46pyzuxjbcn2giaqnb44",
        deprecated,
        value_type = Option<String>,
    )]
    pub customer_id: Option<id_type::CustomerId>,

    pub customer: Option<CustomerDetailsResponse>,

    /// An arbitrary string providing a description for the payment, often useful for display or internal record-keeping.
    #[schema(example = "It's my first payment request")]
    pub description: Option<String>,

    /// An array of refund objects associated with this payment. Empty or null if no refunds have been processed.
    #[schema(value_type = Option<Vec<RefundResponse>>)]
    pub refunds: Option<Vec<refunds::RefundResponse>>,

    /// List of disputes that happened on this intent
    #[schema(value_type = Option<Vec<DisputeResponsePaymentsRetrieve>>)]
    pub disputes: Option<Vec<disputes::DisputeResponsePaymentsRetrieve>>,

    /// List of attempts that happened on this intent
    #[schema(value_type = Option<Vec<PaymentAttemptResponse>>)]
    #[serde(skip_serializing_if = "Option::is_none")]
    pub attempts: Option<Vec<PaymentAttemptResponse>>,

    /// List of captures done on latest attempt
    #[schema(value_type = Option<Vec<CaptureResponse>>)]
    #[serde(skip_serializing_if = "Option::is_none")]
    pub captures: Option<Vec<CaptureResponse>>,

    /// A unique identifier to link the payment to a mandate, can be used instead of payment_method_data, in case of setting up recurring payments
    #[schema(max_length = 255, example = "mandate_iwer89rnjef349dni3")]
    pub mandate_id: Option<String>,

    /// Provided mandate information for creating a mandate
    pub mandate_data: Option<MandateData>,

    /// Indicates that you intend to make future payments with this Payment’s payment method. Providing this parameter will attach the payment method to the Customer, if present, after the Payment is confirmed and any required actions from the user are complete.
    #[schema(value_type = Option<FutureUsage>, example = "off_session")]
    pub setup_future_usage: Option<api_enums::FutureUsage>,

    /// Set to true to indicate that the customer is not in your checkout flow during this payment, and therefore is unable to authenticate. This parameter is intended for scenarios where you collect card details and charge them later. This parameter can only be used with confirm=true.
    #[schema(example = true)]
    pub off_session: Option<bool>,

    /// A timestamp (ISO 8601 code) that determines when the payment should be captured.
    /// Providing this field will automatically set `capture` to true
    #[schema(example = "2022-09-10T10:11:12Z")]
    #[serde(with = "common_utils::custom_serde::iso8601::option")]
    #[remove_in(PaymentsCreateResponseOpenApi)]
    pub capture_on: Option<PrimitiveDateTime>,

    /// This is the instruction for capture/ debit the money from the users' card. On the other hand authorization refers to blocking the amount on the users' payment method.
    #[schema(value_type = Option<CaptureMethod>, example = "automatic")]
    pub capture_method: Option<api_enums::CaptureMethod>,

    /// The payment method that is to be used
    #[schema(value_type = PaymentMethod, example = "bank_transfer")]
    pub payment_method: Option<api_enums::PaymentMethod>,

    /// The payment method information provided for making a payment
    #[schema(value_type = Option<PaymentMethodDataResponseWithBilling>, example = "bank_transfer")]
    #[serde(serialize_with = "serialize_payment_method_data_response")]
    pub payment_method_data: Option<PaymentMethodDataResponseWithBilling>,

    /// Provide a reference to a stored payment method
    #[schema(example = "187282ab-40ef-47a9-9206-5099ba31e432")]
    pub payment_token: Option<String>,

    /// The shipping address for the payment
    pub shipping: Option<Address>,

    /// The billing address for the payment
    pub billing: Option<Address>,

    /// Information about the product , quantity and amount for connectors. (e.g. Klarna)
    #[schema(value_type = Option<Vec<OrderDetailsWithAmount>>, example = r#"[{
        "product_name": "gillete creme",
        "quantity": 15,
        "amount" : 900
    }]"#)]
    pub order_details: Option<Vec<pii::SecretSerdeValue>>,

    /// description: The customer's email address
    /// This field will be deprecated soon. Please refer to `customer.email` object
    #[schema(max_length = 255, value_type = Option<String>, example = "johntest@test.com", deprecated)]
    pub email: crypto::OptionalEncryptableEmail,

    /// description: The customer's name
    /// This field will be deprecated soon. Please refer to `customer.name` object
    #[schema(value_type = Option<String>, max_length = 255, example = "John Test", deprecated)]
    pub name: crypto::OptionalEncryptableName,

    /// The customer's phone number
    /// This field will be deprecated soon. Please refer to `customer.phone` object
    #[schema(value_type = Option<String>, max_length = 255, example = "9123456789", deprecated)]
    pub phone: crypto::OptionalEncryptablePhone,

    /// The URL to redirect after the completion of the operation
    #[schema(example = "https://hyperswitch.io")]
    pub return_url: Option<String>,

    /// The transaction authentication can be set to undergo payer authentication. By default, the authentication will be marked as NO_THREE_DS, as the 3DS method helps with more robust payer authentication
    #[schema(value_type = Option<AuthenticationType>, example = "no_three_ds", default = "three_ds")]
    pub authentication_type: Option<api_enums::AuthenticationType>,

    /// For non-card charges, you can use this value as the complete description that appears on your customers’ statements. Must contain at least one letter, maximum 22 characters.
    #[schema(max_length = 255, example = "Hyperswitch Router")]
    pub statement_descriptor_name: Option<String>,

    /// Provides information about a card payment that customers see on their statements. Concatenated with the prefix (shortened descriptor) or statement descriptor that’s set on the account to form the complete statement descriptor. Maximum 255 characters for the concatenated descriptor.
    #[schema(max_length = 255, example = "Payment for shoes purchase")]
    pub statement_descriptor_suffix: Option<String>,

    /// If the payment requires further action from the customer (e.g., 3DS authentication, redirect to a bank page), this object will contain the necessary information for the client to proceed. Null if no further action is needed from the customer at this stage.
    pub next_action: Option<NextActionData>,

    /// If the payment intent was cancelled, this field provides a textual reason for the cancellation (e.g., "requested_by_customer", "abandoned").
    pub cancellation_reason: Option<String>,

    /// The connector-specific error code from the last failed payment attempt associated with this payment intent.
    #[schema(example = "E0001")]
    pub error_code: Option<String>,

    /// A human-readable error message from the last failed payment attempt associated with this payment intent.
    #[schema(example = "Failed while verifying the card")]
    pub error_message: Option<String>,

    /// error code unified across the connectors is received here if there was an error while calling connector
    #[remove_in(PaymentsCreateResponseOpenApi)]
    pub unified_code: Option<String>,

    /// error message unified across the connectors is received here if there was an error while calling connector
    #[remove_in(PaymentsCreateResponseOpenApi)]
    pub unified_message: Option<String>,

    /// Describes the type of payment flow experienced by the customer (e.g., 'redirect_to_url', 'invoke_sdk', 'display_qr_code').
    #[schema(value_type = Option<PaymentExperience>, example = "redirect_to_url")]
    pub payment_experience: Option<api_enums::PaymentExperience>,

    /// The specific payment method subtype used for this payment (e.g., 'credit_card', 'klarna', 'gpay'). This provides more granularity than the 'payment_method' field.
    #[schema(value_type = Option<PaymentMethodType>, example = "gpay")]
    pub payment_method_type: Option<api_enums::PaymentMethodType>,

    /// A label identifying the specific merchant connector account (MCA) used for this payment. This often combines the connector name, business country, and a custom label (e.g., "stripe_US_primary").
    #[schema(example = "stripe_US_food")]
    pub connector_label: Option<String>,

    /// The two-letter ISO country code (e.g., US, GB) of the business unit or profile under which this payment was processed.
    #[schema(value_type = Option<CountryAlpha2>, example = "US")]
    pub business_country: Option<api_enums::CountryAlpha2>,

    /// The label identifying the specific business unit or profile under which this payment was processed by the merchant.
    pub business_label: Option<String>,

    /// An optional sub-label for further categorization of the business unit or profile used for this payment.
    pub business_sub_label: Option<String>,

    /// Allowed Payment Method Types for a given PaymentIntent
    #[schema(value_type = Option<Vec<PaymentMethodType>>)]
    pub allowed_payment_method_types: Option<serde_json::Value>,

    /// ephemeral_key for the customer_id mentioned
    pub ephemeral_key: Option<EphemeralKeyCreateResponse>,

    /// If true the payment can be retried with same or different payment method which means the confirm call can be made again.
    pub manual_retry_allowed: Option<bool>,

    /// A unique identifier for a payment provided by the connector
    #[schema(value_type = Option<String>, example = "993672945374576J")]
    pub connector_transaction_id: Option<String>,

    /// Frm message contains information about the frm response
    pub frm_message: Option<FrmMessage>,

    /// You can specify up to 50 keys, with key names up to 40 characters long and values up to 500 characters long. Metadata is useful for storing additional, structured information on an object.
    #[schema(value_type = Option<Object>, example = r#"{ "udf1": "some-value", "udf2": "some-value" }"#)]
    pub metadata: Option<serde_json::Value>,

    /// Additional data related to some connectors
    #[schema(value_type = Option<ConnectorMetadata>)]
    pub connector_metadata: Option<serde_json::Value>, // This is Value because it is fetched from DB and before putting in DB the type is validated

    /// Additional data that might be required by hyperswitch, to enable some specific features.
    #[schema(value_type = Option<FeatureMetadata>)]
    pub feature_metadata: Option<serde_json::Value>, // This is Value because it is fetched from DB and before putting in DB the type is validated

    /// reference(Identifier) to the payment at connector side
    #[schema(value_type = Option<String>, example = "993672945374576J")]
    pub reference_id: Option<String>,

    /// Details for Payment link
    pub payment_link: Option<PaymentLinkResponse>,
    /// The business profile that is associated with this payment
    #[schema(value_type = Option<String>)]
    pub profile_id: Option<id_type::ProfileId>,

    /// Details of surcharge applied on this payment
    pub surcharge_details: Option<RequestSurchargeDetails>,

    /// Total number of attempts associated with this payment
    pub attempt_count: i16,

    /// Denotes the action(approve or reject) taken by merchant in case of manual review. Manual review can occur when the transaction is marked as risky by the frm_processor, payment processor or when there is underpayment/over payment incase of crypto payment
    pub merchant_decision: Option<String>,

    /// Identifier of the connector ( merchant connector account ) which was chosen to make the payment
    #[schema(value_type = Option<String>)]
    pub merchant_connector_id: Option<id_type::MerchantConnectorAccountId>,

    /// If true, incremental authorization can be performed on this payment, in case the funds authorized initially fall short.
    pub incremental_authorization_allowed: Option<bool>,

    /// Total number of authorizations happened in an incremental_authorization payment
    pub authorization_count: Option<i32>,

    /// List of incremental authorizations happened to the payment
    pub incremental_authorizations: Option<Vec<IncrementalAuthorizationResponse>>,

    /// Details of external authentication
    pub external_authentication_details: Option<ExternalAuthenticationDetailsResponse>,

    /// Flag indicating if external 3ds authentication is made or not
    pub external_3ds_authentication_attempted: Option<bool>,

    /// Date Time for expiry of the payment
    #[schema(example = "2022-09-10T10:11:12Z")]
    #[serde(default, with = "common_utils::custom_serde::iso8601::option")]
    pub expires_on: Option<PrimitiveDateTime>,

    /// Payment Fingerprint, to identify a particular card.
    /// It is a 20 character long alphanumeric code.
    pub fingerprint: Option<String>,

    #[schema(value_type = Option<BrowserInformation>)]
    /// The browser information used for this payment
    pub browser_info: Option<serde_json::Value>,

    /// Indicates how the payment was initiated (e.g., ecommerce, mail, or telephone).
    #[schema(value_type = Option<PaymentChannel>)]
    pub payment_channel: Option<common_enums::PaymentChannel>,

    /// A unique identifier for the payment method used in this payment. If the payment method was saved or tokenized, this ID can be used to reference it for future transactions or recurring payments.
    pub payment_method_id: Option<String>,

    /// The network transaction ID is a unique identifier for the transaction as recognized by the payment network (e.g., Visa, Mastercard), this ID can be used to reference it for future transactions or recurring payments.
    pub network_transaction_id: Option<String>,

    /// Payment Method Status, refers to the status of the payment method used for this payment.
    #[schema(value_type = Option<PaymentMethodStatus>)]
    pub payment_method_status: Option<common_enums::PaymentMethodStatus>,

    /// Date time at which payment was updated
    #[schema(example = "2022-09-10T10:11:12Z")]
    #[serde(default, with = "common_utils::custom_serde::iso8601::option")]
    pub updated: Option<PrimitiveDateTime>,

    /// Fee information to be charged on the payment being collected
    #[schema(value_type = Option<ConnectorChargeResponseData>)]
    pub split_payments: Option<common_types::payments::ConnectorChargeResponseData>,

    /// You can specify up to 50 keys, with key names up to 40 characters long and values up to 500 characters long. FRM Metadata is useful for storing additional, structured information on an object related to FRM.
    #[schema(value_type = Option<Object>, example = r#"{ "fulfillment_method" : "deliver", "coverage_request" : "fraud" }"#)]
    pub frm_metadata: Option<pii::SecretSerdeValue>,

    /// flag that indicates if extended authorization is applied on this payment or not
    #[schema(value_type = Option<bool>)]
    pub extended_authorization_applied: Option<ExtendedAuthorizationAppliedBool>,

    /// date and time after which this payment cannot be captured
    #[serde(default, with = "common_utils::custom_serde::iso8601::option")]
    pub capture_before: Option<PrimitiveDateTime>,

    /// Merchant's identifier for the payment/invoice. This will be sent to the connector
    /// if the connector provides support to accept multiple reference ids.
    /// In case the connector supports only one reference id, Hyperswitch's Payment ID will be sent as reference.
    #[schema(
        value_type = Option<String>,
        max_length = 255,
        example = "Custom_Order_id_123"
    )]
    pub merchant_order_reference_id: Option<String>,
    /// order tax amount calculated by tax connectors
    pub order_tax_amount: Option<MinorUnit>,

    /// Connector Identifier for the payment method
    pub connector_mandate_id: Option<String>,

    /// Method through which card was discovered
    #[schema(value_type = Option<CardDiscovery>, example = "manual")]
    pub card_discovery: Option<enums::CardDiscovery>,

    /// Indicates if 3ds challenge is forced
    pub force_3ds_challenge: Option<bool>,

    /// Indicates if 3ds challenge is triggered
    pub force_3ds_challenge_trigger: Option<bool>,

    /// Error code received from the issuer in case of failed payments
    pub issuer_error_code: Option<String>,

    /// Error message received from the issuer in case of failed payments
    pub issuer_error_message: Option<String>,

    /// Indicates if the redirection has to open in the iframe
    pub is_iframe_redirection_enabled: Option<bool>,

    /// Contains whole connector response
    #[schema(value_type = Option<String>)]
    pub whole_connector_response: Option<Secret<String>>,

    /// Allow partial authorization for this payment
    pub enable_partial_authorization: Option<bool>,
}

#[cfg(feature = "v2")]
#[derive(Clone, Debug, serde::Serialize, ToSchema)]
pub struct PaymentsListResponseItem {
    /// Unique identifier for the payment
    #[schema(
        min_length = 32,
        max_length = 64,
        example = "12345_pay_01926c58bc6e77c09e809964e72af8c8",
        value_type = String,
    )]
    pub id: id_type::GlobalPaymentId,

    /// This is an identifier for the merchant account. This is inferred from the API key
    /// provided during the request
    #[schema(max_length = 255, example = "merchant_1668273825", value_type = String)]
    pub merchant_id: id_type::MerchantId,

    /// The business profile that is associated with this payment
    #[schema(value_type = String)]
    pub profile_id: id_type::ProfileId,

    /// The identifier for the customer
    #[schema(
        min_length = 32,
        max_length = 64,
        example = "12345_cus_01926c58bc6e77c09e809964e72af8c8",
        value_type = Option<String>
    )]
    pub customer_id: Option<id_type::GlobalCustomerId>,

    /// Identifier for Payment Method used for the payment
    #[schema(value_type = Option<String>)]
    pub payment_method_id: Option<id_type::GlobalPaymentMethodId>,

    /// Status of the payment
    #[schema(value_type = IntentStatus, example = "failed", default = "requires_confirmation")]
    pub status: api_enums::IntentStatus,

    /// Amount related information for this payment and attempt
    pub amount: PaymentAmountDetailsResponse,

    /// Time when the payment was created
    #[schema(example = "2022-09-10T10:11:12Z")]
    #[serde(with = "common_utils::custom_serde::iso8601")]
    pub created: PrimitiveDateTime,

    /// The payment method type for this payment attempt
    #[schema(value_type = Option<PaymentMethod>, example = "wallet")]
    pub payment_method_type: Option<api_enums::PaymentMethod>,

    #[schema(value_type = Option<PaymentMethodType>, example = "apple_pay")]
    pub payment_method_subtype: Option<api_enums::PaymentMethodType>,

    /// The connector used for the payment
    #[schema(value_type = Option<Connector>, example = "stripe")]
    pub connector: Option<String>,

    /// Identifier of the connector ( merchant connector account ) which was chosen to make the payment
    #[schema(value_type = Option<String>)]
    pub merchant_connector_id: Option<id_type::MerchantConnectorAccountId>,

    /// Details of the customer
    pub customer: Option<CustomerDetailsResponse>,

    /// The reference id for the order in the merchant's system. This value can be passed by the merchant.
    #[schema(value_type = Option<String>)]
    pub merchant_reference_id: Option<id_type::PaymentReferenceId>,

    /// A unique identifier for a payment provided by the connector
    #[schema(value_type = Option<String>, example = "993672945374576J")]
    pub connector_payment_id: Option<String>,

    /// Reference to the capture at connector side
    pub connector_response_reference_id: Option<String>,

    /// Metadata is useful for storing additional, unstructured information on an object.
    #[schema(value_type = Option<Object>, example = r#"{ "udf1": "some-value", "udf2": "some-value" }"#)]
    pub metadata: Option<Secret<serde_json::Value>>,

    /// A description of the payment
    #[schema(example = "It's my first payment request")]
    pub description: Option<String>,

    /// The transaction authentication can be set to undergo payer authentication. By default, the authentication will be marked as NO_THREE_DS
    #[schema(value_type = Option<AuthenticationType>, example = "no_three_ds", default = "three_ds")]
    pub authentication_type: Option<api_enums::AuthenticationType>,

    /// This is the instruction for capture/ debit the money from the users' card. On the other hand authorization refers to blocking the amount on the users' payment method.
    #[schema(value_type = Option<CaptureMethod>, example = "automatic")]
    pub capture_method: Option<api_enums::CaptureMethod>,

    /// Indicates that you intend to make future payments with this Payment’s payment method. Providing this parameter will attach the payment method to the Customer, if present, after the Payment is confirmed and any required actions from the user are complete.
    #[schema(value_type = Option<FutureUsage>, example = "off_session")]
    pub setup_future_usage: Option<api_enums::FutureUsage>,

    /// Total number of attempts associated with this payment
    pub attempt_count: i16,

    /// Error details for the payment if any
    pub error: Option<ErrorDetails>,

    /// If the payment was cancelled the reason will be provided here
    pub cancellation_reason: Option<String>,

    /// Information about the product , quantity and amount for connectors. (e.g. Klarna)
    #[schema(value_type = Option<Vec<OrderDetailsWithAmount>>, example = r#"[{
        "product_name": "gillete creme",
        "quantity": 15,
        "amount" : 900
    }]"#)]
    pub order_details: Option<Vec<Secret<OrderDetailsWithAmount>>>,

    /// The URL to redirect after the completion of the operation
    #[schema(value_type = String, example = "https://hyperswitch.io")]
    pub return_url: Option<common_utils::types::Url>,

    /// For non-card charges, you can use this value as the complete description that appears on your customers’ statements. Must contain at least one letter, maximum 22 characters.
    #[schema(value_type = Option<String>, max_length = 255, example = "Hyperswitch Router")]
    pub statement_descriptor: Option<common_utils::types::StatementDescriptor>,

    /// Allowed Payment Method Types for a given PaymentIntent
    #[schema(value_type = Option<Vec<PaymentMethodType>>)]
    pub allowed_payment_method_types: Option<Vec<common_enums::PaymentMethodType>>,

    /// Total number of authorizations happened in an incremental_authorization payment
    pub authorization_count: Option<i32>,

    /// Date time at which payment was updated
    #[schema(example = "2022-09-10T10:11:12Z")]
    #[serde(default, with = "common_utils::custom_serde::iso8601::option")]
    pub modified_at: Option<PrimitiveDateTime>,
}

// Serialize is implemented because, this will be serialized in the api events.
// Usually request types should not have serialize implemented.
//
/// Request for Payment Intent Confirm
#[cfg(feature = "v2")]
#[derive(Debug, serde::Deserialize, serde::Serialize, ToSchema)]
#[serde(deny_unknown_fields)]
pub struct PaymentsConfirmIntentRequest {
    /// The URL to which you want the user to be redirected after the completion of the payment operation
    /// If this url is not passed, the url configured in the business profile will be used
    #[schema(value_type = Option<String>, example = "https://hyperswitch.io")]
    pub return_url: Option<common_utils::types::Url>,

    /// The payment instrument data to be used for the payment
    pub payment_method_data: PaymentMethodDataRequest,

    /// The payment method type to be used for the payment. This should match with the `payment_method_data` provided
    #[schema(value_type = PaymentMethod, example = "card")]
    pub payment_method_type: api_enums::PaymentMethod,

    /// The payment method subtype to be used for the payment. This should match with the `payment_method_data` provided
    #[schema(value_type = PaymentMethodType, example = "apple_pay")]
    pub payment_method_subtype: api_enums::PaymentMethodType,

    /// The shipping address for the payment. This will override the shipping address provided in the create-intent request
    pub shipping: Option<Address>,

    /// This "CustomerAcceptance" object is passed during Payments-Confirm request, it enlists the type, time, and mode of acceptance properties related to an acceptance done by the customer. The customer_acceptance sub object is usually passed by the SDK or client.
    #[schema(value_type = Option<CustomerAcceptance>)]
    pub customer_acceptance: Option<common_payments_types::CustomerAcceptance>,

    /// Additional details required by 3DS 2.0
    #[schema(value_type = Option<BrowserInformation>)]
    pub browser_info: Option<common_utils::types::BrowserInformation>,

    /// The payment_method_id to be associated with the payment
    #[schema(value_type = Option<String>)]
    pub payment_method_id: Option<id_type::GlobalPaymentMethodId>,

    #[schema(example = "187282ab-40ef-47a9-9206-5099ba31e432")]
    pub payment_token: Option<String>,

    /// Merchant connector details used to make payments.
    #[schema(value_type = Option<MerchantConnectorAuthDetails>)]
    pub merchant_connector_details: Option<common_types::domain::MerchantConnectorAuthDetails>,

    /// If true, returns stringified connector raw response body
    pub return_raw_connector_response: Option<bool>,
}

#[cfg(feature = "v2")]
#[derive(Debug, serde::Deserialize, serde::Serialize, ToSchema)]
#[serde(deny_unknown_fields)]
pub struct ProxyPaymentsRequest {
    /// The URL to which you want the user to be redirected after the completion of the payment operation
    /// If this url is not passed, the url configured in the business profile will be used
    #[schema(value_type = Option<String>, example = "https://hyperswitch.io")]
    pub return_url: Option<common_utils::types::Url>,

    pub amount: AmountDetails,

    pub recurring_details: mandates::ProcessorPaymentToken,

    pub shipping: Option<Address>,

    /// Additional details required by 3DS 2.0
    #[schema(value_type = Option<BrowserInformation>)]
    pub browser_info: Option<common_utils::types::BrowserInformation>,

    #[schema(example = "stripe")]
    pub connector: String,

    #[schema(value_type = String)]
    pub merchant_connector_id: id_type::MerchantConnectorAccountId,
}

#[derive(Clone, Debug, serde::Serialize, serde::Deserialize, ToSchema)]
#[serde(deny_unknown_fields)]
#[cfg(feature = "v2")]
pub struct ExternalVaultProxyPaymentsRequest {
    /// The URL to which you want the user to be redirected after the completion of the payment operation
    /// If this url is not passed, the url configured in the business profile will be used
    #[schema(value_type = Option<String>, example = "https://hyperswitch.io")]
    pub return_url: Option<common_utils::types::Url>,

    /// The payment instrument data to be used for the payment
    pub payment_method_data: ProxyPaymentMethodDataRequest,

    /// The payment method type to be used for the payment. This should match with the `payment_method_data` provided
    #[schema(value_type = PaymentMethod, example = "card")]
    pub payment_method_type: api_enums::PaymentMethod,

    /// The payment method subtype to be used for the payment. This should match with the `payment_method_data` provided
    #[schema(value_type = PaymentMethodType, example = "apple_pay")]
    pub payment_method_subtype: api_enums::PaymentMethodType,

    /// The shipping address for the payment. This will override the shipping address provided in the create-intent request
    pub shipping: Option<Address>,

    /// This "CustomerAcceptance" object is passed during Payments-Confirm request, it enlists the type, time, and mode of acceptance properties related to an acceptance done by the customer. The customer_acceptance sub object is usually passed by the SDK or client.
    #[schema(value_type = Option<CustomerAcceptance>)]
    pub customer_acceptance: Option<common_payments_types::CustomerAcceptance>,

    /// Additional details required by 3DS 2.0
    #[schema(value_type = Option<BrowserInformation>)]
    pub browser_info: Option<common_utils::types::BrowserInformation>,

    /// The payment_method_id to be associated with the payment
    #[schema(value_type = Option<String>)]
    pub payment_method_id: Option<id_type::GlobalPaymentMethodId>,

    #[schema(example = "187282ab-40ef-47a9-9206-5099ba31e432")]
    pub payment_token: Option<String>,

    /// Merchant connector details used to make payments.
    #[schema(value_type = Option<MerchantConnectorAuthDetails>)]
    pub merchant_connector_details: Option<common_types::domain::MerchantConnectorAuthDetails>,

    /// If true, returns stringified connector raw response body
    pub return_raw_connector_response: Option<bool>,
}

// This struct contains the union of fields in `PaymentsCreateIntentRequest` and
// `PaymentsConfirmIntentRequest`
#[derive(Clone, Debug, serde::Serialize, serde::Deserialize, ToSchema)]
#[serde(deny_unknown_fields)]
#[cfg(feature = "v2")]
pub struct PaymentsRequest {
    /// The amount details for the payment
    pub amount_details: AmountDetails,

    /// Unique identifier for the payment. This ensures idempotency for multiple payments
    /// that have been done by a single merchant.
    #[schema(
        value_type = Option<String>,
        min_length = 30,
        max_length = 30,
        example = "pay_mbabizu24mvu3mela5njyhpit4"
    )]
    pub merchant_reference_id: Option<id_type::PaymentReferenceId>,

    /// The routing algorithm id to be used for the payment
    #[schema(value_type = Option<String>)]
    pub routing_algorithm_id: Option<id_type::RoutingId>,

    #[schema(value_type = Option<CaptureMethod>, example = "automatic")]
    pub capture_method: Option<api_enums::CaptureMethod>,

    #[schema(value_type = Option<AuthenticationType>, example = "no_three_ds", default = "no_three_ds")]
    pub authentication_type: Option<api_enums::AuthenticationType>,

    /// The billing details of the payment. This address will be used for invoicing.
    pub billing: Option<Address>,

    /// The shipping address for the payment
    pub shipping: Option<Address>,

    /// The identifier for the customer
    #[schema(
        min_length = 32,
        max_length = 64,
        example = "12345_cus_01926c58bc6e77c09e809964e72af8c8",
        value_type = String
    )]
    pub customer_id: Option<id_type::GlobalCustomerId>,

    /// Set to `present` to indicate that the customer is in your checkout flow during this payment, and therefore is able to authenticate. This parameter should be `absent` when merchant's doing merchant initiated payments and customer is not present while doing the payment.
    #[schema(example = "present", value_type = Option<PresenceOfCustomerDuringPayment>)]
    pub customer_present: Option<common_enums::PresenceOfCustomerDuringPayment>,

    /// A description for the payment
    #[schema(example = "It's my first payment request", value_type = Option<String>)]
    pub description: Option<common_utils::types::Description>,

    /// The URL to which you want the user to be redirected after the completion of the payment operation
    #[schema(value_type = Option<String>, example = "https://hyperswitch.io")]
    pub return_url: Option<common_utils::types::Url>,

    #[schema(value_type = Option<FutureUsage>, example = "off_session")]
    pub setup_future_usage: Option<api_enums::FutureUsage>,

    /// Apply MIT exemption for a payment
    #[schema(value_type = Option<MitExemptionRequest>)]
    pub apply_mit_exemption: Option<common_enums::MitExemptionRequest>,

    /// For non-card charges, you can use this value as the complete description that appears on your customers’ statements. Must contain at least one letter, maximum 22 characters.
    #[schema(max_length = 22, example = "Hyperswitch Router", value_type = Option<String>)]
    pub statement_descriptor: Option<common_utils::types::StatementDescriptor>,

    /// Use this object to capture the details about the different products for which the payment is being made. The sum of amount across different products here should be equal to the overall payment amount
    #[schema(value_type = Option<Vec<OrderDetailsWithAmount>>, example = r#"[{
        "product_name": "Apple iPhone 16",
        "quantity": 1,
        "amount" : 69000
        "product_img_link" : "https://dummy-img-link.com"
    }]"#)]
    pub order_details: Option<Vec<OrderDetailsWithAmount>>,

    /// Use this parameter to restrict the Payment Method Types to show for a given PaymentIntent
    #[schema(value_type = Option<Vec<PaymentMethodType>>)]
    pub allowed_payment_method_types: Option<Vec<api_enums::PaymentMethodType>>,

    /// Metadata is useful for storing additional, unstructured information on an object.
    #[schema(value_type = Option<Object>, example = r#"{ "udf1": "some-value", "udf2": "some-value" }"#)]
    pub metadata: Option<pii::SecretSerdeValue>,

    /// Some connectors like Apple pay, Airwallex and Noon might require some additional information, find specific details in the child attributes below.
    pub connector_metadata: Option<ConnectorMetadata>,

    /// Additional data that might be required by hyperswitch based on the requested features by the merchants.
    pub feature_metadata: Option<FeatureMetadata>,

    /// Whether to generate the payment link for this payment or not (if applicable)
    #[schema(value_type = Option<EnablePaymentLinkRequest>)]
    pub payment_link_enabled: Option<common_enums::EnablePaymentLinkRequest>,

    /// Configure a custom payment link for the particular payment
    #[schema(value_type = Option<PaymentLinkConfigRequest>)]
    pub payment_link_config: Option<admin::PaymentLinkConfigRequest>,

    ///Request an incremental authorization, i.e., increase the authorized amount on a confirmed payment before you capture it.
    #[schema(value_type = Option<RequestIncrementalAuthorization>)]
    pub request_incremental_authorization: Option<common_enums::RequestIncrementalAuthorization>,

    ///Will be used to expire client secret after certain amount of time to be supplied in seconds, if not sent it will be taken from profile config
    ///(900) for 15 mins
    #[schema(example = 900)]
    pub session_expiry: Option<u32>,

    /// Additional data related to some frm(Fraud Risk Management) connectors
    #[schema(value_type = Option<Object>, example = r#"{ "coverage_request" : "fraud", "fulfillment_method" : "delivery" }"#)]
    pub frm_metadata: Option<pii::SecretSerdeValue>,

    /// Whether to perform external authentication (if applicable)
    #[schema(value_type = Option<External3dsAuthenticationRequest>)]
    pub request_external_three_ds_authentication:
        Option<common_enums::External3dsAuthenticationRequest>,

    /// The payment instrument data to be used for the payment
    pub payment_method_data: PaymentMethodDataRequest,

    /// The payment method type to be used for the payment. This should match with the `payment_method_data` provided
    #[schema(value_type = PaymentMethod, example = "card")]
    pub payment_method_type: api_enums::PaymentMethod,

    /// The payment method subtype to be used for the payment. This should match with the `payment_method_data` provided
    #[schema(value_type = PaymentMethodType, example = "apple_pay")]
    pub payment_method_subtype: api_enums::PaymentMethodType,

    /// This "CustomerAcceptance" object is passed during Payments-Confirm request, it enlists the type, time, and mode of acceptance properties related to an acceptance done by the customer. The customer_acceptance sub object is usually passed by the SDK or client.
    #[schema(value_type = Option<CustomerAcceptance>)]
    pub customer_acceptance: Option<common_payments_types::CustomerAcceptance>,

    /// Additional details required by 3DS 2.0
    #[schema(value_type = Option<BrowserInformation>)]
    pub browser_info: Option<common_utils::types::BrowserInformation>,

    /// The payment_method_id to be associated with the payment
    #[schema(value_type = Option<String>)]
    pub payment_method_id: Option<id_type::GlobalPaymentMethodId>,

    /// Indicates if 3ds challenge is forced
    pub force_3ds_challenge: Option<bool>,

    /// Indicates if the redirection has to open in the iframe
    pub is_iframe_redirection_enabled: Option<bool>,

    /// Merchant connector details used to make payments.
    #[schema(value_type = Option<MerchantConnectorAuthDetails>)]
    pub merchant_connector_details: Option<common_types::domain::MerchantConnectorAuthDetails>,

    /// Stringified connector raw response body. Only returned if `return_raw_connector_response` is true
    pub return_raw_connector_response: Option<bool>,
}

#[cfg(feature = "v2")]
impl From<&PaymentsRequest> for PaymentsCreateIntentRequest {
    fn from(request: &PaymentsRequest) -> Self {
        Self {
            amount_details: request.amount_details.clone(),
            merchant_reference_id: request.merchant_reference_id.clone(),
            routing_algorithm_id: request.routing_algorithm_id.clone(),
            capture_method: request.capture_method,
            authentication_type: request.authentication_type,
            billing: request.billing.clone(),
            shipping: request.shipping.clone(),
            customer_id: request.customer_id.clone(),
            customer_present: request.customer_present,
            description: request.description.clone(),
            return_url: request.return_url.clone(),
            setup_future_usage: request.setup_future_usage,
            apply_mit_exemption: request.apply_mit_exemption,
            statement_descriptor: request.statement_descriptor.clone(),
            order_details: request.order_details.clone(),
            allowed_payment_method_types: request.allowed_payment_method_types.clone(),
            metadata: request.metadata.clone(),
            connector_metadata: request.connector_metadata.clone(),
            feature_metadata: request.feature_metadata.clone(),
            payment_link_enabled: request.payment_link_enabled,
            payment_link_config: request.payment_link_config.clone(),
            request_incremental_authorization: request.request_incremental_authorization,
            session_expiry: request.session_expiry,
            frm_metadata: request.frm_metadata.clone(),
            request_external_three_ds_authentication: request
                .request_external_three_ds_authentication,
            force_3ds_challenge: request.force_3ds_challenge,
            merchant_connector_details: request.merchant_connector_details.clone(),
        }
    }
}

#[cfg(feature = "v2")]
impl From<&PaymentsRequest> for PaymentsConfirmIntentRequest {
    fn from(request: &PaymentsRequest) -> Self {
        Self {
            return_url: request.return_url.clone(),
            payment_method_data: request.payment_method_data.clone(),
            payment_method_type: request.payment_method_type,
            payment_method_subtype: request.payment_method_subtype,
            shipping: request.shipping.clone(),
            customer_acceptance: request.customer_acceptance.clone(),
            browser_info: request.browser_info.clone(),
            payment_method_id: request.payment_method_id.clone(),
            payment_token: None,
            merchant_connector_details: request.merchant_connector_details.clone(),
            return_raw_connector_response: request.return_raw_connector_response,
        }
    }
}

// Serialize is implemented because, this will be serialized in the api events.
// Usually request types should not have serialize implemented.
//
/// Request body for Payment Status
#[cfg(feature = "v2")]
#[derive(Debug, serde::Deserialize, serde::Serialize, ToSchema)]
pub struct PaymentsRetrieveRequest {
    /// A boolean used to indicate if the payment status should be fetched from the connector
    /// If this is set to true, the status will be fetched from the connector
    #[serde(default)]
    pub force_sync: bool,
    /// A boolean used to indicate if all the attempts needs to be fetched for the intent.
    /// If this is set to true, attempts list will be available in the response.
    #[serde(default)]
    pub expand_attempts: bool,
    /// These are the query params that are sent in case of redirect response.
    /// These can be ingested by the connector to take necessary actions.
    pub param: Option<String>,
    /// If true, returns stringified connector raw response body
    pub return_raw_connector_response: Option<bool>,
    /// Merchant connector details used to make payments.
    #[schema(value_type = Option<MerchantConnectorAuthDetails>)]
    pub merchant_connector_details: Option<common_types::domain::MerchantConnectorAuthDetails>,
}

#[cfg(feature = "v2")]
#[derive(Debug, serde::Deserialize, serde::Serialize, ToSchema)]
/// Request for Payment Status
pub struct PaymentsStatusRequest {
    /// A boolean used to indicate if the payment status should be fetched from the connector
    /// If this is set to true, the status will be fetched from the connector
    #[serde(default)]
    pub force_sync: bool,
    /// A boolean used to indicate if all the attempts needs to be fetched for the intent.
    /// If this is set to true, attempts list will be available in the response.
    #[serde(default)]
    pub expand_attempts: bool,
    /// These are the query params that are sent in case of redirect response.
    /// These can be ingested by the connector to take necessary actions.
    pub param: Option<String>,
    /// If true, returns stringified connector raw response body
    pub return_raw_connector_response: Option<bool>,
}

/// Error details for the payment
#[cfg(feature = "v2")]
#[derive(Debug, serde::Serialize, serde::Deserialize, Clone, PartialEq, ToSchema)]
pub struct ErrorDetails {
    /// The error code
    pub code: String,
    /// The error message
    pub message: String,
    /// The unified error code across all connectors.
    /// This can be relied upon for taking decisions based on the error.
    pub unified_code: Option<String>,
    /// The unified error message across all connectors.
    /// If there is a translation available, this will have the translated message
    pub unified_message: Option<String>,
    /// This field can be returned for both approved and refused Mastercard payments.
    /// This code provides additional information about the type of transaction or the reason why the payment failed.
    /// If the payment failed, the network advice code gives guidance on if and when you can retry the payment.
    pub network_advice_code: Option<String>,
    /// For card errors resulting from a card issuer decline, a brand specific 2, 3, or 4 digit code which indicates the reason the authorization failed.
    pub network_decline_code: Option<String>,
    /// A string indicating how to proceed with an network error if payment gateway provide one. This is used to understand the network error code better.
    pub network_error_message: Option<String>,
}

/// Token information that can be used to initiate transactions by the merchant.
#[cfg(feature = "v2")]
#[derive(Debug, Clone, Serialize, ToSchema)]
pub struct ConnectorTokenDetails {
    /// A token that can be used to make payments directly with the connector.
    #[schema(example = "pm_9UhMqBMEOooRIvJFFdeW")]
    pub token: String,

    /// The reference id sent to the connector when creating the token
    pub connector_token_request_reference_id: Option<String>,
}

/// Response for Payment Intent Confirm
/// Few fields should be expandable, we need not return these in the normal response
/// But when explicitly requested for expanded objects, these can be returned
/// For example
/// shipping, billing, customer, payment_method
#[cfg(feature = "v2")]
#[derive(Debug, Clone, serde::Serialize, ToSchema)]
pub struct PaymentsResponse {
    /// Unique identifier for the payment. This ensures idempotency for multiple payments
    /// that have been done by a single merchant.
    #[schema(
        min_length = 32,
        max_length = 64,
        example = "12345_pay_01926c58bc6e77c09e809964e72af8c8",
        value_type = String,
    )]
    pub id: id_type::GlobalPaymentId,

    #[schema(value_type = IntentStatus, example = "succeeded")]
    pub status: api_enums::IntentStatus,

    /// Amount related information for this payment and attempt
    pub amount: PaymentAmountDetailsResponse,

    /// The identifier for the customer
    #[schema(
        min_length = 32,
        max_length = 64,
        example = "12345_cus_01926c58bc6e77c09e809964e72af8c8",
        value_type = String
    )]
    pub customer_id: Option<id_type::GlobalCustomerId>,

    /// The connector used for the payment
    #[schema(example = "stripe")]
    pub connector: Option<String>,

    /// Time when the payment was created
    #[schema(example = "2022-09-10T10:11:12Z")]
    #[serde(with = "common_utils::custom_serde::iso8601")]
    pub created: PrimitiveDateTime,

    /// The payment method information provided for making a payment
    #[schema(value_type = Option<PaymentMethodDataResponseWithBilling>)]
    #[serde(serialize_with = "serialize_payment_method_data_response")]
    pub payment_method_data: Option<PaymentMethodDataResponseWithBilling>,

    /// The payment method type for this payment attempt
    #[schema(value_type = Option<PaymentMethod>, example = "wallet")]
    pub payment_method_type: Option<api_enums::PaymentMethod>,

    #[schema(value_type = Option<PaymentMethodType>, example = "apple_pay")]
    pub payment_method_subtype: Option<api_enums::PaymentMethodType>,

    /// A unique identifier for a payment provided by the connector
    #[schema(value_type = Option<String>, example = "993672945374576J")]
    pub connector_transaction_id: Option<String>,

    /// reference(Identifier) to the payment at connector side
    #[schema(value_type = Option<String>, example = "993672945374576J")]
    pub connector_reference_id: Option<String>,

    /// Identifier of the connector ( merchant connector account ) which was chosen to make the payment
    #[schema(value_type = Option<String>)]
    pub merchant_connector_id: Option<id_type::MerchantConnectorAccountId>,

    /// The browser information used for this payment
    #[schema(value_type = Option<BrowserInformation>)]
    pub browser_info: Option<common_utils::types::BrowserInformation>,

    /// Error details for the payment if any
    pub error: Option<ErrorDetails>,

    /// The shipping address associated with the payment intent
    pub shipping: Option<Address>,

    /// The billing address associated with the payment intent
    pub billing: Option<Address>,

    /// List of payment attempts associated with payment intent
    pub attempts: Option<Vec<PaymentAttemptResponse>>,

    /// Connector token information that can be used to make payments directly by the merchant.
    pub connector_token_details: Option<ConnectorTokenDetails>,

    /// The payment_method_id associated with the payment
    #[schema(value_type = Option<String>)]
    pub payment_method_id: Option<id_type::GlobalPaymentMethodId>,

    /// Additional information required for redirection
    pub next_action: Option<NextActionData>,

    /// The url to which user must be redirected to after completion of the purchase
    #[schema(value_type = Option<String>)]
    pub return_url: Option<common_utils::types::Url>,

    /// The authentication type that was requested for this order
    #[schema(value_type = Option<AuthenticationType>, example = "no_three_ds", default = "no_three_ds")]
    pub authentication_type: Option<api_enums::AuthenticationType>,

    /// The authentication type that was appliced for this order
    /// This depeneds on the 3DS rules configured, If not a default authentication type will be applied
    #[schema(value_type = Option<AuthenticationType>, example = "no_three_ds", default = "no_three_ds")]
    pub authentication_type_applied: Option<api_enums::AuthenticationType>,

    /// Indicates if the redirection has to open in the iframe
    pub is_iframe_redirection_enabled: Option<bool>,

    /// Unique identifier for the payment. This ensures idempotency for multiple payments
    /// that have been done by a single merchant.
    #[schema(
        value_type = Option<String>,
        min_length = 30,
        max_length = 30,
        example = "pay_mbabizu24mvu3mela5njyhpit4"
    )]
    pub merchant_reference_id: Option<id_type::PaymentReferenceId>,

    /// Stringified connector raw response body. Only returned if `return_raw_connector_response` is true
    #[schema(value_type = Option<String>)]
    pub raw_connector_response: Option<Secret<String>>,

    /// Additional data that might be required by hyperswitch based on the additional features.
    pub feature_metadata: Option<FeatureMetadata>,
}

#[cfg(feature = "v2")]
impl PaymentAttemptListResponse {
    pub fn find_attempt_in_attempts_list_using_connector_transaction_id(
        &self,
        connector_transaction_id: &common_utils::types::ConnectorTransactionId,
    ) -> Option<PaymentAttemptResponse> {
        self.payment_attempt_list.iter().find_map(|attempt| {
            attempt
                .connector_payment_id
                .as_ref()
                .filter(|txn_id| *txn_id == connector_transaction_id)
                .map(|_| attempt.clone())
        })
    }
    pub fn find_attempt_in_attempts_list_using_charge_id(
        &self,
        charge_id: String,
    ) -> Option<PaymentAttemptResponse> {
        self.payment_attempt_list.iter().find_map(|attempt| {
            attempt.feature_metadata.as_ref().and_then(|metadata| {
                metadata.revenue_recovery.as_ref().and_then(|recovery| {
                    recovery
                        .charge_id
                        .as_ref()
                        .filter(|id| **id == charge_id)
                        .map(|_| attempt.clone())
                })
            })
        })
    }
}

#[derive(Debug, serde::Deserialize, serde::Serialize, Clone)]
#[cfg(feature = "v2")]
pub struct PaymentStartRedirectionRequest {
    /// Global Payment ID
    pub id: id_type::GlobalPaymentId,
}

#[derive(Debug, serde::Deserialize, serde::Serialize, Clone)]
#[cfg(feature = "v2")]
pub struct PaymentStartRedirectionParams {
    /// The identifier for the Merchant Account.
    pub publishable_key: String,
    /// The identifier for business profile
    pub profile_id: id_type::ProfileId,
}

/// Details of external authentication
#[derive(Setter, Clone, Default, Debug, PartialEq, serde::Serialize, ToSchema)]
pub struct ExternalAuthenticationDetailsResponse {
    /// Authentication Type - Challenge / Frictionless
    #[schema(value_type = Option<DecoupledAuthenticationType>)]
    pub authentication_flow: Option<enums::DecoupledAuthenticationType>,
    /// Electronic Commerce Indicator (eci)
    pub electronic_commerce_indicator: Option<String>,
    /// Authentication Status
    #[schema(value_type = AuthenticationStatus)]
    pub status: enums::AuthenticationStatus,
    /// DS Transaction ID
    pub ds_transaction_id: Option<String>,
    /// Message Version
    pub version: Option<String>,
    /// Error Code
    pub error_code: Option<String>,
    /// Error Message
    pub error_message: Option<String>,
}

#[cfg(feature = "v1")]
#[derive(Clone, Debug, serde::Deserialize, ToSchema, serde::Serialize)]
#[serde(deny_unknown_fields)]
pub struct PaymentListConstraints {
    /// The identifier for customer
    #[schema(
        max_length = 64,
        min_length = 1,
        example = "cus_y3oqhf46pyzuxjbcn2giaqnb44",
        value_type = Option<String>,
    )]
    pub customer_id: Option<id_type::CustomerId>,

    /// A cursor for use in pagination, fetch the next list after some object
    #[schema(example = "pay_fafa124123", value_type = Option<String>)]
    pub starting_after: Option<id_type::PaymentId>,

    /// A cursor for use in pagination, fetch the previous list before some object
    #[schema(example = "pay_fafa124123", value_type = Option<String>)]
    pub ending_before: Option<id_type::PaymentId>,

    /// limit on the number of objects to return
    #[schema(default = 10, maximum = 100)]
    #[serde(default = "default_payments_list_limit")]
    pub limit: u32,

    /// The time at which payment is created
    #[schema(example = "2022-09-10T10:11:12Z")]
    #[serde(default, with = "common_utils::custom_serde::iso8601::option")]
    pub created: Option<PrimitiveDateTime>,

    /// Time less than the payment created time
    #[schema(example = "2022-09-10T10:11:12Z")]
    #[serde(
        default,
        with = "common_utils::custom_serde::iso8601::option",
        rename = "created.lt"
    )]
    pub created_lt: Option<PrimitiveDateTime>,

    /// Time greater than the payment created time
    #[schema(example = "2022-09-10T10:11:12Z")]
    #[serde(
        default,
        with = "common_utils::custom_serde::iso8601::option",
        rename = "created.gt"
    )]
    pub created_gt: Option<PrimitiveDateTime>,

    /// Time less than or equals to the payment created time
    #[schema(example = "2022-09-10T10:11:12Z")]
    #[serde(
        default,
        with = "common_utils::custom_serde::iso8601::option",
        rename = "created.lte"
    )]
    pub created_lte: Option<PrimitiveDateTime>,

    /// Time greater than or equals to the payment created time
    #[schema(example = "2022-09-10T10:11:12Z")]
    #[serde(default, with = "common_utils::custom_serde::iso8601::option")]
    #[serde(rename = "created.gte")]
    pub created_gte: Option<PrimitiveDateTime>,
}

#[cfg(feature = "v2")]
#[derive(Clone, Debug, serde::Deserialize, serde::Serialize, utoipa::IntoParams)]
#[serde(deny_unknown_fields)]
pub struct PaymentListConstraints {
    /// The identifier for payment
    #[param(example = "pay_fafa124123", value_type = Option<String>)]
    pub payment_id: Option<id_type::GlobalPaymentId>,

    /// The identifier for business profile
    #[param(example = "pay_fafa124123", value_type = Option<String>)]
    pub profile_id: Option<id_type::ProfileId>,

    /// The identifier for customer
    #[param(
        max_length = 64,
        min_length = 1,
        example = "cus_y3oqhf46pyzuxjbcn2giaqnb44",
        value_type = Option<String>,
    )]
    pub customer_id: Option<id_type::GlobalCustomerId>,

    /// A cursor for use in pagination, fetch the next list after some object
    #[param(example = "pay_fafa124123", value_type = Option<String>)]
    pub starting_after: Option<id_type::GlobalPaymentId>,

    /// A cursor for use in pagination, fetch the previous list before some object
    #[param(example = "pay_fafa124123", value_type = Option<String>)]
    pub ending_before: Option<id_type::GlobalPaymentId>,

    /// limit on the number of objects to return
    #[param(default = 10, maximum = 100)]
    #[serde(default = "default_payments_list_limit")]
    pub limit: u32,

    /// The starting point within a list of objects
    pub offset: Option<u32>,

    /// The time at which payment is created
    #[param(example = "2022-09-10T10:11:12Z")]
    #[serde(default, with = "common_utils::custom_serde::iso8601::option")]
    pub created: Option<PrimitiveDateTime>,

    /// Time less than the payment created time
    #[param(example = "2022-09-10T10:11:12Z")]
    #[serde(
        default,
        with = "common_utils::custom_serde::iso8601::option",
        rename = "created.lt"
    )]
    pub created_lt: Option<PrimitiveDateTime>,

    /// Time greater than the payment created time
    #[param(example = "2022-09-10T10:11:12Z")]
    #[serde(
        default,
        with = "common_utils::custom_serde::iso8601::option",
        rename = "created.gt"
    )]
    pub created_gt: Option<PrimitiveDateTime>,

    /// Time less than or equals to the payment created time
    #[param(example = "2022-09-10T10:11:12Z")]
    #[serde(
        default,
        with = "common_utils::custom_serde::iso8601::option",
        rename = "created.lte"
    )]
    pub created_lte: Option<PrimitiveDateTime>,

    /// Time greater than or equals to the payment created time
    #[param(example = "2022-09-10T10:11:12Z")]
    #[serde(default, with = "common_utils::custom_serde::iso8601::option")]
    #[serde(rename = "created.gte")]
    pub created_gte: Option<PrimitiveDateTime>,

    /// The start amount to filter list of transactions which are greater than or equal to the start amount
    pub start_amount: Option<i64>,
    /// The end amount to filter list of transactions which are less than or equal to the end amount
    pub end_amount: Option<i64>,
    /// The connector to filter payments list
    #[param(value_type = Option<Vec<Connector>>)]
    #[serde(deserialize_with = "parse_comma_separated", default)]
    pub connector: Option<Vec<api_enums::Connector>>,
    /// The currency to filter payments list
    #[param(value_type = Option<Vec<Currency>>)]
    #[serde(deserialize_with = "parse_comma_separated", default)]
    pub currency: Option<Vec<enums::Currency>>,
    /// The payment status to filter payments list
    #[param(value_type = Option<Vec<IntentStatus>>)]
    #[serde(deserialize_with = "parse_comma_separated", default)]
    pub status: Option<Vec<enums::IntentStatus>>,
    /// The payment method type to filter payments list
    #[param(value_type = Option<Vec<PaymentMethod>>)]
    #[serde(deserialize_with = "parse_comma_separated", default)]
    pub payment_method_type: Option<Vec<enums::PaymentMethod>>,
    /// The payment method subtype to filter payments list
    #[param(value_type = Option<Vec<PaymentMethodType>>)]
    #[serde(deserialize_with = "parse_comma_separated", default)]
    pub payment_method_subtype: Option<Vec<enums::PaymentMethodType>>,
    /// The authentication type to filter payments list
    #[param(value_type = Option<Vec<AuthenticationType>>)]
    #[serde(deserialize_with = "parse_comma_separated", default)]
    pub authentication_type: Option<Vec<enums::AuthenticationType>>,
    /// The merchant connector id to filter payments list
    #[param(value_type = Option<Vec<String>>)]
    #[serde(deserialize_with = "parse_comma_separated", default)]
    pub merchant_connector_id: Option<Vec<id_type::MerchantConnectorAccountId>>,
    /// The field on which the payments list should be sorted
    #[serde(default)]
    pub order_on: SortOn,
    /// The order in which payments list should be sorted
    #[serde(default)]
    pub order_by: SortBy,
    /// The card networks to filter payments list
    #[param(value_type = Option<Vec<CardNetwork>>)]
    #[serde(deserialize_with = "parse_comma_separated", default)]
    pub card_network: Option<Vec<enums::CardNetwork>>,
    /// The identifier for merchant order reference id
    pub merchant_order_reference_id: Option<String>,
}

#[cfg(feature = "v2")]
impl PaymentListConstraints {
    pub fn has_no_attempt_filters(&self) -> bool {
        self.connector.is_none()
            && self.payment_method_type.is_none()
            && self.payment_method_subtype.is_none()
            && self.authentication_type.is_none()
            && self.merchant_connector_id.is_none()
            && self.card_network.is_none()
    }
}

#[cfg(feature = "v1")]
#[derive(Clone, Debug, serde::Serialize, ToSchema)]
pub struct PaymentListResponse {
    /// The number of payments included in the list
    pub size: usize,
    // The list of payments response objects
    pub data: Vec<PaymentsResponse>,
}

#[cfg(feature = "v2")]
#[derive(Clone, Debug, serde::Serialize, ToSchema)]
pub struct PaymentListResponse {
    /// The number of payments included in the current response
    pub count: usize,
    /// The total number of available payments for given constraints
    pub total_count: i64,
    /// The list of payments response objects
    pub data: Vec<PaymentsListResponseItem>,
}
#[derive(Setter, Clone, Default, Debug, PartialEq, serde::Serialize, ToSchema)]
pub struct IncrementalAuthorizationResponse {
    /// The unique identifier of authorization
    pub authorization_id: String,
    /// Amount the authorization has been made for
    #[schema(value_type = i64, example = 6540)]
    pub amount: MinorUnit,
    #[schema(value_type= AuthorizationStatus)]
    /// The status of the authorization
    pub status: common_enums::AuthorizationStatus,
    /// Error code sent by the connector for authorization
    pub error_code: Option<String>,
    /// Error message sent by the connector for authorization
    pub error_message: Option<String>,
    /// Previously authorized amount for the payment
    pub previously_authorized_amount: MinorUnit,
}

#[cfg(feature = "v1")]
#[derive(Clone, Debug, serde::Serialize)]
pub struct PaymentListResponseV2 {
    /// The number of payments included in the list for given constraints
    pub count: usize,
    /// The total number of available payments for given constraints
    pub total_count: i64,
    /// The list of payments response objects
    pub data: Vec<PaymentsResponse>,
}

#[cfg(feature = "v1")]
#[derive(Clone, Debug, serde::Deserialize, serde::Serialize)]
pub struct PaymentListFilterConstraints {
    /// The identifier for payment
    pub payment_id: Option<id_type::PaymentId>,
    /// The identifier for business profile
    pub profile_id: Option<id_type::ProfileId>,
    /// The identifier for customer
    pub customer_id: Option<id_type::CustomerId>,
    /// The limit on the number of objects. The default limit is 10 and max limit is 20
    #[serde(default = "default_payments_list_limit")]
    pub limit: u32,
    /// The starting point within a list of objects
    pub offset: Option<u32>,
    /// The amount to filter payments list
    pub amount_filter: Option<AmountFilter>,
    /// The time range for which objects are needed. TimeRange has two fields start_time and end_time from which objects can be filtered as per required scenarios (created_at, time less than, greater than etc).
    #[serde(flatten)]
    pub time_range: Option<common_utils::types::TimeRange>,
    /// The list of connectors to filter payments list
    pub connector: Option<Vec<api_enums::Connector>>,
    /// The list of currencies to filter payments list
    pub currency: Option<Vec<enums::Currency>>,
    /// The list of payment status to filter payments list
    pub status: Option<Vec<enums::IntentStatus>>,
    /// The list of payment methods to filter payments list
    pub payment_method: Option<Vec<enums::PaymentMethod>>,
    /// The list of payment method types to filter payments list
    pub payment_method_type: Option<Vec<enums::PaymentMethodType>>,
    /// The list of authentication types to filter payments list
    pub authentication_type: Option<Vec<enums::AuthenticationType>>,
    /// The list of merchant connector ids to filter payments list for selected label
    pub merchant_connector_id: Option<Vec<id_type::MerchantConnectorAccountId>>,
    /// The order in which payments list should be sorted
    #[serde(default)]
    pub order: Order,
    /// The List of all the card networks to filter payments list
    pub card_network: Option<Vec<enums::CardNetwork>>,
    /// The identifier for merchant order reference id
    pub merchant_order_reference_id: Option<String>,
    /// Indicates the method by which a card is discovered during a payment
    pub card_discovery: Option<Vec<enums::CardDiscovery>>,
}

#[cfg(feature = "v1")]
impl PaymentListFilterConstraints {
    pub fn has_no_attempt_filters(&self) -> bool {
        self.connector.is_none()
            && self.payment_method.is_none()
            && self.payment_method_type.is_none()
            && self.authentication_type.is_none()
            && self.merchant_connector_id.is_none()
            && self.card_network.is_none()
            && self.card_discovery.is_none()
    }
}

#[derive(Clone, Debug, serde::Serialize)]
pub struct PaymentListFilters {
    /// The list of available connector filters
    pub connector: Vec<String>,
    /// The list of available currency filters
    pub currency: Vec<enums::Currency>,
    /// The list of available payment status filters
    pub status: Vec<enums::IntentStatus>,
    /// The list of available payment method filters
    pub payment_method: Vec<enums::PaymentMethod>,
    /// The list of available payment method types
    pub payment_method_type: Vec<enums::PaymentMethodType>,
    /// The list of available authentication types
    pub authentication_type: Vec<enums::AuthenticationType>,
}

#[derive(Clone, Debug, serde::Serialize)]
pub struct PaymentListFiltersV2 {
    /// The list of available connector filters
    pub connector: HashMap<String, Vec<MerchantConnectorInfo>>,
    /// The list of available currency filters
    pub currency: Vec<enums::Currency>,
    /// The list of available payment status filters
    pub status: Vec<enums::IntentStatus>,
    /// The list payment method and their corresponding types
    pub payment_method: HashMap<enums::PaymentMethod, HashSet<enums::PaymentMethodType>>,
    /// The list of available authentication types
    pub authentication_type: Vec<enums::AuthenticationType>,
    /// The list of available card networks
    pub card_network: Vec<enums::CardNetwork>,
    /// The list of available Card discovery methods
    pub card_discovery: Vec<enums::CardDiscovery>,
}

#[derive(Clone, Debug, serde::Serialize)]
pub struct PaymentsAggregateResponse {
    /// The list of intent status with their count
    pub status_with_count: HashMap<enums::IntentStatus, i64>,
}

#[derive(Clone, Debug, Eq, PartialEq, serde::Deserialize, serde::Serialize, ToSchema)]
pub struct AmountFilter {
    /// The start amount to filter list of transactions which are greater than or equal to the start amount
    pub start_amount: Option<i64>,
    /// The end amount to filter list of transactions which are less than or equal to the end amount
    pub end_amount: Option<i64>,
}

#[derive(Clone, Debug, Default, Eq, PartialEq, serde::Deserialize, serde::Serialize, ToSchema)]
pub struct Order {
    /// The field to sort, such as Amount or Created etc.
    pub on: SortOn,
    /// The order in which to sort the items, either Ascending or Descending
    pub by: SortBy,
}

#[derive(Clone, Debug, Default, Eq, PartialEq, serde::Deserialize, serde::Serialize, ToSchema)]
#[serde(rename_all = "snake_case")]
pub enum SortOn {
    /// Sort by the amount field
    Amount,
    /// Sort by the created_at field
    #[default]
    Created,
}

#[derive(Clone, Debug, Default, Eq, PartialEq, serde::Deserialize, serde::Serialize, ToSchema)]
#[serde(rename_all = "snake_case")]
pub enum SortBy {
    /// Sort in ascending order
    Asc,
    /// Sort in descending order
    #[default]
    Desc,
}

#[derive(Setter, Clone, Default, Debug, PartialEq, serde::Serialize)]
pub struct VerifyResponse {
    pub verify_id: Option<id_type::PaymentId>,
    pub merchant_id: Option<id_type::MerchantId>,
    // pub status: enums::VerifyStatus,
    pub client_secret: Option<Secret<String>>,
    pub customer_id: Option<id_type::CustomerId>,
    pub email: crypto::OptionalEncryptableEmail,
    pub name: crypto::OptionalEncryptableName,
    pub phone: crypto::OptionalEncryptablePhone,
    pub mandate_id: Option<String>,
    #[auth_based]
    pub payment_method: Option<api_enums::PaymentMethod>,
    #[auth_based]
    pub payment_method_data: Option<PaymentMethodDataResponse>,
    pub payment_token: Option<String>,
    pub error_code: Option<String>,
    pub error_message: Option<String>,
}

#[derive(Default, Debug, serde::Deserialize, serde::Serialize)]
pub struct PaymentsRedirectionResponse {
    pub redirect_url: String,
}

pub struct MandateValidationFields {
    pub recurring_details: Option<RecurringDetails>,
    pub confirm: Option<bool>,
    pub customer_id: Option<id_type::CustomerId>,
    pub mandate_data: Option<MandateData>,
    pub setup_future_usage: Option<api_enums::FutureUsage>,
    pub off_session: Option<bool>,
}

#[cfg(feature = "v1")]
impl From<&PaymentsRequest> for MandateValidationFields {
    fn from(req: &PaymentsRequest) -> Self {
        let recurring_details = req
            .mandate_id
            .clone()
            .map(RecurringDetails::MandateId)
            .or(req.recurring_details.clone());

        Self {
            recurring_details,
            confirm: req.confirm,
            customer_id: req
                .customer
                .as_ref()
                .map(|customer_details| &customer_details.id)
                .or(req.customer_id.as_ref())
                .map(ToOwned::to_owned),
            mandate_data: req.mandate_data.clone(),
            setup_future_usage: req.setup_future_usage,
            off_session: req.off_session,
        }
    }
}

impl From<&VerifyRequest> for MandateValidationFields {
    fn from(req: &VerifyRequest) -> Self {
        Self {
            recurring_details: None,
            confirm: Some(true),
            customer_id: req.customer_id.clone(),
            mandate_data: req.mandate_data.clone(),
            off_session: req.off_session,
            setup_future_usage: req.setup_future_usage,
        }
    }
}

// #[cfg(all(feature = "v2", feature = "payment_v2"))]
// impl From<PaymentsSessionRequest> for PaymentsSessionResponse {
//     fn from(item: PaymentsSessionRequest) -> Self {
//         let client_secret: Secret<String, pii::ClientSecret> = Secret::new(item.client_secret);
//         Self {
//             session_token: vec![],
//             payment_id: item.payment_id,
//             client_secret,
//         }
//     }
// }

#[cfg(feature = "v1")]
impl From<PaymentsSessionRequest> for PaymentsSessionResponse {
    fn from(item: PaymentsSessionRequest) -> Self {
        let client_secret: Secret<String, pii::ClientSecret> = Secret::new(item.client_secret);
        Self {
            session_token: vec![],
            payment_id: item.payment_id,
            client_secret,
        }
    }
}

#[cfg(feature = "v1")]
impl From<PaymentsStartRequest> for PaymentsRequest {
    fn from(item: PaymentsStartRequest) -> Self {
        Self {
            payment_id: Some(PaymentIdType::PaymentIntentId(item.payment_id)),
            merchant_id: Some(item.merchant_id),
            ..Default::default()
        }
    }
}

impl From<AdditionalCardInfo> for CardResponse {
    fn from(card: AdditionalCardInfo) -> Self {
        Self {
            last4: card.last4,
            card_type: card.card_type,
            card_network: card.card_network,
            card_issuer: card.card_issuer,
            card_issuing_country: card.card_issuing_country,
            card_isin: card.card_isin,
            card_extended_bin: card.card_extended_bin,
            card_exp_month: card.card_exp_month,
            card_exp_year: card.card_exp_year,
            card_holder_name: card.card_holder_name,
            payment_checks: card.payment_checks,
            authentication_data: card.authentication_data,
        }
    }
}

impl From<KlarnaSdkPaymentMethod> for PaylaterResponse {
    fn from(klarna_sdk: KlarnaSdkPaymentMethod) -> Self {
        Self {
            klarna_sdk: Some(KlarnaSdkPaymentMethodResponse {
                payment_type: klarna_sdk.payment_type,
            }),
        }
    }
}

impl From<AdditionalPaymentData> for PaymentMethodDataResponse {
    fn from(payment_method_data: AdditionalPaymentData) -> Self {
        match payment_method_data {
            AdditionalPaymentData::Card(card) => Self::Card(Box::new(CardResponse::from(*card))),
            AdditionalPaymentData::PayLater { klarna_sdk } => match klarna_sdk {
                Some(sdk) => Self::PayLater(Box::new(PaylaterResponse::from(sdk))),
                None => Self::PayLater(Box::new(PaylaterResponse { klarna_sdk: None })),
            },
            AdditionalPaymentData::Wallet {
                apple_pay,
                google_pay,
                samsung_pay,
            } => match (apple_pay, google_pay, samsung_pay) {
                (Some(apple_pay_pm), _, _) => Self::Wallet(Box::new(WalletResponse {
                    details: Some(WalletResponseData::ApplePay(Box::new(
                        additional_info::WalletAdditionalDataForCard {
                            last4: apple_pay_pm
                                .display_name
                                .clone()
                                .chars()
                                .rev()
                                .take(4)
                                .collect::<String>()
                                .chars()
                                .rev()
                                .collect::<String>(),
                            card_network: apple_pay_pm.network.clone(),
                            card_type: Some(apple_pay_pm.pm_type.clone()),
                        },
                    ))),
                })),
                (_, Some(google_pay_pm), _) => Self::Wallet(Box::new(WalletResponse {
                    details: Some(WalletResponseData::GooglePay(Box::new(google_pay_pm))),
                })),
                (_, _, Some(samsung_pay_pm)) => Self::Wallet(Box::new(WalletResponse {
                    details: Some(WalletResponseData::SamsungPay(Box::new(samsung_pay_pm))),
                })),
                _ => Self::Wallet(Box::new(WalletResponse { details: None })),
            },
            AdditionalPaymentData::BankRedirect { bank_name, details } => {
                Self::BankRedirect(Box::new(BankRedirectResponse { bank_name, details }))
            }
            AdditionalPaymentData::Crypto { details } => {
                Self::Crypto(Box::new(CryptoResponse { details }))
            }
            AdditionalPaymentData::BankDebit { details } => {
                Self::BankDebit(Box::new(BankDebitResponse { details }))
            }
            AdditionalPaymentData::MandatePayment {} => Self::MandatePayment {},
            AdditionalPaymentData::Reward {} => Self::Reward {},
            AdditionalPaymentData::RealTimePayment { details } => {
                Self::RealTimePayment(Box::new(RealTimePaymentDataResponse { details }))
            }
            AdditionalPaymentData::Upi { details } => Self::Upi(Box::new(UpiResponse { details })),
            AdditionalPaymentData::BankTransfer { details } => {
                Self::BankTransfer(Box::new(BankTransferResponse { details }))
            }
            AdditionalPaymentData::Voucher { details } => {
                Self::Voucher(Box::new(VoucherResponse { details }))
            }
            AdditionalPaymentData::GiftCard { details } => {
                Self::GiftCard(Box::new(GiftCardResponse { details }))
            }
            AdditionalPaymentData::CardRedirect { details } => {
                Self::CardRedirect(Box::new(CardRedirectResponse { details }))
            }
            AdditionalPaymentData::CardToken { details } => {
                Self::CardToken(Box::new(CardTokenResponse { details }))
            }
            AdditionalPaymentData::OpenBanking { details } => {
                Self::OpenBanking(Box::new(OpenBankingResponse { details }))
            }
            AdditionalPaymentData::MobilePayment { details } => {
                Self::MobilePayment(Box::new(MobilePaymentResponse { details }))
            }
        }
    }
}

#[derive(Debug, Clone, serde::Serialize)]
pub struct PgRedirectResponse {
    pub payment_id: id_type::PaymentId,
    pub status: api_enums::IntentStatus,
    pub gateway_id: String,
    pub customer_id: Option<id_type::CustomerId>,
    pub amount: Option<MinorUnit>,
}

#[cfg(feature = "v1")]
#[derive(Debug, serde::Serialize, PartialEq, Eq, serde::Deserialize)]
pub struct RedirectionResponse {
    pub return_url: String,
    pub params: Vec<(String, String)>,
    pub return_url_with_query_params: String,
    pub http_method: String,
    pub headers: Vec<(String, String)>,
}

#[cfg(feature = "v2")]
#[derive(Debug, serde::Serialize, PartialEq, Eq, serde::Deserialize)]
pub struct RedirectionResponse {
    pub return_url_with_query_params: String,
}

#[derive(Debug, serde::Deserialize)]
pub struct PaymentsResponseForm {
    pub transaction_id: String,
    // pub transaction_reference_id: String,
    pub merchant_id: id_type::MerchantId,
    pub order_id: String,
}

#[cfg(feature = "v1")]
#[derive(Default, Debug, serde::Deserialize, serde::Serialize, Clone, ToSchema)]
pub struct PaymentsRetrieveRequest {
    /// The type of ID (ex: payment intent id, payment attempt id or connector txn id)
    #[schema(value_type = String)]
    pub resource_id: PaymentIdType,
    /// The identifier for the Merchant Account.
    #[schema(value_type = Option<String>)]
    pub merchant_id: Option<id_type::MerchantId>,
    /// Decider to enable or disable the connector call for retrieve request
    pub force_sync: bool,
    /// Optional query parameters that might be specific to a connector or flow, passed through during the retrieve operation. Use with caution and refer to specific connector documentation if applicable.
    pub param: Option<String>,
    /// Optionally specifies the connector to be used for a 'force_sync' retrieve operation. If provided, Hyperswitch will attempt to sync the payment status from this specific connector.
    pub connector: Option<String>,
    /// Merchant connector details used to make payments.
    #[schema(value_type = Option<MerchantConnectorDetailsWrap>)]
    pub merchant_connector_details: Option<admin::MerchantConnectorDetailsWrap>,
    /// This is a token which expires after 15 minutes, used from the client to authenticate and create sessions from the SDK
    pub client_secret: Option<String>,
    /// If enabled provides list of captures linked to latest attempt
    pub expand_captures: Option<bool>,
    /// If enabled provides list of attempts linked to payment intent
    pub expand_attempts: Option<bool>,
    /// If enabled, provides whole connector response
    pub all_keys_required: Option<bool>,
}

#[derive(Debug, Default, PartialEq, serde::Deserialize, serde::Serialize, Clone, ToSchema)]
pub struct OrderDetailsWithAmount {
    /// Name of the product that is being purchased
    #[schema(max_length = 255, example = "shirt")]
    pub product_name: String,
    /// The quantity of the product to be purchased
    #[schema(example = 1)]
    pub quantity: u16,
    /// the amount per quantity of product
    #[schema(value_type = i64)]
    pub amount: MinorUnit,
    /// tax rate applicable to the product
    pub tax_rate: Option<f64>,
    /// total tax amount applicable to the product
    #[schema(value_type = Option<i64>)]
    pub total_tax_amount: Option<MinorUnit>,
    // Does the order includes shipping
    pub requires_shipping: Option<bool>,
    /// The image URL of the product
    pub product_img_link: Option<String>,
    /// ID of the product that is being purchased
    pub product_id: Option<String>,
    /// Category of the product that is being purchased
    pub category: Option<String>,
    /// Sub category of the product that is being purchased
    pub sub_category: Option<String>,
    /// Brand of the product that is being purchased
    pub brand: Option<String>,
    /// Type of the product that is being purchased
    pub product_type: Option<ProductType>,
    /// The tax code for the product
    pub product_tax_code: Option<String>,
    /// Description for the item
    pub description: Option<String>,
    /// Stock Keeping Unit (SKU) or the item identifier for this item.
    pub sku: Option<String>,
    /// Universal Product Code for the item.
    pub upc: Option<String>,
    /// Code describing a commodity or a group of commodities pertaining to goods classification.
    pub commodity_code: Option<String>,
    /// Unit of measure used for the item quantity.
    pub unit_of_measure: Option<String>,
    /// Total amount for the item.
    #[schema(value_type = Option<i64>)]
    pub total_amount: Option<MinorUnit>, // total_amount,
    /// Discount amount applied to this item.
    #[schema(value_type = Option<i64>)]
    pub unit_discount_amount: Option<MinorUnit>,
}

impl masking::SerializableSecret for OrderDetailsWithAmount {}

#[derive(Default, Debug, Eq, PartialEq, serde::Deserialize, serde::Serialize, Clone, ToSchema)]
pub struct RedirectResponse {
    #[schema(value_type = Option<String>)]
    pub param: Option<Secret<String>>,
    #[schema(value_type = Option<Object>)]
    pub json_payload: Option<pii::SecretSerdeValue>,
}

#[cfg(feature = "v2")]
#[derive(Debug, serde::Deserialize, serde::Serialize, Clone, ToSchema)]
pub struct PaymentsSessionRequest {}

#[cfg(feature = "v1")]
#[derive(Debug, serde::Deserialize, serde::Serialize, Clone, ToSchema)]
pub struct PaymentsSessionRequest {
    /// The identifier for the payment
    #[schema(value_type = String)]
    pub payment_id: id_type::PaymentId,
    /// This is a token which expires after 15 minutes, used from the client to authenticate and create sessions from the SDK
    pub client_secret: String,
    /// The list of the supported wallets
    #[schema(value_type = Vec<PaymentMethodType>)]
    pub wallets: Vec<api_enums::PaymentMethodType>,
    /// Merchant connector details used to make payments.
    #[schema(value_type = Option<MerchantConnectorDetailsWrap>)]
    pub merchant_connector_details: Option<admin::MerchantConnectorDetailsWrap>,
}

#[derive(Debug, serde::Deserialize, serde::Serialize, Clone, ToSchema)]
#[serde(deny_unknown_fields)]
pub struct PaymentsUpdateMetadataRequest {
    /// The unique identifier for the payment
    #[serde(skip_deserializing)]
    #[schema(value_type = String)]
    pub payment_id: id_type::PaymentId,
    /// Metadata is useful for storing additional, unstructured information on an object.
    #[schema(value_type = Object, example = r#"{ "udf1": "some-value", "udf2": "some-value" }"#)]
    pub metadata: pii::SecretSerdeValue,
}

#[derive(Debug, serde::Serialize, Clone, ToSchema)]
pub struct PaymentsUpdateMetadataResponse {
    /// The identifier for the payment
    #[schema(value_type = String)]
    pub payment_id: id_type::PaymentId,
    /// Metadata is useful for storing additional, unstructured information on an object.
    #[schema(value_type = Option<Object>, example = r#"{ "udf1": "some-value", "udf2": "some-value" }"#)]
    pub metadata: Option<pii::SecretSerdeValue>,
}

#[derive(Debug, serde::Deserialize, serde::Serialize, Clone, ToSchema)]
pub struct PaymentsPostSessionTokensRequest {
    /// The unique identifier for the payment
    #[serde(skip_deserializing)]
    #[schema(value_type = String)]
    pub payment_id: id_type::PaymentId,
    /// It's a token used for client side verification.
    #[schema(value_type = String)]
    pub client_secret: Secret<String>,
    /// Payment method type
    #[schema(value_type = PaymentMethodType)]
    pub payment_method_type: api_enums::PaymentMethodType,
    /// The payment method that is to be used for the payment
    #[schema(value_type = PaymentMethod, example = "card")]
    pub payment_method: api_enums::PaymentMethod,
}

#[derive(Debug, serde::Serialize, Clone, ToSchema)]
pub struct PaymentsPostSessionTokensResponse {
    /// The identifier for the payment
    #[schema(value_type = String)]
    pub payment_id: id_type::PaymentId,
    /// Additional information required for redirection
    pub next_action: Option<NextActionData>,
    #[schema(value_type = IntentStatus, example = "failed", default = "requires_confirmation")]
    pub status: api_enums::IntentStatus,
}

#[derive(Debug, serde::Serialize, serde::Deserialize, Clone, ToSchema)]
pub struct PaymentsDynamicTaxCalculationRequest {
    /// The unique identifier for the payment
    #[serde(skip_deserializing)]
    #[schema(value_type = String)]
    pub payment_id: id_type::PaymentId,
    /// The shipping address for the payment
    pub shipping: Address,
    /// Client Secret
    #[schema(value_type = String)]
    pub client_secret: Secret<String>,
    /// Payment method type
    #[schema(value_type = PaymentMethodType)]
    pub payment_method_type: api_enums::PaymentMethodType,
    /// Session Id
    pub session_id: Option<String>,
}

#[derive(Debug, serde::Serialize, serde::Deserialize, Clone, ToSchema)]
pub struct PaymentsDynamicTaxCalculationResponse {
    /// The identifier for the payment
    #[schema(value_type = String)]
    pub payment_id: id_type::PaymentId,
    /// net amount = amount + order_tax_amount + shipping_cost
    pub net_amount: MinorUnit,
    /// order tax amount calculated by tax connectors
    pub order_tax_amount: Option<MinorUnit>,
    /// shipping cost for the order
    pub shipping_cost: Option<MinorUnit>,
    /// amount in Base Unit display format
    pub display_amount: DisplayAmountOnSdk,
}

#[derive(Debug, serde::Serialize, serde::Deserialize, Clone, ToSchema)]
pub struct DisplayAmountOnSdk {
    /// net amount = amount + order_tax_amount + shipping_cost
    #[schema(value_type = String)]
    pub net_amount: StringMajorUnit,
    /// order tax amount calculated by tax connectors
    #[schema(value_type = String)]
    pub order_tax_amount: Option<StringMajorUnit>,
    /// shipping cost for the order
    #[schema(value_type = String)]
    pub shipping_cost: Option<StringMajorUnit>,
}

#[derive(Debug, Clone, Eq, PartialEq, serde::Serialize, serde::Deserialize, ToSchema)]
pub struct GpayAllowedMethodsParameters {
    /// The list of allowed auth methods (ex: 3DS, No3DS, PAN_ONLY etc)
    pub allowed_auth_methods: Vec<String>,
    /// The list of allowed card networks (ex: AMEX,JCB etc)
    pub allowed_card_networks: Vec<String>,
    /// Is billing address required
    #[serde(skip_serializing_if = "Option::is_none")]
    pub billing_address_required: Option<bool>,
    /// Billing address parameters
    #[serde(skip_serializing_if = "Option::is_none")]
    pub billing_address_parameters: Option<GpayBillingAddressParameters>,
    /// Whether assurance details are required
    #[serde(skip_serializing_if = "Option::is_none")]
    pub assurance_details_required: Option<bool>,
}

#[derive(Debug, Clone, Eq, PartialEq, serde::Serialize, serde::Deserialize, ToSchema)]
pub struct GpayBillingAddressParameters {
    /// Is billing phone number required
    pub phone_number_required: bool,
    /// Billing address format
    pub format: GpayBillingAddressFormat,
}

#[derive(Debug, Clone, Eq, PartialEq, serde::Serialize, serde::Deserialize, ToSchema)]
pub enum GpayBillingAddressFormat {
    FULL,
    MIN,
}

#[derive(Debug, Clone, Eq, PartialEq, serde::Serialize, serde::Deserialize, ToSchema)]
pub struct GpayTokenParameters {
    /// The name of the connector
    #[serde(skip_serializing_if = "Option::is_none")]
    pub gateway: Option<String>,
    /// The merchant ID registered in the connector associated
    #[serde(skip_serializing_if = "Option::is_none")]
    pub gateway_merchant_id: Option<String>,
    #[serde(skip_serializing_if = "Option::is_none", rename = "stripe:version")]
    pub stripe_version: Option<String>,
    #[serde(
        skip_serializing_if = "Option::is_none",
        rename = "stripe:publishableKey"
    )]
    pub stripe_publishable_key: Option<String>,
    /// The protocol version for encryption
    #[serde(skip_serializing_if = "Option::is_none")]
    pub protocol_version: Option<String>,
    /// The public key provided by the merchant
    #[serde(skip_serializing_if = "Option::is_none")]
    #[schema(value_type = Option<String>)]
    pub public_key: Option<Secret<String>>,
}

#[derive(Debug, Clone, Eq, PartialEq, serde::Serialize, serde::Deserialize, ToSchema)]
pub struct GpayTokenizationSpecification {
    /// The token specification type(ex: PAYMENT_GATEWAY)
    #[serde(rename = "type")]
    pub token_specification_type: String,
    /// The parameters for the token specification Google Pay
    pub parameters: GpayTokenParameters,
}

#[derive(Debug, Clone, Eq, PartialEq, serde::Serialize, serde::Deserialize, ToSchema)]
pub struct GpayAllowedPaymentMethods {
    /// The type of payment method
    #[serde(rename = "type")]
    pub payment_method_type: String,
    /// The parameters Google Pay requires
    pub parameters: GpayAllowedMethodsParameters,
    /// The tokenization specification for Google Pay
    pub tokenization_specification: GpayTokenizationSpecification,
}

#[derive(Debug, Clone, Eq, PartialEq, serde::Serialize, serde::Deserialize, ToSchema)]
pub struct GpayTransactionInfo {
    /// The country code
    #[schema(value_type = CountryAlpha2, example = "US")]
    pub country_code: api_enums::CountryAlpha2,
    /// The currency code
    #[schema(value_type = Currency, example = "USD")]
    pub currency_code: api_enums::Currency,
    /// The total price status (ex: 'FINAL')
    pub total_price_status: String,
    /// The total price
    #[schema(value_type = String, example = "38.02")]
    pub total_price: StringMajorUnit,
}

#[derive(Debug, Clone, Eq, PartialEq, serde::Serialize, serde::Deserialize, ToSchema)]
pub struct GpayMerchantInfo {
    /// The merchant Identifier that needs to be passed while invoking Gpay SDK
    #[serde(skip_serializing_if = "Option::is_none")]
    pub merchant_id: Option<String>,
    /// The name of the merchant that needs to be displayed on Gpay PopUp
    pub merchant_name: String,
}

#[derive(Debug, Clone, serde::Serialize, serde::Deserialize)]
pub struct GpayMetaData {
    pub merchant_info: GpayMerchantInfo,
    pub allowed_payment_methods: Vec<GpayAllowedPaymentMethods>,
}

#[derive(Debug, Clone, serde::Serialize, serde::Deserialize)]
pub struct GpaySessionTokenData {
    #[serde(rename = "google_pay")]
    pub data: GpayMetaData,
}

#[derive(Debug, Clone, serde::Serialize, serde::Deserialize)]
pub struct PazeSessionTokenData {
    #[serde(rename = "paze")]
    pub data: PazeMetadata,
}

#[derive(Debug, Clone, serde::Serialize, serde::Deserialize)]
pub struct PazeMetadata {
    pub client_id: String,
    pub client_name: String,
    pub client_profile_id: String,
}

#[derive(Debug, Clone, serde::Serialize, serde::Deserialize)]
#[serde(rename_all = "snake_case")]
pub enum SamsungPayCombinedMetadata {
    // This is to support the Samsung Pay decryption flow with application credentials,
    // where the private key, certificates, or any other information required for decryption
    // will be obtained from the application configuration.
    ApplicationCredentials(SamsungPayApplicationCredentials),
    MerchantCredentials(SamsungPayMerchantCredentials),
}

#[derive(Debug, Clone, serde::Serialize, serde::Deserialize)]
pub struct SamsungPaySessionTokenData {
    #[serde(rename = "samsung_pay")]
    pub data: SamsungPayCombinedMetadata,
}

#[derive(Debug, Clone, serde::Serialize, serde::Deserialize)]
pub struct SamsungPayMerchantCredentials {
    pub service_id: String,
    pub merchant_display_name: String,
    pub merchant_business_country: api_enums::CountryAlpha2,
    pub allowed_brands: Vec<String>,
}

#[derive(Debug, Clone, serde::Serialize, serde::Deserialize)]
pub struct SamsungPayApplicationCredentials {
    pub merchant_display_name: String,
    pub merchant_business_country: api_enums::CountryAlpha2,
    pub allowed_brands: Vec<String>,
}

#[derive(Debug, Clone, serde::Serialize, serde::Deserialize)]
pub struct PaypalSdkMetaData {
    pub client_id: String,
}

#[derive(Debug, Clone, serde::Serialize, serde::Deserialize)]
pub struct PaypalSdkSessionTokenData {
    #[serde(rename = "paypal_sdk")]
    pub data: PaypalSdkMetaData,
}

#[derive(Debug, Clone, serde::Serialize, serde::Deserialize)]
#[serde(rename_all = "camelCase")]
pub struct ApplepaySessionRequest {
    pub merchant_identifier: String,
    pub display_name: String,
    pub initiative: String,
    pub initiative_context: String,
}

/// Some connectors like Apple Pay, Airwallex and Noon might require some additional information, find specific details in the child attributes below.
#[derive(Debug, Clone, serde::Serialize, serde::Deserialize, ToSchema)]
pub struct ConnectorMetadata {
    pub apple_pay: Option<ApplepayConnectorMetadataRequest>,
    pub airwallex: Option<AirwallexData>,
    pub noon: Option<NoonData>,
    pub braintree: Option<BraintreeData>,
    pub adyen: Option<AdyenConnectorMetadata>,
}

impl ConnectorMetadata {
    pub fn from_value(
        value: pii::SecretSerdeValue,
    ) -> common_utils::errors::CustomResult<Self, common_utils::errors::ParsingError> {
        value
            .parse_value::<Self>("ConnectorMetadata")
            .change_context(common_utils::errors::ParsingError::StructParseFailure(
                "Metadata",
            ))
    }
    pub fn get_apple_pay_certificates(self) -> Option<(Secret<String>, Secret<String>)> {
        self.apple_pay.and_then(|applepay_metadata| {
            applepay_metadata
                .session_token_data
                .map(|session_token_data| {
                    let SessionTokenInfo {
                        certificate,
                        certificate_keys,
                        ..
                    } = session_token_data;
                    (certificate, certificate_keys)
                })
        })
    }
}

#[derive(Debug, Clone, serde::Serialize, serde::Deserialize, ToSchema)]
pub struct AirwallexData {
    /// payload required by airwallex
    payload: Option<String>,
}
#[derive(Debug, Clone, serde::Serialize, serde::Deserialize, ToSchema)]
pub struct NoonData {
    /// Information about the order category that merchant wants to specify at connector level. (e.g. In Noon Payments it can take values like "pay", "food", or any other custom string set by the merchant in Noon's Dashboard)
    pub order_category: Option<String>,
}

#[derive(Debug, Clone, serde::Serialize, serde::Deserialize, ToSchema)]
pub struct BraintreeData {
    /// Information about the merchant_account_id that merchant wants to specify at connector level.
    #[schema(value_type = String)]
    pub merchant_account_id: Option<Secret<String>>,
    /// Information about the merchant_config_currency that merchant wants to specify at connector level.
    #[schema(value_type = String)]
    pub merchant_config_currency: Option<api_enums::Currency>,
}

#[derive(Debug, Clone, serde::Serialize, serde::Deserialize, ToSchema)]
pub struct AdyenConnectorMetadata {
    pub testing: AdyenTestingData,
}

#[derive(Debug, Clone, serde::Serialize, serde::Deserialize, ToSchema)]
pub struct AdyenTestingData {
    /// Holder name to be sent to Adyen for a card payment(CIT) or a generic payment(MIT). This value overrides the values for card.card_holder_name and applies during both CIT and MIT payment transactions.
    #[schema(value_type = String)]
    pub holder_name: Option<Secret<String>>,
}

#[derive(Debug, Clone, serde::Serialize, serde::Deserialize, ToSchema)]
pub struct ApplepayConnectorMetadataRequest {
    pub session_token_data: Option<SessionTokenInfo>,
}

#[derive(Debug, Clone, serde::Serialize, serde::Deserialize)]
pub struct ApplepaySessionTokenData {
    pub apple_pay: ApplePayMetadata,
}

#[derive(Debug, Clone, serde::Serialize, serde::Deserialize)]
pub struct ApplepayCombinedSessionTokenData {
    pub apple_pay_combined: ApplePayCombinedMetadata,
}

#[derive(Debug, Clone, serde::Serialize, serde::Deserialize)]
#[serde(rename_all = "snake_case")]
pub enum ApplepaySessionTokenMetadata {
    ApplePayCombined(ApplePayCombinedMetadata),
    ApplePay(ApplePayMetadata),
}

#[derive(Debug, Clone, serde::Serialize, serde::Deserialize)]
pub struct ApplePayMetadata {
    pub payment_request_data: PaymentRequestMetadata,
    pub session_token_data: SessionTokenInfo,
}

#[derive(Debug, Clone, serde::Serialize, serde::Deserialize)]
#[serde(rename_all = "snake_case")]
pub enum ApplePayCombinedMetadata {
    Simplified {
        payment_request_data: PaymentRequestMetadata,
        session_token_data: SessionTokenForSimplifiedApplePay,
    },
    Manual {
        payment_request_data: PaymentRequestMetadata,
        session_token_data: SessionTokenInfo,
    },
}

#[derive(Debug, Clone, serde::Serialize, serde::Deserialize)]
pub struct PaymentRequestMetadata {
    pub supported_networks: Vec<String>,
    pub merchant_capabilities: Vec<String>,
    pub label: String,
}

#[derive(Debug, Clone, serde::Serialize, serde::Deserialize, ToSchema)]
pub struct SessionTokenInfo {
    #[schema(value_type = String)]
    pub certificate: Secret<String>,
    #[schema(value_type = String)]
    pub certificate_keys: Secret<String>,
    pub merchant_identifier: String,
    pub display_name: String,
    pub initiative: ApplepayInitiative,
    pub initiative_context: Option<String>,
    #[schema(value_type = Option<CountryAlpha2>)]
    pub merchant_business_country: Option<api_enums::CountryAlpha2>,
    #[serde(flatten)]
    pub payment_processing_details_at: Option<PaymentProcessingDetailsAt>,
}

#[derive(Debug, Clone, serde::Serialize, serde::Deserialize, Display, ToSchema)]
#[serde(rename_all = "snake_case")]
pub enum ApplepayInitiative {
    Web,
    Ios,
}

#[derive(Debug, Clone, serde::Serialize, serde::Deserialize, ToSchema)]
#[serde(tag = "payment_processing_details_at")]
pub enum PaymentProcessingDetailsAt {
    Hyperswitch(PaymentProcessingDetails),
    Connector,
}

#[derive(Debug, Clone, serde::Serialize, serde::Deserialize, PartialEq, Eq, ToSchema)]
pub struct PaymentProcessingDetails {
    #[schema(value_type = String)]
    pub payment_processing_certificate: Secret<String>,
    #[schema(value_type = String)]
    pub payment_processing_certificate_key: Secret<String>,
}

#[derive(Debug, Clone, serde::Serialize, serde::Deserialize, ToSchema)]
pub struct SessionTokenForSimplifiedApplePay {
    pub initiative_context: String,
    #[schema(value_type = Option<CountryAlpha2>)]
    pub merchant_business_country: Option<api_enums::CountryAlpha2>,
}

#[derive(Debug, Clone, serde::Serialize, serde::Deserialize)]
pub struct GooglePayWalletDetails {
    pub google_pay: GooglePayDetails,
}

#[derive(Debug, Clone, serde::Serialize, serde::Deserialize)]
pub struct GooglePayDetails {
    pub provider_details: GooglePayProviderDetails,
    pub cards: GpayAllowedMethodsParameters,
}

// Google Pay Provider Details can of two types: GooglePayMerchantDetails or GooglePayHyperSwitchDetails
// GooglePayHyperSwitchDetails is not implemented yet
#[derive(Debug, Clone, serde::Serialize, serde::Deserialize)]
#[serde(untagged)]
pub enum GooglePayProviderDetails {
    GooglePayMerchantDetails(GooglePayMerchantDetails),
}

#[derive(Debug, Clone, serde::Serialize, serde::Deserialize)]
pub struct GooglePayMerchantDetails {
    pub merchant_info: GooglePayMerchantInfo,
}

#[derive(Debug, Clone, serde::Serialize, serde::Deserialize)]
pub struct GooglePayMerchantInfo {
    pub merchant_name: String,
    pub merchant_id: Option<String>,
    pub tokenization_specification: GooglePayTokenizationSpecification,
}

#[derive(Debug, Clone, serde::Serialize, serde::Deserialize)]
pub struct GooglePayTokenizationSpecification {
    #[serde(rename = "type")]
    pub tokenization_type: GooglePayTokenizationType,
    pub parameters: GooglePayTokenizationParameters,
}

#[derive(Debug, Clone, Copy, serde::Serialize, serde::Deserialize, strum::Display)]
#[serde(rename_all = "SCREAMING_SNAKE_CASE")]
#[strum(serialize_all = "SCREAMING_SNAKE_CASE")]
pub enum GooglePayTokenizationType {
    PaymentGateway,
    Direct,
}

#[derive(Debug, Clone, serde::Serialize, serde::Deserialize)]
pub struct GooglePayTokenizationParameters {
    pub gateway: Option<String>,
    pub public_key: Option<Secret<String>>,
    pub private_key: Option<Secret<String>>,
    pub recipient_id: Option<Secret<String>>,
    pub gateway_merchant_id: Option<Secret<String>>,
    pub stripe_publishable_key: Option<Secret<String>>,
    pub stripe_version: Option<Secret<String>>,
}

#[derive(Debug, Clone, Eq, PartialEq, serde::Serialize, ToSchema)]
#[serde(tag = "wallet_name")]
#[serde(rename_all = "snake_case")]
pub enum SessionToken {
    /// The session response structure for Google Pay
    GooglePay(Box<GpaySessionTokenResponse>),
    /// The session response structure for Samsung Pay
    SamsungPay(Box<SamsungPaySessionTokenResponse>),
    /// The session response structure for Klarna
    Klarna(Box<KlarnaSessionTokenResponse>),
    /// The session response structure for PayPal
    Paypal(Box<PaypalSessionTokenResponse>),
    /// The session response structure for Apple Pay
    ApplePay(Box<ApplepaySessionTokenResponse>),
    /// Session token for OpenBanking PIS flow
    OpenBanking(OpenBankingSessionToken),
    /// The session response structure for Paze
    Paze(Box<PazeSessionTokenResponse>),
    /// The sessions response structure for ClickToPay
    ClickToPay(Box<ClickToPaySessionResponse>),
    /// The session response structure for Amazon Pay
    AmazonPay(Box<AmazonPaySessionTokenResponse>),
    /// Whenever there is no session token response or an error in session response
    NoSessionTokenReceived,
}

#[derive(Debug, Clone, Eq, PartialEq, serde::Serialize, ToSchema)]
#[serde(rename_all = "snake_case")]
pub enum VaultSessionDetails {
    Vgs(VgsSessionDetails),
    HyperswitchVault(HyperswitchVaultSessionDetails),
}

#[derive(Debug, Clone, Eq, PartialEq, serde::Serialize, ToSchema)]
pub struct VgsSessionDetails {
    /// The identifier of the external vault
    #[schema(value_type = String)]
    pub external_vault_id: Secret<String>,
    /// The environment for the external vault initiation
    pub sdk_env: String,
}

#[derive(Debug, Clone, Eq, PartialEq, serde::Serialize, ToSchema)]
pub struct HyperswitchVaultSessionDetails {
    /// Session ID for Hyperswitch Vault
    #[schema(value_type = String)]
    pub payment_method_session_id: Secret<String>,
    /// Client secret for Hyperswitch Vault
    #[schema(value_type = String)]
    pub client_secret: Secret<String>,
    /// Publishable key for Hyperswitch Vault
    #[schema(value_type = String)]
    pub publishable_key: Secret<String>,
    /// Profile ID for Hyperswitch Vault
    #[schema(value_type = String)]
    pub profile_id: Secret<String>,
}

#[derive(Debug, Clone, Eq, PartialEq, serde::Serialize, ToSchema)]
#[serde(rename_all = "lowercase")]
pub struct PazeSessionTokenResponse {
    /// Paze Client ID
    pub client_id: String,
    /// Client Name to be displayed on the Paze screen
    pub client_name: String,
    /// Paze Client Profile ID
    pub client_profile_id: String,
    /// The transaction currency code
    #[schema(value_type = Currency, example = "USD")]
    pub transaction_currency_code: api_enums::Currency,
    /// The transaction amount
    #[schema(value_type = String, example = "38.02")]
    pub transaction_amount: StringMajorUnit,
    /// Email Address
    #[schema(max_length = 255, value_type = Option<String>, example = "johntest@test.com")]
    pub email_address: Option<Email>,
}

#[derive(Debug, Clone, Eq, PartialEq, serde::Serialize, ToSchema)]
#[serde(untagged)]
pub enum GpaySessionTokenResponse {
    /// Google pay response involving third party sdk
    ThirdPartyResponse(GooglePayThirdPartySdk),
    /// Google pay session response for non third party sdk
    GooglePaySession(GooglePaySessionResponse),
}

#[derive(Debug, Clone, Eq, PartialEq, serde::Serialize, ToSchema)]
#[serde(rename_all = "lowercase")]
pub struct GooglePayThirdPartySdk {
    /// Identifier for the delayed session response
    pub delayed_session_token: bool,
    /// The name of the connector
    pub connector: String,
    /// The next action for the sdk (ex: calling confirm or sync call)
    pub sdk_next_action: SdkNextAction,
}

#[derive(Debug, Clone, Eq, PartialEq, serde::Serialize, ToSchema)]
#[serde(rename_all = "lowercase")]
pub struct GooglePaySessionResponse {
    /// The merchant info
    pub merchant_info: GpayMerchantInfo,
    /// Is shipping address required
    pub shipping_address_required: bool,
    /// Is email required
    pub email_required: bool,
    /// Shipping address parameters
    pub shipping_address_parameters: GpayShippingAddressParameters,
    /// List of the allowed payment meythods
    pub allowed_payment_methods: Vec<GpayAllowedPaymentMethods>,
    /// The transaction info Google Pay requires
    pub transaction_info: GpayTransactionInfo,
    /// Identifier for the delayed session response
    pub delayed_session_token: bool,
    /// The name of the connector
    pub connector: String,
    /// The next action for the sdk (ex: calling confirm or sync call)
    pub sdk_next_action: SdkNextAction,
    /// Secrets for sdk display and payment
    pub secrets: Option<SecretInfoToInitiateSdk>,
}

#[derive(Debug, Clone, Eq, PartialEq, serde::Serialize, ToSchema)]
#[serde(rename_all = "lowercase")]
pub struct SamsungPaySessionTokenResponse {
    /// Samsung Pay API version
    pub version: String,
    /// Samsung Pay service ID to which session call needs to be made
    pub service_id: String,
    /// Order number of the transaction
    pub order_number: String,
    /// Field containing merchant information
    #[serde(rename = "merchant")]
    pub merchant_payment_information: SamsungPayMerchantPaymentInformation,
    /// Field containing the payment amount
    pub amount: SamsungPayAmountDetails,
    /// Payment protocol type
    pub protocol: SamsungPayProtocolType,
    /// List of supported card brands
    pub allowed_brands: Vec<String>,
    /// Is billing address required to be collected from wallet
    pub billing_address_required: bool,
    /// Is shipping address required to be collected from wallet
    pub shipping_address_required: bool,
}

#[derive(Debug, Clone, Eq, PartialEq, serde::Serialize, ToSchema)]
#[serde(rename_all = "SCREAMING_SNAKE_CASE")]
pub enum SamsungPayProtocolType {
    Protocol3ds,
}

#[derive(Debug, Clone, Eq, PartialEq, serde::Serialize, ToSchema)]
#[serde(rename_all = "lowercase")]
pub struct SamsungPayMerchantPaymentInformation {
    /// Merchant name, this will be displayed on the Samsung Pay screen
    pub name: String,
    /// Merchant domain that process payments, required for web payments
    pub url: Option<String>,
    /// Merchant country code
    #[schema(value_type = CountryAlpha2, example = "US")]
    pub country_code: api_enums::CountryAlpha2,
}

#[derive(Debug, Clone, Eq, PartialEq, serde::Serialize, ToSchema)]
#[serde(rename_all = "lowercase")]
pub struct SamsungPayAmountDetails {
    #[serde(rename = "option")]
    /// Amount format to be displayed
    pub amount_format: SamsungPayAmountFormat,
    /// The currency code
    #[schema(value_type = Currency, example = "USD")]
    pub currency_code: api_enums::Currency,
    /// The total amount of the transaction
    #[serde(rename = "total")]
    #[schema(value_type = String, example = "38.02")]
    pub total_amount: StringMajorUnit,
}

#[derive(Debug, Clone, Eq, PartialEq, serde::Serialize, ToSchema)]
#[serde(rename_all = "SCREAMING_SNAKE_CASE")]
pub enum SamsungPayAmountFormat {
    /// Display the total amount only
    FormatTotalPriceOnly,
    /// Display "Total (Estimated amount)" and total amount
    FormatTotalEstimatedAmount,
}

#[derive(Debug, Clone, Eq, PartialEq, serde::Serialize, ToSchema)]
#[serde(rename_all = "lowercase")]
pub struct GpayShippingAddressParameters {
    /// Is shipping phone number required
    pub phone_number_required: bool,
}

#[derive(Debug, Clone, Eq, PartialEq, serde::Serialize, ToSchema)]
#[serde(rename_all = "lowercase")]
pub struct KlarnaSessionTokenResponse {
    /// The session token for Klarna
    pub session_token: String,
    /// The identifier for the session
    pub session_id: String,
}

#[derive(Debug, Clone, Eq, PartialEq, serde::Serialize, ToSchema)]
#[serde(rename_all = "lowercase")]
pub struct PaypalSessionTokenResponse {
    /// Name of the connector
    pub connector: String,
    /// The session token for PayPal
    pub session_token: String,
    /// The next action for the sdk (ex: calling confirm or sync call)
    pub sdk_next_action: SdkNextAction,
}

#[derive(Debug, Clone, Eq, PartialEq, serde::Serialize, ToSchema)]
#[serde(rename_all = "lowercase")]
pub struct OpenBankingSessionToken {
    /// The session token for OpenBanking Connectors
    pub open_banking_session_token: String,
}

#[derive(Debug, Clone, Eq, PartialEq, serde::Serialize, ToSchema)]
#[serde(rename_all = "lowercase")]
pub struct ApplepaySessionTokenResponse {
    /// Session object for Apple Pay
    /// The session_token_data will be null for iOS devices because the Apple Pay session call is skipped, as there is no web domain involved
    #[serde(skip_serializing_if = "Option::is_none")]
    pub session_token_data: Option<ApplePaySessionResponse>,
    /// Payment request object for Apple Pay
    pub payment_request_data: Option<ApplePayPaymentRequest>,
    /// The session token is w.r.t this connector
    pub connector: String,
    /// Identifier for the delayed session response
    pub delayed_session_token: bool,
    /// The next action for the sdk (ex: calling confirm or sync call)
    pub sdk_next_action: SdkNextAction,
    /// The connector transaction id
    pub connector_reference_id: Option<String>,
    /// The public key id is to invoke third party sdk
    pub connector_sdk_public_key: Option<String>,
    /// The connector merchant id
    pub connector_merchant_id: Option<String>,
}

#[derive(Debug, Eq, PartialEq, serde::Serialize, Clone, ToSchema)]
pub struct SdkNextAction {
    /// The type of next action
    pub next_action: NextActionCall,
}

#[derive(Debug, Eq, PartialEq, serde::Serialize, serde::Deserialize, Clone, ToSchema)]
#[serde(rename_all = "snake_case")]
pub enum NextActionCall {
    /// The next action call is Post Session Tokens
    PostSessionTokens,
    /// The next action call is confirm
    Confirm,
    /// The next action call is sync
    Sync,
    /// The next action call is Complete Authorize
    CompleteAuthorize,
}

#[derive(Debug, Clone, Eq, PartialEq, serde::Serialize, ToSchema)]
#[serde(untagged)]
pub enum ApplePaySessionResponse {
    ///  We get this session response, when third party sdk is involved
    ThirdPartySdk(ThirdPartySdkSessionResponse),
    ///  We get this session response, when there is no involvement of third party sdk
    /// This is the common response most of the times
    NoThirdPartySdk(NoThirdPartySdkSessionResponse),
    /// This is for the empty session response
    NoSessionResponse(NullObject),
}

#[derive(Debug, Clone, Eq, PartialEq, serde::Serialize, ToSchema, serde::Deserialize)]
#[serde(rename_all(deserialize = "camelCase"))]
pub struct NoThirdPartySdkSessionResponse {
    /// Timestamp at which session is requested
    pub epoch_timestamp: u64,
    /// Timestamp at which session expires
    pub expires_at: u64,
    /// The identifier for the merchant session
    pub merchant_session_identifier: String,
    /// Apple pay generated unique ID (UUID) value
    pub nonce: String,
    /// The identifier for the merchant
    pub merchant_identifier: String,
    /// The domain name of the merchant which is registered in Apple Pay
    pub domain_name: String,
    /// The name to be displayed on Apple Pay button
    pub display_name: String,
    /// A string which represents the properties of a payment
    pub signature: String,
    /// The identifier for the operational analytics
    pub operational_analytics_identifier: String,
    /// The number of retries to get the session response
    pub retries: u8,
    /// The identifier for the connector transaction
    pub psp_id: String,
}

#[derive(Debug, Clone, Eq, PartialEq, serde::Serialize, ToSchema)]
pub struct ThirdPartySdkSessionResponse {
    pub secrets: SecretInfoToInitiateSdk,
}

#[derive(Debug, Clone, Eq, PartialEq, serde::Serialize, ToSchema, serde::Deserialize)]
pub struct SecretInfoToInitiateSdk {
    // Authorization secrets used by client to initiate sdk
    #[schema(value_type = String)]
    pub display: Secret<String>,
    // Authorization secrets used by client for payment
    #[schema(value_type = String)]
    pub payment: Secret<String>,
}

#[derive(Debug, Clone, Eq, PartialEq, serde::Serialize, ToSchema, serde::Deserialize)]
pub struct ApplePayPaymentRequest {
    /// The code for country
    #[schema(value_type = CountryAlpha2, example = "US")]
    pub country_code: api_enums::CountryAlpha2,
    /// The code for currency
    #[schema(value_type = Currency, example = "USD")]
    pub currency_code: api_enums::Currency,
    /// Represents the total for the payment.
    pub total: AmountInfo,
    /// The list of merchant capabilities(ex: whether capable of 3ds or no-3ds)
    pub merchant_capabilities: Option<Vec<String>>,
    /// The list of supported networks
    pub supported_networks: Option<Vec<String>>,
    pub merchant_identifier: Option<String>,
    /// The required billing contact fields for connector
    #[serde(skip_serializing_if = "Option::is_none")]
    pub required_billing_contact_fields: Option<ApplePayBillingContactFields>,
    #[serde(skip_serializing_if = "Option::is_none")]
    /// The required shipping contacht fields for connector
    pub required_shipping_contact_fields: Option<ApplePayShippingContactFields>,
    /// Recurring payment request for apple pay Merchant Token
    #[serde(skip_serializing_if = "Option::is_none")]
    pub recurring_payment_request: Option<ApplePayRecurringPaymentRequest>,
}

#[derive(Debug, Clone, Eq, PartialEq, serde::Deserialize, serde::Serialize, ToSchema)]
pub struct ApplePayRecurringPaymentRequest {
    /// A description of the recurring payment that Apple Pay displays to the user in the payment sheet
    pub payment_description: String,
    /// The regular billing cycle for the recurring payment, including start and end dates, an interval, and an interval count
    pub regular_billing: ApplePayRegularBillingRequest,
    /// A localized billing agreement that the payment sheet displays to the user before the user authorizes the payment
    #[serde(skip_serializing_if = "Option::is_none")]
    pub billing_agreement: Option<String>,
    /// A URL to a web page where the user can update or delete the payment method for the recurring payment
    #[schema(value_type = String, example = "https://hyperswitch.io")]
    pub management_u_r_l: common_utils::types::Url,
}

#[derive(Debug, Clone, Eq, PartialEq, serde::Deserialize, serde::Serialize, ToSchema)]
pub struct ApplePayRegularBillingRequest {
    /// The amount of the recurring payment
    #[schema(value_type = String, example = "38.02")]
    pub amount: StringMajorUnit,
    /// The label that Apple Pay displays to the user in the payment sheet with the recurring details
    pub label: String,
    /// The time that the payment occurs as part of a successful transaction
    pub payment_timing: ApplePayPaymentTiming,
    /// The date of the first payment
    #[serde(skip_serializing_if = "Option::is_none")]
    #[serde(with = "common_utils::custom_serde::iso8601::option")]
    pub recurring_payment_start_date: Option<PrimitiveDateTime>,
    /// The date of the final payment
    #[serde(skip_serializing_if = "Option::is_none")]
    #[serde(with = "common_utils::custom_serde::iso8601::option")]
    pub recurring_payment_end_date: Option<PrimitiveDateTime>,
    /// The amount of time — in calendar units, such as day, month, or year — that represents a fraction of the total payment interval
    #[serde(skip_serializing_if = "Option::is_none")]
    pub recurring_payment_interval_unit: Option<RecurringPaymentIntervalUnit>,
    /// The number of interval units that make up the total payment interval
    #[serde(skip_serializing_if = "Option::is_none")]
    pub recurring_payment_interval_count: Option<i32>,
}

#[derive(Debug, Clone, Eq, PartialEq, serde::Deserialize, serde::Serialize, ToSchema)]
#[serde(rename_all = "snake_case")]
pub enum ApplePayPaymentTiming {
    /// A value that specifies that the payment occurs when the transaction is complete
    Immediate,
    /// A value that specifies that the payment occurs on a regular basis
    Recurring,
}

#[derive(Debug, Clone, Eq, PartialEq, serde::Serialize, ToSchema, serde::Deserialize)]
pub struct ApplePayBillingContactFields(pub Vec<ApplePayAddressParameters>);
#[derive(Debug, Clone, Eq, PartialEq, serde::Serialize, ToSchema, serde::Deserialize)]
pub struct ApplePayShippingContactFields(pub Vec<ApplePayAddressParameters>);

#[derive(Debug, Clone, Eq, PartialEq, serde::Serialize, ToSchema, serde::Deserialize)]
#[serde(rename_all = "camelCase")]
pub enum ApplePayAddressParameters {
    PostalAddress,
    Phone,
    Email,
}

#[derive(Debug, Clone, Eq, PartialEq, serde::Serialize, ToSchema, serde::Deserialize)]
pub struct AmountInfo {
    /// The label must be the name of the merchant.
    pub label: String,
    /// A value that indicates whether the line item(Ex: total, tax, discount, or grand total) is final or pending.
    #[serde(rename = "type")]
    pub total_type: Option<String>,
    /// The total amount for the payment in majot unit string (Ex: 38.02)
    #[schema(value_type = String, example = "38.02")]
    pub amount: StringMajorUnit,
}

#[derive(Debug, Clone, serde::Deserialize)]
#[serde(rename_all = "camelCase")]
pub struct ApplepayErrorResponse {
    pub status_code: String,
    pub status_message: String,
}

#[derive(Debug, Clone, Eq, PartialEq, serde::Serialize, ToSchema)]
pub struct AmazonPaySessionTokenResponse {
    /// Amazon Pay merchant account identifier
    pub merchant_id: String,
    /// Ledger currency provided during registration for the given merchant identifier
    #[schema(example = "USD", value_type = Currency)]
    pub ledger_currency: common_enums::Currency,
    /// Amazon Pay store ID
    pub store_id: String,
    /// Payment flow for charging the buyer
    pub payment_intent: AmazonPayPaymentIntent,
    /// The total shipping costs
    #[schema(value_type = String)]
    pub total_shipping_amount: StringMajorUnit,
    /// The total tax amount for the order
    #[schema(value_type = String)]
    pub total_tax_amount: StringMajorUnit,
    /// The total amount for items in the cart
    #[schema(value_type = String)]
    pub total_base_amount: StringMajorUnit,
    /// The delivery options available for the provided address
    pub delivery_options: Vec<AmazonPayDeliveryOptions>,
}

#[derive(Debug, Clone, Eq, PartialEq, serde::Serialize, ToSchema)]
pub enum AmazonPayPaymentIntent {
    /// Create a Charge Permission to authorize and capture funds at a later time
    Confirm,
    /// Authorize funds immediately and capture at a later time
    Authorize,
    /// Authorize and capture funds immediately
    AuthorizeWithCapture,
}

#[derive(Debug, Clone, Eq, PartialEq, serde::Serialize, serde::Deserialize, ToSchema)]
pub struct AmazonPayDeliveryOptions {
    /// Delivery Option identifier
    pub id: String,
    /// Total delivery cost
    pub price: AmazonPayDeliveryPrice,
    /// Shipping method details
    pub shipping_method: AmazonPayShippingMethod,
    /// Specifies if this delivery option is the default
    pub is_default: bool,
}

#[derive(Debug, Clone, Eq, PartialEq, serde::Serialize, serde::Deserialize, ToSchema)]
pub struct AmazonPayDeliveryPrice {
    /// Transaction amount in MinorUnit
    pub amount: MinorUnit,
    #[serde(skip_deserializing)]
    /// Transaction amount in StringMajorUnit
    #[schema(value_type = String)]
    pub display_amount: StringMajorUnit,
    /// Transaction currency code in ISO 4217 format
    #[schema(example = "USD", value_type = Currency)]
    pub currency_code: common_enums::Currency,
}

#[derive(Debug, Clone, Eq, PartialEq, serde::Serialize, serde::Deserialize, ToSchema)]
pub struct AmazonPayShippingMethod {
    /// Name of the shipping method
    pub shipping_method_name: String,
    /// Code of the shipping method
    pub shipping_method_code: String,
}

impl AmazonPayDeliveryOptions {
    pub fn parse_delivery_options_request(
        delivery_options_request: &[serde_json::Value],
    ) -> Result<Vec<Self>, common_utils::errors::ParsingError> {
        delivery_options_request
            .iter()
            .map(|option| {
                serde_json::from_value(option.clone()).map_err(|_| {
                    common_utils::errors::ParsingError::StructParseFailure(
                        "AmazonPayDeliveryOptions",
                    )
                })
            })
            .collect()
    }

    pub fn get_default_delivery_amount(
        delivery_options: Vec<Self>,
    ) -> Result<MinorUnit, error_stack::Report<ValidationError>> {
        let mut default_options = delivery_options
            .into_iter()
            .filter(|delivery_option| delivery_option.is_default);

        match (default_options.next(), default_options.next()) {
            (Some(default_option), None) => Ok(default_option.price.amount),
            _ => Err(ValidationError::InvalidValue {
                message: "Amazon Pay Delivery Option".to_string(),
            })
            .attach_printable("Expected exactly one default Amazon Pay Delivery Option"),
        }
    }

    pub fn validate_currency(
        currency_code: common_enums::Currency,
        amazonpay_supported_currencies: HashSet<common_enums::Currency>,
    ) -> Result<(), ValidationError> {
        if !amazonpay_supported_currencies.contains(&currency_code) {
            return Err(ValidationError::InvalidValue {
                message: format!("{currency_code:?} is not a supported currency."),
            });
        }

        Ok(())
    }

    pub fn insert_display_amount(
        delivery_options: &mut Vec<Self>,
        currency_code: common_enums::Currency,
    ) -> Result<(), error_stack::Report<common_utils::errors::ParsingError>> {
        let required_amount_type = common_utils::types::StringMajorUnitForCore;
        for option in delivery_options {
            let display_amount = required_amount_type
                .convert(option.price.amount, currency_code)
                .change_context(common_utils::errors::ParsingError::I64ToStringConversionFailure)?;

            option.price.display_amount = display_amount;
        }

        Ok(())
    }
}

#[cfg(feature = "v1")]
#[derive(Default, Debug, serde::Serialize, Clone, ToSchema)]
pub struct PaymentsSessionResponse {
    /// The identifier for the payment
    #[schema(value_type = String)]
    pub payment_id: id_type::PaymentId,
    /// This is a token which expires after 15 minutes, used from the client to authenticate and create sessions from the SDK
    #[schema(value_type = String)]
    pub client_secret: Secret<String, pii::ClientSecret>,
    /// The list of session token object
    pub session_token: Vec<SessionToken>,
}

#[cfg(feature = "v2")]
#[derive(Debug, serde::Serialize, Clone, ToSchema)]
pub struct PaymentsSessionResponse {
    /// The identifier for the payment
    #[schema(value_type = String)]
    pub payment_id: id_type::GlobalPaymentId,
    /// The list of session token object
    pub session_token: Vec<SessionToken>,
    /// External vault session details
    pub vault_details: Option<VaultSessionDetails>,
}

#[cfg(feature = "v1")]
#[derive(Default, Debug, serde::Deserialize, serde::Serialize, Clone, ToSchema)]
pub struct PaymentRetrieveBody {
    /// The identifier for the Merchant Account.
    #[schema(value_type = Option<String>)]
    pub merchant_id: Option<id_type::MerchantId>,
    /// Decider to enable or disable the connector call for retrieve request
    pub force_sync: Option<bool>,
    /// This is a token which expires after 15 minutes, used from the client to authenticate and create sessions from the SDK
    pub client_secret: Option<String>,
    /// If enabled provides list of captures linked to latest attempt
    pub expand_captures: Option<bool>,
    /// If enabled provides list of attempts linked to payment intent
    pub expand_attempts: Option<bool>,
    /// If enabled, provides whole connector response
    pub all_keys_required: Option<bool>,
}

#[cfg(feature = "v1")]
#[derive(Default, Debug, serde::Deserialize, serde::Serialize, Clone, ToSchema)]
pub struct PaymentRetrieveBodyWithCredentials {
    /// The identifier for payment.
    pub payment_id: id_type::PaymentId,
    /// The identifier for the Merchant Account.
    #[schema(value_type = Option<String>)]
    pub merchant_id: Option<id_type::MerchantId>,
    /// Decider to enable or disable the connector call for retrieve request
    pub force_sync: Option<bool>,
    /// Merchant connector details used to make payments.
    pub merchant_connector_details: Option<admin::MerchantConnectorDetailsWrap>,
}

#[derive(Default, Debug, serde::Deserialize, serde::Serialize, Clone, ToSchema)]
pub struct PaymentsCompleteAuthorizeRequest {
    /// The unique identifier for the payment
    #[serde(skip_deserializing)]
    pub payment_id: id_type::PaymentId,
    /// The shipping address for the payment
    pub shipping: Option<Address>,
    /// Client Secret
    #[schema(value_type = String)]
    pub client_secret: Secret<String>,
    /// Indicates if 3DS method data was successfully completed or not
    pub threeds_method_comp_ind: Option<ThreeDsCompletionIndicator>,
}

#[derive(Default, Debug, serde::Deserialize, serde::Serialize, Clone, ToSchema)]
pub struct PaymentsCancelRequest {
    /// The identifier for the payment
    #[serde(skip)]
    pub payment_id: id_type::PaymentId,
    /// The reason for the payment cancel
    pub cancellation_reason: Option<String>,
    /// Merchant connector details used to make payments.
    #[schema(value_type = Option<MerchantConnectorDetailsWrap>, deprecated)]
    pub merchant_connector_details: Option<admin::MerchantConnectorDetailsWrap>,
}

/// Request to cancel a payment when the payment is already captured
#[derive(Default, Debug, serde::Deserialize, serde::Serialize, Clone, ToSchema)]
pub struct PaymentsCancelPostCaptureRequest {
    /// The identifier for the payment
    #[serde(skip)]
    pub payment_id: id_type::PaymentId,
    /// The reason for the payment cancel
    pub cancellation_reason: Option<String>,
}

#[derive(Default, Debug, serde::Serialize, serde::Deserialize, Clone, ToSchema)]
pub struct PaymentsIncrementalAuthorizationRequest {
    /// The identifier for the payment
    #[serde(skip)]
    pub payment_id: id_type::PaymentId,
    /// The total amount including previously authorized amount and additional amount
    #[schema(value_type = i64, example = 6540)]
    pub amount: MinorUnit,
    /// Reason for incremental authorization
    pub reason: Option<String>,
}

#[derive(Debug, serde::Serialize, serde::Deserialize, Clone, ToSchema)]
pub struct PaymentsExternalAuthenticationRequest {
    /// The identifier for the payment
    #[serde(skip)]
    pub payment_id: id_type::PaymentId,
    /// Client Secret
    #[schema(value_type = String)]
    pub client_secret: Secret<String>,
    /// SDK Information if request is from SDK
    pub sdk_information: Option<SdkInformation>,
    /// Device Channel indicating whether request is coming from App or Browser
    pub device_channel: DeviceChannel,
    /// Indicates if 3DS method data was successfully completed or not
    pub threeds_method_comp_ind: ThreeDsCompletionIndicator,
}

/// Indicates if 3DS method data was successfully completed or not
#[derive(Debug, serde::Serialize, serde::Deserialize, Clone, ToSchema)]
pub struct PaymentsManualUpdateRequest {
    /// The identifier for the payment
    #[serde(skip)]
    pub payment_id: id_type::PaymentId,
    /// The identifier for the payment attempt
    pub attempt_id: String,
    /// Merchant ID
    #[schema(value_type = String)]
    pub merchant_id: id_type::MerchantId,
    /// The status of the attempt
    pub attempt_status: Option<enums::AttemptStatus>,
    /// Error code of the connector
    pub error_code: Option<String>,
    /// Error message of the connector
    pub error_message: Option<String>,
    /// Error reason of the connector
    pub error_reason: Option<String>,
    /// A unique identifier for a payment provided by the connector
    pub connector_transaction_id: Option<String>,
}

#[derive(Debug, serde::Serialize, serde::Deserialize, Clone, ToSchema)]
pub struct PaymentsManualUpdateResponse {
    /// The identifier for the payment
    pub payment_id: id_type::PaymentId,
    /// The identifier for the payment attempt
    pub attempt_id: String,
    /// Merchant ID
    #[schema(value_type = String)]
    pub merchant_id: id_type::MerchantId,
    /// The status of the attempt
    pub attempt_status: enums::AttemptStatus,
    /// Error code of the connector
    pub error_code: Option<String>,
    /// Error message of the connector
    pub error_message: Option<String>,
    /// Error reason of the connector
    pub error_reason: Option<String>,
    /// A unique identifier for a payment provided by the connector
    pub connector_transaction_id: Option<String>,
}

#[derive(Debug, serde::Serialize, serde::Deserialize, Clone, ToSchema)]
/// Indicates if 3DS method data was successfully completed or not
pub enum ThreeDsCompletionIndicator {
    /// 3DS method successfully completed
    #[serde(rename = "Y")]
    Success,
    /// 3DS method was not successful
    #[serde(rename = "N")]
    Failure,
    /// 3DS method URL was unavailable
    #[serde(rename = "U")]
    NotAvailable,
}

/// Device Channel indicating whether request is coming from App or Browser
#[derive(Debug, serde::Serialize, serde::Deserialize, Clone, ToSchema, Eq, PartialEq)]
pub enum DeviceChannel {
    #[serde(rename = "APP")]
    App,
    #[serde(rename = "BRW")]
    Browser,
}

/// SDK Information if request is from SDK
#[derive(Default, Debug, serde::Serialize, serde::Deserialize, Clone, ToSchema)]
pub struct SdkInformation {
    /// Unique ID created on installations of the 3DS Requestor App on a Consumer Device
    pub sdk_app_id: String,
    /// JWE Object containing data encrypted by the SDK for the DS to decrypt
    pub sdk_enc_data: String,
    /// Public key component of the ephemeral key pair generated by the 3DS SDK
    pub sdk_ephem_pub_key: HashMap<String, String>,
    /// Unique transaction identifier assigned by the 3DS SDK
    pub sdk_trans_id: String,
    /// Identifies the vendor and version for the 3DS SDK that is integrated in a 3DS Requestor App
    pub sdk_reference_number: String,
    /// Indicates maximum amount of time in minutes
    pub sdk_max_timeout: u8,
    /// Indicates the type of 3DS SDK
    pub sdk_type: Option<SdkType>,
}

/// Enum representing the type of 3DS SDK.
#[derive(Serialize, Deserialize, Debug, Clone, ToSchema)]
pub enum SdkType {
    #[serde(rename = "01")]
    DefaultSdk,
    #[serde(rename = "02")]
    SplitSdk,
    #[serde(rename = "03")]
    LimitedSdk,
    #[serde(rename = "04")]
    BrowserSdk,
    #[serde(rename = "05")]
    ShellSdk,
}

#[cfg(feature = "v2")]
#[derive(Debug, serde::Serialize, serde::Deserialize, Clone, ToSchema)]
pub struct ListMethodsForPaymentsRequest {
    /// This is a 15 minute expiry token which shall be used from the client to authenticate and perform sessions from the SDK
    #[schema(max_length = 30, min_length = 30, example = "secret_k2uj3he2893eiu2d")]
    pub client_secret: Option<String>,

    /// The two-letter ISO currency code
    #[serde(deserialize_with = "parse_comma_separated", default)]
    #[schema(value_type = Option<Vec<CountryAlpha2>>, example = json!(["US", "UK", "IN"]))]
    pub accepted_countries: Option<Vec<api_enums::CountryAlpha2>>,

    /// Filter by amount
    #[schema(example = 60)]
    pub amount: Option<MinorUnit>,

    /// The three-letter ISO currency code
    #[serde(deserialize_with = "parse_comma_separated", default)]
    #[schema(value_type = Option<Vec<Currency>>,example = json!(["USD", "EUR"]))]
    pub accepted_currencies: Option<Vec<api_enums::Currency>>,

    /// Indicates whether the payment method supports recurring payments. Optional.
    #[schema(example = true)]
    pub recurring_enabled: Option<bool>,

    /// Indicates whether the payment method is eligible for card networks
    #[serde(deserialize_with = "parse_comma_separated", default)]
    #[schema(value_type = Option<Vec<CardNetwork>>, example = json!(["visa", "mastercard"]))]
    pub card_networks: Option<Vec<api_enums::CardNetwork>>,

    /// Indicates the limit of last used payment methods
    #[schema(example = 1)]
    pub limit: Option<i64>,
}

#[cfg(feature = "v2")]
#[derive(Debug, serde::Serialize, ToSchema)]
pub struct PaymentMethodListResponseForPayments {
    /// The list of payment methods that are enabled for the business profile
    pub payment_methods_enabled: Vec<ResponsePaymentMethodTypesForPayments>,

    /// The list of payment methods that are saved by the given customer
    /// This field is only returned if the customer_id is provided in the request
    #[schema(value_type = Option<Vec<CustomerPaymentMethodResponseItem>>)]
    pub customer_payment_methods: Option<Vec<payment_methods::CustomerPaymentMethodResponseItem>>,
}

#[cfg(feature = "v2")]
#[derive(Debug, Clone, serde::Serialize, ToSchema, PartialEq)]
pub struct ResponsePaymentMethodTypesForPayments {
    /// The payment method type enabled
    #[schema(example = "pay_later", value_type = PaymentMethod)]
    pub payment_method_type: common_enums::PaymentMethod,

    /// The payment method subtype enabled
    #[schema(example = "klarna", value_type = PaymentMethodType)]
    pub payment_method_subtype: common_enums::PaymentMethodType,

    /// The payment experience for the payment method
    #[schema(value_type = Option<Vec<PaymentExperience>>)]
    pub payment_experience: Option<Vec<common_enums::PaymentExperience>>,

    /// payment method subtype specific information
    #[serde(flatten)]
    #[schema(value_type = Option<PaymentMethodSubtypeSpecificData>)]
    pub extra_information: Option<payment_methods::PaymentMethodSubtypeSpecificData>,

    /// Required fields for the payment_method_type.
    /// This is the union of all the required fields for the payment method type enabled in all the connectors.
    #[schema(value_type = RequiredFieldInfo)]
    pub required_fields: Vec<payment_methods::RequiredFieldInfo>,

    /// surcharge details for this payment method type if exists
    #[schema(value_type = Option<SurchargeDetailsResponse>)]
    pub surcharge_details: Option<payment_methods::SurchargeDetailsResponse>,
}

#[derive(Debug, serde::Serialize, serde::Deserialize, Clone, ToSchema)]
pub struct PaymentsExternalAuthenticationResponse {
    /// Indicates the transaction status
    #[serde(rename = "trans_status")]
    #[schema(value_type = TransactionStatus)]
    pub transaction_status: common_enums::TransactionStatus,
    /// Access Server URL to be used for challenge submission
    pub acs_url: Option<String>,
    /// Challenge request which should be sent to acs_url
    pub challenge_request: Option<String>,
    /// Unique identifier assigned by the EMVCo(Europay, Mastercard and Visa)
    pub acs_reference_number: Option<String>,
    /// Unique identifier assigned by the ACS to identify a single transaction
    pub acs_trans_id: Option<String>,
    /// Unique identifier assigned by the 3DS Server to identify a single transaction
    pub three_dsserver_trans_id: Option<String>,
    /// Contains the JWS object created by the ACS for the ARes(Authentication Response) message
    pub acs_signed_content: Option<String>,
    /// Three DS Requestor URL
    pub three_ds_requestor_url: String,
    /// Merchant app declaring their URL within the CReq message so that the Authentication app can call the Merchant app after OOB authentication has occurred
    pub three_ds_requestor_app_url: Option<String>,
}

#[derive(Default, Debug, serde::Deserialize, serde::Serialize, Clone, ToSchema)]
pub struct PaymentsApproveRequest {
    /// The identifier for the payment
    #[serde(skip)]
    pub payment_id: id_type::PaymentId,
}

#[derive(Default, Debug, serde::Deserialize, serde::Serialize, Clone, ToSchema)]
pub struct PaymentsRejectRequest {
    /// The identifier for the payment
    #[serde(skip)]
    pub payment_id: id_type::PaymentId,
}

#[derive(Default, Debug, serde::Deserialize, serde::Serialize, Clone)]
pub struct PaymentsStartRequest {
    /// Unique identifier for the payment. This ensures idempotency for multiple payments
    /// that have been done by a single merchant. This field is auto generated and is returned in the API response.
    pub payment_id: id_type::PaymentId,
    /// The identifier for the Merchant Account.
    pub merchant_id: id_type::MerchantId,
    /// The identifier for the payment transaction
    pub attempt_id: String,
}

/// additional data that might be required by hyperswitch
#[cfg(feature = "v2")]
#[derive(Debug, Default, Clone, serde::Deserialize, serde::Serialize, ToSchema)]
pub struct FeatureMetadata {
    /// Redirection response coming in request as metadata field only for redirection scenarios
    #[schema(value_type = Option<RedirectResponse>)]
    pub redirect_response: Option<RedirectResponse>,
    /// Additional tags to be used for global search
    #[schema(value_type = Option<Vec<String>>)]
    pub search_tags: Option<Vec<HashedString<WithType>>>,
    /// Recurring payment details required for apple pay Merchant Token
    pub apple_pay_recurring_details: Option<ApplePayRecurringDetails>,
    /// revenue recovery data for payment intent
    pub revenue_recovery: Option<PaymentRevenueRecoveryMetadata>,
    /// Pix QR Code expiry time for Merchants
    pub pix_qr_expiry_time: Option<PixQRExpirationDuration>,
    /// Extra information like fine percentage, interest percentage etc required for Pix payment method
    pub pix_additional_details: Option<PixAdditionalDetails>,
    /// Date until the Boleto is valid
    pub boleto_expiry_details: Option<String>,
}

#[cfg(feature = "v2")]
impl FeatureMetadata {
    pub fn get_retry_count(&self) -> Option<u16> {
        self.revenue_recovery
            .as_ref()
            .map(|metadata| metadata.total_retry_count)
    }

    pub fn set_payment_revenue_recovery_metadata_using_api(
        self,
        payment_revenue_recovery_metadata: PaymentRevenueRecoveryMetadata,
    ) -> Self {
        Self {
            redirect_response: self.redirect_response,
            search_tags: self.search_tags,
            apple_pay_recurring_details: self.apple_pay_recurring_details,
            revenue_recovery: Some(payment_revenue_recovery_metadata),
            pix_qr_expiry_time: self.pix_qr_expiry_time,
            pix_additional_details: self.pix_additional_details,
            boleto_expiry_details: self.boleto_expiry_details,
        }
    }
}

/// additional data that might be required by hyperswitch
#[cfg(feature = "v1")]
#[derive(Debug, Clone, serde::Deserialize, serde::Serialize, ToSchema)]
pub struct FeatureMetadata {
    /// Redirection response coming in request as metadata field only for redirection scenarios
    #[schema(value_type = Option<RedirectResponse>)]
    pub redirect_response: Option<RedirectResponse>,
    /// Additional tags to be used for global search
    #[schema(value_type = Option<Vec<String>>)]
    pub search_tags: Option<Vec<HashedString<WithType>>>,
    /// Recurring payment details required for apple pay Merchant Token
    pub apple_pay_recurring_details: Option<ApplePayRecurringDetails>,
    /// Pix QR Code expiry time for Merchants
    pub pix_qr_expiry_time: Option<PixQRExpirationDuration>,
    /// Extra information like fine percentage, interest percentage etc required for Pix payment method
    pub pix_additional_details: Option<PixAdditionalDetails>,
    /// Date until the Boleto is valid
    pub boleto_expiry_details: Option<String>,
}

#[derive(Debug, Clone, serde::Deserialize, serde::Serialize, ToSchema)]
pub struct PixAdditionalDetails {
    /// The percentage of fine applied for late payment
    pub fine_percentage: Option<String>,
    /// The number of days after due date when fine is applied
    pub fine_quantity_days: Option<String>,
    /// The percentage of interest applied for late payment
    pub interest_percentage: Option<String>,
    /// Number of days after which the boleto can be written off
    pub write_off_quantity_days: Option<String>,
    /// Additional messages to display to the shopper
    pub messages: Option<Vec<String>>,
}

#[derive(Debug, Clone, Serialize, Deserialize)]
pub enum PixQRExpirationDuration {
    Immediate(ImmediateExpirationTime),
    Scheduled(ScheduledExpirationTime),
}

#[derive(Debug, Clone, Serialize, Deserialize)]
pub struct ImmediateExpirationTime {
    /// Expiration time in seconds
    pub time: i32,
}

#[derive(Debug, Clone, Serialize, Deserialize)]
pub struct ScheduledExpirationTime {
    /// Expiration time in terms of date, format: YYYY-MM-DD
    pub date: String,
    /// Days after expiration date for which the QR code remains valid
    pub validity_after_expiration: Option<i32>,
}

#[derive(Debug, Clone, serde::Deserialize, serde::Serialize, ToSchema)]
pub struct ApplePayRecurringDetails {
    /// A description of the recurring payment that Apple Pay displays to the user in the payment sheet
    pub payment_description: String,
    /// The regular billing cycle for the recurring payment, including start and end dates, an interval, and an interval count
    pub regular_billing: ApplePayRegularBillingDetails,
    /// A localized billing agreement that the payment sheet displays to the user before the user authorizes the payment
    pub billing_agreement: Option<String>,
    /// A URL to a web page where the user can update or delete the payment method for the recurring payment
    #[schema(value_type = String, example = "https://hyperswitch.io")]
    pub management_url: common_utils::types::Url,
}

#[derive(Debug, Clone, serde::Deserialize, serde::Serialize, ToSchema)]
pub struct ApplePayRegularBillingDetails {
    /// The label that Apple Pay displays to the user in the payment sheet with the recurring details
    pub label: String,
    /// The date of the first payment
    #[schema(example = "2023-09-10T23:59:59Z")]
    #[serde(default, with = "common_utils::custom_serde::iso8601::option")]
    pub recurring_payment_start_date: Option<PrimitiveDateTime>,
    /// The date of the final payment
    #[schema(example = "2023-09-10T23:59:59Z")]
    #[serde(default, with = "common_utils::custom_serde::iso8601::option")]
    pub recurring_payment_end_date: Option<PrimitiveDateTime>,
    /// The amount of time — in calendar units, such as day, month, or year — that represents a fraction of the total payment interval
    pub recurring_payment_interval_unit: Option<RecurringPaymentIntervalUnit>,
    /// The number of interval units that make up the total payment interval
    pub recurring_payment_interval_count: Option<i32>,
}

#[derive(Debug, Clone, Eq, PartialEq, serde::Deserialize, serde::Serialize, ToSchema)]
#[serde(rename_all = "snake_case")]
pub enum RecurringPaymentIntervalUnit {
    Year,
    Month,
    Day,
    Hour,
    Minute,
}

///frm message is an object sent inside the payments response...when frm is invoked, its value is Some(...), else its None
#[derive(Clone, Debug, serde::Deserialize, serde::Serialize, PartialEq, ToSchema)]
pub struct FrmMessage {
    pub frm_name: String,
    pub frm_transaction_id: Option<String>,
    pub frm_transaction_type: Option<String>,
    pub frm_status: Option<String>,
    pub frm_score: Option<i32>,
    pub frm_reason: Option<serde_json::Value>,
    pub frm_error: Option<String>,
}

#[cfg(feature = "v2")]
mod payment_id_type {
    use std::{borrow::Cow, fmt};

    use serde::{
        de::{self, Visitor},
        Deserializer,
    };

    use super::PaymentIdType;

    struct PaymentIdVisitor;
    struct OptionalPaymentIdVisitor;

    impl Visitor<'_> for PaymentIdVisitor {
        type Value = PaymentIdType;

        fn expecting(&self, formatter: &mut fmt::Formatter<'_>) -> fmt::Result {
            formatter.write_str("payment id")
        }

        fn visit_str<E>(self, value: &str) -> Result<Self::Value, E>
        where
            E: de::Error,
        {
            common_utils::id_type::GlobalPaymentId::try_from(Cow::Owned(value.to_string()))
                .map_err(de::Error::custom)
                .map(PaymentIdType::PaymentIntentId)
        }
    }

    impl<'de> Visitor<'de> for OptionalPaymentIdVisitor {
        type Value = Option<PaymentIdType>;

        fn expecting(&self, formatter: &mut fmt::Formatter<'_>) -> fmt::Result {
            formatter.write_str("payment id")
        }

        fn visit_some<D>(self, deserializer: D) -> Result<Self::Value, D::Error>
        where
            D: Deserializer<'de>,
        {
            deserializer.deserialize_any(PaymentIdVisitor).map(Some)
        }

        fn visit_none<E>(self) -> Result<Self::Value, E>
        where
            E: de::Error,
        {
            Ok(None)
        }

        fn visit_unit<E>(self) -> Result<Self::Value, E>
        where
            E: de::Error,
        {
            Ok(None)
        }
    }

    #[allow(dead_code)]
    pub(crate) fn deserialize<'a, D>(deserializer: D) -> Result<PaymentIdType, D::Error>
    where
        D: Deserializer<'a>,
    {
        deserializer.deserialize_any(PaymentIdVisitor)
    }

    #[allow(dead_code)]
    pub(crate) fn deserialize_option<'a, D>(
        deserializer: D,
    ) -> Result<Option<PaymentIdType>, D::Error>
    where
        D: Deserializer<'a>,
    {
        deserializer.deserialize_option(OptionalPaymentIdVisitor)
    }
}

#[cfg(feature = "v1")]
mod payment_id_type {
    use std::{borrow::Cow, fmt};

    use serde::{
        de::{self, Visitor},
        Deserializer,
    };

    use super::PaymentIdType;

    struct PaymentIdVisitor;
    struct OptionalPaymentIdVisitor;

    impl Visitor<'_> for PaymentIdVisitor {
        type Value = PaymentIdType;

        fn expecting(&self, formatter: &mut fmt::Formatter<'_>) -> fmt::Result {
            formatter.write_str("payment id")
        }

        fn visit_str<E>(self, value: &str) -> Result<Self::Value, E>
        where
            E: de::Error,
        {
            common_utils::id_type::PaymentId::try_from(Cow::Owned(value.to_string()))
                .map_err(de::Error::custom)
                .map(PaymentIdType::PaymentIntentId)
        }
    }

    impl<'de> Visitor<'de> for OptionalPaymentIdVisitor {
        type Value = Option<PaymentIdType>;

        fn expecting(&self, formatter: &mut fmt::Formatter<'_>) -> fmt::Result {
            formatter.write_str("payment id")
        }

        fn visit_some<D>(self, deserializer: D) -> Result<Self::Value, D::Error>
        where
            D: Deserializer<'de>,
        {
            deserializer.deserialize_any(PaymentIdVisitor).map(Some)
        }

        fn visit_none<E>(self) -> Result<Self::Value, E>
        where
            E: de::Error,
        {
            Ok(None)
        }

        fn visit_unit<E>(self) -> Result<Self::Value, E>
        where
            E: de::Error,
        {
            Ok(None)
        }
    }

    #[allow(dead_code)]
    pub(crate) fn deserialize<'a, D>(deserializer: D) -> Result<PaymentIdType, D::Error>
    where
        D: Deserializer<'a>,
    {
        deserializer.deserialize_any(PaymentIdVisitor)
    }

    pub(crate) fn deserialize_option<'a, D>(
        deserializer: D,
    ) -> Result<Option<PaymentIdType>, D::Error>
    where
        D: Deserializer<'a>,
    {
        deserializer.deserialize_option(OptionalPaymentIdVisitor)
    }
}

pub mod amount {
    use serde::de;

    use super::Amount;
    struct AmountVisitor;
    struct OptionalAmountVisitor;
    use crate::payments::MinorUnit;

    // This is defined to provide guarded deserialization of amount
    // which itself handles zero and non-zero values internally
    impl de::Visitor<'_> for AmountVisitor {
        type Value = Amount;

        fn expecting(&self, formatter: &mut std::fmt::Formatter<'_>) -> std::fmt::Result {
            write!(formatter, "amount as integer")
        }

        fn visit_u64<E>(self, v: u64) -> Result<Self::Value, E>
        where
            E: de::Error,
        {
            let v = i64::try_from(v).map_err(|_| {
                E::custom(format!(
                    "invalid value `{v}`, expected an integer between 0 and {}",
                    i64::MAX
                ))
            })?;
            self.visit_i64(v)
        }

        fn visit_i64<E>(self, v: i64) -> Result<Self::Value, E>
        where
            E: de::Error,
        {
            if v.is_negative() {
                return Err(E::custom(format!(
                    "invalid value `{v}`, expected a positive integer"
                )));
            }
            Ok(Amount::from(MinorUnit::new(v)))
        }
    }

    impl<'de> de::Visitor<'de> for OptionalAmountVisitor {
        type Value = Option<Amount>;

        fn expecting(&self, formatter: &mut std::fmt::Formatter<'_>) -> std::fmt::Result {
            write!(formatter, "option of amount (as integer)")
        }

        fn visit_some<D>(self, deserializer: D) -> Result<Self::Value, D::Error>
        where
            D: serde::Deserializer<'de>,
        {
            deserializer.deserialize_i64(AmountVisitor).map(Some)
        }

        fn visit_none<E>(self) -> Result<Self::Value, E>
        where
            E: de::Error,
        {
            Ok(None)
        }
    }

    #[allow(dead_code)]
    pub(crate) fn deserialize<'de, D>(deserializer: D) -> Result<Amount, D::Error>
    where
        D: de::Deserializer<'de>,
    {
        deserializer.deserialize_any(AmountVisitor)
    }
    pub(crate) fn deserialize_option<'de, D>(deserializer: D) -> Result<Option<Amount>, D::Error>
    where
        D: de::Deserializer<'de>,
    {
        deserializer.deserialize_option(OptionalAmountVisitor)
    }
}

#[cfg(test)]
mod tests {
    #![allow(clippy::unwrap_used)]
    use super::*;

    #[test]
    fn test_mandate_type() {
        let mandate_type = MandateType::default();
        assert_eq!(
            serde_json::to_string(&mandate_type).unwrap(),
            r#"{"multi_use":null}"#
        )
    }
}

#[derive(Default, Debug, serde::Deserialize, Clone, ToSchema, serde::Serialize)]
pub struct RetrievePaymentLinkRequest {
    /// It's a token used for client side verification.
    pub client_secret: Option<String>,
}

#[derive(Clone, Debug, serde::Serialize, PartialEq, ToSchema)]
pub struct PaymentLinkResponse {
    /// URL for rendering the open payment link
    pub link: String,
    /// URL for rendering the secure payment link
    pub secure_link: Option<String>,
    /// Identifier for the payment link
    pub payment_link_id: String,
}

#[derive(Clone, Debug, serde::Serialize, ToSchema)]
pub struct RetrievePaymentLinkResponse {
    /// Identifier for Payment Link
    pub payment_link_id: String,
    /// Identifier for Merchant
    #[schema(value_type = String)]
    pub merchant_id: id_type::MerchantId,
    /// Open payment link (without any security checks and listing SPMs)
    pub link_to_pay: String,
    /// The payment amount. Amount for the payment in the lowest denomination of the currency
    #[schema(value_type = i64, example = 6540)]
    pub amount: MinorUnit,
    /// Date and time of Payment Link creation
    #[serde(with = "common_utils::custom_serde::iso8601")]
    pub created_at: PrimitiveDateTime,
    /// Date and time of Expiration for Payment Link
    #[serde(with = "common_utils::custom_serde::iso8601::option")]
    pub expiry: Option<PrimitiveDateTime>,
    /// Description for Payment Link
    pub description: Option<String>,
    /// Status Of the Payment Link
    pub status: PaymentLinkStatus,
    #[schema(value_type = Option<Currency>)]
    pub currency: Option<api_enums::Currency>,
    /// Secure payment link (with security checks and listing saved payment methods)
    pub secure_link: Option<String>,
}

#[derive(Clone, Debug, serde::Deserialize, ToSchema, serde::Serialize)]
pub struct PaymentLinkInitiateRequest {
    #[schema(value_type = String)]
    pub merchant_id: id_type::MerchantId,
    #[schema(value_type = String)]
    pub payment_id: id_type::PaymentId,
}

#[derive(Debug, serde::Serialize)]
#[serde(untagged)]
pub enum PaymentLinkData {
    PaymentLinkDetails(Box<PaymentLinkDetails>),
    PaymentLinkStatusDetails(Box<PaymentLinkStatusDetails>),
}

#[derive(Debug, serde::Serialize, Clone)]
pub struct PaymentLinkDetails {
    pub amount: StringMajorUnit,
    pub currency: api_enums::Currency,
    pub pub_key: String,
    pub client_secret: String,
    pub payment_id: id_type::PaymentId,
    #[serde(with = "common_utils::custom_serde::iso8601")]
    pub session_expiry: PrimitiveDateTime,
    pub merchant_logo: String,
    pub return_url: String,
    pub merchant_name: String,
    pub order_details: Option<Vec<OrderDetailsWithStringAmount>>,
    pub max_items_visible_after_collapse: i8,
    pub theme: String,
    pub merchant_description: Option<String>,
    pub sdk_layout: String,
    pub display_sdk_only: bool,
    pub hide_card_nickname_field: bool,
    pub show_card_form_by_default: bool,
    pub locale: Option<String>,
    pub transaction_details: Option<Vec<admin::PaymentLinkTransactionDetails>>,
    pub background_image: Option<admin::PaymentLinkBackgroundImageConfig>,
    pub details_layout: Option<api_enums::PaymentLinkDetailsLayout>,
    pub branding_visibility: Option<bool>,
    pub payment_button_text: Option<String>,
    pub skip_status_screen: Option<bool>,
    pub custom_message_for_card_terms: Option<String>,
    pub payment_button_colour: Option<String>,
    pub payment_button_text_colour: Option<String>,
    pub background_colour: Option<String>,
    pub sdk_ui_rules: Option<HashMap<String, HashMap<String, String>>>,
    pub status: api_enums::IntentStatus,
    pub enable_button_only_on_form_ready: bool,
    pub payment_form_header_text: Option<String>,
    pub payment_form_label_type: Option<api_enums::PaymentLinkSdkLabelType>,
    pub show_card_terms: Option<api_enums::PaymentLinkShowSdkTerms>,
    pub is_setup_mandate_flow: Option<bool>,
    pub capture_method: Option<common_enums::CaptureMethod>,
    pub setup_future_usage_applied: Option<common_enums::FutureUsage>,
    pub color_icon_card_cvc_error: Option<String>,
}

#[derive(Debug, serde::Serialize, Clone)]
pub struct SecurePaymentLinkDetails {
    pub enabled_saved_payment_method: bool,
    pub hide_card_nickname_field: bool,
    pub show_card_form_by_default: bool,
    #[serde(flatten)]
    pub payment_link_details: PaymentLinkDetails,
    pub payment_button_text: Option<String>,
    pub skip_status_screen: Option<bool>,
    pub custom_message_for_card_terms: Option<String>,
    pub payment_button_colour: Option<String>,
    pub payment_button_text_colour: Option<String>,
    pub background_colour: Option<String>,
    pub sdk_ui_rules: Option<HashMap<String, HashMap<String, String>>>,
    pub enable_button_only_on_form_ready: bool,
    pub payment_form_header_text: Option<String>,
    pub payment_form_label_type: Option<api_enums::PaymentLinkSdkLabelType>,
    pub show_card_terms: Option<api_enums::PaymentLinkShowSdkTerms>,
    pub color_icon_card_cvc_error: Option<String>,
}

#[derive(Debug, serde::Serialize)]
pub struct PaymentLinkStatusDetails {
    pub amount: StringMajorUnit,
    pub currency: api_enums::Currency,
    pub payment_id: id_type::PaymentId,
    pub merchant_logo: String,
    pub merchant_name: String,
    #[serde(with = "common_utils::custom_serde::iso8601")]
    pub created: PrimitiveDateTime,
    pub status: PaymentLinkStatusWrap,
    pub error_code: Option<String>,
    pub error_message: Option<String>,
    pub redirect: bool,
    pub theme: String,
    pub return_url: String,
    pub locale: Option<String>,
    pub transaction_details: Option<Vec<admin::PaymentLinkTransactionDetails>>,
    pub unified_code: Option<String>,
    pub unified_message: Option<String>,
    pub capture_method: Option<common_enums::CaptureMethod>,
    pub setup_future_usage_applied: Option<common_enums::FutureUsage>,
}

#[derive(Clone, Debug, serde::Deserialize, ToSchema, serde::Serialize)]
#[serde(deny_unknown_fields)]
pub struct PaymentLinkListConstraints {
    /// limit on the number of objects to return
    pub limit: Option<i64>,

    /// The time at which payment link is created
    #[schema(example = "2022-09-10T10:11:12Z")]
    #[serde(default, with = "common_utils::custom_serde::iso8601::option")]
    pub created: Option<PrimitiveDateTime>,

    /// Time less than the payment link created time
    #[schema(example = "2022-09-10T10:11:12Z")]
    #[serde(
        default,
        with = "common_utils::custom_serde::iso8601::option",
        rename = "created.lt"
    )]
    pub created_lt: Option<PrimitiveDateTime>,

    /// Time greater than the payment link created time
    #[schema(example = "2022-09-10T10:11:12Z")]
    #[serde(
        default,
        with = "common_utils::custom_serde::iso8601::option",
        rename = "created.gt"
    )]
    pub created_gt: Option<PrimitiveDateTime>,

    /// Time less than or equals to the payment link created time
    #[schema(example = "2022-09-10T10:11:12Z")]
    #[serde(
        default,
        with = "common_utils::custom_serde::iso8601::option",
        rename = "created.lte"
    )]
    pub created_lte: Option<PrimitiveDateTime>,

    /// Time greater than or equals to the payment link created time
    #[schema(example = "2022-09-10T10:11:12Z")]
    #[serde(default, with = "common_utils::custom_serde::iso8601::option")]
    #[serde(rename = "created.gte")]
    pub created_gte: Option<PrimitiveDateTime>,
}

#[derive(Clone, Debug, serde::Serialize, ToSchema)]
pub struct PaymentLinkListResponse {
    /// The number of payment links included in the list
    pub size: usize,
    // The list of payment link response objects
    pub data: Vec<PaymentLinkResponse>,
}

/// Configure a custom payment link for the particular payment
#[derive(Clone, Debug, serde::Deserialize, serde::Serialize, PartialEq, ToSchema)]
pub struct PaymentCreatePaymentLinkConfig {
    #[serde(flatten)]
    #[schema(value_type = Option<PaymentLinkConfigRequest>)]
    /// Theme config for the particular payment
    pub theme_config: admin::PaymentLinkConfigRequest,
}

#[derive(Debug, Default, Eq, PartialEq, serde::Deserialize, serde::Serialize, Clone, ToSchema)]
pub struct OrderDetailsWithStringAmount {
    /// Name of the product that is being purchased
    #[schema(max_length = 255, example = "shirt")]
    pub product_name: String,
    /// The quantity of the product to be purchased
    #[schema(example = 1)]
    pub quantity: u16,
    /// the amount per quantity of product
    pub amount: StringMajorUnit,
    /// Product Image link
    pub product_img_link: Option<String>,
}

/// Status Of the Payment Link
#[derive(PartialEq, Debug, Clone, serde::Serialize, serde::Deserialize, ToSchema)]
#[serde(rename_all = "snake_case")]
pub enum PaymentLinkStatus {
    Active,
    Expired,
}

#[derive(PartialEq, Debug, Clone, serde::Serialize, serde::Deserialize, ToSchema)]
#[serde(rename_all = "snake_case")]
#[serde(untagged)]
pub enum PaymentLinkStatusWrap {
    PaymentLinkStatus(PaymentLinkStatus),
    IntentStatus(api_enums::IntentStatus),
}

#[derive(Debug, Default, serde::Deserialize, serde::Serialize, Clone, ToSchema)]
pub struct ExtendedCardInfoResponse {
    // Encrypted customer payment method data
    pub payload: String,
}

#[derive(Debug, Clone, Eq, PartialEq, serde::Serialize, ToSchema)]
pub struct ClickToPaySessionResponse {
    pub dpa_id: String,
    pub dpa_name: String,
    pub locale: String,
    #[schema(value_type = Vec<CardNetwork>, example = "[Visa, Mastercard]")]
    pub card_brands: HashSet<api_enums::CardNetwork>,
    pub acquirer_bin: String,
    pub acquirer_merchant_id: String,
    pub merchant_category_code: String,
    pub merchant_country_code: String,
    #[schema(value_type = String, example = "38.02")]
    pub transaction_amount: StringMajorUnit,
    #[schema(value_type = Currency)]
    pub transaction_currency_code: common_enums::Currency,
    #[schema(value_type = Option<String>, max_length = 255, example = "9123456789")]
    pub phone_number: Option<Secret<String>>,
    #[schema(max_length = 255, value_type = Option<String>, example = "johntest@test.com")]
    pub email: Option<Email>,
    pub phone_country_code: Option<String>,
    /// provider Eg: Visa, Mastercard
    #[schema(value_type = Option<CtpServiceProvider>)]
    pub provider: Option<api_enums::CtpServiceProvider>,
    pub dpa_client_id: Option<String>,
}

#[cfg(feature = "v1")]
#[cfg(test)]
mod payments_request_api_contract {
    #![allow(clippy::unwrap_used)]
    #![allow(clippy::panic)]
    use std::str::FromStr;

    use super::*;

    #[test]
    fn test_successful_card_deser() {
        let payments_request = r#"
        {
            "amount": 6540,
            "currency": "USD",
            "payment_method": "card",
            "payment_method_data": {
                "card": {
                    "card_number": "4242424242424242",
                    "card_exp_month": "10",
                    "card_exp_year": "25",
                    "card_holder_name": "joseph Doe",
                    "card_cvc": "123"
                }
            }
        }
        "#;

        let expected_card_number_string = "4242424242424242";
        let expected_card_number = CardNumber::from_str(expected_card_number_string).unwrap();

        let payments_request = serde_json::from_str::<PaymentsRequest>(payments_request);
        assert!(payments_request.is_ok());

        if let Some(PaymentMethodData::Card(card_data)) = payments_request
            .unwrap()
            .payment_method_data
            .unwrap()
            .payment_method_data
        {
            assert_eq!(card_data.card_number, expected_card_number);
        } else {
            panic!("Received unexpected response")
        }
    }

    #[test]
    fn test_successful_payment_method_reward() {
        let payments_request = r#"
        {
            "amount": 6540,
            "currency": "USD",
            "payment_method": "reward",
            "payment_method_data": "reward",
            "payment_method_type": "evoucher"
        }
        "#;

        let payments_request = serde_json::from_str::<PaymentsRequest>(payments_request);
        assert!(payments_request.is_ok());
        assert_eq!(
            payments_request
                .unwrap()
                .payment_method_data
                .unwrap()
                .payment_method_data,
            Some(PaymentMethodData::Reward)
        );
    }

    #[test]
    fn test_payment_method_data_with_payment_method_billing() {
        let payments_request = r#"
        {
            "amount": 6540,
            "currency": "USD",
            "payment_method_data": {
                "billing": {
                    "address": {
                        "line1": "1467",
                        "line2": "Harrison Street",
                        "city": "San Fransico",
                        "state": "California",
                        "zip": "94122",
                        "country": "US",
                        "first_name": "Narayan",
                        "last_name": "Bhat"
                    }
                }
            }
        }
        "#;

        let payments_request = serde_json::from_str::<PaymentsRequest>(payments_request);
        assert!(payments_request.is_ok());
        assert!(payments_request
            .unwrap()
            .payment_method_data
            .unwrap()
            .billing
            .is_some());
    }
}

#[cfg(test)]
mod payments_response_api_contract {
    #![allow(clippy::unwrap_used)]
    use super::*;

    #[derive(Debug, serde::Serialize)]
    struct TestPaymentsResponse {
        #[serde(serialize_with = "serialize_payment_method_data_response")]
        payment_method_data: Option<PaymentMethodDataResponseWithBilling>,
    }

    #[test]
    fn test_reward_payment_response() {
        let payment_method_response_with_billing = PaymentMethodDataResponseWithBilling {
            payment_method_data: Some(PaymentMethodDataResponse::Reward {}),
            billing: None,
        };

        let payments_response = TestPaymentsResponse {
            payment_method_data: Some(payment_method_response_with_billing),
        };

        let expected_response = r#"{"payment_method_data":"reward"}"#;

        let stringified_payments_response = payments_response.encode_to_string_of_json();
        assert_eq!(stringified_payments_response.unwrap(), expected_response);
    }
}

/// Set of tests to extract billing details from payment method data
/// These are required for backwards compatibility
#[cfg(test)]
mod billing_from_payment_method_data {
    #![allow(clippy::unwrap_used)]
    use common_enums::CountryAlpha2;
    use masking::ExposeOptionInterface;

    use super::*;

    const TEST_COUNTRY: CountryAlpha2 = CountryAlpha2::US;
    const TEST_FIRST_NAME: &str = "John";
    const TEST_LAST_NAME: &str = "Wheat Dough";
    const TEST_FULL_NAME: &str = "John Wheat Dough";
    const TEST_FIRST_NAME_SINGLE: &str = "John";

    #[test]
    fn test_wallet_payment_method_data_paypal() {
        let test_email: Email = Email::try_from("example@example.com".to_string()).unwrap();

        let paypal_wallet_payment_method_data =
            PaymentMethodData::Wallet(WalletData::PaypalRedirect(PaypalRedirection {
                email: Some(test_email.clone()),
            }));

        let billing_address = paypal_wallet_payment_method_data
            .get_billing_address()
            .unwrap();

        assert_eq!(billing_address.email.unwrap(), test_email);

        assert!(billing_address.address.is_none());
        assert!(billing_address.phone.is_none());
    }

    #[test]
    fn test_bank_redirect_payment_method_data_eps() {
        let test_email = Email::try_from("example@example.com".to_string()).unwrap();
        let test_first_name = Secret::new(String::from("Chaser"));

        let bank_redirect_billing = BankRedirectBilling {
            billing_name: Some(test_first_name.clone()),
            email: Some(test_email.clone()),
        };

        let eps_bank_redirect_payment_method_data =
            PaymentMethodData::BankRedirect(BankRedirectData::Eps {
                billing_details: Some(bank_redirect_billing),
                bank_name: None,
                country: Some(TEST_COUNTRY),
            });

        let billing_address = eps_bank_redirect_payment_method_data
            .get_billing_address()
            .unwrap();

        let address_details = billing_address.address.unwrap();

        assert_eq!(billing_address.email.unwrap(), test_email);
        assert_eq!(address_details.country.unwrap(), TEST_COUNTRY);
        assert_eq!(address_details.first_name.unwrap(), test_first_name);
        assert!(billing_address.phone.is_none());
    }

    #[test]
    fn test_paylater_payment_method_data_klarna() {
        let test_email: Email = Email::try_from("example@example.com".to_string()).unwrap();

        let klarna_paylater_payment_method_data =
            PaymentMethodData::PayLater(PayLaterData::KlarnaRedirect {
                billing_email: Some(test_email.clone()),
                billing_country: Some(TEST_COUNTRY),
            });

        let billing_address = klarna_paylater_payment_method_data
            .get_billing_address()
            .unwrap();

        assert_eq!(billing_address.email.unwrap(), test_email);
        assert_eq!(
            billing_address.address.unwrap().country.unwrap(),
            TEST_COUNTRY
        );
        assert!(billing_address.phone.is_none());
    }

    #[test]
    fn test_bank_debit_payment_method_data_ach() {
        let test_email = Email::try_from("example@example.com".to_string()).unwrap();
        let test_first_name = Secret::new(String::from("Chaser"));

        let bank_redirect_billing = BankDebitBilling {
            name: Some(test_first_name.clone()),
            address: None,
            email: Some(test_email.clone()),
        };

        let ach_bank_debit_payment_method_data =
            PaymentMethodData::BankDebit(BankDebitData::AchBankDebit {
                billing_details: Some(bank_redirect_billing),
                account_number: Secret::new("1234".to_string()),
                routing_number: Secret::new("1235".to_string()),
                card_holder_name: None,
                bank_account_holder_name: None,
                bank_name: None,
                bank_type: None,
                bank_holder_type: None,
            });

        let billing_address = ach_bank_debit_payment_method_data
            .get_billing_address()
            .unwrap();

        let address_details = billing_address.address.unwrap();

        assert_eq!(billing_address.email.unwrap(), test_email);
        assert_eq!(address_details.first_name.unwrap(), test_first_name);
        assert!(billing_address.phone.is_none());
    }

    #[test]
    fn test_card_payment_method_data() {
        let card_payment_method_data = PaymentMethodData::Card(Card {
            card_holder_name: Some(Secret::new(TEST_FIRST_NAME_SINGLE.into())),
            ..Default::default()
        });

        let billing_address = card_payment_method_data.get_billing_address();

        let billing_address = billing_address.unwrap();

        assert_eq!(
            billing_address.address.unwrap().first_name.expose_option(),
            Some(TEST_FIRST_NAME_SINGLE.into())
        );
    }

    #[test]
    fn test_card_payment_method_data_empty() {
        let card_payment_method_data = PaymentMethodData::Card(Card::default());

        let billing_address = card_payment_method_data.get_billing_address();

        assert!(billing_address.is_none());
    }

    #[test]
    fn test_card_payment_method_data_full_name() {
        let card_payment_method_data = PaymentMethodData::Card(Card {
            card_holder_name: Some(Secret::new(TEST_FULL_NAME.into())),
            ..Default::default()
        });

        let billing_details = card_payment_method_data.get_billing_address().unwrap();
        let billing_address = billing_details.address.unwrap();

        assert_eq!(
            billing_address.first_name.expose_option(),
            Some(TEST_FIRST_NAME.into())
        );

        assert_eq!(
            billing_address.last_name.expose_option(),
            Some(TEST_LAST_NAME.into())
        );
    }

    #[test]
    fn test_card_payment_method_data_empty_string() {
        let card_payment_method_data = PaymentMethodData::Card(Card {
            card_holder_name: Some(Secret::new("".to_string())),
            ..Default::default()
        });

        let billing_details = card_payment_method_data.get_billing_address();

        assert!(billing_details.is_none());
    }
}

#[cfg(feature = "v2")]
#[derive(Debug, Clone, Serialize, Deserialize, ToSchema)]
pub struct PaymentRevenueRecoveryMetadata {
    /// Total number of billing connector + recovery retries for a payment intent.
    #[schema(value_type = u16,example = "1")]
    pub total_retry_count: u16,
    /// Flag for the payment connector's call
    pub payment_connector_transmission: Option<PaymentConnectorTransmission>,
    /// Billing Connector Id to update the invoices
    #[schema(value_type = String, example = "mca_1234567890")]
    pub billing_connector_id: id_type::MerchantConnectorAccountId,
    /// Payment Connector Id to retry the payments
    #[schema(value_type = String, example = "mca_1234567890")]
    pub active_attempt_payment_connector_id: id_type::MerchantConnectorAccountId,
    /// Billing Connector Payment Details
    #[schema(value_type = BillingConnectorPaymentDetails)]
    pub billing_connector_payment_details: BillingConnectorPaymentDetails,
    /// Payment Method Type
    #[schema(example = "pay_later", value_type = PaymentMethod)]
    pub payment_method_type: common_enums::PaymentMethod,
    /// PaymentMethod Subtype
    #[schema(example = "klarna", value_type = PaymentMethodType)]
    pub payment_method_subtype: common_enums::PaymentMethodType,
    /// The name of the payment connector through which the payment attempt was made.
    #[schema(value_type = Connector, example = "stripe")]
    pub connector: common_enums::connector_enums::Connector,
    #[schema(value_type = BillingConnectorPaymentMethodDetails)]
    /// Extra Payment Method Details that are needed to be stored
    pub billing_connector_payment_method_details: Option<BillingConnectorPaymentMethodDetails>,
    /// Invoice Next billing time
    #[serde(default, with = "common_utils::custom_serde::iso8601::option")]
    pub invoice_next_billing_time: Option<PrimitiveDateTime>,
    /// Invoice Next billing time
    #[serde(default, with = "common_utils::custom_serde::iso8601::option")]
    pub invoice_billing_started_at_time: Option<PrimitiveDateTime>,
    /// First Payment Attempt Payment Gateway Error Code
    #[schema(value_type = Option<String>, example = "card_declined")]
    pub first_payment_attempt_pg_error_code: Option<String>,
    /// First Payment Attempt Network Error Code
    #[schema(value_type = Option<String>, example = "05")]
    pub first_payment_attempt_network_decline_code: Option<String>,
    /// First Payment Attempt Network Advice Code
    #[schema(value_type = Option<String>, example = "02")]
    pub first_payment_attempt_network_advice_code: Option<String>,
}

#[cfg(feature = "v2")]
#[derive(Debug, Clone, PartialEq, Deserialize, Serialize, ToSchema)]
#[serde(rename_all = "snake_case", tag = "type", content = "value")]
pub enum BillingConnectorPaymentMethodDetails {
    Card(BillingConnectorAdditionalCardInfo),
}

#[cfg(feature = "v2")]
#[derive(Debug, Clone, PartialEq, Deserialize, Serialize, ToSchema)]
pub struct BillingConnectorAdditionalCardInfo {
    #[schema(value_type = CardNetwork, example = "Visa")]
    /// Card Network
    pub card_network: Option<common_enums::enums::CardNetwork>,
    #[schema(value_type = Option<String>, example = "JP MORGAN CHASE")]
    /// Card Issuer
    pub card_issuer: Option<String>,
}

#[cfg(feature = "v2")]
impl BillingConnectorPaymentMethodDetails {
    pub fn get_billing_connector_card_info(&self) -> Option<&BillingConnectorAdditionalCardInfo> {
        match self {
            Self::Card(card_details) => Some(card_details),
        }
    }
}

#[cfg(feature = "v2")]
impl PaymentRevenueRecoveryMetadata {
    pub fn set_payment_transmission_field_for_api_request(
        &mut self,
        payment_connector_transmission: PaymentConnectorTransmission,
    ) {
        self.payment_connector_transmission = Some(payment_connector_transmission);
    }
    pub fn get_payment_token_for_api_request(&self) -> mandates::ProcessorPaymentToken {
        mandates::ProcessorPaymentToken {
            processor_payment_token: self
                .billing_connector_payment_details
                .payment_processor_token
                .clone(),
            merchant_connector_id: Some(self.active_attempt_payment_connector_id.clone()),
        }
    }
    pub fn get_merchant_connector_id_for_api_request(&self) -> id_type::MerchantConnectorAccountId {
        self.active_attempt_payment_connector_id.clone()
    }

    pub fn get_connector_customer_id(&self) -> String {
        self.billing_connector_payment_details
            .connector_customer_id
            .to_owned()
    }
}

#[derive(Debug, Clone, Serialize, Deserialize, ToSchema)]
#[cfg(feature = "v2")]
pub struct BillingConnectorPaymentDetails {
    /// Payment Processor Token to process the Revenue Recovery Payment
    pub payment_processor_token: String,
    /// Billing Connector's Customer Id
    pub connector_customer_id: String,
}

// Serialize is required because the api event requires Serialize to be implemented
#[derive(Debug, serde::Serialize, serde::Deserialize, Clone, ToSchema)]
#[serde(deny_unknown_fields)]
#[cfg(feature = "v2")]
pub struct PaymentsAttemptRecordRequest {
    /// The amount details for the payment attempt.
    pub amount_details: PaymentAttemptAmountDetails,

    #[schema(value_type = AttemptStatus, example = "charged")]
    pub status: enums::AttemptStatus,

    /// The billing details of the payment attempt. This address will be used for invoicing.
    pub billing: Option<Address>,

    /// The shipping address for the payment attempt.
    pub shipping: Option<Address>,

    /// Error details provided by the billing processor.
    pub error: Option<RecordAttemptErrorDetails>,

    /// A description for the payment attempt.
    #[schema(example = "It's my first payment request", value_type = Option<String>)]
    pub description: Option<common_utils::types::Description>,

    /// A unique identifier for a payment provided by the connector.
    pub connector_transaction_id: Option<common_utils::types::ConnectorTransactionId>,

    /// The payment method type used for payment attempt.
    #[schema(value_type = PaymentMethod, example = "bank_transfer")]
    pub payment_method_type: api_enums::PaymentMethod,

    /// The name of the payment connector through which the payment attempt was made.
    #[schema(value_type = Option<Connector>, example = "stripe")]
    pub connector: Option<common_enums::connector_enums::Connector>,

    /// Billing connector id to update the invoices.
    #[schema(value_type = String, example = "mca_1234567890")]
    pub billing_connector_id: id_type::MerchantConnectorAccountId,

    /// Billing connector id to update the invoices.
    #[schema(value_type = String, example = "mca_1234567890")]
    pub payment_merchant_connector_id: Option<id_type::MerchantConnectorAccountId>,

    /// The payment method subtype to be used for the payment. This should match with the `payment_method_data` provided
    #[schema(value_type = PaymentMethodType, example = "apple_pay")]
    pub payment_method_subtype: api_enums::PaymentMethodType,

    /// The additional payment data to be used for the payment attempt.
    pub payment_method_data: Option<RecordAttemptPaymentMethodDataRequest>,

    /// Metadata is useful for storing additional, unstructured information on an object.
    #[schema(value_type = Option<Object>, example = r#"{ "udf1": "some-value", "udf2": "some-value" }"#)]
    pub metadata: Option<pii::SecretSerdeValue>,

    /// Additional data that might be required by hyperswitch based on the requested features by the merchants.
    pub feature_metadata: Option<PaymentAttemptFeatureMetadata>,

    /// The time at which payment attempt was created.
    #[schema(example = "2022-09-10T10:11:12Z")]
    #[serde(default, with = "common_utils::custom_serde::iso8601::option")]
    pub transaction_created_at: Option<PrimitiveDateTime>,

    /// payment method token at payment processor end.
    #[schema(value_type = String, example = "1234567890")]
    pub processor_payment_method_token: String,

    /// customer id at payment connector for which mandate is attached.
    #[schema(value_type = String, example = "cust_12345")]
    pub connector_customer_id: String,

    /// Number of attempts made for invoice
    #[schema(value_type = Option<u16>, example = 1)]
    pub retry_count: Option<u16>,

    /// Next Billing time of the Invoice
    #[schema(example = "2022-09-10T10:11:12Z")]
    #[serde(default, with = "common_utils::custom_serde::iso8601::option")]
    pub invoice_next_billing_time: Option<PrimitiveDateTime>,

    /// Next Billing time of the Invoice
    #[schema(example = "2022-09-10T10:11:12Z")]
    #[serde(default, with = "common_utils::custom_serde::iso8601::option")]
    pub invoice_billing_started_at_time: Option<PrimitiveDateTime>,

    /// source where the payment was triggered by
    #[schema(value_type = TriggeredBy, example = "internal" )]
    pub triggered_by: common_enums::TriggeredBy,

    #[schema(value_type = CardNetwork, example = "Visa" )]
    /// card_network
    pub card_network: Option<common_enums::CardNetwork>,

    #[schema(example = "Chase")]
    /// Card Issuer
    pub card_issuer: Option<String>,
}

// Serialize is required because the api event requires Serialize to be implemented
#[derive(Debug, serde::Serialize, serde::Deserialize, Clone, ToSchema)]
#[serde(deny_unknown_fields)]
#[cfg(feature = "v2")]
pub struct RecoveryPaymentsCreate {
    /// The amount details for the payment
    pub amount_details: AmountDetails,

    /// Unique identifier for the payment. This ensures idempotency for multiple payments
    /// that have been done by a single merchant.
    #[schema(
        value_type = Option<String>,
        min_length = 30,
        max_length = 30,
        example = "pay_mbabizu24mvu3mela5njyhpit4"
    )]
    pub merchant_reference_id: id_type::PaymentReferenceId,

    /// Error details for the payment if any
    pub error: Option<ErrorDetails>,

    /// Billing connector id to update the invoices.
    #[schema(value_type = String, example = "mca_1234567890")]
    pub billing_merchant_connector_id: id_type::MerchantConnectorAccountId,

    /// Payments connector id to update the invoices.
    #[schema(value_type = String, example = "mca_1234567890")]
    pub payment_merchant_connector_id: id_type::MerchantConnectorAccountId,

    #[schema(value_type = AttemptStatus, example = "charged")]
    pub attempt_status: enums::AttemptStatus,

    /// The billing details of the payment attempt.
    pub billing: Option<Address>,

    /// The payment method subtype to be used for the payment. This should match with the `payment_method_data` provided
    #[schema(value_type = PaymentMethodType, example = "apple_pay")]
    pub payment_method_sub_type: api_enums::PaymentMethodType,

    /// The time at which payment attempt was created.
    #[schema(example = "2022-09-10T10:11:12Z")]
    #[serde(default, with = "common_utils::custom_serde::iso8601::option")]
    pub transaction_created_at: Option<PrimitiveDateTime>,

    /// Payment method type for the payment attempt
    #[schema(value_type = Option<PaymentMethod>, example = "wallet")]
    pub payment_method_type: common_enums::PaymentMethod,

    /// customer id at payment connector for which mandate is attached.
    #[schema(value_type = String, example = "cust_12345")]
    pub connector_customer_id: Secret<String>,

    /// Invoice billing started at billing connector end.
    #[schema(example = "2022-09-10T10:11:12Z")]
    #[serde(default, with = "common_utils::custom_serde::iso8601::option")]
    pub billing_started_at: Option<PrimitiveDateTime>,

    /// A unique identifier for a payment provided by the payment connector
    #[schema(value_type = Option<String>, example = "993672945374576J")]
    pub connector_transaction_id: Option<Secret<String>>,

    /// payment method token units at payment processor end.
    pub payment_method_data: CustomRecoveryPaymentMethodData,

    /// Type of action that needs to be taken after consuming the recovery payload. For example: scheduling a failed payment or stopping the invoice.
    pub action: common_payments_types::RecoveryAction,
}

/// Error details for the payment
#[cfg(feature = "v2")]
#[derive(Debug, serde::Serialize, serde::Deserialize, Clone, ToSchema)]
pub struct RecordAttemptErrorDetails {
    /// error code sent by billing connector.
    pub code: String,
    /// error message sent by billing connector.
    pub message: String,
    /// This field can be returned for both approved and refused Mastercard payments.
    /// This code provides additional information about the type of transaction or the reason why the payment failed.
    /// If the payment failed, the network advice code gives guidance on if and when you can retry the payment.
    pub network_advice_code: Option<String>,
    /// For card errors resulting from a card issuer decline, a brand specific 2, 3, or 4 digit code which indicates the reason the authorization failed.
    pub network_decline_code: Option<String>,
    /// A string indicating how to proceed with an network error if payment gateway provide one. This is used to understand the network error code better.
    pub network_error_message: Option<String>,
}

#[derive(Debug, Clone, Eq, PartialEq, ToSchema)]
pub struct NullObject;

impl Serialize for NullObject {
    fn serialize<S>(&self, serializer: S) -> Result<S::Ok, S::Error>
    where
        S: Serializer,
    {
        serializer.serialize_none()
    }
}

#[cfg(test)]
mod null_object_test {
    use serde_json;

    use super::*;

    #[allow(clippy::unwrap_used)]
    #[test]
    fn test_null_object_serialization() {
        let null_object = NullObject;
        let serialized = serde_json::to_string(&null_object).unwrap();
        assert_eq!(serialized, "null");
    }
}<|MERGE_RESOLUTION|>--- conflicted
+++ resolved
@@ -4307,17 +4307,11 @@
 
     /// The shopper's bank account number associated with the boleto
     #[schema(value_type = Option<String>)]
-<<<<<<< HEAD
-    pub bank_number: Option<String>,
-=======
     pub bank_number: Option<Secret<String>>,
->>>>>>> 0eaea06a
 
     /// The type of identification document used (e.g., CPF or CNPJ)
     #[schema(value_type = Option<DocumentKind>, example = "Cpf", default = "Cnpj")]
     pub document_type: Option<common_enums::DocumentKind>,
-<<<<<<< HEAD
-=======
 
     /// The fine percentage charged if payment is overdue
     #[schema(value_type = Option<String>)]
@@ -4343,7 +4337,6 @@
     #[schema(value_type = Option<String>, format = "date", example = "2025-08-22")]
     // The date upon which the boleto is due and is of format: "YYYY-MM-DD"
     pub due_date: Option<String>,
->>>>>>> 0eaea06a
 }
 
 #[derive(Debug, Clone, Eq, PartialEq, serde::Serialize, serde::Deserialize, ToSchema)]
@@ -5064,14 +5057,10 @@
     pub download_url: Option<Url>,
     /// Url to payment instruction page
     pub instructions_url: Option<Url>,
-    /// Human-readable numeric version of the barcode.
-<<<<<<< HEAD
-    pub digitable_line: Option<String>,
-    /// Bank Number where the boleto was registered
-    pub bank_number: Option<String>,
-=======
-    pub digitable_line: Option<Secret<String>>,
->>>>>>> 0eaea06a
+        /// Human-readable numeric version of the barcode.
+        pub digitable_line: Option<Secret<String>>,
+        /// Bank Number where the boleto was registered
+        pub bank_number: Option<Secret<String>>,
 }
 
 #[derive(Clone, Debug, Eq, PartialEq, serde::Serialize, serde::Deserialize, ToSchema)]
