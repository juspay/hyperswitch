use std::num::NonZeroI64;

use cards::CardNumber;
use common_utils::{
    crypto,
    pii::{self, Email},
};
use masking::{PeekInterface, Secret};
use router_derive::Setter;
use time::PrimitiveDateTime;
use utoipa::ToSchema;

use crate::{
    admin, disputes, enums as api_enums, ephemeral_key::EphemeralKeyCreateResponse, refunds,
};

#[derive(Clone, Copy, Debug, Eq, PartialEq)]
pub enum PaymentOp {
    Create,
    Update,
    Confirm,
}

#[derive(serde::Deserialize)]
pub struct BankData {
    pub payment_method_type: api_enums::PaymentMethodType,
    pub code_information: Vec<BankCodeInformation>,
}

#[derive(serde::Deserialize)]
pub struct BankCodeInformation {
    pub bank_name: api_enums::BankNames,
    pub connector_codes: Vec<ConnectorCode>,
}

#[derive(serde::Deserialize)]
pub struct ConnectorCode {
    pub connector: api_enums::Connector,
    pub code: String,
}

#[derive(Debug, Clone, serde::Serialize, serde::Deserialize, ToSchema, PartialEq, Eq)]
pub struct BankCodeResponse {
    pub bank_name: Vec<api_enums::BankNames>,
    pub eligible_connectors: Vec<String>,
}

#[derive(Default, Debug, serde::Deserialize, serde::Serialize, Clone, ToSchema)]
pub struct CustomerDetails {
    /// The identifier for the customer.
    pub id: String,

    /// The customer's name
    #[schema(max_length = 255, value_type = Option<String>, example = "John Doe")]
    pub name: Option<Secret<String>>,

    /// The customer's email address
    #[schema(max_length = 255, value_type = Option<String>, example = "johntest@test.com")]
    pub email: Option<Email>,

    /// The customer's phone number
    #[schema(value_type = Option<String>, max_length = 10, example = "3141592653")]
    pub phone: Option<Secret<String>>,

    /// The country code for the customer's phone number
    #[schema(max_length = 2, example = "+1")]
    pub phone_country_code: Option<String>,
}

#[derive(
    Default,
    Debug,
    serde::Deserialize,
    serde::Serialize,
    Clone,
    ToSchema,
    router_derive::PolymorphicSchema,
)]
#[generate_schemas(PaymentsCreateRequest)]
#[serde(deny_unknown_fields)]
pub struct PaymentsRequest {
    /// Unique identifier for the payment. This ensures idempotency for multiple payments
    /// that have been done by a single merchant. This field is auto generated and is returned in the API response.
    #[schema(
        value_type = Option<String>,
        min_length = 30,
        max_length = 30,
        example = "pay_mbabizu24mvu3mela5njyhpit4"
    )]
    #[serde(default, deserialize_with = "payment_id_type::deserialize_option")]
    pub payment_id: Option<PaymentIdType>,

    /// This is an identifier for the merchant account. This is inferred from the API key
    /// provided during the request
    #[schema(max_length = 255, example = "merchant_1668273825")]
    pub merchant_id: Option<String>,

    /// The payment amount. Amount for the payment in lowest denomination of the currency. (i.e) in cents for USD denomination, in paisa for INR denomination etc.,
    #[schema(value_type = Option<u64>, example = 6540)]
    #[serde(default, deserialize_with = "amount::deserialize_option")]
    #[mandatory_in(PaymentsCreateRequest)]
    // Makes the field mandatory in PaymentsCreateRequest
    pub amount: Option<Amount>,

    #[schema(value_type = Option<RoutingAlgorithm>, example = json!({
        "type": "single",
        "data": "stripe"
    }))]
    pub routing: Option<serde_json::Value>,

    /// This allows the merchant to manually select a connector with which the payment can go through
    #[schema(value_type = Option<Vec<Connector>>, max_length = 255, example = json!(["stripe", "adyen"]))]
    pub connector: Option<Vec<api_enums::Connector>>,

    /// The currency of the payment request can be specified here
    #[schema(value_type = Option<Currency>, example = "USD")]
    #[mandatory_in(PaymentsCreateRequest)]
    pub currency: Option<api_enums::Currency>,

    /// This is the instruction for capture/ debit the money from the users' card. On the other hand authorization refers to blocking the amount on the users' payment method.
    #[schema(value_type = Option<CaptureMethod>, example = "PaymentProcessor")]
    pub capture_method: Option<api_enums::CaptureMethod>,

    /// The Amount to be captured/ debited from the users payment method. It shall be in lowest denomination of the currency. (i.e) in cents for USD denomination, in paisa for INR denomination etc.,
    /// If not provided, the default amount_to_capture will be the payment amount.
    #[schema(example = 6540)]
    pub amount_to_capture: Option<i64>,

    /// A timestamp (ISO 8601 code) that determines when the payment should be captured.
    /// Providing this field will automatically set `capture` to true
    #[schema(example = "2022-09-10T10:11:12Z")]
    #[serde(default, with = "common_utils::custom_serde::iso8601::option")]
    pub capture_on: Option<PrimitiveDateTime>,

    /// Whether to confirm the payment (if applicable)
    #[schema(default = false, example = true)]
    pub confirm: Option<bool>,

    /// The details of a customer for this payment
    /// This will create the customer if `customer.id` does not exist
    /// If customer id already exists, it will update the details of the customer
    pub customer: Option<CustomerDetails>,

    /// The identifier for the customer object.
    /// This field will be deprecated soon, use the customer object instead
    #[schema(max_length = 255, example = "cus_y3oqhf46pyzuxjbcn2giaqnb44")]
    pub customer_id: Option<String>,

    /// The customer's email address
    /// This field will be deprecated soon, use the customer object instead
    #[schema(max_length = 255, value_type = Option<String>, example = "johntest@test.com")]
    pub email: Option<Email>,

    /// description: The customer's name
    /// This field will be deprecated soon, use the customer object instead
    #[schema(value_type = Option<String>, max_length = 255, example = "John Test")]
    pub name: Option<Secret<String>>,

    /// The customer's phone number
    /// This field will be deprecated soon, use the customer object instead
    #[schema(value_type = Option<String>, max_length = 255, example = "3141592653")]
    pub phone: Option<Secret<String>>,

    /// The country code for the customer phone number
    /// This field will be deprecated soon, use the customer object instead
    #[schema(max_length = 255, example = "+1")]
    pub phone_country_code: Option<String>,

    /// Set to true to indicate that the customer is not in your checkout flow during this payment, and therefore is unable to authenticate. This parameter is intended for scenarios where you collect card details and charge them later. This parameter can only be used with `confirm: true`.
    #[schema(example = true)]
    pub off_session: Option<bool>,

    /// A description of the payment
    #[schema(example = "It's my first payment request")]
    pub description: Option<String>,

    /// The URL to redirect after the completion of the operation
    #[schema(value_type = Option<String>, example = "https://hyperswitch.io")]
    pub return_url: Option<url::Url>,
    /// Indicates that you intend to make future payments with this Payment’s payment method. Providing this parameter will attach the payment method to the Customer, if present, after the Payment is confirmed and any required actions from the user are complete.
    #[schema(value_type = Option<FutureUsage>, example = "off_session")]
    pub setup_future_usage: Option<api_enums::FutureUsage>,

    /// The transaction authentication can be set to undergo payer authentication.
    #[schema(value_type = Option<AuthenticationType>, example = "no_three_ds", default = "three_ds")]
    pub authentication_type: Option<api_enums::AuthenticationType>,

    /// The payment method information provided for making a payment
    #[schema(example = "bank_transfer")]
    pub payment_method_data: Option<PaymentMethodData>,

    /// The payment method that is to be used
    #[schema(value_type = Option<PaymentMethod>, example = "card")]
    pub payment_method: Option<api_enums::PaymentMethod>,

    /// Provide a reference to a stored payment method
    #[schema(example = "187282ab-40ef-47a9-9206-5099ba31e432")]
    pub payment_token: Option<String>,

    /// This is used when payment is to be confirmed and the card is not saved
    #[schema(value_type = Option<String>)]
    pub card_cvc: Option<Secret<String>>,

    /// The shipping address for the payment
    pub shipping: Option<Address>,

    /// The billing address for the payment
    pub billing: Option<Address>,

    /// For non-card charges, you can use this value as the complete description that appears on your customers’ statements. Must contain at least one letter, maximum 22 characters.
    #[schema(max_length = 255, example = "Hyperswitch Router")]
    pub statement_descriptor_name: Option<String>,

    /// Provides information about a card payment that customers see on their statements. Concatenated with the prefix (shortened descriptor) or statement descriptor that’s set on the account to form the complete statement descriptor. Maximum 22 characters for the concatenated descriptor.
    #[schema(max_length = 255, example = "Payment for shoes purchase")]
    pub statement_descriptor_suffix: Option<String>,

    /// You can specify up to 50 keys, with key names up to 40 characters long and values up to 500 characters long. Metadata is useful for storing additional, structured information on an object.
    pub metadata: Option<Metadata>,

    /// Information about the product , quantity and amount for connectors. (e.g. Klarna)
    #[schema(value_type = Option<Vec<OrderDetailsWithAmount>>, example = r#"[{
        "product_name": "gillete creme",
        "quantity": 15,
        "amount" : 900
    }]"#)]
    pub order_details: Option<Vec<OrderDetailsWithAmount>>,

    /// It's a token used for client side verification.
    #[schema(example = "pay_U42c409qyHwOkWo3vK60_secret_el9ksDkiB8hi6j9N78yo")]
    pub client_secret: Option<String>,

    /// Provide mandate information for creating a mandate
    pub mandate_data: Option<MandateData>,

    /// A unique identifier to link the payment to a mandate, can be use instead of payment_method_data
    #[schema(max_length = 255, example = "mandate_iwer89rnjef349dni3")]
    pub mandate_id: Option<String>,

    /// Additional details required by 3DS 2.0
    #[schema(value_type = Option<Object>, example = r#"{
        "user_agent": "Mozilla/5.0 (Windows NT 10.0; Win64; x64) AppleWebKit/537.36 (KHTML, like Gecko) Chrome/70.0.3538.110 Safari/537.36",
        "accept_header": "text/html,application/xhtml+xml,application/xml;q=0.9,image/webp,image/apng,*/*;q=0.8",
        "language": "nl-NL",
        "color_depth": 24,
        "screen_height": 723,
        "screen_width": 1536,
        "time_zone": 0,
        "java_enabled": true,
        "java_script_enabled":true
    }"#)]
    pub browser_info: Option<serde_json::Value>,

    /// Payment Experience for the current payment
    #[schema(value_type = Option<PaymentExperience>, example = "redirect_to_url")]
    pub payment_experience: Option<api_enums::PaymentExperience>,

    /// Payment Method Type
    #[schema(value_type = Option<PaymentMethodType>, example = "google_pay")]
    pub payment_method_type: Option<api_enums::PaymentMethodType>,

    /// Business country of the merchant for this payment
    #[schema(value_type = Option<CountryAlpha2>, example = "US")]
    pub business_country: Option<api_enums::CountryAlpha2>,

    /// Business label of the merchant for this payment
    #[schema(example = "food")]
    pub business_label: Option<String>,

    /// Merchant connector details used to make payments.
    #[schema(value_type = Option<MerchantConnectorDetailsWrap>)]
    pub merchant_connector_details: Option<admin::MerchantConnectorDetailsWrap>,

    /// Allowed Payment Method Types for a given PaymentIntent
    #[schema(value_type = Option<Vec<PaymentMethodType>>)]
    pub allowed_payment_method_types: Option<Vec<api_enums::PaymentMethodType>>,

    /// Business sub label for the payment
    pub business_sub_label: Option<String>,

    /// If enabled payment can be retried from the client side until the payment is successful or payment expires or the attempts(configured by the merchant) for payment are exhausted.
    #[serde(default)]
    pub manual_retry: bool,

    /// Any user defined fields can be passed here.
    #[schema(value_type = Option<Object>, example = r#"{ "udf1": "some-value", "udf2": "some-value" }"#)]
    pub udf: Option<pii::SecretSerdeValue>,
}

#[derive(Default, Debug, serde::Deserialize, serde::Serialize, Clone, Copy, PartialEq, Eq)]
pub enum Amount {
    Value(NonZeroI64),
    #[default]
    Zero,
}

impl From<Amount> for i64 {
    fn from(amount: Amount) -> Self {
        match amount {
            Amount::Value(val) => val.get(),
            Amount::Zero => 0,
        }
    }
}

impl From<i64> for Amount {
    fn from(val: i64) -> Self {
        NonZeroI64::new(val).map_or(Self::Zero, Amount::Value)
    }
}

#[derive(Default, Debug, serde::Deserialize, serde::Serialize, Clone)]
#[serde(deny_unknown_fields)]
pub struct PaymentsRedirectRequest {
    pub payment_id: String,
    pub merchant_id: String,
    pub connector: String,
    pub param: String,
}

#[derive(Default, Debug, serde::Deserialize, serde::Serialize, Clone)]
#[serde(deny_unknown_fields)]
pub struct VerifyRequest {
    // The merchant_id is generated through api key
    // and is later passed in the struct
    pub merchant_id: Option<String>,
    pub customer_id: Option<String>,
    pub email: Option<Email>,
    pub name: Option<Secret<String>>,
    pub phone: Option<Secret<String>>,
    pub phone_country_code: Option<String>,
    pub payment_method: Option<api_enums::PaymentMethod>,
    pub payment_method_data: Option<PaymentMethodData>,
    pub payment_token: Option<String>,
    pub mandate_data: Option<MandateData>,
    pub setup_future_usage: Option<api_enums::FutureUsage>,
    pub off_session: Option<bool>,
    pub client_secret: Option<String>,
    pub merchant_connector_details: Option<admin::MerchantConnectorDetailsWrap>,
}

#[derive(Debug, Clone, serde::Serialize, serde::Deserialize)]
#[serde(rename_all = "snake_case")]
pub enum MandateTransactionType {
    NewMandateTransaction,
    RecurringMandateTransaction,
}

#[derive(Default, Eq, PartialEq, Debug, serde::Deserialize, serde::Serialize, Clone)]
pub struct MandateIds {
    pub mandate_id: String,
    pub mandate_reference_id: Option<MandateReferenceId>,
}

#[derive(Eq, PartialEq, Debug, serde::Deserialize, serde::Serialize, Clone)]
pub enum MandateReferenceId {
    ConnectorMandateId(ConnectorMandateReferenceId), // mandate_id send by connector
    NetworkMandateId(String), // network_txns_id send by Issuer to connector, Used for PG agnostic mandate txns
}

#[derive(Eq, PartialEq, Debug, serde::Deserialize, serde::Serialize, Clone)]
pub struct ConnectorMandateReferenceId {
    pub connector_mandate_id: Option<String>,
    pub payment_method_id: Option<String>,
}

impl MandateIds {
    pub fn new(mandate_id: String) -> Self {
        Self {
            mandate_id,
            mandate_reference_id: None,
        }
    }
}

// The fields on this struct are optional, as we want to allow the merchant to provide partial
// information about creating mandates
#[derive(Default, Eq, PartialEq, Debug, serde::Deserialize, serde::Serialize, Clone, ToSchema)]
#[serde(deny_unknown_fields)]
pub struct MandateData {
    /// A concent from the customer to store the payment method
    pub customer_acceptance: Option<CustomerAcceptance>,
    /// A way to select the type of mandate used
    pub mandate_type: Option<MandateType>,
}

#[derive(Clone, Eq, PartialEq, Copy, Debug, Default, serde::Serialize, serde::Deserialize)]
pub struct SingleUseMandate {
    pub amount: i64,
    pub currency: api_enums::Currency,
}

#[derive(Clone, Eq, PartialEq, Debug, Default, ToSchema, serde::Serialize, serde::Deserialize)]
pub struct MandateAmountData {
    /// The maximum amount to be debited for the mandate transaction
    #[schema(example = 6540)]
    pub amount: i64,
    /// The currency for the transaction
    #[schema(value_type = Currency, example = "USD")]
    pub currency: api_enums::Currency,
    /// Specifying start date of the mandate
    #[schema(example = "2022-09-10T00:00:00Z")]
    #[serde(default, with = "common_utils::custom_serde::iso8601::option")]
    pub start_date: Option<PrimitiveDateTime>,
    /// Specifying end date of the mandate
    #[schema(example = "2023-09-10T23:59:59Z")]
    #[serde(default, with = "common_utils::custom_serde::iso8601::option")]
    pub end_date: Option<PrimitiveDateTime>,
    /// Additional details required by mandate
    #[schema(value_type = Option<Object>, example = r#"{
        "frequency": "DAILY"
    }"#)]
    pub metadata: Option<pii::SecretSerdeValue>,
}

#[derive(Eq, PartialEq, Debug, serde::Deserialize, serde::Serialize, Clone, ToSchema)]
#[serde(rename_all = "snake_case")]
pub enum MandateType {
    /// If the mandate should only be valid for 1 off-session use
    SingleUse(MandateAmountData),
    /// If the mandate should be valid for multiple debits
    MultiUse(Option<MandateAmountData>),
}

impl Default for MandateType {
    fn default() -> Self {
        Self::MultiUse(None)
    }
}

#[derive(Default, Eq, PartialEq, Debug, serde::Deserialize, serde::Serialize, Clone, ToSchema)]
#[serde(deny_unknown_fields)]
pub struct CustomerAcceptance {
    /// Type of acceptance provided by the
    #[schema(example = "online")]
    pub acceptance_type: AcceptanceType,
    /// Specifying when the customer acceptance was provided
    #[schema(example = "2022-09-10T10:11:12Z")]
    #[serde(default, with = "common_utils::custom_serde::iso8601::option")]
    pub accepted_at: Option<PrimitiveDateTime>,
    /// Information required for online mandate generation
    pub online: Option<OnlineMandate>,
}

#[derive(Default, Debug, serde::Deserialize, serde::Serialize, PartialEq, Eq, Clone, ToSchema)]
#[serde(rename_all = "lowercase")]
pub enum AcceptanceType {
    Online,
    #[default]
    Offline,
}

#[derive(Default, Eq, PartialEq, Debug, serde::Deserialize, serde::Serialize, Clone, ToSchema)]
#[serde(deny_unknown_fields)]
pub struct OnlineMandate {
    /// Ip address of the customer machine from which the mandate was created
    #[schema(value_type = String, example = "123.32.25.123")]
    pub ip_address: Option<Secret<String, pii::IpAddress>>,
    /// The user-agent of the customer's browser
    pub user_agent: String,
}

#[derive(Default, Eq, PartialEq, Clone, Debug, serde::Deserialize, serde::Serialize, ToSchema)]
pub struct Card {
    /// The card number
    #[schema(value_type = String, example = "4242424242424242")]
    pub card_number: CardNumber,

    /// The card's expiry month
    #[schema(value_type = String, example = "24")]
    pub card_exp_month: Secret<String>,

    /// The card's expiry year
    #[schema(value_type = String, example = "24")]
    pub card_exp_year: Secret<String>,

    /// The card holder's name
    #[schema(value_type = String, example = "John Test")]
    pub card_holder_name: Secret<String>,

    /// The CVC number for the card
    #[schema(value_type = String, example = "242")]
    pub card_cvc: Secret<String>,

    /// The name of the issuer of card
    #[schema(example = "chase")]
    pub card_issuer: Option<String>,

    /// The card network for the card
    #[schema(value_type = Option<CardNetwork>, example = "Visa")]
    pub card_network: Option<api_enums::CardNetwork>,
}

#[derive(Eq, PartialEq, Clone, Debug, serde::Deserialize, serde::Serialize, ToSchema)]
#[serde(rename_all = "snake_case")]
pub enum PayLaterData {
    /// For KlarnaRedirect as PayLater Option
    KlarnaRedirect {
        /// The billing email
        #[schema(value_type = String)]
        billing_email: Email,
        // The billing country code
        #[schema(value_type = CountryAlpha2, example = "US")]
        billing_country: api_enums::CountryAlpha2,
    },
    /// For Klarna Sdk as PayLater Option
    KlarnaSdk {
        /// The token for the sdk workflow
        token: String,
    },
    /// For Affirm redirect as PayLater Option
    AffirmRedirect {},
    /// For AfterpayClearpay redirect as PayLater Option
    AfterpayClearpayRedirect {
        /// The billing email
        #[schema(value_type = String)]
        billing_email: Email,
        /// The billing name
        #[schema(value_type = String)]
        billing_name: Secret<String>,
    },
    PayBrightRedirect {},
    WalleyRedirect {},
}

#[derive(serde::Deserialize, serde::Serialize, Debug, Clone, ToSchema, Eq, PartialEq)]
#[serde(rename_all = "snake_case")]
pub enum BankDebitData {
    /// Payment Method data for Ach bank debit
    AchBankDebit {
        /// Billing details for bank debit
        billing_details: BankDebitBilling,
        /// Account number for ach bank debit payment
        #[schema(value_type = String, example = "000123456789")]
        account_number: Secret<String>,
        /// Routing number for ach bank debit payment
        #[schema(value_type = String, example = "110000000")]
        routing_number: Secret<String>,

        #[schema(value_type = String, example = "John Test")]
        card_holder_name: Option<Secret<String>>,

        #[schema(value_type = String, example = "John Doe")]
        bank_account_holder_name: Option<Secret<String>>,
    },
    SepaBankDebit {
        /// Billing details for bank debit
        billing_details: BankDebitBilling,
        /// International bank account number (iban) for SEPA
        #[schema(value_type = String, example = "DE89370400440532013000")]
        iban: Secret<String>,
        /// Owner name for bank debit
        #[schema(value_type = String, example = "A. Schneider")]
        bank_account_holder_name: Option<Secret<String>>,
    },
    BecsBankDebit {
        /// Billing details for bank debit
        billing_details: BankDebitBilling,
        /// Account number for Becs payment method
        #[schema(value_type = String, example = "000123456")]
        account_number: Secret<String>,
        /// Bank-State-Branch (bsb) number
        #[schema(value_type = String, example = "000000")]
        bsb_number: Secret<String>,
    },
    BacsBankDebit {
        /// Billing details for bank debit
        billing_details: BankDebitBilling,
        /// Account number for Bacs payment method
        #[schema(value_type = String, example = "00012345")]
        account_number: Secret<String>,
        /// Sort code for Bacs payment method
        #[schema(value_type = String, example = "108800")]
        sort_code: Secret<String>,
        /// holder name for bank debit
        #[schema(value_type = String, example = "A. Schneider")]
        bank_account_holder_name: Option<Secret<String>>,
    },
}

#[derive(Debug, Clone, serde::Deserialize, serde::Serialize, ToSchema, Eq, PartialEq)]
#[serde(rename_all = "snake_case")]
pub enum PaymentMethodData {
    Card(Card),
    Wallet(WalletData),
    PayLater(PayLaterData),
    BankRedirect(BankRedirectData),
    BankDebit(BankDebitData),
    BankTransfer(Box<BankTransferData>),
    Crypto(CryptoData),
    MandatePayment,
}

#[derive(Debug, Clone, Eq, PartialEq, serde::Deserialize, serde::Serialize)]
#[serde(rename_all = "snake_case")]
pub enum AdditionalPaymentData {
    Card {
        card_issuer: Option<String>,
        card_network: Option<String>,
    },
    BankRedirect(BankRedirectData),
    Wallet {},
    PayLater {},
    BankTransfer {},
    Crypto {},
    BankDebit {},
    MandatePayment {},
}

impl From<&PaymentMethodData> for AdditionalPaymentData {
    fn from(pm_data: &PaymentMethodData) -> Self {
        match pm_data {
            PaymentMethodData::Card(card_data) => Self::Card {
                card_issuer: card_data.card_issuer.to_owned(),
                card_network: card_data
                    .card_network
                    .as_ref()
                    .map(|card_network| card_network.to_string()),
            },
<<<<<<< HEAD
            PaymentMethodData::BankRedirect(bank_redirect_data) => {
                Self::BankRedirect(bank_redirect_data.to_owned())
            }
=======
            PaymentMethodData::BankRedirect(bank_redirect_data) => match bank_redirect_data {
                BankRedirectData::Eps { bank_name, .. } => Self::BankRedirect {
                    bank_name: bank_name.to_owned(),
                },
                BankRedirectData::Ideal { bank_name, .. } => Self::BankRedirect {
                    bank_name: bank_name.to_owned(),
                },
                _ => Self::BankRedirect { bank_name: None },
            },
>>>>>>> 8c93904c
            PaymentMethodData::Wallet(_) => Self::Wallet {},
            PaymentMethodData::PayLater(_) => Self::PayLater {},
            PaymentMethodData::BankTransfer(_) => Self::BankTransfer {},
            PaymentMethodData::Crypto(_) => Self::Crypto {},
            PaymentMethodData::BankDebit(_) => Self::BankDebit {},
            PaymentMethodData::MandatePayment => Self::MandatePayment {},
        }
    }
}

#[derive(Debug, Clone, Eq, PartialEq, serde::Deserialize, serde::Serialize, ToSchema)]
#[serde(rename_all = "snake_case")]
pub enum BankRedirectData {
    BancontactCard {
        /// The card number
        #[schema(value_type = String, example = "4242424242424242")]
        card_number: Option<CardNumber>,
        /// The card's expiry month
        #[schema(value_type = String, example = "24")]
        card_exp_month: Option<Secret<String>>,

        /// The card's expiry year
        #[schema(value_type = String, example = "24")]
        card_exp_year: Option<Secret<String>>,

        /// The card holder's name
        #[schema(value_type = String, example = "John Test")]
        card_holder_name: Option<Secret<String>>,

        //Required by Stripes
        billing_details: Option<BankRedirectBilling>,
    },
    Blik {
        // Blik Code
        blik_code: String,
    },
    Eps {
        /// The billing details for bank redirection
        billing_details: BankRedirectBilling,

        /// The hyperswitch bank code for eps
        #[schema(value_type = BankNames, example = "triodos_bank")]
        bank_name: Option<api_enums::BankNames>,
    },
    Giropay {
        /// The billing details for bank redirection
        billing_details: BankRedirectBilling,
        /// Bank account details for Giropay

        #[schema(value_type = Option<String>)]
        /// Bank account bic code
        bank_account_bic: Option<Secret<String>>,

        /// Bank account iban
        #[schema(value_type = Option<String>)]
        bank_account_iban: Option<Secret<String>>,
    },
    Ideal {
        /// The billing details for bank redirection
        billing_details: BankRedirectBilling,

        /// The hyperswitch bank code for ideal
        #[schema(value_type = BankNames, example = "abn_amro")]
        bank_name: Option<api_enums::BankNames>,
    },
    Interac {
        /// The country for bank payment
        #[schema(value_type = CountryAlpha2, example = "US")]
        country: api_enums::CountryAlpha2,

        #[schema(value_type = String, example = "john.doe@example.com")]
        email: Email,
    },
    OnlineBankingCzechRepublic {
        // Issuer banks
        #[schema(value_type = BankNames)]
        issuer: api_enums::BankNames,
    },
    OnlineBankingFinland {
        // Shopper Email
        #[schema(value_type = Option<String>)]
        email: Option<Email>,
    },
    OnlineBankingPoland {
        // Issuer banks
        #[schema(value_type = BankNames)]
        issuer: api_enums::BankNames,
    },
    OnlineBankingSlovakia {
        // Issuer value corresponds to the bank
        #[schema(value_type = BankNames)]
        issuer: api_enums::BankNames,
    },
    Przelewy24 {
        //Issuer banks
        #[schema(value_type = Option<BankNames>)]
        bank_name: Option<api_enums::BankNames>,

        // The billing details for bank redirect
        billing_details: BankRedirectBilling,
    },
    Sofort {
        /// The billing details for bank redirection
        billing_details: BankRedirectBilling,

        /// The country for bank payment
        #[schema(value_type = CountryAlpha2, example = "US")]
        country: api_enums::CountryAlpha2,

        /// The preferred language
        #[schema(example = "en")]
        preferred_language: String,
    },
    Swish {},
    Trustly {
        /// The country for bank payment
        #[schema(value_type = CountryAlpha2, example = "US")]
        country: api_enums::CountryAlpha2,
    },
}

#[derive(Debug, Clone, Eq, PartialEq, serde::Deserialize, serde::Serialize, ToSchema)]
pub struct AchBillingDetails {
    /// The Email ID for ACH billing
    #[schema(value_type = String, example = "example@me.com")]
    pub email: Email,
}

#[derive(Debug, Clone, Eq, PartialEq, serde::Deserialize, serde::Serialize, ToSchema)]
pub struct SepaAndBacsBillingDetails {
    /// The Email ID for SEPA and BACS billing
    #[schema(value_type = String, example = "example@me.com")]
    pub email: Email,
    /// The billing name for SEPA and BACS billing
    #[schema(value_type = String, example = "Jane Doe")]
    pub name: Secret<String>,
}

#[derive(Debug, Clone, Eq, PartialEq, serde::Deserialize, serde::Serialize, ToSchema)]
#[serde(rename_all = "snake_case")]
pub struct CryptoData {}

#[derive(Debug, Clone, Eq, PartialEq, serde::Deserialize, serde::Serialize, ToSchema)]
pub struct SofortBilling {
    /// The country associated with the billing
    #[schema(value_type = CountryAlpha2, example = "US")]
    pub billing_country: String,
}

#[derive(Debug, Clone, Eq, PartialEq, serde::Deserialize, serde::Serialize, ToSchema)]
pub struct BankRedirectBilling {
    /// The name for which billing is issued
    #[schema(value_type = String, example = "John Doe")]
    pub billing_name: Option<Secret<String>>,
    /// The billing email for bank redirect
    #[schema(value_type = String, example = "example@example.com")]
    pub email: Option<Email>,
}

#[derive(Eq, PartialEq, Clone, Debug, serde::Deserialize, serde::Serialize, ToSchema)]
#[serde(rename_all = "snake_case")]
pub enum BankTransferData {
    AchBankTransfer {
        /// The billing details for ACH Bank Transfer
        billing_details: AchBillingDetails,
    },
    SepaBankTransfer {
        /// The billing details for SEPA
        billing_details: SepaAndBacsBillingDetails,

        /// The two-letter ISO country code for SEPA and BACS
        #[schema(value_type = CountryAlpha2, example = "US")]
        country: api_enums::CountryAlpha2,
    },
    BacsBankTransfer {
        /// The billing details for SEPA
        billing_details: SepaAndBacsBillingDetails,
    },
}

#[derive(serde::Deserialize, serde::Serialize, Debug, Clone, ToSchema, Eq, PartialEq)]
pub struct BankDebitBilling {
    /// The billing name for bank debits
    #[schema(value_type = String, example = "John Doe")]
    pub name: Secret<String>,
    /// The billing email for bank debits
    #[schema(value_type = String, example = "example@example.com")]
    pub email: Email,
    /// The billing address for bank debits
    pub address: Option<AddressDetails>,
}

#[derive(Eq, PartialEq, Clone, Debug, serde::Deserialize, serde::Serialize, ToSchema)]
#[serde(rename_all = "snake_case")]
pub enum WalletData {
    /// The wallet data for Ali Pay redirect
    AliPayRedirect(AliPayRedirection),
    /// The wallet data for Apple pay
    ApplePay(ApplePayWalletData),
    /// Wallet data for apple pay redirect flow
    ApplePayRedirect(Box<ApplePayRedirectData>),
    /// Wallet data for apple pay third party sdk flow
    ApplePayThirdPartySdk(Box<ApplePayThirdPartySdkData>),
    /// The wallet data for Google pay
    GooglePay(GooglePayWalletData),
    /// Wallet data for google pay redirect flow
    GooglePayRedirect(Box<GooglePayRedirectData>),
    MbWayRedirect(Box<MbWayRedirection>),
    /// The wallet data for MobilePay redirect
    MobilePayRedirect(Box<MobilePayRedirection>),
    /// This is for paypal redirection
    PaypalRedirect(PaypalRedirection),
    /// The wallet data for Paypal
    PaypalSdk(PayPalWalletData),
    /// The wallet data for WeChat Pay Redirection
    WeChatPayRedirect(Box<WeChatPayRedirection>),
}

#[derive(Eq, PartialEq, Clone, Debug, serde::Deserialize, serde::Serialize, ToSchema)]
#[serde(rename_all = "snake_case")]
pub struct GooglePayWalletData {
    /// The type of payment method
    #[serde(rename = "type")]
    pub pm_type: String,
    /// User-facing message to describe the payment method that funds this transaction.
    pub description: String,
    /// The information of the payment method
    pub info: GooglePayPaymentMethodInfo,
    /// The tokenization data of Google pay
    pub tokenization_data: GpayTokenizationData,
}

#[derive(Eq, PartialEq, Clone, Debug, serde::Deserialize, serde::Serialize, ToSchema)]
pub struct ApplePayRedirectData {}

#[derive(Eq, PartialEq, Clone, Debug, serde::Deserialize, serde::Serialize, ToSchema)]
pub struct GooglePayRedirectData {}

#[derive(Eq, PartialEq, Clone, Debug, serde::Deserialize, serde::Serialize, ToSchema)]
pub struct ApplePayThirdPartySdkData {}

#[derive(Eq, PartialEq, Clone, Debug, serde::Deserialize, serde::Serialize, ToSchema)]
pub struct WeChatPayRedirection {}

#[derive(Eq, PartialEq, Clone, Debug, serde::Deserialize, serde::Serialize, ToSchema)]
pub struct PaypalRedirection {}

#[derive(Eq, PartialEq, Clone, Debug, serde::Deserialize, serde::Serialize, ToSchema)]
pub struct AliPayRedirection {}

#[derive(Eq, PartialEq, Clone, Debug, serde::Deserialize, serde::Serialize, ToSchema)]
pub struct MobilePayRedirection {}

#[derive(Eq, PartialEq, Clone, Debug, serde::Deserialize, serde::Serialize, ToSchema)]
pub struct MbWayRedirection {
    /// Telephone number of the shopper. Should be Portuguese phone number.
    #[schema(value_type = String)]
    pub telephone_number: Secret<String>,
}

#[derive(Eq, PartialEq, Clone, Debug, serde::Deserialize, serde::Serialize, ToSchema)]
#[serde(rename_all = "snake_case")]
pub struct GooglePayPaymentMethodInfo {
    /// The name of the card network
    pub card_network: String,
    /// The details of the card
    pub card_details: String,
}

#[derive(Eq, PartialEq, Clone, Debug, serde::Deserialize, serde::Serialize, ToSchema)]
pub struct PayPalWalletData {
    /// Token generated for the Apple pay
    pub token: String,
}

#[derive(Eq, PartialEq, Clone, Debug, serde::Deserialize, serde::Serialize, ToSchema)]
pub struct GpayTokenizationData {
    /// The type of the token
    #[serde(rename = "type")]
    pub token_type: String,
    /// Token generated for the wallet
    pub token: String,
}

#[derive(Eq, PartialEq, Clone, Debug, serde::Deserialize, serde::Serialize, ToSchema)]
pub struct ApplePayWalletData {
    /// The payment data of Apple pay
    pub payment_data: String,
    /// The payment method of Apple pay
    pub payment_method: ApplepayPaymentMethod,
    /// The unique identifier for the transaction
    pub transaction_identifier: String,
}

#[derive(Eq, PartialEq, Clone, Debug, serde::Deserialize, serde::Serialize, ToSchema)]
pub struct ApplepayPaymentMethod {
    /// The name to be displayed on Apple Pay button
    pub display_name: String,
    /// The network of the Apple pay payment method
    pub network: String,
    /// The type of the payment method
    #[serde(rename = "type")]
    pub pm_type: String,
}

#[derive(Eq, PartialEq, Clone, Debug, serde::Serialize)]
pub struct CardResponse {
    last4: String,
    exp_month: String,
    exp_year: String,
}

#[derive(Debug, Clone, Eq, PartialEq, serde::Serialize)]
#[serde(rename_all = "snake_case")]
pub enum PaymentMethodDataResponse {
    #[serde(rename = "card")]
    Card(CardResponse),
    BankTransfer(BankTransferData),
    Wallet(WalletData),
    PayLater(PayLaterData),
    Paypal,
    BankRedirect(BankRedirectData),
    Crypto(CryptoData),
    BankDebit(BankDebitData),
    MandatePayment,
}

#[derive(Debug, Clone, PartialEq, Eq, serde::Serialize, serde::Deserialize, ToSchema)]
pub enum PaymentIdType {
    /// The identifier for payment intent
    PaymentIntentId(String),
    /// The identifier for connector transaction
    ConnectorTransactionId(String),
    /// The identifier for payment attempt
    PaymentAttemptId(String),
    /// The identifier for preprocessing step
    PreprocessingId(String),
}

impl std::fmt::Display for PaymentIdType {
    fn fmt(&self, f: &mut std::fmt::Formatter<'_>) -> std::fmt::Result {
        match self {
            Self::PaymentIntentId(payment_id) => {
                write!(f, "payment_intent_id = \"{payment_id}\"")
            }
            Self::ConnectorTransactionId(connector_transaction_id) => write!(
                f,
                "connector_transaction_id = \"{connector_transaction_id}\""
            ),
            Self::PaymentAttemptId(payment_attempt_id) => {
                write!(f, "payment_attempt_id = \"{payment_attempt_id}\"")
            }
            Self::PreprocessingId(preprocessing_id) => {
                write!(f, "preprocessing_id = \"{preprocessing_id}\"")
            }
        }
    }
}

impl Default for PaymentIdType {
    fn default() -> Self {
        Self::PaymentIntentId(Default::default())
    }
}

#[derive(
    Default,
    Clone,
    Debug,
    Eq,
    PartialEq,
    ToSchema,
    serde::Deserialize,
    serde::Serialize,
    frunk::LabelledGeneric,
)]
#[serde(deny_unknown_fields)]
pub struct Address {
    /// Provide the address details
    pub address: Option<AddressDetails>,

    pub phone: Option<PhoneDetails>,
}

// used by customers also, could be moved outside
#[derive(
    Clone,
    Default,
    Debug,
    Eq,
    serde::Deserialize,
    serde::Serialize,
    PartialEq,
    ToSchema,
    frunk::LabelledGeneric,
)]
#[serde(deny_unknown_fields)]
pub struct AddressDetails {
    /// The address city
    #[schema(max_length = 50, example = "New York")]
    pub city: Option<String>,

    /// The two-letter ISO country code for the address
    #[schema(value_type = Option<CountryAlpha2>, example = "US")]
    pub country: Option<api_enums::CountryAlpha2>,

    /// The first line of the address
    #[schema(value_type = Option<String>, max_length = 200, example = "123, King Street")]
    pub line1: Option<Secret<String>>,

    /// The second line of the address
    #[schema(value_type = Option<String>, max_length = 50, example = "Powelson Avenue")]
    pub line2: Option<Secret<String>>,

    /// The third line of the address
    #[schema(value_type = Option<String>, max_length = 50, example = "Bridgewater")]
    pub line3: Option<Secret<String>>,

    /// The zip/postal code for the address
    #[schema(value_type = Option<String>, max_length = 50, example = "08807")]
    pub zip: Option<Secret<String>>,

    /// The address state
    #[schema(value_type = Option<String>, example = "New York")]
    pub state: Option<Secret<String>>,

    /// The first name for the address
    #[schema(value_type = Option<String>, max_length = 255, example = "John")]
    pub first_name: Option<Secret<String>>,

    /// The last name for the address
    #[schema(value_type = Option<String>, max_length = 255, example = "Doe")]
    pub last_name: Option<Secret<String>>,
}

#[derive(
    Debug,
    Clone,
    Default,
    Eq,
    PartialEq,
    ToSchema,
    serde::Deserialize,
    serde::Serialize,
    frunk::LabelledGeneric,
)]
pub struct PhoneDetails {
    /// The contact number
    #[schema(value_type = Option<String>, example = "9999999999")]
    pub number: Option<Secret<String>>,
    /// The country code attached to the number
    #[schema(example = "+1")]
    pub country_code: Option<String>,
}

#[derive(Debug, Clone, Default, Eq, PartialEq, serde::Deserialize, serde::Serialize, ToSchema)]
pub struct PaymentsCaptureRequest {
    /// The unique identifier for the payment
    pub payment_id: Option<String>,
    /// The unique identifier for the merchant
    pub merchant_id: Option<String>,
    /// The Amount to be captured/ debited from the user's payment method.
    pub amount_to_capture: Option<i64>,
    /// Decider to refund the uncaptured amount
    pub refund_uncaptured_amount: Option<bool>,
    /// Provides information about a card payment that customers see on their statements.
    pub statement_descriptor_suffix: Option<String>,
    /// Concatenated with the statement descriptor suffix that’s set on the account to form the complete statement descriptor.
    pub statement_descriptor_prefix: Option<String>,
    /// Merchant connector details used to make payments.
    #[schema(value_type = Option<MerchantConnectorDetailsWrap>)]
    pub merchant_connector_details: Option<admin::MerchantConnectorDetailsWrap>,
}

#[derive(Default, Clone, Debug, Eq, PartialEq, serde::Serialize)]
pub struct UrlDetails {
    pub url: String,
    pub method: String,
}
#[derive(Default, Clone, Debug, Eq, PartialEq, serde::Serialize)]
pub struct AuthenticationForStartResponse {
    pub authentication: UrlDetails,
}
#[derive(Clone, Debug, Eq, PartialEq, serde::Serialize, ToSchema)]
#[serde(rename_all = "snake_case")]
pub enum NextActionType {
    RedirectToUrl,
    DisplayQrCode,
    InvokeSdkClient,
    TriggerApi,
    DisplayBankTransferInformation,
}

#[derive(Clone, Debug, Eq, PartialEq, serde::Serialize, ToSchema)]
#[serde(tag = "type", rename_all = "snake_case")]
pub enum NextActionData {
    /// Contains the url for redirection flow
    RedirectToUrl { redirect_to_url: String },
    /// Informs the next steps for bank transfer and also contains the charges details (ex: amount received, amount charged etc)
    DisplayBankTransferInformation {
        bank_transfer_steps_and_charges_details: BankTransferNextStepsData,
    },
    /// contains third party sdk session token response
    ThirdPartySdkSessionToken { session_token: Option<SessionToken> },
}

#[derive(Clone, Debug, Eq, PartialEq, serde::Serialize, serde::Deserialize, ToSchema)]
pub struct BankTransferNextStepsData {
    /// The instructions for performing a bank transfer
    #[serde(flatten)]
    pub bank_transfer_instructions: BankTransferInstructions,
    /// The details received by the receiver
    pub receiver: ReceiverDetails,
}

#[derive(Clone, Debug, Eq, PartialEq, serde::Serialize, serde::Deserialize, ToSchema)]
#[serde(rename_all = "snake_case")]
pub enum BankTransferInstructions {
    /// The credit transfer for ACH transactions
    AchCreditTransfer(Box<AchTransfer>),
    /// The instructions for SEPA bank transactions
    SepaBankInstructions(Box<SepaBankTransferInstructions>),
    /// The instructions for BACS bank transactions
    BacsBankInstructions(Box<BacsBankTransferInstructions>),
}

#[derive(Clone, Debug, Eq, PartialEq, serde::Deserialize, serde::Serialize, ToSchema)]
pub struct SepaBankTransferInstructions {
    #[schema(value_type = String, example = "Jane Doe")]
    pub account_holder_name: Secret<String>,
    #[schema(value_type = String, example = "1024419982")]
    pub bic: Secret<String>,
    pub country: String,
    #[schema(value_type = String, example = "123456789")]
    pub iban: Secret<String>,
}

#[derive(Clone, Debug, Eq, PartialEq, serde::Deserialize, serde::Serialize, ToSchema)]
pub struct BacsBankTransferInstructions {
    #[schema(value_type = String, example = "Jane Doe")]
    pub account_holder_name: Secret<String>,
    #[schema(value_type = String, example = "10244123908")]
    pub account_number: Secret<String>,
    #[schema(value_type = String, example = "012")]
    pub sort_code: Secret<String>,
}

#[derive(Clone, Debug, Eq, PartialEq, serde::Serialize, serde::Deserialize, ToSchema)]
pub struct AchTransfer {
    #[schema(value_type = String, example = "122385736258")]
    pub account_number: Secret<String>,
    pub bank_name: String,
    #[schema(value_type = String, example = "012")]
    pub routing_number: Secret<String>,
    #[schema(value_type = String, example = "234")]
    pub swift_code: Secret<String>,
}

#[derive(Clone, Debug, Eq, PartialEq, serde::Serialize, serde::Deserialize, ToSchema)]
pub struct ReceiverDetails {
    /// The amount received by receiver
    amount_received: i64,
    /// The amount charged by ACH
    amount_charged: Option<i64>,
    /// The amount remaining to be sent via ACH
    amount_remaining: Option<i64>,
}

#[derive(Setter, Clone, Default, Debug, PartialEq, serde::Serialize, ToSchema)]
pub struct PaymentsResponse {
    /// Unique identifier for the payment. This ensures idempotency for multiple payments
    /// that have been done by a single merchant.
    #[schema(
        min_length = 30,
        max_length = 30,
        example = "pay_mbabizu24mvu3mela5njyhpit4"
    )]
    pub payment_id: Option<String>,

    /// This is an identifier for the merchant account. This is inferred from the API key
    /// provided during the request
    #[schema(max_length = 255, example = "merchant_1668273825")]
    pub merchant_id: Option<String>,

    /// The status of the current payment that was made
    #[schema(value_type = IntentStatus, example = "failed", default = "requires_confirmation")]
    pub status: api_enums::IntentStatus,

    /// The payment amount. Amount for the payment in lowest denomination of the currency. (i.e) in cents for USD denomination, in paisa for INR denomination etc.,
    #[schema(example = 100)]
    pub amount: i64,

    /// The maximum amount that could be captured from the payment
    #[schema(minimum = 100, example = 6540)]
    pub amount_capturable: Option<i64>,

    /// The amount which is already captured from the payment
    #[schema(minimum = 100, example = 6540)]
    pub amount_received: Option<i64>,

    /// The connector used for the payment
    #[schema(example = "stripe")]
    pub connector: Option<String>,

    /// It's a token used for client side verification.
    #[schema(value_type = Option<String>, example = "pay_U42c409qyHwOkWo3vK60_secret_el9ksDkiB8hi6j9N78yo")]
    pub client_secret: Option<Secret<String>>,

    /// Time when the payment was created
    #[schema(example = "2022-09-10T10:11:12Z")]
    #[serde(with = "common_utils::custom_serde::iso8601::option")]
    pub created: Option<PrimitiveDateTime>,

    /// The currency of the amount of the payment
    #[schema(value_type = Currency, example = "USD")]
    pub currency: String,

    /// The identifier for the customer object. If not provided the customer ID will be autogenerated.
    #[schema(max_length = 255, example = "cus_y3oqhf46pyzuxjbcn2giaqnb44")]
    pub customer_id: Option<String>,

    /// A description of the payment
    #[schema(example = "It's my first payment request")]
    pub description: Option<String>,

    /// List of refund that happened on this intent
    #[schema(value_type = Option<Vec<RefundResponse>>)]
    pub refunds: Option<Vec<refunds::RefundResponse>>,

    /// List of dispute that happened on this intent
    #[schema(value_type = Option<Vec<DisputeResponsePaymentsRetrieve>>)]
    pub disputes: Option<Vec<disputes::DisputeResponsePaymentsRetrieve>>,

    /// A unique identifier to link the payment to a mandate, can be use instead of payment_method_data
    #[schema(max_length = 255, example = "mandate_iwer89rnjef349dni3")]
    pub mandate_id: Option<String>,

    /// Provided mandate information for creating a mandate
    pub mandate_data: Option<MandateData>,

    /// Indicates that you intend to make future payments with this Payment’s payment method. Providing this parameter will attach the payment method to the Customer, if present, after the Payment is confirmed and any required actions from the user are complete.
    #[schema(value_type = Option<FutureUsage>, example = "off_session")]
    pub setup_future_usage: Option<api_enums::FutureUsage>,

    /// Set to true to indicate that the customer is not in your checkout flow during this payment, and therefore is unable to authenticate. This parameter is intended for scenarios where you collect card details and charge them later. This parameter can only be used with confirm=true.
    #[schema(example = true)]
    pub off_session: Option<bool>,

    /// A timestamp (ISO 8601 code) that determines when the payment should be captured.
    /// Providing this field will automatically set `capture` to true
    #[schema(example = "2022-09-10T10:11:12Z")]
    #[serde(with = "common_utils::custom_serde::iso8601::option")]
    pub capture_on: Option<PrimitiveDateTime>,

    /// This is the instruction for capture/ debit the money from the users' card. On the other hand authorization refers to blocking the amount on the users' payment method.
    #[schema(value_type = Option<CaptureMethod>, example = "PaymentProcessor")]
    pub capture_method: Option<api_enums::CaptureMethod>,

    /// The payment method that is to be used
    #[schema(value_type = PaymentMethodType, example = "bank_transfer")]
    #[auth_based]
    pub payment_method: Option<api_enums::PaymentMethod>,

    /// The payment method information provided for making a payment
    #[schema(value_type = Option<PaymentMethod>, example = "bank_transfer")]
    #[auth_based]
    pub payment_method_data: Option<PaymentMethodDataResponse>,

    /// Provide a reference to a stored payment method
    #[schema(example = "187282ab-40ef-47a9-9206-5099ba31e432")]
    pub payment_token: Option<String>,

    /// The shipping address for the payment
    pub shipping: Option<Address>,

    /// The billing address for the payment
    pub billing: Option<Address>,

    /// You can specify up to 50 keys, with key names up to 40 characters long and values up to 500 characters long. Metadata is useful for storing additional, structured information on an object.
    #[schema(value_type = Option<Object>)]
    pub metadata: Option<pii::SecretSerdeValue>,

    /// Information about the product , quantity and amount for connectors. (e.g. Klarna)
    #[schema(value_type = Option<Vec<OrderDetailsWithAmount>>, example = r#"[{
        "product_name": "gillete creme",
        "quantity": 15,
        "amount" : 900
    }]"#)]
    pub order_details: Option<Vec<pii::SecretSerdeValue>>,

    /// description: The customer's email address
    #[schema(max_length = 255, value_type = Option<String>, example = "johntest@test.com")]
    pub email: crypto::OptionalEncryptableEmail,

    /// description: The customer's name
    #[schema(value_type = Option<String>, max_length = 255, example = "John Test")]
    pub name: crypto::OptionalEncryptableName,

    /// The customer's phone number
    #[schema(value_type = Option<String>, max_length = 255, example = "3141592653")]
    pub phone: crypto::OptionalEncryptablePhone,

    /// The URL to redirect after the completion of the operation
    #[schema(example = "https://hyperswitch.io")]
    pub return_url: Option<String>,

    /// The transaction authentication can be set to undergo payer authentication. By default, the authentication will be marked as NO_THREE_DS
    #[schema(value_type = Option<AuthenticationType>, example = "no_three_ds", default = "three_ds")]
    pub authentication_type: Option<api_enums::AuthenticationType>,

    /// For non-card charges, you can use this value as the complete description that appears on your customers’ statements. Must contain at least one letter, maximum 22 characters.
    #[schema(max_length = 255, example = "Hyperswitch Router")]
    pub statement_descriptor_name: Option<String>,

    /// Provides information about a card payment that customers see on their statements. Concatenated with the prefix (shortened descriptor) or statement descriptor that’s set on the account to form the complete statement descriptor. Maximum 255 characters for the concatenated descriptor.
    #[schema(max_length = 255, example = "Payment for shoes purchase")]
    pub statement_descriptor_suffix: Option<String>,

    /// Additional information required for redirection
    pub next_action: Option<NextActionData>,

    /// If the payment was cancelled the reason provided here
    pub cancellation_reason: Option<String>,

    /// If there was an error while calling the connectors the code is received here
    #[schema(example = "E0001")]
    pub error_code: Option<String>,

    /// If there was an error while calling the connector the error message is received here
    #[schema(example = "Failed while verifying the card")]
    pub error_message: Option<String>,

    /// Payment Experience for the current payment
    #[schema(value_type = Option<PaymentExperience>, example = "redirect_to_url")]
    pub payment_experience: Option<api_enums::PaymentExperience>,

    /// Payment Method Type
    #[schema(value_type = Option<PaymentMethodType>, example = "gpay")]
    pub payment_method_type: Option<api_enums::PaymentMethodType>,

    /// The connector used for this payment along with the country and business details
    #[schema(example = "stripe_US_food")]
    pub connector_label: Option<String>,

    /// The business country of merchant for this payment
    #[schema(value_type = CountryAlpha2, example = "US")]
    pub business_country: api_enums::CountryAlpha2,

    /// The business label of merchant for this payment
    pub business_label: String,

    /// The business_sub_label for this payment
    pub business_sub_label: Option<String>,

    /// Allowed Payment Method Types for a given PaymentIntent
    #[schema(value_type = Option<Vec<PaymentMethodType>>)]
    pub allowed_payment_method_types: Option<Vec<api_enums::PaymentMethodType>>,

    /// ephemeral_key for the customer_id mentioned
    pub ephemeral_key: Option<EphemeralKeyCreateResponse>,

    /// Any user defined fields can be passed here.
    #[schema(value_type = Option<Object>, example = r#"{ "udf1": "some-value", "udf2": "some-value" }"#)]
    pub udf: Option<pii::SecretSerdeValue>,
}

#[derive(Clone, Debug, serde::Deserialize, ToSchema)]
#[serde(deny_unknown_fields)]
pub struct PaymentListConstraints {
    /// The identifier for customer
    #[schema(example = "cus_meowuwunwiuwiwqw")]
    pub customer_id: Option<String>,

    /// A cursor for use in pagination, fetch the next list after some object
    #[schema(example = "pay_fafa124123")]
    pub starting_after: Option<String>,

    /// A cursor for use in pagination, fetch the previous list before some object
    #[schema(example = "pay_fafa124123")]
    pub ending_before: Option<String>,

    /// limit on the number of objects to return
    #[schema(default = 10)]
    #[serde(default = "default_limit")]
    pub limit: i64,

    /// The time at which payment is created
    #[schema(example = "2022-09-10T10:11:12Z")]
    #[serde(default, with = "common_utils::custom_serde::iso8601::option")]
    pub created: Option<PrimitiveDateTime>,

    /// Time less than the payment created time
    #[schema(example = "2022-09-10T10:11:12Z")]
    #[serde(
        default,
        with = "common_utils::custom_serde::iso8601::option",
        rename = "created.lt"
    )]
    pub created_lt: Option<PrimitiveDateTime>,

    /// Time greater than the payment created time
    #[schema(example = "2022-09-10T10:11:12Z")]
    #[serde(
        default,
        with = "common_utils::custom_serde::iso8601::option",
        rename = "created.gt"
    )]
    pub created_gt: Option<PrimitiveDateTime>,

    /// Time less than or equals to the payment created time
    #[schema(example = "2022-09-10T10:11:12Z")]
    #[serde(
        default,
        with = "common_utils::custom_serde::iso8601::option",
        rename = "created.lte"
    )]
    pub created_lte: Option<PrimitiveDateTime>,

    /// Time greater than or equals to the payment created time
    #[schema(example = "2022-09-10T10:11:12Z")]
    #[serde(default, with = "common_utils::custom_serde::iso8601::option")]
    #[serde(rename = "created.gte")]
    pub created_gte: Option<PrimitiveDateTime>,
}

#[derive(Clone, Debug, serde::Serialize, ToSchema)]
pub struct PaymentListResponse {
    /// The number of payments included in the list
    pub size: usize,
    // The list of payments response objects
    pub data: Vec<PaymentsResponse>,
}

#[derive(Setter, Clone, Default, Debug, PartialEq, serde::Serialize)]
pub struct VerifyResponse {
    pub verify_id: Option<String>,
    pub merchant_id: Option<String>,
    // pub status: enums::VerifyStatus,
    pub client_secret: Option<Secret<String>>,
    pub customer_id: Option<String>,
    pub email: crypto::OptionalEncryptableEmail,
    pub name: crypto::OptionalEncryptableName,
    pub phone: crypto::OptionalEncryptablePhone,
    pub mandate_id: Option<String>,
    #[auth_based]
    pub payment_method: Option<api_enums::PaymentMethod>,
    #[auth_based]
    pub payment_method_data: Option<PaymentMethodDataResponse>,
    pub payment_token: Option<String>,
    pub error_code: Option<String>,
    pub error_message: Option<String>,
}

fn default_limit() -> i64 {
    10
}

#[derive(Default, Debug, serde::Deserialize, serde::Serialize)]
pub struct PaymentsRedirectionResponse {
    pub redirect_url: String,
}

pub struct MandateValidationFields {
    pub mandate_id: Option<String>,
    pub confirm: Option<bool>,
    pub customer_id: Option<String>,
    pub mandate_data: Option<MandateData>,
    pub setup_future_usage: Option<api_enums::FutureUsage>,
    pub off_session: Option<bool>,
}

impl From<&PaymentsRequest> for MandateValidationFields {
    fn from(req: &PaymentsRequest) -> Self {
        Self {
            mandate_id: req.mandate_id.clone(),
            confirm: req.confirm,
            customer_id: req
                .customer
                .as_ref()
                .map(|customer_details| &customer_details.id)
                .or(req.customer_id.as_ref())
                .map(ToOwned::to_owned),
            mandate_data: req.mandate_data.clone(),
            setup_future_usage: req.setup_future_usage,
            off_session: req.off_session,
        }
    }
}

impl From<&VerifyRequest> for MandateValidationFields {
    fn from(req: &VerifyRequest) -> Self {
        Self {
            mandate_id: None,
            confirm: Some(true),
            customer_id: req.customer_id.clone(),
            mandate_data: req.mandate_data.clone(),
            off_session: req.off_session,
            setup_future_usage: req.setup_future_usage,
        }
    }
}

impl From<PaymentsSessionRequest> for PaymentsSessionResponse {
    fn from(item: PaymentsSessionRequest) -> Self {
        let client_secret: Secret<String, pii::ClientSecret> = Secret::new(item.client_secret);
        Self {
            session_token: vec![],
            payment_id: item.payment_id,
            client_secret,
        }
    }
}

impl From<PaymentsStartRequest> for PaymentsRequest {
    fn from(item: PaymentsStartRequest) -> Self {
        Self {
            payment_id: Some(PaymentIdType::PaymentIntentId(item.payment_id)),
            merchant_id: Some(item.merchant_id),
            ..Default::default()
        }
    }
}

impl From<Card> for CardResponse {
    fn from(card: Card) -> Self {
        let card_number_length = card.card_number.peek().clone().len();
        Self {
            last4: card.card_number.peek().clone()[card_number_length - 4..card_number_length]
                .to_string(),
            exp_month: card.card_exp_month.peek().clone(),
            exp_year: card.card_exp_year.peek().clone(),
        }
    }
}

impl From<PaymentMethodData> for PaymentMethodDataResponse {
    fn from(payment_method_data: PaymentMethodData) -> Self {
        match payment_method_data {
            PaymentMethodData::Card(card) => Self::Card(CardResponse::from(card)),
            PaymentMethodData::PayLater(pay_later_data) => Self::PayLater(pay_later_data),
            PaymentMethodData::Wallet(wallet_data) => Self::Wallet(wallet_data),
            PaymentMethodData::BankRedirect(bank_redirect_data) => {
                Self::BankRedirect(bank_redirect_data)
            }
            PaymentMethodData::BankTransfer(bank_transfer_data) => {
                Self::BankTransfer(*bank_transfer_data)
            }
            PaymentMethodData::Crypto(crpto_data) => Self::Crypto(crpto_data),
            PaymentMethodData::BankDebit(bank_debit_data) => Self::BankDebit(bank_debit_data),
            PaymentMethodData::MandatePayment => Self::MandatePayment,
        }
    }
}

#[derive(Debug, Clone, serde::Serialize)]
pub struct PgRedirectResponse {
    pub payment_id: String,
    pub status: api_enums::IntentStatus,
    pub gateway_id: String,
    pub customer_id: Option<String>,
    pub amount: Option<i64>,
}

#[derive(Debug, serde::Serialize, PartialEq, Eq, serde::Deserialize)]
pub struct RedirectionResponse {
    pub return_url: String,
    pub params: Vec<(String, String)>,
    pub return_url_with_query_params: String,
    pub http_method: String,
    pub headers: Vec<(String, String)>,
}

#[derive(Debug, serde::Deserialize)]
pub struct PaymentsResponseForm {
    pub transaction_id: String,
    // pub transaction_reference_id: String,
    pub merchant_id: String,
    pub order_id: String,
}

#[derive(Default, Debug, serde::Deserialize, serde::Serialize, Clone, ToSchema)]
pub struct PaymentsRetrieveRequest {
    /// The type of ID (ex: payment intent id, payment attempt id or connector txn id)
    pub resource_id: PaymentIdType,
    /// The identifier for the Merchant Account.
    pub merchant_id: Option<String>,
    /// Decider to enable or disable the connector call for retrieve request
    pub force_sync: bool,
    /// The parameters passed to a retrieve request
    pub param: Option<String>,
    /// The name of the connector
    pub connector: Option<String>,
    /// Merchant connector details used to make payments.
    #[schema(value_type = Option<MerchantConnectorDetailsWrap>)]
    pub merchant_connector_details: Option<admin::MerchantConnectorDetailsWrap>,
}

#[derive(Debug, Default, Eq, PartialEq, serde::Deserialize, serde::Serialize, Clone, ToSchema)]
pub struct OrderDetailsWithAmount {
    /// Name of the product that is being purchased
    #[schema(max_length = 255, example = "shirt")]
    pub product_name: String,
    /// The quantity of the product to be purchased
    #[schema(example = 1)]
    pub quantity: u16,
    /// the amount per quantity of product
    pub amount: i64,
}

#[derive(Debug, Default, Eq, PartialEq, serde::Deserialize, serde::Serialize, Clone, ToSchema)]
pub struct OrderDetails {
    /// Name of the product that is being purchased
    #[schema(max_length = 255, example = "shirt")]
    pub product_name: String,
    /// The quantity of the product to be purchased
    #[schema(example = 1)]
    pub quantity: u16,
}

#[derive(Default, Debug, Eq, PartialEq, serde::Deserialize, serde::Serialize, Clone, ToSchema)]
pub struct Metadata {
    /// Information about the product and quantity for specific connectors. (e.g. Klarna)
    pub order_details: Option<OrderDetails>,

    /// Information about the order category that merchant wants to specify at connector level. (e.g. In Noon Payments it can take values like "pay", "food", or any other custom string set by the merchant in Noon's Dashboard)
    pub order_category: Option<String>,

    /// Redirection response coming in request as metadata field only for redirection scenarios
    #[schema(value_type = Option<RedirectResponse>)]
    pub redirect_response: Option<RedirectResponse>,

    /// Allowed payment method types for a payment intent
    #[schema(value_type = Option<Vec<PaymentMethodType>>)]
    pub allowed_payment_method_types: Option<Vec<api_enums::PaymentMethodType>>,
}

#[derive(Default, Debug, Eq, PartialEq, serde::Deserialize, serde::Serialize, Clone, ToSchema)]
pub struct RedirectResponse {
    #[schema(value_type = Option<String>)]
    pub param: Option<Secret<String>>,
    #[schema(value_type = Option<Object>)]
    pub json_payload: Option<pii::SecretSerdeValue>,
}

#[derive(Debug, serde::Deserialize, serde::Serialize, Clone, ToSchema)]
pub struct PaymentsSessionRequest {
    /// The identifier for the payment
    pub payment_id: String,
    /// This is a token which expires after 15 minutes, used from the client to authenticate and create sessions from the SDK
    pub client_secret: String,
    /// The list of the supported wallets
    #[schema(value_type = Vec<PaymentMethodType>)]
    pub wallets: Vec<api_enums::PaymentMethodType>,
    /// Merchant connector details used to make payments.
    #[schema(value_type = Option<MerchantConnectorDetailsWrap>)]
    pub merchant_connector_details: Option<admin::MerchantConnectorDetailsWrap>,
}

#[derive(Debug, Clone, Eq, PartialEq, serde::Serialize, serde::Deserialize, ToSchema)]
pub struct GpayAllowedMethodsParameters {
    /// The list of allowed auth methods (ex: 3DS, No3DS, PAN_ONLY etc)
    pub allowed_auth_methods: Vec<String>,
    /// The list of allowed card networks (ex: AMEX,JCB etc)
    pub allowed_card_networks: Vec<String>,
}

#[derive(Debug, Clone, Eq, PartialEq, serde::Serialize, serde::Deserialize, ToSchema)]
pub struct GpayTokenParameters {
    /// The name of the connector
    pub gateway: String,
    /// The merchant ID registered in the connector associated
    #[serde(skip_serializing_if = "Option::is_none")]
    pub gateway_merchant_id: Option<String>,
    #[serde(skip_serializing_if = "Option::is_none", rename = "stripe:version")]
    pub stripe_version: Option<String>,
    #[serde(
        skip_serializing_if = "Option::is_none",
        rename = "stripe:publishableKey"
    )]
    pub stripe_publishable_key: Option<String>,
}

#[derive(Debug, Clone, Eq, PartialEq, serde::Serialize, serde::Deserialize, ToSchema)]
pub struct GpayTokenizationSpecification {
    /// The token specification type(ex: PAYMENT_GATEWAY)
    #[serde(rename = "type")]
    pub token_specification_type: String,
    /// The parameters for the token specification Google Pay
    pub parameters: GpayTokenParameters,
}

#[derive(Debug, Clone, Eq, PartialEq, serde::Serialize, serde::Deserialize, ToSchema)]
pub struct GpayAllowedPaymentMethods {
    /// The type of payment method
    #[serde(rename = "type")]
    pub payment_method_type: String,
    /// The parameters Google Pay requires
    pub parameters: GpayAllowedMethodsParameters,
    /// The tokenization specification for Google Pay
    pub tokenization_specification: GpayTokenizationSpecification,
}

#[derive(Debug, Clone, Eq, PartialEq, serde::Serialize, serde::Deserialize, ToSchema)]
pub struct GpayTransactionInfo {
    /// The country code
    #[schema(value_type = CountryAlpha2, example = "US")]
    pub country_code: api_enums::CountryAlpha2,
    /// The currency code
    pub currency_code: String,
    /// The total price status (ex: 'FINAL')
    pub total_price_status: String,
    /// The total price
    pub total_price: String,
}

#[derive(Debug, Clone, Eq, PartialEq, serde::Serialize, serde::Deserialize, ToSchema)]
pub struct GpayMerchantInfo {
    /// The name of the merchant
    pub merchant_name: String,
}

#[derive(Debug, Clone, serde::Serialize, serde::Deserialize)]
pub struct GpayMetaData {
    pub merchant_info: GpayMerchantInfo,
    pub allowed_payment_methods: Vec<GpayAllowedPaymentMethods>,
}

#[derive(Debug, Clone, serde::Serialize, serde::Deserialize)]
pub struct GpaySessionTokenData {
    #[serde(rename = "google_pay")]
    pub data: GpayMetaData,
}

#[derive(Debug, Clone, serde::Serialize, serde::Deserialize)]
#[serde(rename_all = "camelCase")]
pub struct ApplepaySessionRequest {
    pub merchant_identifier: String,
    pub display_name: String,
    pub initiative: String,
    pub initiative_context: String,
}

#[derive(Debug, Clone, serde::Serialize, serde::Deserialize)]
pub struct ConnectorMetadata {
    pub apple_pay: Option<ApplepayConnectorMetadataRequest>,
}

#[derive(Debug, Clone, serde::Serialize, serde::Deserialize)]
pub struct ApplepayConnectorMetadataRequest {
    pub session_token_data: Option<SessionTokenInfo>,
}

#[derive(Debug, Clone, serde::Serialize, serde::Deserialize)]
pub struct ApplepaySessionTokenData {
    #[serde(rename = "apple_pay")]
    pub data: ApplePayMetadata,
}

#[derive(Debug, Clone, serde::Serialize, serde::Deserialize)]
pub struct ApplePayMetadata {
    pub payment_request_data: PaymentRequestMetadata,
    pub session_token_data: SessionTokenInfo,
}

#[derive(Debug, Clone, serde::Serialize, serde::Deserialize)]
pub struct PaymentRequestMetadata {
    pub supported_networks: Vec<String>,
    pub merchant_capabilities: Vec<String>,
    pub label: String,
}

#[derive(Debug, Clone, serde::Serialize, serde::Deserialize)]
pub struct SessionTokenInfo {
    pub certificate: String,
    pub certificate_keys: String,
    pub merchant_identifier: String,
    pub display_name: String,
    pub initiative: String,
    pub initiative_context: String,
}

#[derive(Debug, Clone, Eq, PartialEq, serde::Serialize, ToSchema)]
#[serde(tag = "wallet_name")]
#[serde(rename_all = "snake_case")]
pub enum SessionToken {
    /// The session response structure for Google Pay
    GooglePay(Box<GpaySessionTokenResponse>),
    /// The session response structure for Klarna
    Klarna(Box<KlarnaSessionTokenResponse>),
    /// The session response structure for PayPal
    Paypal(Box<PaypalSessionTokenResponse>),
    /// The session response structure for Apple Pay
    ApplePay(Box<ApplepaySessionTokenResponse>),
    /// Whenever there is no session token response or an error in session response
    NoSessionTokenReceived,
}

#[derive(Debug, Clone, Eq, PartialEq, serde::Serialize, ToSchema)]
#[serde(rename_all = "lowercase")]
pub struct GpaySessionTokenResponse {
    /// The merchant info
    pub merchant_info: GpayMerchantInfo,
    /// List of the allowed payment meythods
    pub allowed_payment_methods: Vec<GpayAllowedPaymentMethods>,
    /// The transaction info Google Pay requires
    pub transaction_info: GpayTransactionInfo,
    pub connector: String,
}

#[derive(Debug, Clone, Eq, PartialEq, serde::Serialize, ToSchema)]
#[serde(rename_all = "lowercase")]
pub struct KlarnaSessionTokenResponse {
    /// The session token for Klarna
    pub session_token: String,
    /// The identifier for the session
    pub session_id: String,
}

#[derive(Debug, Clone, Eq, PartialEq, serde::Serialize, ToSchema)]
#[serde(rename_all = "lowercase")]
pub struct PaypalSessionTokenResponse {
    /// The session token for PayPal
    pub session_token: String,
}

#[derive(Debug, Clone, Eq, PartialEq, serde::Serialize, ToSchema)]
#[serde(rename_all = "lowercase")]
pub struct ApplepaySessionTokenResponse {
    /// Session object for Apple Pay
    pub session_token_data: ApplePaySessionResponse,
    /// Payment request object for Apple Pay
    pub payment_request_data: Option<ApplePayPaymentRequest>,
    /// The session token is w.r.t this connector
    pub connector: String,
    /// Identifier for the delayed session response
    pub delayed_session_token: bool,
    /// The next action for the sdk (ex: calling confirm or sync call)
    pub sdk_next_action: SdkNextAction,
}

#[derive(Debug, Eq, PartialEq, serde::Serialize, Clone, ToSchema)]
pub struct SdkNextAction {
    /// The type of next action
    pub next_action: NextActionCall,
}

#[derive(Debug, Eq, PartialEq, serde::Serialize, Clone, ToSchema)]
#[serde(rename_all = "snake_case")]
pub enum NextActionCall {
    /// The next action call is confirm
    Confirm,
    /// The next action call is sync
    Sync,
}

#[derive(Debug, Clone, Eq, PartialEq, serde::Serialize, ToSchema)]
#[serde(untagged)]
pub enum ApplePaySessionResponse {
    ///  We get this session response, when third party sdk is involved
    ThirdPartySdk(ThirdPartySdkSessionResponse),
    ///  We get this session response, when there is no involvement of third party sdk
    /// This is the common response most of the times
    NoThirdPartySdk(NoThirdPartySdkSessionResponse),
    /// This is for the empty session response
    NoSessionResponse,
}

#[derive(Debug, Clone, Eq, PartialEq, serde::Serialize, ToSchema, serde::Deserialize)]
#[serde(rename_all(deserialize = "camelCase"))]
pub struct NoThirdPartySdkSessionResponse {
    /// Timestamp at which session is requested
    pub epoch_timestamp: u64,
    /// Timestamp at which session expires
    pub expires_at: u64,
    /// The identifier for the merchant session
    pub merchant_session_identifier: String,
    /// Apple pay generated unique ID (UUID) value
    pub nonce: String,
    /// The identifier for the merchant
    pub merchant_identifier: String,
    /// The domain name of the merchant which is registered in Apple Pay
    pub domain_name: String,
    /// The name to be displayed on Apple Pay button
    pub display_name: String,
    /// A string which represents the properties of a payment
    pub signature: String,
    /// The identifier for the operational analytics
    pub operational_analytics_identifier: String,
    /// The number of retries to get the session response
    pub retries: u8,
    /// The identifier for the connector transaction
    pub psp_id: String,
}

#[derive(Debug, Clone, Eq, PartialEq, serde::Serialize, ToSchema)]
pub struct ThirdPartySdkSessionResponse {
    pub secrets: SecretInfoToInitiateSdk,
}

#[derive(Debug, Clone, Eq, PartialEq, serde::Serialize, ToSchema, serde::Deserialize)]
pub struct SecretInfoToInitiateSdk {
    // Authorization secrets used by client to initiate sdk
    #[schema(value_type = String)]
    pub display: Secret<String>,
    // Authorization secrets used by client for payment
    #[schema(value_type = String)]
    pub payment: Secret<String>,
}

#[derive(Debug, Clone, Eq, PartialEq, serde::Serialize, ToSchema, serde::Deserialize)]
pub struct ApplePayPaymentRequest {
    /// The code for country
    #[schema(value_type = CountryAlpha2, example = "US")]
    pub country_code: api_enums::CountryAlpha2,
    /// The code for currency
    pub currency_code: String,
    /// Represents the total for the payment.
    pub total: AmountInfo,
    /// The list of merchant capabilities(ex: whether capable of 3ds or no-3ds)
    pub merchant_capabilities: Vec<String>,
    /// The list of supported networks
    pub supported_networks: Vec<String>,
    pub merchant_identifier: Option<String>,
}

#[derive(Debug, Clone, Eq, PartialEq, serde::Serialize, ToSchema, serde::Deserialize)]
pub struct AmountInfo {
    /// The label must be the name of the merchant.
    pub label: String,
    /// A value that indicates whether the line item(Ex: total, tax, discount, or grand total) is final or pending.
    #[serde(rename = "type")]
    pub total_type: Option<String>,
    /// The total amount for the payment
    pub amount: String,
}

#[derive(Debug, Clone, serde::Deserialize)]
#[serde(rename_all = "camelCase")]
pub struct ApplepayErrorResponse {
    pub status_code: String,
    pub status_message: String,
}

#[derive(Default, Debug, serde::Serialize, Clone, ToSchema)]
pub struct PaymentsSessionResponse {
    /// The identifier for the payment
    pub payment_id: String,
    /// This is a token which expires after 15 minutes, used from the client to authenticate and create sessions from the SDK
    #[schema(value_type = String)]
    pub client_secret: Secret<String, pii::ClientSecret>,
    /// The list of session token object
    pub session_token: Vec<SessionToken>,
}

#[derive(Default, Debug, serde::Deserialize, serde::Serialize, Clone, ToSchema)]
pub struct PaymentRetrieveBody {
    /// The identifier for the Merchant Account.
    pub merchant_id: Option<String>,
    /// Decider to enable or disable the connector call for retrieve request
    pub force_sync: Option<bool>,
}

#[derive(Default, Debug, serde::Deserialize, serde::Serialize, Clone, ToSchema)]
pub struct PaymentRetrieveBodyWithCredentials {
    /// The identifier for payment.
    pub payment_id: String,
    /// The identifier for the Merchant Account.
    pub merchant_id: Option<String>,
    /// Decider to enable or disable the connector call for retrieve request
    pub force_sync: Option<bool>,
    /// Merchant connector details used to make payments.
    pub merchant_connector_details: Option<admin::MerchantConnectorDetailsWrap>,
}

#[derive(Default, Debug, serde::Deserialize, serde::Serialize, Clone, ToSchema)]
pub struct PaymentsCancelRequest {
    /// The identifier for the payment
    #[serde(skip)]
    pub payment_id: String,
    /// The reason for the payment cancel
    pub cancellation_reason: Option<String>,
    /// Merchant connector details used to make payments.
    #[schema(value_type = MerchantConnectorDetailsWrap)]
    pub merchant_connector_details: Option<admin::MerchantConnectorDetailsWrap>,
}

#[derive(Default, Debug, serde::Deserialize, serde::Serialize, ToSchema)]
pub struct PaymentsStartRequest {
    /// Unique identifier for the payment. This ensures idempotency for multiple payments
    /// that have been done by a single merchant. This field is auto generated and is returned in the API response.
    pub payment_id: String,
    /// The identifier for the Merchant Account.
    pub merchant_id: String,
    /// The identifier for the payment transaction
    pub attempt_id: String,
}

mod payment_id_type {
    use std::fmt;

    use serde::{
        de::{self, Visitor},
        Deserializer,
    };

    use super::PaymentIdType;

    struct PaymentIdVisitor;
    struct OptionalPaymentIdVisitor;

    impl<'de> Visitor<'de> for PaymentIdVisitor {
        type Value = PaymentIdType;

        fn expecting(&self, formatter: &mut fmt::Formatter<'_>) -> fmt::Result {
            formatter.write_str("payment id")
        }

        fn visit_str<E>(self, value: &str) -> Result<Self::Value, E>
        where
            E: de::Error,
        {
            Ok(PaymentIdType::PaymentIntentId(value.to_string()))
        }
    }

    impl<'de> Visitor<'de> for OptionalPaymentIdVisitor {
        type Value = Option<PaymentIdType>;

        fn expecting(&self, formatter: &mut fmt::Formatter<'_>) -> fmt::Result {
            formatter.write_str("payment id")
        }

        fn visit_some<D>(self, deserializer: D) -> Result<Self::Value, D::Error>
        where
            D: Deserializer<'de>,
        {
            deserializer.deserialize_any(PaymentIdVisitor).map(Some)
        }

        fn visit_none<E>(self) -> Result<Self::Value, E>
        where
            E: de::Error,
        {
            Ok(None)
        }

        fn visit_unit<E>(self) -> Result<Self::Value, E>
        where
            E: de::Error,
        {
            Ok(None)
        }
    }

    #[allow(dead_code)]
    pub(crate) fn deserialize<'a, D>(deserializer: D) -> Result<PaymentIdType, D::Error>
    where
        D: Deserializer<'a>,
    {
        deserializer.deserialize_any(PaymentIdVisitor)
    }

    pub(crate) fn deserialize_option<'a, D>(
        deserializer: D,
    ) -> Result<Option<PaymentIdType>, D::Error>
    where
        D: Deserializer<'a>,
    {
        deserializer.deserialize_option(OptionalPaymentIdVisitor)
    }
}

mod amount {
    use serde::de;

    use super::Amount;
    struct AmountVisitor;
    struct OptionalAmountVisitor;

    // This is defined to provide guarded deserialization of amount
    // which itself handles zero and non-zero values internally
    impl<'de> de::Visitor<'de> for AmountVisitor {
        type Value = Amount;

        fn expecting(&self, formatter: &mut std::fmt::Formatter<'_>) -> std::fmt::Result {
            write!(formatter, "amount as integer")
        }

        fn visit_u64<E>(self, v: u64) -> Result<Self::Value, E>
        where
            E: de::Error,
        {
            let v = i64::try_from(v).map_err(|_| {
                E::custom(format!(
                    "invalid value `{v}`, expected an integer between 0 and {}",
                    i64::MAX
                ))
            })?;
            self.visit_i64(v)
        }

        fn visit_i64<E>(self, v: i64) -> Result<Self::Value, E>
        where
            E: de::Error,
        {
            if v.is_negative() {
                return Err(E::custom(format!(
                    "invalid value `{v}`, expected a positive integer"
                )));
            }
            Ok(Amount::from(v))
        }
    }

    impl<'de> de::Visitor<'de> for OptionalAmountVisitor {
        type Value = Option<Amount>;

        fn expecting(&self, formatter: &mut std::fmt::Formatter<'_>) -> std::fmt::Result {
            write!(formatter, "option of amount (as integer)")
        }

        fn visit_some<D>(self, deserializer: D) -> Result<Self::Value, D::Error>
        where
            D: serde::Deserializer<'de>,
        {
            deserializer.deserialize_i64(AmountVisitor).map(Some)
        }

        fn visit_none<E>(self) -> Result<Self::Value, E>
        where
            E: de::Error,
        {
            Ok(None)
        }
    }

    #[allow(dead_code)]
    pub(crate) fn deserialize<'de, D>(deserializer: D) -> Result<Amount, D::Error>
    where
        D: de::Deserializer<'de>,
    {
        deserializer.deserialize_any(AmountVisitor)
    }
    pub(crate) fn deserialize_option<'de, D>(deserializer: D) -> Result<Option<Amount>, D::Error>
    where
        D: de::Deserializer<'de>,
    {
        deserializer.deserialize_option(OptionalAmountVisitor)
    }
}

#[cfg(test)]
mod tests {
    #![allow(clippy::unwrap_used)]
    use super::*;

    #[test]
    fn test_mandate_type() {
        let mandate_type = MandateType::default();
        assert_eq!(
            serde_json::to_string(&mandate_type).unwrap(),
            r#"{"multi_use":null}"#
        )
    }
}<|MERGE_RESOLUTION|>--- conflicted
+++ resolved
@@ -598,7 +598,9 @@
         card_issuer: Option<String>,
         card_network: Option<String>,
     },
-    BankRedirect(BankRedirectData),
+    BankRedirect {
+        bank_name: Option<api_enums::BankNames>,
+    },
     Wallet {},
     PayLater {},
     BankTransfer {},
@@ -617,11 +619,6 @@
                     .as_ref()
                     .map(|card_network| card_network.to_string()),
             },
-<<<<<<< HEAD
-            PaymentMethodData::BankRedirect(bank_redirect_data) => {
-                Self::BankRedirect(bank_redirect_data.to_owned())
-            }
-=======
             PaymentMethodData::BankRedirect(bank_redirect_data) => match bank_redirect_data {
                 BankRedirectData::Eps { bank_name, .. } => Self::BankRedirect {
                     bank_name: bank_name.to_owned(),
@@ -631,7 +628,6 @@
                 },
                 _ => Self::BankRedirect { bank_name: None },
             },
->>>>>>> 8c93904c
             PaymentMethodData::Wallet(_) => Self::Wallet {},
             PaymentMethodData::PayLater(_) => Self::PayLater {},
             PaymentMethodData::BankTransfer(_) => Self::BankTransfer {},
@@ -675,6 +671,10 @@
         /// The hyperswitch bank code for eps
         #[schema(value_type = BankNames, example = "triodos_bank")]
         bank_name: Option<api_enums::BankNames>,
+
+        /// The country for bank payment
+        #[schema(value_type = CountryAlpha2, example = "US")]
+        country: Option<api_enums::CountryAlpha2>,
     },
     Giropay {
         /// The billing details for bank redirection
@@ -688,6 +688,10 @@
         /// Bank account iban
         #[schema(value_type = Option<String>)]
         bank_account_iban: Option<Secret<String>>,
+
+        /// The country for bank payment
+        #[schema(value_type = CountryAlpha2, example = "US")]
+        country: Option<api_enums::CountryAlpha2>,
     },
     Ideal {
         /// The billing details for bank redirection
@@ -696,6 +700,10 @@
         /// The hyperswitch bank code for ideal
         #[schema(value_type = BankNames, example = "abn_amro")]
         bank_name: Option<api_enums::BankNames>,
+
+        /// The country for bank payment
+        #[schema(value_type = CountryAlpha2, example = "US")]
+        country: Option<api_enums::CountryAlpha2>,
     },
     Interac {
         /// The country for bank payment
