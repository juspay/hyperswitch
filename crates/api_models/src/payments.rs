use std::{
    collections::{HashMap, HashSet},
    fmt,
    num::NonZeroI64,
};

use cards::CardNumber;
use common_utils::{
    consts::default_payments_list_limit,
    crypto,
    ext_traits::{ConfigExt, Encode},
    id_type,
    pii::{self, Email},
    types::{MinorUnit, StringMajorUnit},
};
use masking::{PeekInterface, Secret};
use router_derive::Setter;
use serde::{
    de::{self, Unexpected, Visitor},
    ser::Serializer,
    Deserialize, Deserializer, Serialize,
};
use strum::Display;
use time::{Date, PrimitiveDateTime};
use url::Url;
use utoipa::ToSchema;

use crate::{
    admin::{self, MerchantConnectorInfo},
    disputes, enums as api_enums,
    ephemeral_key::EphemeralKeyCreateResponse,
    mandates::RecurringDetails,
    refunds,
};

#[derive(Clone, Copy, Debug, Eq, PartialEq)]
pub enum PaymentOp {
    Create,
    Update,
    Confirm,
}

use crate::enums;
#[derive(serde::Deserialize)]
pub struct BankData {
    pub payment_method_type: api_enums::PaymentMethodType,
    pub code_information: Vec<BankCodeInformation>,
}

#[derive(serde::Deserialize)]
pub struct BankCodeInformation {
    pub bank_name: common_enums::BankNames,
    pub connector_codes: Vec<ConnectorCode>,
}

#[derive(serde::Deserialize)]
pub struct ConnectorCode {
    pub connector: api_enums::Connector,
    pub code: String,
}

#[derive(Debug, Clone, serde::Serialize, serde::Deserialize, ToSchema, PartialEq, Eq)]
pub struct BankCodeResponse {
    pub bank_name: Vec<common_enums::BankNames>,
    pub eligible_connectors: Vec<String>,
}

#[derive(Debug, PartialEq)]
pub struct ClientSecret {
    pub payment_id: String,
    pub secret: String,
}

impl<'de> Deserialize<'de> for ClientSecret {
    fn deserialize<D>(deserializer: D) -> Result<Self, D::Error>
    where
        D: Deserializer<'de>,
    {
        struct ClientSecretVisitor;

        impl<'de> Visitor<'de> for ClientSecretVisitor {
            type Value = ClientSecret;

            fn expecting(&self, formatter: &mut fmt::Formatter<'_>) -> fmt::Result {
                formatter.write_str("a string in the format '{payment_id}_secret_{secret}'")
            }

            fn visit_str<E>(self, value: &str) -> Result<ClientSecret, E>
            where
                E: de::Error,
            {
                let (payment_id, secret) = value.rsplit_once("_secret_").ok_or_else(|| {
                    E::invalid_value(Unexpected::Str(value), &"a string with '_secret_'")
                })?;

                Ok(ClientSecret {
                    payment_id: payment_id.to_owned(),
                    secret: secret.to_owned(),
                })
            }
        }

        deserializer.deserialize_str(ClientSecretVisitor)
    }
}

impl Serialize for ClientSecret {
    fn serialize<S>(&self, serializer: S) -> Result<S::Ok, S::Error>
    where
        S: Serializer,
    {
        let combined = format!("{}_secret_{}", self.payment_id, self.secret);
        serializer.serialize_str(&combined)
    }
}

#[cfg(test)]
mod client_secret_tests {
    #![allow(clippy::expect_used)]

    use serde_json;

    use super::*;

    #[test]
    fn test_serialize_client_secret() {
        let client_secret1 = ClientSecret {
            payment_id: "pay_3TgelAms4RQec8xSStjF".to_string(),
            secret: "fc34taHLw1ekPgNh92qr".to_string(),
        };
        let client_secret2 = ClientSecret {
            payment_id: "pay_3Tgel__Ams4RQ_secret_ec8xSStjF".to_string(),
            secret: "fc34taHLw1ekPgNh92qr".to_string(),
        };

        let expected_str1 = r#""pay_3TgelAms4RQec8xSStjF_secret_fc34taHLw1ekPgNh92qr""#;
        let expected_str2 = r#""pay_3Tgel__Ams4RQ_secret_ec8xSStjF_secret_fc34taHLw1ekPgNh92qr""#;

        let actual_str1 =
            serde_json::to_string(&client_secret1).expect("Failed to serialize client_secret1");
        let actual_str2 =
            serde_json::to_string(&client_secret2).expect("Failed to serialize client_secret2");

        assert_eq!(expected_str1, actual_str1);
        assert_eq!(expected_str2, actual_str2);
    }

    #[test]
    fn test_deserialize_client_secret() {
        let client_secret_str1 = r#""pay_3TgelAms4RQec8xSStjF_secret_fc34taHLw1ekPgNh92qr""#;
        let client_secret_str2 =
            r#""pay_3Tgel__Ams4RQ_secret_ec8xSStjF_secret_fc34taHLw1ekPgNh92qr""#;
        let client_secret_str3 =
            r#""pay_3Tgel__Ams4RQ_secret_ec8xSStjF_secret__secret_fc34taHLw1ekPgNh92qr""#;

        let expected1 = ClientSecret {
            payment_id: "pay_3TgelAms4RQec8xSStjF".to_string(),
            secret: "fc34taHLw1ekPgNh92qr".to_string(),
        };
        let expected2 = ClientSecret {
            payment_id: "pay_3Tgel__Ams4RQ_secret_ec8xSStjF".to_string(),
            secret: "fc34taHLw1ekPgNh92qr".to_string(),
        };
        let expected3 = ClientSecret {
            payment_id: "pay_3Tgel__Ams4RQ_secret_ec8xSStjF_secret_".to_string(),
            secret: "fc34taHLw1ekPgNh92qr".to_string(),
        };

        let actual1: ClientSecret = serde_json::from_str(client_secret_str1)
            .expect("Failed to deserialize client_secret_str1");
        let actual2: ClientSecret = serde_json::from_str(client_secret_str2)
            .expect("Failed to deserialize client_secret_str2");
        let actual3: ClientSecret = serde_json::from_str(client_secret_str3)
            .expect("Failed to deserialize client_secret_str3");

        assert_eq!(expected1, actual1);
        assert_eq!(expected2, actual2);
        assert_eq!(expected3, actual3);
    }
}

/// Passing this object creates a new customer or attaches an existing customer to the payment
#[derive(Debug, serde::Deserialize, serde::Serialize, Clone, ToSchema, PartialEq)]
pub struct CustomerDetails {
    /// The identifier for the customer.
    #[schema(value_type = String, max_length = 64, min_length = 1, example = "cus_y3oqhf46pyzuxjbcn2giaqnb44")]
    pub id: id_type::CustomerId,

    /// The customer's name
    #[schema(max_length = 255, value_type = Option<String>, example = "John Doe")]
    pub name: Option<Secret<String>>,

    /// The customer's email address
    #[schema(max_length = 255, value_type = Option<String>, example = "johntest@test.com")]
    pub email: Option<Email>,

    /// The customer's phone number
    #[schema(value_type = Option<String>, max_length = 10, example = "9123456789")]
    pub phone: Option<Secret<String>>,

    /// The country code for the customer's phone number
    #[schema(max_length = 2, example = "+1")]
    pub phone_country_code: Option<String>,
}

/// Details of customer attached to this payment
#[derive(Debug, Default, serde::Serialize, Clone, ToSchema, PartialEq, Setter)]
pub struct CustomerDetailsResponse {
    /// The identifier for the customer.
    #[schema(value_type = Option<String>, max_length = 64, min_length = 1, example = "cus_y3oqhf46pyzuxjbcn2giaqnb44")]
    pub id: Option<id_type::CustomerId>,

    /// The customer's name
    #[schema(max_length = 255, value_type = Option<String>, example = "John Doe")]
    pub name: Option<Secret<String>>,

    /// The customer's email address
    #[schema(max_length = 255, value_type = Option<String>, example = "johntest@test.com")]
    pub email: Option<Email>,

    /// The customer's phone number
    #[schema(value_type = Option<String>, max_length = 10, example = "9123456789")]
    pub phone: Option<Secret<String>>,

    /// The country code for the customer's phone number
    #[schema(max_length = 2, example = "+1")]
    pub phone_country_code: Option<String>,
}

#[derive(
    Default,
    Debug,
    serde::Deserialize,
    serde::Serialize,
    Clone,
    ToSchema,
    router_derive::PolymorphicSchema,
)]
#[generate_schemas(PaymentsCreateRequest, PaymentsUpdateRequest, PaymentsConfirmRequest)]
#[serde(deny_unknown_fields)]
pub struct PaymentsRequest {
    /// The payment amount. Amount for the payment in the lowest denomination of the currency, (i.e) in cents for USD denomination, in yen for JPY denomination etc. E.g., Pass 100 to charge $1.00 and ¥100 since ¥ is a zero-decimal currency
    #[schema(value_type = Option<u64>, example = 6540)]
    #[serde(default, deserialize_with = "amount::deserialize_option")]
    #[mandatory_in(PaymentsCreateRequest = u64)]
    // Makes the field mandatory in PaymentsCreateRequest
    pub amount: Option<Amount>,

    /// The three letter ISO currency code in uppercase. Eg: 'USD' to charge US Dollars
    #[schema(example = "USD", value_type = Option<Currency>)]
    #[mandatory_in(PaymentsCreateRequest = Currency)]
    pub currency: Option<api_enums::Currency>,

    /// The Amount to be captured / debited from the users payment method. It shall be in lowest denomination of the currency. (i.e) in cents for USD denomination, in paisa for INR denomination etc., If not provided, the default amount_to_capture will be the payment amount.
    #[schema(value_type = Option<i64>, example = 6540)]
    pub amount_to_capture: Option<MinorUnit>,

    /// Unique identifier for the payment. This ensures idempotency for multiple payments
    /// that have been done by a single merchant. This field is auto generated and is returned in the API response.
    #[schema(
        value_type = Option<String>,
        min_length = 30,
        max_length = 30,
        example = "pay_mbabizu24mvu3mela5njyhpit4"
    )]
    #[serde(default, deserialize_with = "payment_id_type::deserialize_option")]
    pub payment_id: Option<PaymentIdType>,

    /// This is an identifier for the merchant account. This is inferred from the API key
    /// provided during the request
    #[schema(max_length = 255, example = "merchant_1668273825")]
    #[remove_in(PaymentsUpdateRequest, PaymentsCreateRequest, PaymentsConfirmRequest)]
    pub merchant_id: Option<String>,

    #[schema(value_type = Option<StraightThroughAlgorithm>, example = json!({
        "type": "single",
        "data": {"connector": "stripe", "merchant_connector_id": "mca_123"}
    }))]
    pub routing: Option<serde_json::Value>,

    /// This allows to manually select a connector with which the payment can go through
    #[schema(value_type = Option<Vec<Connector>>, max_length = 255, example = json!(["stripe", "adyen"]))]
    pub connector: Option<Vec<api_enums::Connector>>,

    #[schema(value_type = Option<CaptureMethod>, example = "automatic")]
    pub capture_method: Option<api_enums::CaptureMethod>,

    #[schema(value_type = Option<AuthenticationType>, example = "no_three_ds", default = "three_ds")]
    pub authentication_type: Option<api_enums::AuthenticationType>,

    /// The billing details of the payment. This address will be used for invoicing.
    pub billing: Option<Address>,

    /// A timestamp (ISO 8601 code) that determines when the payment should be captured.
    /// Providing this field will automatically set `capture` to true
    #[schema(example = "2022-09-10T10:11:12Z")]
    #[serde(default, with = "common_utils::custom_serde::iso8601::option")]
    #[remove_in(PaymentsUpdateRequest, PaymentsCreateRequest, PaymentsConfirmRequest)]
    pub capture_on: Option<PrimitiveDateTime>,

    /// Whether to confirm the payment (if applicable)
    #[schema(default = false, example = true)]
    pub confirm: Option<bool>,

    /// Passing this object creates a new customer or attaches an existing customer to the payment
    pub customer: Option<CustomerDetails>,

    /// The identifier for the customer
    #[schema(value_type = Option<String>, max_length = 64, min_length = 1, example = "cus_y3oqhf46pyzuxjbcn2giaqnb44")]
    pub customer_id: Option<id_type::CustomerId>,

    /// The customer's email address.
    /// This field will be deprecated soon, use the customer object instead
    #[schema(max_length = 255, value_type = Option<String>, example = "johntest@test.com", deprecated)]
    #[remove_in(PaymentsUpdateRequest, PaymentsCreateRequest, PaymentsConfirmRequest)]
    pub email: Option<Email>,

    /// The customer's name.
    /// This field will be deprecated soon, use the customer object instead.
    #[schema(value_type = Option<String>, max_length = 255, example = "John Test", deprecated)]
    #[remove_in(PaymentsUpdateRequest, PaymentsCreateRequest, PaymentsConfirmRequest)]
    pub name: Option<Secret<String>>,

    /// The customer's phone number
    /// This field will be deprecated soon, use the customer object instead
    #[schema(value_type = Option<String>, max_length = 255, example = "9123456789", deprecated)]
    #[remove_in(PaymentsUpdateRequest, PaymentsCreateRequest, PaymentsConfirmRequest)]
    pub phone: Option<Secret<String>>,

    /// The country code for the customer phone number
    /// This field will be deprecated soon, use the customer object instead
    #[schema(max_length = 255, example = "+1", deprecated)]
    #[remove_in(PaymentsUpdateRequest, PaymentsCreateRequest, PaymentsConfirmRequest)]
    pub phone_country_code: Option<String>,

    /// Set to true to indicate that the customer is not in your checkout flow during this payment, and therefore is unable to authenticate. This parameter is intended for scenarios where you collect card details and charge them later. When making a recurring payment by passing a mandate_id, this parameter is mandatory
    #[schema(example = true)]
    pub off_session: Option<bool>,

    /// A description for the payment
    #[schema(example = "It's my first payment request")]
    pub description: Option<String>,

    /// The URL to redirect after the completion of the operation
    #[schema(value_type = Option<String>, example = "https://hyperswitch.io")]
    pub return_url: Option<Url>,

    #[schema(value_type = Option<FutureUsage>, example = "off_session")]
    pub setup_future_usage: Option<api_enums::FutureUsage>,

    #[schema(example = "bank_transfer")]
    #[serde(with = "payment_method_data_serde", default)]
    pub payment_method_data: Option<PaymentMethodDataRequest>,

    #[schema(value_type = Option<PaymentMethod>, example = "card")]
    pub payment_method: Option<api_enums::PaymentMethod>,

    /// Provide a reference to a stored payment method
    #[schema(example = "187282ab-40ef-47a9-9206-5099ba31e432")]
    pub payment_token: Option<String>,

    /// This is used along with the payment_token field while collecting during saved card payments. This field will be deprecated soon, use the payment_method_data.card_token object instead
    #[schema(value_type = Option<String>, deprecated)]
    #[remove_in(PaymentsUpdateRequest, PaymentsCreateRequest, PaymentsConfirmRequest)]
    pub card_cvc: Option<Secret<String>>,

    /// The shipping address for the payment
    pub shipping: Option<Address>,

    /// For non-card charges, you can use this value as the complete description that appears on your customers’ statements. Must contain at least one letter, maximum 22 characters.
    #[schema(max_length = 255, example = "Hyperswitch Router")]
    pub statement_descriptor_name: Option<String>,

    /// Provides information about a card payment that customers see on their statements. Concatenated with the prefix (shortened descriptor) or statement descriptor that’s set on the account to form the complete statement descriptor. Maximum 22 characters for the concatenated descriptor.
    #[schema(max_length = 255, example = "Payment for shoes purchase")]
    pub statement_descriptor_suffix: Option<String>,

    /// Use this object to capture the details about the different products for which the payment is being made. The sum of amount across different products here should be equal to the overall payment amount
    #[schema(value_type = Option<Vec<OrderDetailsWithAmount>>, example = r#"[{
        "product_name": "Apple iPhone 16",
        "quantity": 1,
        "amount" : 69000
        "product_img_link" : "https://dummy-img-link.com"
    }]"#)]
    pub order_details: Option<Vec<OrderDetailsWithAmount>>,

    /// It's a token used for client side verification.
    #[schema(example = "pay_U42c409qyHwOkWo3vK60_secret_el9ksDkiB8hi6j9N78yo")]
    #[remove_in(PaymentsUpdateRequest, PaymentsCreateRequest)]
    pub client_secret: Option<String>,

    /// Passing this object during payments creates a mandate. The mandate_type sub object is passed by the server.
    pub mandate_data: Option<MandateData>,

<<<<<<< HEAD
    /// Passing this object during payments confirm . The n<CustomerAcceptance>)]
=======
    /// We will be Passing this "CustomerAcceptance" object during Payments-Confirm. The customer_acceptance sub object is usually passed by the SDK or client
    #[schema(value_type = Option<CustomerAcceptance>)]
>>>>>>> 57ac4506
    pub customer_acceptance: Option<CustomerAcceptance>,

    /// A unique identifier to link the payment to a mandate. To do Recurring payments after a mandate has been created, pass the mandate_id instead of payment_method_data
    #[schema(max_length = 255, example = "mandate_iwer89rnjef349dni3")]
    #[remove_in(PaymentsUpdateRequest)]
    pub mandate_id: Option<String>,

    /// Additional details required by 3DS 2.0
    #[schema(value_type = Option<BrowserInformation>, example = r#"{
        "user_agent": "Mozilla/5.0 (Windows NT 10.0; Win64; x64) AppleWebKit/537.36 (KHTML, like Gecko) Chrome/70.0.3538.110 Safari/537.36",
        "accept_header": "text/html,application/xhtml+xml,application/xml;q=0.9,image/webp,image/apng,*/*;q=0.8",
        "language": "nl-NL",
        "color_depth": 24,
        "screen_height": 723,
        "screen_width": 1536,
        "time_zone": 0,
        "java_enabled": true,
        "java_script_enabled":true
    }"#)]
    pub browser_info: Option<serde_json::Value>,

    /// To indicate the type of payment experience that the payment method would go through
    #[schema(value_type = Option<PaymentExperience>, example = "redirect_to_url")]
    pub payment_experience: Option<api_enums::PaymentExperience>,

    /// Can be used to specify the Payment Method Type
    #[schema(value_type = Option<PaymentMethodType>, example = "google_pay")]
    pub payment_method_type: Option<api_enums::PaymentMethodType>,

    /// Business country of the merchant for this payment.
    /// To be deprecated soon. Pass the profile_id instead
    #[schema(value_type = Option<CountryAlpha2>, example = "US")]
    #[remove_in(PaymentsUpdateRequest, PaymentsConfirmRequest)]
    pub business_country: Option<api_enums::CountryAlpha2>,

    /// Business label of the merchant for this payment.
    /// To be deprecated soon. Pass the profile_id instead
    #[schema(example = "food")]
    #[remove_in(PaymentsUpdateRequest, PaymentsConfirmRequest)]
    pub business_label: Option<String>,

    #[schema(value_type = Option<MerchantConnectorDetailsWrap>)]
    pub merchant_connector_details: Option<admin::MerchantConnectorDetailsWrap>,

    /// Use this parameter to restrict the Payment Method Types to show for a given PaymentIntent
    #[schema(value_type = Option<Vec<PaymentMethodType>>)]
    pub allowed_payment_method_types: Option<Vec<api_enums::PaymentMethodType>>,

    /// Business sub label for the payment
    #[remove_in(PaymentsUpdateRequest, PaymentsConfirmRequest, PaymentsCreateRequest)]
    pub business_sub_label: Option<String>,

    /// Denotes the retry action
    #[schema(value_type = Option<RetryAction>)]
    #[remove_in(PaymentsCreateRequest)]
    pub retry_action: Option<api_enums::RetryAction>,

    /// You can specify up to 50 keys, with key names up to 40 characters long and values up to 500 characters long. Metadata is useful for storing additional, structured information on an object.
    #[schema(value_type = Option<Object>, example = r#"{ "udf1": "some-value", "udf2": "some-value" }"#)]
    pub metadata: Option<pii::SecretSerdeValue>,

    /// Some connectors like Apple pay, Airwallex and Noon might require some additional information, find specific details in the child attributes below.
    pub connector_metadata: Option<ConnectorMetadata>,

    /// Additional data that might be required by hyperswitch based on the requested features by the merchants.
    #[remove_in(PaymentsUpdateRequest, PaymentsCreateRequest, PaymentsConfirmRequest)]
    pub feature_metadata: Option<FeatureMetadata>,

    /// Whether to get the payment link (if applicable)
    #[schema(default = false, example = true)]
    pub payment_link: Option<bool>,

    #[schema(value_type = Option<PaymentCreatePaymentLinkConfig>)]
    pub payment_link_config: Option<PaymentCreatePaymentLinkConfig>,

    /// The business profile to use for this payment, if not passed the default business profile
    /// associated with the merchant account will be used.
    #[remove_in(PaymentsUpdateRequest, PaymentsConfirmRequest)]
    pub profile_id: Option<String>,

    #[remove_in(PaymentsConfirmRequest)]
    #[schema(value_type = Option<RequestSurchargeDetails>)]
    pub surcharge_details: Option<RequestSurchargeDetails>,

    /// The type of the payment that differentiates between normal and various types of mandate payments
    #[schema(value_type = Option<PaymentType>)]
    pub payment_type: Option<api_enums::PaymentType>,

    ///Request for an incremental authorization
    pub request_incremental_authorization: Option<bool>,

    ///Will be used to expire client secret after certain amount of time to be supplied in seconds
    ///(900) for 15 mins
    #[schema(example = 900)]
    pub session_expiry: Option<u32>,

    /// additional data related to some frm(Fraud Risk Management) connectors
    #[schema(value_type = Option<Object>, example = r#"{ "coverage_request" : "fraud", "fulfillment_method" : "delivery" }"#)]
    pub frm_metadata: Option<pii::SecretSerdeValue>,

    /// Whether to perform external authentication (if applicable)
    #[schema(example = true)]
    pub request_external_three_ds_authentication: Option<bool>,

    /// Details required for recurring payment
    pub recurring_details: Option<RecurringDetails>,

    /// Fee information to be charged on the payment being collected
    pub charges: Option<PaymentChargeRequest>,
}

/// Fee information to be charged on the payment being collected
#[derive(Debug, serde::Deserialize, serde::Serialize, Clone, ToSchema)]
#[serde(rename_all = "snake_case")]
pub struct PaymentChargeRequest {
    /// Stripe's charge type
    #[schema(value_type = PaymentChargeType, example = "direct")]
    pub charge_type: api_enums::PaymentChargeType,

    /// Platform fees to be collected on the payment
    #[schema(value_type = i64, example = 6540)]
    pub fees: MinorUnit,

    /// Identifier for the reseller's account to send the funds to
    pub transfer_account_id: String,
}

impl PaymentsRequest {
    pub fn get_total_capturable_amount(&self) -> Option<MinorUnit> {
        let surcharge_amount = self
            .surcharge_details
            .map(|surcharge_details| surcharge_details.get_total_surcharge_amount())
            .unwrap_or_default();
        self.amount
            .map(|amount| MinorUnit::from(amount) + surcharge_amount)
    }
}

/// details of surcharge applied on this payment, if applicable
#[derive(
    Default, Debug, Clone, serde::Serialize, serde::Deserialize, Copy, ToSchema, PartialEq,
)]
pub struct RequestSurchargeDetails {
    #[schema(value_type = i64, example = 6540)]
    pub surcharge_amount: MinorUnit,
    pub tax_amount: Option<MinorUnit>,
}

/// Browser information to be used for 3DS 2.0
#[derive(ToSchema)]
pub struct BrowserInformation {
    /// Color depth supported by the browser
    pub color_depth: Option<u8>,

    /// Whether java is enabled in the browser
    pub java_enabled: Option<bool>,

    /// Whether javascript is enabled in the browser
    pub java_script_enabled: Option<bool>,

    /// Language supported
    pub language: Option<String>,

    /// The screen height in pixels
    pub screen_height: Option<u32>,

    /// The screen width in pixels
    pub screen_width: Option<u32>,

    /// Time zone of the client
    pub time_zone: Option<i32>,

    /// Ip address of the client
    #[schema(value_type = Option<String>)]
    pub ip_address: Option<std::net::IpAddr>,

    /// List of headers that are accepted
    #[schema(
        example = "text/html,application/xhtml+xml,application/xml;q=0.9,image/webp,image/apng,*/*;q=0.8"
    )]
    pub accept_header: Option<String>,

    /// User-agent of the browser
    pub user_agent: Option<String>,
}

impl RequestSurchargeDetails {
    pub fn is_surcharge_zero(&self) -> bool {
        self.surcharge_amount == MinorUnit::new(0)
            && self.tax_amount.unwrap_or_default() == MinorUnit::new(0)
    }
    pub fn get_total_surcharge_amount(&self) -> MinorUnit {
        self.surcharge_amount + self.tax_amount.unwrap_or_default()
    }
}

#[derive(Default, Debug, Clone)]
pub struct HeaderPayload {
    pub payment_confirm_source: Option<api_enums::PaymentSource>,
    pub client_source: Option<String>,
    pub client_version: Option<String>,
    pub x_hs_latency: Option<bool>,
    pub browser_name: Option<api_enums::BrowserName>,
    pub x_client_platform: Option<api_enums::ClientPlatform>,
}

impl HeaderPayload {
    pub fn with_source(payment_confirm_source: api_enums::PaymentSource) -> Self {
        Self {
            payment_confirm_source: Some(payment_confirm_source),
            ..Default::default()
        }
    }
}

#[derive(
    Default, Debug, serde::Serialize, Clone, PartialEq, ToSchema, router_derive::PolymorphicSchema,
)]
pub struct PaymentAttemptResponse {
    /// Unique identifier for the attempt
    pub attempt_id: String,
    /// The status of the attempt
    #[schema(value_type = AttemptStatus, example = "charged")]
    pub status: enums::AttemptStatus,
    /// The payment attempt amount. Amount for the payment in lowest denomination of the currency. (i.e) in cents for USD denomination, in paisa for INR denomination etc.,
    #[schema(value_type = i64, example = 6540)]
    pub amount: MinorUnit,
    /// The currency of the amount of the payment attempt
    #[schema(value_type = Option<Currency>, example = "USD")]
    pub currency: Option<enums::Currency>,
    /// The connector used for the payment
    pub connector: Option<String>,
    /// If there was an error while calling the connector the error message is received here
    pub error_message: Option<String>,
    /// The payment method that is to be used
    #[schema(value_type = Option<PaymentMethod>, example = "bank_transfer")]
    pub payment_method: Option<enums::PaymentMethod>,
    /// A unique identifier for a payment provided by the connector
    pub connector_transaction_id: Option<String>,
    /// This is the instruction for capture/ debit the money from the users' card. On the other hand authorization refers to blocking the amount on the users' payment method.
    #[schema(value_type = Option<CaptureMethod>, example = "scheduled")]
    pub capture_method: Option<enums::CaptureMethod>,
    /// The transaction authentication can be set to undergo payer authentication. By default, the authentication will be marked as NO_THREE_DS
    #[schema(value_type = Option<AuthenticationType>, example = "no_three_ds", default = "three_ds")]
    pub authentication_type: Option<enums::AuthenticationType>,
    /// If the payment was cancelled the reason provided here
    pub cancellation_reason: Option<String>,
    /// A unique identifier to link the payment to a mandate, can be use instead of payment_method_data
    pub mandate_id: Option<String>,
    /// If there was an error while calling the connectors the code is received here
    pub error_code: Option<String>,
    /// Provide a reference to a stored payment method
    pub payment_token: Option<String>,
    /// additional data related to some connectors
    pub connector_metadata: Option<serde_json::Value>,
    /// Payment Experience for the current payment
    #[schema(value_type = Option<PaymentExperience>, example = "redirect_to_url")]
    pub payment_experience: Option<enums::PaymentExperience>,
    /// Payment Method Type
    #[schema(value_type = Option<PaymentMethodType>, example = "google_pay")]
    pub payment_method_type: Option<enums::PaymentMethodType>,
    /// reference to the payment at connector side
    #[schema(value_type = Option<String>, example = "993672945374576J")]
    pub reference_id: Option<String>,
    /// error code unified across the connectors is received here if there was an error while calling connector
    pub unified_code: Option<String>,
    /// error message unified across the connectors is received here if there was an error while calling connector
    pub unified_message: Option<String>,
    /// Value passed in X-CLIENT-SOURCE header during payments confirm request by the client
    pub client_source: Option<String>,
    /// Value passed in X-CLIENT-VERSION header during payments confirm request by the client
    pub client_version: Option<String>,
}

#[derive(
    Default, Debug, serde::Serialize, Clone, PartialEq, ToSchema, router_derive::PolymorphicSchema,
)]
pub struct CaptureResponse {
    /// unique identifier for the capture
    pub capture_id: String,
    /// The status of the capture
    #[schema(value_type = CaptureStatus, example = "charged")]
    pub status: enums::CaptureStatus,
    /// The capture amount. Amount for the payment in lowest denomination of the currency. (i.e) in cents for USD denomination, in paisa for INR denomination etc.,
    #[schema(value_type = i64, example = 6540)]
    pub amount: MinorUnit,
    /// The currency of the amount of the capture
    #[schema(value_type = Option<Currency>, example = "USD")]
    pub currency: Option<enums::Currency>,
    /// The connector used for the payment
    pub connector: String,
    /// unique identifier for the parent attempt on which this capture is made
    pub authorized_attempt_id: String,
    /// A unique identifier for a capture provided by the connector
    pub connector_capture_id: Option<String>,
    /// sequence number of this capture
    pub capture_sequence: i16,
    /// If there was an error while calling the connector the error message is received here
    pub error_message: Option<String>,
    /// If there was an error while calling the connectors the code is received here
    pub error_code: Option<String>,
    /// If there was an error while calling the connectors the reason is received here
    pub error_reason: Option<String>,
    /// reference to the capture at connector side
    pub reference_id: Option<String>,
}

impl PaymentsRequest {
    pub fn get_feature_metadata_as_value(
        &self,
    ) -> common_utils::errors::CustomResult<
        Option<serde_json::Value>,
        common_utils::errors::ParsingError,
    > {
        self.feature_metadata
            .as_ref()
            .map(Encode::encode_to_value)
            .transpose()
    }

    pub fn get_connector_metadata_as_value(
        &self,
    ) -> common_utils::errors::CustomResult<
        Option<serde_json::Value>,
        common_utils::errors::ParsingError,
    > {
        self.connector_metadata
            .as_ref()
            .map(Encode::encode_to_value)
            .transpose()
    }

    pub fn get_allowed_payment_method_types_as_value(
        &self,
    ) -> common_utils::errors::CustomResult<
        Option<serde_json::Value>,
        common_utils::errors::ParsingError,
    > {
        self.allowed_payment_method_types
            .as_ref()
            .map(Encode::encode_to_value)
            .transpose()
    }

    pub fn get_order_details_as_value(
        &self,
    ) -> common_utils::errors::CustomResult<
        Option<Vec<pii::SecretSerdeValue>>,
        common_utils::errors::ParsingError,
    > {
        self.order_details
            .as_ref()
            .map(|od| {
                od.iter()
                    .map(|order| order.encode_to_value().map(Secret::new))
                    .collect::<Result<Vec<_>, _>>()
            })
            .transpose()
    }
}

#[derive(Default, Debug, serde::Deserialize, serde::Serialize, Clone, Copy, PartialEq, Eq)]
pub enum Amount {
    Value(NonZeroI64),
    #[default]
    Zero,
}

impl From<Amount> for MinorUnit {
    fn from(amount: Amount) -> Self {
        match amount {
            Amount::Value(val) => Self::new(val.get()),
            Amount::Zero => Self::new(0),
        }
    }
}

impl From<MinorUnit> for Amount {
    fn from(minor_unit: MinorUnit) -> Self {
        match minor_unit.get_amount_as_i64() {
            0 => Self::Zero,
            val => NonZeroI64::new(val).map_or(Self::Zero, Self::Value),
        }
    }
}
#[derive(Default, Debug, serde::Deserialize, serde::Serialize, Clone)]
#[serde(deny_unknown_fields)]
pub struct PaymentsRedirectRequest {
    pub payment_id: String,
    pub merchant_id: String,
    pub connector: String,
    pub param: String,
}

#[derive(Default, Debug, serde::Deserialize, serde::Serialize, Clone)]
#[serde(deny_unknown_fields)]
pub struct VerifyRequest {
    // The merchant_id is generated through api key
    // and is later passed in the struct
    pub merchant_id: Option<String>,
    pub customer_id: Option<id_type::CustomerId>,
    pub email: Option<Email>,
    pub name: Option<Secret<String>>,
    pub phone: Option<Secret<String>>,
    pub phone_country_code: Option<String>,
    pub payment_method: Option<api_enums::PaymentMethod>,
    pub payment_method_data: Option<PaymentMethodData>,
    pub payment_token: Option<String>,
    pub mandate_data: Option<MandateData>,
    pub setup_future_usage: Option<api_enums::FutureUsage>,
    pub off_session: Option<bool>,
    pub client_secret: Option<String>,
    pub merchant_connector_details: Option<admin::MerchantConnectorDetailsWrap>,
}

#[derive(Debug, Clone, serde::Serialize, serde::Deserialize)]
#[serde(rename_all = "snake_case")]
pub enum MandateTransactionType {
    NewMandateTransaction,
    RecurringMandateTransaction,
}

#[derive(Default, Eq, PartialEq, Debug, serde::Deserialize, serde::Serialize, Clone)]
pub struct MandateIds {
    pub mandate_id: Option<String>,
    pub mandate_reference_id: Option<MandateReferenceId>,
}

#[derive(Eq, PartialEq, Debug, serde::Deserialize, serde::Serialize, Clone)]
pub enum MandateReferenceId {
    ConnectorMandateId(ConnectorMandateReferenceId), // mandate_id send by connector
    NetworkMandateId(String), // network_txns_id send by Issuer to connector, Used for PG agnostic mandate txns
}

#[derive(Debug, serde::Deserialize, serde::Serialize, Clone, Eq, PartialEq)]
pub struct ConnectorMandateReferenceId {
    pub connector_mandate_id: Option<String>,
    pub payment_method_id: Option<String>,
    pub update_history: Option<Vec<UpdateHistory>>,
}

#[derive(serde::Serialize, serde::Deserialize, Debug, Clone, Eq, PartialEq)]
pub struct UpdateHistory {
    pub connector_mandate_id: Option<String>,
    pub payment_method_id: String,
    pub original_payment_id: Option<String>,
}

impl MandateIds {
    pub fn new(mandate_id: String) -> Self {
        Self {
            mandate_id: Some(mandate_id),
            mandate_reference_id: None,
        }
    }
}

// The fields on this struct are optional, as we want to allow the merchant to provide partial
// information about creating mandates
#[derive(Default, Eq, PartialEq, Debug, serde::Deserialize, serde::Serialize, Clone, ToSchema)]
#[serde(deny_unknown_fields)]
pub struct MandateData {
    /// A way to update the mandate's payment method details
    pub update_mandate_id: Option<String>,
    /// A concent from the customer to store the payment method
    pub customer_acceptance: Option<CustomerAcceptance>,
    /// A way to select the type of mandate used
    pub mandate_type: Option<MandateType>,
}

#[derive(Clone, Eq, PartialEq, Copy, Debug, Default, serde::Serialize, serde::Deserialize)]
pub struct SingleUseMandate {
    pub amount: MinorUnit,
    pub currency: api_enums::Currency,
}

#[derive(Clone, Eq, PartialEq, Debug, Default, ToSchema, serde::Serialize, serde::Deserialize)]
pub struct MandateAmountData {
    /// The maximum amount to be debited for the mandate transaction
    #[schema(value_type = i64, example = 6540)]
    pub amount: MinorUnit,
    /// The currency for the transaction
    #[schema(value_type = Currency, example = "USD")]
    pub currency: api_enums::Currency,
    /// Specifying start date of the mandate
    #[schema(example = "2022-09-10T00:00:00Z")]
    #[serde(default, with = "common_utils::custom_serde::iso8601::option")]
    pub start_date: Option<PrimitiveDateTime>,
    /// Specifying end date of the mandate
    #[schema(example = "2023-09-10T23:59:59Z")]
    #[serde(default, with = "common_utils::custom_serde::iso8601::option")]
    pub end_date: Option<PrimitiveDateTime>,
    /// Additional details required by mandate
    #[schema(value_type = Option<Object>, example = r#"{
        "frequency": "DAILY"
    }"#)]
    pub metadata: Option<pii::SecretSerdeValue>,
}

#[derive(Eq, PartialEq, Debug, serde::Deserialize, serde::Serialize, Clone, ToSchema)]
#[serde(rename_all = "snake_case")]
pub enum MandateType {
    /// If the mandate should only be valid for 1 off-session use
    SingleUse(MandateAmountData),
    /// If the mandate should be valid for multiple debits
    MultiUse(Option<MandateAmountData>),
}

impl Default for MandateType {
    fn default() -> Self {
        Self::MultiUse(None)
    }
}

/// We will be Passing this "CustomerAcceptance" object during Payments-Confirm. The customer_acceptance sub object is usually passed by the SDK or client
#[derive(Default, Eq, PartialEq, Debug, serde::Deserialize, serde::Serialize, Clone, ToSchema)]
#[serde(deny_unknown_fields)]
pub struct CustomerAcceptance {
    /// Type of acceptance provided by the
    #[schema(example = "online")]
    pub acceptance_type: AcceptanceType,
    /// Specifying when the customer acceptance was provided
    #[schema(example = "2022-09-10T10:11:12Z")]
    #[serde(default, with = "common_utils::custom_serde::iso8601::option")]
    pub accepted_at: Option<PrimitiveDateTime>,
    /// Information required for online mandate generation
    pub online: Option<OnlineMandate>,
}

#[derive(Default, Debug, serde::Deserialize, serde::Serialize, PartialEq, Eq, Clone, ToSchema)]
#[serde(rename_all = "lowercase")]
/// This is used to indicate if the mandate was accepted online or offline
pub enum AcceptanceType {
    Online,
    #[default]
    Offline,
}

#[derive(Default, Eq, PartialEq, Debug, serde::Deserialize, serde::Serialize, Clone, ToSchema)]
#[serde(deny_unknown_fields)]
pub struct OnlineMandate {
    /// Ip address of the customer machine from which the mandate was created
    #[schema(value_type = String, example = "123.32.25.123")]
    pub ip_address: Option<Secret<String, pii::IpAddress>>,
    /// The user-agent of the customer's browser
    pub user_agent: String,
}

#[derive(Default, Eq, PartialEq, Clone, Debug, serde::Deserialize, serde::Serialize, ToSchema)]
pub struct Card {
    /// The card number
    #[schema(value_type = String, example = "4242424242424242")]
    pub card_number: CardNumber,

    /// The card's expiry month
    #[schema(value_type = String, example = "24")]
    pub card_exp_month: Secret<String>,

    /// The card's expiry year
    #[schema(value_type = String, example = "24")]
    pub card_exp_year: Secret<String>,

    /// The card holder's name
    #[schema(value_type = String, example = "John Test")]
    pub card_holder_name: Option<Secret<String>>,

    /// The CVC number for the card
    #[schema(value_type = String, example = "242")]
    pub card_cvc: Secret<String>,

    /// The name of the issuer of card
    #[schema(example = "chase")]
    pub card_issuer: Option<String>,

    /// The card network for the card
    #[schema(value_type = Option<CardNetwork>, example = "Visa")]
    pub card_network: Option<api_enums::CardNetwork>,

    #[schema(example = "CREDIT")]
    pub card_type: Option<String>,

    #[schema(example = "INDIA")]
    pub card_issuing_country: Option<String>,

    #[schema(example = "JP_AMEX")]
    pub bank_code: Option<String>,
    /// The card holder's nick name
    #[schema(value_type = Option<String>, example = "John Test")]
    pub nick_name: Option<Secret<String>>,
}

#[derive(Default, Eq, PartialEq, Clone, Debug, serde::Deserialize, serde::Serialize, ToSchema)]
pub struct ExtendedCardInfo {
    /// The card number
    #[schema(value_type = String, example = "4242424242424242")]
    pub card_number: CardNumber,

    /// The card's expiry month
    #[schema(value_type = String, example = "24")]
    pub card_exp_month: Secret<String>,

    /// The card's expiry year
    #[schema(value_type = String, example = "24")]
    pub card_exp_year: Secret<String>,

    /// The card holder's name
    #[schema(value_type = String, example = "John Test")]
    pub card_holder_name: Option<Secret<String>>,

    /// The CVC number for the card
    #[schema(value_type = String, example = "242")]
    pub card_cvc: Secret<String>,

    /// The name of the issuer of card
    #[schema(example = "chase")]
    pub card_issuer: Option<String>,

    /// The card network for the card
    #[schema(value_type = Option<CardNetwork>, example = "Visa")]
    pub card_network: Option<api_enums::CardNetwork>,

    #[schema(example = "CREDIT")]
    pub card_type: Option<String>,

    #[schema(example = "INDIA")]
    pub card_issuing_country: Option<String>,

    #[schema(example = "JP_AMEX")]
    pub bank_code: Option<String>,
}

impl From<Card> for ExtendedCardInfo {
    fn from(value: Card) -> Self {
        Self {
            card_number: value.card_number,
            card_exp_month: value.card_exp_month,
            card_exp_year: value.card_exp_year,
            card_holder_name: value.card_holder_name,
            card_cvc: value.card_cvc,
            card_issuer: value.card_issuer,
            card_network: value.card_network,
            card_type: value.card_type,
            card_issuing_country: value.card_issuing_country,
            bank_code: value.bank_code,
        }
    }
}

impl GetAddressFromPaymentMethodData for Card {
    fn get_billing_address(&self) -> Option<Address> {
        // Create billing address if first_name is some or if it is not ""
        self.card_holder_name
            .as_ref()
            .filter(|card_holder_name| !card_holder_name.is_empty_after_trim())
            .map(|card_holder_name| {
                // Split the `card_holder_name` into `first_name` and `last_name` based on the
                // first occurrence of ' '. For example
                // John Wheat Dough
                // first_name -> John
                // last_name -> Wheat Dough
                card_holder_name.peek().split_whitespace()
            })
            .map(|mut card_holder_name_iter| {
                let first_name = card_holder_name_iter
                    .next()
                    .map(ToOwned::to_owned)
                    .map(Secret::new);

                let last_name = card_holder_name_iter.collect::<Vec<_>>().join(" ");
                let last_name = if last_name.is_empty_after_trim() {
                    None
                } else {
                    Some(Secret::new(last_name))
                };

                AddressDetails {
                    first_name,
                    last_name,
                    ..Default::default()
                }
            })
            .map(|address_details| Address {
                address: Some(address_details),
                phone: None,
                email: None,
            })
    }
}

impl Card {
    fn apply_additional_card_info(&self, additional_card_info: AdditionalCardInfo) -> Self {
        Self {
            card_number: self.card_number.clone(),
            card_exp_month: self.card_exp_month.clone(),
            card_exp_year: self.card_exp_year.clone(),
            card_holder_name: self.card_holder_name.clone(),
            card_cvc: self.card_cvc.clone(),
            card_issuer: self
                .card_issuer
                .clone()
                .or(additional_card_info.card_issuer),
            card_network: self
                .card_network
                .clone()
                .or(additional_card_info.card_network),
            card_type: self.card_type.clone().or(additional_card_info.card_type),
            card_issuing_country: self
                .card_issuing_country
                .clone()
                .or(additional_card_info.card_issuing_country),
            bank_code: self.bank_code.clone().or(additional_card_info.bank_code),
            nick_name: self.nick_name.clone(),
        }
    }
}

#[derive(Eq, PartialEq, Debug, serde::Deserialize, serde::Serialize, Clone, ToSchema, Default)]
#[serde(rename_all = "snake_case")]
pub struct CardToken {
    /// The card holder's name
    #[schema(value_type = String, example = "John Test")]
    pub card_holder_name: Option<Secret<String>>,

    /// The CVC number for the card
    #[schema(value_type = Option<String>)]
    pub card_cvc: Option<Secret<String>>,
}

#[derive(Eq, PartialEq, Clone, Debug, serde::Deserialize, serde::Serialize, ToSchema)]
#[serde(rename_all = "snake_case")]
pub enum CardRedirectData {
    Knet {},
    Benefit {},
    MomoAtm {},
    CardRedirect {},
}

#[derive(Eq, PartialEq, Clone, Debug, serde::Deserialize, serde::Serialize, ToSchema)]
#[serde(rename_all = "snake_case")]
pub enum PayLaterData {
    /// For KlarnaRedirect as PayLater Option
    KlarnaRedirect {
        /// The billing email
        #[schema(value_type = Option<String>)]
        billing_email: Option<Email>,
        // The billing country code
        #[schema(value_type = Option<CountryAlpha2>, example = "US")]
        billing_country: Option<api_enums::CountryAlpha2>,
    },
    /// For Klarna Sdk as PayLater Option
    KlarnaSdk {
        /// The token for the sdk workflow
        token: String,
    },
    /// For Affirm redirect as PayLater Option
    AffirmRedirect {},
    /// For AfterpayClearpay redirect as PayLater Option
    AfterpayClearpayRedirect {
        /// The billing email
        #[schema(value_type = Option<String>)]
        billing_email: Option<Email>,
        /// The billing name
        #[schema(value_type = Option<String>)]
        billing_name: Option<Secret<String>>,
    },
    /// For PayBright Redirect as PayLater Option
    PayBrightRedirect {},
    /// For WalleyRedirect as PayLater Option
    WalleyRedirect {},
    /// For Alma Redirection as PayLater Option
    AlmaRedirect {},
    AtomeRedirect {},
}

impl GetAddressFromPaymentMethodData for PayLaterData {
    fn get_billing_address(&self) -> Option<Address> {
        match self {
            Self::KlarnaRedirect {
                billing_email,
                billing_country,
            } => {
                let address_details = AddressDetails {
                    country: *billing_country,
                    ..AddressDetails::default()
                };

                Some(Address {
                    address: Some(address_details),
                    email: billing_email.clone(),
                    phone: None,
                })
            }
            Self::AfterpayClearpayRedirect {
                billing_email,
                billing_name,
            } => {
                let address_details = AddressDetails {
                    first_name: billing_name.clone(),
                    ..AddressDetails::default()
                };

                Some(Address {
                    address: Some(address_details),
                    email: billing_email.clone(),
                    phone: None,
                })
            }
            Self::PayBrightRedirect {}
            | Self::WalleyRedirect {}
            | Self::AlmaRedirect {}
            | Self::KlarnaSdk { .. }
            | Self::AffirmRedirect {}
            | Self::AtomeRedirect {} => None,
        }
    }
}

#[derive(serde::Deserialize, serde::Serialize, Debug, Clone, ToSchema, Eq, PartialEq)]
#[serde(rename_all = "snake_case")]
pub enum BankDebitData {
    /// Payment Method data for Ach bank debit
    AchBankDebit {
        /// Billing details for bank debit
        billing_details: Option<BankDebitBilling>,
        /// Account number for ach bank debit payment
        #[schema(value_type = String, example = "000123456789")]
        account_number: Secret<String>,
        /// Routing number for ach bank debit payment
        #[schema(value_type = String, example = "110000000")]
        routing_number: Secret<String>,

        #[schema(value_type = String, example = "John Test")]
        card_holder_name: Option<Secret<String>>,

        #[schema(value_type = String, example = "John Doe")]
        bank_account_holder_name: Option<Secret<String>>,

        #[schema(value_type = String, example = "ACH")]
        bank_name: Option<common_enums::BankNames>,

        #[schema(value_type = String, example = "Checking")]
        bank_type: Option<common_enums::BankType>,

        #[schema(value_type = String, example = "Personal")]
        bank_holder_type: Option<common_enums::BankHolderType>,
    },
    SepaBankDebit {
        /// Billing details for bank debit
        billing_details: Option<BankDebitBilling>,
        /// International bank account number (iban) for SEPA
        #[schema(value_type = String, example = "DE89370400440532013000")]
        iban: Secret<String>,
        /// Owner name for bank debit
        #[schema(value_type = String, example = "A. Schneider")]
        bank_account_holder_name: Option<Secret<String>>,
    },
    BecsBankDebit {
        /// Billing details for bank debit
        billing_details: Option<BankDebitBilling>,
        /// Account number for Becs payment method
        #[schema(value_type = String, example = "000123456")]
        account_number: Secret<String>,
        /// Bank-State-Branch (bsb) number
        #[schema(value_type = String, example = "000000")]
        bsb_number: Secret<String>,
        /// Owner name for bank debit
        #[schema(value_type = Option<String>, example = "A. Schneider")]
        bank_account_holder_name: Option<Secret<String>>,
    },
    BacsBankDebit {
        /// Billing details for bank debit
        billing_details: Option<BankDebitBilling>,
        /// Account number for Bacs payment method
        #[schema(value_type = String, example = "00012345")]
        account_number: Secret<String>,
        /// Sort code for Bacs payment method
        #[schema(value_type = String, example = "108800")]
        sort_code: Secret<String>,
        /// holder name for bank debit
        #[schema(value_type = String, example = "A. Schneider")]
        bank_account_holder_name: Option<Secret<String>>,
    },
}

impl GetAddressFromPaymentMethodData for BankDebitData {
    fn get_billing_address(&self) -> Option<Address> {
        fn get_billing_address_inner(
            bank_debit_billing: Option<&BankDebitBilling>,
            bank_account_holder_name: Option<&Secret<String>>,
        ) -> Option<Address> {
            // We will always have address here
            let mut address = bank_debit_billing
                .and_then(GetAddressFromPaymentMethodData::get_billing_address)?;

            // Prefer `account_holder_name` over `name`
            address.address.as_mut().map(|address| {
                address.first_name = bank_account_holder_name
                    .or(address.first_name.as_ref())
                    .cloned();
            });

            Some(address)
        }

        match self {
            Self::AchBankDebit {
                billing_details,
                bank_account_holder_name,
                ..
            }
            | Self::SepaBankDebit {
                billing_details,
                bank_account_holder_name,
                ..
            }
            | Self::BecsBankDebit {
                billing_details,
                bank_account_holder_name,
                ..
            }
            | Self::BacsBankDebit {
                billing_details,
                bank_account_holder_name,
                ..
            } => get_billing_address_inner(
                billing_details.as_ref(),
                bank_account_holder_name.as_ref(),
            ),
        }
    }
}

/// Custom serializer and deserializer for PaymentMethodData
mod payment_method_data_serde {

    use super::*;

    /// Deserialize `reward` payment_method as string for backwards compatibility
    /// The api contract would be
    /// ```json
    /// {
    ///   "payment_method": "reward",
    ///   "payment_method_type": "evoucher",
    ///   "payment_method_data": "reward",
    /// }
    /// ```
    ///
    /// For other payment methods, use the provided deserializer
    /// ```json
    /// "payment_method_data": {
    ///   "card": {
    ///     "card_number": "4242424242424242",
    ///     "card_exp_month": "10",
    ///     "card_exp_year": "25",
    ///     "card_holder_name": "joseph Doe",
    ///     "card_cvc": "123"
    ///    }
    /// }
    /// ```
    pub fn deserialize<'de, D>(
        deserializer: D,
    ) -> Result<Option<PaymentMethodDataRequest>, D::Error>
    where
        D: Deserializer<'de>,
    {
        #[derive(serde::Deserialize, Debug)]
        #[serde(untagged)]
        enum __Inner {
            RewardString(String),
            OptionalPaymentMethod(serde_json::Value),
        }

        // This struct is an intermediate representation
        // This is required in order to catch deserialization errors when deserializing `payment_method_data`
        // The #[serde(flatten)] attribute applied on `payment_method_data` discards
        // any of the error when deserializing and deserializes to an option instead
        #[derive(serde::Deserialize, Debug)]
        struct __InnerPaymentMethodData {
            billing: Option<Address>,
            #[serde(flatten)]
            payment_method_data: Option<serde_json::Value>,
        }

        let deserialize_to_inner = __Inner::deserialize(deserializer)?;

        match deserialize_to_inner {
            __Inner::OptionalPaymentMethod(value) => {
                let parsed_value = serde_json::from_value::<__InnerPaymentMethodData>(value)
                    .map_err(|serde_json_error| de::Error::custom(serde_json_error.to_string()))?;

                let payment_method_data = if let Some(payment_method_data_value) =
                    parsed_value.payment_method_data
                {
                    // Even though no data is passed, the flatten serde_json::Value is deserialized as Some(Object {})
                    if let serde_json::Value::Object(ref inner_map) = payment_method_data_value {
                        if inner_map.is_empty() {
                            None
                        } else {
                            Some(
                                serde_json::from_value::<PaymentMethodData>(
                                    payment_method_data_value,
                                )
                                .map_err(|serde_json_error| {
                                    de::Error::custom(serde_json_error.to_string())
                                })?,
                            )
                        }
                    } else {
                        Err(de::Error::custom("Expected a map for payment_method_data"))?
                    }
                } else {
                    None
                };

                Ok(Some(PaymentMethodDataRequest {
                    payment_method_data,
                    billing: parsed_value.billing,
                }))
            }
            __Inner::RewardString(inner_string) => {
                let payment_method_data = match inner_string.as_str() {
                    "reward" => PaymentMethodData::Reward,
                    _ => Err(de::Error::custom("Invalid Variant"))?,
                };

                Ok(Some(PaymentMethodDataRequest {
                    payment_method_data: Some(payment_method_data),
                    billing: None,
                }))
            }
        }
    }

    pub fn serialize<S>(
        payment_method_data_request: &Option<PaymentMethodDataRequest>,
        serializer: S,
    ) -> Result<S::Ok, S::Error>
    where
        S: Serializer,
    {
        if let Some(payment_method_data_request) = payment_method_data_request {
            if let Some(payment_method_data) =
                payment_method_data_request.payment_method_data.as_ref()
            {
                match payment_method_data {
                    PaymentMethodData::Reward => serializer.serialize_str("reward"),
                    PaymentMethodData::CardRedirect(_)
                    | PaymentMethodData::BankDebit(_)
                    | PaymentMethodData::BankRedirect(_)
                    | PaymentMethodData::BankTransfer(_)
                    | PaymentMethodData::RealTimePayment(_)
                    | PaymentMethodData::CardToken(_)
                    | PaymentMethodData::Crypto(_)
                    | PaymentMethodData::GiftCard(_)
                    | PaymentMethodData::PayLater(_)
                    | PaymentMethodData::Upi(_)
                    | PaymentMethodData::Voucher(_)
                    | PaymentMethodData::Card(_)
                    | PaymentMethodData::MandatePayment
                    | PaymentMethodData::Wallet(_) => {
                        payment_method_data_request.serialize(serializer)
                    }
                }
            } else {
                payment_method_data_request.serialize(serializer)
            }
        } else {
            serializer.serialize_none()
        }
    }
}

/// The payment method information provided for making a payment
#[derive(Debug, Clone, serde::Deserialize, serde::Serialize, ToSchema, Eq, PartialEq)]
pub struct PaymentMethodDataRequest {
    #[serde(flatten)]
    pub payment_method_data: Option<PaymentMethodData>,
    /// billing details for the payment method.
    /// This billing details will be passed to the processor as billing address.
    /// If not passed, then payment.billing will be considered
    pub billing: Option<Address>,
}

#[derive(Debug, Clone, serde::Deserialize, serde::Serialize, ToSchema, Eq, PartialEq)]
#[serde(rename_all = "snake_case")]
pub enum PaymentMethodData {
    #[schema(title = "Card")]
    Card(Card),
    #[schema(title = "CardRedirect")]
    CardRedirect(CardRedirectData),
    #[schema(title = "Wallet")]
    Wallet(WalletData),
    #[schema(title = "PayLater")]
    PayLater(PayLaterData),
    #[schema(title = "BankRedirect")]
    BankRedirect(BankRedirectData),
    #[schema(title = "BankDebit")]
    BankDebit(BankDebitData),
    #[schema(title = "BankTransfer")]
    BankTransfer(Box<BankTransferData>),
    #[schema(title = "RealTimePayment")]
    RealTimePayment(Box<RealTimePaymentData>),
    #[schema(title = "Crypto")]
    Crypto(CryptoData),
    #[schema(title = "MandatePayment")]
    MandatePayment,
    #[schema(title = "Reward")]
    Reward,
    #[schema(title = "Upi")]
    Upi(UpiData),
    #[schema(title = "Voucher")]
    Voucher(VoucherData),
    #[schema(title = "GiftCard")]
    GiftCard(Box<GiftCardData>),
    #[schema(title = "CardToken")]
    CardToken(CardToken),
}

pub trait GetAddressFromPaymentMethodData {
    fn get_billing_address(&self) -> Option<Address>;
}

impl GetAddressFromPaymentMethodData for PaymentMethodData {
    fn get_billing_address(&self) -> Option<Address> {
        match self {
            Self::Card(card_data) => card_data.get_billing_address(),
            Self::CardRedirect(_) => None,
            Self::Wallet(wallet_data) => wallet_data.get_billing_address(),
            Self::PayLater(pay_later) => pay_later.get_billing_address(),
            Self::BankRedirect(bank_redirect_data) => bank_redirect_data.get_billing_address(),
            Self::BankDebit(bank_debit_data) => bank_debit_data.get_billing_address(),
            Self::BankTransfer(bank_transfer_data) => bank_transfer_data.get_billing_address(),
            Self::Voucher(voucher_data) => voucher_data.get_billing_address(),
            Self::Crypto(_)
            | Self::Reward
            | Self::RealTimePayment(_)
            | Self::Upi(_)
            | Self::GiftCard(_)
            | Self::CardToken(_)
            | Self::MandatePayment => None,
        }
    }
}

impl PaymentMethodData {
    pub fn apply_additional_payment_data(
        &self,
        additional_payment_data: AdditionalPaymentData,
    ) -> Self {
        if let AdditionalPaymentData::Card(additional_card_info) = additional_payment_data {
            match self {
                Self::Card(card) => {
                    Self::Card(card.apply_additional_card_info(*additional_card_info))
                }
                _ => self.to_owned(),
            }
        } else {
            self.to_owned()
        }
    }

    pub fn get_payment_method(&self) -> Option<api_enums::PaymentMethod> {
        match self {
            Self::Card(_) => Some(api_enums::PaymentMethod::Card),
            Self::CardRedirect(_) => Some(api_enums::PaymentMethod::CardRedirect),
            Self::Wallet(_) => Some(api_enums::PaymentMethod::Wallet),
            Self::PayLater(_) => Some(api_enums::PaymentMethod::PayLater),
            Self::BankRedirect(_) => Some(api_enums::PaymentMethod::BankRedirect),
            Self::BankDebit(_) => Some(api_enums::PaymentMethod::BankDebit),
            Self::BankTransfer(_) => Some(api_enums::PaymentMethod::BankTransfer),
            Self::RealTimePayment(_) => Some(api_enums::PaymentMethod::RealTimePayment),
            Self::Crypto(_) => Some(api_enums::PaymentMethod::Crypto),
            Self::Reward => Some(api_enums::PaymentMethod::Reward),
            Self::Upi(_) => Some(api_enums::PaymentMethod::Upi),
            Self::Voucher(_) => Some(api_enums::PaymentMethod::Voucher),
            Self::GiftCard(_) => Some(api_enums::PaymentMethod::GiftCard),
            Self::CardToken(_) | Self::MandatePayment => None,
        }
    }
}

pub trait GetPaymentMethodType {
    fn get_payment_method_type(&self) -> api_enums::PaymentMethodType;
}

impl GetPaymentMethodType for CardRedirectData {
    fn get_payment_method_type(&self) -> api_enums::PaymentMethodType {
        match self {
            Self::Knet {} => api_enums::PaymentMethodType::Knet,
            Self::Benefit {} => api_enums::PaymentMethodType::Benefit,
            Self::MomoAtm {} => api_enums::PaymentMethodType::MomoAtm,
            Self::CardRedirect {} => api_enums::PaymentMethodType::CardRedirect,
        }
    }
}

impl GetPaymentMethodType for WalletData {
    fn get_payment_method_type(&self) -> api_enums::PaymentMethodType {
        match self {
            Self::AliPayQr(_) | Self::AliPayRedirect(_) => api_enums::PaymentMethodType::AliPay,
            Self::AliPayHkRedirect(_) => api_enums::PaymentMethodType::AliPayHk,
            Self::MomoRedirect(_) => api_enums::PaymentMethodType::Momo,
            Self::KakaoPayRedirect(_) => api_enums::PaymentMethodType::KakaoPay,
            Self::GoPayRedirect(_) => api_enums::PaymentMethodType::GoPay,
            Self::GcashRedirect(_) => api_enums::PaymentMethodType::Gcash,
            Self::ApplePay(_) | Self::ApplePayRedirect(_) | Self::ApplePayThirdPartySdk(_) => {
                api_enums::PaymentMethodType::ApplePay
            }
            Self::DanaRedirect {} => api_enums::PaymentMethodType::Dana,
            Self::GooglePay(_) | Self::GooglePayRedirect(_) | Self::GooglePayThirdPartySdk(_) => {
                api_enums::PaymentMethodType::GooglePay
            }
            Self::MbWayRedirect(_) => api_enums::PaymentMethodType::MbWay,
            Self::MobilePayRedirect(_) => api_enums::PaymentMethodType::MobilePay,
            Self::PaypalRedirect(_) | Self::PaypalSdk(_) => api_enums::PaymentMethodType::Paypal,
            Self::SamsungPay(_) => api_enums::PaymentMethodType::SamsungPay,
            Self::TwintRedirect {} => api_enums::PaymentMethodType::Twint,
            Self::VippsRedirect {} => api_enums::PaymentMethodType::Vipps,
            Self::TouchNGoRedirect(_) => api_enums::PaymentMethodType::TouchNGo,
            Self::WeChatPayRedirect(_) | Self::WeChatPayQr(_) => {
                api_enums::PaymentMethodType::WeChatPay
            }
            Self::CashappQr(_) => api_enums::PaymentMethodType::Cashapp,
            Self::SwishQr(_) => api_enums::PaymentMethodType::Swish,
            Self::Mifinity(_) => api_enums::PaymentMethodType::Mifinity,
        }
    }
}

impl GetPaymentMethodType for PayLaterData {
    fn get_payment_method_type(&self) -> api_enums::PaymentMethodType {
        match self {
            Self::KlarnaRedirect { .. } => api_enums::PaymentMethodType::Klarna,
            Self::KlarnaSdk { .. } => api_enums::PaymentMethodType::Klarna,
            Self::AffirmRedirect {} => api_enums::PaymentMethodType::Affirm,
            Self::AfterpayClearpayRedirect { .. } => api_enums::PaymentMethodType::AfterpayClearpay,
            Self::PayBrightRedirect {} => api_enums::PaymentMethodType::PayBright,
            Self::WalleyRedirect {} => api_enums::PaymentMethodType::Walley,
            Self::AlmaRedirect {} => api_enums::PaymentMethodType::Alma,
            Self::AtomeRedirect {} => api_enums::PaymentMethodType::Atome,
        }
    }
}

impl GetPaymentMethodType for BankRedirectData {
    fn get_payment_method_type(&self) -> api_enums::PaymentMethodType {
        match self {
            Self::BancontactCard { .. } => api_enums::PaymentMethodType::BancontactCard,
            Self::Bizum {} => api_enums::PaymentMethodType::Bizum,
            Self::Blik { .. } => api_enums::PaymentMethodType::Blik,
            Self::Eps { .. } => api_enums::PaymentMethodType::Eps,
            Self::Giropay { .. } => api_enums::PaymentMethodType::Giropay,
            Self::Ideal { .. } => api_enums::PaymentMethodType::Ideal,
            Self::Interac { .. } => api_enums::PaymentMethodType::Interac,
            Self::OnlineBankingCzechRepublic { .. } => {
                api_enums::PaymentMethodType::OnlineBankingCzechRepublic
            }
            Self::OnlineBankingFinland { .. } => api_enums::PaymentMethodType::OnlineBankingFinland,
            Self::OnlineBankingPoland { .. } => api_enums::PaymentMethodType::OnlineBankingPoland,
            Self::OnlineBankingSlovakia { .. } => {
                api_enums::PaymentMethodType::OnlineBankingSlovakia
            }
            Self::OpenBankingUk { .. } => api_enums::PaymentMethodType::OpenBankingUk,
            Self::Przelewy24 { .. } => api_enums::PaymentMethodType::Przelewy24,
            Self::Sofort { .. } => api_enums::PaymentMethodType::Sofort,
            Self::Trustly { .. } => api_enums::PaymentMethodType::Trustly,
            Self::OnlineBankingFpx { .. } => api_enums::PaymentMethodType::OnlineBankingFpx,
            Self::OnlineBankingThailand { .. } => {
                api_enums::PaymentMethodType::OnlineBankingThailand
            }
            Self::LocalBankRedirect { .. } => api_enums::PaymentMethodType::LocalBankRedirect,
        }
    }
}

impl GetPaymentMethodType for BankDebitData {
    fn get_payment_method_type(&self) -> api_enums::PaymentMethodType {
        match self {
            Self::AchBankDebit { .. } => api_enums::PaymentMethodType::Ach,
            Self::SepaBankDebit { .. } => api_enums::PaymentMethodType::Sepa,
            Self::BecsBankDebit { .. } => api_enums::PaymentMethodType::Becs,
            Self::BacsBankDebit { .. } => api_enums::PaymentMethodType::Bacs,
        }
    }
}

impl GetPaymentMethodType for BankTransferData {
    fn get_payment_method_type(&self) -> api_enums::PaymentMethodType {
        match self {
            Self::AchBankTransfer { .. } => api_enums::PaymentMethodType::Ach,
            Self::SepaBankTransfer { .. } => api_enums::PaymentMethodType::Sepa,
            Self::BacsBankTransfer { .. } => api_enums::PaymentMethodType::Bacs,
            Self::MultibancoBankTransfer { .. } => api_enums::PaymentMethodType::Multibanco,
            Self::PermataBankTransfer { .. } => api_enums::PaymentMethodType::PermataBankTransfer,
            Self::BcaBankTransfer { .. } => api_enums::PaymentMethodType::BcaBankTransfer,
            Self::BniVaBankTransfer { .. } => api_enums::PaymentMethodType::BniVa,
            Self::BriVaBankTransfer { .. } => api_enums::PaymentMethodType::BriVa,
            Self::CimbVaBankTransfer { .. } => api_enums::PaymentMethodType::CimbVa,
            Self::DanamonVaBankTransfer { .. } => api_enums::PaymentMethodType::DanamonVa,
            Self::MandiriVaBankTransfer { .. } => api_enums::PaymentMethodType::MandiriVa,
            Self::Pix {} => api_enums::PaymentMethodType::Pix,
            Self::Pse {} => api_enums::PaymentMethodType::Pse,
            Self::LocalBankTransfer { .. } => api_enums::PaymentMethodType::LocalBankTransfer,
        }
    }
}

impl GetPaymentMethodType for CryptoData {
    fn get_payment_method_type(&self) -> api_enums::PaymentMethodType {
        api_enums::PaymentMethodType::CryptoCurrency
    }
}

impl GetPaymentMethodType for RealTimePaymentData {
    fn get_payment_method_type(&self) -> api_enums::PaymentMethodType {
        match self {
            Self::Fps {} => api_enums::PaymentMethodType::Fps,
            Self::DuitNow {} => api_enums::PaymentMethodType::DuitNow,
            Self::PromptPay {} => api_enums::PaymentMethodType::PromptPay,
            Self::VietQr {} => api_enums::PaymentMethodType::VietQr,
        }
    }
}

impl GetPaymentMethodType for UpiData {
    fn get_payment_method_type(&self) -> api_enums::PaymentMethodType {
        match self {
            Self::UpiCollect(_) => api_enums::PaymentMethodType::UpiCollect,
            Self::UpiIntent(_) => api_enums::PaymentMethodType::UpiIntent,
        }
    }
}
impl GetPaymentMethodType for VoucherData {
    fn get_payment_method_type(&self) -> api_enums::PaymentMethodType {
        match self {
            Self::Boleto(_) => api_enums::PaymentMethodType::Boleto,
            Self::Efecty => api_enums::PaymentMethodType::Efecty,
            Self::PagoEfectivo => api_enums::PaymentMethodType::PagoEfectivo,
            Self::RedCompra => api_enums::PaymentMethodType::RedCompra,
            Self::RedPagos => api_enums::PaymentMethodType::RedPagos,
            Self::Alfamart(_) => api_enums::PaymentMethodType::Alfamart,
            Self::Indomaret(_) => api_enums::PaymentMethodType::Indomaret,
            Self::Oxxo => api_enums::PaymentMethodType::Oxxo,
            Self::SevenEleven(_) => api_enums::PaymentMethodType::SevenEleven,
            Self::Lawson(_) => api_enums::PaymentMethodType::Lawson,
            Self::MiniStop(_) => api_enums::PaymentMethodType::MiniStop,
            Self::FamilyMart(_) => api_enums::PaymentMethodType::FamilyMart,
            Self::Seicomart(_) => api_enums::PaymentMethodType::Seicomart,
            Self::PayEasy(_) => api_enums::PaymentMethodType::PayEasy,
        }
    }
}
impl GetPaymentMethodType for GiftCardData {
    fn get_payment_method_type(&self) -> api_enums::PaymentMethodType {
        match self {
            Self::Givex(_) => api_enums::PaymentMethodType::Givex,
            Self::PaySafeCard {} => api_enums::PaymentMethodType::PaySafeCard,
        }
    }
}

#[derive(serde::Deserialize, serde::Serialize, Debug, Clone, ToSchema, Eq, PartialEq)]
#[serde(rename_all = "snake_case")]
pub enum GiftCardData {
    Givex(GiftCardDetails),
    PaySafeCard {},
}

#[derive(serde::Deserialize, serde::Serialize, Debug, Clone, ToSchema, Eq, PartialEq)]
#[serde(rename_all = "snake_case")]
pub struct GiftCardDetails {
    /// The gift card number
    #[schema(value_type = String)]
    pub number: Secret<String>,
    /// The card verification code.
    #[schema(value_type = String)]
    pub cvc: Secret<String>,
}

#[derive(Default, Eq, PartialEq, Clone, Debug, serde::Deserialize, serde::Serialize, ToSchema)]
#[serde(rename_all = "snake_case")]
pub struct AdditionalCardInfo {
    /// The name of issuer of the card
    pub card_issuer: Option<String>,

    /// Card network of the card
    pub card_network: Option<api_enums::CardNetwork>,

    /// Card type, can be either `credit` or `debit`
    pub card_type: Option<String>,

    pub card_issuing_country: Option<String>,
    pub bank_code: Option<String>,

    /// Last 4 digits of the card number
    pub last4: Option<String>,

    /// The ISIN of the card
    pub card_isin: Option<String>,

    /// Extended bin of card, contains the first 8 digits of card number
    pub card_extended_bin: Option<String>,

    pub card_exp_month: Option<Secret<String>>,

    pub card_exp_year: Option<Secret<String>>,

    pub card_holder_name: Option<Secret<String>>,

    /// Additional payment checks done on the cvv and billing address by the processors.
    /// This is a free form field and the structure varies from processor to processor
    pub payment_checks: Option<serde_json::Value>,

    /// Details about the threeds environment.
    /// This is a free form field and the structure varies from processor to processor
    pub authentication_data: Option<serde_json::Value>,
}

#[derive(Debug, Clone, Eq, PartialEq, serde::Deserialize, serde::Serialize)]
#[serde(rename_all = "snake_case")]
pub enum AdditionalPaymentData {
    Card(Box<AdditionalCardInfo>),
    BankRedirect {
        bank_name: Option<common_enums::BankNames>,
    },
    Wallet {
        apple_pay: Option<ApplepayPaymentMethod>,
    },
    PayLater {
        klarna_sdk: Option<KlarnaSdkPaymentMethod>,
    },
    BankTransfer {},
    Crypto {},
    BankDebit {},
    MandatePayment {},
    Reward {},
    RealTimePayment {},
    Upi {},
    GiftCard {},
    Voucher {},
    CardRedirect {},
    CardToken {},
}

#[derive(Debug, Clone, Eq, PartialEq, serde::Deserialize, serde::Serialize)]

pub struct KlarnaSdkPaymentMethod {
    pub payment_type: Option<String>,
}

#[derive(Debug, Clone, Eq, PartialEq, serde::Deserialize, serde::Serialize, ToSchema)]
#[serde(rename_all = "snake_case")]
pub enum BankRedirectData {
    BancontactCard {
        /// The card number
        #[schema(value_type = String, example = "4242424242424242")]
        card_number: Option<CardNumber>,
        /// The card's expiry month
        #[schema(value_type = String, example = "24")]
        card_exp_month: Option<Secret<String>>,

        /// The card's expiry year
        #[schema(value_type = String, example = "24")]
        card_exp_year: Option<Secret<String>>,

        /// The card holder's name
        #[schema(value_type = String, example = "John Test")]
        card_holder_name: Option<Secret<String>>,

        //Required by Stripes
        billing_details: Option<BankRedirectBilling>,
    },
    Bizum {},
    Blik {
        // Blik Code
        blik_code: Option<String>,
    },
    Eps {
        /// The billing details for bank redirection
        billing_details: Option<BankRedirectBilling>,

        /// The hyperswitch bank code for eps
        #[schema(value_type = BankNames, example = "triodos_bank")]
        bank_name: Option<common_enums::BankNames>,

        /// The country for bank payment
        #[schema(value_type = CountryAlpha2, example = "US")]
        country: Option<api_enums::CountryAlpha2>,
    },
    Giropay {
        /// The billing details for bank redirection
        billing_details: Option<BankRedirectBilling>,
        /// Bank account details for Giropay

        #[schema(value_type = Option<String>)]
        /// Bank account bic code
        bank_account_bic: Option<Secret<String>>,

        /// Bank account iban
        #[schema(value_type = Option<String>)]
        bank_account_iban: Option<Secret<String>>,

        /// The country for bank payment
        #[schema(value_type = CountryAlpha2, example = "US")]
        country: Option<api_enums::CountryAlpha2>,
    },
    Ideal {
        /// The billing details for bank redirection
        billing_details: Option<BankRedirectBilling>,

        /// The hyperswitch bank code for ideal
        #[schema(value_type = BankNames, example = "abn_amro")]
        bank_name: Option<common_enums::BankNames>,

        /// The country for bank payment
        #[schema(value_type = CountryAlpha2, example = "US")]
        country: Option<api_enums::CountryAlpha2>,
    },
    Interac {
        /// The country for bank payment
        #[schema(value_type = Option<CountryAlpha2>, example = "US")]
        country: Option<api_enums::CountryAlpha2>,

        #[schema(value_type = Option<String>, example = "john.doe@example.com")]
        email: Option<Email>,
    },
    OnlineBankingCzechRepublic {
        // Issuer banks
        #[schema(value_type = BankNames)]
        issuer: common_enums::BankNames,
    },
    OnlineBankingFinland {
        // Shopper Email
        #[schema(value_type = Option<String>)]
        email: Option<Email>,
    },
    OnlineBankingPoland {
        // Issuer banks
        #[schema(value_type = BankNames)]
        issuer: common_enums::BankNames,
    },
    OnlineBankingSlovakia {
        // Issuer value corresponds to the bank
        #[schema(value_type = BankNames)]
        issuer: common_enums::BankNames,
    },
    OpenBankingUk {
        // Issuer banks
        #[schema(value_type = BankNames)]
        issuer: Option<common_enums::BankNames>,
        /// The country for bank payment
        #[schema(value_type = CountryAlpha2, example = "US")]
        country: Option<api_enums::CountryAlpha2>,
    },
    Przelewy24 {
        //Issuer banks
        #[schema(value_type = Option<BankNames>)]
        bank_name: Option<common_enums::BankNames>,

        // The billing details for bank redirect
        billing_details: BankRedirectBilling,
    },
    Sofort {
        /// The billing details for bank redirection
        billing_details: Option<BankRedirectBilling>,

        /// The country for bank payment
        #[schema(value_type = CountryAlpha2, example = "US")]
        country: Option<api_enums::CountryAlpha2>,

        /// The preferred language
        #[schema(example = "en")]
        preferred_language: Option<String>,
    },
    Trustly {
        /// The country for bank payment
        #[schema(value_type = CountryAlpha2, example = "US")]
        country: api_enums::CountryAlpha2,
    },
    OnlineBankingFpx {
        // Issuer banks
        #[schema(value_type = BankNames)]
        issuer: common_enums::BankNames,
    },
    OnlineBankingThailand {
        #[schema(value_type = BankNames)]
        issuer: common_enums::BankNames,
    },
    LocalBankRedirect {},
}

impl GetAddressFromPaymentMethodData for BankRedirectData {
    fn get_billing_address(&self) -> Option<Address> {
        let get_billing_address_inner = |bank_redirect_billing: Option<&BankRedirectBilling>,
                                         billing_country: Option<&common_enums::CountryAlpha2>,
                                         billing_email: Option<&Email>|
         -> Option<Address> {
            let address = bank_redirect_billing
                .and_then(GetAddressFromPaymentMethodData::get_billing_address);

            let address = match (address, billing_country) {
                (Some(mut address), Some(billing_country)) => {
                    address
                        .address
                        .as_mut()
                        .map(|address| address.country = Some(*billing_country));

                    Some(address)
                }
                (Some(address), None) => Some(address),
                (None, Some(billing_country)) => Some(Address {
                    address: Some(AddressDetails {
                        country: Some(*billing_country),
                        ..AddressDetails::default()
                    }),
                    phone: None,
                    email: None,
                }),
                (None, None) => None,
            };

            match (address, billing_email) {
                (Some(mut address), Some(email)) => {
                    address.email = Some(email.clone());
                    Some(address)
                }
                (Some(address), None) => Some(address),
                (None, Some(billing_email)) => Some(Address {
                    address: None,
                    phone: None,
                    email: Some(billing_email.clone()),
                }),
                (None, None) => None,
            }
        };

        match self {
            Self::BancontactCard {
                billing_details,
                card_holder_name,
                ..
            } => {
                let address = get_billing_address_inner(billing_details.as_ref(), None, None);

                if let Some(mut address) = address {
                    address.address.as_mut().map(|address| {
                        address.first_name = card_holder_name
                            .as_ref()
                            .or(address.first_name.as_ref())
                            .cloned();
                    });

                    Some(address)
                } else {
                    Some(Address {
                        address: Some(AddressDetails {
                            first_name: card_holder_name.clone(),
                            ..AddressDetails::default()
                        }),
                        phone: None,
                        email: None,
                    })
                }
            }
            Self::Eps {
                billing_details,
                country,
                ..
            }
            | Self::Giropay {
                billing_details,
                country,
                ..
            }
            | Self::Ideal {
                billing_details,
                country,
                ..
            }
            | Self::Sofort {
                billing_details,
                country,
                ..
            } => get_billing_address_inner(billing_details.as_ref(), country.as_ref(), None),
            Self::Interac { country, email } => {
                get_billing_address_inner(None, country.as_ref(), email.as_ref())
            }
            Self::OnlineBankingFinland { email } => {
                get_billing_address_inner(None, None, email.as_ref())
            }
            Self::OpenBankingUk { country, .. } => {
                get_billing_address_inner(None, country.as_ref(), None)
            }
            Self::Przelewy24 {
                billing_details, ..
            } => get_billing_address_inner(Some(billing_details), None, None),
            Self::Trustly { country } => get_billing_address_inner(None, Some(country), None),
            Self::OnlineBankingFpx { .. }
            | Self::LocalBankRedirect {}
            | Self::OnlineBankingThailand { .. }
            | Self::Bizum {}
            | Self::OnlineBankingPoland { .. }
            | Self::OnlineBankingSlovakia { .. }
            | Self::OnlineBankingCzechRepublic { .. }
            | Self::Blik { .. } => None,
        }
    }
}

#[derive(Debug, Clone, Eq, PartialEq, serde::Serialize, serde::Deserialize, ToSchema)]
pub struct AlfamartVoucherData {
    /// The billing first name for Alfamart
    #[schema(value_type = Option<String>, example = "Jane")]
    pub first_name: Option<Secret<String>>,
    /// The billing second name for Alfamart
    #[schema(value_type = Option<String>, example = "Doe")]
    pub last_name: Option<Secret<String>>,
    /// The Email ID for Alfamart
    #[schema(value_type = Option<String>, example = "example@me.com")]
    pub email: Option<Email>,
}

#[derive(Debug, Clone, Eq, PartialEq, serde::Serialize, serde::Deserialize, ToSchema)]
pub struct IndomaretVoucherData {
    /// The billing first name for Alfamart
    #[schema(value_type = Option<String>, example = "Jane")]
    pub first_name: Option<Secret<String>>,
    /// The billing second name for Alfamart
    #[schema(value_type = Option<String>, example = "Doe")]
    pub last_name: Option<Secret<String>>,
    /// The Email ID for Alfamart
    #[schema(value_type = Option<String>, example = "example@me.com")]
    pub email: Option<Email>,
}

#[derive(Debug, Clone, Eq, PartialEq, serde::Serialize, serde::Deserialize, ToSchema)]
pub struct JCSVoucherData {
    /// The billing first name for Japanese convenience stores
    #[schema(value_type = Option<String>, example = "Jane")]
    pub first_name: Option<Secret<String>>,
    /// The billing second name Japanese convenience stores
    #[schema(value_type = Option<String>, example = "Doe")]
    pub last_name: Option<Secret<String>>,
    /// The Email ID for Japanese convenience stores
    #[schema(value_type = Option<String>, example = "example@me.com")]
    pub email: Option<Email>,
    /// The telephone number for Japanese convenience stores
    #[schema(value_type = Option<String>, example = "9123456789")]
    pub phone_number: Option<String>,
}

#[derive(Debug, Clone, Eq, PartialEq, serde::Deserialize, serde::Serialize, ToSchema)]
pub struct AchBillingDetails {
    /// The Email ID for ACH billing
    #[schema(value_type = Option<String>, example = "example@me.com")]
    pub email: Option<Email>,
}

#[derive(Debug, Clone, Eq, PartialEq, serde::Deserialize, serde::Serialize, ToSchema)]
pub struct DokuBillingDetails {
    /// The billing first name for Doku
    #[schema(value_type = Option<String>, example = "Jane")]
    pub first_name: Option<Secret<String>>,
    /// The billing second name for Doku
    #[schema(value_type = Option<String>, example = "Doe")]
    pub last_name: Option<Secret<String>>,
    /// The Email ID for Doku billing
    #[schema(value_type = Option<String>, example = "example@me.com")]
    pub email: Option<Email>,
}

#[derive(Debug, Clone, Eq, PartialEq, serde::Deserialize, serde::Serialize, ToSchema)]
pub struct MultibancoBillingDetails {
    #[schema(value_type = Option<String>, example = "example@me.com")]
    pub email: Option<Email>,
}

#[derive(Debug, Clone, Eq, PartialEq, serde::Deserialize, serde::Serialize, ToSchema)]
pub struct SepaAndBacsBillingDetails {
    /// The Email ID for SEPA and BACS billing
    #[schema(value_type = Option<String>, example = "example@me.com")]
    pub email: Option<Email>,
    /// The billing name for SEPA and BACS billing
    #[schema(value_type = Option<String>, example = "Jane Doe")]
    pub name: Option<Secret<String>>,
}

#[derive(Debug, Clone, Eq, PartialEq, serde::Deserialize, serde::Serialize, ToSchema)]
#[serde(rename_all = "snake_case")]
pub struct CryptoData {
    pub pay_currency: Option<String>,
    pub network: Option<String>,
}

#[derive(Debug, Clone, Eq, PartialEq, serde::Deserialize, serde::Serialize, ToSchema)]
#[serde(rename_all = "snake_case")]
pub enum UpiData {
    UpiCollect(UpiCollectData),
    UpiIntent(UpiIntentData),
}

#[derive(Debug, Clone, Eq, PartialEq, serde::Deserialize, serde::Serialize, ToSchema)]
#[serde(rename_all = "snake_case")]
pub struct UpiCollectData {
    #[schema(value_type = Option<String>, example = "successtest@iata")]
    pub vpa_id: Option<Secret<String, pii::UpiVpaMaskingStrategy>>,
}

#[derive(Debug, Clone, Eq, PartialEq, serde::Deserialize, serde::Serialize, ToSchema)]
pub struct UpiIntentData {}

#[derive(Debug, Clone, Eq, PartialEq, serde::Deserialize, serde::Serialize, ToSchema)]
pub struct SofortBilling {
    /// The country associated with the billing
    #[schema(value_type = CountryAlpha2, example = "US")]
    pub billing_country: String,
}

#[derive(Debug, Clone, Eq, PartialEq, serde::Deserialize, serde::Serialize, ToSchema)]
pub struct BankRedirectBilling {
    /// The name for which billing is issued
    #[schema(value_type = String, example = "John Doe")]
    pub billing_name: Option<Secret<String>>,
    /// The billing email for bank redirect
    #[schema(value_type = String, example = "example@example.com")]
    pub email: Option<Email>,
}

impl GetAddressFromPaymentMethodData for BankRedirectBilling {
    fn get_billing_address(&self) -> Option<Address> {
        let address_details = self
            .billing_name
            .as_ref()
            .map(|billing_name| AddressDetails {
                first_name: Some(billing_name.clone()),
                ..AddressDetails::default()
            });

        if address_details.is_some() || self.email.is_some() {
            Some(Address {
                address: address_details,
                phone: None,
                email: self.email.clone(),
            })
        } else {
            None
        }
    }
}

#[derive(Eq, PartialEq, Clone, Debug, serde::Deserialize, serde::Serialize, ToSchema)]
#[serde(rename_all = "snake_case")]
pub enum BankTransferData {
    AchBankTransfer {
        /// The billing details for ACH Bank Transfer
        billing_details: Option<AchBillingDetails>,
    },
    SepaBankTransfer {
        /// The billing details for SEPA
        billing_details: Option<SepaAndBacsBillingDetails>,

        /// The two-letter ISO country code for SEPA and BACS
        #[schema(value_type = CountryAlpha2, example = "US")]
        country: Option<api_enums::CountryAlpha2>,
    },
    BacsBankTransfer {
        /// The billing details for SEPA
        billing_details: Option<SepaAndBacsBillingDetails>,
    },
    MultibancoBankTransfer {
        /// The billing details for Multibanco
        billing_details: Option<MultibancoBillingDetails>,
    },
    PermataBankTransfer {
        /// The billing details for Permata Bank Transfer
        billing_details: Option<DokuBillingDetails>,
    },
    BcaBankTransfer {
        /// The billing details for BCA Bank Transfer
        billing_details: Option<DokuBillingDetails>,
    },
    BniVaBankTransfer {
        /// The billing details for BniVa Bank Transfer
        billing_details: Option<DokuBillingDetails>,
    },
    BriVaBankTransfer {
        /// The billing details for BniVa Bank Transfer
        billing_details: Option<DokuBillingDetails>,
    },
    CimbVaBankTransfer {
        /// The billing details for BniVa Bank Transfer
        billing_details: Option<DokuBillingDetails>,
    },
    DanamonVaBankTransfer {
        /// The billing details for BniVa Bank Transfer
        billing_details: Option<DokuBillingDetails>,
    },
    MandiriVaBankTransfer {
        /// The billing details for BniVa Bank Transfer
        billing_details: Option<DokuBillingDetails>,
    },
    Pix {},
    Pse {},
    LocalBankTransfer {
        bank_code: Option<String>,
    },
}

#[derive(Eq, PartialEq, Clone, Debug, serde::Deserialize, serde::Serialize, ToSchema)]
#[serde(rename_all = "snake_case")]
pub enum RealTimePaymentData {
    Fps {},
    DuitNow {},
    PromptPay {},
    VietQr {},
}

impl GetAddressFromPaymentMethodData for BankTransferData {
    fn get_billing_address(&self) -> Option<Address> {
        match self {
            Self::AchBankTransfer { billing_details } => {
                billing_details.as_ref().map(|details| Address {
                    address: None,
                    phone: None,
                    email: details.email.clone(),
                })
            }
            Self::SepaBankTransfer {
                billing_details,
                country,
            } => billing_details.as_ref().map(|details| Address {
                address: Some(AddressDetails {
                    country: *country,
                    first_name: details.name.clone(),
                    ..AddressDetails::default()
                }),
                phone: None,
                email: details.email.clone(),
            }),
            Self::BacsBankTransfer { billing_details } => {
                billing_details.as_ref().map(|details| Address {
                    address: Some(AddressDetails {
                        first_name: details.name.clone(),
                        ..AddressDetails::default()
                    }),
                    phone: None,
                    email: details.email.clone(),
                })
            }
            Self::MultibancoBankTransfer { billing_details } => {
                billing_details.as_ref().map(|details| Address {
                    address: None,
                    phone: None,
                    email: details.email.clone(),
                })
            }
            Self::PermataBankTransfer { billing_details }
            | Self::BcaBankTransfer { billing_details }
            | Self::BniVaBankTransfer { billing_details }
            | Self::BriVaBankTransfer { billing_details }
            | Self::CimbVaBankTransfer { billing_details }
            | Self::DanamonVaBankTransfer { billing_details }
            | Self::MandiriVaBankTransfer { billing_details } => {
                billing_details.as_ref().map(|details| Address {
                    address: Some(AddressDetails {
                        first_name: details.first_name.clone(),
                        last_name: details.last_name.clone(),
                        ..AddressDetails::default()
                    }),
                    phone: None,
                    email: details.email.clone(),
                })
            }
            Self::LocalBankTransfer { .. } | Self::Pix {} | Self::Pse {} => None,
        }
    }
}

#[derive(serde::Deserialize, serde::Serialize, Debug, Clone, ToSchema, Eq, PartialEq)]
pub struct BankDebitBilling {
    /// The billing name for bank debits
    #[schema(value_type = Option<String>, example = "John Doe")]
    pub name: Option<Secret<String>>,
    /// The billing email for bank debits
    #[schema(value_type = Option<String>, example = "example@example.com")]
    pub email: Option<Email>,
    /// The billing address for bank debits
    pub address: Option<AddressDetails>,
}

impl GetAddressFromPaymentMethodData for BankDebitBilling {
    fn get_billing_address(&self) -> Option<Address> {
        let address = if let Some(mut address) = self.address.clone() {
            address.first_name = self.name.clone().or(address.first_name);
            Address {
                address: Some(address),
                email: self.email.clone(),
                phone: None,
            }
        } else {
            Address {
                address: Some(AddressDetails {
                    first_name: self.name.clone(),
                    ..AddressDetails::default()
                }),
                email: self.email.clone(),
                phone: None,
            }
        };

        Some(address)
    }
}

#[derive(Eq, PartialEq, Clone, Debug, serde::Deserialize, serde::Serialize, ToSchema)]
#[serde(rename_all = "snake_case")]
pub enum WalletData {
    /// The wallet data for Ali Pay QrCode
    AliPayQr(Box<AliPayQr>),
    /// The wallet data for Ali Pay redirect
    AliPayRedirect(AliPayRedirection),
    /// The wallet data for Ali Pay HK redirect
    AliPayHkRedirect(AliPayHkRedirection),
    /// The wallet data for Momo redirect
    MomoRedirect(MomoRedirection),
    /// The wallet data for KakaoPay redirect
    KakaoPayRedirect(KakaoPayRedirection),
    /// The wallet data for GoPay redirect
    GoPayRedirect(GoPayRedirection),
    /// The wallet data for Gcash redirect
    GcashRedirect(GcashRedirection),
    /// The wallet data for Apple pay
    ApplePay(ApplePayWalletData),
    /// Wallet data for apple pay redirect flow
    ApplePayRedirect(Box<ApplePayRedirectData>),
    /// Wallet data for apple pay third party sdk flow
    ApplePayThirdPartySdk(Box<ApplePayThirdPartySdkData>),
    /// Wallet data for DANA redirect flow
    DanaRedirect {},
    /// The wallet data for Google pay
    GooglePay(GooglePayWalletData),
    /// Wallet data for google pay redirect flow
    GooglePayRedirect(Box<GooglePayRedirectData>),
    /// Wallet data for Google pay third party sdk flow
    GooglePayThirdPartySdk(Box<GooglePayThirdPartySdkData>),
    MbWayRedirect(Box<MbWayRedirection>),
    /// The wallet data for MobilePay redirect
    MobilePayRedirect(Box<MobilePayRedirection>),
    /// This is for paypal redirection
    PaypalRedirect(PaypalRedirection),
    /// The wallet data for Paypal
    PaypalSdk(PayPalWalletData),
    /// The wallet data for Samsung Pay
    SamsungPay(Box<SamsungPayWalletData>),
    /// Wallet data for Twint Redirection
    TwintRedirect {},
    /// Wallet data for Vipps Redirection
    VippsRedirect {},
    /// The wallet data for Touch n Go Redirection
    TouchNGoRedirect(Box<TouchNGoRedirection>),
    /// The wallet data for WeChat Pay Redirection
    WeChatPayRedirect(Box<WeChatPayRedirection>),
    /// The wallet data for WeChat Pay Display QrCode
    WeChatPayQr(Box<WeChatPayQr>),
    /// The wallet data for Cashapp Qr
    CashappQr(Box<CashappQr>),
    // The wallet data for Swish
    SwishQr(SwishQrData),
    // The wallet data for Mifinity Ewallet
    Mifinity(MifinityData),
}

impl GetAddressFromPaymentMethodData for WalletData {
    fn get_billing_address(&self) -> Option<Address> {
        match self {
            Self::MbWayRedirect(mb_way_redirect) => {
                let phone = PhoneDetails {
                    // Portuguese country code, this payment method is applicable only in portugal
                    country_code: Some("+351".into()),
                    number: mb_way_redirect.telephone_number.clone(),
                };

                Some(Address {
                    phone: Some(phone),
                    address: None,
                    email: None,
                })
            }
            Self::MobilePayRedirect(_) => None,
            Self::PaypalRedirect(paypal_redirect) => {
                paypal_redirect.email.clone().map(|email| Address {
                    email: Some(email),
                    address: None,
                    phone: None,
                })
            }
            Self::Mifinity(_)
            | Self::AliPayQr(_)
            | Self::AliPayRedirect(_)
            | Self::AliPayHkRedirect(_)
            | Self::MomoRedirect(_)
            | Self::KakaoPayRedirect(_)
            | Self::GoPayRedirect(_)
            | Self::GcashRedirect(_)
            | Self::ApplePay(_)
            | Self::ApplePayRedirect(_)
            | Self::ApplePayThirdPartySdk(_)
            | Self::DanaRedirect {}
            | Self::GooglePay(_)
            | Self::GooglePayRedirect(_)
            | Self::GooglePayThirdPartySdk(_)
            | Self::PaypalSdk(_)
            | Self::SamsungPay(_)
            | Self::TwintRedirect {}
            | Self::VippsRedirect {}
            | Self::TouchNGoRedirect(_)
            | Self::WeChatPayRedirect(_)
            | Self::WeChatPayQr(_)
            | Self::CashappQr(_)
            | Self::SwishQr(_) => None,
        }
    }
}

#[derive(Eq, PartialEq, Clone, Debug, serde::Deserialize, serde::Serialize, ToSchema)]
#[serde(rename_all = "snake_case")]
pub struct SamsungPayWalletData {
    /// The encrypted payment token from Samsung
    #[schema(value_type = String)]
    pub token: Secret<String>,
}

#[derive(Eq, PartialEq, Clone, Debug, serde::Deserialize, serde::Serialize, ToSchema)]
#[serde(rename_all = "snake_case")]
pub struct GooglePayWalletData {
    /// The type of payment method
    #[serde(rename = "type")]
    pub pm_type: String,
    /// User-facing message to describe the payment method that funds this transaction.
    pub description: String,
    /// The information of the payment method
    pub info: GooglePayPaymentMethodInfo,
    /// The tokenization data of Google pay
    pub tokenization_data: GpayTokenizationData,
}

#[derive(Eq, PartialEq, Clone, Debug, serde::Deserialize, serde::Serialize, ToSchema)]
pub struct ApplePayRedirectData {}

#[derive(Eq, PartialEq, Clone, Debug, serde::Deserialize, serde::Serialize, ToSchema)]
pub struct GooglePayRedirectData {}

#[derive(Eq, PartialEq, Clone, Debug, serde::Deserialize, serde::Serialize, ToSchema)]
pub struct GooglePayThirdPartySdkData {}

#[derive(Eq, PartialEq, Clone, Debug, serde::Deserialize, serde::Serialize, ToSchema)]
pub struct ApplePayThirdPartySdkData {}

#[derive(Eq, PartialEq, Clone, Debug, serde::Deserialize, serde::Serialize, ToSchema)]
pub struct WeChatPayRedirection {}

#[derive(Eq, PartialEq, Clone, Debug, serde::Deserialize, serde::Serialize, ToSchema)]
pub struct WeChatPay {}

#[derive(Eq, PartialEq, Clone, Debug, serde::Deserialize, serde::Serialize, ToSchema)]
pub struct WeChatPayQr {}

#[derive(Eq, PartialEq, Clone, Debug, serde::Deserialize, serde::Serialize, ToSchema)]
pub struct CashappQr {}

#[derive(Eq, PartialEq, Clone, Debug, serde::Deserialize, serde::Serialize, ToSchema)]
pub struct PaypalRedirection {
    /// paypal's email address
    #[schema(max_length = 255, value_type = Option<String>, example = "johntest@test.com")]
    pub email: Option<Email>,
}

#[derive(Eq, PartialEq, Clone, Debug, serde::Deserialize, serde::Serialize, ToSchema)]
pub struct AliPayQr {}

#[derive(Eq, PartialEq, Clone, Debug, serde::Deserialize, serde::Serialize, ToSchema)]
pub struct AliPayRedirection {}

#[derive(Eq, PartialEq, Clone, Debug, serde::Deserialize, serde::Serialize, ToSchema)]
pub struct AliPayHkRedirection {}

#[derive(Eq, PartialEq, Clone, Debug, serde::Deserialize, serde::Serialize, ToSchema)]
pub struct MomoRedirection {}

#[derive(Eq, PartialEq, Clone, Debug, serde::Deserialize, serde::Serialize, ToSchema)]
pub struct KakaoPayRedirection {}

#[derive(Eq, PartialEq, Clone, Debug, serde::Deserialize, serde::Serialize, ToSchema)]
pub struct GoPayRedirection {}

#[derive(Eq, PartialEq, Clone, Debug, serde::Deserialize, serde::Serialize, ToSchema)]
pub struct GcashRedirection {}

#[derive(Eq, PartialEq, Clone, Debug, serde::Deserialize, serde::Serialize, ToSchema)]
pub struct MobilePayRedirection {}

#[derive(Eq, PartialEq, Clone, Debug, serde::Deserialize, serde::Serialize, ToSchema)]
pub struct MbWayRedirection {
    /// Telephone number of the shopper. Should be Portuguese phone number.
    #[schema(value_type = String)]
    pub telephone_number: Option<Secret<String>>,
}

#[derive(Eq, PartialEq, Clone, Debug, serde::Deserialize, serde::Serialize, ToSchema)]
#[serde(rename_all = "snake_case")]
pub struct GooglePayPaymentMethodInfo {
    /// The name of the card network
    pub card_network: String,
    /// The details of the card
    pub card_details: String,
    //assurance_details of the card
    pub assurance_details: Option<GooglePayAssuranceDetails>,
}

#[derive(Eq, PartialEq, Clone, Debug, serde::Deserialize, serde::Serialize, ToSchema)]
#[serde(rename_all = "snake_case")]
pub struct GooglePayAssuranceDetails {
    ///indicates that Cardholder possession validation has been performed
    pub card_holder_authenticated: bool,
    /// indicates that identification and verifications (ID&V) was performed
    pub account_verified: bool,
}

#[derive(Eq, PartialEq, Clone, Debug, serde::Deserialize, serde::Serialize, ToSchema)]
pub struct PayPalWalletData {
    /// Token generated for the Apple pay
    pub token: String,
}

#[derive(Eq, PartialEq, Clone, Debug, serde::Deserialize, serde::Serialize, ToSchema)]
pub struct TouchNGoRedirection {}

#[derive(Eq, PartialEq, Clone, Debug, serde::Deserialize, serde::Serialize, ToSchema)]
pub struct SwishQrData {}

#[derive(Eq, PartialEq, Clone, Debug, serde::Deserialize, serde::Serialize, ToSchema)]
pub struct MifinityData {
    #[schema(value_type = Date)]
    pub date_of_birth: Secret<Date>,
}

#[derive(Eq, PartialEq, Clone, Debug, serde::Deserialize, serde::Serialize, ToSchema)]
pub struct GpayTokenizationData {
    /// The type of the token
    #[serde(rename = "type")]
    pub token_type: String,
    /// Token generated for the wallet
    pub token: String,
}

#[derive(Eq, PartialEq, Clone, Debug, serde::Deserialize, serde::Serialize, ToSchema)]
pub struct ApplePayWalletData {
    /// The payment data of Apple pay
    pub payment_data: String,
    /// The payment method of Apple pay
    pub payment_method: ApplepayPaymentMethod,
    /// The unique identifier for the transaction
    pub transaction_identifier: String,
}

#[derive(Eq, PartialEq, Clone, Debug, serde::Deserialize, serde::Serialize, ToSchema)]
pub struct ApplepayPaymentMethod {
    /// The name to be displayed on Apple Pay button
    pub display_name: String,
    /// The network of the Apple pay payment method
    pub network: String,
    /// The type of the payment method
    #[serde(rename = "type")]
    pub pm_type: String,
}

#[derive(Eq, PartialEq, Clone, Debug, serde::Serialize, serde::Deserialize, ToSchema)]
pub struct CardResponse {
    pub last4: Option<String>,
    pub card_type: Option<String>,
    #[schema(value_type = Option<CardNetwork>, example = "Visa")]
    pub card_network: Option<api_enums::CardNetwork>,
    pub card_issuer: Option<String>,
    pub card_issuing_country: Option<String>,
    pub card_isin: Option<String>,
    pub card_extended_bin: Option<String>,
    #[schema(value_type = Option<String>)]
    pub card_exp_month: Option<Secret<String>>,
    #[schema(value_type = Option<String>)]
    pub card_exp_year: Option<Secret<String>>,
    #[schema(value_type = Option<String>)]
    pub card_holder_name: Option<Secret<String>>,
    pub payment_checks: Option<serde_json::Value>,
    pub authentication_data: Option<serde_json::Value>,
}

#[derive(Debug, Clone, Eq, PartialEq, serde::Serialize, serde::Deserialize, ToSchema)]
#[serde(rename_all = "snake_case")]
pub struct RewardData {
    /// The merchant ID with which we have to call the connector
    pub merchant_id: String,
}

#[derive(Debug, Clone, Eq, PartialEq, serde::Serialize, serde::Deserialize, ToSchema)]
pub struct BoletoVoucherData {
    /// The shopper's social security number
    #[schema(value_type = Option<String>)]
    pub social_security_number: Option<Secret<String>>,
}

#[derive(Debug, Clone, Eq, PartialEq, serde::Serialize, serde::Deserialize, ToSchema)]
#[serde(rename_all = "snake_case")]
pub enum VoucherData {
    Boleto(Box<BoletoVoucherData>),
    Efecty,
    PagoEfectivo,
    RedCompra,
    RedPagos,
    Alfamart(Box<AlfamartVoucherData>),
    Indomaret(Box<IndomaretVoucherData>),
    Oxxo,
    SevenEleven(Box<JCSVoucherData>),
    Lawson(Box<JCSVoucherData>),
    MiniStop(Box<JCSVoucherData>),
    FamilyMart(Box<JCSVoucherData>),
    Seicomart(Box<JCSVoucherData>),
    PayEasy(Box<JCSVoucherData>),
}

impl GetAddressFromPaymentMethodData for VoucherData {
    fn get_billing_address(&self) -> Option<Address> {
        match self {
            Self::Alfamart(voucher_data) => Some(Address {
                address: Some(AddressDetails {
                    first_name: voucher_data.first_name.clone(),
                    last_name: voucher_data.last_name.clone(),
                    ..AddressDetails::default()
                }),
                phone: None,
                email: voucher_data.email.clone(),
            }),
            Self::Indomaret(voucher_data) => Some(Address {
                address: Some(AddressDetails {
                    first_name: voucher_data.first_name.clone(),
                    last_name: voucher_data.last_name.clone(),
                    ..AddressDetails::default()
                }),
                phone: None,
                email: voucher_data.email.clone(),
            }),
            Self::Lawson(voucher_data)
            | Self::MiniStop(voucher_data)
            | Self::FamilyMart(voucher_data)
            | Self::Seicomart(voucher_data)
            | Self::PayEasy(voucher_data)
            | Self::SevenEleven(voucher_data) => Some(Address {
                address: Some(AddressDetails {
                    first_name: voucher_data.first_name.clone(),
                    last_name: voucher_data.last_name.clone(),
                    ..AddressDetails::default()
                }),
                phone: Some(PhoneDetails {
                    number: voucher_data.phone_number.clone().map(Secret::new),
                    country_code: None,
                }),
                email: voucher_data.email.clone(),
            }),
            Self::Boleto(_)
            | Self::Efecty
            | Self::PagoEfectivo
            | Self::RedCompra
            | Self::RedPagos
            | Self::Oxxo => None,
        }
    }
}

/// Use custom serializer to provide backwards compatible response for `reward` payment_method_data
pub fn serialize_payment_method_data_response<S>(
    payment_method_data_response: &Option<PaymentMethodDataResponseWithBilling>,
    serializer: S,
) -> Result<S::Ok, S::Error>
where
    S: Serializer,
{
    if let Some(payment_method_data_response) = payment_method_data_response {
        if let Some(payment_method_data) = payment_method_data_response.payment_method_data.as_ref()
        {
            match payment_method_data {
                PaymentMethodDataResponse::Reward {} => serializer.serialize_str("reward"),
                PaymentMethodDataResponse::BankDebit {}
                | PaymentMethodDataResponse::BankRedirect {}
                | PaymentMethodDataResponse::Card(_)
                | PaymentMethodDataResponse::CardRedirect {}
                | PaymentMethodDataResponse::CardToken {}
                | PaymentMethodDataResponse::Crypto {}
                | PaymentMethodDataResponse::MandatePayment {}
                | PaymentMethodDataResponse::GiftCard {}
                | PaymentMethodDataResponse::PayLater(_)
                | PaymentMethodDataResponse::Paypal {}
                | PaymentMethodDataResponse::RealTimePayment {}
                | PaymentMethodDataResponse::Upi {}
                | PaymentMethodDataResponse::Wallet {}
                | PaymentMethodDataResponse::BankTransfer {}
                | PaymentMethodDataResponse::Voucher {} => {
                    payment_method_data_response.serialize(serializer)
                }
            }
        } else {
            // Can serialize directly because there is no `payment_method_data`
            payment_method_data_response.serialize(serializer)
        }
    } else {
        serializer.serialize_none()
    }
}

#[derive(Debug, Clone, Eq, PartialEq, serde::Serialize, serde::Deserialize, ToSchema)]
#[serde(rename_all = "snake_case")]
pub enum PaymentMethodDataResponse {
    #[serde(rename = "card")]
    Card(Box<CardResponse>),
    BankTransfer {},
    Wallet {},
    PayLater(Box<PaylaterResponse>),
    Paypal {},
    BankRedirect {},
    Crypto {},
    BankDebit {},
    MandatePayment {},
    Reward {},
    RealTimePayment {},
    Upi {},
    Voucher {},
    GiftCard {},
    CardRedirect {},
    CardToken {},
}

#[derive(Eq, PartialEq, Clone, Debug, serde::Serialize, serde::Deserialize, ToSchema)]
pub struct PaylaterResponse {
    klarna_sdk: Option<KlarnaSdkPaymentMethodResponse>,
}

#[derive(Debug, Clone, Eq, PartialEq, serde::Deserialize, serde::Serialize, ToSchema)]

pub struct KlarnaSdkPaymentMethodResponse {
    pub payment_type: Option<String>,
}

#[derive(Debug, Clone, Eq, PartialEq, serde::Deserialize, ToSchema, serde::Serialize)]
pub struct PaymentMethodDataResponseWithBilling {
    // The struct is flattened in order to provide backwards compatibility
    #[serde(flatten)]
    pub payment_method_data: Option<PaymentMethodDataResponse>,
    pub billing: Option<Address>,
}

#[derive(Debug, Clone, PartialEq, Eq, serde::Serialize, serde::Deserialize, ToSchema)]
pub enum PaymentIdType {
    /// The identifier for payment intent
    PaymentIntentId(String),
    /// The identifier for connector transaction
    ConnectorTransactionId(String),
    /// The identifier for payment attempt
    PaymentAttemptId(String),
    /// The identifier for preprocessing step
    PreprocessingId(String),
}

impl fmt::Display for PaymentIdType {
    fn fmt(&self, f: &mut fmt::Formatter<'_>) -> fmt::Result {
        match self {
            Self::PaymentIntentId(payment_id) => {
                write!(f, "payment_intent_id = \"{payment_id}\"")
            }
            Self::ConnectorTransactionId(connector_transaction_id) => write!(
                f,
                "connector_transaction_id = \"{connector_transaction_id}\""
            ),
            Self::PaymentAttemptId(payment_attempt_id) => {
                write!(f, "payment_attempt_id = \"{payment_attempt_id}\"")
            }
            Self::PreprocessingId(preprocessing_id) => {
                write!(f, "preprocessing_id = \"{preprocessing_id}\"")
            }
        }
    }
}

impl PaymentIdType {
    pub fn and_then<F, E>(self, f: F) -> Result<Self, E>
    where
        F: FnOnce(String) -> Result<String, E>,
    {
        match self {
            Self::PaymentIntentId(s) => f(s).map(Self::PaymentIntentId),
            Self::ConnectorTransactionId(s) => f(s).map(Self::ConnectorTransactionId),
            Self::PaymentAttemptId(s) => f(s).map(Self::PaymentAttemptId),
            Self::PreprocessingId(s) => f(s).map(Self::PreprocessingId),
        }
    }
}

impl Default for PaymentIdType {
    fn default() -> Self {
        Self::PaymentIntentId(Default::default())
    }
}

#[derive(Default, Clone, Debug, Eq, PartialEq, ToSchema, serde::Deserialize, serde::Serialize)]
#[serde(deny_unknown_fields)]
pub struct Address {
    /// Provide the address details
    pub address: Option<AddressDetails>,

    pub phone: Option<PhoneDetails>,

    #[schema(value_type = Option<String>)]
    pub email: Option<Email>,
}

impl Address {
    /// Unify the address, giving priority to `self` when details are present in both
    pub fn unify_address(self, other: Option<&Self>) -> Self {
        let other_address_details = other.and_then(|address| address.address.as_ref());
        Self {
            address: self
                .address
                .map(|address| address.unify_address_details(other_address_details))
                .or(other_address_details.cloned()),
            email: self.email.or(other.and_then(|other| other.email.clone())),
            phone: self.phone.or(other.and_then(|other| other.phone.clone())),
        }
    }
}

// used by customers also, could be moved outside
/// Address details
#[derive(Clone, Default, Debug, Eq, serde::Deserialize, serde::Serialize, PartialEq, ToSchema)]
#[serde(deny_unknown_fields)]
pub struct AddressDetails {
    /// The address city
    #[schema(max_length = 50, example = "New York")]
    pub city: Option<String>,

    /// The two-letter ISO country code for the address
    #[schema(value_type = Option<CountryAlpha2>, example = "US")]
    pub country: Option<api_enums::CountryAlpha2>,

    /// The first line of the address
    #[schema(value_type = Option<String>, max_length = 200, example = "123, King Street")]
    pub line1: Option<Secret<String>>,

    /// The second line of the address
    #[schema(value_type = Option<String>, max_length = 50, example = "Powelson Avenue")]
    pub line2: Option<Secret<String>>,

    /// The third line of the address
    #[schema(value_type = Option<String>, max_length = 50, example = "Bridgewater")]
    pub line3: Option<Secret<String>>,

    /// The zip/postal code for the address
    #[schema(value_type = Option<String>, max_length = 50, example = "08807")]
    pub zip: Option<Secret<String>>,

    /// The address state
    #[schema(value_type = Option<String>, example = "New York")]
    pub state: Option<Secret<String>>,

    /// The first name for the address
    #[schema(value_type = Option<String>, max_length = 255, example = "John")]
    pub first_name: Option<Secret<String>>,

    /// The last name for the address
    #[schema(value_type = Option<String>, max_length = 255, example = "Doe")]
    pub last_name: Option<Secret<String>>,
}

impl AddressDetails {
    pub fn get_optional_full_name(&self) -> Option<Secret<String>> {
        match (self.first_name.as_ref(), self.last_name.as_ref()) {
            (Some(first_name), Some(last_name)) => Some(Secret::new(format!(
                "{} {}",
                first_name.peek(),
                last_name.peek()
            ))),
            (Some(name), None) | (None, Some(name)) => Some(name.to_owned()),
            _ => None,
        }
    }

    pub fn unify_address_details(self, other: Option<&Self>) -> Self {
        if let Some(other) = other {
            let (first_name, last_name) = if self
                .first_name
                .as_ref()
                .is_some_and(|first_name| !first_name.is_empty_after_trim())
            {
                (self.first_name, self.last_name)
            } else {
                (other.first_name.clone(), other.last_name.clone())
            };

            Self {
                first_name,
                last_name,
                city: self.city.or(other.city.clone()),
                country: self.country.or(other.country),
                line1: self.line1.or(other.line1.clone()),
                line2: self.line2.or(other.line2.clone()),
                line3: self.line3.or(other.line3.clone()),
                zip: self.zip.or(other.zip.clone()),
                state: self.state.or(other.state.clone()),
            }
        } else {
            self
        }
    }
}

#[derive(Debug, Clone, Default, Eq, PartialEq, ToSchema, serde::Deserialize, serde::Serialize)]
pub struct PhoneDetails {
    /// The contact number
    #[schema(value_type = Option<String>, example = "9123456789")]
    pub number: Option<Secret<String>>,
    /// The country code attached to the number
    #[schema(example = "+1")]
    pub country_code: Option<String>,
}

#[derive(Debug, Clone, Default, Eq, PartialEq, serde::Deserialize, serde::Serialize, ToSchema)]
pub struct PaymentsCaptureRequest {
    /// The unique identifier for the payment
    #[serde(skip_deserializing)]
    pub payment_id: String,
    /// The unique identifier for the merchant
    pub merchant_id: Option<String>,
    /// The Amount to be captured/ debited from the user's payment method.
    #[schema(value_type = i64, example = 6540)]
    pub amount_to_capture: Option<MinorUnit>,
    /// Decider to refund the uncaptured amount
    pub refund_uncaptured_amount: Option<bool>,
    /// Provides information about a card payment that customers see on their statements.
    pub statement_descriptor_suffix: Option<String>,
    /// Concatenated with the statement descriptor suffix that’s set on the account to form the complete statement descriptor.
    pub statement_descriptor_prefix: Option<String>,
    /// Merchant connector details used to make payments.
    #[schema(value_type = Option<MerchantConnectorDetailsWrap>, deprecated)]
    pub merchant_connector_details: Option<admin::MerchantConnectorDetailsWrap>,
}

#[derive(Default, Clone, Debug, Eq, PartialEq, serde::Serialize)]
pub struct UrlDetails {
    pub url: String,
    pub method: String,
}
#[derive(Default, Clone, Debug, Eq, PartialEq, serde::Serialize)]
pub struct AuthenticationForStartResponse {
    pub authentication: UrlDetails,
}
#[derive(Clone, Debug, Eq, PartialEq, serde::Serialize, ToSchema)]
#[serde(rename_all = "snake_case")]
pub enum NextActionType {
    RedirectToUrl,
    DisplayQrCode,
    InvokeSdkClient,
    TriggerApi,
    DisplayBankTransferInformation,
    DisplayWaitScreen,
}

#[derive(Clone, Debug, Eq, PartialEq, serde::Serialize, ToSchema)]
#[serde(tag = "type", rename_all = "snake_case")]
pub enum NextActionData {
    /// Contains the url for redirection flow
    RedirectToUrl {
        redirect_to_url: String,
    },
    /// Informs the next steps for bank transfer and also contains the charges details (ex: amount received, amount charged etc)
    DisplayBankTransferInformation {
        bank_transfer_steps_and_charges_details: BankTransferNextStepsData,
    },
    /// Contains third party sdk session token response
    ThirdPartySdkSessionToken {
        session_token: Option<SessionToken>,
    },
    /// Contains url for Qr code image, this qr code has to be shown in sdk
    QrCodeInformation {
        #[schema(value_type = String)]
        /// Hyperswitch generated image data source url
        image_data_url: Option<Url>,
        display_to_timestamp: Option<i64>,
        #[schema(value_type = String)]
        /// The url for Qr code given by the connector
        qr_code_url: Option<Url>,
    },
    /// Contains url to fetch Qr code data
    FetchQrCodeInformation {
        #[schema(value_type = String)]
        qr_code_fetch_url: Url,
    },
    /// Contains the download url and the reference number for transaction
    DisplayVoucherInformation {
        #[schema(value_type = String)]
        voucher_details: VoucherNextStepData,
    },
    /// Contains duration for displaying a wait screen, wait screen with timer is displayed by sdk
    WaitScreenInformation {
        display_from_timestamp: i128,
        display_to_timestamp: Option<i128>,
    },
    /// Contains the information regarding three_ds_method_data submission, three_ds authentication, and authorization flows
    ThreeDsInvoke {
        three_ds_data: ThreeDsData,
    },
    InvokeSdkClient {
        next_action_data: SdkNextActionData,
    },
}

#[derive(Clone, Debug, Eq, PartialEq, serde::Serialize, ToSchema)]
pub struct ThreeDsData {
    /// ThreeDS authentication url - to initiate authentication
    pub three_ds_authentication_url: String,
    /// ThreeDS authorize url - to complete the payment authorization after authentication
    pub three_ds_authorize_url: String,
    /// ThreeDS method details
    pub three_ds_method_details: ThreeDsMethodData,
    /// Poll config for a connector
    pub poll_config: PollConfigResponse,
    /// Message Version
    pub message_version: Option<String>,
    /// Directory Server ID
    pub directory_server_id: Option<String>,
}

#[derive(Clone, Debug, Eq, PartialEq, serde::Serialize, ToSchema)]
#[serde(tag = "three_ds_method_key")]
pub enum ThreeDsMethodData {
    #[serde(rename = "threeDSMethodData")]
    AcsThreeDsMethodData {
        /// Whether ThreeDS method data submission is required
        three_ds_method_data_submission: bool,
        /// ThreeDS method data
        three_ds_method_data: Option<String>,
        /// ThreeDS method url
        three_ds_method_url: Option<String>,
    },
}

#[derive(Clone, Debug, Eq, PartialEq, serde::Serialize, ToSchema)]
pub struct PollConfigResponse {
    /// Poll Id
    pub poll_id: String,
    /// Interval of the poll
    pub delay_in_secs: i8,
    /// Frequency of the poll
    pub frequency: i8,
}

#[derive(Clone, Debug, serde::Serialize, serde::Deserialize)]
#[serde(rename_all = "snake_case")]
#[serde(untagged)]
// the enum order shouldn't be changed as this is being used during serialization and deserialization
pub enum QrCodeInformation {
    QrCodeUrl {
        image_data_url: Url,
        qr_code_url: Url,
        display_to_timestamp: Option<i64>,
    },
    QrDataUrl {
        image_data_url: Url,
        display_to_timestamp: Option<i64>,
    },
    QrCodeImageUrl {
        qr_code_url: Url,
        display_to_timestamp: Option<i64>,
    },
}

#[derive(Clone, Debug, serde::Serialize, serde::Deserialize, Eq, PartialEq, ToSchema)]
#[serde(rename_all = "snake_case")]
pub struct SdkNextActionData {
    pub next_action: NextActionCall,
}

#[derive(Clone, Debug, Eq, PartialEq, serde::Serialize, serde::Deserialize, ToSchema)]
pub struct FetchQrCodeInformation {
    pub qr_code_fetch_url: Url,
}

#[derive(Clone, Debug, Eq, PartialEq, serde::Serialize, serde::Deserialize, ToSchema)]
pub struct BankTransferNextStepsData {
    /// The instructions for performing a bank transfer
    #[serde(flatten)]
    pub bank_transfer_instructions: BankTransferInstructions,
    /// The details received by the receiver
    pub receiver: Option<ReceiverDetails>,
}

#[derive(Clone, Debug, Eq, PartialEq, serde::Serialize, serde::Deserialize, ToSchema)]
pub struct VoucherNextStepData {
    /// Voucher expiry date and time
    pub expires_at: Option<i64>,
    /// Reference number required for the transaction
    pub reference: String,
    /// Url to download the payment instruction
    pub download_url: Option<Url>,
    /// Url to payment instruction page
    pub instructions_url: Option<Url>,
}

#[derive(Clone, Debug, serde::Deserialize, serde::Serialize)]
pub struct QrCodeNextStepsInstruction {
    pub image_data_url: Url,
    pub display_to_timestamp: Option<i64>,
    pub qr_code_url: Option<Url>,
}

#[derive(Clone, Debug, serde::Deserialize)]
pub struct WaitScreenInstructions {
    pub display_from_timestamp: i128,
    pub display_to_timestamp: Option<i128>,
}

#[derive(Clone, Debug, Eq, PartialEq, serde::Serialize, serde::Deserialize, ToSchema)]
#[serde(rename_all = "snake_case")]
pub enum BankTransferInstructions {
    /// The instructions for Doku bank transactions
    DokuBankTransferInstructions(Box<DokuBankTransferInstructions>),
    /// The credit transfer for ACH transactions
    AchCreditTransfer(Box<AchTransfer>),
    /// The instructions for SEPA bank transactions
    SepaBankInstructions(Box<SepaBankTransferInstructions>),
    /// The instructions for BACS bank transactions
    BacsBankInstructions(Box<BacsBankTransferInstructions>),
    /// The instructions for Multibanco bank transactions
    Multibanco(Box<MultibancoTransferInstructions>),
}

#[derive(Clone, Debug, Eq, PartialEq, serde::Deserialize, serde::Serialize, ToSchema)]
pub struct SepaBankTransferInstructions {
    #[schema(value_type = String, example = "Jane Doe")]
    pub account_holder_name: Secret<String>,
    #[schema(value_type = String, example = "9123456789")]
    pub bic: Secret<String>,
    pub country: String,
    #[schema(value_type = String, example = "123456789")]
    pub iban: Secret<String>,
}

#[derive(Clone, Debug, Eq, PartialEq, serde::Deserialize, serde::Serialize, ToSchema)]
pub struct BacsBankTransferInstructions {
    #[schema(value_type = String, example = "Jane Doe")]
    pub account_holder_name: Secret<String>,
    #[schema(value_type = String, example = "10244123908")]
    pub account_number: Secret<String>,
    #[schema(value_type = String, example = "012")]
    pub sort_code: Secret<String>,
}

#[derive(Clone, Debug, Eq, PartialEq, serde::Serialize, serde::Deserialize, ToSchema)]
pub struct MultibancoTransferInstructions {
    #[schema(value_type = String, example = "122385736258")]
    pub reference: Secret<String>,
    #[schema(value_type = String, example = "12345")]
    pub entity: String,
}

#[derive(Clone, Debug, Eq, PartialEq, serde::Serialize, serde::Deserialize, ToSchema)]
pub struct DokuBankTransferInstructions {
    #[schema(value_type = String, example = "1707091200000")]
    pub expires_at: Option<i64>,
    #[schema(value_type = String, example = "122385736258")]
    pub reference: Secret<String>,
    #[schema(value_type = String)]
    pub instructions_url: Option<Url>,
}

#[derive(Clone, Debug, Eq, PartialEq, serde::Serialize, serde::Deserialize, ToSchema)]
pub struct AchTransfer {
    #[schema(value_type = String, example = "122385736258")]
    pub account_number: Secret<String>,
    pub bank_name: String,
    #[schema(value_type = String, example = "012")]
    pub routing_number: Secret<String>,
    #[schema(value_type = String, example = "234")]
    pub swift_code: Secret<String>,
}

#[derive(Clone, Debug, Eq, PartialEq, serde::Serialize, serde::Deserialize, ToSchema)]
pub struct ReceiverDetails {
    /// The amount received by receiver
    amount_received: i64,
    /// The amount charged by ACH
    amount_charged: Option<i64>,
    /// The amount remaining to be sent via ACH
    amount_remaining: Option<i64>,
}

#[derive(
    Setter,
    Clone,
    Default,
    Debug,
    PartialEq,
    serde::Serialize,
    ToSchema,
    router_derive::PolymorphicSchema,
)]
#[generate_schemas(PaymentsCreateResponseOpenApi)]

pub struct PaymentsResponse {
    /// Unique identifier for the payment. This ensures idempotency for multiple payments
    /// that have been done by a single merchant.
    #[schema(
        min_length = 30,
        max_length = 30,
        example = "pay_mbabizu24mvu3mela5njyhpit4"
    )]
    pub payment_id: Option<String>,

    /// This is an identifier for the merchant account. This is inferred from the API key
    /// provided during the request
    #[schema(max_length = 255, example = "merchant_1668273825")]
    pub merchant_id: Option<String>,

    #[schema(value_type = IntentStatus, example = "failed", default = "requires_confirmation")]
    pub status: api_enums::IntentStatus,

    /// The payment amount. Amount for the payment in lowest denomination of the currency. (i.e) in cents for USD denomination, in paisa for INR denomination etc.,
    #[schema(value_type = i64, example = 6540)]
    pub amount: MinorUnit,

    /// The payment net amount. net_amount = amount + surcharge_details.surcharge_amount + surcharge_details.tax_amount,
    /// If no surcharge_details, net_amount = amount
    #[schema(value_type = i64, example = 6540)]
    pub net_amount: MinorUnit,

    /// The maximum amount that could be captured from the payment
    #[schema(value_type = i64, minimum = 100, example = 6540)]
    pub amount_capturable: Option<MinorUnit>,

    /// The amount which is already captured from the payment, this helps in the cases where merchants can't capture all capturable amount at once.
    #[schema(value_type = i64, example = 6540)]
    pub amount_received: Option<MinorUnit>,

    /// The connector used for the payment
    #[schema(example = "stripe")]
    pub connector: Option<String>,

    /// It's a token used for client side verification.
    #[schema(value_type = Option<String>, example = "pay_U42c409qyHwOkWo3vK60_secret_el9ksDkiB8hi6j9N78yo")]
    pub client_secret: Option<Secret<String>>,

    /// Time when the payment was created
    #[schema(example = "2022-09-10T10:11:12Z")]
    #[serde(with = "common_utils::custom_serde::iso8601::option")]
    pub created: Option<PrimitiveDateTime>,

    /// The currency of the amount of the payment
    #[schema(value_type = Currency, example = "USD")]
    pub currency: String,

    /// The identifier for the customer object. If not provided the customer ID will be autogenerated.
    /// This field will be deprecated soon. Please refer to `customer.id`
    #[schema(
        max_length = 64,
        min_length = 1,
        example = "cus_y3oqhf46pyzuxjbcn2giaqnb44",
        deprecated,
        value_type = Option<String>,
    )]
    pub customer_id: Option<id_type::CustomerId>,

    pub customer: Option<CustomerDetailsResponse>,

    /// A description of the payment
    #[schema(example = "It's my first payment request")]
    pub description: Option<String>,

    /// List of refunds that happened on this intent, as same payment intent can have multiple refund requests depending on the nature of order
    #[schema(value_type = Option<Vec<RefundResponse>>)]
    pub refunds: Option<Vec<refunds::RefundResponse>>,

    /// List of dispute that happened on this intent
    #[schema(value_type = Option<Vec<DisputeResponsePaymentsRetrieve>>)]
    pub disputes: Option<Vec<disputes::DisputeResponsePaymentsRetrieve>>,

    /// List of attempts that happened on this intent
    #[schema(value_type = Option<Vec<PaymentAttemptResponse>>)]
    #[serde(skip_serializing_if = "Option::is_none")]
    pub attempts: Option<Vec<PaymentAttemptResponse>>,

    /// List of captures done on latest attempt
    #[schema(value_type = Option<Vec<CaptureResponse>>)]
    #[serde(skip_serializing_if = "Option::is_none")]
    pub captures: Option<Vec<CaptureResponse>>,

    /// A unique identifier to link the payment to a mandate, can be used instead of payment_method_data, in case of setting up recurring payments
    #[schema(max_length = 255, example = "mandate_iwer89rnjef349dni3")]
    pub mandate_id: Option<String>,

    /// Provided mandate information for creating a mandate
    #[auth_based]
    pub mandate_data: Option<MandateData>,

    /// Indicates that you intend to make future payments with this Payment’s payment method. Providing this parameter will attach the payment method to the Customer, if present, after the Payment is confirmed and any required actions from the user are complete.
    #[schema(value_type = Option<FutureUsage>, example = "off_session")]
    pub setup_future_usage: Option<api_enums::FutureUsage>,

    /// Set to true to indicate that the customer is not in your checkout flow during this payment, and therefore is unable to authenticate. This parameter is intended for scenarios where you collect card details and charge them later. This parameter can only be used with confirm=true.
    #[schema(example = true)]
    pub off_session: Option<bool>,

    /// A timestamp (ISO 8601 code) that determines when the payment should be captured.
    /// Providing this field will automatically set `capture` to true
    #[schema(example = "2022-09-10T10:11:12Z")]
    #[serde(with = "common_utils::custom_serde::iso8601::option")]
    pub capture_on: Option<PrimitiveDateTime>,

    /// This is the instruction for capture/ debit the money from the users' card. On the other hand authorization refers to blocking the amount on the users' payment method.
    #[schema(value_type = Option<CaptureMethod>, example = "automatic")]
    pub capture_method: Option<api_enums::CaptureMethod>,

    /// The payment method that is to be used
    #[schema(value_type = PaymentMethod, example = "bank_transfer")]
    #[auth_based]
    pub payment_method: Option<api_enums::PaymentMethod>,

    /// The payment method information provided for making a payment
    #[schema(value_type = Option<PaymentMethodDataResponseWithBilling>, example = "bank_transfer")]
    #[auth_based]
    #[serde(serialize_with = "serialize_payment_method_data_response")]
    pub payment_method_data: Option<PaymentMethodDataResponseWithBilling>,

    /// Provide a reference to a stored payment method
    #[schema(example = "187282ab-40ef-47a9-9206-5099ba31e432")]
    pub payment_token: Option<String>,

    /// The shipping address for the payment
    pub shipping: Option<Address>,

    /// The billing address for the payment
    pub billing: Option<Address>,

    /// Information about the product , quantity and amount for connectors. (e.g. Klarna)
    #[schema(value_type = Option<Vec<OrderDetailsWithAmount>>, example = r#"[{
        "product_name": "gillete creme",
        "quantity": 15,
        "amount" : 900
    }]"#)]
    pub order_details: Option<Vec<pii::SecretSerdeValue>>,

    /// description: The customer's email address
    /// This field will be deprecated soon. Please refer to `customer.email` object
    #[schema(max_length = 255, value_type = Option<String>, example = "johntest@test.com", deprecated)]
    pub email: crypto::OptionalEncryptableEmail,

    /// description: The customer's name
    /// This field will be deprecated soon. Please refer to `customer.name` object
    #[schema(value_type = Option<String>, max_length = 255, example = "John Test", deprecated)]
    pub name: crypto::OptionalEncryptableName,

    /// The customer's phone number
    /// This field will be deprecated soon. Please refer to `customer.phone` object
    #[schema(value_type = Option<String>, max_length = 255, example = "9123456789", deprecated)]
    pub phone: crypto::OptionalEncryptablePhone,

    /// The URL to redirect after the completion of the operation
    #[schema(example = "https://hyperswitch.io")]
    pub return_url: Option<String>,

    /// The transaction authentication can be set to undergo payer authentication. By default, the authentication will be marked as NO_THREE_DS, as the 3DS method helps with more robust payer authentication
    #[schema(value_type = Option<AuthenticationType>, example = "no_three_ds", default = "three_ds")]
    pub authentication_type: Option<api_enums::AuthenticationType>,

    /// For non-card charges, you can use this value as the complete description that appears on your customers’ statements. Must contain at least one letter, maximum 22 characters.
    #[schema(max_length = 255, example = "Hyperswitch Router")]
    pub statement_descriptor_name: Option<String>,

    /// Provides information about a card payment that customers see on their statements. Concatenated with the prefix (shortened descriptor) or statement descriptor that’s set on the account to form the complete statement descriptor. Maximum 255 characters for the concatenated descriptor.
    #[schema(max_length = 255, example = "Payment for shoes purchase")]
    pub statement_descriptor_suffix: Option<String>,

    /// Additional information required for redirection
    pub next_action: Option<NextActionData>,

    /// If the payment was cancelled the reason provided here
    pub cancellation_reason: Option<String>,

    /// If there was an error while calling the connectors the code is received here
    #[schema(example = "E0001")]
    pub error_code: Option<String>,

    /// If there was an error while calling the connector the error message is received here
    #[schema(example = "Failed while verifying the card")]
    pub error_message: Option<String>,

    /// error code unified across the connectors is received here if there was an error while calling connector
    #[remove_in(PaymentsCreateResponseOpenApi)]
    pub unified_code: Option<String>,

    /// error message unified across the connectors is received here if there was an error while calling connector
    #[remove_in(PaymentsCreateResponseOpenApi)]
    pub unified_message: Option<String>,

    /// Payment Experience for the current payment
    #[schema(value_type = Option<PaymentExperience>, example = "redirect_to_url")]
    pub payment_experience: Option<api_enums::PaymentExperience>,

    /// Can be used to specify the Payment Method Type
    #[schema(value_type = Option<PaymentMethodType>, example = "gpay")]
    pub payment_method_type: Option<api_enums::PaymentMethodType>,

    /// The connector used for this payment along with the country and business details
    #[schema(example = "stripe_US_food")]
    pub connector_label: Option<String>,

    /// The business country of merchant for this payment
    #[schema(value_type = Option<CountryAlpha2>, example = "US")]
    pub business_country: Option<api_enums::CountryAlpha2>,

    /// The business label of merchant for this payment
    pub business_label: Option<String>,

    /// The business_sub_label for this payment
    pub business_sub_label: Option<String>,

    /// Allowed Payment Method Types for a given PaymentIntent
    #[schema(value_type = Option<Vec<PaymentMethodType>>)]
    pub allowed_payment_method_types: Option<serde_json::Value>,

    /// ephemeral_key for the customer_id mentioned
    pub ephemeral_key: Option<EphemeralKeyCreateResponse>,

    /// If true the payment can be retried with same or different payment method which means the confirm call can be made again.
    pub manual_retry_allowed: Option<bool>,

    /// A unique identifier for a payment provided by the connector
    #[schema(value_type = Option<String>, example = "993672945374576J")]
    pub connector_transaction_id: Option<String>,

    /// Frm message contains information about the frm response
    pub frm_message: Option<FrmMessage>,

    /// You can specify up to 50 keys, with key names up to 40 characters long and values up to 500 characters long. Metadata is useful for storing additional, structured information on an object.
    #[schema(value_type = Option<Object>, example = r#"{ "udf1": "some-value", "udf2": "some-value" }"#)]
    pub metadata: Option<pii::SecretSerdeValue>,

    /// additional data related to some connectors
    #[schema(value_type = Option<ConnectorMetadata>)]
    pub connector_metadata: Option<serde_json::Value>, // This is Value because it is fetched from DB and before putting in DB the type is validated

    /// additional data that might be required by hyperswitch
    #[schema(value_type = Option<FeatureMetadata>)]
    pub feature_metadata: Option<serde_json::Value>, // This is Value because it is fetched from DB and before putting in DB the type is validated

    /// reference(Identifier) to the payment at connector side
    #[schema(value_type = Option<String>, example = "993672945374576J")]
    pub reference_id: Option<String>,

    /// Details for Payment link
    pub payment_link: Option<PaymentLinkResponse>,
    /// The business profile that is associated with this payment
    pub profile_id: Option<String>,

    /// details of surcharge applied on this payment
    pub surcharge_details: Option<RequestSurchargeDetails>,

    /// total number of attempts associated with this payment
    pub attempt_count: i16,

    /// Denotes the action(approve or reject) taken by merchant in case of manual review. Manual review can occur when the transaction is marked as risky by the frm_processor, payment processor or when there is underpayment/over payment incase of crypto payment
    pub merchant_decision: Option<String>,

    /// Identifier of the connector ( merchant connector account ) which was chosen to make the payment
    pub merchant_connector_id: Option<String>,

    /// If true, incremental authorization can be performed on this payment, in case the funds authorized initially fall short.
    pub incremental_authorization_allowed: Option<bool>,

    /// Total number of authorizations happened in an incremental_authorization payment
    pub authorization_count: Option<i32>,

    /// List of incremental authorizations happened to the payment
    pub incremental_authorizations: Option<Vec<IncrementalAuthorizationResponse>>,

    /// Details of external authentication
    pub external_authentication_details: Option<ExternalAuthenticationDetailsResponse>,

    /// Flag indicating if external 3ds authentication is made or not
    pub external_3ds_authentication_attempted: Option<bool>,

    /// Date Time for expiry of the payment
    #[schema(example = "2022-09-10T10:11:12Z")]
    #[serde(default, with = "common_utils::custom_serde::iso8601::option")]
    pub expires_on: Option<PrimitiveDateTime>,

    /// Payment Fingerprint, to identify a particular card.
    /// It is a 20 character long alphanumeric code.
    pub fingerprint: Option<String>,

    #[schema(value_type = Option<BrowserInformation>)]
    /// The browser information used for this payment
    pub browser_info: Option<serde_json::Value>,

    /// Identifier for Payment Method
    pub payment_method_id: Option<String>,

    /// Payment Method Status
    #[schema(value_type = Option<PaymentMethodStatus>)]
    pub payment_method_status: Option<common_enums::PaymentMethodStatus>,

    /// Date time at which payment was updated
    #[schema(example = "2022-09-10T10:11:12Z")]
    #[serde(default, with = "common_utils::custom_serde::iso8601::option")]
    pub updated: Option<PrimitiveDateTime>,

    /// Fee information to be charged on the payment being collected
    pub charges: Option<PaymentChargeResponse>,

    /// You can specify up to 50 keys, with key names up to 40 characters long and values up to 500 characters long. FRM Metadata is useful for storing additional, structured information on an object related to FRM.
    #[schema(value_type = Option<Object>, example = r#"{ "fulfillment_method" : "deliver", "coverage_request" : "fraud" }"#)]
    pub frm_metadata: Option<pii::SecretSerdeValue>,
}

/// Fee information to be charged on the payment being collected
#[derive(Setter, Clone, Default, Debug, PartialEq, serde::Serialize, ToSchema)]
pub struct PaymentChargeResponse {
    /// Identifier for charge created for the payment
    pub charge_id: Option<String>,

    /// Type of charge (connector specific)
    #[schema(value_type = PaymentChargeType, example = "direct")]
    pub charge_type: api_enums::PaymentChargeType,

    /// Platform fees collected on the payment
    #[schema(value_type = i64, example = 6540)]
    pub application_fees: MinorUnit,

    /// Identifier for the reseller's account where the funds were transferred
    pub transfer_account_id: String,
}

/// Details of external authentication
#[derive(Setter, Clone, Default, Debug, PartialEq, serde::Serialize, ToSchema)]
pub struct ExternalAuthenticationDetailsResponse {
    /// Authentication Type - Challenge / Frictionless
    #[schema(value_type = Option<DecoupledAuthenticationType>)]
    pub authentication_flow: Option<enums::DecoupledAuthenticationType>,
    /// Electronic Commerce Indicator (eci)
    pub electronic_commerce_indicator: Option<String>,
    /// Authentication Status
    #[schema(value_type = AuthenticationStatus)]
    pub status: enums::AuthenticationStatus,
    /// DS Transaction ID
    pub ds_transaction_id: Option<String>,
    /// Message Version
    pub version: Option<String>,
    /// Error Code
    pub error_code: Option<String>,
    /// Error Message
    pub error_message: Option<String>,
}

#[derive(Clone, Debug, serde::Deserialize, ToSchema, serde::Serialize)]
#[serde(deny_unknown_fields)]
pub struct PaymentListConstraints {
    /// The identifier for customer
    #[schema(
        max_length = 64,
        min_length = 1,
        example = "cus_y3oqhf46pyzuxjbcn2giaqnb44",
        value_type = Option<String>,
    )]
    pub customer_id: Option<id_type::CustomerId>,

    /// A cursor for use in pagination, fetch the next list after some object
    #[schema(example = "pay_fafa124123")]
    pub starting_after: Option<String>,

    /// A cursor for use in pagination, fetch the previous list before some object
    #[schema(example = "pay_fafa124123")]
    pub ending_before: Option<String>,

    /// limit on the number of objects to return
    #[schema(default = 10, maximum = 100)]
    #[serde(default = "default_payments_list_limit")]
    pub limit: u32,

    /// The time at which payment is created
    #[schema(example = "2022-09-10T10:11:12Z")]
    #[serde(default, with = "common_utils::custom_serde::iso8601::option")]
    pub created: Option<PrimitiveDateTime>,

    /// Time less than the payment created time
    #[schema(example = "2022-09-10T10:11:12Z")]
    #[serde(
        default,
        with = "common_utils::custom_serde::iso8601::option",
        rename = "created.lt"
    )]
    pub created_lt: Option<PrimitiveDateTime>,

    /// Time greater than the payment created time
    #[schema(example = "2022-09-10T10:11:12Z")]
    #[serde(
        default,
        with = "common_utils::custom_serde::iso8601::option",
        rename = "created.gt"
    )]
    pub created_gt: Option<PrimitiveDateTime>,

    /// Time less than or equals to the payment created time
    #[schema(example = "2022-09-10T10:11:12Z")]
    #[serde(
        default,
        with = "common_utils::custom_serde::iso8601::option",
        rename = "created.lte"
    )]
    pub created_lte: Option<PrimitiveDateTime>,

    /// Time greater than or equals to the payment created time
    #[schema(example = "2022-09-10T10:11:12Z")]
    #[serde(default, with = "common_utils::custom_serde::iso8601::option")]
    #[serde(rename = "created.gte")]
    pub created_gte: Option<PrimitiveDateTime>,
}

#[derive(Clone, Debug, serde::Serialize, ToSchema)]
pub struct PaymentListResponse {
    /// The number of payments included in the list
    pub size: usize,
    // The list of payments response objects
    pub data: Vec<PaymentsResponse>,
}

#[derive(Setter, Clone, Default, Debug, PartialEq, serde::Serialize, ToSchema)]
pub struct IncrementalAuthorizationResponse {
    /// The unique identifier of authorization
    pub authorization_id: String,
    /// Amount the authorization has been made for
    #[schema(value_type = i64, example = 6540)]
    pub amount: MinorUnit,
    #[schema(value_type= AuthorizationStatus)]
    /// The status of the authorization
    pub status: common_enums::AuthorizationStatus,
    /// Error code sent by the connector for authorization
    pub error_code: Option<String>,
    /// Error message sent by the connector for authorization
    pub error_message: Option<String>,
    /// Previously authorized amount for the payment
    pub previously_authorized_amount: MinorUnit,
}

#[derive(Clone, Debug, serde::Serialize)]
pub struct PaymentListResponseV2 {
    /// The number of payments included in the list for given constraints
    pub count: usize,
    /// The total number of available payments for given constraints
    pub total_count: i64,
    /// The list of payments response objects
    pub data: Vec<PaymentsResponse>,
}

#[derive(Clone, Debug, serde::Deserialize, serde::Serialize)]
pub struct PaymentListFilterConstraints {
    /// The identifier for payment
    pub payment_id: Option<String>,
    /// The identifier for business profile
    pub profile_id: Option<String>,
    /// The identifier for customer
    pub customer_id: Option<id_type::CustomerId>,
    /// The limit on the number of objects. The default limit is 10 and max limit is 20
    #[serde(default = "default_payments_list_limit")]
    pub limit: u32,
    /// The starting point within a list of objects
    pub offset: Option<u32>,
    /// The amount to filter payments list
    pub amount_filter: Option<AmountFilter>,
    /// The time range for which objects are needed. TimeRange has two fields start_time and end_time from which objects can be filtered as per required scenarios (created_at, time less than, greater than etc).
    #[serde(flatten)]
    pub time_range: Option<TimeRange>,
    /// The list of connectors to filter payments list
    pub connector: Option<Vec<api_enums::Connector>>,
    /// The list of currencies to filter payments list
    pub currency: Option<Vec<enums::Currency>>,
    /// The list of payment status to filter payments list
    pub status: Option<Vec<enums::IntentStatus>>,
    /// The list of payment methods to filter payments list
    pub payment_method: Option<Vec<enums::PaymentMethod>>,
    /// The list of payment method types to filter payments list
    pub payment_method_type: Option<Vec<enums::PaymentMethodType>>,
    /// The list of authentication types to filter payments list
    pub authentication_type: Option<Vec<enums::AuthenticationType>>,
    /// The list of merchant connector ids to filter payments list for selected label
    pub merchant_connector_id: Option<Vec<String>>,
}
#[derive(Clone, Debug, serde::Serialize)]
pub struct PaymentListFilters {
    /// The list of available connector filters
    pub connector: Vec<String>,
    /// The list of available currency filters
    pub currency: Vec<enums::Currency>,
    /// The list of available payment status filters
    pub status: Vec<enums::IntentStatus>,
    /// The list of available payment method filters
    pub payment_method: Vec<enums::PaymentMethod>,
    /// The list of available payment method types
    pub payment_method_type: Vec<enums::PaymentMethodType>,
    /// The list of available authentication types
    pub authentication_type: Vec<enums::AuthenticationType>,
}

#[derive(Clone, Debug, serde::Serialize)]
pub struct PaymentListFiltersV2 {
    /// The list of available connector filters
    pub connector: HashMap<String, Vec<MerchantConnectorInfo>>,
    /// The list of available currency filters
    pub currency: Vec<enums::Currency>,
    /// The list of available payment status filters
    pub status: Vec<enums::IntentStatus>,
    /// The list payment method and their corresponding types
    pub payment_method: HashMap<enums::PaymentMethod, HashSet<enums::PaymentMethodType>>,
    /// The list of available authentication types
    pub authentication_type: Vec<enums::AuthenticationType>,
}

#[derive(Clone, Debug, Eq, PartialEq, serde::Deserialize, serde::Serialize, ToSchema)]
pub struct AmountFilter {
    /// The start amount to filter list of transactions which are greater than or equal to the start amount
    pub start_amount: Option<i64>,
    /// The end amount to filter list of transactions which are less than or equal to the end amount
    pub end_amount: Option<i64>,
}

#[derive(
    Debug, Clone, Copy, serde::Serialize, serde::Deserialize, PartialEq, Eq, Hash, ToSchema,
)]
pub struct TimeRange {
    /// The start time to filter payments list or to get list of filters. To get list of filters start time is needed to be passed
    #[serde(with = "common_utils::custom_serde::iso8601")]
    #[serde(alias = "startTime")]
    pub start_time: PrimitiveDateTime,
    /// The end time to filter payments list or to get list of filters. If not passed the default time is now
    #[serde(default, with = "common_utils::custom_serde::iso8601::option")]
    #[serde(alias = "endTime")]
    pub end_time: Option<PrimitiveDateTime>,
}

#[derive(Setter, Clone, Default, Debug, PartialEq, serde::Serialize)]
pub struct VerifyResponse {
    pub verify_id: Option<String>,
    pub merchant_id: Option<String>,
    // pub status: enums::VerifyStatus,
    pub client_secret: Option<Secret<String>>,
    pub customer_id: Option<id_type::CustomerId>,
    pub email: crypto::OptionalEncryptableEmail,
    pub name: crypto::OptionalEncryptableName,
    pub phone: crypto::OptionalEncryptablePhone,
    pub mandate_id: Option<String>,
    #[auth_based]
    pub payment_method: Option<api_enums::PaymentMethod>,
    #[auth_based]
    pub payment_method_data: Option<PaymentMethodDataResponse>,
    pub payment_token: Option<String>,
    pub error_code: Option<String>,
    pub error_message: Option<String>,
}

#[derive(Default, Debug, serde::Deserialize, serde::Serialize)]
pub struct PaymentsRedirectionResponse {
    pub redirect_url: String,
}

pub struct MandateValidationFields {
    pub recurring_details: Option<RecurringDetails>,
    pub confirm: Option<bool>,
    pub customer_id: Option<id_type::CustomerId>,
    pub mandate_data: Option<MandateData>,
    pub setup_future_usage: Option<api_enums::FutureUsage>,
    pub off_session: Option<bool>,
}

impl From<&PaymentsRequest> for MandateValidationFields {
    fn from(req: &PaymentsRequest) -> Self {
        let recurring_details = req
            .mandate_id
            .clone()
            .map(RecurringDetails::MandateId)
            .or(req.recurring_details.clone());

        Self {
            recurring_details,
            confirm: req.confirm,
            customer_id: req
                .customer
                .as_ref()
                .map(|customer_details| &customer_details.id)
                .or(req.customer_id.as_ref())
                .map(ToOwned::to_owned),
            mandate_data: req.mandate_data.clone(),
            setup_future_usage: req.setup_future_usage,
            off_session: req.off_session,
        }
    }
}

impl From<&VerifyRequest> for MandateValidationFields {
    fn from(req: &VerifyRequest) -> Self {
        Self {
            recurring_details: None,
            confirm: Some(true),
            customer_id: req.customer_id.clone(),
            mandate_data: req.mandate_data.clone(),
            off_session: req.off_session,
            setup_future_usage: req.setup_future_usage,
        }
    }
}

impl From<PaymentsSessionRequest> for PaymentsSessionResponse {
    fn from(item: PaymentsSessionRequest) -> Self {
        let client_secret: Secret<String, pii::ClientSecret> = Secret::new(item.client_secret);
        Self {
            session_token: vec![],
            payment_id: item.payment_id,
            client_secret,
        }
    }
}

impl From<PaymentsStartRequest> for PaymentsRequest {
    fn from(item: PaymentsStartRequest) -> Self {
        Self {
            payment_id: Some(PaymentIdType::PaymentIntentId(item.payment_id)),
            merchant_id: Some(item.merchant_id),
            ..Default::default()
        }
    }
}

impl From<AdditionalCardInfo> for CardResponse {
    fn from(card: AdditionalCardInfo) -> Self {
        Self {
            last4: card.last4,
            card_type: card.card_type,
            card_network: card.card_network,
            card_issuer: card.card_issuer,
            card_issuing_country: card.card_issuing_country,
            card_isin: card.card_isin,
            card_extended_bin: card.card_extended_bin,
            card_exp_month: card.card_exp_month,
            card_exp_year: card.card_exp_year,
            card_holder_name: card.card_holder_name,
            payment_checks: card.payment_checks,
            authentication_data: card.authentication_data,
        }
    }
}

impl From<KlarnaSdkPaymentMethod> for PaylaterResponse {
    fn from(klarna_sdk: KlarnaSdkPaymentMethod) -> Self {
        Self {
            klarna_sdk: Some(KlarnaSdkPaymentMethodResponse {
                payment_type: klarna_sdk.payment_type,
            }),
        }
    }
}

impl From<AdditionalPaymentData> for PaymentMethodDataResponse {
    fn from(payment_method_data: AdditionalPaymentData) -> Self {
        match payment_method_data {
            AdditionalPaymentData::Card(card) => Self::Card(Box::new(CardResponse::from(*card))),
            AdditionalPaymentData::PayLater { klarna_sdk } => match klarna_sdk {
                Some(sdk) => Self::PayLater(Box::new(PaylaterResponse::from(sdk))),
                None => Self::PayLater(Box::new(PaylaterResponse { klarna_sdk: None })),
            },
            AdditionalPaymentData::Wallet { .. } => Self::Wallet {},
            AdditionalPaymentData::BankRedirect { .. } => Self::BankRedirect {},
            AdditionalPaymentData::Crypto {} => Self::Crypto {},
            AdditionalPaymentData::BankDebit {} => Self::BankDebit {},
            AdditionalPaymentData::MandatePayment {} => Self::MandatePayment {},
            AdditionalPaymentData::Reward {} => Self::Reward {},
            AdditionalPaymentData::RealTimePayment {} => Self::RealTimePayment {},
            AdditionalPaymentData::Upi {} => Self::Upi {},
            AdditionalPaymentData::BankTransfer {} => Self::BankTransfer {},
            AdditionalPaymentData::Voucher {} => Self::Voucher {},
            AdditionalPaymentData::GiftCard {} => Self::GiftCard {},
            AdditionalPaymentData::CardRedirect {} => Self::CardRedirect {},
            AdditionalPaymentData::CardToken {} => Self::CardToken {},
        }
    }
}

#[derive(Debug, Clone, serde::Serialize)]
pub struct PgRedirectResponse {
    pub payment_id: String,
    pub status: api_enums::IntentStatus,
    pub gateway_id: String,
    pub customer_id: Option<id_type::CustomerId>,
    pub amount: Option<MinorUnit>,
}

#[derive(Debug, serde::Serialize, PartialEq, Eq, serde::Deserialize)]
pub struct RedirectionResponse {
    pub return_url: String,
    pub params: Vec<(String, String)>,
    pub return_url_with_query_params: String,
    pub http_method: String,
    pub headers: Vec<(String, String)>,
}

#[derive(Debug, serde::Deserialize)]
pub struct PaymentsResponseForm {
    pub transaction_id: String,
    // pub transaction_reference_id: String,
    pub merchant_id: String,
    pub order_id: String,
}

#[derive(Default, Debug, serde::Deserialize, serde::Serialize, Clone, ToSchema)]
pub struct PaymentsRetrieveRequest {
    /// The type of ID (ex: payment intent id, payment attempt id or connector txn id)
    pub resource_id: PaymentIdType,
    /// The identifier for the Merchant Account.
    pub merchant_id: Option<String>,
    /// Decider to enable or disable the connector call for retrieve request
    pub force_sync: bool,
    /// The parameters passed to a retrieve request
    pub param: Option<String>,
    /// The name of the connector
    pub connector: Option<String>,
    /// Merchant connector details used to make payments.
    #[schema(value_type = Option<MerchantConnectorDetailsWrap>)]
    pub merchant_connector_details: Option<admin::MerchantConnectorDetailsWrap>,
    /// This is a token which expires after 15 minutes, used from the client to authenticate and create sessions from the SDK
    pub client_secret: Option<String>,
    /// If enabled provides list of captures linked to latest attempt
    pub expand_captures: Option<bool>,
    /// If enabled provides list of attempts linked to payment intent
    pub expand_attempts: Option<bool>,
}

#[derive(Debug, Default, Eq, PartialEq, serde::Deserialize, serde::Serialize, Clone, ToSchema)]
pub struct OrderDetailsWithAmount {
    /// Name of the product that is being purchased
    #[schema(max_length = 255, example = "shirt")]
    pub product_name: String,
    /// The quantity of the product to be purchased
    #[schema(example = 1)]
    pub quantity: u16,
    /// the amount per quantity of product
    pub amount: i64,
    // Does the order includes shipping
    pub requires_shipping: Option<bool>,
    /// The image URL of the product
    pub product_img_link: Option<String>,
    /// ID of the product that is being purchased
    pub product_id: Option<String>,
    /// Category of the product that is being purchased
    pub category: Option<String>,
    /// Sub category of the product that is being purchased
    pub sub_category: Option<String>,
    /// Brand of the product that is being purchased
    pub brand: Option<String>,
    /// Type of the product that is being purchased
    pub product_type: Option<ProductType>,
}

#[derive(Debug, Default, Eq, PartialEq, serde::Deserialize, serde::Serialize, Clone, ToSchema)]
#[serde(rename_all = "snake_case")]
pub enum ProductType {
    #[default]
    Physical,
    Digital,
    Travel,
    Ride,
    Event,
    Accommodation,
}

#[derive(Debug, Default, Eq, PartialEq, serde::Deserialize, serde::Serialize, Clone, ToSchema)]
pub struct OrderDetails {
    /// Name of the product that is being purchased
    #[schema(max_length = 255, example = "shirt")]
    pub product_name: String,
    /// The quantity of the product to be purchased
    #[schema(example = 1)]
    pub quantity: u16,
    // Does the order include shipping
    pub requires_shipping: Option<bool>,
    /// The image URL of the product
    pub product_img_link: Option<String>,
    /// ID of the product that is being purchased
    pub product_id: Option<String>,
    /// Category of the product that is being purchased
    pub category: Option<String>,
    /// Sub category of the product that is being purchased
    pub sub_category: Option<String>,
    /// Brand of the product that is being purchased
    pub brand: Option<String>,
    /// Type of the product that is being purchased
    pub product_type: Option<ProductType>,
}

#[derive(Default, Debug, Eq, PartialEq, serde::Deserialize, serde::Serialize, Clone, ToSchema)]
pub struct RedirectResponse {
    #[schema(value_type = Option<String>)]
    pub param: Option<Secret<String>>,
    #[schema(value_type = Option<Object>)]
    pub json_payload: Option<pii::SecretSerdeValue>,
}

#[derive(Debug, serde::Deserialize, serde::Serialize, Clone, ToSchema)]
pub struct PaymentsSessionRequest {
    /// The identifier for the payment
    pub payment_id: String,
    /// This is a token which expires after 15 minutes, used from the client to authenticate and create sessions from the SDK
    pub client_secret: String,
    /// The list of the supported wallets
    #[schema(value_type = Vec<PaymentMethodType>)]
    pub wallets: Vec<api_enums::PaymentMethodType>,
    /// Merchant connector details used to make payments.
    #[schema(value_type = Option<MerchantConnectorDetailsWrap>)]
    pub merchant_connector_details: Option<admin::MerchantConnectorDetailsWrap>,
}

#[derive(Debug, Clone, Eq, PartialEq, serde::Serialize, serde::Deserialize, ToSchema)]
pub struct GpayAllowedMethodsParameters {
    /// The list of allowed auth methods (ex: 3DS, No3DS, PAN_ONLY etc)
    pub allowed_auth_methods: Vec<String>,
    /// The list of allowed card networks (ex: AMEX,JCB etc)
    pub allowed_card_networks: Vec<String>,
    /// Is billing address required
    pub billing_address_required: Option<bool>,
    /// Billing address parameters
    #[serde(skip_serializing_if = "Option::is_none")]
    pub billing_address_parameters: Option<GpayBillingAddressParameters>,
    /// Whether assurance details are required
    #[serde(skip_serializing_if = "Option::is_none")]
    pub assurance_details_required: Option<bool>,
}

#[derive(Debug, Clone, Eq, PartialEq, serde::Serialize, serde::Deserialize, ToSchema)]
pub struct GpayBillingAddressParameters {
    /// Is billing phone number required
    pub phone_number_required: bool,
    /// Billing address format
    pub format: GpayBillingAddressFormat,
}

#[derive(Debug, Clone, Eq, PartialEq, serde::Serialize, serde::Deserialize, ToSchema)]
pub enum GpayBillingAddressFormat {
    FULL,
    MIN,
}

#[derive(Debug, Clone, Eq, PartialEq, serde::Serialize, serde::Deserialize, ToSchema)]
pub struct GpayTokenParameters {
    /// The name of the connector
    pub gateway: String,
    /// The merchant ID registered in the connector associated
    #[serde(skip_serializing_if = "Option::is_none")]
    pub gateway_merchant_id: Option<String>,
    #[serde(skip_serializing_if = "Option::is_none", rename = "stripe:version")]
    pub stripe_version: Option<String>,
    #[serde(
        skip_serializing_if = "Option::is_none",
        rename = "stripe:publishableKey"
    )]
    pub stripe_publishable_key: Option<String>,
}

#[derive(Debug, Clone, Eq, PartialEq, serde::Serialize, serde::Deserialize, ToSchema)]
pub struct GpayTokenizationSpecification {
    /// The token specification type(ex: PAYMENT_GATEWAY)
    #[serde(rename = "type")]
    pub token_specification_type: String,
    /// The parameters for the token specification Google Pay
    pub parameters: GpayTokenParameters,
}

#[derive(Debug, Clone, Eq, PartialEq, serde::Serialize, serde::Deserialize, ToSchema)]
pub struct GpayAllowedPaymentMethods {
    /// The type of payment method
    #[serde(rename = "type")]
    pub payment_method_type: String,
    /// The parameters Google Pay requires
    pub parameters: GpayAllowedMethodsParameters,
    /// The tokenization specification for Google Pay
    pub tokenization_specification: GpayTokenizationSpecification,
}

#[derive(Debug, Clone, Eq, PartialEq, serde::Serialize, serde::Deserialize, ToSchema)]
pub struct GpayTransactionInfo {
    /// The country code
    #[schema(value_type = CountryAlpha2, example = "US")]
    pub country_code: api_enums::CountryAlpha2,
    /// The currency code
    #[schema(value_type = Currency, example = "USD")]
    pub currency_code: api_enums::Currency,
    /// The total price status (ex: 'FINAL')
    pub total_price_status: String,
    /// The total price
    #[schema(value_type = String, example = "38.02")]
    pub total_price: StringMajorUnit,
}

#[derive(Debug, Clone, Eq, PartialEq, serde::Serialize, serde::Deserialize, ToSchema)]
pub struct GpayMerchantInfo {
    /// The merchant Identifier that needs to be passed while invoking Gpay SDK
    #[serde(skip_serializing_if = "Option::is_none")]
    pub merchant_id: Option<String>,
    /// The name of the merchant that needs to be displayed on Gpay PopUp
    pub merchant_name: String,
}

#[derive(Debug, Clone, serde::Serialize, serde::Deserialize)]
pub struct GpayMetaData {
    pub merchant_info: GpayMerchantInfo,
    pub allowed_payment_methods: Vec<GpayAllowedPaymentMethods>,
}

#[derive(Debug, Clone, serde::Serialize, serde::Deserialize)]
pub struct GpaySessionTokenData {
    #[serde(rename = "google_pay")]
    pub data: GpayMetaData,
}

#[derive(Debug, Clone, serde::Serialize, serde::Deserialize)]
pub struct PaypalSdkMetaData {
    pub client_id: String,
}

#[derive(Debug, Clone, serde::Serialize, serde::Deserialize)]
pub struct PaypalSdkSessionTokenData {
    #[serde(rename = "paypal_sdk")]
    pub data: PaypalSdkMetaData,
}

#[derive(Debug, Clone, serde::Serialize, serde::Deserialize)]
#[serde(rename_all = "camelCase")]
pub struct ApplepaySessionRequest {
    pub merchant_identifier: String,
    pub display_name: String,
    pub initiative: String,
    pub initiative_context: String,
}

/// additional data related to some connectors
#[derive(Debug, Clone, serde::Serialize, serde::Deserialize, ToSchema)]
pub struct ConnectorMetadata {
    pub apple_pay: Option<ApplepayConnectorMetadataRequest>,
    pub airwallex: Option<AirwallexData>,
    pub noon: Option<NoonData>,
}

#[derive(Debug, Clone, serde::Serialize, serde::Deserialize, ToSchema)]
pub struct AirwallexData {
    /// payload required by airwallex
    payload: Option<String>,
}

#[derive(Debug, Clone, serde::Serialize, serde::Deserialize, ToSchema)]
pub struct NoonData {
    /// Information about the order category that merchant wants to specify at connector level. (e.g. In Noon Payments it can take values like "pay", "food", or any other custom string set by the merchant in Noon's Dashboard)
    pub order_category: Option<String>,
}

#[derive(Debug, Clone, serde::Serialize, serde::Deserialize, ToSchema)]
pub struct ApplepayConnectorMetadataRequest {
    pub session_token_data: Option<SessionTokenInfo>,
}

#[derive(Debug, Clone, serde::Serialize, serde::Deserialize)]
pub struct ApplepaySessionTokenData {
    pub apple_pay: ApplePayMetadata,
}

#[derive(Debug, Clone, serde::Serialize, serde::Deserialize)]
pub struct ApplepayCombinedSessionTokenData {
    pub apple_pay_combined: ApplePayCombinedMetadata,
}

#[derive(Debug, Clone, serde::Serialize, serde::Deserialize)]
#[serde(rename_all = "snake_case")]
pub enum ApplepaySessionTokenMetadata {
    ApplePayCombined(ApplePayCombinedMetadata),
    ApplePay(ApplePayMetadata),
}

#[derive(Debug, Clone, serde::Serialize, serde::Deserialize)]
pub struct ApplePayMetadata {
    pub payment_request_data: PaymentRequestMetadata,
    pub session_token_data: SessionTokenInfo,
}

#[derive(Debug, Clone, serde::Serialize, serde::Deserialize)]
#[serde(rename_all = "snake_case")]
pub enum ApplePayCombinedMetadata {
    Simplified {
        payment_request_data: PaymentRequestMetadata,
        session_token_data: SessionTokenForSimplifiedApplePay,
    },
    Manual {
        payment_request_data: PaymentRequestMetadata,
        session_token_data: SessionTokenInfo,
    },
}

#[derive(Debug, Clone, serde::Serialize, serde::Deserialize)]
pub struct PaymentRequestMetadata {
    pub supported_networks: Vec<String>,
    pub merchant_capabilities: Vec<String>,
    pub label: String,
}

#[derive(Debug, Clone, serde::Serialize, serde::Deserialize, ToSchema)]
pub struct SessionTokenInfo {
    #[schema(value_type = String)]
    pub certificate: Secret<String>,
    #[schema(value_type = String)]
    pub certificate_keys: Secret<String>,
    pub merchant_identifier: String,
    pub display_name: String,
    pub initiative: ApplepayInitiative,
    pub initiative_context: Option<String>,
    #[schema(value_type = Option<CountryAlpha2>)]
    pub merchant_business_country: Option<api_enums::CountryAlpha2>,
    #[serde(flatten)]
    pub payment_processing_details_at: Option<PaymentProcessingDetailsAt>,
}

#[derive(Debug, Clone, serde::Serialize, serde::Deserialize, Display, ToSchema)]
#[serde(rename_all = "snake_case")]
pub enum ApplepayInitiative {
    Web,
    Ios,
}

#[derive(Debug, Clone, serde::Serialize, serde::Deserialize, ToSchema)]
#[serde(tag = "payment_processing_details_at")]
pub enum PaymentProcessingDetailsAt {
    Hyperswitch(PaymentProcessingDetails),
    Connector,
}

#[derive(Debug, Clone, serde::Serialize, serde::Deserialize, PartialEq, Eq, ToSchema)]
pub struct PaymentProcessingDetails {
    #[schema(value_type = String)]
    pub payment_processing_certificate: Secret<String>,
    #[schema(value_type = String)]
    pub payment_processing_certificate_key: Secret<String>,
}

#[derive(Debug, Clone, serde::Serialize, serde::Deserialize, ToSchema)]
pub struct SessionTokenForSimplifiedApplePay {
    pub initiative_context: String,
    #[schema(value_type = Option<CountryAlpha2>)]
    pub merchant_business_country: Option<api_enums::CountryAlpha2>,
}

#[derive(Debug, Clone, Eq, PartialEq, serde::Serialize, ToSchema)]
#[serde(tag = "wallet_name")]
#[serde(rename_all = "snake_case")]
pub enum SessionToken {
    /// The session response structure for Google Pay
    GooglePay(Box<GpaySessionTokenResponse>),
    /// The session response structure for Klarna
    Klarna(Box<KlarnaSessionTokenResponse>),
    /// The session response structure for PayPal
    Paypal(Box<PaypalSessionTokenResponse>),
    /// The session response structure for Apple Pay
    ApplePay(Box<ApplepaySessionTokenResponse>),
    /// Whenever there is no session token response or an error in session response
    NoSessionTokenReceived,
}

#[derive(Debug, Clone, Eq, PartialEq, serde::Serialize, ToSchema)]
#[serde(untagged)]
pub enum GpaySessionTokenResponse {
    /// Google pay response involving third party sdk
    ThirdPartyResponse(GooglePayThirdPartySdk),
    /// Google pay session response for non third party sdk
    GooglePaySession(GooglePaySessionResponse),
}

#[derive(Debug, Clone, Eq, PartialEq, serde::Serialize, ToSchema)]
#[serde(rename_all = "lowercase")]
pub struct GooglePayThirdPartySdk {
    /// Identifier for the delayed session response
    pub delayed_session_token: bool,
    /// The name of the connector
    pub connector: String,
    /// The next action for the sdk (ex: calling confirm or sync call)
    pub sdk_next_action: SdkNextAction,
}

#[derive(Debug, Clone, Eq, PartialEq, serde::Serialize, ToSchema)]
#[serde(rename_all = "lowercase")]
pub struct GooglePaySessionResponse {
    /// The merchant info
    pub merchant_info: GpayMerchantInfo,
    /// Is shipping address required
    pub shipping_address_required: bool,
    /// Is email required
    pub email_required: bool,
    /// Shipping address parameters
    pub shipping_address_parameters: GpayShippingAddressParameters,
    /// List of the allowed payment meythods
    pub allowed_payment_methods: Vec<GpayAllowedPaymentMethods>,
    /// The transaction info Google Pay requires
    pub transaction_info: GpayTransactionInfo,
    /// Identifier for the delayed session response
    pub delayed_session_token: bool,
    /// The name of the connector
    pub connector: String,
    /// The next action for the sdk (ex: calling confirm or sync call)
    pub sdk_next_action: SdkNextAction,
    /// Secrets for sdk display and payment
    pub secrets: Option<SecretInfoToInitiateSdk>,
}

#[derive(Debug, Clone, Eq, PartialEq, serde::Serialize, ToSchema)]
#[serde(rename_all = "lowercase")]
pub struct GpayShippingAddressParameters {
    /// Is shipping phone number required
    pub phone_number_required: bool,
}

#[derive(Debug, Clone, Eq, PartialEq, serde::Serialize, ToSchema)]
#[serde(rename_all = "lowercase")]
pub struct KlarnaSessionTokenResponse {
    /// The session token for Klarna
    pub session_token: String,
    /// The identifier for the session
    pub session_id: String,
}

#[derive(Debug, Clone, Eq, PartialEq, serde::Serialize, ToSchema)]
#[serde(rename_all = "lowercase")]
pub struct PaypalSessionTokenResponse {
    /// Name of the connector
    pub connector: String,
    /// The session token for PayPal
    pub session_token: String,
    /// The next action for the sdk (ex: calling confirm or sync call)
    pub sdk_next_action: SdkNextAction,
}

#[derive(Debug, Clone, Eq, PartialEq, serde::Serialize, ToSchema)]
#[serde(rename_all = "lowercase")]
pub struct ApplepaySessionTokenResponse {
    /// Session object for Apple Pay
    /// The session_token_data will be null for iOS devices because the Apple Pay session call is skipped, as there is no web domain involved
    #[serde(skip_serializing_if = "Option::is_none")]
    pub session_token_data: Option<ApplePaySessionResponse>,
    /// Payment request object for Apple Pay
    pub payment_request_data: Option<ApplePayPaymentRequest>,
    /// The session token is w.r.t this connector
    pub connector: String,
    /// Identifier for the delayed session response
    pub delayed_session_token: bool,
    /// The next action for the sdk (ex: calling confirm or sync call)
    pub sdk_next_action: SdkNextAction,
    /// The connector transaction id
    pub connector_reference_id: Option<String>,
    /// The public key id is to invoke third party sdk
    pub connector_sdk_public_key: Option<String>,
    /// The connector merchant id
    pub connector_merchant_id: Option<String>,
}

#[derive(Debug, Eq, PartialEq, serde::Serialize, Clone, ToSchema)]
pub struct SdkNextAction {
    /// The type of next action
    pub next_action: NextActionCall,
}

#[derive(Debug, Eq, PartialEq, serde::Serialize, serde::Deserialize, Clone, ToSchema)]
#[serde(rename_all = "snake_case")]
pub enum NextActionCall {
    /// The next action call is confirm
    Confirm,
    /// The next action call is sync
    Sync,
    /// The next action call is Complete Authorize
    CompleteAuthorize,
}

#[derive(Debug, Clone, Eq, PartialEq, serde::Serialize, ToSchema)]
#[serde(untagged)]
pub enum ApplePaySessionResponse {
    ///  We get this session response, when third party sdk is involved
    ThirdPartySdk(ThirdPartySdkSessionResponse),
    ///  We get this session response, when there is no involvement of third party sdk
    /// This is the common response most of the times
    NoThirdPartySdk(NoThirdPartySdkSessionResponse),
    /// This is for the empty session response
    NoSessionResponse,
}

#[derive(Debug, Clone, Eq, PartialEq, serde::Serialize, ToSchema, serde::Deserialize)]
#[serde(rename_all(deserialize = "camelCase"))]
pub struct NoThirdPartySdkSessionResponse {
    /// Timestamp at which session is requested
    pub epoch_timestamp: u64,
    /// Timestamp at which session expires
    pub expires_at: u64,
    /// The identifier for the merchant session
    pub merchant_session_identifier: String,
    /// Apple pay generated unique ID (UUID) value
    pub nonce: String,
    /// The identifier for the merchant
    pub merchant_identifier: String,
    /// The domain name of the merchant which is registered in Apple Pay
    pub domain_name: String,
    /// The name to be displayed on Apple Pay button
    pub display_name: String,
    /// A string which represents the properties of a payment
    pub signature: String,
    /// The identifier for the operational analytics
    pub operational_analytics_identifier: String,
    /// The number of retries to get the session response
    pub retries: u8,
    /// The identifier for the connector transaction
    pub psp_id: String,
}

#[derive(Debug, Clone, Eq, PartialEq, serde::Serialize, ToSchema)]
pub struct ThirdPartySdkSessionResponse {
    pub secrets: SecretInfoToInitiateSdk,
}

#[derive(Debug, Clone, Eq, PartialEq, serde::Serialize, ToSchema, serde::Deserialize)]
pub struct SecretInfoToInitiateSdk {
    // Authorization secrets used by client to initiate sdk
    #[schema(value_type = String)]
    pub display: Secret<String>,
    // Authorization secrets used by client for payment
    #[schema(value_type = String)]
    pub payment: Secret<String>,
}

#[derive(Debug, Clone, Eq, PartialEq, serde::Serialize, ToSchema, serde::Deserialize)]
pub struct ApplePayPaymentRequest {
    /// The code for country
    #[schema(value_type = CountryAlpha2, example = "US")]
    pub country_code: api_enums::CountryAlpha2,
    /// The code for currency
    #[schema(value_type = Currency, example = "USD")]
    pub currency_code: api_enums::Currency,
    /// Represents the total for the payment.
    pub total: AmountInfo,
    /// The list of merchant capabilities(ex: whether capable of 3ds or no-3ds)
    pub merchant_capabilities: Option<Vec<String>>,
    /// The list of supported networks
    pub supported_networks: Option<Vec<String>>,
    pub merchant_identifier: Option<String>,
    /// The required billing contact fields for connector
    #[serde(skip_serializing_if = "Option::is_none")]
    pub required_billing_contact_fields: Option<ApplePayBillingContactFields>,
    #[serde(skip_serializing_if = "Option::is_none")]
    /// The required shipping contacht fields for connector
    pub required_shipping_contact_fields: Option<ApplePayShippingContactFields>,
}

#[derive(Debug, Clone, Eq, PartialEq, serde::Serialize, ToSchema, serde::Deserialize)]
pub struct ApplePayBillingContactFields(pub Vec<ApplePayAddressParameters>);
#[derive(Debug, Clone, Eq, PartialEq, serde::Serialize, ToSchema, serde::Deserialize)]
pub struct ApplePayShippingContactFields(pub Vec<ApplePayAddressParameters>);

#[derive(Debug, Clone, Eq, PartialEq, serde::Serialize, ToSchema, serde::Deserialize)]
#[serde(rename_all = "camelCase")]
pub enum ApplePayAddressParameters {
    PostalAddress,
    Phone,
    Email,
}

#[derive(Debug, Clone, Eq, PartialEq, serde::Serialize, ToSchema, serde::Deserialize)]
pub struct AmountInfo {
    /// The label must be the name of the merchant.
    pub label: String,
    /// A value that indicates whether the line item(Ex: total, tax, discount, or grand total) is final or pending.
    #[serde(rename = "type")]
    pub total_type: Option<String>,
    /// The total amount for the payment in majot unit string (Ex: 38.02)
    #[schema(value_type = String, example = "38.02")]
    pub amount: StringMajorUnit,
}

#[derive(Debug, Clone, serde::Deserialize)]
#[serde(rename_all = "camelCase")]
pub struct ApplepayErrorResponse {
    pub status_code: String,
    pub status_message: String,
}

#[derive(Default, Debug, serde::Serialize, Clone, ToSchema)]
pub struct PaymentsSessionResponse {
    /// The identifier for the payment
    pub payment_id: String,
    /// This is a token which expires after 15 minutes, used from the client to authenticate and create sessions from the SDK
    #[schema(value_type = String)]
    pub client_secret: Secret<String, pii::ClientSecret>,
    /// The list of session token object
    pub session_token: Vec<SessionToken>,
}

#[derive(Default, Debug, serde::Deserialize, serde::Serialize, Clone, ToSchema)]
pub struct PaymentRetrieveBody {
    /// The identifier for the Merchant Account.
    pub merchant_id: Option<String>,
    /// Decider to enable or disable the connector call for retrieve request
    pub force_sync: Option<bool>,
    /// This is a token which expires after 15 minutes, used from the client to authenticate and create sessions from the SDK
    pub client_secret: Option<String>,
    /// If enabled provides list of captures linked to latest attempt
    pub expand_captures: Option<bool>,
    /// If enabled provides list of attempts linked to payment intent
    pub expand_attempts: Option<bool>,
}

#[derive(Default, Debug, serde::Deserialize, serde::Serialize, Clone, ToSchema)]
pub struct PaymentRetrieveBodyWithCredentials {
    /// The identifier for payment.
    pub payment_id: String,
    /// The identifier for the Merchant Account.
    pub merchant_id: Option<String>,
    /// Decider to enable or disable the connector call for retrieve request
    pub force_sync: Option<bool>,
    /// Merchant connector details used to make payments.
    pub merchant_connector_details: Option<admin::MerchantConnectorDetailsWrap>,
}

#[derive(Default, Debug, serde::Deserialize, serde::Serialize, Clone, ToSchema)]
pub struct PaymentsCompleteAuthorizeRequest {
    /// The unique identifier for the payment
    #[serde(skip_deserializing)]
    pub payment_id: String,
    /// The shipping address for the payment
    pub shipping: Option<Address>,
    /// Client Secret
    #[schema(value_type = String)]
    pub client_secret: Secret<String>,
}

#[derive(Default, Debug, serde::Deserialize, serde::Serialize, Clone, ToSchema)]
pub struct PaymentsCancelRequest {
    /// The identifier for the payment
    #[serde(skip)]
    pub payment_id: String,
    /// The reason for the payment cancel
    pub cancellation_reason: Option<String>,
    /// Merchant connector details used to make payments.
    #[schema(value_type = Option<MerchantConnectorDetailsWrap>, deprecated)]
    pub merchant_connector_details: Option<admin::MerchantConnectorDetailsWrap>,
}

#[derive(Default, Debug, serde::Serialize, serde::Deserialize, Clone, ToSchema)]
pub struct PaymentsIncrementalAuthorizationRequest {
    /// The identifier for the payment
    #[serde(skip)]
    pub payment_id: String,
    /// The total amount including previously authorized amount and additional amount
    #[schema(value_type = i64, example = 6540)]
    pub amount: MinorUnit,
    /// Reason for incremental authorization
    pub reason: Option<String>,
}

#[derive(Debug, serde::Serialize, serde::Deserialize, Clone, ToSchema)]
pub struct PaymentsExternalAuthenticationRequest {
    /// The identifier for the payment
    #[serde(skip)]
    pub payment_id: String,
    /// Client Secret
    #[schema(value_type = String)]
    pub client_secret: Secret<String>,
    /// SDK Information if request is from SDK
    pub sdk_information: Option<SdkInformation>,
    /// Device Channel indicating whether request is coming from App or Browser
    pub device_channel: DeviceChannel,
    /// Indicates if 3DS method data was successfully completed or not
    pub threeds_method_comp_ind: ThreeDsCompletionIndicator,
}

/// Indicates if 3DS method data was successfully completed or not
#[derive(Debug, serde::Serialize, serde::Deserialize, Clone, ToSchema)]
pub struct PaymentsManualUpdateRequest {
    /// The identifier for the payment
    #[serde(skip)]
    pub payment_id: String,
    /// The identifier for the payment attempt
    pub attempt_id: String,
    /// Merchant ID
    pub merchant_id: String,
    /// The status of the attempt
    pub attempt_status: Option<enums::AttemptStatus>,
    /// Error code of the connector
    pub error_code: Option<String>,
    /// Error message of the connector
    pub error_message: Option<String>,
    /// Error reason of the connector
    pub error_reason: Option<String>,
}

#[derive(Debug, serde::Serialize, serde::Deserialize, Clone, ToSchema)]
pub enum ThreeDsCompletionIndicator {
    /// 3DS method successfully completed
    #[serde(rename = "Y")]
    Success,
    /// 3DS method was not successful
    #[serde(rename = "N")]
    Failure,
    /// 3DS method URL was unavailable
    #[serde(rename = "U")]
    NotAvailable,
}

/// Device Channel indicating whether request is coming from App or Browser
#[derive(Debug, serde::Serialize, serde::Deserialize, Clone, ToSchema, Eq, PartialEq)]
pub enum DeviceChannel {
    #[serde(rename = "APP")]
    App,
    #[serde(rename = "BRW")]
    Browser,
}

/// SDK Information if request is from SDK
#[derive(Default, Debug, serde::Serialize, serde::Deserialize, Clone, ToSchema)]
pub struct SdkInformation {
    /// Unique ID created on installations of the 3DS Requestor App on a Consumer Device
    pub sdk_app_id: String,
    /// JWE Object containing data encrypted by the SDK for the DS to decrypt
    pub sdk_enc_data: String,
    /// Public key component of the ephemeral key pair generated by the 3DS SDK
    pub sdk_ephem_pub_key: HashMap<String, String>,
    /// Unique transaction identifier assigned by the 3DS SDK
    pub sdk_trans_id: String,
    /// Identifies the vendor and version for the 3DS SDK that is integrated in a 3DS Requestor App
    pub sdk_reference_number: String,
    /// Indicates maximum amount of time in minutes
    pub sdk_max_timeout: u8,
}

#[derive(Debug, serde::Serialize, serde::Deserialize, Clone, ToSchema)]
pub struct PaymentsExternalAuthenticationResponse {
    /// Indicates the transaction status
    #[serde(rename = "trans_status")]
    #[schema(value_type = TransactionStatus)]
    pub transaction_status: common_enums::TransactionStatus,
    /// Access Server URL to be used for challenge submission
    pub acs_url: Option<String>,
    /// Challenge request which should be sent to acs_url
    pub challenge_request: Option<String>,
    /// Unique identifier assigned by the EMVCo(Europay, Mastercard and Visa)
    pub acs_reference_number: Option<String>,
    /// Unique identifier assigned by the ACS to identify a single transaction
    pub acs_trans_id: Option<String>,
    /// Unique identifier assigned by the 3DS Server to identify a single transaction
    pub three_dsserver_trans_id: Option<String>,
    /// Contains the JWS object created by the ACS for the ARes(Authentication Response) message
    pub acs_signed_content: Option<String>,
    /// Three DS Requestor URL
    pub three_ds_requestor_url: String,
}

#[derive(Default, Debug, serde::Deserialize, serde::Serialize, Clone, ToSchema)]
pub struct PaymentsApproveRequest {
    /// The identifier for the payment
    #[serde(skip)]
    pub payment_id: String,
}

#[derive(Default, Debug, serde::Deserialize, serde::Serialize, Clone, ToSchema)]
pub struct PaymentsRejectRequest {
    /// The identifier for the payment
    #[serde(skip)]
    pub payment_id: String,
}

#[derive(Default, Debug, serde::Deserialize, serde::Serialize, ToSchema, Clone)]
pub struct PaymentsStartRequest {
    /// Unique identifier for the payment. This ensures idempotency for multiple payments
    /// that have been done by a single merchant. This field is auto generated and is returned in the API response.
    pub payment_id: String,
    /// The identifier for the Merchant Account.
    pub merchant_id: String,
    /// The identifier for the payment transaction
    pub attempt_id: String,
}

/// additional data that might be required by hyperswitch
#[derive(Debug, Clone, serde::Deserialize, serde::Serialize, ToSchema)]
pub struct FeatureMetadata {
    /// Redirection response coming in request as metadata field only for redirection scenarios
    #[schema(value_type = Option<RedirectResponse>)]
    pub redirect_response: Option<RedirectResponse>,
}

///frm message is an object sent inside the payments response...when frm is invoked, its value is Some(...), else its None
#[derive(Clone, Debug, serde::Deserialize, serde::Serialize, PartialEq, ToSchema)]
pub struct FrmMessage {
    pub frm_name: String,
    pub frm_transaction_id: Option<String>,
    pub frm_transaction_type: Option<String>,
    pub frm_status: Option<String>,
    pub frm_score: Option<i32>,
    pub frm_reason: Option<serde_json::Value>,
    pub frm_error: Option<String>,
}

mod payment_id_type {
    use std::fmt;

    use serde::{
        de::{self, Visitor},
        Deserializer,
    };

    use super::PaymentIdType;

    struct PaymentIdVisitor;
    struct OptionalPaymentIdVisitor;

    impl<'de> Visitor<'de> for PaymentIdVisitor {
        type Value = PaymentIdType;

        fn expecting(&self, formatter: &mut fmt::Formatter<'_>) -> fmt::Result {
            formatter.write_str("payment id")
        }

        fn visit_str<E>(self, value: &str) -> Result<Self::Value, E>
        where
            E: de::Error,
        {
            Ok(PaymentIdType::PaymentIntentId(value.to_string()))
        }
    }

    impl<'de> Visitor<'de> for OptionalPaymentIdVisitor {
        type Value = Option<PaymentIdType>;

        fn expecting(&self, formatter: &mut fmt::Formatter<'_>) -> fmt::Result {
            formatter.write_str("payment id")
        }

        fn visit_some<D>(self, deserializer: D) -> Result<Self::Value, D::Error>
        where
            D: Deserializer<'de>,
        {
            deserializer.deserialize_any(PaymentIdVisitor).map(Some)
        }

        fn visit_none<E>(self) -> Result<Self::Value, E>
        where
            E: de::Error,
        {
            Ok(None)
        }

        fn visit_unit<E>(self) -> Result<Self::Value, E>
        where
            E: de::Error,
        {
            Ok(None)
        }
    }

    #[allow(dead_code)]
    pub(crate) fn deserialize<'a, D>(deserializer: D) -> Result<PaymentIdType, D::Error>
    where
        D: Deserializer<'a>,
    {
        deserializer.deserialize_any(PaymentIdVisitor)
    }

    pub(crate) fn deserialize_option<'a, D>(
        deserializer: D,
    ) -> Result<Option<PaymentIdType>, D::Error>
    where
        D: Deserializer<'a>,
    {
        deserializer.deserialize_option(OptionalPaymentIdVisitor)
    }
}

pub mod amount {
    use serde::de;

    use super::Amount;
    struct AmountVisitor;
    struct OptionalAmountVisitor;
    use crate::payments::MinorUnit;

    // This is defined to provide guarded deserialization of amount
    // which itself handles zero and non-zero values internally
    impl<'de> de::Visitor<'de> for AmountVisitor {
        type Value = Amount;

        fn expecting(&self, formatter: &mut std::fmt::Formatter<'_>) -> std::fmt::Result {
            write!(formatter, "amount as integer")
        }

        fn visit_u64<E>(self, v: u64) -> Result<Self::Value, E>
        where
            E: de::Error,
        {
            let v = i64::try_from(v).map_err(|_| {
                E::custom(format!(
                    "invalid value `{v}`, expected an integer between 0 and {}",
                    i64::MAX
                ))
            })?;
            self.visit_i64(v)
        }

        fn visit_i64<E>(self, v: i64) -> Result<Self::Value, E>
        where
            E: de::Error,
        {
            if v.is_negative() {
                return Err(E::custom(format!(
                    "invalid value `{v}`, expected a positive integer"
                )));
            }
            Ok(Amount::from(MinorUnit::new(v)))
        }
    }

    impl<'de> de::Visitor<'de> for OptionalAmountVisitor {
        type Value = Option<Amount>;

        fn expecting(&self, formatter: &mut std::fmt::Formatter<'_>) -> std::fmt::Result {
            write!(formatter, "option of amount (as integer)")
        }

        fn visit_some<D>(self, deserializer: D) -> Result<Self::Value, D::Error>
        where
            D: serde::Deserializer<'de>,
        {
            deserializer.deserialize_i64(AmountVisitor).map(Some)
        }

        fn visit_none<E>(self) -> Result<Self::Value, E>
        where
            E: de::Error,
        {
            Ok(None)
        }
    }

    #[allow(dead_code)]
    pub(crate) fn deserialize<'de, D>(deserializer: D) -> Result<Amount, D::Error>
    where
        D: de::Deserializer<'de>,
    {
        deserializer.deserialize_any(AmountVisitor)
    }
    pub(crate) fn deserialize_option<'de, D>(deserializer: D) -> Result<Option<Amount>, D::Error>
    where
        D: de::Deserializer<'de>,
    {
        deserializer.deserialize_option(OptionalAmountVisitor)
    }
}

#[cfg(test)]
mod tests {
    #![allow(clippy::unwrap_used)]
    use super::*;

    #[test]
    fn test_mandate_type() {
        let mandate_type = MandateType::default();
        assert_eq!(
            serde_json::to_string(&mandate_type).unwrap(),
            r#"{"multi_use":null}"#
        )
    }
}

#[derive(Default, Debug, serde::Deserialize, Clone, ToSchema, serde::Serialize)]
pub struct RetrievePaymentLinkRequest {
    /// It's a token used for client side verification.
    pub client_secret: Option<String>,
}

#[derive(Clone, Debug, serde::Serialize, PartialEq, ToSchema)]
pub struct PaymentLinkResponse {
    pub link: String,
    pub payment_link_id: String,
}

#[derive(Clone, Debug, serde::Serialize, ToSchema)]
pub struct RetrievePaymentLinkResponse {
    /// Identifier for Payment Link
    pub payment_link_id: String,
    /// Identifier for Merchant
    pub merchant_id: String,
    /// Payment Link
    pub link_to_pay: String,
    /// The payment amount. Amount for the payment in the lowest denomination of the currency
    #[schema(value_type = i64, example = 6540)]
    pub amount: MinorUnit,
    /// Date and time of Payment Link creation
    #[serde(with = "common_utils::custom_serde::iso8601")]
    pub created_at: PrimitiveDateTime,
    /// Date and time of Expiration for Payment Link
    #[serde(with = "common_utils::custom_serde::iso8601::option")]
    pub expiry: Option<PrimitiveDateTime>,
    /// Description for Payment Link
    pub description: Option<String>,
    /// Status Of the Payment Link
    pub status: PaymentLinkStatus,
    #[schema(value_type = Option<Currency>)]
    pub currency: Option<api_enums::Currency>,
}

#[derive(Clone, Debug, serde::Deserialize, ToSchema, serde::Serialize)]
pub struct PaymentLinkInitiateRequest {
    pub merchant_id: String,
    pub payment_id: String,
}

#[derive(Debug, serde::Serialize)]
#[serde(untagged)]
pub enum PaymentLinkData<'a> {
    PaymentLinkDetails(&'a PaymentLinkDetails),
    PaymentLinkStatusDetails(PaymentLinkStatusDetails),
}

#[derive(Debug, serde::Serialize, Clone)]
pub struct PaymentLinkDetails {
    pub amount: String,
    pub currency: api_enums::Currency,
    pub pub_key: String,
    pub client_secret: String,
    pub payment_id: String,
    #[serde(with = "common_utils::custom_serde::iso8601")]
    pub session_expiry: PrimitiveDateTime,
    pub merchant_logo: String,
    pub return_url: String,
    pub merchant_name: String,
    pub order_details: Option<Vec<OrderDetailsWithStringAmount>>,
    pub max_items_visible_after_collapse: i8,
    pub theme: String,
    pub merchant_description: Option<String>,
    pub sdk_layout: String,
    pub display_sdk_only: bool,
    pub enabled_saved_payment_method: bool,
}

#[derive(Debug, serde::Serialize)]
pub struct PaymentLinkStatusDetails {
    pub amount: String,
    pub currency: api_enums::Currency,
    pub payment_id: String,
    pub merchant_logo: String,
    pub merchant_name: String,
    #[serde(with = "common_utils::custom_serde::iso8601")]
    pub created: PrimitiveDateTime,
    pub status: PaymentLinkStatusWrap,
    pub error_code: Option<String>,
    pub error_message: Option<String>,
    pub redirect: bool,
    pub theme: String,
    pub return_url: String,
}

#[derive(Clone, Debug, serde::Deserialize, ToSchema, serde::Serialize)]
#[serde(deny_unknown_fields)]

pub struct PaymentLinkListConstraints {
    /// limit on the number of objects to return
    pub limit: Option<i64>,

    /// The time at which payment link is created
    #[schema(example = "2022-09-10T10:11:12Z")]
    #[serde(default, with = "common_utils::custom_serde::iso8601::option")]
    pub created: Option<PrimitiveDateTime>,

    /// Time less than the payment link created time
    #[schema(example = "2022-09-10T10:11:12Z")]
    #[serde(
        default,
        with = "common_utils::custom_serde::iso8601::option",
        rename = "created.lt"
    )]
    pub created_lt: Option<PrimitiveDateTime>,

    /// Time greater than the payment link created time
    #[schema(example = "2022-09-10T10:11:12Z")]
    #[serde(
        default,
        with = "common_utils::custom_serde::iso8601::option",
        rename = "created.gt"
    )]
    pub created_gt: Option<PrimitiveDateTime>,

    /// Time less than or equals to the payment link created time
    #[schema(example = "2022-09-10T10:11:12Z")]
    #[serde(
        default,
        with = "common_utils::custom_serde::iso8601::option",
        rename = "created.lte"
    )]
    pub created_lte: Option<PrimitiveDateTime>,

    /// Time greater than or equals to the payment link created time
    #[schema(example = "2022-09-10T10:11:12Z")]
    #[serde(default, with = "common_utils::custom_serde::iso8601::option")]
    #[serde(rename = "created.gte")]
    pub created_gte: Option<PrimitiveDateTime>,
}

#[derive(Clone, Debug, serde::Serialize, ToSchema)]
pub struct PaymentLinkListResponse {
    /// The number of payment links included in the list
    pub size: usize,
    // The list of payment link response objects
    pub data: Vec<PaymentLinkResponse>,
}

/// custom payment link config for the particular payment
#[derive(Clone, Debug, serde::Deserialize, serde::Serialize, PartialEq, ToSchema)]
pub struct PaymentCreatePaymentLinkConfig {
    #[serde(flatten)]
    #[schema(value_type = Option<PaymentLinkConfigRequest>)]
    pub config: admin::PaymentLinkConfigRequest,
}

#[derive(Debug, Default, Eq, PartialEq, serde::Deserialize, serde::Serialize, Clone, ToSchema)]
pub struct OrderDetailsWithStringAmount {
    /// Name of the product that is being purchased
    #[schema(max_length = 255, example = "shirt")]
    pub product_name: String,
    /// The quantity of the product to be purchased
    #[schema(example = 1)]
    pub quantity: u16,
    /// the amount per quantity of product
    pub amount: String,
    /// Product Image link
    pub product_img_link: Option<String>,
}

/// Status Of the Payment Link
#[derive(PartialEq, Debug, Clone, serde::Serialize, serde::Deserialize, ToSchema)]
#[serde(rename_all = "snake_case")]
pub enum PaymentLinkStatus {
    Active,
    Expired,
}

#[derive(PartialEq, Debug, Clone, serde::Serialize, serde::Deserialize, ToSchema)]
#[serde(rename_all = "snake_case")]
#[serde(untagged)]
pub enum PaymentLinkStatusWrap {
    PaymentLinkStatus(PaymentLinkStatus),
    IntentStatus(api_enums::IntentStatus),
}

#[derive(Debug, Default, serde::Deserialize, serde::Serialize, Clone, ToSchema)]
pub struct ExtendedCardInfoResponse {
    // Encrypted customer payment method data
    pub payload: String,
}

#[cfg(test)]
mod payments_request_api_contract {
    #![allow(clippy::unwrap_used)]
    #![allow(clippy::panic)]
    use std::str::FromStr;

    use super::*;

    #[test]
    fn test_successful_card_deser() {
        let payments_request = r#"
        {
            "amount": 6540,
            "currency": "USD",
            "payment_method": "card",
            "payment_method_data": {
                "card": {
                    "card_number": "4242424242424242",
                    "card_exp_month": "10",
                    "card_exp_year": "25",
                    "card_holder_name": "joseph Doe",
                    "card_cvc": "123"
                }
            }
        }
        "#;

        let expected_card_number_string = "4242424242424242";
        let expected_card_number = CardNumber::from_str(expected_card_number_string).unwrap();

        let payments_request = serde_json::from_str::<PaymentsRequest>(payments_request);
        assert!(payments_request.is_ok());

        if let Some(PaymentMethodData::Card(card_data)) = payments_request
            .unwrap()
            .payment_method_data
            .unwrap()
            .payment_method_data
        {
            assert_eq!(card_data.card_number, expected_card_number);
        } else {
            panic!("Received unexpected response")
        }
    }

    #[test]
    fn test_successful_payment_method_reward() {
        let payments_request = r#"
        {
            "amount": 6540,
            "currency": "USD",
            "payment_method": "reward",
            "payment_method_data": "reward",
            "payment_method_type": "evoucher"
        }
        "#;

        let payments_request = serde_json::from_str::<PaymentsRequest>(payments_request);
        assert!(payments_request.is_ok());
        assert_eq!(
            payments_request
                .unwrap()
                .payment_method_data
                .unwrap()
                .payment_method_data,
            Some(PaymentMethodData::Reward)
        );
    }

    #[test]
    fn test_payment_method_data_with_payment_method_billing() {
        let payments_request = r#"
        {
            "amount": 6540,
            "currency": "USD",
            "payment_method_data": {
                "billing": {
                    "address": {
                        "line1": "1467",
                        "line2": "Harrison Street",
                        "city": "San Fransico",
                        "state": "California",
                        "zip": "94122",
                        "country": "US",
                        "first_name": "Narayan",
                        "last_name": "Bhat"
                    }
                }
            }
        }
        "#;

        let payments_request = serde_json::from_str::<PaymentsRequest>(payments_request);
        assert!(payments_request.is_ok());
        assert!(payments_request
            .unwrap()
            .payment_method_data
            .unwrap()
            .billing
            .is_some());
    }
}

#[cfg(test)]
mod payments_response_api_contract {
    #![allow(clippy::unwrap_used)]
    use super::*;

    #[derive(Debug, serde::Serialize)]
    struct TestPaymentsResponse {
        #[serde(serialize_with = "serialize_payment_method_data_response")]
        payment_method_data: Option<PaymentMethodDataResponseWithBilling>,
    }

    #[test]
    fn test_reward_payment_response() {
        let payment_method_response_with_billing = PaymentMethodDataResponseWithBilling {
            payment_method_data: Some(PaymentMethodDataResponse::Reward {}),
            billing: None,
        };

        let payments_response = TestPaymentsResponse {
            payment_method_data: Some(payment_method_response_with_billing),
        };

        let expected_response = r#"{"payment_method_data":"reward"}"#;

        let stringified_payments_response = payments_response.encode_to_string_of_json();
        assert_eq!(stringified_payments_response.unwrap(), expected_response);
    }
}

/// Set of tests to extract billing details from payment method data
/// These are required for backwards compatibility
#[cfg(test)]
mod billing_from_payment_method_data {
    #![allow(clippy::unwrap_used)]
    use common_enums::CountryAlpha2;
    use masking::ExposeOptionInterface;

    use super::*;

    const TEST_COUNTRY: CountryAlpha2 = CountryAlpha2::US;
    const TEST_FIRST_NAME: &str = "John";
    const TEST_LAST_NAME: &str = "Wheat Dough";
    const TEST_FULL_NAME: &str = "John Wheat Dough";
    const TEST_FIRST_NAME_SINGLE: &str = "John";

    #[test]
    fn test_wallet_payment_method_data_paypal() {
        let test_email: Email = Email::try_from("example@example.com".to_string()).unwrap();

        let paypal_wallet_payment_method_data =
            PaymentMethodData::Wallet(WalletData::PaypalRedirect(PaypalRedirection {
                email: Some(test_email.clone()),
            }));

        let billing_address = paypal_wallet_payment_method_data
            .get_billing_address()
            .unwrap();

        assert_eq!(billing_address.email.unwrap(), test_email);

        assert!(billing_address.address.is_none());
        assert!(billing_address.phone.is_none());
    }

    #[test]
    fn test_bank_redirect_payment_method_data_eps() {
        let test_email = Email::try_from("example@example.com".to_string()).unwrap();
        let test_first_name = Secret::new(String::from("Chaser"));

        let bank_redirect_billing = BankRedirectBilling {
            billing_name: Some(test_first_name.clone()),
            email: Some(test_email.clone()),
        };

        let eps_bank_redirect_payment_method_data =
            PaymentMethodData::BankRedirect(BankRedirectData::Eps {
                billing_details: Some(bank_redirect_billing),
                bank_name: None,
                country: Some(TEST_COUNTRY),
            });

        let billing_address = eps_bank_redirect_payment_method_data
            .get_billing_address()
            .unwrap();

        let address_details = billing_address.address.unwrap();

        assert_eq!(billing_address.email.unwrap(), test_email);
        assert_eq!(address_details.country.unwrap(), TEST_COUNTRY);
        assert_eq!(address_details.first_name.unwrap(), test_first_name);
        assert!(billing_address.phone.is_none());
    }

    #[test]
    fn test_paylater_payment_method_data_klarna() {
        let test_email: Email = Email::try_from("example@example.com".to_string()).unwrap();

        let klarna_paylater_payment_method_data =
            PaymentMethodData::PayLater(PayLaterData::KlarnaRedirect {
                billing_email: Some(test_email.clone()),
                billing_country: Some(TEST_COUNTRY),
            });

        let billing_address = klarna_paylater_payment_method_data
            .get_billing_address()
            .unwrap();

        assert_eq!(billing_address.email.unwrap(), test_email);
        assert_eq!(
            billing_address.address.unwrap().country.unwrap(),
            TEST_COUNTRY
        );
        assert!(billing_address.phone.is_none());
    }

    #[test]
    fn test_bank_debit_payment_method_data_ach() {
        let test_email = Email::try_from("example@example.com".to_string()).unwrap();
        let test_first_name = Secret::new(String::from("Chaser"));

        let bank_redirect_billing = BankDebitBilling {
            name: Some(test_first_name.clone()),
            address: None,
            email: Some(test_email.clone()),
        };

        let ach_bank_debit_payment_method_data =
            PaymentMethodData::BankDebit(BankDebitData::AchBankDebit {
                billing_details: Some(bank_redirect_billing),
                account_number: Secret::new("1234".to_string()),
                routing_number: Secret::new("1235".to_string()),
                card_holder_name: None,
                bank_account_holder_name: None,
                bank_name: None,
                bank_type: None,
                bank_holder_type: None,
            });

        let billing_address = ach_bank_debit_payment_method_data
            .get_billing_address()
            .unwrap();

        let address_details = billing_address.address.unwrap();

        assert_eq!(billing_address.email.unwrap(), test_email);
        assert_eq!(address_details.first_name.unwrap(), test_first_name);
        assert!(billing_address.phone.is_none());
    }

    #[test]
    fn test_card_payment_method_data() {
        let card_payment_method_data = PaymentMethodData::Card(Card {
            card_holder_name: Some(Secret::new(TEST_FIRST_NAME_SINGLE.into())),
            ..Default::default()
        });

        let billing_address = card_payment_method_data.get_billing_address();

        let billing_address = billing_address.unwrap();

        assert_eq!(
            billing_address.address.unwrap().first_name.expose_option(),
            Some(TEST_FIRST_NAME_SINGLE.into())
        );
    }

    #[test]
    fn test_card_payment_method_data_empty() {
        let card_payment_method_data = PaymentMethodData::Card(Card::default());

        let billing_address = card_payment_method_data.get_billing_address();

        assert!(billing_address.is_none());
    }

    #[test]
    fn test_card_payment_method_data_full_name() {
        let card_payment_method_data = PaymentMethodData::Card(Card {
            card_holder_name: Some(Secret::new(TEST_FULL_NAME.into())),
            ..Default::default()
        });

        let billing_details = card_payment_method_data.get_billing_address().unwrap();
        let billing_address = billing_details.address.unwrap();

        assert_eq!(
            billing_address.first_name.expose_option(),
            Some(TEST_FIRST_NAME.into())
        );

        assert_eq!(
            billing_address.last_name.expose_option(),
            Some(TEST_LAST_NAME.into())
        );
    }

    #[test]
    fn test_card_payment_method_data_empty_string() {
        let card_payment_method_data = PaymentMethodData::Card(Card {
            card_holder_name: Some(Secret::new("".to_string())),
            ..Default::default()
        });

        let billing_details = card_payment_method_data.get_billing_address();

        assert!(billing_details.is_none());
    }
}<|MERGE_RESOLUTION|>--- conflicted
+++ resolved
@@ -392,12 +392,8 @@
     /// Passing this object during payments creates a mandate. The mandate_type sub object is passed by the server.
     pub mandate_data: Option<MandateData>,
 
-<<<<<<< HEAD
-    /// Passing this object during payments confirm . The n<CustomerAcceptance>)]
-=======
     /// We will be Passing this "CustomerAcceptance" object during Payments-Confirm. The customer_acceptance sub object is usually passed by the SDK or client
     #[schema(value_type = Option<CustomerAcceptance>)]
->>>>>>> 57ac4506
     pub customer_acceptance: Option<CustomerAcceptance>,
 
     /// A unique identifier to link the payment to a mandate. To do Recurring payments after a mandate has been created, pass the mandate_id instead of payment_method_data
