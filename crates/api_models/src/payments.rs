--- conflicted
+++ resolved
@@ -658,11 +658,7 @@
 }
 
 #[cfg(feature = "v2")]
-<<<<<<< HEAD
-#[derive(Clone, Debug, PartialEq, serde::Serialize, ToSchema, serde::Deserialize,)]
-=======
 #[derive(Clone, Debug, PartialEq, serde::Serialize, ToSchema)]
->>>>>>> f92ee73f
 
 pub struct PaymentAttemptAmountDetails {
     /// The total amount of the order including tax, surcharge and shipping cost
