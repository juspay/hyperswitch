#[cfg(feature = "v1")]
use std::fmt;
use std::{
    collections::{HashMap, HashSet},
    num::NonZeroI64,
};
pub mod additional_info;
pub mod trait_impls;
use cards::CardNumber;
#[cfg(feature = "v2")]
use common_enums::enums::PaymentConnectorTransmission;
use common_enums::ProductType;
#[cfg(feature = "v1")]
use common_types::primitive_wrappers::{
    ExtendedAuthorizationAppliedBool, RequestExtendedAuthorizationBool,
};
use common_utils::{
    consts::default_payments_list_limit,
    crypto,
    errors::ValidationError,
    ext_traits::{ConfigExt, Encode, ValueExt},
    hashing::HashedString,
    id_type,
    new_type::MaskedBankAccount,
    pii::{self, Email},
    types::{MinorUnit, StringMajorUnit},
};
use error_stack::ResultExt;
use masking::{PeekInterface, Secret, WithType};
use router_derive::Setter;
#[cfg(feature = "v1")]
use serde::{de, Deserializer};
use serde::{ser::Serializer, Deserialize, Serialize};
use strum::Display;
use time::{Date, PrimitiveDateTime};
use url::Url;
use utoipa::ToSchema;

#[cfg(feature = "v2")]
use crate::mandates;
#[cfg(feature = "v2")]
use crate::payment_methods;
use crate::{
    admin::{self, MerchantConnectorInfo},
    enums as api_enums,
    mandates::RecurringDetails,
};
#[cfg(feature = "v1")]
use crate::{disputes, ephemeral_key::EphemeralKeyCreateResponse, refunds, ValidateFieldAndGet};

#[derive(Clone, Copy, Debug, Eq, PartialEq)]
pub enum PaymentOp {
    Create,
    Update,
    Confirm,
}

use crate::enums;
#[derive(serde::Deserialize)]
pub struct BankData {
    pub payment_method_type: api_enums::PaymentMethodType,
    pub code_information: Vec<BankCodeInformation>,
}

#[derive(serde::Deserialize)]
pub struct BankCodeInformation {
    pub bank_name: common_enums::BankNames,
    pub connector_codes: Vec<ConnectorCode>,
}

#[derive(serde::Deserialize)]
pub struct ConnectorCode {
    pub connector: api_enums::Connector,
    pub code: String,
}

#[derive(Debug, Clone, serde::Serialize, serde::Deserialize, ToSchema, PartialEq, Eq)]
pub struct BankCodeResponse {
    #[schema(value_type = Vec<BankNames>)]
    pub bank_name: Vec<common_enums::BankNames>,
    pub eligible_connectors: Vec<String>,
}

/// Passing this object creates a new customer or attaches an existing customer to the payment
#[derive(Debug, serde::Deserialize, serde::Serialize, Clone, ToSchema, PartialEq)]
pub struct CustomerDetails {
    /// The identifier for the customer.
    #[schema(value_type = String, max_length = 64, min_length = 1, example = "cus_y3oqhf46pyzuxjbcn2giaqnb44")]
    pub id: id_type::CustomerId,

    /// The customer's name
    #[schema(max_length = 255, value_type = Option<String>, example = "John Doe")]
    pub name: Option<Secret<String>>,

    /// The customer's email address
    #[schema(max_length = 255, value_type = Option<String>, example = "johntest@test.com")]
    pub email: Option<Email>,

    /// The customer's phone number
    #[schema(value_type = Option<String>, max_length = 10, example = "9123456789")]
    pub phone: Option<Secret<String>>,

    /// The country code for the customer's phone number
    #[schema(max_length = 2, example = "+1")]
    pub phone_country_code: Option<String>,
}

#[cfg(feature = "v1")]
/// Details of customer attached to this payment
#[derive(
    Debug, Default, serde::Serialize, serde::Deserialize, Clone, ToSchema, PartialEq, Setter,
)]
pub struct CustomerDetailsResponse {
    /// The identifier for the customer.
    #[schema(value_type = Option<String>, max_length = 64, min_length = 1, example = "cus_y3oqhf46pyzuxjbcn2giaqnb44")]
    pub id: Option<id_type::CustomerId>,

    /// The customer's name
    #[schema(max_length = 255, value_type = Option<String>, example = "John Doe")]
    pub name: Option<Secret<String>>,

    /// The customer's email address
    #[schema(max_length = 255, value_type = Option<String>, example = "johntest@test.com")]
    pub email: Option<Email>,

    /// The customer's phone number
    #[schema(value_type = Option<String>, max_length = 10, example = "9123456789")]
    pub phone: Option<Secret<String>>,

    /// The country code for the customer's phone number
    #[schema(max_length = 2, example = "+1")]
    pub phone_country_code: Option<String>,
}

#[cfg(feature = "v2")]
/// Details of customer attached to this payment
#[derive(Debug, serde::Serialize, serde::Deserialize, Clone, ToSchema, PartialEq, Setter)]
pub struct CustomerDetailsResponse {
    /// The customer's name
    #[schema(max_length = 255, value_type = Option<String>, example = "John Doe")]
    pub name: Option<Secret<String>>,

    /// The customer's email address
    #[schema(max_length = 255, value_type = Option<String>, example = "johntest@test.com")]
    pub email: Option<Email>,

    /// The customer's phone number
    #[schema(value_type = Option<String>, max_length = 10, example = "9123456789")]
    pub phone: Option<Secret<String>>,

    /// The country code for the customer's phone number
    #[schema(max_length = 2, example = "+1")]
    pub phone_country_code: Option<String>,
}

// Serialize is required because the api event requires Serialize to be implemented
#[derive(Debug, serde::Serialize, serde::Deserialize, Clone, ToSchema)]
#[serde(deny_unknown_fields)]
#[cfg(feature = "v2")]
pub struct PaymentsCreateIntentRequest {
    /// The amount details for the payment
    pub amount_details: AmountDetails,

    /// Unique identifier for the payment. This ensures idempotency for multiple payments
    /// that have been done by a single merchant.
    #[schema(
        value_type = Option<String>,
        min_length = 30,
        max_length = 30,
        example = "pay_mbabizu24mvu3mela5njyhpit4"
    )]
    pub merchant_reference_id: Option<id_type::PaymentReferenceId>,

    /// The routing algorithm id to be used for the payment
    #[schema(value_type = Option<String>)]
    pub routing_algorithm_id: Option<id_type::RoutingId>,

    #[schema(value_type = Option<CaptureMethod>, example = "automatic")]
    pub capture_method: Option<api_enums::CaptureMethod>,

    #[schema(value_type = Option<AuthenticationType>, example = "no_three_ds", default = "no_three_ds")]
    pub authentication_type: Option<api_enums::AuthenticationType>,

    /// The billing details of the payment. This address will be used for invoicing.
    pub billing: Option<Address>,

    /// The shipping address for the payment
    pub shipping: Option<Address>,

    /// The identifier for the customer
    #[schema(
        min_length = 32,
        max_length = 64,
        example = "12345_cus_01926c58bc6e77c09e809964e72af8c8",
        value_type = String
    )]
    pub customer_id: Option<id_type::GlobalCustomerId>,

    /// Set to `present` to indicate that the customer is in your checkout flow during this payment, and therefore is able to authenticate. This parameter should be `absent` when merchant's doing merchant initiated payments and customer is not present while doing the payment.
    #[schema(example = "present", value_type = Option<PresenceOfCustomerDuringPayment>)]
    pub customer_present: Option<common_enums::PresenceOfCustomerDuringPayment>,

    /// A description for the payment
    #[schema(example = "It's my first payment request", value_type = Option<String>)]
    pub description: Option<common_utils::types::Description>,

    /// The URL to which you want the user to be redirected after the completion of the payment operation
    #[schema(value_type = Option<String>, example = "https://hyperswitch.io")]
    pub return_url: Option<common_utils::types::Url>,

    #[schema(value_type = Option<FutureUsage>, example = "off_session")]
    pub setup_future_usage: Option<api_enums::FutureUsage>,

    /// Apply MIT exemption for a payment
    #[schema(value_type = Option<MitExemptionRequest>)]
    pub apply_mit_exemption: Option<common_enums::MitExemptionRequest>,

    /// For non-card charges, you can use this value as the complete description that appears on your customers’ statements. Must contain at least one letter, maximum 22 characters.
    #[schema(max_length = 22, example = "Hyperswitch Router", value_type = Option<String>)]
    pub statement_descriptor: Option<common_utils::types::StatementDescriptor>,

    /// Use this object to capture the details about the different products for which the payment is being made. The sum of amount across different products here should be equal to the overall payment amount
    #[schema(value_type = Option<Vec<OrderDetailsWithAmount>>, example = r#"[{
        "product_name": "Apple iPhone 16",
        "quantity": 1,
        "amount" : 69000
        "product_img_link" : "https://dummy-img-link.com"
    }]"#)]
    pub order_details: Option<Vec<OrderDetailsWithAmount>>,

    /// Use this parameter to restrict the Payment Method Types to show for a given PaymentIntent
    #[schema(value_type = Option<Vec<PaymentMethodType>>)]
    pub allowed_payment_method_types: Option<Vec<api_enums::PaymentMethodType>>,

    /// Metadata is useful for storing additional, unstructured information on an object.
    #[schema(value_type = Option<Object>, example = r#"{ "udf1": "some-value", "udf2": "some-value" }"#)]
    pub metadata: Option<pii::SecretSerdeValue>,

    /// Some connectors like Apple pay, Airwallex and Noon might require some additional information, find specific details in the child attributes below.
    pub connector_metadata: Option<ConnectorMetadata>,

    /// Additional data that might be required by hyperswitch based on the requested features by the merchants.
    pub feature_metadata: Option<FeatureMetadata>,

    /// Whether to generate the payment link for this payment or not (if applicable)
    #[schema(value_type = Option<EnablePaymentLinkRequest>)]
    pub payment_link_enabled: Option<common_enums::EnablePaymentLinkRequest>,

    /// Configure a custom payment link for the particular payment
    #[schema(value_type = Option<PaymentLinkConfigRequest>)]
    pub payment_link_config: Option<admin::PaymentLinkConfigRequest>,

    ///Request an incremental authorization, i.e., increase the authorized amount on a confirmed payment before you capture it.
    #[schema(value_type = Option<RequestIncrementalAuthorization>)]
    pub request_incremental_authorization: Option<common_enums::RequestIncrementalAuthorization>,

    ///Will be used to expire client secret after certain amount of time to be supplied in seconds, if not sent it will be taken from profile config
    ///(900) for 15 mins
    #[schema(example = 900)]
    pub session_expiry: Option<u32>,

    /// Additional data related to some frm(Fraud Risk Management) connectors
    #[schema(value_type = Option<Object>, example = r#"{ "coverage_request" : "fraud", "fulfillment_method" : "delivery" }"#)]
    pub frm_metadata: Option<pii::SecretSerdeValue>,

    /// Whether to perform external authentication (if applicable)
    #[schema(value_type = Option<External3dsAuthenticationRequest>)]
    pub request_external_three_ds_authentication:
        Option<common_enums::External3dsAuthenticationRequest>,

    /// Indicates if 3ds challenge is forced
    pub force_3ds_challenge: Option<bool>,
}

#[cfg(feature = "v2")]
impl PaymentsCreateIntentRequest {
    pub fn get_feature_metadata_as_value(
        &self,
    ) -> common_utils::errors::CustomResult<
        Option<pii::SecretSerdeValue>,
        common_utils::errors::ParsingError,
    > {
        Ok(self
            .feature_metadata
            .as_ref()
            .map(Encode::encode_to_value)
            .transpose()?
            .map(Secret::new))
    }

    pub fn get_connector_metadata_as_value(
        &self,
    ) -> common_utils::errors::CustomResult<
        Option<pii::SecretSerdeValue>,
        common_utils::errors::ParsingError,
    > {
        Ok(self
            .connector_metadata
            .as_ref()
            .map(Encode::encode_to_value)
            .transpose()?
            .map(Secret::new))
    }

    pub fn get_allowed_payment_method_types_as_value(
        &self,
    ) -> common_utils::errors::CustomResult<
        Option<pii::SecretSerdeValue>,
        common_utils::errors::ParsingError,
    > {
        Ok(self
            .allowed_payment_method_types
            .as_ref()
            .map(Encode::encode_to_value)
            .transpose()?
            .map(Secret::new))
    }

    pub fn get_order_details_as_value(
        &self,
    ) -> common_utils::errors::CustomResult<
        Option<Vec<pii::SecretSerdeValue>>,
        common_utils::errors::ParsingError,
    > {
        self.order_details
            .as_ref()
            .map(|od| {
                od.iter()
                    .map(|order| order.encode_to_value().map(Secret::new))
                    .collect::<Result<Vec<_>, _>>()
            })
            .transpose()
    }
}

// This struct is only used internally, not visible in API Reference
#[derive(Debug, Clone, serde::Serialize, serde::Deserialize)]
#[cfg(feature = "v2")]
pub struct PaymentsGetIntentRequest {
    pub id: id_type::GlobalPaymentId,
}

#[derive(Debug, serde::Serialize, serde::Deserialize, Clone, ToSchema)]
#[serde(deny_unknown_fields)]
#[cfg(feature = "v2")]
pub struct PaymentsUpdateIntentRequest {
    pub amount_details: Option<AmountDetailsUpdate>,

    /// The routing algorithm id to be used for the payment
    #[schema(value_type = Option<String>)]
    pub routing_algorithm_id: Option<id_type::RoutingId>,

    #[schema(value_type = Option<CaptureMethod>, example = "automatic")]
    pub capture_method: Option<api_enums::CaptureMethod>,

    #[schema(value_type = Option<AuthenticationType>, example = "no_three_ds", default = "no_three_ds")]
    pub authentication_type: Option<api_enums::AuthenticationType>,

    /// The billing details of the payment. This address will be used for invoicing.
    pub billing: Option<Address>,

    /// The shipping address for the payment
    pub shipping: Option<Address>,

    /// Set to `present` to indicate that the customer is in your checkout flow during this payment, and therefore is able to authenticate. This parameter should be `absent` when merchant's doing merchant initiated payments and customer is not present while doing the payment.
    #[schema(example = "present", value_type = Option<PresenceOfCustomerDuringPayment>)]
    pub customer_present: Option<common_enums::PresenceOfCustomerDuringPayment>,

    /// A description for the payment
    #[schema(example = "It's my first payment request", value_type = Option<String>)]
    pub description: Option<common_utils::types::Description>,

    /// The URL to which you want the user to be redirected after the completion of the payment operation
    #[schema(value_type = Option<String>, example = "https://hyperswitch.io")]
    pub return_url: Option<common_utils::types::Url>,

    #[schema(value_type = Option<FutureUsage>, example = "off_session")]
    pub setup_future_usage: Option<api_enums::FutureUsage>,

    /// Apply MIT exemption for a payment
    #[schema(value_type = Option<MitExemptionRequest>)]
    pub apply_mit_exemption: Option<common_enums::MitExemptionRequest>,

    /// For non-card charges, you can use this value as the complete description that appears on your customers’ statements. Must contain at least one letter, maximum 22 characters.
    #[schema(max_length = 22, example = "Hyperswitch Router", value_type = Option<String>)]
    pub statement_descriptor: Option<common_utils::types::StatementDescriptor>,

    /// Use this object to capture the details about the different products for which the payment is being made. The sum of amount across different products here should be equal to the overall payment amount
    #[schema(value_type = Option<Vec<OrderDetailsWithAmount>>, example = r#"[{
        "product_name": "Apple iPhone 16",
        "quantity": 1,
        "amount" : 69000
        "product_img_link" : "https://dummy-img-link.com"
    }]"#)]
    pub order_details: Option<Vec<OrderDetailsWithAmount>>,

    /// Use this parameter to restrict the Payment Method Types to show for a given PaymentIntent
    #[schema(value_type = Option<Vec<PaymentMethodType>>)]
    pub allowed_payment_method_types: Option<Vec<api_enums::PaymentMethodType>>,

    /// Metadata is useful for storing additional, unstructured information on an object. This metadata will override the metadata that was passed in payments
    #[schema(value_type = Option<Object>, example = r#"{ "udf1": "some-value", "udf2": "some-value" }"#)]
    pub metadata: Option<pii::SecretSerdeValue>,

    /// Some connectors like Apple pay, Airwallex and Noon might require some additional information, find specific details in the child attributes below.
    #[schema(value_type = Option<ConnectorMetadata>)]
    pub connector_metadata: Option<pii::SecretSerdeValue>,

    /// Additional data that might be required by hyperswitch based on the requested features by the merchants.
    #[schema(value_type = Option<FeatureMetadata>)]
    pub feature_metadata: Option<FeatureMetadata>,

    /// Configure a custom payment link for the particular payment
    #[schema(value_type = Option<PaymentLinkConfigRequest>)]
    pub payment_link_config: Option<admin::PaymentLinkConfigRequest>,

    /// Request an incremental authorization, i.e., increase the authorized amount on a confirmed payment before you capture it.
    #[schema(value_type = Option<RequestIncrementalAuthorization>)]
    pub request_incremental_authorization: Option<common_enums::RequestIncrementalAuthorization>,

    /// Will be used to expire client secret after certain amount of time to be supplied in seconds, if not sent it will be taken from profile config
    ///(900) for 15 mins
    #[schema(value_type = Option<u32>, example = 900)]
    pub session_expiry: Option<u32>,

    /// Additional data related to some frm(Fraud Risk Management) connectors
    #[schema(value_type = Option<Object>, example = r#"{ "coverage_request" : "fraud", "fulfillment_method" : "delivery" }"#)]
    pub frm_metadata: Option<pii::SecretSerdeValue>,

    /// Whether to perform external authentication (if applicable)
    #[schema(value_type = Option<External3dsAuthenticationRequest>)]
    pub request_external_three_ds_authentication:
        Option<common_enums::External3dsAuthenticationRequest>,

    #[schema(value_type = Option<UpdateActiveAttempt>)]
    /// Whether to set / unset the active attempt id
    pub set_active_attempt_id: Option<api_enums::UpdateActiveAttempt>,
}

#[cfg(feature = "v2")]
impl PaymentsUpdateIntentRequest {
    pub fn update_feature_metadata_and_active_attempt_with_api(
        feature_metadata: FeatureMetadata,
        set_active_attempt_id: api_enums::UpdateActiveAttempt,
    ) -> Self {
        Self {
            feature_metadata: Some(feature_metadata),
            set_active_attempt_id: Some(set_active_attempt_id),
            amount_details: None,
            routing_algorithm_id: None,
            capture_method: None,
            authentication_type: None,
            billing: None,
            shipping: None,
            customer_present: None,
            description: None,
            return_url: None,
            setup_future_usage: None,
            apply_mit_exemption: None,
            statement_descriptor: None,
            order_details: None,
            allowed_payment_method_types: None,
            metadata: None,
            connector_metadata: None,
            payment_link_config: None,
            request_incremental_authorization: None,
            session_expiry: None,
            frm_metadata: None,
            request_external_three_ds_authentication: None,
        }
    }
}

#[derive(Debug, serde::Serialize, Clone, ToSchema)]
#[serde(deny_unknown_fields)]
#[cfg(feature = "v2")]
pub struct PaymentsIntentResponse {
    /// Global Payment Id for the payment
    #[schema(value_type = String)]
    pub id: id_type::GlobalPaymentId,

    /// The status of the payment
    #[schema(value_type = IntentStatus, example = "succeeded")]
    pub status: common_enums::IntentStatus,

    /// The amount details for the payment
    pub amount_details: AmountDetailsResponse,

    /// It's a token used for client side verification.
    #[schema(value_type = String, example = "cs_0195b34da95d75239c6a4bf514458896")]
    pub client_secret: Option<Secret<String>>,

    /// The identifier for the profile. This is inferred from the `x-profile-id` header
    #[schema(value_type = String)]
    pub profile_id: id_type::ProfileId,

    /// Unique identifier for the payment. This ensures idempotency for multiple payments
    /// that have been done by a single merchant.
    #[schema(
        value_type = Option<String>,
        min_length = 30,
        max_length = 30,
        example = "pay_mbabizu24mvu3mela5njyhpit4"
    )]
    pub merchant_reference_id: Option<id_type::PaymentReferenceId>,

    /// The routing algorithm id to be used for the payment
    #[schema(value_type = Option<String>)]
    pub routing_algorithm_id: Option<id_type::RoutingId>,

    #[schema(value_type = CaptureMethod, example = "automatic")]
    pub capture_method: api_enums::CaptureMethod,

    /// The authentication type for the payment
    #[schema(value_type = Option<AuthenticationType>, example = "no_three_ds")]
    pub authentication_type: Option<api_enums::AuthenticationType>,

    /// The billing details of the payment. This address will be used for invoicing.
    #[schema(value_type = Option<Address>)]
    pub billing: Option<Address>,

    /// The shipping address for the payment
    #[schema(value_type = Option<Address>)]
    pub shipping: Option<Address>,

    /// The identifier for the customer
    #[schema(
        min_length = 32,
        max_length = 64,
        example = "12345_cus_01926c58bc6e77c09e809964e72af8c8",
        value_type = String
    )]
    pub customer_id: Option<id_type::GlobalCustomerId>,

    /// Set to `present` to indicate that the customer is in your checkout flow during this payment, and therefore is able to authenticate. This parameter should be `absent` when merchant's doing merchant initiated payments and customer is not present while doing the payment.
    #[schema(example = "present", value_type = PresenceOfCustomerDuringPayment)]
    pub customer_present: common_enums::PresenceOfCustomerDuringPayment,

    /// A description for the payment
    #[schema(example = "It's my first payment request", value_type = Option<String>)]
    pub description: Option<common_utils::types::Description>,

    /// The URL to which you want the user to be redirected after the completion of the payment operation
    #[schema(value_type = Option<String>, example = "https://hyperswitch.io")]
    pub return_url: Option<common_utils::types::Url>,

    #[schema(value_type = FutureUsage, example = "off_session")]
    pub setup_future_usage: api_enums::FutureUsage,

    /// Apply MIT exemption for a payment
    #[schema(value_type = MitExemptionRequest)]
    pub apply_mit_exemption: common_enums::MitExemptionRequest,

    /// For non-card charges, you can use this value as the complete description that appears on your customers’ statements. Must contain at least one letter, maximum 22 characters.
    #[schema(max_length = 22, example = "Hyperswitch Router", value_type = Option<String>)]
    pub statement_descriptor: Option<common_utils::types::StatementDescriptor>,

    /// Use this object to capture the details about the different products for which the payment is being made. The sum of amount across different products here should be equal to the overall payment amount
    #[schema(value_type = Option<Vec<OrderDetailsWithAmount>>, example = r#"[{
        "product_name": "Apple iPhone 16",
        "quantity": 1,
        "amount" : 69000
        "product_img_link" : "https://dummy-img-link.com"
    }]"#)]
    pub order_details: Option<Vec<OrderDetailsWithAmount>>,

    /// Use this parameter to restrict the Payment Method Types to show for a given PaymentIntent
    #[schema(value_type = Option<Vec<PaymentMethodType>>)]
    pub allowed_payment_method_types: Option<Vec<api_enums::PaymentMethodType>>,

    /// Metadata is useful for storing additional, unstructured information on an object.
    #[schema(value_type = Option<Object>, example = r#"{ "udf1": "some-value", "udf2": "some-value" }"#)]
    pub metadata: Option<pii::SecretSerdeValue>,

    /// Some connectors like Apple pay, Airwallex and Noon might require some additional information, find specific details in the child attributes below.
    #[schema(value_type = Option<ConnectorMetadata>)]
    pub connector_metadata: Option<pii::SecretSerdeValue>,

    /// Additional data that might be required by hyperswitch based on the requested features by the merchants.
    #[schema(value_type = Option<FeatureMetadata>)]
    pub feature_metadata: Option<FeatureMetadata>,

    /// Whether to generate the payment link for this payment or not (if applicable)
    #[schema(value_type = EnablePaymentLinkRequest)]
    pub payment_link_enabled: common_enums::EnablePaymentLinkRequest,

    /// Configure a custom payment link for the particular payment
    #[schema(value_type = Option<PaymentLinkConfigRequest>)]
    pub payment_link_config: Option<admin::PaymentLinkConfigRequest>,

    ///Request an incremental authorization, i.e., increase the authorized amount on a confirmed payment before you capture it.
    #[schema(value_type = RequestIncrementalAuthorization)]
    pub request_incremental_authorization: common_enums::RequestIncrementalAuthorization,

    ///Will be used to expire client secret after certain amount of time to be supplied in seconds
    #[serde(with = "common_utils::custom_serde::iso8601")]
    pub expires_on: PrimitiveDateTime,

    /// Additional data related to some frm(Fraud Risk Management) connectors
    #[schema(value_type = Option<Object>, example = r#"{ "coverage_request" : "fraud", "fulfillment_method" : "delivery" }"#)]
    pub frm_metadata: Option<pii::SecretSerdeValue>,

    /// Whether to perform external authentication (if applicable)
    #[schema(value_type = External3dsAuthenticationRequest)]
    pub request_external_three_ds_authentication: common_enums::External3dsAuthenticationRequest,
}

#[cfg(feature = "v2")]
#[derive(Clone, Debug, PartialEq, serde::Serialize, serde::Deserialize, ToSchema)]
pub struct AmountDetails {
    /// The payment amount. Amount for the payment in the lowest denomination of the currency, (i.e) in cents for USD denomination, in yen for JPY denomination etc. E.g., Pass 100 to charge $1.00 and 1 for 1¥ since ¥ is a zero-decimal currency. Read more about [the Decimal and Non-Decimal Currencies](https://github.com/juspay/hyperswitch/wiki/Decimal-and-Non%E2%80%90Decimal-Currencies)
    #[schema(value_type = u64, example = 6540)]
    #[serde(default, deserialize_with = "amount::deserialize")]
    order_amount: Amount,
    /// The currency of the order
    #[schema(example = "USD", value_type = Currency)]
    currency: common_enums::Currency,
    /// The shipping cost of the order. This has to be collected from the merchant
    shipping_cost: Option<MinorUnit>,
    /// Tax amount related to the order. This will be calculated by the external tax provider
    order_tax_amount: Option<MinorUnit>,
    /// The action to whether calculate tax by calling external tax provider or not
    #[serde(default)]
    #[schema(value_type = TaxCalculationOverride)]
    skip_external_tax_calculation: common_enums::TaxCalculationOverride,
    /// The action to whether calculate surcharge or not
    #[serde(default)]
    #[schema(value_type = SurchargeCalculationOverride)]
    skip_surcharge_calculation: common_enums::SurchargeCalculationOverride,
    /// The surcharge amount to be added to the order, collected from the merchant
    surcharge_amount: Option<MinorUnit>,
    /// tax on surcharge amount
    tax_on_surcharge: Option<MinorUnit>,
}

#[cfg(feature = "v2")]
impl AmountDetails {
    pub fn new_for_zero_auth_payment(currency: common_enums::Currency) -> Self {
        Self {
            order_amount: Amount::Zero,
            currency,
            shipping_cost: None,
            order_tax_amount: None,
            skip_external_tax_calculation: common_enums::TaxCalculationOverride::Skip,
            skip_surcharge_calculation: common_enums::SurchargeCalculationOverride::Skip,
            surcharge_amount: None,
            tax_on_surcharge: None,
        }
    }
}

#[cfg(feature = "v2")]
#[derive(Clone, Debug, PartialEq, serde::Serialize, serde::Deserialize, ToSchema)]
pub struct AmountDetailsUpdate {
    /// The payment amount. Amount for the payment in the lowest denomination of the currency, (i.e) in cents for USD denomination, in yen for JPY denomination etc. E.g., Pass 100 to charge $1.00 and 1 for 1¥ since ¥ is a zero-decimal currency. Read more about [the Decimal and Non-Decimal Currencies](https://github.com/juspay/hyperswitch/wiki/Decimal-and-Non%E2%80%90Decimal-Currencies)
    #[schema(value_type = Option<u64>, example = 6540)]
    #[serde(default, deserialize_with = "amount::deserialize_option")]
    order_amount: Option<Amount>,
    /// The currency of the order
    #[schema(example = "USD", value_type = Option<Currency>)]
    currency: Option<common_enums::Currency>,
    /// The shipping cost of the order. This has to be collected from the merchant
    shipping_cost: Option<MinorUnit>,
    /// Tax amount related to the order. This will be calculated by the external tax provider
    order_tax_amount: Option<MinorUnit>,
    /// The action to whether calculate tax by calling external tax provider or not
    #[schema(value_type = Option<TaxCalculationOverride>)]
    skip_external_tax_calculation: Option<common_enums::TaxCalculationOverride>,
    /// The action to whether calculate surcharge or not
    #[schema(value_type = Option<SurchargeCalculationOverride>)]
    skip_surcharge_calculation: Option<common_enums::SurchargeCalculationOverride>,
    /// The surcharge amount to be added to the order, collected from the merchant
    surcharge_amount: Option<MinorUnit>,
    /// tax on surcharge amount
    tax_on_surcharge: Option<MinorUnit>,
}

#[cfg(feature = "v2")]
pub struct AmountDetailsSetter {
    pub order_amount: Amount,
    pub currency: common_enums::Currency,
    pub shipping_cost: Option<MinorUnit>,
    pub order_tax_amount: Option<MinorUnit>,
    pub skip_external_tax_calculation: common_enums::TaxCalculationOverride,
    pub skip_surcharge_calculation: common_enums::SurchargeCalculationOverride,
    pub surcharge_amount: Option<MinorUnit>,
    pub tax_on_surcharge: Option<MinorUnit>,
}

#[cfg(feature = "v2")]
#[derive(Clone, Debug, PartialEq, serde::Serialize, ToSchema)]
pub struct AmountDetailsResponse {
    /// The payment amount. Amount for the payment in the lowest denomination of the currency, (i.e) in cents for USD denomination, in yen for JPY denomination etc. E.g., Pass 100 to charge $1.00 and 1 for 1¥ since ¥ is a zero-decimal currency. Read more about [the Decimal and Non-Decimal Currencies](https://github.com/juspay/hyperswitch/wiki/Decimal-and-Non%E2%80%90Decimal-Currencies)
    #[schema(value_type = u64, example = 6540)]
    pub order_amount: MinorUnit,
    /// The currency of the order
    #[schema(example = "USD", value_type = Currency)]
    pub currency: common_enums::Currency,
    /// The shipping cost of the order. This has to be collected from the merchant
    pub shipping_cost: Option<MinorUnit>,
    /// Tax amount related to the order. This will be calculated by the external tax provider
    pub order_tax_amount: Option<MinorUnit>,
    /// The action to whether calculate tax by calling external tax provider or not
    #[schema(value_type = TaxCalculationOverride)]
    pub external_tax_calculation: common_enums::TaxCalculationOverride,
    /// The action to whether calculate surcharge or not
    #[schema(value_type = SurchargeCalculationOverride)]
    pub surcharge_calculation: common_enums::SurchargeCalculationOverride,
    /// The surcharge amount to be added to the order, collected from the merchant
    pub surcharge_amount: Option<MinorUnit>,
    /// tax on surcharge amount
    pub tax_on_surcharge: Option<MinorUnit>,
}

#[cfg(feature = "v2")]
#[derive(Clone, Debug, PartialEq, serde::Serialize, ToSchema)]
pub struct PaymentAmountDetailsResponse {
    /// The payment amount. Amount for the payment in the lowest denomination of the currency, (i.e) in cents for USD denomination, in yen for JPY denomination etc. E.g., Pass 100 to charge $1.00 and 1 for 1¥ since ¥ is a zero-decimal currency. Read more about [the Decimal and Non-Decimal Currencies](https://github.com/juspay/hyperswitch/wiki/Decimal-and-Non%E2%80%90Decimal-Currencies)
    #[schema(value_type = u64, example = 6540)]
    #[serde(default, deserialize_with = "amount::deserialize")]
    pub order_amount: MinorUnit,
    /// The currency of the order
    #[schema(example = "USD", value_type = Currency)]
    pub currency: common_enums::Currency,
    /// The shipping cost of the order. This has to be collected from the merchant
    pub shipping_cost: Option<MinorUnit>,
    /// Tax amount related to the order. This will be calculated by the external tax provider
    pub order_tax_amount: Option<MinorUnit>,
    /// The action to whether calculate tax by calling external tax provider or not
    #[schema(value_type = TaxCalculationOverride)]
    pub external_tax_calculation: common_enums::TaxCalculationOverride,
    /// The action to whether calculate surcharge or not
    #[schema(value_type = SurchargeCalculationOverride)]
    pub surcharge_calculation: common_enums::SurchargeCalculationOverride,
    /// The surcharge amount to be added to the order, collected from the merchant
    pub surcharge_amount: Option<MinorUnit>,
    /// tax on surcharge amount
    pub tax_on_surcharge: Option<MinorUnit>,
    /// The total amount of the order including tax, surcharge and shipping cost
    pub net_amount: MinorUnit,
    /// The amount that was requested to be captured for this payment
    pub amount_to_capture: Option<MinorUnit>,
    /// The amount that can be captured on the payment. Either in one go or through multiple captures.
    /// This is applicable in case the capture method was either `manual` or `manual_multiple`
    pub amount_capturable: MinorUnit,
    /// The amount that was captured for this payment. This is the sum of all the captures done on this payment
    pub amount_captured: Option<MinorUnit>,
}

#[cfg(feature = "v2")]
#[derive(Clone, Debug, PartialEq, serde::Serialize, serde::Deserialize, ToSchema)]

pub struct PaymentAttemptAmountDetails {
    /// The total amount of the order including tax, surcharge and shipping cost
    pub net_amount: MinorUnit,
    /// The amount that was requested to be captured for this payment
    pub amount_to_capture: Option<MinorUnit>,
    /// Surcharge amount for the payment attempt.
    /// This is either derived by surcharge rules, or sent by the merchant
    pub surcharge_amount: Option<MinorUnit>,
    /// Tax amount for the payment attempt
    /// This is either derived by surcharge rules, or sent by the merchant
    pub tax_on_surcharge: Option<MinorUnit>,
    /// The total amount that can be captured for this payment attempt.
    pub amount_capturable: MinorUnit,
    /// Shipping cost for the payment attempt.
    /// Shipping cost for the payment attempt.
    pub shipping_cost: Option<MinorUnit>,
    /// Tax amount for the order.
    /// This is either derived by calling an external tax processor, or sent by the merchant
    pub order_tax_amount: Option<MinorUnit>,
}

#[cfg(feature = "v2")]
impl AmountDetails {
    pub fn new(amount_details_setter: AmountDetailsSetter) -> Self {
        Self {
            order_amount: amount_details_setter.order_amount,
            currency: amount_details_setter.currency,
            shipping_cost: amount_details_setter.shipping_cost,
            order_tax_amount: amount_details_setter.order_tax_amount,
            skip_external_tax_calculation: amount_details_setter.skip_external_tax_calculation,
            skip_surcharge_calculation: amount_details_setter.skip_surcharge_calculation,
            surcharge_amount: amount_details_setter.surcharge_amount,
            tax_on_surcharge: amount_details_setter.tax_on_surcharge,
        }
    }
    pub fn order_amount(&self) -> Amount {
        self.order_amount
    }
    pub fn currency(&self) -> common_enums::Currency {
        self.currency
    }
    pub fn shipping_cost(&self) -> Option<MinorUnit> {
        self.shipping_cost
    }
    pub fn order_tax_amount(&self) -> Option<MinorUnit> {
        self.order_tax_amount
    }
    pub fn skip_external_tax_calculation(&self) -> common_enums::TaxCalculationOverride {
        self.skip_external_tax_calculation
    }
    pub fn skip_surcharge_calculation(&self) -> common_enums::SurchargeCalculationOverride {
        self.skip_surcharge_calculation
    }
    pub fn surcharge_amount(&self) -> Option<MinorUnit> {
        self.surcharge_amount
    }
    pub fn tax_on_surcharge(&self) -> Option<MinorUnit> {
        self.tax_on_surcharge
    }
}

#[cfg(feature = "v2")]
impl AmountDetailsUpdate {
    pub fn order_amount(&self) -> Option<Amount> {
        self.order_amount
    }
    pub fn currency(&self) -> Option<common_enums::Currency> {
        self.currency
    }
    pub fn shipping_cost(&self) -> Option<MinorUnit> {
        self.shipping_cost
    }
    pub fn order_tax_amount(&self) -> Option<MinorUnit> {
        self.order_tax_amount
    }
    pub fn skip_external_tax_calculation(&self) -> Option<common_enums::TaxCalculationOverride> {
        self.skip_external_tax_calculation
    }
    pub fn skip_surcharge_calculation(&self) -> Option<common_enums::SurchargeCalculationOverride> {
        self.skip_surcharge_calculation
    }
    pub fn surcharge_amount(&self) -> Option<MinorUnit> {
        self.surcharge_amount
    }
    pub fn tax_on_surcharge(&self) -> Option<MinorUnit> {
        self.tax_on_surcharge
    }
}
#[cfg(feature = "v1")]
#[derive(
    Default,
    Debug,
    serde::Deserialize,
    serde::Serialize,
    Clone,
    ToSchema,
    router_derive::PolymorphicSchema,
)]
#[generate_schemas(PaymentsCreateRequest, PaymentsUpdateRequest, PaymentsConfirmRequest)]
#[serde(deny_unknown_fields)]
pub struct PaymentsRequest {
    /// The payment amount. Amount for the payment in the lowest denomination of the currency, (i.e) in cents for USD denomination, in yen for JPY denomination etc. E.g., Pass 100 to charge $1.00 and 1 for 1¥ since ¥ is a zero-decimal currency. Read more about [the Decimal and Non-Decimal Currencies](https://github.com/juspay/hyperswitch/wiki/Decimal-and-Non%E2%80%90Decimal-Currencies)
    #[schema(value_type = Option<u64>, example = 6540)]
    #[serde(default, deserialize_with = "amount::deserialize_option")]
    #[mandatory_in(PaymentsCreateRequest = u64)]
    // Makes the field mandatory in PaymentsCreateRequest
    pub amount: Option<Amount>,

    /// Total tax amount applicable to the order
    #[schema(value_type = Option<i64>, example = 6540)]
    pub order_tax_amount: Option<MinorUnit>,

    /// The three letter ISO currency code in uppercase. Eg: 'USD' to charge US Dollars
    #[schema(example = "USD", value_type = Option<Currency>)]
    #[mandatory_in(PaymentsCreateRequest = Currency)]
    pub currency: Option<api_enums::Currency>,

    /// The Amount to be captured / debited from the users payment method. It shall be in lowest denomination of the currency. (i.e) in cents for USD denomination, in paisa for INR denomination etc., If not provided, the default amount_to_capture will be the payment amount. Also, it must be less than or equal to the original payment account.
    #[schema(value_type = Option<i64>, example = 6540)]
    pub amount_to_capture: Option<MinorUnit>,

    /// The shipping cost for the payment. This is required for tax calculation in some regions.
    #[schema(value_type = Option<i64>, example = 6540)]
    pub shipping_cost: Option<MinorUnit>,

    /// Unique identifier for the payment. This ensures idempotency for multiple payments
    /// that have been done by a single merchant. The value for this field can be specified in the request, it will be auto generated otherwise and returned in the API response.
    #[schema(
        value_type = Option<String>,
        min_length = 30,
        max_length = 30,
        example = "pay_mbabizu24mvu3mela5njyhpit4"
    )]
    #[serde(default, deserialize_with = "payment_id_type::deserialize_option")]
    pub payment_id: Option<PaymentIdType>,

    /// This is an identifier for the merchant account. This is inferred from the API key
    /// provided during the request
    #[schema(max_length = 255, example = "merchant_1668273825", value_type = Option<String>)]
    #[remove_in(PaymentsUpdateRequest, PaymentsCreateRequest, PaymentsConfirmRequest)]
    pub merchant_id: Option<id_type::MerchantId>,

    /// Details of the routing configuration for that payment
    #[schema(value_type = Option<StraightThroughAlgorithm>, example = json!({
        "type": "single",
        "data": {"connector": "stripe", "merchant_connector_id": "mca_123"}
    }))]
    pub routing: Option<serde_json::Value>,

    /// This allows to manually select a connector with which the payment can go through.
    #[schema(value_type = Option<Vec<Connector>>, max_length = 255, example = json!(["stripe", "adyen"]))]
    pub connector: Option<Vec<api_enums::Connector>>,

    #[schema(value_type = Option<CaptureMethod>, example = "automatic")]
    pub capture_method: Option<api_enums::CaptureMethod>,

    #[schema(value_type = Option<AuthenticationType>, example = "no_three_ds", default = "three_ds")]
    pub authentication_type: Option<api_enums::AuthenticationType>,

    /// The billing details of the payment. This address will be used for invoicing.
    pub billing: Option<Address>,

    /// A timestamp (ISO 8601 code) that determines when the payment should be captured.
    /// Providing this field will automatically set `capture` to true
    #[schema(example = "2022-09-10T10:11:12Z")]
    #[serde(default, with = "common_utils::custom_serde::iso8601::option")]
    #[remove_in(PaymentsUpdateRequest, PaymentsCreateRequest, PaymentsConfirmRequest)]
    pub capture_on: Option<PrimitiveDateTime>,

    /// Whether to confirm the payment (if applicable). It can be used to completely process a payment by attaching a payment method, setting `confirm=true` and `capture_method = automatic` in the *Payments/Create API* request itself.
    #[schema(default = false, example = true)]
    pub confirm: Option<bool>,

    /// Passing this object creates a new customer or attaches an existing customer to the payment
    pub customer: Option<CustomerDetails>,

    /// The identifier for the customer
    #[schema(value_type = Option<String>, max_length = 64, min_length = 1, example = "cus_y3oqhf46pyzuxjbcn2giaqnb44")]
    pub customer_id: Option<id_type::CustomerId>,

    /// The customer's email address.
    /// This field will be deprecated soon, use the customer object instead
    #[schema(max_length = 255, value_type = Option<String>, example = "johntest@test.com", deprecated)]
    #[remove_in(PaymentsUpdateRequest, PaymentsCreateRequest, PaymentsConfirmRequest)]
    pub email: Option<Email>,

    /// The customer's name.
    /// This field will be deprecated soon, use the customer object instead.
    #[schema(value_type = Option<String>, max_length = 255, example = "John Test", deprecated)]
    #[remove_in(PaymentsUpdateRequest, PaymentsCreateRequest, PaymentsConfirmRequest)]
    pub name: Option<Secret<String>>,

    /// The customer's phone number
    /// This field will be deprecated soon, use the customer object instead
    #[schema(value_type = Option<String>, max_length = 255, example = "9123456789", deprecated)]
    #[remove_in(PaymentsUpdateRequest, PaymentsCreateRequest, PaymentsConfirmRequest)]
    pub phone: Option<Secret<String>>,

    /// The country code for the customer phone number
    /// This field will be deprecated soon, use the customer object instead
    #[schema(max_length = 255, example = "+1", deprecated)]
    #[remove_in(PaymentsUpdateRequest, PaymentsCreateRequest, PaymentsConfirmRequest)]
    pub phone_country_code: Option<String>,

    /// Set to true to indicate that the customer is not in your checkout flow during this payment, and therefore is unable to authenticate. This parameter is intended for scenarios where you collect card details and charge them later. When making a recurring payment by passing a mandate_id, this parameter is mandatory
    #[schema(example = true)]
    pub off_session: Option<bool>,

    /// A description for the payment
    #[schema(example = "It's my first payment request")]
    pub description: Option<String>,

    /// The URL to which you want the user to be redirected after the completion of the payment operation
    #[schema(value_type = Option<String>, example = "https://hyperswitch.io")]
    pub return_url: Option<Url>,

    #[schema(value_type = Option<FutureUsage>, example = "off_session")]
    pub setup_future_usage: Option<api_enums::FutureUsage>,

    #[schema(example = "bank_transfer")]
    #[serde(with = "payment_method_data_serde", default)]
    pub payment_method_data: Option<PaymentMethodDataRequest>,

    #[schema(value_type = Option<PaymentMethod>, example = "card")]
    pub payment_method: Option<api_enums::PaymentMethod>,

    /// As Hyperswitch tokenises the sensitive details about the payments method, it provides the payment_token as a reference to a stored payment method, ensuring that the sensitive details are not exposed in any manner.
    #[schema(example = "187282ab-40ef-47a9-9206-5099ba31e432")]
    pub payment_token: Option<String>,

    /// This is used along with the payment_token field while collecting during saved card payments. This field will be deprecated soon, use the payment_method_data.card_token object instead
    #[schema(value_type = Option<String>, deprecated)]
    #[remove_in(PaymentsUpdateRequest, PaymentsCreateRequest, PaymentsConfirmRequest)]
    pub card_cvc: Option<Secret<String>>,

    /// The shipping address for the payment
    pub shipping: Option<Address>,

    /// For non-card charges, you can use this value as the complete description that appears on your customers’ statements. Must contain at least one letter, maximum 22 characters.
    #[schema(max_length = 255, example = "Hyperswitch Router")]
    pub statement_descriptor_name: Option<String>,

    /// Provides information about a card payment that customers see on their statements. Concatenated with the prefix (shortened descriptor) or statement descriptor that’s set on the account to form the complete statement descriptor. Maximum 22 characters for the concatenated descriptor.
    #[schema(max_length = 255, example = "Payment for shoes purchase")]
    pub statement_descriptor_suffix: Option<String>,

    /// Use this object to capture the details about the different products for which the payment is being made. The sum of amount across different products here should be equal to the overall payment amount
    #[schema(value_type = Option<Vec<OrderDetailsWithAmount>>, example = r#"[{
        "product_name": "Apple iPhone 16",
        "quantity": 1,
        "amount" : 69000
        "product_img_link" : "https://dummy-img-link.com"
    }]"#)]
    pub order_details: Option<Vec<OrderDetailsWithAmount>>,

    /// It's a token used for client side verification.
    #[schema(example = "pay_U42c409qyHwOkWo3vK60_secret_el9ksDkiB8hi6j9N78yo")]
    #[remove_in(PaymentsUpdateRequest, PaymentsCreateRequest)]
    pub client_secret: Option<String>,

    /// Passing this object during payments creates a mandate. The mandate_type sub object is passed by the server.
    pub mandate_data: Option<MandateData>,

    /// This "CustomerAcceptance" object is passed during Payments-Confirm request, it enlists the type, time, and mode of acceptance properties related to an acceptance done by the customer. The customer_acceptance sub object is usually passed by the SDK or client.
    #[schema(value_type = Option<CustomerAcceptance>)]
    pub customer_acceptance: Option<CustomerAcceptance>,

    /// A unique identifier to link the payment to a mandate. To do Recurring payments after a mandate has been created, pass the mandate_id instead of payment_method_data
    #[schema(max_length = 255, example = "mandate_iwer89rnjef349dni3")]
    #[remove_in(PaymentsUpdateRequest)]
    pub mandate_id: Option<String>,

    /// Additional details required by 3DS 2.0
    #[schema(value_type = Option<BrowserInformation>, example = r#"{
        "user_agent": "Mozilla/5.0 (Windows NT 10.0; Win64; x64) AppleWebKit/537.36 (KHTML, like Gecko) Chrome/70.0.3538.110 Safari/537.36",
        "accept_header": "text/html,application/xhtml+xml,application/xml;q=0.9,image/webp,image/apng,*/*;q=0.8",
        "language": "nl-NL",
        "color_depth": 24,
        "screen_height": 723,
        "screen_width": 1536,
        "time_zone": 0,
        "java_enabled": true,
        "java_script_enabled":true
    }"#)]
    pub browser_info: Option<serde_json::Value>,

    /// To indicate the type of payment experience that the payment method would go through
    #[schema(value_type = Option<PaymentExperience>, example = "redirect_to_url")]
    pub payment_experience: Option<api_enums::PaymentExperience>,

    /// Can be used to specify the Payment Method Type
    #[schema(value_type = Option<PaymentMethodType>, example = "google_pay")]
    pub payment_method_type: Option<api_enums::PaymentMethodType>,

    /// Business country of the merchant for this payment.
    /// To be deprecated soon. Pass the profile_id instead
    #[schema(value_type = Option<CountryAlpha2>, example = "US")]
    #[remove_in(PaymentsUpdateRequest, PaymentsConfirmRequest)]
    pub business_country: Option<api_enums::CountryAlpha2>,

    /// Business label of the merchant for this payment.
    /// To be deprecated soon. Pass the profile_id instead
    #[schema(example = "food")]
    #[remove_in(PaymentsUpdateRequest, PaymentsConfirmRequest)]
    pub business_label: Option<String>,

    #[schema(value_type = Option<MerchantConnectorDetailsWrap>)]
    pub merchant_connector_details: Option<admin::MerchantConnectorDetailsWrap>,

    /// Use this parameter to restrict the Payment Method Types to show for a given PaymentIntent
    #[schema(value_type = Option<Vec<PaymentMethodType>>)]
    pub allowed_payment_method_types: Option<Vec<api_enums::PaymentMethodType>>,

    /// Business sub label for the payment
    #[remove_in(PaymentsUpdateRequest, PaymentsConfirmRequest, PaymentsCreateRequest)]
    pub business_sub_label: Option<String>,

    /// Denotes the retry action
    #[schema(value_type = Option<RetryAction>)]
    #[remove_in(PaymentsCreateRequest)]
    pub retry_action: Option<api_enums::RetryAction>,

    /// You can specify up to 50 keys, with key names up to 40 characters long and values up to 500 characters long. Metadata is useful for storing additional, structured information on an object.
    #[schema(value_type = Option<Object>, example = r#"{ "udf1": "some-value", "udf2": "some-value" }"#)]
    pub metadata: Option<serde_json::Value>,

    /// Some connectors like Apple pay, Airwallex and Noon might require some additional information, find specific details in the child attributes below.
    pub connector_metadata: Option<ConnectorMetadata>,

    /// Additional data that might be required by hyperswitch based on the requested features by the merchants.
    #[remove_in(PaymentsUpdateRequest, PaymentsCreateRequest, PaymentsConfirmRequest)]
    pub feature_metadata: Option<FeatureMetadata>,

    /// Whether to generate the payment link for this payment or not (if applicable)
    #[schema(default = false, example = true)]
    pub payment_link: Option<bool>,

    #[schema(value_type = Option<PaymentCreatePaymentLinkConfig>)]
    pub payment_link_config: Option<PaymentCreatePaymentLinkConfig>,

    /// Custom payment link config id set at business profile, send only if business_specific_configs is configured
    pub payment_link_config_id: Option<String>,

    /// The business profile to be used for this payment, if not passed the default business profile associated with the merchant account will be used. It is mandatory in case multiple business profiles have been set up.
    #[remove_in(PaymentsUpdateRequest, PaymentsConfirmRequest)]
    #[schema(value_type = Option<String>)]
    pub profile_id: Option<id_type::ProfileId>,

    #[remove_in(PaymentsConfirmRequest)]
    #[schema(value_type = Option<RequestSurchargeDetails>)]
    pub surcharge_details: Option<RequestSurchargeDetails>,

    /// The type of the payment that differentiates between normal and various types of mandate payments
    #[schema(value_type = Option<PaymentType>)]
    pub payment_type: Option<api_enums::PaymentType>,

    ///Request an incremental authorization, i.e., increase the authorized amount on a confirmed payment before you capture it.
    pub request_incremental_authorization: Option<bool>,

    ///Will be used to expire client secret after certain amount of time to be supplied in seconds
    ///(900) for 15 mins
    #[schema(example = 900)]
    pub session_expiry: Option<u32>,

    /// Additional data related to some frm(Fraud Risk Management) connectors
    #[schema(value_type = Option<Object>, example = r#"{ "coverage_request" : "fraud", "fulfillment_method" : "delivery" }"#)]
    pub frm_metadata: Option<pii::SecretSerdeValue>,

    /// Whether to perform external authentication (if applicable)
    #[schema(example = true)]
    pub request_external_three_ds_authentication: Option<bool>,

    /// Details required for recurring payment
    pub recurring_details: Option<RecurringDetails>,

    /// Fee information to be charged on the payment being collected
    #[schema(value_type = Option<SplitPaymentsRequest>)]
    pub split_payments: Option<common_types::payments::SplitPaymentsRequest>,

    /// Optional boolean value to extent authorization period of this payment
    ///
    /// capture method must be manual or manual_multiple
    #[schema(value_type = Option<bool>, default = false)]
    pub request_extended_authorization: Option<RequestExtendedAuthorizationBool>,

    /// Merchant's identifier for the payment/invoice. This will be sent to the connector
    /// if the connector provides support to accept multiple reference ids.
    /// In case the connector supports only one reference id, Hyperswitch's Payment ID will be sent as reference.
    #[schema(
        value_type = Option<String>,
        max_length = 255,
        example = "Custom_Order_id_123"
    )]
    pub merchant_order_reference_id: Option<String>,

    /// Whether to calculate tax for this payment intent
    pub skip_external_tax_calculation: Option<bool>,

    /// Choose what kind of sca exemption is required for this payment
    #[schema(value_type = Option<ScaExemptionType>)]
    pub psd2_sca_exemption_type: Option<api_enums::ScaExemptionType>,

    /// Service details for click to pay external authentication
    #[schema(value_type = Option<CtpServiceDetails>)]
    pub ctp_service_details: Option<CtpServiceDetails>,

    /// Indicates if 3ds challenge is forced
    pub force_3ds_challenge: Option<bool>,

    /// Indicates if 3DS method data was successfully completed or not
    pub threeds_method_comp_ind: Option<ThreeDsCompletionIndicator>,

<<<<<<< HEAD
    /// If enabled, provides whole connector response
    pub all_keys_required: Option<bool>,
=======
    /// Indicates if the redirection has to open in the iframe
    pub is_iframe_redirection_enabled: Option<bool>,
>>>>>>> 56c32cb6
}

#[derive(Clone, Debug, PartialEq, serde::Serialize, serde::Deserialize, ToSchema)]
pub struct CtpServiceDetails {
    /// merchant transaction id
    pub merchant_transaction_id: Option<String>,
    /// network transaction correlation id
    pub correlation_id: Option<String>,
    /// session transaction flow id
    pub x_src_flow_id: Option<String>,
    /// provider Eg: Visa, Mastercard
    #[schema(value_type = Option<CtpServiceProvider>)]
    pub provider: Option<api_enums::CtpServiceProvider>,
    /// Encrypted payload
    #[schema(value_type = Option<String>)]
    pub encypted_payload: Option<Secret<String>>,
}

impl CtpServiceDetails {
    pub fn is_network_confirmation_call_required(&self) -> bool {
        self.provider == Some(api_enums::CtpServiceProvider::Mastercard)
    }
}

#[cfg(feature = "v1")]
/// Checks if the inner values of two options are equal
/// Returns true if values are not equal, returns false in other cases
fn are_optional_values_invalid<T: PartialEq>(
    first_option: Option<&T>,
    second_option: Option<&T>,
) -> bool {
    match (first_option, second_option) {
        (Some(first_option), Some(second_option)) => first_option != second_option,
        _ => false,
    }
}

#[cfg(feature = "v1")]
impl PaymentsRequest {
    /// Get the customer id
    ///
    /// First check the id for `customer.id`
    /// If not present, check for `customer_id` at the root level
    pub fn get_customer_id(&self) -> Option<&id_type::CustomerId> {
        self.customer_id
            .as_ref()
            .or(self.customer.as_ref().map(|customer| &customer.id))
    }

    pub fn validate_and_get_request_extended_authorization(
        &self,
    ) -> common_utils::errors::CustomResult<Option<RequestExtendedAuthorizationBool>, ValidationError>
    {
        self.request_extended_authorization
            .as_ref()
            .map(|request_extended_authorization| {
                request_extended_authorization.validate_field_and_get(self)
            })
            .transpose()
    }

    /// Checks if the customer details are passed in both places
    /// If they are passed in both places, check for both the values to be equal
    /// Or else, return the field which has inconsistent data
    pub fn validate_customer_details_in_request(&self) -> Option<Vec<&str>> {
        if let Some(CustomerDetails {
            id,
            name,
            email,
            phone,
            phone_country_code,
        }) = self.customer.as_ref()
        {
            let invalid_fields = [
                are_optional_values_invalid(self.customer_id.as_ref(), Some(id))
                    .then_some("customer_id and customer.id"),
                are_optional_values_invalid(self.email.as_ref(), email.as_ref())
                    .then_some("email and customer.email"),
                are_optional_values_invalid(self.name.as_ref(), name.as_ref())
                    .then_some("name and customer.name"),
                are_optional_values_invalid(self.phone.as_ref(), phone.as_ref())
                    .then_some("phone and customer.phone"),
                are_optional_values_invalid(
                    self.phone_country_code.as_ref(),
                    phone_country_code.as_ref(),
                )
                .then_some("phone_country_code and customer.phone_country_code"),
            ]
            .into_iter()
            .flatten()
            .collect::<Vec<_>>();

            if invalid_fields.is_empty() {
                None
            } else {
                Some(invalid_fields)
            }
        } else {
            None
        }
    }

    pub fn get_feature_metadata_as_value(
        &self,
    ) -> common_utils::errors::CustomResult<
        Option<serde_json::Value>,
        common_utils::errors::ParsingError,
    > {
        self.feature_metadata
            .as_ref()
            .map(Encode::encode_to_value)
            .transpose()
    }

    pub fn get_connector_metadata_as_value(
        &self,
    ) -> common_utils::errors::CustomResult<
        Option<serde_json::Value>,
        common_utils::errors::ParsingError,
    > {
        self.connector_metadata
            .as_ref()
            .map(Encode::encode_to_value)
            .transpose()
    }

    pub fn get_allowed_payment_method_types_as_value(
        &self,
    ) -> common_utils::errors::CustomResult<
        Option<serde_json::Value>,
        common_utils::errors::ParsingError,
    > {
        self.allowed_payment_method_types
            .as_ref()
            .map(Encode::encode_to_value)
            .transpose()
    }

    pub fn get_order_details_as_value(
        &self,
    ) -> common_utils::errors::CustomResult<
        Option<Vec<pii::SecretSerdeValue>>,
        common_utils::errors::ParsingError,
    > {
        self.order_details
            .as_ref()
            .map(|od| {
                od.iter()
                    .map(|order| order.encode_to_value().map(Secret::new))
                    .collect::<Result<Vec<_>, _>>()
            })
            .transpose()
    }
}

#[cfg(feature = "v1")]
#[cfg(test)]
mod payments_request_test {
    use common_utils::generate_customer_id_of_default_length;

    use super::*;

    #[test]
    fn test_valid_case_where_customer_details_are_passed_only_once() {
        let customer_id = generate_customer_id_of_default_length();
        let payments_request = PaymentsRequest {
            customer_id: Some(customer_id),
            ..Default::default()
        };

        assert!(payments_request
            .validate_customer_details_in_request()
            .is_none());
    }

    #[test]
    fn test_valid_case_where_customer_id_is_passed_in_both_places() {
        let customer_id = generate_customer_id_of_default_length();

        let customer_object = CustomerDetails {
            id: customer_id.clone(),
            name: None,
            email: None,
            phone: None,
            phone_country_code: None,
        };

        let payments_request = PaymentsRequest {
            customer_id: Some(customer_id),
            customer: Some(customer_object),
            ..Default::default()
        };

        assert!(payments_request
            .validate_customer_details_in_request()
            .is_none());
    }

    #[test]
    fn test_invalid_case_where_customer_id_is_passed_in_both_places() {
        let customer_id = generate_customer_id_of_default_length();
        let another_customer_id = generate_customer_id_of_default_length();

        let customer_object = CustomerDetails {
            id: customer_id.clone(),
            name: None,
            email: None,
            phone: None,
            phone_country_code: None,
        };

        let payments_request = PaymentsRequest {
            customer_id: Some(another_customer_id),
            customer: Some(customer_object),
            ..Default::default()
        };

        assert_eq!(
            payments_request.validate_customer_details_in_request(),
            Some(vec!["customer_id and customer.id"])
        );
    }
}

/// Details of surcharge applied on this payment, if applicable
#[derive(
    Default, Debug, Clone, serde::Serialize, serde::Deserialize, Copy, ToSchema, PartialEq,
)]
pub struct RequestSurchargeDetails {
    #[schema(value_type = i64, example = 6540)]
    pub surcharge_amount: MinorUnit,
    pub tax_amount: Option<MinorUnit>,
}

// for v2 use the type from common_utils::types
#[cfg(feature = "v1")]
/// Browser information to be used for 3DS 2.0
#[derive(ToSchema, Debug, serde::Deserialize, serde::Serialize)]
pub struct BrowserInformation {
    /// Color depth supported by the browser
    pub color_depth: Option<u8>,

    /// Whether java is enabled in the browser
    pub java_enabled: Option<bool>,

    /// Whether javascript is enabled in the browser
    pub java_script_enabled: Option<bool>,

    /// Language supported
    pub language: Option<String>,

    /// The screen height in pixels
    pub screen_height: Option<u32>,

    /// The screen width in pixels
    pub screen_width: Option<u32>,

    /// Time zone of the client
    pub time_zone: Option<i32>,

    /// Ip address of the client
    #[schema(value_type = Option<String>)]
    pub ip_address: Option<std::net::IpAddr>,

    /// List of headers that are accepted
    #[schema(
        example = "text/html,application/xhtml+xml,application/xml;q=0.9,image/webp,image/apng,*/*;q=0.8"
    )]
    pub accept_header: Option<String>,

    /// User-agent of the browser
    pub user_agent: Option<String>,

    /// The os type of the client device
    pub os_type: Option<String>,

    /// The os version of the client device
    pub os_version: Option<String>,

    /// The device model of the client
    pub device_model: Option<String>,
}

impl RequestSurchargeDetails {
    pub fn is_surcharge_zero(&self) -> bool {
        self.surcharge_amount == MinorUnit::new(0)
            && self.tax_amount.unwrap_or_default() == MinorUnit::new(0)
    }
    pub fn get_total_surcharge_amount(&self) -> MinorUnit {
        self.surcharge_amount + self.tax_amount.unwrap_or_default()
    }

    pub fn get_surcharge_amount(&self) -> MinorUnit {
        self.surcharge_amount
    }

    pub fn get_tax_amount(&self) -> Option<MinorUnit> {
        self.tax_amount
    }
}

#[cfg(feature = "v1")]
#[derive(Debug, serde::Serialize, Clone, PartialEq, ToSchema, router_derive::PolymorphicSchema)]
pub struct PaymentAttemptResponse {
    /// Unique identifier for the attempt
    pub attempt_id: String,
    /// The status of the attempt
    #[schema(value_type = AttemptStatus, example = "charged")]
    pub status: enums::AttemptStatus,
    /// The payment attempt amount. Amount for the payment in lowest denomination of the currency. (i.e) in cents for USD denomination, in paisa for INR denomination etc.,
    #[schema(value_type = i64, example = 6540)]
    pub amount: MinorUnit,
    /// The payment attempt tax_amount.
    #[schema(value_type = Option<i64>, example = 6540)]
    pub order_tax_amount: Option<MinorUnit>,
    /// The currency of the amount of the payment attempt
    #[schema(value_type = Option<Currency>, example = "USD")]
    pub currency: Option<enums::Currency>,
    /// The connector used for the payment
    pub connector: Option<String>,
    /// If there was an error while calling the connector, the error message is received here
    pub error_message: Option<String>,
    /// The payment method that is to be used
    #[schema(value_type = Option<PaymentMethod>, example = "bank_transfer")]
    pub payment_method: Option<enums::PaymentMethod>,
    /// A unique identifier for a payment provided by the connector
    pub connector_transaction_id: Option<String>,
    /// This is the instruction for capture/ debit the money from the users' card. On the other hand authorization refers to blocking the amount on the users' payment method.
    #[schema(value_type = Option<CaptureMethod>, example = "scheduled")]
    pub capture_method: Option<enums::CaptureMethod>,
    /// The transaction authentication can be set to undergo payer authentication. By default, the authentication will be marked as NO_THREE_DS
    #[schema(value_type = Option<AuthenticationType>, example = "no_three_ds", default = "three_ds")]
    pub authentication_type: Option<enums::AuthenticationType>,
    /// Time at which the payment attempt was created
    #[schema(value_type = PrimitiveDateTime, example = "2022-09-10T10:11:12Z")]
    #[serde(with = "common_utils::custom_serde::iso8601")]
    pub created_at: PrimitiveDateTime,
    /// Time at which the payment attempt was last modified
    #[schema(value_type = PrimitiveDateTime, example = "2022-09-10T10:11:12Z")]
    #[serde(with = "common_utils::custom_serde::iso8601")]
    pub modified_at: PrimitiveDateTime,
    /// If the payment was cancelled the reason will be provided here
    pub cancellation_reason: Option<String>,
    /// A unique identifier to link the payment to a mandate, can be use instead of payment_method_data
    pub mandate_id: Option<String>,
    /// If there was an error while calling the connectors the error code is received here
    pub error_code: Option<String>,
    /// Provide a reference to a stored payment method
    pub payment_token: Option<String>,
    /// Additional data related to some connectors
    pub connector_metadata: Option<serde_json::Value>,
    /// Payment Experience for the current payment
    #[schema(value_type = Option<PaymentExperience>, example = "redirect_to_url")]
    pub payment_experience: Option<enums::PaymentExperience>,
    /// Payment Method Type
    #[schema(value_type = Option<PaymentMethodType>, example = "google_pay")]
    pub payment_method_type: Option<enums::PaymentMethodType>,
    /// Reference to the payment at connector side
    #[schema(value_type = Option<String>, example = "993672945374576J")]
    pub reference_id: Option<String>,
    /// (This field is not live yet)Error code unified across the connectors is received here if there was an error while calling connector
    pub unified_code: Option<String>,
    /// (This field is not live yet)Error message unified across the connectors is received here if there was an error while calling connector
    pub unified_message: Option<String>,
    /// Value passed in X-CLIENT-SOURCE header during payments confirm request by the client
    pub client_source: Option<String>,
    /// Value passed in X-CLIENT-VERSION header during payments confirm request by the client
    pub client_version: Option<String>,
}

#[cfg(feature = "v2")]
#[derive(Debug, serde::Serialize, Clone, PartialEq, ToSchema, router_derive::PolymorphicSchema)]
pub struct PaymentAttemptResponse {
    /// The global identifier for the payment attempt
    #[schema(value_type = String)]
    pub id: id_type::GlobalAttemptId,
    /// /// The status of the attempt
    #[schema(value_type = AttemptStatus, example = "charged")]
    pub status: enums::AttemptStatus,
    /// Amount related information for this payment and attempt
    pub amount: PaymentAttemptAmountDetails,
    /// Name of the connector that was used for the payment attempt.
    #[schema(example = "stripe")]
    pub connector: Option<String>,

    /// Error details for the payment if any
    pub error: Option<ErrorDetails>,

    /// The transaction authentication can be set to undergo payer authentication. By default, the authentication will be marked as NO_THREE_DS, as the 3DS method helps with more robust payer authentication
    #[schema(value_type = AuthenticationType, example = "no_three_ds", default = "three_ds")]
    pub authentication_type: api_enums::AuthenticationType,

    /// Date and time of Payment attempt creation
    #[serde(with = "common_utils::custom_serde::iso8601")]
    pub created_at: PrimitiveDateTime,

    /// Time at which the payment attempt was last modified
    #[serde(with = "common_utils::custom_serde::iso8601")]
    pub modified_at: PrimitiveDateTime,

    /// The reason for the cancellation of the payment attempt. Some connectors will have strict rules regarding the values this can have
    /// Cancellation reason will be validated at the connector level when building the request
    pub cancellation_reason: Option<String>,

    /// Payment token is the token used for temporary use in case the payment method is stored in vault
    #[schema(example = "187282ab-40ef-47a9-9206-5099ba31e432")]
    pub payment_token: Option<String>,

    /// Additional data related to some connectors
    #[schema(value_type = Option<ConnectorMetadata>)]
    pub connector_metadata: Option<pii::SecretSerdeValue>,

    /// Payment Experience for the current payment
    #[schema(value_type = Option<PaymentExperience>, example = "redirect_to_url")]
    pub payment_experience: Option<enums::PaymentExperience>,

    /// Payment method type for the payment attempt
    #[schema(value_type = Option<PaymentMethod>, example = "wallet")]
    pub payment_method_type: common_enums::PaymentMethod,

    /// reference(Identifier) to the payment at connector side
    #[schema(value_type = Option<String>, example = "993672945374576J")]
    pub connector_reference_id: Option<String>,

    /// The payment method subtype for the payment attempt.
    #[schema(value_type = Option<PaymentMethodType>, example = "apple_pay")]
    pub payment_method_subtype: Option<api_enums::PaymentMethodType>,

    /// A unique identifier for a payment provided by the connector
    #[schema(value_type = String)]
    pub connector_payment_id: Option<common_utils::types::ConnectorTransactionId>,

    /// Identifier for Payment Method used for the payment attempt
    #[schema(value_type = Option<String>, example = "12345_pm_01926c58bc6e77c09e809964e72af8c8")]
    pub payment_method_id: Option<id_type::GlobalPaymentMethodId>,

    /// Value passed in X-CLIENT-SOURCE header during payments confirm request by the client
    pub client_source: Option<String>,
    /// Value passed in X-CLIENT-VERSION header during payments confirm request by the client
    pub client_version: Option<String>,

    /// Additional data that might be required by hyperswitch, to enable some specific features.
    pub feature_metadata: Option<PaymentAttemptFeatureMetadata>,
}

#[cfg(feature = "v2")]
#[derive(Debug, serde::Serialize, Clone, ToSchema)]
pub struct PaymentAttemptRecordResponse {
    /// The global identifier for the payment attempt
    #[schema(value_type = String)]
    pub id: id_type::GlobalAttemptId,
    /// The status of the attempt
    #[schema(value_type = AttemptStatus, example = "charged")]
    pub status: enums::AttemptStatus,
    /// Additional data that might be required by hyperswitch based on the requested features by the merchants.
    #[schema(value_type = Option<FeatureMetadata>)]
    pub payment_intent_feature_metadata: Option<FeatureMetadata>,
    /// Additional data that might be required by hyperswitch, to enable some specific features.
    pub payment_attempt_feature_metadata: Option<PaymentAttemptFeatureMetadata>,
}
#[cfg(feature = "v2")]
#[derive(Clone, Debug, serde::Deserialize, serde::Serialize, PartialEq, ToSchema)]
pub struct PaymentAttemptFeatureMetadata {
    /// Revenue recovery metadata that might be required by hyperswitch.
    pub revenue_recovery: Option<PaymentAttemptRevenueRecoveryData>,
}

#[cfg(feature = "v2")]
#[derive(Clone, Debug, serde::Deserialize, serde::Serialize, PartialEq, ToSchema)]
pub struct PaymentAttemptRevenueRecoveryData {
    /// Flag to find out whether an attempt was created by external or internal system.
    #[schema(value_type = Option<TriggeredBy>, example = "internal")]
    pub attempt_triggered_by: common_enums::TriggeredBy,
}

#[derive(
    Default, Debug, serde::Serialize, Clone, PartialEq, ToSchema, router_derive::PolymorphicSchema,
)]
pub struct CaptureResponse {
    /// Unique identifier for the capture
    pub capture_id: String,
    /// The status of the capture
    #[schema(value_type = CaptureStatus, example = "charged")]
    pub status: enums::CaptureStatus,
    /// The capture amount. Amount for the payment in lowest denomination of the currency. (i.e) in cents for USD denomination, in paisa for INR denomination etc.,
    #[schema(value_type = i64, example = 6540)]
    pub amount: MinorUnit,
    /// The currency of the amount of the capture
    #[schema(value_type = Option<Currency>, example = "USD")]
    pub currency: Option<enums::Currency>,
    /// The connector used for the payment
    pub connector: String,
    /// Unique identifier for the parent attempt on which this capture is made
    pub authorized_attempt_id: String,
    /// A unique identifier for this capture provided by the connector
    pub connector_capture_id: Option<String>,
    /// Sequence number of this capture, in the series of captures made for the parent attempt
    pub capture_sequence: i16,
    /// If there was an error while calling the connector the error message is received here
    pub error_message: Option<String>,
    /// If there was an error while calling the connectors the code is received here
    pub error_code: Option<String>,
    /// If there was an error while calling the connectors the reason is received here
    pub error_reason: Option<String>,
    /// Reference to the capture at connector side
    pub reference_id: Option<String>,
}

#[derive(Default, Debug, serde::Deserialize, serde::Serialize, Clone, Copy, PartialEq, Eq)]
pub enum Amount {
    Value(NonZeroI64),
    #[default]
    Zero,
}

impl From<Amount> for MinorUnit {
    fn from(amount: Amount) -> Self {
        match amount {
            Amount::Value(val) => Self::new(val.get()),
            Amount::Zero => Self::new(0),
        }
    }
}

impl From<MinorUnit> for Amount {
    fn from(minor_unit: MinorUnit) -> Self {
        match minor_unit.get_amount_as_i64() {
            0 => Self::Zero,
            val => NonZeroI64::new(val).map_or(Self::Zero, Self::Value),
        }
    }
}
#[derive(Default, Debug, serde::Deserialize, serde::Serialize, Clone)]
#[serde(deny_unknown_fields)]
pub struct PaymentsRedirectRequest {
    pub payment_id: id_type::PaymentId,
    pub merchant_id: id_type::MerchantId,
    pub connector: String,
    pub param: String,
}

#[derive(Default, Debug, serde::Deserialize, serde::Serialize, Clone)]
#[serde(deny_unknown_fields)]
pub struct VerifyRequest {
    // The merchant_id is generated through api key
    // and is later passed in the struct
    pub merchant_id: Option<String>,
    pub customer_id: Option<id_type::CustomerId>,
    pub email: Option<Email>,
    pub name: Option<Secret<String>>,
    pub phone: Option<Secret<String>>,
    pub phone_country_code: Option<String>,
    pub payment_method: Option<api_enums::PaymentMethod>,
    pub payment_method_data: Option<PaymentMethodData>,
    pub payment_token: Option<String>,
    pub mandate_data: Option<MandateData>,
    pub setup_future_usage: Option<api_enums::FutureUsage>,
    pub off_session: Option<bool>,
    pub client_secret: Option<String>,
    pub merchant_connector_details: Option<admin::MerchantConnectorDetailsWrap>,
}

#[derive(Debug, Clone, serde::Serialize, serde::Deserialize, Eq, PartialEq, Copy)]
#[serde(rename_all = "snake_case")]
pub enum MandateTransactionType {
    NewMandateTransaction,
    RecurringMandateTransaction,
}

#[derive(Default, Eq, PartialEq, Debug, serde::Deserialize, serde::Serialize, Clone)]
pub struct MandateIds {
    pub mandate_id: Option<String>,
    pub mandate_reference_id: Option<MandateReferenceId>,
}

impl MandateIds {
    pub fn is_network_transaction_id_flow(&self) -> bool {
        matches!(
            self.mandate_reference_id,
            Some(MandateReferenceId::NetworkMandateId(_))
        )
    }
}

#[derive(Eq, PartialEq, Debug, serde::Deserialize, serde::Serialize, Clone)]
pub enum MandateReferenceId {
    ConnectorMandateId(ConnectorMandateReferenceId), // mandate_id send by connector
    NetworkMandateId(String), // network_txns_id send by Issuer to connector, Used for PG agnostic mandate txns along with card data
    NetworkTokenWithNTI(NetworkTokenWithNTIRef), // network_txns_id send by Issuer to connector, Used for PG agnostic mandate txns along with network token data
}

#[derive(Debug, serde::Deserialize, serde::Serialize, Clone, Eq, PartialEq)]
pub struct NetworkTokenWithNTIRef {
    pub network_transaction_id: String,
    pub token_exp_month: Option<Secret<String>>,
    pub token_exp_year: Option<Secret<String>>,
}

#[derive(Debug, serde::Deserialize, serde::Serialize, Clone, Eq, PartialEq)]
pub struct ConnectorMandateReferenceId {
    connector_mandate_id: Option<String>,
    payment_method_id: Option<String>,
    update_history: Option<Vec<UpdateHistory>>,
    mandate_metadata: Option<pii::SecretSerdeValue>,
    connector_mandate_request_reference_id: Option<String>,
}

impl ConnectorMandateReferenceId {
    pub fn new(
        connector_mandate_id: Option<String>,
        payment_method_id: Option<String>,
        update_history: Option<Vec<UpdateHistory>>,
        mandate_metadata: Option<pii::SecretSerdeValue>,
        connector_mandate_request_reference_id: Option<String>,
    ) -> Self {
        Self {
            connector_mandate_id,
            payment_method_id,
            update_history,
            mandate_metadata,
            connector_mandate_request_reference_id,
        }
    }

    pub fn get_connector_mandate_id(&self) -> Option<String> {
        self.connector_mandate_id.clone()
    }
    pub fn get_payment_method_id(&self) -> Option<String> {
        self.payment_method_id.clone()
    }
    pub fn get_mandate_metadata(&self) -> Option<pii::SecretSerdeValue> {
        self.mandate_metadata.clone()
    }
    pub fn get_connector_mandate_request_reference_id(&self) -> Option<String> {
        self.connector_mandate_request_reference_id.clone()
    }

    pub fn update(
        &mut self,
        connector_mandate_id: Option<String>,
        payment_method_id: Option<String>,
        update_history: Option<Vec<UpdateHistory>>,
        mandate_metadata: Option<pii::SecretSerdeValue>,
        connector_mandate_request_reference_id: Option<String>,
    ) {
        self.connector_mandate_id = connector_mandate_id.or(self.connector_mandate_id.clone());
        self.payment_method_id = payment_method_id.or(self.payment_method_id.clone());
        self.update_history = update_history.or(self.update_history.clone());
        self.mandate_metadata = mandate_metadata.or(self.mandate_metadata.clone());
        self.connector_mandate_request_reference_id = connector_mandate_request_reference_id
            .or(self.connector_mandate_request_reference_id.clone());
    }
}
#[derive(serde::Serialize, serde::Deserialize, Debug, Clone, Eq, PartialEq)]
pub struct UpdateHistory {
    pub connector_mandate_id: Option<String>,
    pub payment_method_id: String,
    pub original_payment_id: Option<id_type::PaymentId>,
}

impl MandateIds {
    pub fn new(mandate_id: String) -> Self {
        Self {
            mandate_id: Some(mandate_id),
            mandate_reference_id: None,
        }
    }
}

/// Passing this object during payments creates a mandate. The mandate_type sub object is passed by the server.
// The fields on this struct are optional, as we want to allow the merchant to provide partial
// information about creating mandates
#[derive(Default, Eq, PartialEq, Debug, serde::Deserialize, serde::Serialize, Clone, ToSchema)]
#[serde(deny_unknown_fields)]
pub struct MandateData {
    /// A way to update the mandate's payment method details
    pub update_mandate_id: Option<String>,
    /// A consent from the customer to store the payment method
    pub customer_acceptance: Option<CustomerAcceptance>,
    /// A way to select the type of mandate used
    pub mandate_type: Option<MandateType>,
}

#[derive(Clone, Eq, PartialEq, Copy, Debug, Default, serde::Serialize, serde::Deserialize)]
pub struct SingleUseMandate {
    pub amount: MinorUnit,
    pub currency: api_enums::Currency,
}

#[derive(Clone, Eq, PartialEq, Debug, Default, ToSchema, serde::Serialize, serde::Deserialize)]
pub struct MandateAmountData {
    /// The maximum amount to be debited for the mandate transaction
    #[schema(value_type = i64, example = 6540)]
    pub amount: MinorUnit,
    /// The currency for the transaction
    #[schema(value_type = Currency, example = "USD")]
    pub currency: api_enums::Currency,
    /// Specifying start date of the mandate
    #[schema(example = "2022-09-10T00:00:00Z")]
    #[serde(default, with = "common_utils::custom_serde::iso8601::option")]
    pub start_date: Option<PrimitiveDateTime>,
    /// Specifying end date of the mandate
    #[schema(example = "2023-09-10T23:59:59Z")]
    #[serde(default, with = "common_utils::custom_serde::iso8601::option")]
    pub end_date: Option<PrimitiveDateTime>,
    /// Additional details required by mandate
    #[schema(value_type = Option<Object>, example = r#"{
        "frequency": "DAILY"
    }"#)]
    pub metadata: Option<pii::SecretSerdeValue>,
}

#[derive(Eq, PartialEq, Debug, serde::Deserialize, serde::Serialize, Clone, ToSchema)]
#[serde(rename_all = "snake_case")]
pub enum MandateType {
    /// If the mandate should only be valid for 1 off-session use
    SingleUse(MandateAmountData),
    /// If the mandate should be valid for multiple debits
    MultiUse(Option<MandateAmountData>),
}

impl Default for MandateType {
    fn default() -> Self {
        Self::MultiUse(None)
    }
}

/// This "CustomerAcceptance" object is passed during Payments-Confirm request, it enlists the type, time, and mode of acceptance properties related to an acceptance done by the customer. The customer_acceptance sub object is usually passed by the SDK or client.
#[derive(Default, Eq, PartialEq, Debug, serde::Deserialize, serde::Serialize, Clone, ToSchema)]
#[serde(deny_unknown_fields)]
pub struct CustomerAcceptance {
    /// Type of acceptance provided by the
    #[schema(example = "online")]
    pub acceptance_type: AcceptanceType,
    /// Specifying when the customer acceptance was provided
    #[schema(example = "2022-09-10T10:11:12Z")]
    #[serde(default, with = "common_utils::custom_serde::iso8601::option")]
    pub accepted_at: Option<PrimitiveDateTime>,
    /// Information required for online mandate generation
    pub online: Option<OnlineMandate>,
}

#[derive(Default, Debug, serde::Deserialize, serde::Serialize, PartialEq, Eq, Clone, ToSchema)]
#[serde(rename_all = "lowercase")]
/// This is used to indicate if the mandate was accepted online or offline
pub enum AcceptanceType {
    Online,
    #[default]
    Offline,
}

#[derive(Default, Eq, PartialEq, Debug, serde::Deserialize, serde::Serialize, Clone, ToSchema)]
#[serde(deny_unknown_fields)]
pub struct OnlineMandate {
    /// Ip address of the customer machine from which the mandate was created
    #[schema(value_type = String, example = "123.32.25.123")]
    pub ip_address: Option<Secret<String, pii::IpAddress>>,
    /// The user-agent of the customer's browser
    pub user_agent: String,
}

#[derive(Default, Eq, PartialEq, Clone, Debug, serde::Deserialize, serde::Serialize, ToSchema)]
pub struct Card {
    /// The card number
    #[schema(value_type = String, example = "4242424242424242")]
    pub card_number: CardNumber,

    /// The card's expiry month
    #[schema(value_type = String, example = "24")]
    pub card_exp_month: Secret<String>,

    /// The card's expiry year
    #[schema(value_type = String, example = "24")]
    pub card_exp_year: Secret<String>,

    /// The card holder's name
    #[schema(value_type = String, example = "John Test")]
    pub card_holder_name: Option<Secret<String>>,

    /// The CVC number for the card
    #[schema(value_type = String, example = "242")]
    pub card_cvc: Secret<String>,

    /// The name of the issuer of card
    #[schema(example = "chase")]
    pub card_issuer: Option<String>,

    /// The card network for the card
    #[schema(value_type = Option<CardNetwork>, example = "Visa")]
    pub card_network: Option<api_enums::CardNetwork>,

    #[schema(example = "CREDIT")]
    pub card_type: Option<String>,

    #[schema(example = "INDIA")]
    pub card_issuing_country: Option<String>,

    #[schema(example = "JP_AMEX")]
    pub bank_code: Option<String>,
    /// The card holder's nick name
    #[schema(value_type = Option<String>, example = "John Test")]
    pub nick_name: Option<Secret<String>>,
}

#[cfg(feature = "v2")]
impl TryFrom<payment_methods::CardDetail> for Card {
    type Error = error_stack::Report<ValidationError>;

    fn try_from(value: payment_methods::CardDetail) -> Result<Self, Self::Error> {
        use common_utils::ext_traits::OptionExt;

        let payment_methods::CardDetail {
            card_number,
            card_exp_month,
            card_exp_year,
            card_holder_name,
            nick_name,
            card_network,
            card_issuer,
            card_cvc,
            ..
        } = value;

        let card_cvc = card_cvc.get_required_value("card_cvc")?;

        Ok(Self {
            card_number,
            card_exp_month,
            card_exp_year,
            card_holder_name,
            card_cvc,
            card_issuer,
            card_network,
            card_type: None,
            card_issuing_country: None,
            bank_code: None,
            nick_name,
        })
    }
}

#[derive(Default, Eq, PartialEq, Clone, Debug, serde::Deserialize, serde::Serialize, ToSchema)]
pub struct ExtendedCardInfo {
    /// The card number
    #[schema(value_type = String, example = "4242424242424242")]
    pub card_number: CardNumber,

    /// The card's expiry month
    #[schema(value_type = String, example = "24")]
    pub card_exp_month: Secret<String>,

    /// The card's expiry year
    #[schema(value_type = String, example = "24")]
    pub card_exp_year: Secret<String>,

    /// The card holder's name
    #[schema(value_type = String, example = "John Test")]
    pub card_holder_name: Option<Secret<String>>,

    /// The CVC number for the card
    #[schema(value_type = String, example = "242")]
    pub card_cvc: Secret<String>,

    /// The name of the issuer of card
    #[schema(example = "chase")]
    pub card_issuer: Option<String>,

    /// The card network for the card
    #[schema(value_type = Option<CardNetwork>, example = "Visa")]
    pub card_network: Option<api_enums::CardNetwork>,

    #[schema(example = "CREDIT")]
    pub card_type: Option<String>,

    #[schema(example = "INDIA")]
    pub card_issuing_country: Option<String>,

    #[schema(example = "JP_AMEX")]
    pub bank_code: Option<String>,
}

impl From<Card> for ExtendedCardInfo {
    fn from(value: Card) -> Self {
        Self {
            card_number: value.card_number,
            card_exp_month: value.card_exp_month,
            card_exp_year: value.card_exp_year,
            card_holder_name: value.card_holder_name,
            card_cvc: value.card_cvc,
            card_issuer: value.card_issuer,
            card_network: value.card_network,
            card_type: value.card_type,
            card_issuing_country: value.card_issuing_country,
            bank_code: value.bank_code,
        }
    }
}

impl GetAddressFromPaymentMethodData for Card {
    fn get_billing_address(&self) -> Option<Address> {
        // Create billing address if first_name is some or if it is not ""
        self.card_holder_name
            .as_ref()
            .filter(|card_holder_name| !card_holder_name.is_empty_after_trim())
            .map(|card_holder_name| {
                // Split the `card_holder_name` into `first_name` and `last_name` based on the
                // first occurrence of ' '. For example
                // John Wheat Dough
                // first_name -> John
                // last_name -> Wheat Dough
                card_holder_name.peek().split_whitespace()
            })
            .map(|mut card_holder_name_iter| {
                let first_name = card_holder_name_iter
                    .next()
                    .map(ToOwned::to_owned)
                    .map(Secret::new);

                let last_name = card_holder_name_iter.collect::<Vec<_>>().join(" ");
                let last_name = if last_name.is_empty_after_trim() {
                    None
                } else {
                    Some(Secret::new(last_name))
                };

                AddressDetails {
                    first_name,
                    last_name,
                    ..Default::default()
                }
            })
            .map(|address_details| Address {
                address: Some(address_details),
                phone: None,
                email: None,
            })
    }
}

impl Card {
    fn apply_additional_card_info(
        &self,
        additional_card_info: AdditionalCardInfo,
    ) -> Result<Self, error_stack::Report<ValidationError>> {
        Ok(Self {
            card_number: self.card_number.clone(),
            card_exp_month: self.card_exp_month.clone(),
            card_exp_year: self.card_exp_year.clone(),
            card_holder_name: self.card_holder_name.clone(),
            card_cvc: self.card_cvc.clone(),
            card_issuer: self
                .card_issuer
                .clone()
                .or(additional_card_info.card_issuer),
            card_network: self
                .card_network
                .clone()
                .or(additional_card_info.card_network.clone()),
            card_type: self.card_type.clone().or(additional_card_info.card_type),
            card_issuing_country: self
                .card_issuing_country
                .clone()
                .or(additional_card_info.card_issuing_country),
            bank_code: self.bank_code.clone().or(additional_card_info.bank_code),
            nick_name: self.nick_name.clone(),
        })
    }
}

#[derive(Eq, PartialEq, Debug, serde::Deserialize, serde::Serialize, Clone, ToSchema, Default)]
#[serde(rename_all = "snake_case")]
pub struct CardToken {
    /// The card holder's name
    #[schema(value_type = String, example = "John Test")]
    pub card_holder_name: Option<Secret<String>>,

    /// The CVC number for the card
    #[schema(value_type = Option<String>)]
    pub card_cvc: Option<Secret<String>>,
}

#[derive(Eq, PartialEq, Clone, Debug, serde::Deserialize, serde::Serialize, ToSchema)]
#[serde(rename_all = "snake_case")]
pub enum CardRedirectData {
    Knet {},
    Benefit {},
    MomoAtm {},
    CardRedirect {},
}

#[derive(Eq, PartialEq, Clone, Debug, serde::Deserialize, serde::Serialize, ToSchema)]
#[serde(rename_all = "snake_case")]
pub enum PayLaterData {
    /// For KlarnaRedirect as PayLater Option
    KlarnaRedirect {
        /// The billing email
        #[schema(value_type = Option<String>)]
        billing_email: Option<Email>,
        // The billing country code
        #[schema(value_type = Option<CountryAlpha2>, example = "US")]
        billing_country: Option<api_enums::CountryAlpha2>,
    },
    /// For Klarna Sdk as PayLater Option
    KlarnaSdk {
        /// The token for the sdk workflow
        token: String,
    },
    /// For Affirm redirect as PayLater Option
    AffirmRedirect {},
    /// For AfterpayClearpay redirect as PayLater Option
    AfterpayClearpayRedirect {
        /// The billing email
        #[schema(value_type = Option<String>)]
        billing_email: Option<Email>,
        /// The billing name
        #[schema(value_type = Option<String>)]
        billing_name: Option<Secret<String>>,
    },
    /// For PayBright Redirect as PayLater Option
    PayBrightRedirect {},
    /// For WalleyRedirect as PayLater Option
    WalleyRedirect {},
    /// For Alma Redirection as PayLater Option
    AlmaRedirect {},
    AtomeRedirect {},
}

impl GetAddressFromPaymentMethodData for PayLaterData {
    fn get_billing_address(&self) -> Option<Address> {
        match self {
            Self::KlarnaRedirect {
                billing_email,
                billing_country,
            } => {
                let address_details = AddressDetails {
                    country: *billing_country,
                    ..AddressDetails::default()
                };

                Some(Address {
                    address: Some(address_details),
                    email: billing_email.clone(),
                    phone: None,
                })
            }
            Self::AfterpayClearpayRedirect {
                billing_email,
                billing_name,
            } => {
                let address_details = AddressDetails {
                    first_name: billing_name.clone(),
                    ..AddressDetails::default()
                };

                Some(Address {
                    address: Some(address_details),
                    email: billing_email.clone(),
                    phone: None,
                })
            }
            Self::PayBrightRedirect {}
            | Self::WalleyRedirect {}
            | Self::AlmaRedirect {}
            | Self::KlarnaSdk { .. }
            | Self::AffirmRedirect {}
            | Self::AtomeRedirect {} => None,
        }
    }
}

#[derive(serde::Deserialize, serde::Serialize, Debug, Clone, ToSchema, Eq, PartialEq)]
#[serde(rename_all = "snake_case")]
pub enum BankDebitData {
    /// Payment Method data for Ach bank debit
    AchBankDebit {
        /// Billing details for bank debit
        billing_details: Option<BankDebitBilling>,
        /// Account number for ach bank debit payment
        #[schema(value_type = String, example = "000123456789")]
        account_number: Secret<String>,
        /// Routing number for ach bank debit payment
        #[schema(value_type = String, example = "110000000")]
        routing_number: Secret<String>,

        #[schema(value_type = String, example = "John Test")]
        card_holder_name: Option<Secret<String>>,

        #[schema(value_type = String, example = "John Doe")]
        bank_account_holder_name: Option<Secret<String>>,

        #[schema(value_type = String, example = "ACH")]
        bank_name: Option<common_enums::BankNames>,

        #[schema(value_type = String, example = "Checking")]
        bank_type: Option<common_enums::BankType>,

        #[schema(value_type = String, example = "Personal")]
        bank_holder_type: Option<common_enums::BankHolderType>,
    },
    SepaBankDebit {
        /// Billing details for bank debit
        billing_details: Option<BankDebitBilling>,
        /// International bank account number (iban) for SEPA
        #[schema(value_type = String, example = "DE89370400440532013000")]
        iban: Secret<String>,
        /// Owner name for bank debit
        #[schema(value_type = String, example = "A. Schneider")]
        bank_account_holder_name: Option<Secret<String>>,
    },
    BecsBankDebit {
        /// Billing details for bank debit
        billing_details: Option<BankDebitBilling>,
        /// Account number for Becs payment method
        #[schema(value_type = String, example = "000123456")]
        account_number: Secret<String>,
        /// Bank-State-Branch (bsb) number
        #[schema(value_type = String, example = "000000")]
        bsb_number: Secret<String>,
        /// Owner name for bank debit
        #[schema(value_type = Option<String>, example = "A. Schneider")]
        bank_account_holder_name: Option<Secret<String>>,
    },
    BacsBankDebit {
        /// Billing details for bank debit
        billing_details: Option<BankDebitBilling>,
        /// Account number for Bacs payment method
        #[schema(value_type = String, example = "00012345")]
        account_number: Secret<String>,
        /// Sort code for Bacs payment method
        #[schema(value_type = String, example = "108800")]
        sort_code: Secret<String>,
        /// holder name for bank debit
        #[schema(value_type = String, example = "A. Schneider")]
        bank_account_holder_name: Option<Secret<String>>,
    },
}

impl GetAddressFromPaymentMethodData for BankDebitData {
    fn get_billing_address(&self) -> Option<Address> {
        fn get_billing_address_inner(
            bank_debit_billing: Option<&BankDebitBilling>,
            bank_account_holder_name: Option<&Secret<String>>,
        ) -> Option<Address> {
            // We will always have address here
            let mut address = bank_debit_billing
                .and_then(GetAddressFromPaymentMethodData::get_billing_address)?;

            // Prefer `account_holder_name` over `name`
            address.address.as_mut().map(|address| {
                address.first_name = bank_account_holder_name
                    .or(address.first_name.as_ref())
                    .cloned();
            });

            Some(address)
        }

        match self {
            Self::AchBankDebit {
                billing_details,
                bank_account_holder_name,
                ..
            }
            | Self::SepaBankDebit {
                billing_details,
                bank_account_holder_name,
                ..
            }
            | Self::BecsBankDebit {
                billing_details,
                bank_account_holder_name,
                ..
            }
            | Self::BacsBankDebit {
                billing_details,
                bank_account_holder_name,
                ..
            } => get_billing_address_inner(
                billing_details.as_ref(),
                bank_account_holder_name.as_ref(),
            ),
        }
    }
}

#[cfg(feature = "v1")]
/// Custom serializer and deserializer for PaymentMethodData
mod payment_method_data_serde {

    use super::*;

    /// Deserialize `reward` payment_method as string for backwards compatibility
    /// The api contract would be
    /// ```json
    /// {
    ///   "payment_method": "reward",
    ///   "payment_method_type": "evoucher",
    ///   "payment_method_data": "reward",
    /// }
    /// ```
    ///
    /// For other payment methods, use the provided deserializer
    /// ```json
    /// "payment_method_data": {
    ///   "card": {
    ///     "card_number": "4242424242424242",
    ///     "card_exp_month": "10",
    ///     "card_exp_year": "25",
    ///     "card_holder_name": "joseph Doe",
    ///     "card_cvc": "123"
    ///    }
    /// }
    /// ```
    pub fn deserialize<'de, D>(
        deserializer: D,
    ) -> Result<Option<PaymentMethodDataRequest>, D::Error>
    where
        D: Deserializer<'de>,
    {
        #[derive(serde::Deserialize, Debug)]
        #[serde(untagged)]
        enum __Inner {
            RewardString(String),
            OptionalPaymentMethod(serde_json::Value),
        }

        // This struct is an intermediate representation
        // This is required in order to catch deserialization errors when deserializing `payment_method_data`
        // The #[serde(flatten)] attribute applied on `payment_method_data` discards
        // any of the error when deserializing and deserializes to an option instead
        #[derive(serde::Deserialize, Debug)]
        struct __InnerPaymentMethodData {
            billing: Option<Address>,
            #[serde(flatten)]
            payment_method_data: Option<serde_json::Value>,
        }

        let deserialize_to_inner = __Inner::deserialize(deserializer)?;

        match deserialize_to_inner {
            __Inner::OptionalPaymentMethod(value) => {
                let parsed_value = serde_json::from_value::<__InnerPaymentMethodData>(value)
                    .map_err(|serde_json_error| de::Error::custom(serde_json_error.to_string()))?;

                let payment_method_data = if let Some(payment_method_data_value) =
                    parsed_value.payment_method_data
                {
                    // Even though no data is passed, the flatten serde_json::Value is deserialized as Some(Object {})
                    if let serde_json::Value::Object(ref inner_map) = payment_method_data_value {
                        if inner_map.is_empty() {
                            None
                        } else {
                            let payment_method_data = serde_json::from_value::<PaymentMethodData>(
                                payment_method_data_value,
                            )
                            .map_err(|serde_json_error| {
                                de::Error::custom(serde_json_error.to_string())
                            })?;
                            let address_details = parsed_value
                                .billing
                                .as_ref()
                                .and_then(|billing| billing.address.clone());
                            match (payment_method_data.clone(), address_details.as_ref()) {
                                (
                                    PaymentMethodData::Card(ref mut card),
                                    Some(billing_address_details),
                                ) => {
                                    if card.card_holder_name.is_none() {
                                        card.card_holder_name =
                                            billing_address_details.get_optional_full_name();
                                    }
                                    Some(PaymentMethodData::Card(card.clone()))
                                }
                                _ => Some(payment_method_data),
                            }
                        }
                    } else {
                        Err(de::Error::custom("Expected a map for payment_method_data"))?
                    }
                } else {
                    None
                };

                Ok(Some(PaymentMethodDataRequest {
                    payment_method_data,
                    billing: parsed_value.billing,
                }))
            }
            __Inner::RewardString(inner_string) => {
                let payment_method_data = match inner_string.as_str() {
                    "reward" => PaymentMethodData::Reward,
                    _ => Err(de::Error::custom("Invalid Variant"))?,
                };

                Ok(Some(PaymentMethodDataRequest {
                    payment_method_data: Some(payment_method_data),
                    billing: None,
                }))
            }
        }
    }

    pub fn serialize<S>(
        payment_method_data_request: &Option<PaymentMethodDataRequest>,
        serializer: S,
    ) -> Result<S::Ok, S::Error>
    where
        S: Serializer,
    {
        if let Some(payment_method_data_request) = payment_method_data_request {
            if let Some(payment_method_data) =
                payment_method_data_request.payment_method_data.as_ref()
            {
                match payment_method_data {
                    PaymentMethodData::Reward => serializer.serialize_str("reward"),
                    PaymentMethodData::CardRedirect(_)
                    | PaymentMethodData::BankDebit(_)
                    | PaymentMethodData::BankRedirect(_)
                    | PaymentMethodData::BankTransfer(_)
                    | PaymentMethodData::RealTimePayment(_)
                    | PaymentMethodData::MobilePayment(_)
                    | PaymentMethodData::CardToken(_)
                    | PaymentMethodData::Crypto(_)
                    | PaymentMethodData::GiftCard(_)
                    | PaymentMethodData::PayLater(_)
                    | PaymentMethodData::Upi(_)
                    | PaymentMethodData::Voucher(_)
                    | PaymentMethodData::Card(_)
                    | PaymentMethodData::MandatePayment
                    | PaymentMethodData::OpenBanking(_)
                    | PaymentMethodData::Wallet(_) => {
                        payment_method_data_request.serialize(serializer)
                    }
                }
            } else {
                payment_method_data_request.serialize(serializer)
            }
        } else {
            serializer.serialize_none()
        }
    }
}

/// The payment method information provided for making a payment
#[derive(Debug, Clone, serde::Deserialize, serde::Serialize, ToSchema, Eq, PartialEq)]
pub struct PaymentMethodDataRequest {
    /// This field is optional because, in case of saved cards we pass the payment_token
    /// There might be cases where we don't need to pass the payment_method_data and pass only payment method billing details
    /// We have flattened it because to maintain backwards compatibility with the old API contract
    #[serde(flatten)]
    pub payment_method_data: Option<PaymentMethodData>,
    /// billing details for the payment method.
    /// This billing details will be passed to the processor as billing address.
    /// If not passed, then payment.billing will be considered
    pub billing: Option<Address>,
}

#[derive(Debug, Clone, serde::Deserialize, serde::Serialize, ToSchema, Eq, PartialEq)]
#[serde(rename_all = "snake_case")]
pub enum PaymentMethodData {
    #[schema(title = "Card")]
    Card(Card),
    #[schema(title = "CardRedirect")]
    CardRedirect(CardRedirectData),
    #[schema(title = "Wallet")]
    Wallet(WalletData),
    #[schema(title = "PayLater")]
    PayLater(PayLaterData),
    #[schema(title = "BankRedirect")]
    BankRedirect(BankRedirectData),
    #[schema(title = "BankDebit")]
    BankDebit(BankDebitData),
    #[schema(title = "BankTransfer")]
    BankTransfer(Box<BankTransferData>),
    #[schema(title = "RealTimePayment")]
    RealTimePayment(Box<RealTimePaymentData>),
    #[schema(title = "Crypto")]
    Crypto(CryptoData),
    #[schema(title = "MandatePayment")]
    MandatePayment,
    #[schema(title = "Reward")]
    Reward,
    #[schema(title = "Upi")]
    Upi(UpiData),
    #[schema(title = "Voucher")]
    Voucher(VoucherData),
    #[schema(title = "GiftCard")]
    GiftCard(Box<GiftCardData>),
    #[schema(title = "CardToken")]
    CardToken(CardToken),
    #[schema(title = "OpenBanking")]
    OpenBanking(OpenBankingData),
    #[schema(title = "MobilePayment")]
    MobilePayment(MobilePaymentData),
}

pub trait GetAddressFromPaymentMethodData {
    fn get_billing_address(&self) -> Option<Address>;
}

impl GetAddressFromPaymentMethodData for PaymentMethodData {
    fn get_billing_address(&self) -> Option<Address> {
        match self {
            Self::Card(card_data) => card_data.get_billing_address(),
            Self::CardRedirect(_) => None,
            Self::Wallet(wallet_data) => wallet_data.get_billing_address(),
            Self::PayLater(pay_later) => pay_later.get_billing_address(),
            Self::BankRedirect(bank_redirect_data) => bank_redirect_data.get_billing_address(),
            Self::BankDebit(bank_debit_data) => bank_debit_data.get_billing_address(),
            Self::BankTransfer(bank_transfer_data) => bank_transfer_data.get_billing_address(),
            Self::Voucher(voucher_data) => voucher_data.get_billing_address(),
            Self::Crypto(_)
            | Self::Reward
            | Self::RealTimePayment(_)
            | Self::Upi(_)
            | Self::GiftCard(_)
            | Self::CardToken(_)
            | Self::OpenBanking(_)
            | Self::MandatePayment
            | Self::MobilePayment(_) => None,
        }
    }
}

impl PaymentMethodData {
    pub fn apply_additional_payment_data(
        &self,
        additional_payment_data: AdditionalPaymentData,
    ) -> Result<Self, error_stack::Report<ValidationError>> {
        if let AdditionalPaymentData::Card(additional_card_info) = additional_payment_data {
            match self {
                Self::Card(card) => Ok(Self::Card(
                    card.apply_additional_card_info(*additional_card_info)?,
                )),
                _ => Ok(self.to_owned()),
            }
        } else {
            Ok(self.to_owned())
        }
    }

    pub fn get_payment_method(&self) -> Option<api_enums::PaymentMethod> {
        match self {
            Self::Card(_) => Some(api_enums::PaymentMethod::Card),
            Self::CardRedirect(_) => Some(api_enums::PaymentMethod::CardRedirect),
            Self::Wallet(_) => Some(api_enums::PaymentMethod::Wallet),
            Self::PayLater(_) => Some(api_enums::PaymentMethod::PayLater),
            Self::BankRedirect(_) => Some(api_enums::PaymentMethod::BankRedirect),
            Self::BankDebit(_) => Some(api_enums::PaymentMethod::BankDebit),
            Self::BankTransfer(_) => Some(api_enums::PaymentMethod::BankTransfer),
            Self::RealTimePayment(_) => Some(api_enums::PaymentMethod::RealTimePayment),
            Self::Crypto(_) => Some(api_enums::PaymentMethod::Crypto),
            Self::Reward => Some(api_enums::PaymentMethod::Reward),
            Self::Upi(_) => Some(api_enums::PaymentMethod::Upi),
            Self::Voucher(_) => Some(api_enums::PaymentMethod::Voucher),
            Self::GiftCard(_) => Some(api_enums::PaymentMethod::GiftCard),
            Self::OpenBanking(_) => Some(api_enums::PaymentMethod::OpenBanking),
            Self::MobilePayment(_) => Some(api_enums::PaymentMethod::MobilePayment),
            Self::CardToken(_) | Self::MandatePayment => None,
        }
    }
}

pub trait GetPaymentMethodType {
    fn get_payment_method_type(&self) -> api_enums::PaymentMethodType;
}

impl GetPaymentMethodType for CardRedirectData {
    fn get_payment_method_type(&self) -> api_enums::PaymentMethodType {
        match self {
            Self::Knet {} => api_enums::PaymentMethodType::Knet,
            Self::Benefit {} => api_enums::PaymentMethodType::Benefit,
            Self::MomoAtm {} => api_enums::PaymentMethodType::MomoAtm,
            Self::CardRedirect {} => api_enums::PaymentMethodType::CardRedirect,
        }
    }
}

impl GetPaymentMethodType for MobilePaymentData {
    fn get_payment_method_type(&self) -> api_enums::PaymentMethodType {
        match self {
            Self::DirectCarrierBilling { .. } => api_enums::PaymentMethodType::DirectCarrierBilling,
        }
    }
}

impl GetPaymentMethodType for WalletData {
    fn get_payment_method_type(&self) -> api_enums::PaymentMethodType {
        match self {
            Self::AliPayQr(_) | Self::AliPayRedirect(_) => api_enums::PaymentMethodType::AliPay,
            Self::AliPayHkRedirect(_) => api_enums::PaymentMethodType::AliPayHk,
            Self::AmazonPayRedirect(_) => api_enums::PaymentMethodType::AmazonPay,
            Self::MomoRedirect(_) => api_enums::PaymentMethodType::Momo,
            Self::KakaoPayRedirect(_) => api_enums::PaymentMethodType::KakaoPay,
            Self::GoPayRedirect(_) => api_enums::PaymentMethodType::GoPay,
            Self::GcashRedirect(_) => api_enums::PaymentMethodType::Gcash,
            Self::ApplePay(_) | Self::ApplePayRedirect(_) | Self::ApplePayThirdPartySdk(_) => {
                api_enums::PaymentMethodType::ApplePay
            }
            Self::DanaRedirect {} => api_enums::PaymentMethodType::Dana,
            Self::GooglePay(_) | Self::GooglePayRedirect(_) | Self::GooglePayThirdPartySdk(_) => {
                api_enums::PaymentMethodType::GooglePay
            }
            Self::MbWayRedirect(_) => api_enums::PaymentMethodType::MbWay,
            Self::MobilePayRedirect(_) => api_enums::PaymentMethodType::MobilePay,
            Self::PaypalRedirect(_) | Self::PaypalSdk(_) => api_enums::PaymentMethodType::Paypal,
            Self::Paze(_) => api_enums::PaymentMethodType::Paze,
            Self::SamsungPay(_) => api_enums::PaymentMethodType::SamsungPay,
            Self::TwintRedirect {} => api_enums::PaymentMethodType::Twint,
            Self::VippsRedirect {} => api_enums::PaymentMethodType::Vipps,
            Self::TouchNGoRedirect(_) => api_enums::PaymentMethodType::TouchNGo,
            Self::WeChatPayRedirect(_) | Self::WeChatPayQr(_) => {
                api_enums::PaymentMethodType::WeChatPay
            }
            Self::CashappQr(_) => api_enums::PaymentMethodType::Cashapp,
            Self::SwishQr(_) => api_enums::PaymentMethodType::Swish,
            Self::Mifinity(_) => api_enums::PaymentMethodType::Mifinity,
        }
    }
}

impl GetPaymentMethodType for PayLaterData {
    fn get_payment_method_type(&self) -> api_enums::PaymentMethodType {
        match self {
            Self::KlarnaRedirect { .. } => api_enums::PaymentMethodType::Klarna,
            Self::KlarnaSdk { .. } => api_enums::PaymentMethodType::Klarna,
            Self::AffirmRedirect {} => api_enums::PaymentMethodType::Affirm,
            Self::AfterpayClearpayRedirect { .. } => api_enums::PaymentMethodType::AfterpayClearpay,
            Self::PayBrightRedirect {} => api_enums::PaymentMethodType::PayBright,
            Self::WalleyRedirect {} => api_enums::PaymentMethodType::Walley,
            Self::AlmaRedirect {} => api_enums::PaymentMethodType::Alma,
            Self::AtomeRedirect {} => api_enums::PaymentMethodType::Atome,
        }
    }
}

impl GetPaymentMethodType for OpenBankingData {
    fn get_payment_method_type(&self) -> api_enums::PaymentMethodType {
        match self {
            Self::OpenBankingPIS {} => api_enums::PaymentMethodType::OpenBankingPIS,
        }
    }
}

impl GetPaymentMethodType for BankRedirectData {
    fn get_payment_method_type(&self) -> api_enums::PaymentMethodType {
        match self {
            Self::BancontactCard { .. } => api_enums::PaymentMethodType::BancontactCard,
            Self::Bizum {} => api_enums::PaymentMethodType::Bizum,
            Self::Blik { .. } => api_enums::PaymentMethodType::Blik,
            Self::Eft { .. } => api_enums::PaymentMethodType::Eft,
            Self::Eps { .. } => api_enums::PaymentMethodType::Eps,
            Self::Giropay { .. } => api_enums::PaymentMethodType::Giropay,
            Self::Ideal { .. } => api_enums::PaymentMethodType::Ideal,
            Self::Interac { .. } => api_enums::PaymentMethodType::Interac,
            Self::OnlineBankingCzechRepublic { .. } => {
                api_enums::PaymentMethodType::OnlineBankingCzechRepublic
            }
            Self::OnlineBankingFinland { .. } => api_enums::PaymentMethodType::OnlineBankingFinland,
            Self::OnlineBankingPoland { .. } => api_enums::PaymentMethodType::OnlineBankingPoland,
            Self::OnlineBankingSlovakia { .. } => {
                api_enums::PaymentMethodType::OnlineBankingSlovakia
            }
            Self::OpenBankingUk { .. } => api_enums::PaymentMethodType::OpenBankingUk,
            Self::Przelewy24 { .. } => api_enums::PaymentMethodType::Przelewy24,
            Self::Sofort { .. } => api_enums::PaymentMethodType::Sofort,
            Self::Trustly { .. } => api_enums::PaymentMethodType::Trustly,
            Self::OnlineBankingFpx { .. } => api_enums::PaymentMethodType::OnlineBankingFpx,
            Self::OnlineBankingThailand { .. } => {
                api_enums::PaymentMethodType::OnlineBankingThailand
            }
            Self::LocalBankRedirect { .. } => api_enums::PaymentMethodType::LocalBankRedirect,
        }
    }
}

impl GetPaymentMethodType for BankDebitData {
    fn get_payment_method_type(&self) -> api_enums::PaymentMethodType {
        match self {
            Self::AchBankDebit { .. } => api_enums::PaymentMethodType::Ach,
            Self::SepaBankDebit { .. } => api_enums::PaymentMethodType::Sepa,
            Self::BecsBankDebit { .. } => api_enums::PaymentMethodType::Becs,
            Self::BacsBankDebit { .. } => api_enums::PaymentMethodType::Bacs,
        }
    }
}

impl GetPaymentMethodType for BankTransferData {
    fn get_payment_method_type(&self) -> api_enums::PaymentMethodType {
        match self {
            Self::AchBankTransfer { .. } => api_enums::PaymentMethodType::Ach,
            Self::SepaBankTransfer { .. } => api_enums::PaymentMethodType::SepaBankTransfer,
            Self::BacsBankTransfer { .. } => api_enums::PaymentMethodType::Bacs,
            Self::MultibancoBankTransfer { .. } => api_enums::PaymentMethodType::Multibanco,
            Self::PermataBankTransfer { .. } => api_enums::PaymentMethodType::PermataBankTransfer,
            Self::BcaBankTransfer { .. } => api_enums::PaymentMethodType::BcaBankTransfer,
            Self::BniVaBankTransfer { .. } => api_enums::PaymentMethodType::BniVa,
            Self::BriVaBankTransfer { .. } => api_enums::PaymentMethodType::BriVa,
            Self::CimbVaBankTransfer { .. } => api_enums::PaymentMethodType::CimbVa,
            Self::DanamonVaBankTransfer { .. } => api_enums::PaymentMethodType::DanamonVa,
            Self::MandiriVaBankTransfer { .. } => api_enums::PaymentMethodType::MandiriVa,
            Self::Pix { .. } => api_enums::PaymentMethodType::Pix,
            Self::Pse {} => api_enums::PaymentMethodType::Pse,
            Self::LocalBankTransfer { .. } => api_enums::PaymentMethodType::LocalBankTransfer,
            Self::InstantBankTransfer {} => api_enums::PaymentMethodType::InstantBankTransfer,
        }
    }
}

impl GetPaymentMethodType for CryptoData {
    fn get_payment_method_type(&self) -> api_enums::PaymentMethodType {
        api_enums::PaymentMethodType::CryptoCurrency
    }
}

impl GetPaymentMethodType for RealTimePaymentData {
    fn get_payment_method_type(&self) -> api_enums::PaymentMethodType {
        match self {
            Self::Fps {} => api_enums::PaymentMethodType::Fps,
            Self::DuitNow {} => api_enums::PaymentMethodType::DuitNow,
            Self::PromptPay {} => api_enums::PaymentMethodType::PromptPay,
            Self::VietQr {} => api_enums::PaymentMethodType::VietQr,
        }
    }
}

impl GetPaymentMethodType for UpiData {
    fn get_payment_method_type(&self) -> api_enums::PaymentMethodType {
        match self {
            Self::UpiCollect(_) => api_enums::PaymentMethodType::UpiCollect,
            Self::UpiIntent(_) => api_enums::PaymentMethodType::UpiIntent,
        }
    }
}
impl GetPaymentMethodType for VoucherData {
    fn get_payment_method_type(&self) -> api_enums::PaymentMethodType {
        match self {
            Self::Boleto(_) => api_enums::PaymentMethodType::Boleto,
            Self::Efecty => api_enums::PaymentMethodType::Efecty,
            Self::PagoEfectivo => api_enums::PaymentMethodType::PagoEfectivo,
            Self::RedCompra => api_enums::PaymentMethodType::RedCompra,
            Self::RedPagos => api_enums::PaymentMethodType::RedPagos,
            Self::Alfamart(_) => api_enums::PaymentMethodType::Alfamart,
            Self::Indomaret(_) => api_enums::PaymentMethodType::Indomaret,
            Self::Oxxo => api_enums::PaymentMethodType::Oxxo,
            Self::SevenEleven(_) => api_enums::PaymentMethodType::SevenEleven,
            Self::Lawson(_) => api_enums::PaymentMethodType::Lawson,
            Self::MiniStop(_) => api_enums::PaymentMethodType::MiniStop,
            Self::FamilyMart(_) => api_enums::PaymentMethodType::FamilyMart,
            Self::Seicomart(_) => api_enums::PaymentMethodType::Seicomart,
            Self::PayEasy(_) => api_enums::PaymentMethodType::PayEasy,
        }
    }
}
impl GetPaymentMethodType for GiftCardData {
    fn get_payment_method_type(&self) -> api_enums::PaymentMethodType {
        match self {
            Self::Givex(_) => api_enums::PaymentMethodType::Givex,
            Self::PaySafeCard {} => api_enums::PaymentMethodType::PaySafeCard,
        }
    }
}

#[derive(serde::Deserialize, serde::Serialize, Debug, Clone, ToSchema, Eq, PartialEq)]
#[serde(rename_all = "snake_case")]
pub enum GiftCardData {
    Givex(GiftCardDetails),
    PaySafeCard {},
}

#[derive(serde::Deserialize, serde::Serialize, Debug, Clone, ToSchema, Eq, PartialEq)]
#[serde(rename_all = "snake_case")]
pub struct GiftCardDetails {
    /// The gift card number
    #[schema(value_type = String)]
    pub number: Secret<String>,
    /// The card verification code.
    #[schema(value_type = String)]
    pub cvc: Secret<String>,
}

#[derive(Default, Eq, PartialEq, Clone, Debug, serde::Deserialize, serde::Serialize, ToSchema)]
#[serde(rename_all = "snake_case")]
pub struct AdditionalCardInfo {
    /// The name of issuer of the card
    pub card_issuer: Option<String>,

    /// Card network of the card
    pub card_network: Option<api_enums::CardNetwork>,

    /// Card type, can be either `credit` or `debit`
    pub card_type: Option<String>,

    pub card_issuing_country: Option<String>,
    pub bank_code: Option<String>,

    /// Last 4 digits of the card number
    pub last4: Option<String>,

    /// The ISIN of the card
    pub card_isin: Option<String>,

    /// Extended bin of card, contains the first 8 digits of card number
    pub card_extended_bin: Option<String>,

    pub card_exp_month: Option<Secret<String>>,

    pub card_exp_year: Option<Secret<String>>,

    pub card_holder_name: Option<Secret<String>>,

    /// Additional payment checks done on the cvv and billing address by the processors.
    /// This is a free form field and the structure varies from processor to processor
    pub payment_checks: Option<serde_json::Value>,

    /// Details about the threeds environment.
    /// This is a free form field and the structure varies from processor to processor
    pub authentication_data: Option<serde_json::Value>,
}

#[derive(Debug, Clone, Eq, PartialEq, serde::Deserialize, serde::Serialize)]
#[serde(rename_all = "snake_case")]
pub enum AdditionalPaymentData {
    Card(Box<AdditionalCardInfo>),
    BankRedirect {
        bank_name: Option<common_enums::BankNames>,
        #[serde(flatten)]
        details: Option<additional_info::BankRedirectDetails>,
    },
    Wallet {
        apple_pay: Option<ApplepayPaymentMethod>,
        google_pay: Option<additional_info::WalletAdditionalDataForCard>,
        samsung_pay: Option<additional_info::WalletAdditionalDataForCard>,
    },
    PayLater {
        klarna_sdk: Option<KlarnaSdkPaymentMethod>,
    },
    BankTransfer {
        #[serde(flatten)]
        details: Option<additional_info::BankTransferAdditionalData>,
    },
    Crypto {
        #[serde(flatten)]
        details: Option<CryptoData>,
    },
    BankDebit {
        #[serde(flatten)]
        details: Option<additional_info::BankDebitAdditionalData>,
    },
    MandatePayment {},
    Reward {},
    RealTimePayment {
        #[serde(flatten)]
        details: Option<RealTimePaymentData>,
    },
    Upi {
        #[serde(flatten)]
        details: Option<additional_info::UpiAdditionalData>,
    },
    GiftCard {
        #[serde(flatten)]
        details: Option<additional_info::GiftCardAdditionalData>,
    },
    Voucher {
        #[serde(flatten)]
        details: Option<VoucherData>,
    },
    CardRedirect {
        #[serde(flatten)]
        details: Option<CardRedirectData>,
    },
    CardToken {
        #[serde(flatten)]
        details: Option<additional_info::CardTokenAdditionalData>,
    },
    OpenBanking {
        #[serde(flatten)]
        details: Option<OpenBankingData>,
    },
    MobilePayment {
        #[serde(flatten)]
        details: Option<MobilePaymentData>,
    },
}

#[derive(Debug, Clone, Eq, PartialEq, serde::Deserialize, serde::Serialize)]
pub struct KlarnaSdkPaymentMethod {
    pub payment_type: Option<String>,
}

#[derive(Debug, Clone, Eq, PartialEq, serde::Deserialize, serde::Serialize, ToSchema)]
#[serde(rename_all = "snake_case")]
pub enum BankRedirectData {
    BancontactCard {
        /// The card number
        #[schema(value_type = String, example = "4242424242424242")]
        card_number: Option<CardNumber>,
        /// The card's expiry month
        #[schema(value_type = String, example = "24")]
        card_exp_month: Option<Secret<String>>,

        /// The card's expiry year
        #[schema(value_type = String, example = "24")]
        card_exp_year: Option<Secret<String>>,

        /// The card holder's name
        #[schema(value_type = String, example = "John Test")]
        card_holder_name: Option<Secret<String>>,

        //Required by Stripes
        billing_details: Option<BankRedirectBilling>,
    },
    Bizum {},
    Blik {
        // Blik Code
        blik_code: Option<String>,
    },
    Eps {
        /// The billing details for bank redirection
        billing_details: Option<BankRedirectBilling>,

        /// The hyperswitch bank code for eps
        #[schema(value_type = BankNames, example = "triodos_bank")]
        bank_name: Option<common_enums::BankNames>,

        /// The country for bank payment
        #[schema(value_type = CountryAlpha2, example = "US")]
        country: Option<api_enums::CountryAlpha2>,
    },
    Giropay {
        /// The billing details for bank redirection
        billing_details: Option<BankRedirectBilling>,

        #[schema(value_type = Option<String>)]
        /// Bank account bic code
        bank_account_bic: Option<Secret<String>>,

        /// Bank account iban
        #[schema(value_type = Option<String>)]
        bank_account_iban: Option<Secret<String>>,

        /// The country for bank payment
        #[schema(value_type = CountryAlpha2, example = "US")]
        country: Option<api_enums::CountryAlpha2>,
    },
    Ideal {
        /// The billing details for bank redirection
        billing_details: Option<BankRedirectBilling>,

        /// The hyperswitch bank code for ideal
        #[schema(value_type = BankNames, example = "abn_amro")]
        bank_name: Option<common_enums::BankNames>,

        /// The country for bank payment
        #[schema(value_type = CountryAlpha2, example = "US")]
        country: Option<api_enums::CountryAlpha2>,
    },
    Interac {
        /// The country for bank payment
        #[schema(value_type = Option<CountryAlpha2>, example = "US")]
        country: Option<api_enums::CountryAlpha2>,

        #[schema(value_type = Option<String>, example = "john.doe@example.com")]
        email: Option<Email>,
    },
    OnlineBankingCzechRepublic {
        // Issuer banks
        #[schema(value_type = BankNames)]
        issuer: common_enums::BankNames,
    },
    OnlineBankingFinland {
        // Shopper Email
        #[schema(value_type = Option<String>)]
        email: Option<Email>,
    },
    OnlineBankingPoland {
        // Issuer banks
        #[schema(value_type = BankNames)]
        issuer: common_enums::BankNames,
    },
    OnlineBankingSlovakia {
        // Issuer value corresponds to the bank
        #[schema(value_type = BankNames)]
        issuer: common_enums::BankNames,
    },
    OpenBankingUk {
        // Issuer banks
        #[schema(value_type = BankNames)]
        issuer: Option<common_enums::BankNames>,
        /// The country for bank payment
        #[schema(value_type = CountryAlpha2, example = "US")]
        country: Option<api_enums::CountryAlpha2>,
    },
    Przelewy24 {
        //Issuer banks
        #[schema(value_type = Option<BankNames>)]
        bank_name: Option<common_enums::BankNames>,

        // The billing details for bank redirect
        billing_details: Option<BankRedirectBilling>,
    },
    Sofort {
        /// The billing details for bank redirection
        billing_details: Option<BankRedirectBilling>,

        /// The country for bank payment
        #[schema(value_type = CountryAlpha2, example = "US")]
        country: Option<api_enums::CountryAlpha2>,

        /// The preferred language
        #[schema(example = "en")]
        preferred_language: Option<String>,
    },
    Trustly {
        /// The country for bank payment
        #[schema(value_type = CountryAlpha2, example = "US")]
        country: api_enums::CountryAlpha2,
    },
    OnlineBankingFpx {
        // Issuer banks
        #[schema(value_type = BankNames)]
        issuer: common_enums::BankNames,
    },
    OnlineBankingThailand {
        #[schema(value_type = BankNames)]
        issuer: common_enums::BankNames,
    },
    LocalBankRedirect {},
    Eft {
        /// The preferred eft provider
        #[schema(example = "ozow")]
        provider: String,
    },
}

impl GetAddressFromPaymentMethodData for BankRedirectData {
    fn get_billing_address(&self) -> Option<Address> {
        let get_billing_address_inner = |bank_redirect_billing: Option<&BankRedirectBilling>,
                                         billing_country: Option<&common_enums::CountryAlpha2>,
                                         billing_email: Option<&Email>|
         -> Option<Address> {
            let address = bank_redirect_billing
                .and_then(GetAddressFromPaymentMethodData::get_billing_address);

            let address = match (address, billing_country) {
                (Some(mut address), Some(billing_country)) => {
                    address
                        .address
                        .as_mut()
                        .map(|address| address.country = Some(*billing_country));

                    Some(address)
                }
                (Some(address), None) => Some(address),
                (None, Some(billing_country)) => Some(Address {
                    address: Some(AddressDetails {
                        country: Some(*billing_country),
                        ..AddressDetails::default()
                    }),
                    phone: None,
                    email: None,
                }),
                (None, None) => None,
            };

            match (address, billing_email) {
                (Some(mut address), Some(email)) => {
                    address.email = Some(email.clone());
                    Some(address)
                }
                (Some(address), None) => Some(address),
                (None, Some(billing_email)) => Some(Address {
                    address: None,
                    phone: None,
                    email: Some(billing_email.clone()),
                }),
                (None, None) => None,
            }
        };

        match self {
            Self::BancontactCard {
                billing_details,
                card_holder_name,
                ..
            } => {
                let address = get_billing_address_inner(billing_details.as_ref(), None, None);

                if let Some(mut address) = address {
                    address.address.as_mut().map(|address| {
                        address.first_name = card_holder_name
                            .as_ref()
                            .or(address.first_name.as_ref())
                            .cloned();
                    });

                    Some(address)
                } else {
                    Some(Address {
                        address: Some(AddressDetails {
                            first_name: card_holder_name.clone(),
                            ..AddressDetails::default()
                        }),
                        phone: None,
                        email: None,
                    })
                }
            }
            Self::Eps {
                billing_details,
                country,
                ..
            }
            | Self::Giropay {
                billing_details,
                country,
                ..
            }
            | Self::Ideal {
                billing_details,
                country,
                ..
            }
            | Self::Sofort {
                billing_details,
                country,
                ..
            } => get_billing_address_inner(billing_details.as_ref(), country.as_ref(), None),
            Self::Interac { country, email } => {
                get_billing_address_inner(None, country.as_ref(), email.as_ref())
            }
            Self::OnlineBankingFinland { email } => {
                get_billing_address_inner(None, None, email.as_ref())
            }
            Self::OpenBankingUk { country, .. } => {
                get_billing_address_inner(None, country.as_ref(), None)
            }
            Self::Przelewy24 {
                billing_details, ..
            } => get_billing_address_inner(billing_details.as_ref(), None, None),
            Self::Trustly { country } => get_billing_address_inner(None, Some(country), None),
            Self::OnlineBankingFpx { .. }
            | Self::LocalBankRedirect {}
            | Self::OnlineBankingThailand { .. }
            | Self::Bizum {}
            | Self::OnlineBankingPoland { .. }
            | Self::OnlineBankingSlovakia { .. }
            | Self::OnlineBankingCzechRepublic { .. }
            | Self::Blik { .. }
            | Self::Eft { .. } => None,
        }
    }
}

#[derive(Debug, Clone, Eq, PartialEq, serde::Serialize, serde::Deserialize, ToSchema)]
pub struct AlfamartVoucherData {
    /// The billing first name for Alfamart
    #[schema(value_type = Option<String>, example = "Jane")]
    pub first_name: Option<Secret<String>>,
    /// The billing second name for Alfamart
    #[schema(value_type = Option<String>, example = "Doe")]
    pub last_name: Option<Secret<String>>,
    /// The Email ID for Alfamart
    #[schema(value_type = Option<String>, example = "example@me.com")]
    pub email: Option<Email>,
}

#[derive(Debug, Clone, Eq, PartialEq, serde::Serialize, serde::Deserialize, ToSchema)]
pub struct IndomaretVoucherData {
    /// The billing first name for Alfamart
    #[schema(value_type = Option<String>, example = "Jane")]
    pub first_name: Option<Secret<String>>,
    /// The billing second name for Alfamart
    #[schema(value_type = Option<String>, example = "Doe")]
    pub last_name: Option<Secret<String>>,
    /// The Email ID for Alfamart
    #[schema(value_type = Option<String>, example = "example@me.com")]
    pub email: Option<Email>,
}

#[derive(Debug, Clone, Eq, PartialEq, serde::Serialize, serde::Deserialize, ToSchema)]
pub struct JCSVoucherData {
    /// The billing first name for Japanese convenience stores
    #[schema(value_type = Option<String>, example = "Jane")]
    pub first_name: Option<Secret<String>>,
    /// The billing second name Japanese convenience stores
    #[schema(value_type = Option<String>, example = "Doe")]
    pub last_name: Option<Secret<String>>,
    /// The Email ID for Japanese convenience stores
    #[schema(value_type = Option<String>, example = "example@me.com")]
    pub email: Option<Email>,
    /// The telephone number for Japanese convenience stores
    #[schema(value_type = Option<String>, example = "9123456789")]
    pub phone_number: Option<String>,
}

#[derive(Debug, Clone, Eq, PartialEq, serde::Deserialize, serde::Serialize, ToSchema)]
pub struct AchBillingDetails {
    /// The Email ID for ACH billing
    #[schema(value_type = Option<String>, example = "example@me.com")]
    pub email: Option<Email>,
}

#[derive(Debug, Clone, Eq, PartialEq, serde::Deserialize, serde::Serialize, ToSchema)]
pub struct DokuBillingDetails {
    /// The billing first name for Doku
    #[schema(value_type = Option<String>, example = "Jane")]
    pub first_name: Option<Secret<String>>,
    /// The billing second name for Doku
    #[schema(value_type = Option<String>, example = "Doe")]
    pub last_name: Option<Secret<String>>,
    /// The Email ID for Doku billing
    #[schema(value_type = Option<String>, example = "example@me.com")]
    pub email: Option<Email>,
}

#[derive(Debug, Clone, Eq, PartialEq, serde::Deserialize, serde::Serialize, ToSchema)]
pub struct MultibancoBillingDetails {
    #[schema(value_type = Option<String>, example = "example@me.com")]
    pub email: Option<Email>,
}

#[derive(Debug, Clone, Eq, PartialEq, serde::Deserialize, serde::Serialize, ToSchema)]
pub struct SepaAndBacsBillingDetails {
    /// The Email ID for SEPA and BACS billing
    #[schema(value_type = Option<String>, example = "example@me.com")]
    pub email: Option<Email>,
    /// The billing name for SEPA and BACS billing
    #[schema(value_type = Option<String>, example = "Jane Doe")]
    pub name: Option<Secret<String>>,
}

#[derive(Debug, Clone, Eq, PartialEq, serde::Deserialize, serde::Serialize, ToSchema)]
#[serde(rename_all = "snake_case")]
pub struct CryptoData {
    pub pay_currency: Option<String>,
    pub network: Option<String>,
}

#[derive(Debug, Clone, Eq, PartialEq, serde::Deserialize, serde::Serialize, ToSchema)]
#[serde(rename_all = "snake_case")]
pub enum UpiData {
    UpiCollect(UpiCollectData),
    UpiIntent(UpiIntentData),
}

#[derive(Debug, Clone, Eq, PartialEq, serde::Deserialize, serde::Serialize, ToSchema)]
#[serde(rename_all = "snake_case")]
pub struct UpiCollectData {
    #[schema(value_type = Option<String>, example = "successtest@iata")]
    pub vpa_id: Option<Secret<String, pii::UpiVpaMaskingStrategy>>,
}

#[derive(Debug, Clone, Eq, PartialEq, serde::Deserialize, serde::Serialize, ToSchema)]
pub struct UpiIntentData {}

#[derive(Debug, Clone, Eq, PartialEq, serde::Deserialize, serde::Serialize, ToSchema)]
pub struct SofortBilling {
    /// The country associated with the billing
    #[schema(value_type = CountryAlpha2, example = "US")]
    pub billing_country: String,
}

#[derive(Debug, Clone, Eq, PartialEq, serde::Deserialize, serde::Serialize, ToSchema)]
pub struct BankRedirectBilling {
    /// The name for which billing is issued
    #[schema(value_type = String, example = "John Doe")]
    pub billing_name: Option<Secret<String>>,
    /// The billing email for bank redirect
    #[schema(value_type = String, example = "example@example.com")]
    pub email: Option<Email>,
}

impl GetAddressFromPaymentMethodData for BankRedirectBilling {
    fn get_billing_address(&self) -> Option<Address> {
        let address_details = self
            .billing_name
            .as_ref()
            .map(|billing_name| AddressDetails {
                first_name: Some(billing_name.clone()),
                ..AddressDetails::default()
            });

        if address_details.is_some() || self.email.is_some() {
            Some(Address {
                address: address_details,
                phone: None,
                email: self.email.clone(),
            })
        } else {
            None
        }
    }
}

#[derive(Eq, PartialEq, Clone, Debug, serde::Deserialize, serde::Serialize, ToSchema)]
#[serde(rename_all = "snake_case")]
pub enum BankTransferData {
    AchBankTransfer {
        /// The billing details for ACH Bank Transfer
        billing_details: Option<AchBillingDetails>,
    },
    SepaBankTransfer {
        /// The billing details for SEPA
        billing_details: Option<SepaAndBacsBillingDetails>,

        /// The two-letter ISO country code for SEPA and BACS
        #[schema(value_type = CountryAlpha2, example = "US")]
        country: Option<api_enums::CountryAlpha2>,
    },
    BacsBankTransfer {
        /// The billing details for SEPA
        billing_details: Option<SepaAndBacsBillingDetails>,
    },
    MultibancoBankTransfer {
        /// The billing details for Multibanco
        billing_details: Option<MultibancoBillingDetails>,
    },
    PermataBankTransfer {
        /// The billing details for Permata Bank Transfer
        billing_details: Option<DokuBillingDetails>,
    },
    BcaBankTransfer {
        /// The billing details for BCA Bank Transfer
        billing_details: Option<DokuBillingDetails>,
    },
    BniVaBankTransfer {
        /// The billing details for BniVa Bank Transfer
        billing_details: Option<DokuBillingDetails>,
    },
    BriVaBankTransfer {
        /// The billing details for BniVa Bank Transfer
        billing_details: Option<DokuBillingDetails>,
    },
    CimbVaBankTransfer {
        /// The billing details for BniVa Bank Transfer
        billing_details: Option<DokuBillingDetails>,
    },
    DanamonVaBankTransfer {
        /// The billing details for BniVa Bank Transfer
        billing_details: Option<DokuBillingDetails>,
    },
    MandiriVaBankTransfer {
        /// The billing details for BniVa Bank Transfer
        billing_details: Option<DokuBillingDetails>,
    },
    Pix {
        /// Unique key for pix transfer
        #[schema(value_type = Option<String>, example = "a1f4102e-a446-4a57-bcce-6fa48899c1d1")]
        pix_key: Option<Secret<String>>,
        /// CPF is a Brazilian tax identification number
        #[schema(value_type = Option<String>, example = "10599054689")]
        cpf: Option<Secret<String>>,
        /// CNPJ is a Brazilian company tax identification number
        #[schema(value_type = Option<String>, example = "74469027417312")]
        cnpj: Option<Secret<String>>,

        /// Source bank account number
        #[schema(value_type = Option<String>, example = "8b2812f0-d6c8-4073-97bb-9fa964d08bc5")]
        source_bank_account_id: Option<MaskedBankAccount>,

        /// Destination bank account number
        #[schema(value_type = Option<String>, example = "9b95f84e-de61-460b-a14b-f23b4e71c97b")]
        destination_bank_account_id: Option<MaskedBankAccount>,
    },
    Pse {},
    LocalBankTransfer {
        bank_code: Option<String>,
    },
    InstantBankTransfer {},
}

#[derive(Eq, PartialEq, Clone, Debug, serde::Deserialize, serde::Serialize, ToSchema)]
#[serde(rename_all = "snake_case")]
pub enum RealTimePaymentData {
    Fps {},
    DuitNow {},
    PromptPay {},
    VietQr {},
}

impl GetAddressFromPaymentMethodData for BankTransferData {
    fn get_billing_address(&self) -> Option<Address> {
        match self {
            Self::AchBankTransfer { billing_details } => {
                billing_details.as_ref().map(|details| Address {
                    address: None,
                    phone: None,
                    email: details.email.clone(),
                })
            }
            Self::SepaBankTransfer {
                billing_details,
                country,
            } => billing_details.as_ref().map(|details| Address {
                address: Some(AddressDetails {
                    country: *country,
                    first_name: details.name.clone(),
                    ..AddressDetails::default()
                }),
                phone: None,
                email: details.email.clone(),
            }),
            Self::BacsBankTransfer { billing_details } => {
                billing_details.as_ref().map(|details| Address {
                    address: Some(AddressDetails {
                        first_name: details.name.clone(),
                        ..AddressDetails::default()
                    }),
                    phone: None,
                    email: details.email.clone(),
                })
            }
            Self::MultibancoBankTransfer { billing_details } => {
                billing_details.as_ref().map(|details| Address {
                    address: None,
                    phone: None,
                    email: details.email.clone(),
                })
            }
            Self::PermataBankTransfer { billing_details }
            | Self::BcaBankTransfer { billing_details }
            | Self::BniVaBankTransfer { billing_details }
            | Self::BriVaBankTransfer { billing_details }
            | Self::CimbVaBankTransfer { billing_details }
            | Self::DanamonVaBankTransfer { billing_details }
            | Self::MandiriVaBankTransfer { billing_details } => {
                billing_details.as_ref().map(|details| Address {
                    address: Some(AddressDetails {
                        first_name: details.first_name.clone(),
                        last_name: details.last_name.clone(),
                        ..AddressDetails::default()
                    }),
                    phone: None,
                    email: details.email.clone(),
                })
            }
            Self::LocalBankTransfer { .. }
            | Self::Pix { .. }
            | Self::Pse {}
            | Self::InstantBankTransfer {} => None,
        }
    }
}

#[derive(serde::Deserialize, serde::Serialize, Debug, Clone, ToSchema, Eq, PartialEq)]
pub struct BankDebitBilling {
    /// The billing name for bank debits
    #[schema(value_type = Option<String>, example = "John Doe")]
    pub name: Option<Secret<String>>,
    /// The billing email for bank debits
    #[schema(value_type = Option<String>, example = "example@example.com")]
    pub email: Option<Email>,
    /// The billing address for bank debits
    pub address: Option<AddressDetails>,
}

impl GetAddressFromPaymentMethodData for BankDebitBilling {
    fn get_billing_address(&self) -> Option<Address> {
        let address = if let Some(mut address) = self.address.clone() {
            address.first_name = self.name.clone().or(address.first_name);
            Address {
                address: Some(address),
                email: self.email.clone(),
                phone: None,
            }
        } else {
            Address {
                address: Some(AddressDetails {
                    first_name: self.name.clone(),
                    ..AddressDetails::default()
                }),
                email: self.email.clone(),
                phone: None,
            }
        };

        Some(address)
    }
}

#[derive(Eq, PartialEq, Clone, Debug, serde::Deserialize, serde::Serialize, ToSchema)]
#[serde(rename_all = "snake_case")]
pub enum WalletData {
    /// The wallet data for Ali Pay QrCode
    AliPayQr(Box<AliPayQr>),
    /// The wallet data for Ali Pay redirect
    AliPayRedirect(AliPayRedirection),
    /// The wallet data for Ali Pay HK redirect
    AliPayHkRedirect(AliPayHkRedirection),
    /// The wallet data for Amazon Pay redirect
    AmazonPayRedirect(AmazonPayRedirectData),
    /// The wallet data for Momo redirect
    MomoRedirect(MomoRedirection),
    /// The wallet data for KakaoPay redirect
    KakaoPayRedirect(KakaoPayRedirection),
    /// The wallet data for GoPay redirect
    GoPayRedirect(GoPayRedirection),
    /// The wallet data for Gcash redirect
    GcashRedirect(GcashRedirection),
    /// The wallet data for Apple pay
    ApplePay(ApplePayWalletData),
    /// Wallet data for apple pay redirect flow
    ApplePayRedirect(Box<ApplePayRedirectData>),
    /// Wallet data for apple pay third party sdk flow
    ApplePayThirdPartySdk(Box<ApplePayThirdPartySdkData>),
    /// Wallet data for DANA redirect flow
    DanaRedirect {},
    /// The wallet data for Google pay
    GooglePay(GooglePayWalletData),
    /// Wallet data for google pay redirect flow
    GooglePayRedirect(Box<GooglePayRedirectData>),
    /// Wallet data for Google pay third party sdk flow
    GooglePayThirdPartySdk(Box<GooglePayThirdPartySdkData>),
    MbWayRedirect(Box<MbWayRedirection>),
    /// The wallet data for MobilePay redirect
    MobilePayRedirect(Box<MobilePayRedirection>),
    /// This is for paypal redirection
    PaypalRedirect(PaypalRedirection),
    /// The wallet data for Paypal
    PaypalSdk(PayPalWalletData),
    /// The wallet data for Paze
    Paze(PazeWalletData),
    /// The wallet data for Samsung Pay
    SamsungPay(Box<SamsungPayWalletData>),
    /// Wallet data for Twint Redirection
    TwintRedirect {},
    /// Wallet data for Vipps Redirection
    VippsRedirect {},
    /// The wallet data for Touch n Go Redirection
    TouchNGoRedirect(Box<TouchNGoRedirection>),
    /// The wallet data for WeChat Pay Redirection
    WeChatPayRedirect(Box<WeChatPayRedirection>),
    /// The wallet data for WeChat Pay Display QrCode
    WeChatPayQr(Box<WeChatPayQr>),
    /// The wallet data for Cashapp Qr
    CashappQr(Box<CashappQr>),
    // The wallet data for Swish
    SwishQr(SwishQrData),
    // The wallet data for Mifinity Ewallet
    Mifinity(MifinityData),
}

impl GetAddressFromPaymentMethodData for WalletData {
    fn get_billing_address(&self) -> Option<Address> {
        match self {
            Self::MbWayRedirect(mb_way_redirect) => {
                let phone = PhoneDetails {
                    // Portuguese country code, this payment method is applicable only in portugal
                    country_code: Some("+351".into()),
                    number: mb_way_redirect.telephone_number.clone(),
                };

                Some(Address {
                    phone: Some(phone),
                    address: None,
                    email: None,
                })
            }
            Self::MobilePayRedirect(_) => None,
            Self::PaypalRedirect(paypal_redirect) => {
                paypal_redirect.email.clone().map(|email| Address {
                    email: Some(email),
                    address: None,
                    phone: None,
                })
            }
            Self::Mifinity(_)
            | Self::AliPayQr(_)
            | Self::AliPayRedirect(_)
            | Self::AliPayHkRedirect(_)
            | Self::MomoRedirect(_)
            | Self::KakaoPayRedirect(_)
            | Self::GoPayRedirect(_)
            | Self::GcashRedirect(_)
            | Self::AmazonPayRedirect(_)
            | Self::ApplePay(_)
            | Self::ApplePayRedirect(_)
            | Self::ApplePayThirdPartySdk(_)
            | Self::DanaRedirect {}
            | Self::GooglePay(_)
            | Self::GooglePayRedirect(_)
            | Self::GooglePayThirdPartySdk(_)
            | Self::PaypalSdk(_)
            | Self::Paze(_)
            | Self::SamsungPay(_)
            | Self::TwintRedirect {}
            | Self::VippsRedirect {}
            | Self::TouchNGoRedirect(_)
            | Self::WeChatPayRedirect(_)
            | Self::WeChatPayQr(_)
            | Self::CashappQr(_)
            | Self::SwishQr(_) => None,
        }
    }
}

#[derive(Eq, PartialEq, Clone, Debug, serde::Deserialize, serde::Serialize, ToSchema)]
#[serde(rename_all = "snake_case")]
pub struct PazeWalletData {
    #[schema(value_type = String)]
    pub complete_response: Secret<String>,
}

#[derive(Eq, PartialEq, Clone, Debug, serde::Deserialize, serde::Serialize, ToSchema)]
#[serde(rename_all = "snake_case")]
pub struct SamsungPayWalletData {
    pub payment_credential: SamsungPayWalletCredentials,
}

#[derive(Eq, PartialEq, Clone, Debug, serde::Deserialize, serde::Serialize, ToSchema)]
#[serde(rename_all = "snake_case", untagged)]
pub enum SamsungPayWalletCredentials {
    SamsungPayWalletDataForWeb(SamsungPayWebWalletData),
    SamsungPayWalletDataForApp(SamsungPayAppWalletData),
}

impl From<SamsungPayCardBrand> for common_enums::SamsungPayCardBrand {
    fn from(samsung_pay_card_brand: SamsungPayCardBrand) -> Self {
        match samsung_pay_card_brand {
            SamsungPayCardBrand::Visa => Self::Visa,
            SamsungPayCardBrand::MasterCard => Self::MasterCard,
            SamsungPayCardBrand::Amex => Self::Amex,
            SamsungPayCardBrand::Discover => Self::Discover,
            SamsungPayCardBrand::Unknown => Self::Unknown,
        }
    }
}

#[derive(Eq, PartialEq, Clone, Debug, serde::Deserialize, serde::Serialize, ToSchema)]
#[serde(rename_all = "snake_case")]
pub struct SamsungPayAppWalletData {
    /// Samsung Pay token data
    #[serde(rename = "3_d_s")]
    pub token_data: SamsungPayTokenData,
    /// Brand of the payment card
    pub payment_card_brand: SamsungPayCardBrand,
    /// Currency type of the payment
    pub payment_currency_type: String,
    /// Last 4 digits of the device specific card number
    pub payment_last4_dpan: Option<String>,
    /// Last 4 digits of the card number
    pub payment_last4_fpan: String,
    /// Merchant reference id that was passed in the session call request
    pub merchant_ref: Option<String>,
    /// Specifies authentication method used
    pub method: Option<String>,
    /// Value if credential is enabled for recurring payment
    pub recurring_payment: Option<bool>,
}

#[derive(Eq, PartialEq, Clone, Debug, serde::Deserialize, serde::Serialize, ToSchema)]
#[serde(rename_all = "snake_case")]
pub struct SamsungPayWebWalletData {
    /// Specifies authentication method used
    pub method: Option<String>,
    /// Value if credential is enabled for recurring payment
    pub recurring_payment: Option<bool>,
    /// Brand of the payment card
    pub card_brand: SamsungPayCardBrand,
    /// Last 4 digits of the card number
    #[serde(rename = "card_last4digits")]
    pub card_last_four_digits: String,
    /// Samsung Pay token data
    #[serde(rename = "3_d_s")]
    pub token_data: SamsungPayTokenData,
}

#[derive(Eq, PartialEq, Clone, Debug, serde::Deserialize, serde::Serialize, ToSchema)]
#[serde(rename_all = "snake_case")]
pub struct SamsungPayTokenData {
    /// 3DS type used by Samsung Pay
    #[serde(rename = "type")]
    pub three_ds_type: Option<String>,
    /// 3DS version used by Samsung Pay
    pub version: String,
    /// Samsung Pay encrypted payment credential data
    #[schema(value_type = String)]
    pub data: Secret<String>,
}

#[derive(Eq, PartialEq, Clone, Debug, serde::Deserialize, serde::Serialize, ToSchema)]
#[serde(rename_all = "lowercase")]
pub enum SamsungPayCardBrand {
    #[serde(alias = "VI")]
    Visa,
    #[serde(alias = "MC")]
    MasterCard,
    #[serde(alias = "AX")]
    Amex,
    #[serde(alias = "DC")]
    Discover,
    #[serde(other)]
    Unknown,
}

#[derive(Eq, PartialEq, Clone, Debug, serde::Deserialize, serde::Serialize, ToSchema)]
#[serde(rename_all = "snake_case")]
pub enum OpenBankingData {
    #[serde(rename = "open_banking_pis")]
    OpenBankingPIS {},
}

#[derive(Eq, PartialEq, Clone, Debug, serde::Deserialize, serde::Serialize, ToSchema)]
#[serde(rename_all = "snake_case")]
pub enum MobilePaymentData {
    DirectCarrierBilling {
        /// The phone number of the user
        #[schema(value_type = String, example = "1234567890")]
        msisdn: String,
        /// Unique user id
        #[schema(value_type = Option<String>, example = "02iacdYXGI9CnyJdoN8c7")]
        client_uid: Option<String>,
    },
}

#[derive(Eq, PartialEq, Clone, Debug, serde::Deserialize, serde::Serialize, ToSchema)]
#[serde(rename_all = "snake_case")]
pub struct GooglePayWalletData {
    /// The type of payment method
    #[serde(rename = "type")]
    pub pm_type: String,
    /// User-facing message to describe the payment method that funds this transaction.
    pub description: String,
    /// The information of the payment method
    pub info: GooglePayPaymentMethodInfo,
    /// The tokenization data of Google pay
    pub tokenization_data: GpayTokenizationData,
}

#[derive(Eq, PartialEq, Clone, Debug, serde::Deserialize, serde::Serialize, ToSchema)]
pub struct ApplePayRedirectData {}

#[derive(Eq, PartialEq, Clone, Debug, serde::Deserialize, serde::Serialize, ToSchema)]
pub struct AmazonPayRedirectData {}

#[derive(Eq, PartialEq, Clone, Debug, serde::Deserialize, serde::Serialize, ToSchema)]
pub struct GooglePayRedirectData {}

#[derive(Eq, PartialEq, Clone, Debug, serde::Deserialize, serde::Serialize, ToSchema)]
pub struct GooglePayThirdPartySdkData {}

#[derive(Eq, PartialEq, Clone, Debug, serde::Deserialize, serde::Serialize, ToSchema)]
pub struct ApplePayThirdPartySdkData {}

#[derive(Eq, PartialEq, Clone, Debug, serde::Deserialize, serde::Serialize, ToSchema)]
pub struct WeChatPayRedirection {}

#[derive(Eq, PartialEq, Clone, Debug, serde::Deserialize, serde::Serialize, ToSchema)]
pub struct WeChatPay {}

#[derive(Eq, PartialEq, Clone, Debug, serde::Deserialize, serde::Serialize, ToSchema)]
pub struct WeChatPayQr {}

#[derive(Eq, PartialEq, Clone, Debug, serde::Deserialize, serde::Serialize, ToSchema)]
pub struct CashappQr {}

#[derive(Eq, PartialEq, Clone, Debug, serde::Deserialize, serde::Serialize, ToSchema)]
pub struct PaypalRedirection {
    /// paypal's email address
    #[schema(max_length = 255, value_type = Option<String>, example = "johntest@test.com")]
    pub email: Option<Email>,
}

#[derive(Eq, PartialEq, Clone, Debug, serde::Deserialize, serde::Serialize, ToSchema)]
pub struct AliPayQr {}

#[derive(Eq, PartialEq, Clone, Debug, serde::Deserialize, serde::Serialize, ToSchema)]
pub struct AliPayRedirection {}

#[derive(Eq, PartialEq, Clone, Debug, serde::Deserialize, serde::Serialize, ToSchema)]
pub struct AliPayHkRedirection {}

#[derive(Eq, PartialEq, Clone, Debug, serde::Deserialize, serde::Serialize, ToSchema)]
pub struct MomoRedirection {}

#[derive(Eq, PartialEq, Clone, Debug, serde::Deserialize, serde::Serialize, ToSchema)]
pub struct KakaoPayRedirection {}

#[derive(Eq, PartialEq, Clone, Debug, serde::Deserialize, serde::Serialize, ToSchema)]
pub struct GoPayRedirection {}

#[derive(Eq, PartialEq, Clone, Debug, serde::Deserialize, serde::Serialize, ToSchema)]
pub struct GcashRedirection {}

#[derive(Eq, PartialEq, Clone, Debug, serde::Deserialize, serde::Serialize, ToSchema)]
pub struct MobilePayRedirection {}

#[derive(Eq, PartialEq, Clone, Debug, serde::Deserialize, serde::Serialize, ToSchema)]
pub struct MbWayRedirection {
    /// Telephone number of the shopper. Should be Portuguese phone number.
    #[schema(value_type = String)]
    pub telephone_number: Option<Secret<String>>,
}

#[derive(Eq, PartialEq, Clone, Debug, serde::Deserialize, serde::Serialize, ToSchema)]
#[serde(rename_all = "snake_case")]
pub struct GooglePayPaymentMethodInfo {
    /// The name of the card network
    pub card_network: String,
    /// The details of the card
    pub card_details: String,
    //assurance_details of the card
    pub assurance_details: Option<GooglePayAssuranceDetails>,
}

#[derive(Eq, PartialEq, Clone, Debug, serde::Deserialize, serde::Serialize, ToSchema)]
#[serde(rename_all = "snake_case")]
pub struct GooglePayAssuranceDetails {
    ///indicates that Cardholder possession validation has been performed
    pub card_holder_authenticated: bool,
    /// indicates that identification and verifications (ID&V) was performed
    pub account_verified: bool,
}

#[derive(Eq, PartialEq, Clone, Debug, serde::Deserialize, serde::Serialize, ToSchema)]
pub struct PayPalWalletData {
    /// Token generated for the Apple pay
    pub token: String,
}

#[derive(Eq, PartialEq, Clone, Debug, serde::Deserialize, serde::Serialize, ToSchema)]
pub struct TouchNGoRedirection {}

#[derive(Eq, PartialEq, Clone, Debug, serde::Deserialize, serde::Serialize, ToSchema)]
pub struct SwishQrData {}

#[derive(Eq, PartialEq, Clone, Debug, serde::Deserialize, serde::Serialize, ToSchema)]
pub struct MifinityData {
    #[schema(value_type = Date)]
    pub date_of_birth: Secret<Date>,
    pub language_preference: Option<String>,
}

#[derive(Eq, PartialEq, Clone, Debug, serde::Deserialize, serde::Serialize, ToSchema)]
pub struct GpayTokenizationData {
    /// The type of the token
    #[serde(rename = "type")]
    pub token_type: String,
    /// Token generated for the wallet
    pub token: String,
}

#[derive(Eq, PartialEq, Clone, Debug, serde::Deserialize, serde::Serialize, ToSchema)]
pub struct ApplePayWalletData {
    /// The payment data of Apple pay
    pub payment_data: String,
    /// The payment method of Apple pay
    pub payment_method: ApplepayPaymentMethod,
    /// The unique identifier for the transaction
    pub transaction_identifier: String,
}

#[derive(Eq, PartialEq, Clone, Debug, serde::Deserialize, serde::Serialize, ToSchema)]
pub struct ApplepayPaymentMethod {
    /// The name to be displayed on Apple Pay button
    pub display_name: String,
    /// The network of the Apple pay payment method
    pub network: String,
    /// The type of the payment method
    #[serde(rename = "type")]
    pub pm_type: String,
}

#[derive(Eq, PartialEq, Clone, Debug, serde::Serialize, serde::Deserialize, ToSchema)]
pub struct CardResponse {
    pub last4: Option<String>,
    pub card_type: Option<String>,
    #[schema(value_type = Option<CardNetwork>, example = "Visa")]
    pub card_network: Option<api_enums::CardNetwork>,
    pub card_issuer: Option<String>,
    pub card_issuing_country: Option<String>,
    pub card_isin: Option<String>,
    pub card_extended_bin: Option<String>,
    #[schema(value_type = Option<String>)]
    pub card_exp_month: Option<Secret<String>>,
    #[schema(value_type = Option<String>)]
    pub card_exp_year: Option<Secret<String>>,
    #[schema(value_type = Option<String>)]
    pub card_holder_name: Option<Secret<String>>,
    pub payment_checks: Option<serde_json::Value>,
    pub authentication_data: Option<serde_json::Value>,
}

#[derive(Debug, Clone, Eq, PartialEq, serde::Serialize, serde::Deserialize, ToSchema)]
#[serde(rename_all = "snake_case")]
pub struct RewardData {
    /// The merchant ID with which we have to call the connector
    #[schema(value_type = String)]
    pub merchant_id: id_type::MerchantId,
}

#[derive(Debug, Clone, Eq, PartialEq, serde::Serialize, serde::Deserialize, ToSchema)]
pub struct BoletoVoucherData {
    /// The shopper's social security number
    #[schema(value_type = Option<String>)]
    pub social_security_number: Option<Secret<String>>,
}

#[derive(Debug, Clone, Eq, PartialEq, serde::Serialize, serde::Deserialize, ToSchema)]
#[serde(rename_all = "snake_case")]
pub enum VoucherData {
    Boleto(Box<BoletoVoucherData>),
    Efecty,
    PagoEfectivo,
    RedCompra,
    RedPagos,
    Alfamart(Box<AlfamartVoucherData>),
    Indomaret(Box<IndomaretVoucherData>),
    Oxxo,
    SevenEleven(Box<JCSVoucherData>),
    Lawson(Box<JCSVoucherData>),
    MiniStop(Box<JCSVoucherData>),
    FamilyMart(Box<JCSVoucherData>),
    Seicomart(Box<JCSVoucherData>),
    PayEasy(Box<JCSVoucherData>),
}

impl GetAddressFromPaymentMethodData for VoucherData {
    fn get_billing_address(&self) -> Option<Address> {
        match self {
            Self::Alfamart(voucher_data) => Some(Address {
                address: Some(AddressDetails {
                    first_name: voucher_data.first_name.clone(),
                    last_name: voucher_data.last_name.clone(),
                    ..AddressDetails::default()
                }),
                phone: None,
                email: voucher_data.email.clone(),
            }),
            Self::Indomaret(voucher_data) => Some(Address {
                address: Some(AddressDetails {
                    first_name: voucher_data.first_name.clone(),
                    last_name: voucher_data.last_name.clone(),
                    ..AddressDetails::default()
                }),
                phone: None,
                email: voucher_data.email.clone(),
            }),
            Self::Lawson(voucher_data)
            | Self::MiniStop(voucher_data)
            | Self::FamilyMart(voucher_data)
            | Self::Seicomart(voucher_data)
            | Self::PayEasy(voucher_data)
            | Self::SevenEleven(voucher_data) => Some(Address {
                address: Some(AddressDetails {
                    first_name: voucher_data.first_name.clone(),
                    last_name: voucher_data.last_name.clone(),
                    ..AddressDetails::default()
                }),
                phone: Some(PhoneDetails {
                    number: voucher_data.phone_number.clone().map(Secret::new),
                    country_code: None,
                }),
                email: voucher_data.email.clone(),
            }),
            Self::Boleto(_)
            | Self::Efecty
            | Self::PagoEfectivo
            | Self::RedCompra
            | Self::RedPagos
            | Self::Oxxo => None,
        }
    }
}

/// Use custom serializer to provide backwards compatible response for `reward` payment_method_data
pub fn serialize_payment_method_data_response<S>(
    payment_method_data_response: &Option<PaymentMethodDataResponseWithBilling>,
    serializer: S,
) -> Result<S::Ok, S::Error>
where
    S: Serializer,
{
    if let Some(payment_method_data_response) = payment_method_data_response {
        if let Some(payment_method_data) = payment_method_data_response.payment_method_data.as_ref()
        {
            match payment_method_data {
                PaymentMethodDataResponse::Reward {} => serializer.serialize_str("reward"),
                PaymentMethodDataResponse::BankDebit(_)
                | PaymentMethodDataResponse::BankRedirect(_)
                | PaymentMethodDataResponse::Card(_)
                | PaymentMethodDataResponse::CardRedirect(_)
                | PaymentMethodDataResponse::CardToken(_)
                | PaymentMethodDataResponse::Crypto(_)
                | PaymentMethodDataResponse::MandatePayment {}
                | PaymentMethodDataResponse::GiftCard(_)
                | PaymentMethodDataResponse::PayLater(_)
                | PaymentMethodDataResponse::RealTimePayment(_)
                | PaymentMethodDataResponse::MobilePayment(_)
                | PaymentMethodDataResponse::Upi(_)
                | PaymentMethodDataResponse::Wallet(_)
                | PaymentMethodDataResponse::BankTransfer(_)
                | PaymentMethodDataResponse::OpenBanking(_)
                | PaymentMethodDataResponse::Voucher(_) => {
                    payment_method_data_response.serialize(serializer)
                }
            }
        } else {
            // Can serialize directly because there is no `payment_method_data`
            payment_method_data_response.serialize(serializer)
        }
    } else {
        serializer.serialize_none()
    }
}

#[derive(Debug, Clone, Eq, PartialEq, serde::Serialize, serde::Deserialize, ToSchema)]
#[serde(rename_all = "snake_case")]
pub enum PaymentMethodDataResponse {
    Card(Box<CardResponse>),
    BankTransfer(Box<BankTransferResponse>),
    Wallet(Box<WalletResponse>),
    PayLater(Box<PaylaterResponse>),
    BankRedirect(Box<BankRedirectResponse>),
    Crypto(Box<CryptoResponse>),
    BankDebit(Box<BankDebitResponse>),
    MandatePayment {},
    Reward {},
    RealTimePayment(Box<RealTimePaymentDataResponse>),
    Upi(Box<UpiResponse>),
    Voucher(Box<VoucherResponse>),
    GiftCard(Box<GiftCardResponse>),
    CardRedirect(Box<CardRedirectResponse>),
    CardToken(Box<CardTokenResponse>),
    OpenBanking(Box<OpenBankingResponse>),
    MobilePayment(Box<MobilePaymentResponse>),
}

#[derive(Eq, PartialEq, Clone, Debug, serde::Serialize, serde::Deserialize, ToSchema)]
pub struct BankDebitResponse {
    #[serde(flatten)]
    #[schema(value_type = Option<BankDebitAdditionalData>)]
    details: Option<additional_info::BankDebitAdditionalData>,
}

#[derive(Eq, PartialEq, Clone, Debug, serde::Deserialize, serde::Serialize, ToSchema)]
#[serde(rename_all = "snake_case", tag = "type")]
pub struct BankRedirectResponse {
    /// Name of the bank
    #[schema(value_type = Option<BankNames>)]
    pub bank_name: Option<common_enums::BankNames>,
    #[serde(flatten)]
    #[schema(value_type = Option<BankRedirectDetails>)]
    pub details: Option<additional_info::BankRedirectDetails>,
}

#[derive(Eq, PartialEq, Clone, Debug, serde::Serialize, serde::Deserialize, ToSchema)]
pub struct BankTransferResponse {
    #[serde(flatten)]
    #[schema(value_type = Option<BankTransferAdditionalData>)]
    details: Option<additional_info::BankTransferAdditionalData>,
}

#[derive(Eq, PartialEq, Clone, Debug, serde::Serialize, serde::Deserialize, ToSchema)]
pub struct CardRedirectResponse {
    #[serde(flatten)]
    details: Option<CardRedirectData>,
}

#[derive(Eq, PartialEq, Clone, Debug, serde::Serialize, serde::Deserialize, ToSchema)]
pub struct CardTokenResponse {
    #[serde(flatten)]
    #[schema(value_type = Option<CardTokenAdditionalData>)]
    details: Option<additional_info::CardTokenAdditionalData>,
}

#[derive(Eq, PartialEq, Clone, Debug, serde::Serialize, serde::Deserialize, ToSchema)]
pub struct CryptoResponse {
    #[serde(flatten)]
    details: Option<CryptoData>,
}

#[derive(Eq, PartialEq, Clone, Debug, serde::Serialize, serde::Deserialize, ToSchema)]
pub struct GiftCardResponse {
    #[serde(flatten)]
    #[schema(value_type = Option<GiftCardAdditionalData>)]
    details: Option<additional_info::GiftCardAdditionalData>,
}

#[derive(Eq, PartialEq, Clone, Debug, serde::Serialize, serde::Deserialize, ToSchema)]
pub struct OpenBankingResponse {
    #[serde(flatten)]
    details: Option<OpenBankingData>,
}

#[derive(Eq, PartialEq, Clone, Debug, serde::Serialize, serde::Deserialize, ToSchema)]
pub struct MobilePaymentResponse {
    #[serde(flatten)]
    details: Option<MobilePaymentData>,
}

#[derive(Eq, PartialEq, Clone, Debug, serde::Serialize, serde::Deserialize, ToSchema)]
pub struct RealTimePaymentDataResponse {
    #[serde(flatten)]
    details: Option<RealTimePaymentData>,
}

#[derive(Eq, PartialEq, Clone, Debug, serde::Serialize, serde::Deserialize, ToSchema)]
pub struct UpiResponse {
    #[serde(flatten)]
    #[schema(value_type = Option<UpiAdditionalData>)]
    details: Option<additional_info::UpiAdditionalData>,
}

#[derive(Eq, PartialEq, Clone, Debug, serde::Serialize, serde::Deserialize, ToSchema)]
pub struct VoucherResponse {
    #[serde(flatten)]
    details: Option<VoucherData>,
}

#[derive(Eq, PartialEq, Clone, Debug, serde::Serialize, serde::Deserialize, ToSchema)]
pub struct PaylaterResponse {
    klarna_sdk: Option<KlarnaSdkPaymentMethodResponse>,
}

#[derive(Eq, PartialEq, Clone, Debug, serde::Serialize, serde::Deserialize, ToSchema)]
pub struct WalletResponse {
    #[serde(flatten)]
    details: Option<WalletResponseData>,
}

/// Hyperswitch supports SDK integration with Apple Pay and Google Pay wallets. For other wallets, we integrate with their respective connectors, redirecting the customer to the connector for wallet payments. As a result, we don’t receive any payment method data in the confirm call for payments made through other wallets.
#[derive(Debug, Clone, Eq, PartialEq, serde::Deserialize, serde::Serialize, ToSchema)]
#[serde(rename_all = "snake_case")]
pub enum WalletResponseData {
    #[schema(value_type = WalletAdditionalDataForCard)]
    ApplePay(Box<additional_info::WalletAdditionalDataForCard>),
    #[schema(value_type = WalletAdditionalDataForCard)]
    GooglePay(Box<additional_info::WalletAdditionalDataForCard>),
    #[schema(value_type = WalletAdditionalDataForCard)]
    SamsungPay(Box<additional_info::WalletAdditionalDataForCard>),
}

#[derive(Debug, Clone, Eq, PartialEq, serde::Deserialize, serde::Serialize, ToSchema)]
pub struct KlarnaSdkPaymentMethodResponse {
    pub payment_type: Option<String>,
}

#[derive(Debug, Clone, Eq, PartialEq, serde::Deserialize, ToSchema, serde::Serialize)]
pub struct PaymentMethodDataResponseWithBilling {
    // The struct is flattened in order to provide backwards compatibility
    #[serde(flatten)]
    pub payment_method_data: Option<PaymentMethodDataResponse>,
    pub billing: Option<Address>,
}

#[derive(Debug, Clone, PartialEq, Eq, serde::Serialize, serde::Deserialize, ToSchema)]
#[cfg(feature = "v1")]
pub enum PaymentIdType {
    /// The identifier for payment intent
    PaymentIntentId(id_type::PaymentId),
    /// The identifier for connector transaction
    ConnectorTransactionId(String),
    /// The identifier for payment attempt
    PaymentAttemptId(String),
    /// The identifier for preprocessing step
    PreprocessingId(String),
}

#[derive(Debug, Clone, PartialEq, Eq, serde::Serialize, serde::Deserialize, ToSchema)]
#[cfg(feature = "v2")]
pub enum PaymentIdType {
    /// The identifier for payment intent
    PaymentIntentId(id_type::GlobalPaymentId),
    /// The identifier for connector transaction
    ConnectorTransactionId(String),
    /// The identifier for payment attempt
    PaymentAttemptId(String),
    /// The identifier for preprocessing step
    PreprocessingId(String),
}

#[cfg(feature = "v1")]
impl fmt::Display for PaymentIdType {
    fn fmt(&self, f: &mut fmt::Formatter<'_>) -> fmt::Result {
        match self {
            Self::PaymentIntentId(payment_id) => {
                write!(
                    f,
                    "payment_intent_id = \"{}\"",
                    payment_id.get_string_repr()
                )
            }
            Self::ConnectorTransactionId(connector_transaction_id) => write!(
                f,
                "connector_transaction_id = \"{connector_transaction_id}\""
            ),
            Self::PaymentAttemptId(payment_attempt_id) => {
                write!(f, "payment_attempt_id = \"{payment_attempt_id}\"")
            }
            Self::PreprocessingId(preprocessing_id) => {
                write!(f, "preprocessing_id = \"{preprocessing_id}\"")
            }
        }
    }
}

#[cfg(feature = "v1")]
impl Default for PaymentIdType {
    fn default() -> Self {
        Self::PaymentIntentId(Default::default())
    }
}

#[derive(Default, Clone, Debug, Eq, PartialEq, ToSchema, serde::Deserialize, serde::Serialize)]
#[serde(deny_unknown_fields)]
pub struct Address {
    /// Provide the address details
    pub address: Option<AddressDetails>,

    pub phone: Option<PhoneDetails>,

    #[schema(value_type = Option<String>)]
    pub email: Option<Email>,
}

impl masking::SerializableSecret for Address {}

impl Address {
    /// Unify the address, giving priority to `self` when details are present in both
    pub fn unify_address(self, other: Option<&Self>) -> Self {
        let other_address_details = other.and_then(|address| address.address.as_ref());
        Self {
            address: self
                .address
                .map(|address| address.unify_address_details(other_address_details))
                .or(other_address_details.cloned()),
            email: self.email.or(other.and_then(|other| other.email.clone())),
            phone: self.phone.or(other.and_then(|other| other.phone.clone())),
        }
    }
}

// used by customers also, could be moved outside
/// Address details
#[derive(Clone, Default, Debug, Eq, serde::Deserialize, serde::Serialize, PartialEq, ToSchema)]
#[serde(deny_unknown_fields)]
pub struct AddressDetails {
    /// The address city
    #[schema(max_length = 50, example = "New York")]
    pub city: Option<String>,

    /// The two-letter ISO country code for the address
    #[schema(value_type = Option<CountryAlpha2>, example = "US")]
    pub country: Option<api_enums::CountryAlpha2>,

    /// The first line of the address
    #[schema(value_type = Option<String>, max_length = 200, example = "123, King Street")]
    pub line1: Option<Secret<String>>,

    /// The second line of the address
    #[schema(value_type = Option<String>, max_length = 50, example = "Powelson Avenue")]
    pub line2: Option<Secret<String>>,

    /// The third line of the address
    #[schema(value_type = Option<String>, max_length = 50, example = "Bridgewater")]
    pub line3: Option<Secret<String>>,

    /// The zip/postal code for the address
    #[schema(value_type = Option<String>, max_length = 50, example = "08807")]
    pub zip: Option<Secret<String>>,

    /// The address state
    #[schema(value_type = Option<String>, example = "New York")]
    pub state: Option<Secret<String>>,

    /// The first name for the address
    #[schema(value_type = Option<String>, max_length = 255, example = "John")]
    pub first_name: Option<Secret<String>>,

    /// The last name for the address
    #[schema(value_type = Option<String>, max_length = 255, example = "Doe")]
    pub last_name: Option<Secret<String>>,
}

impl AddressDetails {
    pub fn get_optional_full_name(&self) -> Option<Secret<String>> {
        match (self.first_name.as_ref(), self.last_name.as_ref()) {
            (Some(first_name), Some(last_name)) => Some(Secret::new(format!(
                "{} {}",
                first_name.peek(),
                last_name.peek()
            ))),
            (Some(name), None) | (None, Some(name)) => Some(name.to_owned()),
            _ => None,
        }
    }

    pub fn unify_address_details(self, other: Option<&Self>) -> Self {
        if let Some(other) = other {
            let (first_name, last_name) = if self
                .first_name
                .as_ref()
                .is_some_and(|first_name| !first_name.is_empty_after_trim())
            {
                (self.first_name, self.last_name)
            } else {
                (other.first_name.clone(), other.last_name.clone())
            };

            Self {
                first_name,
                last_name,
                city: self.city.or(other.city.clone()),
                country: self.country.or(other.country),
                line1: self.line1.or(other.line1.clone()),
                line2: self.line2.or(other.line2.clone()),
                line3: self.line3.or(other.line3.clone()),
                zip: self.zip.or(other.zip.clone()),
                state: self.state.or(other.state.clone()),
            }
        } else {
            self
        }
    }
}

pub struct AddressDetailsWithPhone {
    pub address: Option<AddressDetails>,
    pub phone_number: Option<Secret<String>>,
    pub email: Option<Email>,
}

pub struct EncryptableAddressDetails {
    pub line1: crypto::OptionalEncryptableSecretString,
    pub line2: crypto::OptionalEncryptableSecretString,
    pub line3: crypto::OptionalEncryptableSecretString,
    pub state: crypto::OptionalEncryptableSecretString,
    pub zip: crypto::OptionalEncryptableSecretString,
    pub first_name: crypto::OptionalEncryptableSecretString,
    pub last_name: crypto::OptionalEncryptableSecretString,
    pub phone_number: crypto::OptionalEncryptableSecretString,
    pub email: crypto::OptionalEncryptableEmail,
}

#[derive(Debug, Clone, Default, Eq, PartialEq, ToSchema, serde::Deserialize, serde::Serialize)]
pub struct PhoneDetails {
    /// The contact number
    #[schema(value_type = Option<String>, example = "9123456789")]
    pub number: Option<Secret<String>>,
    /// The country code attached to the number
    #[schema(example = "+1")]
    pub country_code: Option<String>,
}

#[cfg(feature = "v1")]
#[derive(Debug, Clone, Default, Eq, PartialEq, serde::Deserialize, serde::Serialize, ToSchema)]
pub struct PaymentsCaptureRequest {
    /// The unique identifier for the payment
    #[serde(skip_deserializing)]
    pub payment_id: id_type::PaymentId,
    /// The unique identifier for the merchant
    #[schema(value_type = Option<String>)]
    pub merchant_id: Option<id_type::MerchantId>,
    /// The Amount to be captured/ debited from the user's payment method. If not passed the full amount will be captured.
    #[schema(value_type = i64, example = 6540)]
    pub amount_to_capture: Option<MinorUnit>,
    /// Decider to refund the uncaptured amount
    pub refund_uncaptured_amount: Option<bool>,
    /// Provides information about a card payment that customers see on their statements.
    pub statement_descriptor_suffix: Option<String>,
    /// Concatenated with the statement descriptor suffix that’s set on the account to form the complete statement descriptor.
    pub statement_descriptor_prefix: Option<String>,
    /// Merchant connector details used to make payments.
    #[schema(value_type = Option<MerchantConnectorDetailsWrap>, deprecated)]
    pub merchant_connector_details: Option<admin::MerchantConnectorDetailsWrap>,
}

#[cfg(feature = "v2")]
#[derive(Debug, Clone, Default, Eq, PartialEq, serde::Deserialize, serde::Serialize, ToSchema)]
pub struct PaymentsCaptureRequest {
    /// The Amount to be captured/ debited from the user's payment method. If not passed the full amount will be captured.
    #[schema(value_type = Option<i64>, example = 6540)]
    pub amount_to_capture: Option<MinorUnit>,
}

#[cfg(feature = "v2")]
#[derive(Debug, Clone, serde::Serialize, ToSchema)]
pub struct PaymentsCaptureResponse {
    /// The unique identifier for the payment
    pub id: id_type::GlobalPaymentId,

    /// Status of the payment
    #[schema(value_type = IntentStatus, example = "succeeded")]
    pub status: common_enums::IntentStatus,

    /// Amount details related to the payment
    pub amount: PaymentAmountDetailsResponse,
}

#[derive(Default, Clone, Debug, Eq, PartialEq, serde::Serialize)]
pub struct UrlDetails {
    pub url: String,
    pub method: String,
}
#[derive(Default, Clone, Debug, Eq, PartialEq, serde::Serialize)]
pub struct AuthenticationForStartResponse {
    pub authentication: UrlDetails,
}
#[derive(Clone, Debug, Eq, PartialEq, serde::Serialize, ToSchema)]
#[serde(rename_all = "snake_case")]
pub enum NextActionType {
    RedirectToUrl,
    DisplayQrCode,
    InvokeSdkClient,
    TriggerApi,
    DisplayBankTransferInformation,
    DisplayWaitScreen,
    CollectOtp,
    RedirectInsidePopup,
}

#[derive(Clone, Debug, Eq, PartialEq, serde::Serialize, ToSchema)]
#[serde(tag = "type", rename_all = "snake_case")]
pub enum NextActionData {
    /// Contains the url for redirection flow
    #[cfg(feature = "v1")]
    RedirectToUrl {
        redirect_to_url: String,
    },
    #[cfg(feature = "v1")]
    RedirectInsidePopup {
        popup_url: String,
    },
    /// Contains the url for redirection flow
    #[cfg(feature = "v2")]
    RedirectToUrl {
        #[schema(value_type = String)]
        redirect_to_url: Url,
    },
    /// Informs the next steps for bank transfer and also contains the charges details (ex: amount received, amount charged etc)
    DisplayBankTransferInformation {
        bank_transfer_steps_and_charges_details: BankTransferNextStepsData,
    },
    /// Contains third party sdk session token response
    ThirdPartySdkSessionToken {
        session_token: Option<SessionToken>,
    },
    /// Contains url for Qr code image, this qr code has to be shown in sdk
    QrCodeInformation {
        #[schema(value_type = String)]
        /// Hyperswitch generated image data source url
        image_data_url: Option<Url>,
        display_to_timestamp: Option<i64>,
        #[schema(value_type = String)]
        /// The url for Qr code given by the connector
        qr_code_url: Option<Url>,
        display_text: Option<String>,
        border_color: Option<String>,
    },
    /// Contains url to fetch Qr code data
    FetchQrCodeInformation {
        #[schema(value_type = String)]
        qr_code_fetch_url: Url,
    },
    /// Contains the download url and the reference number for transaction
    DisplayVoucherInformation {
        #[schema(value_type = String)]
        voucher_details: VoucherNextStepData,
    },
    /// Contains duration for displaying a wait screen, wait screen with timer is displayed by sdk
    WaitScreenInformation {
        display_from_timestamp: i128,
        display_to_timestamp: Option<i128>,
    },
    /// Contains the information regarding three_ds_method_data submission, three_ds authentication, and authorization flows
    ThreeDsInvoke {
        three_ds_data: ThreeDsData,
    },
    InvokeSdkClient {
        next_action_data: SdkNextActionData,
    },
    /// Contains consent to collect otp for mobile payment
    CollectOtp {
        consent_data_required: MobilePaymentConsent,
    },
    /// Contains data required to invoke hidden iframe
    InvokeHiddenIframe {
        iframe_data: IframeData,
    },
}

#[derive(Clone, Debug, Eq, PartialEq, serde::Serialize, ToSchema)]
#[serde(tag = "method_key")]
pub enum IframeData {
    #[serde(rename = "threeDSMethodData")]
    ThreedsInvokeAndCompleteAutorize {
        /// ThreeDS method url
        three_ds_method_url: String,
        /// Whether ThreeDS method data submission is required
        three_ds_method_data_submission: bool,
        /// ThreeDS method data
        three_ds_method_data: Option<String>,
        /// ThreeDS Server ID
        directory_server_id: String,
        /// ThreeDS Protocol version
        message_version: Option<String>,
    },
}

#[derive(Clone, Debug, Eq, PartialEq, serde::Serialize, ToSchema)]
pub struct ThreeDsData {
    /// ThreeDS authentication url - to initiate authentication
    pub three_ds_authentication_url: String,
    /// ThreeDS authorize url - to complete the payment authorization after authentication
    pub three_ds_authorize_url: String,
    /// ThreeDS method details
    pub three_ds_method_details: ThreeDsMethodData,
    /// Poll config for a connector
    pub poll_config: PollConfigResponse,
    /// Message Version
    pub message_version: Option<String>,
    /// Directory Server ID
    pub directory_server_id: Option<String>,
}

#[derive(Clone, Debug, Eq, PartialEq, serde::Serialize, ToSchema)]
#[serde(tag = "three_ds_method_key")]
pub enum ThreeDsMethodData {
    #[serde(rename = "threeDSMethodData")]
    AcsThreeDsMethodData {
        /// Whether ThreeDS method data submission is required
        three_ds_method_data_submission: bool,
        /// ThreeDS method data
        three_ds_method_data: Option<String>,
        /// ThreeDS method url
        three_ds_method_url: Option<String>,
    },
}

#[derive(Clone, Debug, Eq, PartialEq, serde::Serialize, ToSchema)]
pub struct PollConfigResponse {
    /// Poll Id
    pub poll_id: String,
    /// Interval of the poll
    pub delay_in_secs: i8,
    /// Frequency of the poll
    pub frequency: i8,
}

#[derive(Clone, Debug, serde::Serialize, serde::Deserialize)]
#[serde(rename_all = "snake_case")]
#[serde(untagged)]
// the enum order shouldn't be changed as this is being used during serialization and deserialization
pub enum QrCodeInformation {
    QrCodeUrl {
        image_data_url: Url,
        qr_code_url: Url,
        display_to_timestamp: Option<i64>,
    },
    QrDataUrl {
        image_data_url: Url,
        display_to_timestamp: Option<i64>,
    },
    QrCodeImageUrl {
        qr_code_url: Url,
        display_to_timestamp: Option<i64>,
    },
    QrColorDataUrl {
        color_image_data_url: Url,
        display_to_timestamp: Option<i64>,
        display_text: Option<String>,
        border_color: Option<String>,
    },
}

#[derive(Clone, Debug, serde::Serialize, serde::Deserialize, Eq, PartialEq, ToSchema)]
#[serde(rename_all = "snake_case")]
pub struct SdkNextActionData {
    pub next_action: NextActionCall,
    pub order_id: Option<String>,
}

#[derive(Clone, Debug, Eq, PartialEq, serde::Serialize, serde::Deserialize, ToSchema)]
pub struct FetchQrCodeInformation {
    pub qr_code_fetch_url: Url,
}

#[derive(Clone, Debug, Eq, PartialEq, serde::Serialize, serde::Deserialize, ToSchema)]
pub struct BankTransferNextStepsData {
    /// The instructions for performing a bank transfer
    #[serde(flatten)]
    pub bank_transfer_instructions: BankTransferInstructions,
    /// The details received by the receiver
    pub receiver: Option<ReceiverDetails>,
}

#[derive(Clone, Debug, Eq, PartialEq, serde::Serialize, serde::Deserialize, ToSchema)]
pub struct VoucherNextStepData {
    /// Voucher expiry date and time
    pub expires_at: Option<i64>,
    /// Reference number required for the transaction
    pub reference: String,
    /// Url to download the payment instruction
    pub download_url: Option<Url>,
    /// Url to payment instruction page
    pub instructions_url: Option<Url>,
}

#[derive(Clone, Debug, Eq, PartialEq, serde::Serialize, serde::Deserialize, ToSchema)]
pub struct MobilePaymentNextStepData {
    /// is consent details required to be shown by sdk
    pub consent_data_required: MobilePaymentConsent,
}

#[derive(Clone, Debug, Eq, PartialEq, serde::Serialize, serde::Deserialize, ToSchema)]
#[serde(rename_all = "snake_case")]
pub enum MobilePaymentConsent {
    ConsentRequired,
    ConsentNotRequired,
    ConsentOptional,
}

#[derive(Clone, Debug, serde::Deserialize, serde::Serialize)]
pub struct QrCodeNextStepsInstruction {
    pub image_data_url: Url,
    pub display_to_timestamp: Option<i64>,
    pub qr_code_url: Option<Url>,
}

#[derive(Clone, Debug, serde::Deserialize)]
pub struct WaitScreenInstructions {
    pub display_from_timestamp: i128,
    pub display_to_timestamp: Option<i128>,
}

#[derive(Clone, Debug, Eq, PartialEq, serde::Serialize, serde::Deserialize, ToSchema)]
#[serde(rename_all = "snake_case")]
pub enum BankTransferInstructions {
    /// The instructions for Doku bank transactions
    DokuBankTransferInstructions(Box<DokuBankTransferInstructions>),
    /// The credit transfer for ACH transactions
    AchCreditTransfer(Box<AchTransfer>),
    /// The instructions for SEPA bank transactions
    SepaBankInstructions(Box<SepaBankTransferInstructions>),
    /// The instructions for BACS bank transactions
    BacsBankInstructions(Box<BacsBankTransferInstructions>),
    /// The instructions for Multibanco bank transactions
    Multibanco(Box<MultibancoTransferInstructions>),
}

#[derive(Clone, Debug, Eq, PartialEq, serde::Deserialize, serde::Serialize, ToSchema)]
pub struct SepaBankTransferInstructions {
    #[schema(value_type = String, example = "Jane Doe")]
    pub account_holder_name: Secret<String>,
    #[schema(value_type = String, example = "9123456789")]
    pub bic: Secret<String>,
    pub country: String,
    #[schema(value_type = String, example = "123456789")]
    pub iban: Secret<String>,
    #[schema(value_type = String, example = "U2PVVSEV4V9Y")]
    pub reference: Secret<String>,
}

#[derive(Clone, Debug, serde::Deserialize)]
pub struct PaymentsConnectorThreeDsInvokeData {
    pub directory_server_id: String,
    pub three_ds_method_url: String,
    pub three_ds_method_data: String,
    pub message_version: Option<String>,
    pub three_ds_method_data_submission: bool,
}

#[derive(Clone, Debug, Eq, PartialEq, serde::Deserialize, serde::Serialize, ToSchema)]
pub struct BacsBankTransferInstructions {
    #[schema(value_type = String, example = "Jane Doe")]
    pub account_holder_name: Secret<String>,
    #[schema(value_type = String, example = "10244123908")]
    pub account_number: Secret<String>,
    #[schema(value_type = String, example = "012")]
    pub sort_code: Secret<String>,
}

#[derive(Clone, Debug, Eq, PartialEq, serde::Serialize, serde::Deserialize, ToSchema)]
pub struct MultibancoTransferInstructions {
    #[schema(value_type = String, example = "122385736258")]
    pub reference: Secret<String>,
    #[schema(value_type = String, example = "12345")]
    pub entity: String,
}

#[derive(Clone, Debug, Eq, PartialEq, serde::Serialize, serde::Deserialize, ToSchema)]
pub struct DokuBankTransferInstructions {
    #[schema(value_type = String, example = "1707091200000")]
    pub expires_at: Option<i64>,
    #[schema(value_type = String, example = "122385736258")]
    pub reference: Secret<String>,
    #[schema(value_type = String)]
    pub instructions_url: Option<Url>,
}

#[derive(Clone, Debug, Eq, PartialEq, serde::Serialize, serde::Deserialize, ToSchema)]
pub struct AchTransfer {
    #[schema(value_type = String, example = "122385736258")]
    pub account_number: Secret<String>,
    pub bank_name: String,
    #[schema(value_type = String, example = "012")]
    pub routing_number: Secret<String>,
    #[schema(value_type = String, example = "234")]
    pub swift_code: Secret<String>,
}

#[derive(Clone, Debug, Eq, PartialEq, serde::Serialize, serde::Deserialize, ToSchema)]
pub struct ReceiverDetails {
    /// The amount received by receiver
    amount_received: i64,
    /// The amount charged by ACH
    amount_charged: Option<i64>,
    /// The amount remaining to be sent via ACH
    amount_remaining: Option<i64>,
}

#[cfg(feature = "v1")]
#[derive(Clone, Debug, PartialEq, serde::Serialize, ToSchema, router_derive::PolymorphicSchema)]
#[generate_schemas(PaymentsCreateResponseOpenApi)]
pub struct PaymentsResponse {
    /// Unique identifier for the payment. This ensures idempotency for multiple payments
    /// that have been done by a single merchant.
    #[schema(
        min_length = 30,
        max_length = 30,
        example = "pay_mbabizu24mvu3mela5njyhpit4",
        value_type = String,
    )]
    pub payment_id: id_type::PaymentId,

    /// This is an identifier for the merchant account. This is inferred from the API key
    /// provided during the request
    #[schema(max_length = 255, example = "merchant_1668273825", value_type = String)]
    pub merchant_id: id_type::MerchantId,

    #[schema(value_type = IntentStatus, example = "failed", default = "requires_confirmation")]
    pub status: api_enums::IntentStatus,

    /// The payment amount. Amount for the payment in lowest denomination of the currency. (i.e) in cents for USD denomination, in paisa for INR denomination etc.,
    #[schema(value_type = i64, example = 6540)]
    pub amount: MinorUnit,

    /// The payment net amount. net_amount = amount + surcharge_details.surcharge_amount + surcharge_details.tax_amount + shipping_cost + order_tax_amount,
    /// If no surcharge_details, shipping_cost, order_tax_amount, net_amount = amount
    #[schema(value_type = i64, example = 6540)]
    pub net_amount: MinorUnit,

    /// The shipping cost for the payment.
    #[schema(value_type = Option<i64>, example = 6540)]
    pub shipping_cost: Option<MinorUnit>,

    /// The maximum amount that could be captured from the payment
    #[schema(value_type = i64, minimum = 100, example = 6540)]
    pub amount_capturable: MinorUnit,

    /// The amount which is already captured from the payment, this helps in the cases where merchants can't capture all capturable amount at once.
    #[schema(value_type = Option<i64>, example = 6540)]
    pub amount_received: Option<MinorUnit>,

    /// The connector used for the payment
    #[schema(example = "stripe")]
    pub connector: Option<String>,

    /// It's a token used for client side verification.
    #[schema(value_type = Option<String>, example = "pay_U42c409qyHwOkWo3vK60_secret_el9ksDkiB8hi6j9N78yo")]
    pub client_secret: Option<Secret<String>>,

    /// Time when the payment was created
    #[schema(example = "2022-09-10T10:11:12Z")]
    #[serde(with = "common_utils::custom_serde::iso8601::option")]
    pub created: Option<PrimitiveDateTime>,

    /// The currency of the amount of the payment
    #[schema(value_type = Currency, example = "USD")]
    pub currency: String,

    /// The identifier for the customer object. If not provided the customer ID will be autogenerated.
    /// This field will be deprecated soon. Please refer to `customer.id`
    #[schema(
        max_length = 64,
        min_length = 1,
        example = "cus_y3oqhf46pyzuxjbcn2giaqnb44",
        deprecated,
        value_type = Option<String>,
    )]
    pub customer_id: Option<id_type::CustomerId>,

    pub customer: Option<CustomerDetailsResponse>,

    /// A description of the payment
    #[schema(example = "It's my first payment request")]
    pub description: Option<String>,

    /// List of refunds that happened on this intent, as same payment intent can have multiple refund requests depending on the nature of order
    #[schema(value_type = Option<Vec<RefundResponse>>)]
    pub refunds: Option<Vec<refunds::RefundResponse>>,

    /// List of disputes that happened on this intent
    #[schema(value_type = Option<Vec<DisputeResponsePaymentsRetrieve>>)]
    pub disputes: Option<Vec<disputes::DisputeResponsePaymentsRetrieve>>,

    /// List of attempts that happened on this intent
    #[schema(value_type = Option<Vec<PaymentAttemptResponse>>)]
    #[serde(skip_serializing_if = "Option::is_none")]
    pub attempts: Option<Vec<PaymentAttemptResponse>>,

    /// List of captures done on latest attempt
    #[schema(value_type = Option<Vec<CaptureResponse>>)]
    #[serde(skip_serializing_if = "Option::is_none")]
    pub captures: Option<Vec<CaptureResponse>>,

    /// A unique identifier to link the payment to a mandate, can be used instead of payment_method_data, in case of setting up recurring payments
    #[schema(max_length = 255, example = "mandate_iwer89rnjef349dni3")]
    pub mandate_id: Option<String>,

    /// Provided mandate information for creating a mandate
    pub mandate_data: Option<MandateData>,

    /// Indicates that you intend to make future payments with this Payment’s payment method. Providing this parameter will attach the payment method to the Customer, if present, after the Payment is confirmed and any required actions from the user are complete.
    #[schema(value_type = Option<FutureUsage>, example = "off_session")]
    pub setup_future_usage: Option<api_enums::FutureUsage>,

    /// Set to true to indicate that the customer is not in your checkout flow during this payment, and therefore is unable to authenticate. This parameter is intended for scenarios where you collect card details and charge them later. This parameter can only be used with confirm=true.
    #[schema(example = true)]
    pub off_session: Option<bool>,

    /// A timestamp (ISO 8601 code) that determines when the payment should be captured.
    /// Providing this field will automatically set `capture` to true
    #[schema(example = "2022-09-10T10:11:12Z")]
    #[serde(with = "common_utils::custom_serde::iso8601::option")]
    #[remove_in(PaymentsCreateResponseOpenApi)]
    pub capture_on: Option<PrimitiveDateTime>,

    /// This is the instruction for capture/ debit the money from the users' card. On the other hand authorization refers to blocking the amount on the users' payment method.
    #[schema(value_type = Option<CaptureMethod>, example = "automatic")]
    pub capture_method: Option<api_enums::CaptureMethod>,

    /// The payment method that is to be used
    #[schema(value_type = PaymentMethod, example = "bank_transfer")]
    pub payment_method: Option<api_enums::PaymentMethod>,

    /// The payment method information provided for making a payment
    #[schema(value_type = Option<PaymentMethodDataResponseWithBilling>, example = "bank_transfer")]
    #[serde(serialize_with = "serialize_payment_method_data_response")]
    pub payment_method_data: Option<PaymentMethodDataResponseWithBilling>,

    /// Provide a reference to a stored payment method
    #[schema(example = "187282ab-40ef-47a9-9206-5099ba31e432")]
    pub payment_token: Option<String>,

    /// The shipping address for the payment
    pub shipping: Option<Address>,

    /// The billing address for the payment
    pub billing: Option<Address>,

    /// Information about the product , quantity and amount for connectors. (e.g. Klarna)
    #[schema(value_type = Option<Vec<OrderDetailsWithAmount>>, example = r#"[{
        "product_name": "gillete creme",
        "quantity": 15,
        "amount" : 900
    }]"#)]
    pub order_details: Option<Vec<pii::SecretSerdeValue>>,

    /// description: The customer's email address
    /// This field will be deprecated soon. Please refer to `customer.email` object
    #[schema(max_length = 255, value_type = Option<String>, example = "johntest@test.com", deprecated)]
    pub email: crypto::OptionalEncryptableEmail,

    /// description: The customer's name
    /// This field will be deprecated soon. Please refer to `customer.name` object
    #[schema(value_type = Option<String>, max_length = 255, example = "John Test", deprecated)]
    pub name: crypto::OptionalEncryptableName,

    /// The customer's phone number
    /// This field will be deprecated soon. Please refer to `customer.phone` object
    #[schema(value_type = Option<String>, max_length = 255, example = "9123456789", deprecated)]
    pub phone: crypto::OptionalEncryptablePhone,

    /// The URL to redirect after the completion of the operation
    #[schema(example = "https://hyperswitch.io")]
    pub return_url: Option<String>,

    /// The transaction authentication can be set to undergo payer authentication. By default, the authentication will be marked as NO_THREE_DS, as the 3DS method helps with more robust payer authentication
    #[schema(value_type = Option<AuthenticationType>, example = "no_three_ds", default = "three_ds")]
    pub authentication_type: Option<api_enums::AuthenticationType>,

    /// For non-card charges, you can use this value as the complete description that appears on your customers’ statements. Must contain at least one letter, maximum 22 characters.
    #[schema(max_length = 255, example = "Hyperswitch Router")]
    pub statement_descriptor_name: Option<String>,

    /// Provides information about a card payment that customers see on their statements. Concatenated with the prefix (shortened descriptor) or statement descriptor that’s set on the account to form the complete statement descriptor. Maximum 255 characters for the concatenated descriptor.
    #[schema(max_length = 255, example = "Payment for shoes purchase")]
    pub statement_descriptor_suffix: Option<String>,

    /// Additional information required for redirection
    pub next_action: Option<NextActionData>,

    /// If the payment was cancelled the reason will be provided here
    pub cancellation_reason: Option<String>,

    /// If there was an error while calling the connectors the code is received here
    #[schema(example = "E0001")]
    pub error_code: Option<String>,

    /// If there was an error while calling the connector the error message is received here
    #[schema(example = "Failed while verifying the card")]
    pub error_message: Option<String>,

    /// error code unified across the connectors is received here if there was an error while calling connector
    #[remove_in(PaymentsCreateResponseOpenApi)]
    pub unified_code: Option<String>,

    /// error message unified across the connectors is received here if there was an error while calling connector
    #[remove_in(PaymentsCreateResponseOpenApi)]
    pub unified_message: Option<String>,

    /// Payment Experience for the current payment
    #[schema(value_type = Option<PaymentExperience>, example = "redirect_to_url")]
    pub payment_experience: Option<api_enums::PaymentExperience>,

    /// Can be used to specify the Payment Method Type
    #[schema(value_type = Option<PaymentMethodType>, example = "gpay")]
    pub payment_method_type: Option<api_enums::PaymentMethodType>,

    /// The connector used for this payment along with the country and business details
    #[schema(example = "stripe_US_food")]
    pub connector_label: Option<String>,

    /// The business country of merchant for this payment
    #[schema(value_type = Option<CountryAlpha2>, example = "US")]
    pub business_country: Option<api_enums::CountryAlpha2>,

    /// The business label of merchant for this payment
    pub business_label: Option<String>,

    /// The business_sub_label for this payment
    pub business_sub_label: Option<String>,

    /// Allowed Payment Method Types for a given PaymentIntent
    #[schema(value_type = Option<Vec<PaymentMethodType>>)]
    pub allowed_payment_method_types: Option<serde_json::Value>,

    /// ephemeral_key for the customer_id mentioned
    pub ephemeral_key: Option<EphemeralKeyCreateResponse>,

    /// If true the payment can be retried with same or different payment method which means the confirm call can be made again.
    pub manual_retry_allowed: Option<bool>,

    /// A unique identifier for a payment provided by the connector
    #[schema(value_type = Option<String>, example = "993672945374576J")]
    pub connector_transaction_id: Option<String>,

    /// Frm message contains information about the frm response
    pub frm_message: Option<FrmMessage>,

    /// You can specify up to 50 keys, with key names up to 40 characters long and values up to 500 characters long. Metadata is useful for storing additional, structured information on an object.
    #[schema(value_type = Option<Object>, example = r#"{ "udf1": "some-value", "udf2": "some-value" }"#)]
    pub metadata: Option<serde_json::Value>,

    /// Additional data related to some connectors
    #[schema(value_type = Option<ConnectorMetadata>)]
    pub connector_metadata: Option<serde_json::Value>, // This is Value because it is fetched from DB and before putting in DB the type is validated

    /// Additional data that might be required by hyperswitch, to enable some specific features.
    #[schema(value_type = Option<FeatureMetadata>)]
    pub feature_metadata: Option<serde_json::Value>, // This is Value because it is fetched from DB and before putting in DB the type is validated

    /// reference(Identifier) to the payment at connector side
    #[schema(value_type = Option<String>, example = "993672945374576J")]
    pub reference_id: Option<String>,

    /// Details for Payment link
    pub payment_link: Option<PaymentLinkResponse>,
    /// The business profile that is associated with this payment
    #[schema(value_type = Option<String>)]
    pub profile_id: Option<id_type::ProfileId>,

    /// Details of surcharge applied on this payment
    pub surcharge_details: Option<RequestSurchargeDetails>,

    /// Total number of attempts associated with this payment
    pub attempt_count: i16,

    /// Denotes the action(approve or reject) taken by merchant in case of manual review. Manual review can occur when the transaction is marked as risky by the frm_processor, payment processor or when there is underpayment/over payment incase of crypto payment
    pub merchant_decision: Option<String>,

    /// Identifier of the connector ( merchant connector account ) which was chosen to make the payment
    #[schema(value_type = Option<String>)]
    pub merchant_connector_id: Option<id_type::MerchantConnectorAccountId>,

    /// If true, incremental authorization can be performed on this payment, in case the funds authorized initially fall short.
    pub incremental_authorization_allowed: Option<bool>,

    /// Total number of authorizations happened in an incremental_authorization payment
    pub authorization_count: Option<i32>,

    /// List of incremental authorizations happened to the payment
    pub incremental_authorizations: Option<Vec<IncrementalAuthorizationResponse>>,

    /// Details of external authentication
    pub external_authentication_details: Option<ExternalAuthenticationDetailsResponse>,

    /// Flag indicating if external 3ds authentication is made or not
    pub external_3ds_authentication_attempted: Option<bool>,

    /// Date Time for expiry of the payment
    #[schema(example = "2022-09-10T10:11:12Z")]
    #[serde(default, with = "common_utils::custom_serde::iso8601::option")]
    pub expires_on: Option<PrimitiveDateTime>,

    /// Payment Fingerprint, to identify a particular card.
    /// It is a 20 character long alphanumeric code.
    pub fingerprint: Option<String>,

    #[schema(value_type = Option<BrowserInformation>)]
    /// The browser information used for this payment
    pub browser_info: Option<serde_json::Value>,

    /// Identifier for Payment Method used for the payment
    pub payment_method_id: Option<String>,

    /// Payment Method Status, refers to the status of the payment method used for this payment.
    #[schema(value_type = Option<PaymentMethodStatus>)]
    pub payment_method_status: Option<common_enums::PaymentMethodStatus>,

    /// Date time at which payment was updated
    #[schema(example = "2022-09-10T10:11:12Z")]
    #[serde(default, with = "common_utils::custom_serde::iso8601::option")]
    pub updated: Option<PrimitiveDateTime>,

    /// Fee information to be charged on the payment being collected
    #[schema(value_type = Option<ConnectorChargeResponseData>)]
    pub split_payments: Option<common_types::payments::ConnectorChargeResponseData>,

    /// You can specify up to 50 keys, with key names up to 40 characters long and values up to 500 characters long. FRM Metadata is useful for storing additional, structured information on an object related to FRM.
    #[schema(value_type = Option<Object>, example = r#"{ "fulfillment_method" : "deliver", "coverage_request" : "fraud" }"#)]
    pub frm_metadata: Option<pii::SecretSerdeValue>,

    /// flag that indicates if extended authorization is applied on this payment or not
    #[schema(value_type = Option<bool>)]
    pub extended_authorization_applied: Option<ExtendedAuthorizationAppliedBool>,

    /// date and time after which this payment cannot be captured
    #[serde(default, with = "common_utils::custom_serde::iso8601::option")]
    pub capture_before: Option<PrimitiveDateTime>,

    /// Merchant's identifier for the payment/invoice. This will be sent to the connector
    /// if the connector provides support to accept multiple reference ids.
    /// In case the connector supports only one reference id, Hyperswitch's Payment ID will be sent as reference.
    #[schema(
        value_type = Option<String>,
        max_length = 255,
        example = "Custom_Order_id_123"
    )]
    pub merchant_order_reference_id: Option<String>,
    /// order tax amount calculated by tax connectors
    pub order_tax_amount: Option<MinorUnit>,

    /// Connector Identifier for the payment method
    pub connector_mandate_id: Option<String>,

    /// Method through which card was discovered
    #[schema(value_type = Option<CardDiscovery>, example = "manual")]
    pub card_discovery: Option<enums::CardDiscovery>,

    /// Indicates if 3ds challenge is forced
    pub force_3ds_challenge: Option<bool>,

    /// Indicates if 3ds challenge is triggered
    pub force_3ds_challenge_trigger: Option<bool>,

    /// Error code received from the issuer in case of failed payments
    pub issuer_error_code: Option<String>,

    /// Error message received from the issuer in case of failed payments
    pub issuer_error_message: Option<String>,

<<<<<<< HEAD
    /// Contains whole connector response
    pub whole_connector_response: Option<String>,
=======
    /// Indicates if the redirection has to open in the iframe
    pub is_iframe_redirection_enabled: Option<bool>,
>>>>>>> 56c32cb6
}

#[cfg(feature = "v2")]
#[derive(Clone, Debug, serde::Serialize, ToSchema)]
pub struct PaymentsListResponseItem {
    /// Unique identifier for the payment
    #[schema(
        min_length = 32,
        max_length = 64,
        example = "12345_pay_01926c58bc6e77c09e809964e72af8c8",
        value_type = String,
    )]
    pub id: id_type::GlobalPaymentId,

    /// This is an identifier for the merchant account. This is inferred from the API key
    /// provided during the request
    #[schema(max_length = 255, example = "merchant_1668273825", value_type = String)]
    pub merchant_id: id_type::MerchantId,

    /// The business profile that is associated with this payment
    #[schema(value_type = String)]
    pub profile_id: id_type::ProfileId,

    /// The identifier for the customer
    #[schema(
        min_length = 32,
        max_length = 64,
        example = "12345_cus_01926c58bc6e77c09e809964e72af8c8",
        value_type = Option<String>
    )]
    pub customer_id: Option<id_type::GlobalCustomerId>,

    /// Identifier for Payment Method used for the payment
    #[schema(value_type = Option<String>)]
    pub payment_method_id: Option<id_type::GlobalPaymentMethodId>,

    /// Status of the payment
    #[schema(value_type = IntentStatus, example = "failed", default = "requires_confirmation")]
    pub status: api_enums::IntentStatus,

    /// Amount related information for this payment and attempt
    pub amount: PaymentAmountDetailsResponse,

    /// Time when the payment was created
    #[schema(example = "2022-09-10T10:11:12Z")]
    #[serde(with = "common_utils::custom_serde::iso8601")]
    pub created: PrimitiveDateTime,

    /// The payment method type for this payment attempt
    #[schema(value_type = Option<PaymentMethod>, example = "wallet")]
    pub payment_method_type: Option<api_enums::PaymentMethod>,

    #[schema(value_type = Option<PaymentMethodType>, example = "apple_pay")]
    pub payment_method_subtype: Option<api_enums::PaymentMethodType>,

    /// The connector used for the payment
    #[schema(value_type = Option<Connector>, example = "stripe")]
    pub connector: Option<String>,

    /// Identifier of the connector ( merchant connector account ) which was chosen to make the payment
    #[schema(value_type = Option<String>)]
    pub merchant_connector_id: Option<id_type::MerchantConnectorAccountId>,

    /// Details of the customer
    pub customer: Option<CustomerDetailsResponse>,

    /// The reference id for the order in the merchant's system. This value can be passed by the merchant.
    #[schema(value_type = Option<String>)]
    pub merchant_reference_id: Option<id_type::PaymentReferenceId>,

    /// A unique identifier for a payment provided by the connector
    #[schema(value_type = Option<String>, example = "993672945374576J")]
    pub connector_payment_id: Option<String>,

    /// Reference to the capture at connector side
    pub connector_response_reference_id: Option<String>,

    /// Metadata is useful for storing additional, unstructured information on an object.
    #[schema(value_type = Option<Object>, example = r#"{ "udf1": "some-value", "udf2": "some-value" }"#)]
    pub metadata: Option<Secret<serde_json::Value>>,

    /// A description of the payment
    #[schema(example = "It's my first payment request")]
    pub description: Option<String>,

    /// The transaction authentication can be set to undergo payer authentication. By default, the authentication will be marked as NO_THREE_DS
    #[schema(value_type = Option<AuthenticationType>, example = "no_three_ds", default = "three_ds")]
    pub authentication_type: Option<api_enums::AuthenticationType>,

    /// This is the instruction for capture/ debit the money from the users' card. On the other hand authorization refers to blocking the amount on the users' payment method.
    #[schema(value_type = Option<CaptureMethod>, example = "automatic")]
    pub capture_method: Option<api_enums::CaptureMethod>,

    /// Indicates that you intend to make future payments with this Payment’s payment method. Providing this parameter will attach the payment method to the Customer, if present, after the Payment is confirmed and any required actions from the user are complete.
    #[schema(value_type = Option<FutureUsage>, example = "off_session")]
    pub setup_future_usage: Option<api_enums::FutureUsage>,

    /// Total number of attempts associated with this payment
    pub attempt_count: i16,

    /// Error details for the payment if any
    pub error: Option<ErrorDetails>,

    /// If the payment was cancelled the reason will be provided here
    pub cancellation_reason: Option<String>,

    /// Information about the product , quantity and amount for connectors. (e.g. Klarna)
    #[schema(value_type = Option<Vec<OrderDetailsWithAmount>>, example = r#"[{
        "product_name": "gillete creme",
        "quantity": 15,
        "amount" : 900
    }]"#)]
    pub order_details: Option<Vec<Secret<OrderDetailsWithAmount>>>,

    /// The URL to redirect after the completion of the operation
    #[schema(value_type = String, example = "https://hyperswitch.io")]
    pub return_url: Option<common_utils::types::Url>,

    /// For non-card charges, you can use this value as the complete description that appears on your customers’ statements. Must contain at least one letter, maximum 22 characters.
    #[schema(value_type = Option<String>, max_length = 255, example = "Hyperswitch Router")]
    pub statement_descriptor: Option<common_utils::types::StatementDescriptor>,

    /// Allowed Payment Method Types for a given PaymentIntent
    #[schema(value_type = Option<Vec<PaymentMethodType>>)]
    pub allowed_payment_method_types: Option<Vec<common_enums::PaymentMethodType>>,

    /// Total number of authorizations happened in an incremental_authorization payment
    pub authorization_count: Option<i32>,

    /// Date time at which payment was updated
    #[schema(example = "2022-09-10T10:11:12Z")]
    #[serde(default, with = "common_utils::custom_serde::iso8601::option")]
    pub modified_at: Option<PrimitiveDateTime>,
}

// Serialize is implemented because, this will be serialized in the api events.
// Usually request types should not have serialize implemented.
//
/// Request for Payment Intent Confirm
#[cfg(feature = "v2")]
#[derive(Debug, serde::Deserialize, serde::Serialize, ToSchema)]
#[serde(deny_unknown_fields)]
pub struct PaymentsConfirmIntentRequest {
    /// The URL to which you want the user to be redirected after the completion of the payment operation
    /// If this url is not passed, the url configured in the business profile will be used
    #[schema(value_type = Option<String>, example = "https://hyperswitch.io")]
    pub return_url: Option<common_utils::types::Url>,

    /// The payment instrument data to be used for the payment
    pub payment_method_data: PaymentMethodDataRequest,

    /// The payment method type to be used for the payment. This should match with the `payment_method_data` provided
    #[schema(value_type = PaymentMethod, example = "card")]
    pub payment_method_type: api_enums::PaymentMethod,

    /// The payment method subtype to be used for the payment. This should match with the `payment_method_data` provided
    #[schema(value_type = PaymentMethodType, example = "apple_pay")]
    pub payment_method_subtype: api_enums::PaymentMethodType,

    /// The shipping address for the payment. This will override the shipping address provided in the create-intent request
    pub shipping: Option<Address>,

    /// This "CustomerAcceptance" object is passed during Payments-Confirm request, it enlists the type, time, and mode of acceptance properties related to an acceptance done by the customer. The customer_acceptance sub object is usually passed by the SDK or client.
    #[schema(value_type = Option<CustomerAcceptance>)]
    pub customer_acceptance: Option<CustomerAcceptance>,

    /// Additional details required by 3DS 2.0
    #[schema(value_type = Option<BrowserInformation>)]
    pub browser_info: Option<common_utils::types::BrowserInformation>,

    /// The payment_method_id to be associated with the payment
    #[schema(value_type = Option<String>)]
    pub payment_method_id: Option<id_type::GlobalPaymentMethodId>,
}

#[cfg(feature = "v2")]
#[derive(Debug, serde::Deserialize, serde::Serialize, ToSchema)]
#[serde(deny_unknown_fields)]
pub struct ProxyPaymentsRequest {
    /// The URL to which you want the user to be redirected after the completion of the payment operation
    /// If this url is not passed, the url configured in the business profile will be used
    #[schema(value_type = Option<String>, example = "https://hyperswitch.io")]
    pub return_url: Option<common_utils::types::Url>,

    pub amount: AmountDetails,

    pub recurring_details: mandates::ProcessorPaymentToken,

    pub shipping: Option<Address>,

    /// Additional details required by 3DS 2.0
    #[schema(value_type = Option<BrowserInformation>)]
    pub browser_info: Option<common_utils::types::BrowserInformation>,

    #[schema(example = "stripe")]
    pub connector: String,

    #[schema(value_type = String)]
    pub merchant_connector_id: id_type::MerchantConnectorAccountId,
}

// This struct contains the union of fields in `PaymentsCreateIntentRequest` and
// `PaymentsConfirmIntentRequest`
#[derive(Clone, Debug, serde::Serialize, serde::Deserialize, ToSchema)]
#[serde(deny_unknown_fields)]
#[cfg(feature = "v2")]
pub struct PaymentsRequest {
    /// The amount details for the payment
    pub amount_details: AmountDetails,

    /// Unique identifier for the payment. This ensures idempotency for multiple payments
    /// that have been done by a single merchant.
    #[schema(
        value_type = Option<String>,
        min_length = 30,
        max_length = 30,
        example = "pay_mbabizu24mvu3mela5njyhpit4"
    )]
    pub merchant_reference_id: Option<id_type::PaymentReferenceId>,

    /// The routing algorithm id to be used for the payment
    #[schema(value_type = Option<String>)]
    pub routing_algorithm_id: Option<id_type::RoutingId>,

    #[schema(value_type = Option<CaptureMethod>, example = "automatic")]
    pub capture_method: Option<api_enums::CaptureMethod>,

    #[schema(value_type = Option<AuthenticationType>, example = "no_three_ds", default = "no_three_ds")]
    pub authentication_type: Option<api_enums::AuthenticationType>,

    /// The billing details of the payment. This address will be used for invoicing.
    pub billing: Option<Address>,

    /// The shipping address for the payment
    pub shipping: Option<Address>,

    /// The identifier for the customer
    #[schema(
        min_length = 32,
        max_length = 64,
        example = "12345_cus_01926c58bc6e77c09e809964e72af8c8",
        value_type = String
    )]
    pub customer_id: Option<id_type::GlobalCustomerId>,

    /// Set to `present` to indicate that the customer is in your checkout flow during this payment, and therefore is able to authenticate. This parameter should be `absent` when merchant's doing merchant initiated payments and customer is not present while doing the payment.
    #[schema(example = "present", value_type = Option<PresenceOfCustomerDuringPayment>)]
    pub customer_present: Option<common_enums::PresenceOfCustomerDuringPayment>,

    /// A description for the payment
    #[schema(example = "It's my first payment request", value_type = Option<String>)]
    pub description: Option<common_utils::types::Description>,

    /// The URL to which you want the user to be redirected after the completion of the payment operation
    #[schema(value_type = Option<String>, example = "https://hyperswitch.io")]
    pub return_url: Option<common_utils::types::Url>,

    #[schema(value_type = Option<FutureUsage>, example = "off_session")]
    pub setup_future_usage: Option<api_enums::FutureUsage>,

    /// Apply MIT exemption for a payment
    #[schema(value_type = Option<MitExemptionRequest>)]
    pub apply_mit_exemption: Option<common_enums::MitExemptionRequest>,

    /// For non-card charges, you can use this value as the complete description that appears on your customers’ statements. Must contain at least one letter, maximum 22 characters.
    #[schema(max_length = 22, example = "Hyperswitch Router", value_type = Option<String>)]
    pub statement_descriptor: Option<common_utils::types::StatementDescriptor>,

    /// Use this object to capture the details about the different products for which the payment is being made. The sum of amount across different products here should be equal to the overall payment amount
    #[schema(value_type = Option<Vec<OrderDetailsWithAmount>>, example = r#"[{
        "product_name": "Apple iPhone 16",
        "quantity": 1,
        "amount" : 69000
        "product_img_link" : "https://dummy-img-link.com"
    }]"#)]
    pub order_details: Option<Vec<OrderDetailsWithAmount>>,

    /// Use this parameter to restrict the Payment Method Types to show for a given PaymentIntent
    #[schema(value_type = Option<Vec<PaymentMethodType>>)]
    pub allowed_payment_method_types: Option<Vec<api_enums::PaymentMethodType>>,

    /// Metadata is useful for storing additional, unstructured information on an object.
    #[schema(value_type = Option<Object>, example = r#"{ "udf1": "some-value", "udf2": "some-value" }"#)]
    pub metadata: Option<pii::SecretSerdeValue>,

    /// Some connectors like Apple pay, Airwallex and Noon might require some additional information, find specific details in the child attributes below.
    pub connector_metadata: Option<ConnectorMetadata>,

    /// Additional data that might be required by hyperswitch based on the requested features by the merchants.
    pub feature_metadata: Option<FeatureMetadata>,

    /// Whether to generate the payment link for this payment or not (if applicable)
    #[schema(value_type = Option<EnablePaymentLinkRequest>)]
    pub payment_link_enabled: Option<common_enums::EnablePaymentLinkRequest>,

    /// Configure a custom payment link for the particular payment
    #[schema(value_type = Option<PaymentLinkConfigRequest>)]
    pub payment_link_config: Option<admin::PaymentLinkConfigRequest>,

    ///Request an incremental authorization, i.e., increase the authorized amount on a confirmed payment before you capture it.
    #[schema(value_type = Option<RequestIncrementalAuthorization>)]
    pub request_incremental_authorization: Option<common_enums::RequestIncrementalAuthorization>,

    ///Will be used to expire client secret after certain amount of time to be supplied in seconds, if not sent it will be taken from profile config
    ///(900) for 15 mins
    #[schema(example = 900)]
    pub session_expiry: Option<u32>,

    /// Additional data related to some frm(Fraud Risk Management) connectors
    #[schema(value_type = Option<Object>, example = r#"{ "coverage_request" : "fraud", "fulfillment_method" : "delivery" }"#)]
    pub frm_metadata: Option<pii::SecretSerdeValue>,

    /// Whether to perform external authentication (if applicable)
    #[schema(value_type = Option<External3dsAuthenticationRequest>)]
    pub request_external_three_ds_authentication:
        Option<common_enums::External3dsAuthenticationRequest>,

    /// The payment instrument data to be used for the payment
    pub payment_method_data: PaymentMethodDataRequest,

    /// The payment method type to be used for the payment. This should match with the `payment_method_data` provided
    #[schema(value_type = PaymentMethod, example = "card")]
    pub payment_method_type: api_enums::PaymentMethod,

    /// The payment method subtype to be used for the payment. This should match with the `payment_method_data` provided
    #[schema(value_type = PaymentMethodType, example = "apple_pay")]
    pub payment_method_subtype: api_enums::PaymentMethodType,

    /// This "CustomerAcceptance" object is passed during Payments-Confirm request, it enlists the type, time, and mode of acceptance properties related to an acceptance done by the customer. The customer_acceptance sub object is usually passed by the SDK or client.
    #[schema(value_type = Option<CustomerAcceptance>)]
    pub customer_acceptance: Option<CustomerAcceptance>,

    /// Additional details required by 3DS 2.0
    #[schema(value_type = Option<BrowserInformation>)]
    pub browser_info: Option<common_utils::types::BrowserInformation>,

    /// The payment_method_id to be associated with the payment
    #[schema(value_type = Option<String>)]
    pub payment_method_id: Option<id_type::GlobalPaymentMethodId>,

    /// Indicates if 3ds challenge is forced
    pub force_3ds_challenge: Option<bool>,

    /// Indicates if the redirection has to open in the iframe
    pub is_iframe_redirection_enabled: Option<bool>,
}

#[cfg(feature = "v2")]
impl From<&PaymentsRequest> for PaymentsCreateIntentRequest {
    fn from(request: &PaymentsRequest) -> Self {
        Self {
            amount_details: request.amount_details.clone(),
            merchant_reference_id: request.merchant_reference_id.clone(),
            routing_algorithm_id: request.routing_algorithm_id.clone(),
            capture_method: request.capture_method,
            authentication_type: request.authentication_type,
            billing: request.billing.clone(),
            shipping: request.shipping.clone(),
            customer_id: request.customer_id.clone(),
            customer_present: request.customer_present.clone(),
            description: request.description.clone(),
            return_url: request.return_url.clone(),
            setup_future_usage: request.setup_future_usage,
            apply_mit_exemption: request.apply_mit_exemption.clone(),
            statement_descriptor: request.statement_descriptor.clone(),
            order_details: request.order_details.clone(),
            allowed_payment_method_types: request.allowed_payment_method_types.clone(),
            metadata: request.metadata.clone(),
            connector_metadata: request.connector_metadata.clone(),
            feature_metadata: request.feature_metadata.clone(),
            payment_link_enabled: request.payment_link_enabled.clone(),
            payment_link_config: request.payment_link_config.clone(),
            request_incremental_authorization: request.request_incremental_authorization,
            session_expiry: request.session_expiry,
            frm_metadata: request.frm_metadata.clone(),
            request_external_three_ds_authentication: request
                .request_external_three_ds_authentication
                .clone(),
            force_3ds_challenge: request.force_3ds_challenge,
        }
    }
}

#[cfg(feature = "v2")]
impl From<&PaymentsRequest> for PaymentsConfirmIntentRequest {
    fn from(request: &PaymentsRequest) -> Self {
        Self {
            return_url: request.return_url.clone(),
            payment_method_data: request.payment_method_data.clone(),
            payment_method_type: request.payment_method_type,
            payment_method_subtype: request.payment_method_subtype,
            shipping: request.shipping.clone(),
            customer_acceptance: request.customer_acceptance.clone(),
            browser_info: request.browser_info.clone(),
            payment_method_id: request.payment_method_id.clone(),
        }
    }
}

// Serialize is implemented because, this will be serialized in the api events.
// Usually request types should not have serialize implemented.
//
/// Request for Payment Status
#[cfg(feature = "v2")]
#[derive(Debug, serde::Deserialize, serde::Serialize, ToSchema)]
pub struct PaymentsRetrieveRequest {
    /// A boolean used to indicate if the payment status should be fetched from the connector
    /// If this is set to true, the status will be fetched from the connector
    #[serde(default)]
    pub force_sync: bool,
    /// A boolean used to indicate if all the attempts needs to be fetched for the intent.
    /// If this is set to true, attempts list will be available in the response.
    #[serde(default)]
    pub expand_attempts: bool,
    /// These are the query params that are sent in case of redirect response.
    /// These can be ingested by the connector to take necessary actions.
    pub param: Option<String>,
    /// If enabled, provides whole connector response
    pub all_keys_required: Option<bool>,
}

/// Error details for the payment
#[cfg(feature = "v2")]
#[derive(Debug, serde::Serialize, serde::Deserialize, Clone, PartialEq, ToSchema)]
pub struct ErrorDetails {
    /// The error code
    pub code: String,
    /// The error message
    pub message: String,
    /// The unified error code across all connectors.
    /// This can be relied upon for taking decisions based on the error.
    pub unified_code: Option<String>,
    /// The unified error message across all connectors.
    /// If there is a translation available, this will have the translated message
    pub unified_message: Option<String>,
    /// This field can be returned for both approved and refused Mastercard payments.
    /// This code provides additional information about the type of transaction or the reason why the payment failed.
    /// If the payment failed, the network advice code gives guidance on if and when you can retry the payment.
    pub network_advice_code: Option<String>,
    /// For card errors resulting from a card issuer decline, a brand specific 2, 3, or 4 digit code which indicates the reason the authorization failed.
    pub network_decline_code: Option<String>,
    /// A string indicating how to proceed with an network error if payment gateway provide one. This is used to understand the network error code better.
    pub network_error_message: Option<String>,
}

/// Token information that can be used to initiate transactions by the merchant.
#[cfg(feature = "v2")]
#[derive(Debug, Clone, Serialize, ToSchema)]
pub struct ConnectorTokenDetails {
    /// A token that can be used to make payments directly with the connector.
    #[schema(example = "pm_9UhMqBMEOooRIvJFFdeW")]
    pub token: String,

    /// The reference id sent to the connector when creating the token
    pub connector_token_request_reference_id: Option<String>,
}

/// Response for Payment Intent Confirm
/// Few fields should be expandable, we need not return these in the normal response
/// But when explicitly requested for expanded objects, these can be returned
/// For example
/// shipping, billing, customer, payment_method
#[cfg(feature = "v2")]
#[derive(Debug, Clone, serde::Serialize, ToSchema)]
pub struct PaymentsResponse {
    /// Unique identifier for the payment. This ensures idempotency for multiple payments
    /// that have been done by a single merchant.
    #[schema(
        min_length = 32,
        max_length = 64,
        example = "12345_pay_01926c58bc6e77c09e809964e72af8c8",
        value_type = String,
    )]
    pub id: id_type::GlobalPaymentId,

    #[schema(value_type = IntentStatus, example = "succeeded")]
    pub status: api_enums::IntentStatus,

    /// Amount related information for this payment and attempt
    pub amount: PaymentAmountDetailsResponse,

    /// The identifier for the customer
    #[schema(
        min_length = 32,
        max_length = 64,
        example = "12345_cus_01926c58bc6e77c09e809964e72af8c8",
        value_type = String
    )]
    pub customer_id: Option<id_type::GlobalCustomerId>,

    /// The connector used for the payment
    #[schema(example = "stripe")]
    pub connector: Option<String>,

    /// Time when the payment was created
    #[schema(example = "2022-09-10T10:11:12Z")]
    #[serde(with = "common_utils::custom_serde::iso8601")]
    pub created: PrimitiveDateTime,

    /// The payment method information provided for making a payment
    #[schema(value_type = Option<PaymentMethodDataResponseWithBilling>)]
    #[serde(serialize_with = "serialize_payment_method_data_response")]
    pub payment_method_data: Option<PaymentMethodDataResponseWithBilling>,

    /// The payment method type for this payment attempt
    #[schema(value_type = Option<PaymentMethod>, example = "wallet")]
    pub payment_method_type: Option<api_enums::PaymentMethod>,

    #[schema(value_type = Option<PaymentMethodType>, example = "apple_pay")]
    pub payment_method_subtype: Option<api_enums::PaymentMethodType>,

    /// A unique identifier for a payment provided by the connector
    #[schema(value_type = Option<String>, example = "993672945374576J")]
    pub connector_transaction_id: Option<String>,

    /// reference(Identifier) to the payment at connector side
    #[schema(value_type = Option<String>, example = "993672945374576J")]
    pub connector_reference_id: Option<String>,

    /// Identifier of the connector ( merchant connector account ) which was chosen to make the payment
    #[schema(value_type = Option<String>)]
    pub merchant_connector_id: Option<id_type::MerchantConnectorAccountId>,

    /// The browser information used for this payment
    #[schema(value_type = Option<BrowserInformation>)]
    pub browser_info: Option<common_utils::types::BrowserInformation>,

    /// Error details for the payment if any
    pub error: Option<ErrorDetails>,

    /// The shipping address associated with the payment intent
    pub shipping: Option<Address>,

    /// The billing address associated with the payment intent
    pub billing: Option<Address>,

    /// List of payment attempts associated with payment intent
    pub attempts: Option<Vec<PaymentAttemptResponse>>,

    /// Connector token information that can be used to make payments directly by the merchant.
    pub connector_token_details: Option<ConnectorTokenDetails>,

    /// The payment_method_id associated with the payment
    #[schema(value_type = Option<String>)]
    pub payment_method_id: Option<id_type::GlobalPaymentMethodId>,

    /// Additional information required for redirection
    pub next_action: Option<NextActionData>,

    /// The url to which user must be redirected to after completion of the purchase
    #[schema(value_type = Option<String>)]
    pub return_url: Option<common_utils::types::Url>,

    /// The authentication type that was requested for this order
    #[schema(value_type = Option<AuthenticationType>, example = "no_three_ds", default = "no_three_ds")]
    pub authentication_type: Option<api_enums::AuthenticationType>,

    /// The authentication type that was appliced for this order
    /// This depeneds on the 3DS rules configured, If not a default authentication type will be applied
    #[schema(value_type = Option<AuthenticationType>, example = "no_three_ds", default = "no_three_ds")]
    pub authentication_type_applied: Option<api_enums::AuthenticationType>,

    /// Indicates if the redirection has to open in the iframe
    pub is_iframe_redirection_enabled: Option<bool>,
}

#[cfg(feature = "v2")]
impl PaymentsResponse {
    pub fn find_attempt_in_attempts_list_using_connector_transaction_id(
        self,
        connector_transaction_id: &common_utils::types::ConnectorTransactionId,
    ) -> Option<PaymentAttemptResponse> {
        self.attempts
            .as_ref()
            .and_then(|attempts| {
                attempts.iter().find(|attempt| {
                    attempt
                        .connector_payment_id
                        .as_ref()
                        .is_some_and(|txn_id| txn_id == connector_transaction_id)
                })
            })
            .cloned()
    }
}

#[derive(Debug, serde::Deserialize, serde::Serialize, Clone)]
#[cfg(feature = "v2")]
pub struct PaymentStartRedirectionRequest {
    /// Global Payment ID
    pub id: id_type::GlobalPaymentId,
}

#[derive(Debug, serde::Deserialize, serde::Serialize, Clone)]
#[cfg(feature = "v2")]
pub struct PaymentStartRedirectionParams {
    /// The identifier for the Merchant Account.
    pub publishable_key: String,
    /// The identifier for business profile
    pub profile_id: id_type::ProfileId,
}

/// Details of external authentication
#[derive(Setter, Clone, Default, Debug, PartialEq, serde::Serialize, ToSchema)]
pub struct ExternalAuthenticationDetailsResponse {
    /// Authentication Type - Challenge / Frictionless
    #[schema(value_type = Option<DecoupledAuthenticationType>)]
    pub authentication_flow: Option<enums::DecoupledAuthenticationType>,
    /// Electronic Commerce Indicator (eci)
    pub electronic_commerce_indicator: Option<String>,
    /// Authentication Status
    #[schema(value_type = AuthenticationStatus)]
    pub status: enums::AuthenticationStatus,
    /// DS Transaction ID
    pub ds_transaction_id: Option<String>,
    /// Message Version
    pub version: Option<String>,
    /// Error Code
    pub error_code: Option<String>,
    /// Error Message
    pub error_message: Option<String>,
}

#[cfg(feature = "v1")]
#[derive(Clone, Debug, serde::Deserialize, ToSchema, serde::Serialize)]
#[serde(deny_unknown_fields)]
pub struct PaymentListConstraints {
    /// The identifier for customer
    #[schema(
        max_length = 64,
        min_length = 1,
        example = "cus_y3oqhf46pyzuxjbcn2giaqnb44",
        value_type = Option<String>,
    )]
    pub customer_id: Option<id_type::CustomerId>,

    /// A cursor for use in pagination, fetch the next list after some object
    #[schema(example = "pay_fafa124123", value_type = Option<String>)]
    pub starting_after: Option<id_type::PaymentId>,

    /// A cursor for use in pagination, fetch the previous list before some object
    #[schema(example = "pay_fafa124123", value_type = Option<String>)]
    pub ending_before: Option<id_type::PaymentId>,

    /// limit on the number of objects to return
    #[schema(default = 10, maximum = 100)]
    #[serde(default = "default_payments_list_limit")]
    pub limit: u32,

    /// The time at which payment is created
    #[schema(example = "2022-09-10T10:11:12Z")]
    #[serde(default, with = "common_utils::custom_serde::iso8601::option")]
    pub created: Option<PrimitiveDateTime>,

    /// Time less than the payment created time
    #[schema(example = "2022-09-10T10:11:12Z")]
    #[serde(
        default,
        with = "common_utils::custom_serde::iso8601::option",
        rename = "created.lt"
    )]
    pub created_lt: Option<PrimitiveDateTime>,

    /// Time greater than the payment created time
    #[schema(example = "2022-09-10T10:11:12Z")]
    #[serde(
        default,
        with = "common_utils::custom_serde::iso8601::option",
        rename = "created.gt"
    )]
    pub created_gt: Option<PrimitiveDateTime>,

    /// Time less than or equals to the payment created time
    #[schema(example = "2022-09-10T10:11:12Z")]
    #[serde(
        default,
        with = "common_utils::custom_serde::iso8601::option",
        rename = "created.lte"
    )]
    pub created_lte: Option<PrimitiveDateTime>,

    /// Time greater than or equals to the payment created time
    #[schema(example = "2022-09-10T10:11:12Z")]
    #[serde(default, with = "common_utils::custom_serde::iso8601::option")]
    #[serde(rename = "created.gte")]
    pub created_gte: Option<PrimitiveDateTime>,
}

#[cfg(feature = "v2")]
#[derive(Clone, Debug, serde::Deserialize, serde::Serialize, utoipa::IntoParams)]
#[serde(deny_unknown_fields)]
pub struct PaymentListConstraints {
    /// The identifier for payment
    #[param(example = "pay_fafa124123", value_type = Option<String>)]
    pub payment_id: Option<id_type::GlobalPaymentId>,

    /// The identifier for business profile
    #[param(example = "pay_fafa124123", value_type = Option<String>)]
    pub profile_id: Option<id_type::ProfileId>,

    /// The identifier for customer
    #[param(
        max_length = 64,
        min_length = 1,
        example = "cus_y3oqhf46pyzuxjbcn2giaqnb44",
        value_type = Option<String>,
    )]
    pub customer_id: Option<id_type::GlobalCustomerId>,

    /// A cursor for use in pagination, fetch the next list after some object
    #[param(example = "pay_fafa124123", value_type = Option<String>)]
    pub starting_after: Option<id_type::GlobalPaymentId>,

    /// A cursor for use in pagination, fetch the previous list before some object
    #[param(example = "pay_fafa124123", value_type = Option<String>)]
    pub ending_before: Option<id_type::GlobalPaymentId>,

    /// limit on the number of objects to return
    #[param(default = 10, maximum = 100)]
    #[serde(default = "default_payments_list_limit")]
    pub limit: u32,

    /// The starting point within a list of objects
    pub offset: Option<u32>,

    /// The time at which payment is created
    #[param(example = "2022-09-10T10:11:12Z")]
    #[serde(default, with = "common_utils::custom_serde::iso8601::option")]
    pub created: Option<PrimitiveDateTime>,

    /// Time less than the payment created time
    #[param(example = "2022-09-10T10:11:12Z")]
    #[serde(
        default,
        with = "common_utils::custom_serde::iso8601::option",
        rename = "created.lt"
    )]
    pub created_lt: Option<PrimitiveDateTime>,

    /// Time greater than the payment created time
    #[param(example = "2022-09-10T10:11:12Z")]
    #[serde(
        default,
        with = "common_utils::custom_serde::iso8601::option",
        rename = "created.gt"
    )]
    pub created_gt: Option<PrimitiveDateTime>,

    /// Time less than or equals to the payment created time
    #[param(example = "2022-09-10T10:11:12Z")]
    #[serde(
        default,
        with = "common_utils::custom_serde::iso8601::option",
        rename = "created.lte"
    )]
    pub created_lte: Option<PrimitiveDateTime>,

    /// Time greater than or equals to the payment created time
    #[param(example = "2022-09-10T10:11:12Z")]
    #[serde(default, with = "common_utils::custom_serde::iso8601::option")]
    #[serde(rename = "created.gte")]
    pub created_gte: Option<PrimitiveDateTime>,

    /// The start amount to filter list of transactions which are greater than or equal to the start amount
    pub start_amount: Option<i64>,
    /// The end amount to filter list of transactions which are less than or equal to the end amount
    pub end_amount: Option<i64>,
    /// The connector to filter payments list
    #[param(value_type = Option<Connector>)]
    pub connector: Option<api_enums::Connector>,
    /// The currency to filter payments list
    #[param(value_type = Option<Currency>)]
    pub currency: Option<enums::Currency>,
    /// The payment status to filter payments list
    #[param(value_type = Option<IntentStatus>)]
    pub status: Option<enums::IntentStatus>,
    /// The payment method type to filter payments list
    #[param(value_type = Option<PaymentMethod>)]
    pub payment_method_type: Option<enums::PaymentMethod>,
    /// The payment method subtype to filter payments list
    #[param(value_type = Option<PaymentMethodType>)]
    pub payment_method_subtype: Option<enums::PaymentMethodType>,
    /// The authentication type to filter payments list
    #[param(value_type = Option<AuthenticationType>)]
    pub authentication_type: Option<enums::AuthenticationType>,
    /// The merchant connector id to filter payments list
    #[param(value_type = Option<String>)]
    pub merchant_connector_id: Option<id_type::MerchantConnectorAccountId>,
    /// The field on which the payments list should be sorted
    #[serde(default)]
    pub order_on: SortOn,
    /// The order in which payments list should be sorted
    #[serde(default)]
    pub order_by: SortBy,
    /// The card networks to filter payments list
    #[param(value_type = Option<CardNetwork>)]
    pub card_network: Option<enums::CardNetwork>,
    /// The identifier for merchant order reference id
    pub merchant_order_reference_id: Option<String>,
}

#[cfg(feature = "v2")]
impl PaymentListConstraints {
    pub fn has_no_attempt_filters(&self) -> bool {
        self.connector.is_none()
            && self.payment_method_type.is_none()
            && self.payment_method_subtype.is_none()
            && self.authentication_type.is_none()
            && self.merchant_connector_id.is_none()
            && self.card_network.is_none()
    }
}

#[cfg(feature = "v1")]
#[derive(Clone, Debug, serde::Serialize, ToSchema)]
pub struct PaymentListResponse {
    /// The number of payments included in the list
    pub size: usize,
    // The list of payments response objects
    pub data: Vec<PaymentsResponse>,
}

#[cfg(feature = "v2")]
#[derive(Clone, Debug, serde::Serialize, ToSchema)]
pub struct PaymentListResponse {
    /// The number of payments included in the current response
    pub count: usize,
    /// The total number of available payments for given constraints
    pub total_count: i64,
    /// The list of payments response objects
    pub data: Vec<PaymentsListResponseItem>,
}
#[derive(Setter, Clone, Default, Debug, PartialEq, serde::Serialize, ToSchema)]
pub struct IncrementalAuthorizationResponse {
    /// The unique identifier of authorization
    pub authorization_id: String,
    /// Amount the authorization has been made for
    #[schema(value_type = i64, example = 6540)]
    pub amount: MinorUnit,
    #[schema(value_type= AuthorizationStatus)]
    /// The status of the authorization
    pub status: common_enums::AuthorizationStatus,
    /// Error code sent by the connector for authorization
    pub error_code: Option<String>,
    /// Error message sent by the connector for authorization
    pub error_message: Option<String>,
    /// Previously authorized amount for the payment
    pub previously_authorized_amount: MinorUnit,
}

#[cfg(feature = "v1")]
#[derive(Clone, Debug, serde::Serialize)]
pub struct PaymentListResponseV2 {
    /// The number of payments included in the list for given constraints
    pub count: usize,
    /// The total number of available payments for given constraints
    pub total_count: i64,
    /// The list of payments response objects
    pub data: Vec<PaymentsResponse>,
}

#[cfg(feature = "v1")]
#[derive(Clone, Debug, serde::Deserialize, serde::Serialize)]
pub struct PaymentListFilterConstraints {
    /// The identifier for payment
    pub payment_id: Option<id_type::PaymentId>,
    /// The identifier for business profile
    pub profile_id: Option<id_type::ProfileId>,
    /// The identifier for customer
    pub customer_id: Option<id_type::CustomerId>,
    /// The limit on the number of objects. The default limit is 10 and max limit is 20
    #[serde(default = "default_payments_list_limit")]
    pub limit: u32,
    /// The starting point within a list of objects
    pub offset: Option<u32>,
    /// The amount to filter payments list
    pub amount_filter: Option<AmountFilter>,
    /// The time range for which objects are needed. TimeRange has two fields start_time and end_time from which objects can be filtered as per required scenarios (created_at, time less than, greater than etc).
    #[serde(flatten)]
    pub time_range: Option<common_utils::types::TimeRange>,
    /// The list of connectors to filter payments list
    pub connector: Option<Vec<api_enums::Connector>>,
    /// The list of currencies to filter payments list
    pub currency: Option<Vec<enums::Currency>>,
    /// The list of payment status to filter payments list
    pub status: Option<Vec<enums::IntentStatus>>,
    /// The list of payment methods to filter payments list
    pub payment_method: Option<Vec<enums::PaymentMethod>>,
    /// The list of payment method types to filter payments list
    pub payment_method_type: Option<Vec<enums::PaymentMethodType>>,
    /// The list of authentication types to filter payments list
    pub authentication_type: Option<Vec<enums::AuthenticationType>>,
    /// The list of merchant connector ids to filter payments list for selected label
    pub merchant_connector_id: Option<Vec<id_type::MerchantConnectorAccountId>>,
    /// The order in which payments list should be sorted
    #[serde(default)]
    pub order: Order,
    /// The List of all the card networks to filter payments list
    pub card_network: Option<Vec<enums::CardNetwork>>,
    /// The identifier for merchant order reference id
    pub merchant_order_reference_id: Option<String>,
    /// Indicates the method by which a card is discovered during a payment
    pub card_discovery: Option<Vec<enums::CardDiscovery>>,
}

#[cfg(feature = "v1")]
impl PaymentListFilterConstraints {
    pub fn has_no_attempt_filters(&self) -> bool {
        self.connector.is_none()
            && self.payment_method.is_none()
            && self.payment_method_type.is_none()
            && self.authentication_type.is_none()
            && self.merchant_connector_id.is_none()
            && self.card_network.is_none()
            && self.card_discovery.is_none()
    }
}

#[derive(Clone, Debug, serde::Serialize)]
pub struct PaymentListFilters {
    /// The list of available connector filters
    pub connector: Vec<String>,
    /// The list of available currency filters
    pub currency: Vec<enums::Currency>,
    /// The list of available payment status filters
    pub status: Vec<enums::IntentStatus>,
    /// The list of available payment method filters
    pub payment_method: Vec<enums::PaymentMethod>,
    /// The list of available payment method types
    pub payment_method_type: Vec<enums::PaymentMethodType>,
    /// The list of available authentication types
    pub authentication_type: Vec<enums::AuthenticationType>,
}

#[derive(Clone, Debug, serde::Serialize)]
pub struct PaymentListFiltersV2 {
    /// The list of available connector filters
    pub connector: HashMap<String, Vec<MerchantConnectorInfo>>,
    /// The list of available currency filters
    pub currency: Vec<enums::Currency>,
    /// The list of available payment status filters
    pub status: Vec<enums::IntentStatus>,
    /// The list payment method and their corresponding types
    pub payment_method: HashMap<enums::PaymentMethod, HashSet<enums::PaymentMethodType>>,
    /// The list of available authentication types
    pub authentication_type: Vec<enums::AuthenticationType>,
    /// The list of available card networks
    pub card_network: Vec<enums::CardNetwork>,
    /// The list of available Card discovery methods
    pub card_discovery: Vec<enums::CardDiscovery>,
}

#[derive(Clone, Debug, serde::Serialize)]
pub struct PaymentsAggregateResponse {
    /// The list of intent status with their count
    pub status_with_count: HashMap<enums::IntentStatus, i64>,
}

#[derive(Clone, Debug, Eq, PartialEq, serde::Deserialize, serde::Serialize, ToSchema)]
pub struct AmountFilter {
    /// The start amount to filter list of transactions which are greater than or equal to the start amount
    pub start_amount: Option<i64>,
    /// The end amount to filter list of transactions which are less than or equal to the end amount
    pub end_amount: Option<i64>,
}

#[derive(Clone, Debug, Default, Eq, PartialEq, serde::Deserialize, serde::Serialize, ToSchema)]
pub struct Order {
    /// The field to sort, such as Amount or Created etc.
    pub on: SortOn,
    /// The order in which to sort the items, either Ascending or Descending
    pub by: SortBy,
}

#[derive(Clone, Debug, Default, Eq, PartialEq, serde::Deserialize, serde::Serialize, ToSchema)]
#[serde(rename_all = "snake_case")]
pub enum SortOn {
    /// Sort by the amount field
    Amount,
    /// Sort by the created_at field
    #[default]
    Created,
}

#[derive(Clone, Debug, Default, Eq, PartialEq, serde::Deserialize, serde::Serialize, ToSchema)]
#[serde(rename_all = "snake_case")]
pub enum SortBy {
    /// Sort in ascending order
    Asc,
    /// Sort in descending order
    #[default]
    Desc,
}

#[derive(Setter, Clone, Default, Debug, PartialEq, serde::Serialize)]
pub struct VerifyResponse {
    pub verify_id: Option<id_type::PaymentId>,
    pub merchant_id: Option<id_type::MerchantId>,
    // pub status: enums::VerifyStatus,
    pub client_secret: Option<Secret<String>>,
    pub customer_id: Option<id_type::CustomerId>,
    pub email: crypto::OptionalEncryptableEmail,
    pub name: crypto::OptionalEncryptableName,
    pub phone: crypto::OptionalEncryptablePhone,
    pub mandate_id: Option<String>,
    #[auth_based]
    pub payment_method: Option<api_enums::PaymentMethod>,
    #[auth_based]
    pub payment_method_data: Option<PaymentMethodDataResponse>,
    pub payment_token: Option<String>,
    pub error_code: Option<String>,
    pub error_message: Option<String>,
}

#[derive(Default, Debug, serde::Deserialize, serde::Serialize)]
pub struct PaymentsRedirectionResponse {
    pub redirect_url: String,
}

pub struct MandateValidationFields {
    pub recurring_details: Option<RecurringDetails>,
    pub confirm: Option<bool>,
    pub customer_id: Option<id_type::CustomerId>,
    pub mandate_data: Option<MandateData>,
    pub setup_future_usage: Option<api_enums::FutureUsage>,
    pub off_session: Option<bool>,
}

#[cfg(feature = "v1")]
impl From<&PaymentsRequest> for MandateValidationFields {
    fn from(req: &PaymentsRequest) -> Self {
        let recurring_details = req
            .mandate_id
            .clone()
            .map(RecurringDetails::MandateId)
            .or(req.recurring_details.clone());

        Self {
            recurring_details,
            confirm: req.confirm,
            customer_id: req
                .customer
                .as_ref()
                .map(|customer_details| &customer_details.id)
                .or(req.customer_id.as_ref())
                .map(ToOwned::to_owned),
            mandate_data: req.mandate_data.clone(),
            setup_future_usage: req.setup_future_usage,
            off_session: req.off_session,
        }
    }
}

impl From<&VerifyRequest> for MandateValidationFields {
    fn from(req: &VerifyRequest) -> Self {
        Self {
            recurring_details: None,
            confirm: Some(true),
            customer_id: req.customer_id.clone(),
            mandate_data: req.mandate_data.clone(),
            off_session: req.off_session,
            setup_future_usage: req.setup_future_usage,
        }
    }
}

// #[cfg(all(feature = "v2", feature = "payment_v2"))]
// impl From<PaymentsSessionRequest> for PaymentsSessionResponse {
//     fn from(item: PaymentsSessionRequest) -> Self {
//         let client_secret: Secret<String, pii::ClientSecret> = Secret::new(item.client_secret);
//         Self {
//             session_token: vec![],
//             payment_id: item.payment_id,
//             client_secret,
//         }
//     }
// }

#[cfg(feature = "v1")]
impl From<PaymentsSessionRequest> for PaymentsSessionResponse {
    fn from(item: PaymentsSessionRequest) -> Self {
        let client_secret: Secret<String, pii::ClientSecret> = Secret::new(item.client_secret);
        Self {
            session_token: vec![],
            payment_id: item.payment_id,
            client_secret,
        }
    }
}

#[cfg(feature = "v1")]
impl From<PaymentsStartRequest> for PaymentsRequest {
    fn from(item: PaymentsStartRequest) -> Self {
        Self {
            payment_id: Some(PaymentIdType::PaymentIntentId(item.payment_id)),
            merchant_id: Some(item.merchant_id),
            ..Default::default()
        }
    }
}

impl From<AdditionalCardInfo> for CardResponse {
    fn from(card: AdditionalCardInfo) -> Self {
        Self {
            last4: card.last4,
            card_type: card.card_type,
            card_network: card.card_network,
            card_issuer: card.card_issuer,
            card_issuing_country: card.card_issuing_country,
            card_isin: card.card_isin,
            card_extended_bin: card.card_extended_bin,
            card_exp_month: card.card_exp_month,
            card_exp_year: card.card_exp_year,
            card_holder_name: card.card_holder_name,
            payment_checks: card.payment_checks,
            authentication_data: card.authentication_data,
        }
    }
}

impl From<KlarnaSdkPaymentMethod> for PaylaterResponse {
    fn from(klarna_sdk: KlarnaSdkPaymentMethod) -> Self {
        Self {
            klarna_sdk: Some(KlarnaSdkPaymentMethodResponse {
                payment_type: klarna_sdk.payment_type,
            }),
        }
    }
}

impl From<AdditionalPaymentData> for PaymentMethodDataResponse {
    fn from(payment_method_data: AdditionalPaymentData) -> Self {
        match payment_method_data {
            AdditionalPaymentData::Card(card) => Self::Card(Box::new(CardResponse::from(*card))),
            AdditionalPaymentData::PayLater { klarna_sdk } => match klarna_sdk {
                Some(sdk) => Self::PayLater(Box::new(PaylaterResponse::from(sdk))),
                None => Self::PayLater(Box::new(PaylaterResponse { klarna_sdk: None })),
            },
            AdditionalPaymentData::Wallet {
                apple_pay,
                google_pay,
                samsung_pay,
            } => match (apple_pay, google_pay, samsung_pay) {
                (Some(apple_pay_pm), _, _) => Self::Wallet(Box::new(WalletResponse {
                    details: Some(WalletResponseData::ApplePay(Box::new(
                        additional_info::WalletAdditionalDataForCard {
                            last4: apple_pay_pm
                                .display_name
                                .clone()
                                .chars()
                                .rev()
                                .take(4)
                                .collect::<String>()
                                .chars()
                                .rev()
                                .collect::<String>(),
                            card_network: apple_pay_pm.network.clone(),
                            card_type: Some(apple_pay_pm.pm_type.clone()),
                        },
                    ))),
                })),
                (_, Some(google_pay_pm), _) => Self::Wallet(Box::new(WalletResponse {
                    details: Some(WalletResponseData::GooglePay(Box::new(google_pay_pm))),
                })),
                (_, _, Some(samsung_pay_pm)) => Self::Wallet(Box::new(WalletResponse {
                    details: Some(WalletResponseData::SamsungPay(Box::new(samsung_pay_pm))),
                })),
                _ => Self::Wallet(Box::new(WalletResponse { details: None })),
            },
            AdditionalPaymentData::BankRedirect { bank_name, details } => {
                Self::BankRedirect(Box::new(BankRedirectResponse { bank_name, details }))
            }
            AdditionalPaymentData::Crypto { details } => {
                Self::Crypto(Box::new(CryptoResponse { details }))
            }
            AdditionalPaymentData::BankDebit { details } => {
                Self::BankDebit(Box::new(BankDebitResponse { details }))
            }
            AdditionalPaymentData::MandatePayment {} => Self::MandatePayment {},
            AdditionalPaymentData::Reward {} => Self::Reward {},
            AdditionalPaymentData::RealTimePayment { details } => {
                Self::RealTimePayment(Box::new(RealTimePaymentDataResponse { details }))
            }
            AdditionalPaymentData::Upi { details } => Self::Upi(Box::new(UpiResponse { details })),
            AdditionalPaymentData::BankTransfer { details } => {
                Self::BankTransfer(Box::new(BankTransferResponse { details }))
            }
            AdditionalPaymentData::Voucher { details } => {
                Self::Voucher(Box::new(VoucherResponse { details }))
            }
            AdditionalPaymentData::GiftCard { details } => {
                Self::GiftCard(Box::new(GiftCardResponse { details }))
            }
            AdditionalPaymentData::CardRedirect { details } => {
                Self::CardRedirect(Box::new(CardRedirectResponse { details }))
            }
            AdditionalPaymentData::CardToken { details } => {
                Self::CardToken(Box::new(CardTokenResponse { details }))
            }
            AdditionalPaymentData::OpenBanking { details } => {
                Self::OpenBanking(Box::new(OpenBankingResponse { details }))
            }
            AdditionalPaymentData::MobilePayment { details } => {
                Self::MobilePayment(Box::new(MobilePaymentResponse { details }))
            }
        }
    }
}

#[derive(Debug, Clone, serde::Serialize)]
pub struct PgRedirectResponse {
    pub payment_id: id_type::PaymentId,
    pub status: api_enums::IntentStatus,
    pub gateway_id: String,
    pub customer_id: Option<id_type::CustomerId>,
    pub amount: Option<MinorUnit>,
}

#[cfg(feature = "v1")]
#[derive(Debug, serde::Serialize, PartialEq, Eq, serde::Deserialize)]
pub struct RedirectionResponse {
    pub return_url: String,
    pub params: Vec<(String, String)>,
    pub return_url_with_query_params: String,
    pub http_method: String,
    pub headers: Vec<(String, String)>,
}

#[cfg(feature = "v2")]
#[derive(Debug, serde::Serialize, PartialEq, Eq, serde::Deserialize)]
pub struct RedirectionResponse {
    pub return_url_with_query_params: String,
}

#[derive(Debug, serde::Deserialize)]
pub struct PaymentsResponseForm {
    pub transaction_id: String,
    // pub transaction_reference_id: String,
    pub merchant_id: id_type::MerchantId,
    pub order_id: String,
}

#[cfg(feature = "v1")]
#[derive(Default, Debug, serde::Deserialize, serde::Serialize, Clone, ToSchema)]
pub struct PaymentsRetrieveRequest {
    /// The type of ID (ex: payment intent id, payment attempt id or connector txn id)
    #[schema(value_type = String)]
    pub resource_id: PaymentIdType,
    /// The identifier for the Merchant Account.
    #[schema(value_type = Option<String>)]
    pub merchant_id: Option<id_type::MerchantId>,
    /// Decider to enable or disable the connector call for retrieve request
    pub force_sync: bool,
    /// The parameters passed to a retrieve request
    pub param: Option<String>,
    /// The name of the connector
    pub connector: Option<String>,
    /// Merchant connector details used to make payments.
    #[schema(value_type = Option<MerchantConnectorDetailsWrap>)]
    pub merchant_connector_details: Option<admin::MerchantConnectorDetailsWrap>,
    /// This is a token which expires after 15 minutes, used from the client to authenticate and create sessions from the SDK
    pub client_secret: Option<String>,
    /// If enabled provides list of captures linked to latest attempt
    pub expand_captures: Option<bool>,
    /// If enabled provides list of attempts linked to payment intent
    pub expand_attempts: Option<bool>,
    /// If enabled, provides whole connector response
    pub all_keys_required: Option<bool>,
}

#[derive(Debug, Default, PartialEq, serde::Deserialize, serde::Serialize, Clone, ToSchema)]
pub struct OrderDetailsWithAmount {
    /// Name of the product that is being purchased
    #[schema(max_length = 255, example = "shirt")]
    pub product_name: String,
    /// The quantity of the product to be purchased
    #[schema(example = 1)]
    pub quantity: u16,
    /// the amount per quantity of product
    #[schema(value_type = i64)]
    pub amount: MinorUnit,
    /// tax rate applicable to the product
    pub tax_rate: Option<f64>,
    /// total tax amount applicable to the product
    #[schema(value_type = Option<i64>)]
    pub total_tax_amount: Option<MinorUnit>,
    // Does the order includes shipping
    pub requires_shipping: Option<bool>,
    /// The image URL of the product
    pub product_img_link: Option<String>,
    /// ID of the product that is being purchased
    pub product_id: Option<String>,
    /// Category of the product that is being purchased
    pub category: Option<String>,
    /// Sub category of the product that is being purchased
    pub sub_category: Option<String>,
    /// Brand of the product that is being purchased
    pub brand: Option<String>,
    /// Type of the product that is being purchased
    pub product_type: Option<ProductType>,
    /// The tax code for the product
    pub product_tax_code: Option<String>,
}

impl masking::SerializableSecret for OrderDetailsWithAmount {}

#[derive(Default, Debug, Eq, PartialEq, serde::Deserialize, serde::Serialize, Clone, ToSchema)]
pub struct RedirectResponse {
    #[schema(value_type = Option<String>)]
    pub param: Option<Secret<String>>,
    #[schema(value_type = Option<Object>)]
    pub json_payload: Option<pii::SecretSerdeValue>,
}

#[cfg(feature = "v2")]
#[derive(Debug, serde::Deserialize, serde::Serialize, Clone, ToSchema)]
pub struct PaymentsSessionRequest {}

#[cfg(feature = "v1")]
#[derive(Debug, serde::Deserialize, serde::Serialize, Clone, ToSchema)]
pub struct PaymentsSessionRequest {
    /// The identifier for the payment
    #[schema(value_type = String)]
    pub payment_id: id_type::PaymentId,
    /// This is a token which expires after 15 minutes, used from the client to authenticate and create sessions from the SDK
    pub client_secret: String,
    /// The list of the supported wallets
    #[schema(value_type = Vec<PaymentMethodType>)]
    pub wallets: Vec<api_enums::PaymentMethodType>,
    /// Merchant connector details used to make payments.
    #[schema(value_type = Option<MerchantConnectorDetailsWrap>)]
    pub merchant_connector_details: Option<admin::MerchantConnectorDetailsWrap>,
}

#[derive(Debug, serde::Deserialize, serde::Serialize, Clone, ToSchema)]
#[serde(deny_unknown_fields)]
pub struct PaymentsUpdateMetadataRequest {
    /// The unique identifier for the payment
    #[serde(skip_deserializing)]
    #[schema(value_type = String)]
    pub payment_id: id_type::PaymentId,
    /// Metadata is useful for storing additional, unstructured information on an object.
    #[schema(value_type = Object, example = r#"{ "udf1": "some-value", "udf2": "some-value" }"#)]
    pub metadata: pii::SecretSerdeValue,
}

#[derive(Debug, serde::Serialize, Clone, ToSchema)]
pub struct PaymentsUpdateMetadataResponse {
    /// The identifier for the payment
    #[schema(value_type = String)]
    pub payment_id: id_type::PaymentId,
    /// Metadata is useful for storing additional, unstructured information on an object.
    #[schema(value_type = Option<Object>, example = r#"{ "udf1": "some-value", "udf2": "some-value" }"#)]
    pub metadata: Option<pii::SecretSerdeValue>,
}

#[derive(Debug, serde::Deserialize, serde::Serialize, Clone, ToSchema)]
pub struct PaymentsPostSessionTokensRequest {
    /// The unique identifier for the payment
    #[serde(skip_deserializing)]
    #[schema(value_type = String)]
    pub payment_id: id_type::PaymentId,
    /// It's a token used for client side verification.
    #[schema(value_type = String)]
    pub client_secret: Secret<String>,
    /// Payment method type
    #[schema(value_type = PaymentMethodType)]
    pub payment_method_type: api_enums::PaymentMethodType,
    /// The payment method that is to be used for the payment
    #[schema(value_type = PaymentMethod, example = "card")]
    pub payment_method: api_enums::PaymentMethod,
}

#[derive(Debug, serde::Serialize, Clone, ToSchema)]
pub struct PaymentsPostSessionTokensResponse {
    /// The identifier for the payment
    #[schema(value_type = String)]
    pub payment_id: id_type::PaymentId,
    /// Additional information required for redirection
    pub next_action: Option<NextActionData>,
    #[schema(value_type = IntentStatus, example = "failed", default = "requires_confirmation")]
    pub status: api_enums::IntentStatus,
}

#[derive(Debug, serde::Serialize, serde::Deserialize, Clone, ToSchema)]
pub struct PaymentsDynamicTaxCalculationRequest {
    /// The unique identifier for the payment
    #[serde(skip_deserializing)]
    #[schema(value_type = String)]
    pub payment_id: id_type::PaymentId,
    /// The shipping address for the payment
    pub shipping: Address,
    /// Client Secret
    #[schema(value_type = String)]
    pub client_secret: Secret<String>,
    /// Payment method type
    #[schema(value_type = PaymentMethodType)]
    pub payment_method_type: api_enums::PaymentMethodType,
    /// Session Id
    pub session_id: Option<String>,
}

#[derive(Debug, serde::Serialize, serde::Deserialize, Clone, ToSchema)]
pub struct PaymentsDynamicTaxCalculationResponse {
    /// The identifier for the payment
    #[schema(value_type = String)]
    pub payment_id: id_type::PaymentId,
    /// net amount = amount + order_tax_amount + shipping_cost
    pub net_amount: MinorUnit,
    /// order tax amount calculated by tax connectors
    pub order_tax_amount: Option<MinorUnit>,
    /// shipping cost for the order
    pub shipping_cost: Option<MinorUnit>,
    /// amount in Base Unit display format
    pub display_amount: DisplayAmountOnSdk,
}

#[derive(Debug, serde::Serialize, serde::Deserialize, Clone, ToSchema)]
pub struct DisplayAmountOnSdk {
    /// net amount = amount + order_tax_amount + shipping_cost
    #[schema(value_type = String)]
    pub net_amount: StringMajorUnit,
    /// order tax amount calculated by tax connectors
    #[schema(value_type = String)]
    pub order_tax_amount: Option<StringMajorUnit>,
    /// shipping cost for the order
    #[schema(value_type = String)]
    pub shipping_cost: Option<StringMajorUnit>,
}

#[derive(Debug, Clone, Eq, PartialEq, serde::Serialize, serde::Deserialize, ToSchema)]
pub struct GpayAllowedMethodsParameters {
    /// The list of allowed auth methods (ex: 3DS, No3DS, PAN_ONLY etc)
    pub allowed_auth_methods: Vec<String>,
    /// The list of allowed card networks (ex: AMEX,JCB etc)
    pub allowed_card_networks: Vec<String>,
    /// Is billing address required
    #[serde(skip_serializing_if = "Option::is_none")]
    pub billing_address_required: Option<bool>,
    /// Billing address parameters
    #[serde(skip_serializing_if = "Option::is_none")]
    pub billing_address_parameters: Option<GpayBillingAddressParameters>,
    /// Whether assurance details are required
    #[serde(skip_serializing_if = "Option::is_none")]
    pub assurance_details_required: Option<bool>,
}

#[derive(Debug, Clone, Eq, PartialEq, serde::Serialize, serde::Deserialize, ToSchema)]
pub struct GpayBillingAddressParameters {
    /// Is billing phone number required
    pub phone_number_required: bool,
    /// Billing address format
    pub format: GpayBillingAddressFormat,
}

#[derive(Debug, Clone, Eq, PartialEq, serde::Serialize, serde::Deserialize, ToSchema)]
pub enum GpayBillingAddressFormat {
    FULL,
    MIN,
}

#[derive(Debug, Clone, Eq, PartialEq, serde::Serialize, serde::Deserialize, ToSchema)]
pub struct GpayTokenParameters {
    /// The name of the connector
    #[serde(skip_serializing_if = "Option::is_none")]
    pub gateway: Option<String>,
    /// The merchant ID registered in the connector associated
    #[serde(skip_serializing_if = "Option::is_none")]
    pub gateway_merchant_id: Option<String>,
    #[serde(skip_serializing_if = "Option::is_none", rename = "stripe:version")]
    pub stripe_version: Option<String>,
    #[serde(
        skip_serializing_if = "Option::is_none",
        rename = "stripe:publishableKey"
    )]
    pub stripe_publishable_key: Option<String>,
    /// The protocol version for encryption
    #[serde(skip_serializing_if = "Option::is_none")]
    pub protocol_version: Option<String>,
    /// The public key provided by the merchant
    #[serde(skip_serializing_if = "Option::is_none")]
    #[schema(value_type = Option<String>)]
    pub public_key: Option<Secret<String>>,
}

#[derive(Debug, Clone, Eq, PartialEq, serde::Serialize, serde::Deserialize, ToSchema)]
pub struct GpayTokenizationSpecification {
    /// The token specification type(ex: PAYMENT_GATEWAY)
    #[serde(rename = "type")]
    pub token_specification_type: String,
    /// The parameters for the token specification Google Pay
    pub parameters: GpayTokenParameters,
}

#[derive(Debug, Clone, Eq, PartialEq, serde::Serialize, serde::Deserialize, ToSchema)]
pub struct GpayAllowedPaymentMethods {
    /// The type of payment method
    #[serde(rename = "type")]
    pub payment_method_type: String,
    /// The parameters Google Pay requires
    pub parameters: GpayAllowedMethodsParameters,
    /// The tokenization specification for Google Pay
    pub tokenization_specification: GpayTokenizationSpecification,
}

#[derive(Debug, Clone, Eq, PartialEq, serde::Serialize, serde::Deserialize, ToSchema)]
pub struct GpayTransactionInfo {
    /// The country code
    #[schema(value_type = CountryAlpha2, example = "US")]
    pub country_code: api_enums::CountryAlpha2,
    /// The currency code
    #[schema(value_type = Currency, example = "USD")]
    pub currency_code: api_enums::Currency,
    /// The total price status (ex: 'FINAL')
    pub total_price_status: String,
    /// The total price
    #[schema(value_type = String, example = "38.02")]
    pub total_price: StringMajorUnit,
}

#[derive(Debug, Clone, Eq, PartialEq, serde::Serialize, serde::Deserialize, ToSchema)]
pub struct GpayMerchantInfo {
    /// The merchant Identifier that needs to be passed while invoking Gpay SDK
    #[serde(skip_serializing_if = "Option::is_none")]
    pub merchant_id: Option<String>,
    /// The name of the merchant that needs to be displayed on Gpay PopUp
    pub merchant_name: String,
}

#[derive(Debug, Clone, serde::Serialize, serde::Deserialize)]
pub struct GpayMetaData {
    pub merchant_info: GpayMerchantInfo,
    pub allowed_payment_methods: Vec<GpayAllowedPaymentMethods>,
}

#[derive(Debug, Clone, serde::Serialize, serde::Deserialize)]
pub struct GpaySessionTokenData {
    #[serde(rename = "google_pay")]
    pub data: GpayMetaData,
}

#[derive(Debug, Clone, serde::Serialize, serde::Deserialize)]
pub struct PazeSessionTokenData {
    #[serde(rename = "paze")]
    pub data: PazeMetadata,
}

#[derive(Debug, Clone, serde::Serialize, serde::Deserialize)]
pub struct PazeMetadata {
    pub client_id: String,
    pub client_name: String,
    pub client_profile_id: String,
}

#[derive(Debug, Clone, serde::Serialize, serde::Deserialize)]
#[serde(rename_all = "snake_case")]
pub enum SamsungPayCombinedMetadata {
    // This is to support the Samsung Pay decryption flow with application credentials,
    // where the private key, certificates, or any other information required for decryption
    // will be obtained from the application configuration.
    ApplicationCredentials(SamsungPayApplicationCredentials),
    MerchantCredentials(SamsungPayMerchantCredentials),
}

#[derive(Debug, Clone, serde::Serialize, serde::Deserialize)]
pub struct SamsungPaySessionTokenData {
    #[serde(rename = "samsung_pay")]
    pub data: SamsungPayCombinedMetadata,
}

#[derive(Debug, Clone, serde::Serialize, serde::Deserialize)]
pub struct SamsungPayMerchantCredentials {
    pub service_id: String,
    pub merchant_display_name: String,
    pub merchant_business_country: api_enums::CountryAlpha2,
    pub allowed_brands: Vec<String>,
}

#[derive(Debug, Clone, serde::Serialize, serde::Deserialize)]
pub struct SamsungPayApplicationCredentials {
    pub merchant_display_name: String,
    pub merchant_business_country: api_enums::CountryAlpha2,
    pub allowed_brands: Vec<String>,
}

#[derive(Debug, Clone, serde::Serialize, serde::Deserialize)]
pub struct PaypalSdkMetaData {
    pub client_id: String,
}

#[derive(Debug, Clone, serde::Serialize, serde::Deserialize)]
pub struct PaypalSdkSessionTokenData {
    #[serde(rename = "paypal_sdk")]
    pub data: PaypalSdkMetaData,
}

#[derive(Debug, Clone, serde::Serialize, serde::Deserialize)]
#[serde(rename_all = "camelCase")]
pub struct ApplepaySessionRequest {
    pub merchant_identifier: String,
    pub display_name: String,
    pub initiative: String,
    pub initiative_context: String,
}

/// Some connectors like Apple Pay, Airwallex and Noon might require some additional information, find specific details in the child attributes below.
#[derive(Debug, Clone, serde::Serialize, serde::Deserialize, ToSchema)]
pub struct ConnectorMetadata {
    pub apple_pay: Option<ApplepayConnectorMetadataRequest>,
    pub airwallex: Option<AirwallexData>,
    pub noon: Option<NoonData>,
    pub braintree: Option<BraintreeData>,
    pub adyen: Option<AdyenConnectorMetadata>,
}

impl ConnectorMetadata {
    pub fn from_value(
        value: pii::SecretSerdeValue,
    ) -> common_utils::errors::CustomResult<Self, common_utils::errors::ParsingError> {
        value
            .parse_value::<Self>("ConnectorMetadata")
            .change_context(common_utils::errors::ParsingError::StructParseFailure(
                "Metadata",
            ))
    }
    pub fn get_apple_pay_certificates(self) -> Option<(Secret<String>, Secret<String>)> {
        self.apple_pay.and_then(|applepay_metadata| {
            applepay_metadata
                .session_token_data
                .map(|session_token_data| {
                    let SessionTokenInfo {
                        certificate,
                        certificate_keys,
                        ..
                    } = session_token_data;
                    (certificate, certificate_keys)
                })
        })
    }
}

#[derive(Debug, Clone, serde::Serialize, serde::Deserialize, ToSchema)]
pub struct AirwallexData {
    /// payload required by airwallex
    payload: Option<String>,
}

#[derive(Debug, Clone, serde::Serialize, serde::Deserialize, ToSchema)]
pub struct NoonData {
    /// Information about the order category that merchant wants to specify at connector level. (e.g. In Noon Payments it can take values like "pay", "food", or any other custom string set by the merchant in Noon's Dashboard)
    pub order_category: Option<String>,
}

#[derive(Debug, Clone, serde::Serialize, serde::Deserialize, ToSchema)]
pub struct BraintreeData {
    /// Information about the merchant_account_id that merchant wants to specify at connector level.
    #[schema(value_type = String)]
    pub merchant_account_id: Option<Secret<String>>,
    /// Information about the merchant_config_currency that merchant wants to specify at connector level.
    #[schema(value_type = String)]
    pub merchant_config_currency: Option<api_enums::Currency>,
}

#[derive(Debug, Clone, serde::Serialize, serde::Deserialize, ToSchema)]
pub struct AdyenConnectorMetadata {
    pub testing: AdyenTestingData,
}

#[derive(Debug, Clone, serde::Serialize, serde::Deserialize, ToSchema)]
pub struct AdyenTestingData {
    /// Holder name to be sent to Adyen for a card payment(CIT) or a generic payment(MIT). This value overrides the values for card.card_holder_name and applies during both CIT and MIT payment transactions.
    #[schema(value_type = String)]
    pub holder_name: Option<Secret<String>>,
}

#[derive(Debug, Clone, serde::Serialize, serde::Deserialize, ToSchema)]
pub struct ApplepayConnectorMetadataRequest {
    pub session_token_data: Option<SessionTokenInfo>,
}

#[derive(Debug, Clone, serde::Serialize, serde::Deserialize)]
pub struct ApplepaySessionTokenData {
    pub apple_pay: ApplePayMetadata,
}

#[derive(Debug, Clone, serde::Serialize, serde::Deserialize)]
pub struct ApplepayCombinedSessionTokenData {
    pub apple_pay_combined: ApplePayCombinedMetadata,
}

#[derive(Debug, Clone, serde::Serialize, serde::Deserialize)]
#[serde(rename_all = "snake_case")]
pub enum ApplepaySessionTokenMetadata {
    ApplePayCombined(ApplePayCombinedMetadata),
    ApplePay(ApplePayMetadata),
}

#[derive(Debug, Clone, serde::Serialize, serde::Deserialize)]
pub struct ApplePayMetadata {
    pub payment_request_data: PaymentRequestMetadata,
    pub session_token_data: SessionTokenInfo,
}

#[derive(Debug, Clone, serde::Serialize, serde::Deserialize)]
#[serde(rename_all = "snake_case")]
pub enum ApplePayCombinedMetadata {
    Simplified {
        payment_request_data: PaymentRequestMetadata,
        session_token_data: SessionTokenForSimplifiedApplePay,
    },
    Manual {
        payment_request_data: PaymentRequestMetadata,
        session_token_data: SessionTokenInfo,
    },
}

#[derive(Debug, Clone, serde::Serialize, serde::Deserialize)]
pub struct PaymentRequestMetadata {
    pub supported_networks: Vec<String>,
    pub merchant_capabilities: Vec<String>,
    pub label: String,
}

#[derive(Debug, Clone, serde::Serialize, serde::Deserialize, ToSchema)]
pub struct SessionTokenInfo {
    #[schema(value_type = String)]
    pub certificate: Secret<String>,
    #[schema(value_type = String)]
    pub certificate_keys: Secret<String>,
    pub merchant_identifier: String,
    pub display_name: String,
    pub initiative: ApplepayInitiative,
    pub initiative_context: Option<String>,
    #[schema(value_type = Option<CountryAlpha2>)]
    pub merchant_business_country: Option<api_enums::CountryAlpha2>,
    #[serde(flatten)]
    pub payment_processing_details_at: Option<PaymentProcessingDetailsAt>,
}

#[derive(Debug, Clone, serde::Serialize, serde::Deserialize, Display, ToSchema)]
#[serde(rename_all = "snake_case")]
pub enum ApplepayInitiative {
    Web,
    Ios,
}

#[derive(Debug, Clone, serde::Serialize, serde::Deserialize, ToSchema)]
#[serde(tag = "payment_processing_details_at")]
pub enum PaymentProcessingDetailsAt {
    Hyperswitch(PaymentProcessingDetails),
    Connector,
}

#[derive(Debug, Clone, serde::Serialize, serde::Deserialize, PartialEq, Eq, ToSchema)]
pub struct PaymentProcessingDetails {
    #[schema(value_type = String)]
    pub payment_processing_certificate: Secret<String>,
    #[schema(value_type = String)]
    pub payment_processing_certificate_key: Secret<String>,
}

#[derive(Debug, Clone, serde::Serialize, serde::Deserialize, ToSchema)]
pub struct SessionTokenForSimplifiedApplePay {
    pub initiative_context: String,
    #[schema(value_type = Option<CountryAlpha2>)]
    pub merchant_business_country: Option<api_enums::CountryAlpha2>,
}

#[derive(Debug, Clone, serde::Serialize, serde::Deserialize)]
pub struct GooglePayWalletDetails {
    pub google_pay: GooglePayDetails,
}

#[derive(Debug, Clone, serde::Serialize, serde::Deserialize)]
pub struct GooglePayDetails {
    pub provider_details: GooglePayProviderDetails,
    pub cards: GpayAllowedMethodsParameters,
}

// Google Pay Provider Details can of two types: GooglePayMerchantDetails or GooglePayHyperSwitchDetails
// GooglePayHyperSwitchDetails is not implemented yet
#[derive(Debug, Clone, serde::Serialize, serde::Deserialize)]
#[serde(untagged)]
pub enum GooglePayProviderDetails {
    GooglePayMerchantDetails(GooglePayMerchantDetails),
}

#[derive(Debug, Clone, serde::Serialize, serde::Deserialize)]
pub struct GooglePayMerchantDetails {
    pub merchant_info: GooglePayMerchantInfo,
}

#[derive(Debug, Clone, serde::Serialize, serde::Deserialize)]
pub struct GooglePayMerchantInfo {
    pub merchant_name: String,
    pub merchant_id: Option<String>,
    pub tokenization_specification: GooglePayTokenizationSpecification,
}

#[derive(Debug, Clone, serde::Serialize, serde::Deserialize)]
pub struct GooglePayTokenizationSpecification {
    #[serde(rename = "type")]
    pub tokenization_type: GooglePayTokenizationType,
    pub parameters: GooglePayTokenizationParameters,
}

#[derive(Debug, Clone, Copy, serde::Serialize, serde::Deserialize, strum::Display)]
#[serde(rename_all = "SCREAMING_SNAKE_CASE")]
#[strum(serialize_all = "SCREAMING_SNAKE_CASE")]
pub enum GooglePayTokenizationType {
    PaymentGateway,
    Direct,
}

#[derive(Debug, Clone, serde::Serialize, serde::Deserialize)]
pub struct GooglePayTokenizationParameters {
    pub gateway: Option<String>,
    pub public_key: Option<Secret<String>>,
    pub private_key: Option<Secret<String>>,
    pub recipient_id: Option<Secret<String>>,
    pub gateway_merchant_id: Option<Secret<String>>,
    pub stripe_publishable_key: Option<Secret<String>>,
    pub stripe_version: Option<Secret<String>>,
}

#[derive(Debug, Clone, Eq, PartialEq, serde::Serialize, ToSchema)]
#[serde(tag = "wallet_name")]
#[serde(rename_all = "snake_case")]
pub enum SessionToken {
    /// The session response structure for Google Pay
    GooglePay(Box<GpaySessionTokenResponse>),
    /// The session response structure for Samsung Pay
    SamsungPay(Box<SamsungPaySessionTokenResponse>),
    /// The session response structure for Klarna
    Klarna(Box<KlarnaSessionTokenResponse>),
    /// The session response structure for PayPal
    Paypal(Box<PaypalSessionTokenResponse>),
    /// The session response structure for Apple Pay
    ApplePay(Box<ApplepaySessionTokenResponse>),
    /// Session token for OpenBanking PIS flow
    OpenBanking(OpenBankingSessionToken),
    /// The session response structure for Paze
    Paze(Box<PazeSessionTokenResponse>),
    /// The sessions response structure for ClickToPay
    ClickToPay(Box<ClickToPaySessionResponse>),
    /// Whenever there is no session token response or an error in session response
    NoSessionTokenReceived,
}

#[derive(Debug, Clone, Eq, PartialEq, serde::Serialize, ToSchema)]
#[serde(rename_all = "lowercase")]
pub struct PazeSessionTokenResponse {
    /// Paze Client ID
    pub client_id: String,
    /// Client Name to be displayed on the Paze screen
    pub client_name: String,
    /// Paze Client Profile ID
    pub client_profile_id: String,
    /// The transaction currency code
    #[schema(value_type = Currency, example = "USD")]
    pub transaction_currency_code: api_enums::Currency,
    /// The transaction amount
    #[schema(value_type = String, example = "38.02")]
    pub transaction_amount: StringMajorUnit,
    /// Email Address
    #[schema(max_length = 255, value_type = Option<String>, example = "johntest@test.com")]
    pub email_address: Option<Email>,
}

#[derive(Debug, Clone, Eq, PartialEq, serde::Serialize, ToSchema)]
#[serde(untagged)]
pub enum GpaySessionTokenResponse {
    /// Google pay response involving third party sdk
    ThirdPartyResponse(GooglePayThirdPartySdk),
    /// Google pay session response for non third party sdk
    GooglePaySession(GooglePaySessionResponse),
}

#[derive(Debug, Clone, Eq, PartialEq, serde::Serialize, ToSchema)]
#[serde(rename_all = "lowercase")]
pub struct GooglePayThirdPartySdk {
    /// Identifier for the delayed session response
    pub delayed_session_token: bool,
    /// The name of the connector
    pub connector: String,
    /// The next action for the sdk (ex: calling confirm or sync call)
    pub sdk_next_action: SdkNextAction,
}

#[derive(Debug, Clone, Eq, PartialEq, serde::Serialize, ToSchema)]
#[serde(rename_all = "lowercase")]
pub struct GooglePaySessionResponse {
    /// The merchant info
    pub merchant_info: GpayMerchantInfo,
    /// Is shipping address required
    pub shipping_address_required: bool,
    /// Is email required
    pub email_required: bool,
    /// Shipping address parameters
    pub shipping_address_parameters: GpayShippingAddressParameters,
    /// List of the allowed payment meythods
    pub allowed_payment_methods: Vec<GpayAllowedPaymentMethods>,
    /// The transaction info Google Pay requires
    pub transaction_info: GpayTransactionInfo,
    /// Identifier for the delayed session response
    pub delayed_session_token: bool,
    /// The name of the connector
    pub connector: String,
    /// The next action for the sdk (ex: calling confirm or sync call)
    pub sdk_next_action: SdkNextAction,
    /// Secrets for sdk display and payment
    pub secrets: Option<SecretInfoToInitiateSdk>,
}

#[derive(Debug, Clone, Eq, PartialEq, serde::Serialize, ToSchema)]
#[serde(rename_all = "lowercase")]
pub struct SamsungPaySessionTokenResponse {
    /// Samsung Pay API version
    pub version: String,
    /// Samsung Pay service ID to which session call needs to be made
    pub service_id: String,
    /// Order number of the transaction
    pub order_number: String,
    /// Field containing merchant information
    #[serde(rename = "merchant")]
    pub merchant_payment_information: SamsungPayMerchantPaymentInformation,
    /// Field containing the payment amount
    pub amount: SamsungPayAmountDetails,
    /// Payment protocol type
    pub protocol: SamsungPayProtocolType,
    /// List of supported card brands
    pub allowed_brands: Vec<String>,
    /// Is billing address required to be collected from wallet
    pub billing_address_required: bool,
    /// Is shipping address required to be collected from wallet
    pub shipping_address_required: bool,
}

#[derive(Debug, Clone, Eq, PartialEq, serde::Serialize, ToSchema)]
#[serde(rename_all = "SCREAMING_SNAKE_CASE")]
pub enum SamsungPayProtocolType {
    Protocol3ds,
}

#[derive(Debug, Clone, Eq, PartialEq, serde::Serialize, ToSchema)]
#[serde(rename_all = "lowercase")]
pub struct SamsungPayMerchantPaymentInformation {
    /// Merchant name, this will be displayed on the Samsung Pay screen
    pub name: String,
    /// Merchant domain that process payments, required for web payments
    pub url: Option<String>,
    /// Merchant country code
    #[schema(value_type = CountryAlpha2, example = "US")]
    pub country_code: api_enums::CountryAlpha2,
}

#[derive(Debug, Clone, Eq, PartialEq, serde::Serialize, ToSchema)]
#[serde(rename_all = "lowercase")]
pub struct SamsungPayAmountDetails {
    #[serde(rename = "option")]
    /// Amount format to be displayed
    pub amount_format: SamsungPayAmountFormat,
    /// The currency code
    #[schema(value_type = Currency, example = "USD")]
    pub currency_code: api_enums::Currency,
    /// The total amount of the transaction
    #[serde(rename = "total")]
    #[schema(value_type = String, example = "38.02")]
    pub total_amount: StringMajorUnit,
}

#[derive(Debug, Clone, Eq, PartialEq, serde::Serialize, ToSchema)]
#[serde(rename_all = "SCREAMING_SNAKE_CASE")]
pub enum SamsungPayAmountFormat {
    /// Display the total amount only
    FormatTotalPriceOnly,
    /// Display "Total (Estimated amount)" and total amount
    FormatTotalEstimatedAmount,
}

#[derive(Debug, Clone, Eq, PartialEq, serde::Serialize, ToSchema)]
#[serde(rename_all = "lowercase")]
pub struct GpayShippingAddressParameters {
    /// Is shipping phone number required
    pub phone_number_required: bool,
}

#[derive(Debug, Clone, Eq, PartialEq, serde::Serialize, ToSchema)]
#[serde(rename_all = "lowercase")]
pub struct KlarnaSessionTokenResponse {
    /// The session token for Klarna
    pub session_token: String,
    /// The identifier for the session
    pub session_id: String,
}

#[derive(Debug, Clone, Eq, PartialEq, serde::Serialize, ToSchema)]
#[serde(rename_all = "lowercase")]
pub struct PaypalSessionTokenResponse {
    /// Name of the connector
    pub connector: String,
    /// The session token for PayPal
    pub session_token: String,
    /// The next action for the sdk (ex: calling confirm or sync call)
    pub sdk_next_action: SdkNextAction,
}

#[derive(Debug, Clone, Eq, PartialEq, serde::Serialize, ToSchema)]
#[serde(rename_all = "lowercase")]
pub struct OpenBankingSessionToken {
    /// The session token for OpenBanking Connectors
    pub open_banking_session_token: String,
}

#[derive(Debug, Clone, Eq, PartialEq, serde::Serialize, ToSchema)]
#[serde(rename_all = "lowercase")]
pub struct ApplepaySessionTokenResponse {
    /// Session object for Apple Pay
    /// The session_token_data will be null for iOS devices because the Apple Pay session call is skipped, as there is no web domain involved
    #[serde(skip_serializing_if = "Option::is_none")]
    pub session_token_data: Option<ApplePaySessionResponse>,
    /// Payment request object for Apple Pay
    pub payment_request_data: Option<ApplePayPaymentRequest>,
    /// The session token is w.r.t this connector
    pub connector: String,
    /// Identifier for the delayed session response
    pub delayed_session_token: bool,
    /// The next action for the sdk (ex: calling confirm or sync call)
    pub sdk_next_action: SdkNextAction,
    /// The connector transaction id
    pub connector_reference_id: Option<String>,
    /// The public key id is to invoke third party sdk
    pub connector_sdk_public_key: Option<String>,
    /// The connector merchant id
    pub connector_merchant_id: Option<String>,
}

#[derive(Debug, Eq, PartialEq, serde::Serialize, Clone, ToSchema)]
pub struct SdkNextAction {
    /// The type of next action
    pub next_action: NextActionCall,
}

#[derive(Debug, Eq, PartialEq, serde::Serialize, serde::Deserialize, Clone, ToSchema)]
#[serde(rename_all = "snake_case")]
pub enum NextActionCall {
    /// The next action call is Post Session Tokens
    PostSessionTokens,
    /// The next action call is confirm
    Confirm,
    /// The next action call is sync
    Sync,
    /// The next action call is Complete Authorize
    CompleteAuthorize,
}

#[derive(Debug, Clone, Eq, PartialEq, serde::Serialize, ToSchema)]
#[serde(untagged)]
pub enum ApplePaySessionResponse {
    ///  We get this session response, when third party sdk is involved
    ThirdPartySdk(ThirdPartySdkSessionResponse),
    ///  We get this session response, when there is no involvement of third party sdk
    /// This is the common response most of the times
    NoThirdPartySdk(NoThirdPartySdkSessionResponse),
    /// This is for the empty session response
    NoSessionResponse,
}

#[derive(Debug, Clone, Eq, PartialEq, serde::Serialize, ToSchema, serde::Deserialize)]
#[serde(rename_all(deserialize = "camelCase"))]
pub struct NoThirdPartySdkSessionResponse {
    /// Timestamp at which session is requested
    pub epoch_timestamp: u64,
    /// Timestamp at which session expires
    pub expires_at: u64,
    /// The identifier for the merchant session
    pub merchant_session_identifier: String,
    /// Apple pay generated unique ID (UUID) value
    pub nonce: String,
    /// The identifier for the merchant
    pub merchant_identifier: String,
    /// The domain name of the merchant which is registered in Apple Pay
    pub domain_name: String,
    /// The name to be displayed on Apple Pay button
    pub display_name: String,
    /// A string which represents the properties of a payment
    pub signature: String,
    /// The identifier for the operational analytics
    pub operational_analytics_identifier: String,
    /// The number of retries to get the session response
    pub retries: u8,
    /// The identifier for the connector transaction
    pub psp_id: String,
}

#[derive(Debug, Clone, Eq, PartialEq, serde::Serialize, ToSchema)]
pub struct ThirdPartySdkSessionResponse {
    pub secrets: SecretInfoToInitiateSdk,
}

#[derive(Debug, Clone, Eq, PartialEq, serde::Serialize, ToSchema, serde::Deserialize)]
pub struct SecretInfoToInitiateSdk {
    // Authorization secrets used by client to initiate sdk
    #[schema(value_type = String)]
    pub display: Secret<String>,
    // Authorization secrets used by client for payment
    #[schema(value_type = String)]
    pub payment: Secret<String>,
}

#[derive(Debug, Clone, Eq, PartialEq, serde::Serialize, ToSchema, serde::Deserialize)]
pub struct ApplePayPaymentRequest {
    /// The code for country
    #[schema(value_type = CountryAlpha2, example = "US")]
    pub country_code: api_enums::CountryAlpha2,
    /// The code for currency
    #[schema(value_type = Currency, example = "USD")]
    pub currency_code: api_enums::Currency,
    /// Represents the total for the payment.
    pub total: AmountInfo,
    /// The list of merchant capabilities(ex: whether capable of 3ds or no-3ds)
    pub merchant_capabilities: Option<Vec<String>>,
    /// The list of supported networks
    pub supported_networks: Option<Vec<String>>,
    pub merchant_identifier: Option<String>,
    /// The required billing contact fields for connector
    #[serde(skip_serializing_if = "Option::is_none")]
    pub required_billing_contact_fields: Option<ApplePayBillingContactFields>,
    #[serde(skip_serializing_if = "Option::is_none")]
    /// The required shipping contacht fields for connector
    pub required_shipping_contact_fields: Option<ApplePayShippingContactFields>,
    /// Recurring payment request for apple pay Merchant Token
    #[serde(skip_serializing_if = "Option::is_none")]
    pub recurring_payment_request: Option<ApplePayRecurringPaymentRequest>,
}

#[derive(Debug, Clone, Eq, PartialEq, serde::Deserialize, serde::Serialize, ToSchema)]
pub struct ApplePayRecurringPaymentRequest {
    /// A description of the recurring payment that Apple Pay displays to the user in the payment sheet
    pub payment_description: String,
    /// The regular billing cycle for the recurring payment, including start and end dates, an interval, and an interval count
    pub regular_billing: ApplePayRegularBillingRequest,
    /// A localized billing agreement that the payment sheet displays to the user before the user authorizes the payment
    #[serde(skip_serializing_if = "Option::is_none")]
    pub billing_agreement: Option<String>,
    /// A URL to a web page where the user can update or delete the payment method for the recurring payment
    #[schema(value_type = String, example = "https://hyperswitch.io")]
    pub management_u_r_l: common_utils::types::Url,
}

#[derive(Debug, Clone, Eq, PartialEq, serde::Deserialize, serde::Serialize, ToSchema)]
pub struct ApplePayRegularBillingRequest {
    /// The amount of the recurring payment
    #[schema(value_type = String, example = "38.02")]
    pub amount: StringMajorUnit,
    /// The label that Apple Pay displays to the user in the payment sheet with the recurring details
    pub label: String,
    /// The time that the payment occurs as part of a successful transaction
    pub payment_timing: ApplePayPaymentTiming,
    /// The date of the first payment
    #[serde(skip_serializing_if = "Option::is_none")]
    #[serde(with = "common_utils::custom_serde::iso8601::option")]
    pub recurring_payment_start_date: Option<PrimitiveDateTime>,
    /// The date of the final payment
    #[serde(skip_serializing_if = "Option::is_none")]
    #[serde(with = "common_utils::custom_serde::iso8601::option")]
    pub recurring_payment_end_date: Option<PrimitiveDateTime>,
    /// The amount of time — in calendar units, such as day, month, or year — that represents a fraction of the total payment interval
    #[serde(skip_serializing_if = "Option::is_none")]
    pub recurring_payment_interval_unit: Option<RecurringPaymentIntervalUnit>,
    /// The number of interval units that make up the total payment interval
    #[serde(skip_serializing_if = "Option::is_none")]
    pub recurring_payment_interval_count: Option<i32>,
}

#[derive(Debug, Clone, Eq, PartialEq, serde::Deserialize, serde::Serialize, ToSchema)]
#[serde(rename_all = "snake_case")]
pub enum ApplePayPaymentTiming {
    /// A value that specifies that the payment occurs when the transaction is complete
    Immediate,
    /// A value that specifies that the payment occurs on a regular basis
    Recurring,
}

#[derive(Debug, Clone, Eq, PartialEq, serde::Serialize, ToSchema, serde::Deserialize)]
pub struct ApplePayBillingContactFields(pub Vec<ApplePayAddressParameters>);
#[derive(Debug, Clone, Eq, PartialEq, serde::Serialize, ToSchema, serde::Deserialize)]
pub struct ApplePayShippingContactFields(pub Vec<ApplePayAddressParameters>);

#[derive(Debug, Clone, Eq, PartialEq, serde::Serialize, ToSchema, serde::Deserialize)]
#[serde(rename_all = "camelCase")]
pub enum ApplePayAddressParameters {
    PostalAddress,
    Phone,
    Email,
}

#[derive(Debug, Clone, Eq, PartialEq, serde::Serialize, ToSchema, serde::Deserialize)]
pub struct AmountInfo {
    /// The label must be the name of the merchant.
    pub label: String,
    /// A value that indicates whether the line item(Ex: total, tax, discount, or grand total) is final or pending.
    #[serde(rename = "type")]
    pub total_type: Option<String>,
    /// The total amount for the payment in majot unit string (Ex: 38.02)
    #[schema(value_type = String, example = "38.02")]
    pub amount: StringMajorUnit,
}

#[derive(Debug, Clone, serde::Deserialize)]
#[serde(rename_all = "camelCase")]
pub struct ApplepayErrorResponse {
    pub status_code: String,
    pub status_message: String,
}

#[cfg(feature = "v1")]
#[derive(Default, Debug, serde::Serialize, Clone, ToSchema)]
pub struct PaymentsSessionResponse {
    /// The identifier for the payment
    #[schema(value_type = String)]
    pub payment_id: id_type::PaymentId,
    /// This is a token which expires after 15 minutes, used from the client to authenticate and create sessions from the SDK
    #[schema(value_type = String)]
    pub client_secret: Secret<String, pii::ClientSecret>,
    /// The list of session token object
    pub session_token: Vec<SessionToken>,
}

#[cfg(feature = "v2")]
#[derive(Debug, serde::Serialize, Clone, ToSchema)]
pub struct PaymentsSessionResponse {
    /// The identifier for the payment
    #[schema(value_type = String)]
    pub payment_id: id_type::GlobalPaymentId,
    /// The list of session token object
    pub session_token: Vec<SessionToken>,
}

#[derive(Default, Debug, serde::Deserialize, serde::Serialize, Clone, ToSchema)]
pub struct PaymentRetrieveBody {
    /// The identifier for the Merchant Account.
    #[schema(value_type = Option<String>)]
    pub merchant_id: Option<id_type::MerchantId>,
    /// Decider to enable or disable the connector call for retrieve request
    pub force_sync: Option<bool>,
    /// This is a token which expires after 15 minutes, used from the client to authenticate and create sessions from the SDK
    pub client_secret: Option<String>,
    /// If enabled provides list of captures linked to latest attempt
    pub expand_captures: Option<bool>,
    /// If enabled provides list of attempts linked to payment intent
    pub expand_attempts: Option<bool>,
    /// If enabled, provides whole connector response
    pub all_keys_required: Option<bool>,
}

#[derive(Default, Debug, serde::Deserialize, serde::Serialize, Clone, ToSchema)]
pub struct PaymentRetrieveBodyWithCredentials {
    /// The identifier for payment.
    pub payment_id: id_type::PaymentId,
    /// The identifier for the Merchant Account.
    #[schema(value_type = Option<String>)]
    pub merchant_id: Option<id_type::MerchantId>,
    /// Decider to enable or disable the connector call for retrieve request
    pub force_sync: Option<bool>,
    /// Merchant connector details used to make payments.
    pub merchant_connector_details: Option<admin::MerchantConnectorDetailsWrap>,
}

#[derive(Default, Debug, serde::Deserialize, serde::Serialize, Clone, ToSchema)]
pub struct PaymentsCompleteAuthorizeRequest {
    /// The unique identifier for the payment
    #[serde(skip_deserializing)]
    pub payment_id: id_type::PaymentId,
    /// The shipping address for the payment
    pub shipping: Option<Address>,
    /// Client Secret
    #[schema(value_type = String)]
    pub client_secret: Secret<String>,
    /// Indicates if 3DS method data was successfully completed or not
    pub threeds_method_comp_ind: Option<ThreeDsCompletionIndicator>,
}

#[derive(Default, Debug, serde::Deserialize, serde::Serialize, Clone, ToSchema)]
pub struct PaymentsCancelRequest {
    /// The identifier for the payment
    #[serde(skip)]
    pub payment_id: id_type::PaymentId,
    /// The reason for the payment cancel
    pub cancellation_reason: Option<String>,
    /// Merchant connector details used to make payments.
    #[schema(value_type = Option<MerchantConnectorDetailsWrap>, deprecated)]
    pub merchant_connector_details: Option<admin::MerchantConnectorDetailsWrap>,
}

#[derive(Default, Debug, serde::Serialize, serde::Deserialize, Clone, ToSchema)]
pub struct PaymentsIncrementalAuthorizationRequest {
    /// The identifier for the payment
    #[serde(skip)]
    pub payment_id: id_type::PaymentId,
    /// The total amount including previously authorized amount and additional amount
    #[schema(value_type = i64, example = 6540)]
    pub amount: MinorUnit,
    /// Reason for incremental authorization
    pub reason: Option<String>,
}

#[derive(Debug, serde::Serialize, serde::Deserialize, Clone, ToSchema)]
pub struct PaymentsExternalAuthenticationRequest {
    /// The identifier for the payment
    #[serde(skip)]
    pub payment_id: id_type::PaymentId,
    /// Client Secret
    #[schema(value_type = String)]
    pub client_secret: Secret<String>,
    /// SDK Information if request is from SDK
    pub sdk_information: Option<SdkInformation>,
    /// Device Channel indicating whether request is coming from App or Browser
    pub device_channel: DeviceChannel,
    /// Indicates if 3DS method data was successfully completed or not
    pub threeds_method_comp_ind: ThreeDsCompletionIndicator,
}

/// Indicates if 3DS method data was successfully completed or not
#[derive(Debug, serde::Serialize, serde::Deserialize, Clone, ToSchema)]
pub struct PaymentsManualUpdateRequest {
    /// The identifier for the payment
    #[serde(skip)]
    pub payment_id: id_type::PaymentId,
    /// The identifier for the payment attempt
    pub attempt_id: String,
    /// Merchant ID
    #[schema(value_type = String)]
    pub merchant_id: id_type::MerchantId,
    /// The status of the attempt
    pub attempt_status: Option<enums::AttemptStatus>,
    /// Error code of the connector
    pub error_code: Option<String>,
    /// Error message of the connector
    pub error_message: Option<String>,
    /// Error reason of the connector
    pub error_reason: Option<String>,
    /// A unique identifier for a payment provided by the connector
    pub connector_transaction_id: Option<String>,
}

#[derive(Debug, serde::Serialize, serde::Deserialize, Clone, ToSchema)]
pub struct PaymentsManualUpdateResponse {
    /// The identifier for the payment
    pub payment_id: id_type::PaymentId,
    /// The identifier for the payment attempt
    pub attempt_id: String,
    /// Merchant ID
    #[schema(value_type = String)]
    pub merchant_id: id_type::MerchantId,
    /// The status of the attempt
    pub attempt_status: enums::AttemptStatus,
    /// Error code of the connector
    pub error_code: Option<String>,
    /// Error message of the connector
    pub error_message: Option<String>,
    /// Error reason of the connector
    pub error_reason: Option<String>,
    /// A unique identifier for a payment provided by the connector
    pub connector_transaction_id: Option<String>,
}

#[derive(Debug, serde::Serialize, serde::Deserialize, Clone, ToSchema)]
pub enum ThreeDsCompletionIndicator {
    /// 3DS method successfully completed
    #[serde(rename = "Y")]
    Success,
    /// 3DS method was not successful
    #[serde(rename = "N")]
    Failure,
    /// 3DS method URL was unavailable
    #[serde(rename = "U")]
    NotAvailable,
}

/// Device Channel indicating whether request is coming from App or Browser
#[derive(Debug, serde::Serialize, serde::Deserialize, Clone, ToSchema, Eq, PartialEq)]
pub enum DeviceChannel {
    #[serde(rename = "APP")]
    App,
    #[serde(rename = "BRW")]
    Browser,
}

/// SDK Information if request is from SDK
#[derive(Default, Debug, serde::Serialize, serde::Deserialize, Clone, ToSchema)]
pub struct SdkInformation {
    /// Unique ID created on installations of the 3DS Requestor App on a Consumer Device
    pub sdk_app_id: String,
    /// JWE Object containing data encrypted by the SDK for the DS to decrypt
    pub sdk_enc_data: String,
    /// Public key component of the ephemeral key pair generated by the 3DS SDK
    pub sdk_ephem_pub_key: HashMap<String, String>,
    /// Unique transaction identifier assigned by the 3DS SDK
    pub sdk_trans_id: String,
    /// Identifies the vendor and version for the 3DS SDK that is integrated in a 3DS Requestor App
    pub sdk_reference_number: String,
    /// Indicates maximum amount of time in minutes
    pub sdk_max_timeout: u8,
    /// Indicates the type of 3DS SDK
    pub sdk_type: Option<SdkType>,
}

/// Enum representing the type of 3DS SDK.
#[derive(Serialize, Deserialize, Debug, Clone, ToSchema)]
pub enum SdkType {
    #[serde(rename = "01")]
    DefaultSdk,
    #[serde(rename = "02")]
    SplitSdk,
    #[serde(rename = "03")]
    LimitedSdk,
    #[serde(rename = "04")]
    BrowserSdk,
    #[serde(rename = "05")]
    ShellSdk,
}

#[cfg(feature = "v2")]
#[derive(Debug, serde::Serialize, serde::Deserialize, Clone, ToSchema)]
pub struct PaymentMethodsListRequest {}

#[cfg(feature = "v2")]
#[derive(Debug, serde::Serialize, ToSchema)]
pub struct PaymentMethodListResponseForPayments {
    /// The list of payment methods that are enabled for the business profile
    pub payment_methods_enabled: Vec<ResponsePaymentMethodTypesForPayments>,

    /// The list of payment methods that are saved by the given customer
    /// This field is only returned if the customer_id is provided in the request
    #[schema(value_type = Option<Vec<CustomerPaymentMethod>>)]
    pub customer_payment_methods: Option<Vec<payment_methods::CustomerPaymentMethod>>,
}

#[cfg(all(feature = "v2", feature = "payment_methods_v2"))]
#[derive(Debug, Clone, serde::Serialize, ToSchema, PartialEq)]
pub struct ResponsePaymentMethodTypesForPayments {
    /// The payment method type enabled
    #[schema(example = "pay_later", value_type = PaymentMethod)]
    pub payment_method_type: common_enums::PaymentMethod,

    /// The payment method subtype enabled
    #[schema(example = "klarna", value_type = PaymentMethodType)]
    pub payment_method_subtype: common_enums::PaymentMethodType,

    /// payment method subtype specific information
    #[serde(flatten)]
    #[schema(value_type = Option<PaymentMethodSubtypeSpecificData>)]
    pub extra_information: Option<payment_methods::PaymentMethodSubtypeSpecificData>,

    /// Required fields for the payment_method_type.
    /// This is the union of all the required fields for the payment method type enabled in all the connectors.
    #[schema(value_type = Option<RequiredFieldInfo>)]
    pub required_fields: Option<Vec<payment_methods::RequiredFieldInfo>>,

    /// surcharge details for this payment method type if exists
    #[schema(value_type = Option<SurchargeDetailsResponse>)]
    pub surcharge_details: Option<payment_methods::SurchargeDetailsResponse>,
}

#[derive(Debug, serde::Serialize, serde::Deserialize, Clone, ToSchema)]
pub struct PaymentsExternalAuthenticationResponse {
    /// Indicates the transaction status
    #[serde(rename = "trans_status")]
    #[schema(value_type = TransactionStatus)]
    pub transaction_status: common_enums::TransactionStatus,
    /// Access Server URL to be used for challenge submission
    pub acs_url: Option<String>,
    /// Challenge request which should be sent to acs_url
    pub challenge_request: Option<String>,
    /// Unique identifier assigned by the EMVCo(Europay, Mastercard and Visa)
    pub acs_reference_number: Option<String>,
    /// Unique identifier assigned by the ACS to identify a single transaction
    pub acs_trans_id: Option<String>,
    /// Unique identifier assigned by the 3DS Server to identify a single transaction
    pub three_dsserver_trans_id: Option<String>,
    /// Contains the JWS object created by the ACS for the ARes(Authentication Response) message
    pub acs_signed_content: Option<String>,
    /// Three DS Requestor URL
    pub three_ds_requestor_url: String,
    /// Merchant app declaring their URL within the CReq message so that the Authentication app can call the Merchant app after OOB authentication has occurred
    pub three_ds_requestor_app_url: Option<String>,
}

#[derive(Default, Debug, serde::Deserialize, serde::Serialize, Clone, ToSchema)]
pub struct PaymentsApproveRequest {
    /// The identifier for the payment
    #[serde(skip)]
    pub payment_id: id_type::PaymentId,
}

#[derive(Default, Debug, serde::Deserialize, serde::Serialize, Clone, ToSchema)]
pub struct PaymentsRejectRequest {
    /// The identifier for the payment
    #[serde(skip)]
    pub payment_id: id_type::PaymentId,
}

#[derive(Default, Debug, serde::Deserialize, serde::Serialize, Clone)]
pub struct PaymentsStartRequest {
    /// Unique identifier for the payment. This ensures idempotency for multiple payments
    /// that have been done by a single merchant. This field is auto generated and is returned in the API response.
    pub payment_id: id_type::PaymentId,
    /// The identifier for the Merchant Account.
    pub merchant_id: id_type::MerchantId,
    /// The identifier for the payment transaction
    pub attempt_id: String,
}

/// additional data that might be required by hyperswitch
#[cfg(feature = "v2")]
#[derive(Debug, Default, Clone, serde::Deserialize, serde::Serialize, ToSchema)]
pub struct FeatureMetadata {
    /// Redirection response coming in request as metadata field only for redirection scenarios
    #[schema(value_type = Option<RedirectResponse>)]
    pub redirect_response: Option<RedirectResponse>,
    /// Additional tags to be used for global search
    #[schema(value_type = Option<Vec<String>>)]
    pub search_tags: Option<Vec<HashedString<WithType>>>,
    /// Recurring payment details required for apple pay Merchant Token
    pub apple_pay_recurring_details: Option<ApplePayRecurringDetails>,
    /// revenue recovery data for payment intent
    pub payment_revenue_recovery_metadata: Option<PaymentRevenueRecoveryMetadata>,
}

#[cfg(feature = "v2")]
impl FeatureMetadata {
    pub fn get_retry_count(&self) -> Option<u16> {
        self.payment_revenue_recovery_metadata
            .as_ref()
            .map(|metadata| metadata.total_retry_count)
    }

    pub fn set_payment_revenue_recovery_metadata_using_api(
        self,
        payment_revenue_recovery_metadata: PaymentRevenueRecoveryMetadata,
    ) -> Self {
        Self {
            redirect_response: self.redirect_response,
            search_tags: self.search_tags,
            apple_pay_recurring_details: self.apple_pay_recurring_details,
            payment_revenue_recovery_metadata: Some(payment_revenue_recovery_metadata),
        }
    }
}

/// additional data that might be required by hyperswitch
#[cfg(feature = "v1")]
#[derive(Debug, Clone, serde::Deserialize, serde::Serialize, ToSchema)]
pub struct FeatureMetadata {
    /// Redirection response coming in request as metadata field only for redirection scenarios
    #[schema(value_type = Option<RedirectResponse>)]
    pub redirect_response: Option<RedirectResponse>,
    /// Additional tags to be used for global search
    #[schema(value_type = Option<Vec<String>>)]
    pub search_tags: Option<Vec<HashedString<WithType>>>,
    /// Recurring payment details required for apple pay Merchant Token
    pub apple_pay_recurring_details: Option<ApplePayRecurringDetails>,
}

#[derive(Debug, Clone, serde::Deserialize, serde::Serialize, ToSchema)]
pub struct ApplePayRecurringDetails {
    /// A description of the recurring payment that Apple Pay displays to the user in the payment sheet
    pub payment_description: String,
    /// The regular billing cycle for the recurring payment, including start and end dates, an interval, and an interval count
    pub regular_billing: ApplePayRegularBillingDetails,
    /// A localized billing agreement that the payment sheet displays to the user before the user authorizes the payment
    pub billing_agreement: Option<String>,
    /// A URL to a web page where the user can update or delete the payment method for the recurring payment
    #[schema(value_type = String, example = "https://hyperswitch.io")]
    pub management_url: common_utils::types::Url,
}

#[derive(Debug, Clone, serde::Deserialize, serde::Serialize, ToSchema)]
pub struct ApplePayRegularBillingDetails {
    /// The label that Apple Pay displays to the user in the payment sheet with the recurring details
    pub label: String,
    /// The date of the first payment
    #[schema(example = "2023-09-10T23:59:59Z")]
    #[serde(default, with = "common_utils::custom_serde::iso8601::option")]
    pub recurring_payment_start_date: Option<PrimitiveDateTime>,
    /// The date of the final payment
    #[schema(example = "2023-09-10T23:59:59Z")]
    #[serde(default, with = "common_utils::custom_serde::iso8601::option")]
    pub recurring_payment_end_date: Option<PrimitiveDateTime>,
    /// The amount of time — in calendar units, such as day, month, or year — that represents a fraction of the total payment interval
    pub recurring_payment_interval_unit: Option<RecurringPaymentIntervalUnit>,
    /// The number of interval units that make up the total payment interval
    pub recurring_payment_interval_count: Option<i32>,
}

#[derive(Debug, Clone, Eq, PartialEq, serde::Deserialize, serde::Serialize, ToSchema)]
#[serde(rename_all = "snake_case")]
pub enum RecurringPaymentIntervalUnit {
    Year,
    Month,
    Day,
    Hour,
    Minute,
}

///frm message is an object sent inside the payments response...when frm is invoked, its value is Some(...), else its None
#[derive(Clone, Debug, serde::Deserialize, serde::Serialize, PartialEq, ToSchema)]
pub struct FrmMessage {
    pub frm_name: String,
    pub frm_transaction_id: Option<String>,
    pub frm_transaction_type: Option<String>,
    pub frm_status: Option<String>,
    pub frm_score: Option<i32>,
    pub frm_reason: Option<serde_json::Value>,
    pub frm_error: Option<String>,
}

#[cfg(feature = "v2")]
mod payment_id_type {
    use std::{borrow::Cow, fmt};

    use serde::{
        de::{self, Visitor},
        Deserializer,
    };

    use super::PaymentIdType;

    struct PaymentIdVisitor;
    struct OptionalPaymentIdVisitor;

    impl Visitor<'_> for PaymentIdVisitor {
        type Value = PaymentIdType;

        fn expecting(&self, formatter: &mut fmt::Formatter<'_>) -> fmt::Result {
            formatter.write_str("payment id")
        }

        fn visit_str<E>(self, value: &str) -> Result<Self::Value, E>
        where
            E: de::Error,
        {
            common_utils::id_type::GlobalPaymentId::try_from(Cow::Owned(value.to_string()))
                .map_err(de::Error::custom)
                .map(PaymentIdType::PaymentIntentId)
        }
    }

    impl<'de> Visitor<'de> for OptionalPaymentIdVisitor {
        type Value = Option<PaymentIdType>;

        fn expecting(&self, formatter: &mut fmt::Formatter<'_>) -> fmt::Result {
            formatter.write_str("payment id")
        }

        fn visit_some<D>(self, deserializer: D) -> Result<Self::Value, D::Error>
        where
            D: Deserializer<'de>,
        {
            deserializer.deserialize_any(PaymentIdVisitor).map(Some)
        }

        fn visit_none<E>(self) -> Result<Self::Value, E>
        where
            E: de::Error,
        {
            Ok(None)
        }

        fn visit_unit<E>(self) -> Result<Self::Value, E>
        where
            E: de::Error,
        {
            Ok(None)
        }
    }

    #[allow(dead_code)]
    pub(crate) fn deserialize<'a, D>(deserializer: D) -> Result<PaymentIdType, D::Error>
    where
        D: Deserializer<'a>,
    {
        deserializer.deserialize_any(PaymentIdVisitor)
    }

    #[allow(dead_code)]
    pub(crate) fn deserialize_option<'a, D>(
        deserializer: D,
    ) -> Result<Option<PaymentIdType>, D::Error>
    where
        D: Deserializer<'a>,
    {
        deserializer.deserialize_option(OptionalPaymentIdVisitor)
    }
}

#[cfg(feature = "v1")]
mod payment_id_type {
    use std::{borrow::Cow, fmt};

    use serde::{
        de::{self, Visitor},
        Deserializer,
    };

    use super::PaymentIdType;

    struct PaymentIdVisitor;
    struct OptionalPaymentIdVisitor;

    impl Visitor<'_> for PaymentIdVisitor {
        type Value = PaymentIdType;

        fn expecting(&self, formatter: &mut fmt::Formatter<'_>) -> fmt::Result {
            formatter.write_str("payment id")
        }

        fn visit_str<E>(self, value: &str) -> Result<Self::Value, E>
        where
            E: de::Error,
        {
            common_utils::id_type::PaymentId::try_from(Cow::Owned(value.to_string()))
                .map_err(de::Error::custom)
                .map(PaymentIdType::PaymentIntentId)
        }
    }

    impl<'de> Visitor<'de> for OptionalPaymentIdVisitor {
        type Value = Option<PaymentIdType>;

        fn expecting(&self, formatter: &mut fmt::Formatter<'_>) -> fmt::Result {
            formatter.write_str("payment id")
        }

        fn visit_some<D>(self, deserializer: D) -> Result<Self::Value, D::Error>
        where
            D: Deserializer<'de>,
        {
            deserializer.deserialize_any(PaymentIdVisitor).map(Some)
        }

        fn visit_none<E>(self) -> Result<Self::Value, E>
        where
            E: de::Error,
        {
            Ok(None)
        }

        fn visit_unit<E>(self) -> Result<Self::Value, E>
        where
            E: de::Error,
        {
            Ok(None)
        }
    }

    #[allow(dead_code)]
    pub(crate) fn deserialize<'a, D>(deserializer: D) -> Result<PaymentIdType, D::Error>
    where
        D: Deserializer<'a>,
    {
        deserializer.deserialize_any(PaymentIdVisitor)
    }

    pub(crate) fn deserialize_option<'a, D>(
        deserializer: D,
    ) -> Result<Option<PaymentIdType>, D::Error>
    where
        D: Deserializer<'a>,
    {
        deserializer.deserialize_option(OptionalPaymentIdVisitor)
    }
}

pub mod amount {
    use serde::de;

    use super::Amount;
    struct AmountVisitor;
    struct OptionalAmountVisitor;
    use crate::payments::MinorUnit;

    // This is defined to provide guarded deserialization of amount
    // which itself handles zero and non-zero values internally
    impl de::Visitor<'_> for AmountVisitor {
        type Value = Amount;

        fn expecting(&self, formatter: &mut std::fmt::Formatter<'_>) -> std::fmt::Result {
            write!(formatter, "amount as integer")
        }

        fn visit_u64<E>(self, v: u64) -> Result<Self::Value, E>
        where
            E: de::Error,
        {
            let v = i64::try_from(v).map_err(|_| {
                E::custom(format!(
                    "invalid value `{v}`, expected an integer between 0 and {}",
                    i64::MAX
                ))
            })?;
            self.visit_i64(v)
        }

        fn visit_i64<E>(self, v: i64) -> Result<Self::Value, E>
        where
            E: de::Error,
        {
            if v.is_negative() {
                return Err(E::custom(format!(
                    "invalid value `{v}`, expected a positive integer"
                )));
            }
            Ok(Amount::from(MinorUnit::new(v)))
        }
    }

    impl<'de> de::Visitor<'de> for OptionalAmountVisitor {
        type Value = Option<Amount>;

        fn expecting(&self, formatter: &mut std::fmt::Formatter<'_>) -> std::fmt::Result {
            write!(formatter, "option of amount (as integer)")
        }

        fn visit_some<D>(self, deserializer: D) -> Result<Self::Value, D::Error>
        where
            D: serde::Deserializer<'de>,
        {
            deserializer.deserialize_i64(AmountVisitor).map(Some)
        }

        fn visit_none<E>(self) -> Result<Self::Value, E>
        where
            E: de::Error,
        {
            Ok(None)
        }
    }

    #[allow(dead_code)]
    pub(crate) fn deserialize<'de, D>(deserializer: D) -> Result<Amount, D::Error>
    where
        D: de::Deserializer<'de>,
    {
        deserializer.deserialize_any(AmountVisitor)
    }
    pub(crate) fn deserialize_option<'de, D>(deserializer: D) -> Result<Option<Amount>, D::Error>
    where
        D: de::Deserializer<'de>,
    {
        deserializer.deserialize_option(OptionalAmountVisitor)
    }
}

#[cfg(test)]
mod tests {
    #![allow(clippy::unwrap_used)]
    use super::*;

    #[test]
    fn test_mandate_type() {
        let mandate_type = MandateType::default();
        assert_eq!(
            serde_json::to_string(&mandate_type).unwrap(),
            r#"{"multi_use":null}"#
        )
    }
}

#[derive(Default, Debug, serde::Deserialize, Clone, ToSchema, serde::Serialize)]
pub struct RetrievePaymentLinkRequest {
    /// It's a token used for client side verification.
    pub client_secret: Option<String>,
}

#[derive(Clone, Debug, serde::Serialize, PartialEq, ToSchema)]
pub struct PaymentLinkResponse {
    /// URL for rendering the open payment link
    pub link: String,
    /// URL for rendering the secure payment link
    pub secure_link: Option<String>,
    /// Identifier for the payment link
    pub payment_link_id: String,
}

#[derive(Clone, Debug, serde::Serialize, ToSchema)]
pub struct RetrievePaymentLinkResponse {
    /// Identifier for Payment Link
    pub payment_link_id: String,
    /// Identifier for Merchant
    #[schema(value_type = String)]
    pub merchant_id: id_type::MerchantId,
    /// Open payment link (without any security checks and listing SPMs)
    pub link_to_pay: String,
    /// The payment amount. Amount for the payment in the lowest denomination of the currency
    #[schema(value_type = i64, example = 6540)]
    pub amount: MinorUnit,
    /// Date and time of Payment Link creation
    #[serde(with = "common_utils::custom_serde::iso8601")]
    pub created_at: PrimitiveDateTime,
    /// Date and time of Expiration for Payment Link
    #[serde(with = "common_utils::custom_serde::iso8601::option")]
    pub expiry: Option<PrimitiveDateTime>,
    /// Description for Payment Link
    pub description: Option<String>,
    /// Status Of the Payment Link
    pub status: PaymentLinkStatus,
    #[schema(value_type = Option<Currency>)]
    pub currency: Option<api_enums::Currency>,
    /// Secure payment link (with security checks and listing saved payment methods)
    pub secure_link: Option<String>,
}

#[derive(Clone, Debug, serde::Deserialize, ToSchema, serde::Serialize)]
pub struct PaymentLinkInitiateRequest {
    #[schema(value_type = String)]
    pub merchant_id: id_type::MerchantId,
    #[schema(value_type = String)]
    pub payment_id: id_type::PaymentId,
}

#[derive(Debug, serde::Serialize)]
#[serde(untagged)]
pub enum PaymentLinkData {
    PaymentLinkDetails(Box<PaymentLinkDetails>),
    PaymentLinkStatusDetails(Box<PaymentLinkStatusDetails>),
}

#[derive(Debug, serde::Serialize, Clone)]
pub struct PaymentLinkDetails {
    pub amount: StringMajorUnit,
    pub currency: api_enums::Currency,
    pub pub_key: String,
    pub client_secret: String,
    pub payment_id: id_type::PaymentId,
    #[serde(with = "common_utils::custom_serde::iso8601")]
    pub session_expiry: PrimitiveDateTime,
    pub merchant_logo: String,
    pub return_url: String,
    pub merchant_name: String,
    pub order_details: Option<Vec<OrderDetailsWithStringAmount>>,
    pub max_items_visible_after_collapse: i8,
    pub theme: String,
    pub merchant_description: Option<String>,
    pub sdk_layout: String,
    pub display_sdk_only: bool,
    pub hide_card_nickname_field: bool,
    pub show_card_form_by_default: bool,
    pub locale: Option<String>,
    pub transaction_details: Option<Vec<admin::PaymentLinkTransactionDetails>>,
    pub background_image: Option<admin::PaymentLinkBackgroundImageConfig>,
    pub details_layout: Option<api_enums::PaymentLinkDetailsLayout>,
    pub branding_visibility: Option<bool>,
    pub payment_button_text: Option<String>,
    pub skip_status_screen: Option<bool>,
    pub custom_message_for_card_terms: Option<String>,
    pub payment_button_colour: Option<String>,
    pub payment_button_text_colour: Option<String>,
    pub background_colour: Option<String>,
    pub sdk_ui_rules: Option<HashMap<String, HashMap<String, String>>>,
    pub payment_link_ui_rules: Option<HashMap<String, HashMap<String, String>>>,
    pub status: api_enums::IntentStatus,
    pub enable_button_only_on_form_ready: bool,
    pub payment_form_header_text: Option<String>,
    pub payment_form_label_type: Option<api_enums::PaymentLinkSdkLabelType>,
    pub show_card_terms: Option<api_enums::PaymentLinkShowSdkTerms>,
    pub is_setup_mandate_flow: Option<bool>,
    pub capture_method: Option<common_enums::CaptureMethod>,
    pub setup_future_usage_applied: Option<common_enums::FutureUsage>,
}

#[derive(Debug, serde::Serialize, Clone)]
pub struct SecurePaymentLinkDetails {
    pub enabled_saved_payment_method: bool,
    pub hide_card_nickname_field: bool,
    pub show_card_form_by_default: bool,
    #[serde(flatten)]
    pub payment_link_details: PaymentLinkDetails,
    pub payment_button_text: Option<String>,
    pub skip_status_screen: Option<bool>,
    pub custom_message_for_card_terms: Option<String>,
    pub payment_button_colour: Option<String>,
    pub payment_button_text_colour: Option<String>,
    pub background_colour: Option<String>,
    pub sdk_ui_rules: Option<HashMap<String, HashMap<String, String>>>,
    pub payment_link_ui_rules: Option<HashMap<String, HashMap<String, String>>>,
    pub enable_button_only_on_form_ready: bool,
    pub payment_form_header_text: Option<String>,
    pub payment_form_label_type: Option<api_enums::PaymentLinkSdkLabelType>,
    pub show_card_terms: Option<api_enums::PaymentLinkShowSdkTerms>,
}

#[derive(Debug, serde::Serialize)]
pub struct PaymentLinkStatusDetails {
    pub amount: StringMajorUnit,
    pub currency: api_enums::Currency,
    pub payment_id: id_type::PaymentId,
    pub merchant_logo: String,
    pub merchant_name: String,
    #[serde(with = "common_utils::custom_serde::iso8601")]
    pub created: PrimitiveDateTime,
    pub status: PaymentLinkStatusWrap,
    pub error_code: Option<String>,
    pub error_message: Option<String>,
    pub redirect: bool,
    pub theme: String,
    pub return_url: String,
    pub locale: Option<String>,
    pub transaction_details: Option<Vec<admin::PaymentLinkTransactionDetails>>,
    pub unified_code: Option<String>,
    pub unified_message: Option<String>,
    pub capture_method: Option<common_enums::CaptureMethod>,
    pub setup_future_usage_applied: Option<common_enums::FutureUsage>,
}

#[derive(Clone, Debug, serde::Deserialize, ToSchema, serde::Serialize)]
#[serde(deny_unknown_fields)]
pub struct PaymentLinkListConstraints {
    /// limit on the number of objects to return
    pub limit: Option<i64>,

    /// The time at which payment link is created
    #[schema(example = "2022-09-10T10:11:12Z")]
    #[serde(default, with = "common_utils::custom_serde::iso8601::option")]
    pub created: Option<PrimitiveDateTime>,

    /// Time less than the payment link created time
    #[schema(example = "2022-09-10T10:11:12Z")]
    #[serde(
        default,
        with = "common_utils::custom_serde::iso8601::option",
        rename = "created.lt"
    )]
    pub created_lt: Option<PrimitiveDateTime>,

    /// Time greater than the payment link created time
    #[schema(example = "2022-09-10T10:11:12Z")]
    #[serde(
        default,
        with = "common_utils::custom_serde::iso8601::option",
        rename = "created.gt"
    )]
    pub created_gt: Option<PrimitiveDateTime>,

    /// Time less than or equals to the payment link created time
    #[schema(example = "2022-09-10T10:11:12Z")]
    #[serde(
        default,
        with = "common_utils::custom_serde::iso8601::option",
        rename = "created.lte"
    )]
    pub created_lte: Option<PrimitiveDateTime>,

    /// Time greater than or equals to the payment link created time
    #[schema(example = "2022-09-10T10:11:12Z")]
    #[serde(default, with = "common_utils::custom_serde::iso8601::option")]
    #[serde(rename = "created.gte")]
    pub created_gte: Option<PrimitiveDateTime>,
}

#[derive(Clone, Debug, serde::Serialize, ToSchema)]
pub struct PaymentLinkListResponse {
    /// The number of payment links included in the list
    pub size: usize,
    // The list of payment link response objects
    pub data: Vec<PaymentLinkResponse>,
}

/// Configure a custom payment link for the particular payment
#[derive(Clone, Debug, serde::Deserialize, serde::Serialize, PartialEq, ToSchema)]
pub struct PaymentCreatePaymentLinkConfig {
    #[serde(flatten)]
    #[schema(value_type = Option<PaymentLinkConfigRequest>)]
    /// Theme config for the particular payment
    pub theme_config: admin::PaymentLinkConfigRequest,
}

#[derive(Debug, Default, Eq, PartialEq, serde::Deserialize, serde::Serialize, Clone, ToSchema)]
pub struct OrderDetailsWithStringAmount {
    /// Name of the product that is being purchased
    #[schema(max_length = 255, example = "shirt")]
    pub product_name: String,
    /// The quantity of the product to be purchased
    #[schema(example = 1)]
    pub quantity: u16,
    /// the amount per quantity of product
    pub amount: StringMajorUnit,
    /// Product Image link
    pub product_img_link: Option<String>,
}

/// Status Of the Payment Link
#[derive(PartialEq, Debug, Clone, serde::Serialize, serde::Deserialize, ToSchema)]
#[serde(rename_all = "snake_case")]
pub enum PaymentLinkStatus {
    Active,
    Expired,
}

#[derive(PartialEq, Debug, Clone, serde::Serialize, serde::Deserialize, ToSchema)]
#[serde(rename_all = "snake_case")]
#[serde(untagged)]
pub enum PaymentLinkStatusWrap {
    PaymentLinkStatus(PaymentLinkStatus),
    IntentStatus(api_enums::IntentStatus),
}

#[derive(Debug, Default, serde::Deserialize, serde::Serialize, Clone, ToSchema)]
pub struct ExtendedCardInfoResponse {
    // Encrypted customer payment method data
    pub payload: String,
}

#[derive(Debug, Clone, Eq, PartialEq, serde::Serialize, ToSchema)]
pub struct ClickToPaySessionResponse {
    pub dpa_id: String,
    pub dpa_name: String,
    pub locale: String,
    #[schema(value_type = Vec<CardNetwork>, example = "[Visa, Mastercard]")]
    pub card_brands: HashSet<api_enums::CardNetwork>,
    pub acquirer_bin: String,
    pub acquirer_merchant_id: String,
    pub merchant_category_code: String,
    pub merchant_country_code: String,
    #[schema(value_type = String, example = "38.02")]
    pub transaction_amount: StringMajorUnit,
    #[schema(value_type = Currency)]
    pub transaction_currency_code: common_enums::Currency,
    #[schema(value_type = Option<String>, max_length = 255, example = "9123456789")]
    pub phone_number: Option<Secret<String>>,
    #[schema(max_length = 255, value_type = Option<String>, example = "johntest@test.com")]
    pub email: Option<Email>,
    pub phone_country_code: Option<String>,
    /// provider Eg: Visa, Mastercard
    #[schema(value_type = Option<CtpServiceProvider>)]
    pub provider: Option<api_enums::CtpServiceProvider>,
    pub dpa_client_id: Option<String>,
}

#[cfg(feature = "v1")]
#[cfg(test)]
mod payments_request_api_contract {
    #![allow(clippy::unwrap_used)]
    #![allow(clippy::panic)]
    use std::str::FromStr;

    use super::*;

    #[test]
    fn test_successful_card_deser() {
        let payments_request = r#"
        {
            "amount": 6540,
            "currency": "USD",
            "payment_method": "card",
            "payment_method_data": {
                "card": {
                    "card_number": "4242424242424242",
                    "card_exp_month": "10",
                    "card_exp_year": "25",
                    "card_holder_name": "joseph Doe",
                    "card_cvc": "123"
                }
            }
        }
        "#;

        let expected_card_number_string = "4242424242424242";
        let expected_card_number = CardNumber::from_str(expected_card_number_string).unwrap();

        let payments_request = serde_json::from_str::<PaymentsRequest>(payments_request);
        assert!(payments_request.is_ok());

        if let Some(PaymentMethodData::Card(card_data)) = payments_request
            .unwrap()
            .payment_method_data
            .unwrap()
            .payment_method_data
        {
            assert_eq!(card_data.card_number, expected_card_number);
        } else {
            panic!("Received unexpected response")
        }
    }

    #[test]
    fn test_successful_payment_method_reward() {
        let payments_request = r#"
        {
            "amount": 6540,
            "currency": "USD",
            "payment_method": "reward",
            "payment_method_data": "reward",
            "payment_method_type": "evoucher"
        }
        "#;

        let payments_request = serde_json::from_str::<PaymentsRequest>(payments_request);
        assert!(payments_request.is_ok());
        assert_eq!(
            payments_request
                .unwrap()
                .payment_method_data
                .unwrap()
                .payment_method_data,
            Some(PaymentMethodData::Reward)
        );
    }

    #[test]
    fn test_payment_method_data_with_payment_method_billing() {
        let payments_request = r#"
        {
            "amount": 6540,
            "currency": "USD",
            "payment_method_data": {
                "billing": {
                    "address": {
                        "line1": "1467",
                        "line2": "Harrison Street",
                        "city": "San Fransico",
                        "state": "California",
                        "zip": "94122",
                        "country": "US",
                        "first_name": "Narayan",
                        "last_name": "Bhat"
                    }
                }
            }
        }
        "#;

        let payments_request = serde_json::from_str::<PaymentsRequest>(payments_request);
        assert!(payments_request.is_ok());
        assert!(payments_request
            .unwrap()
            .payment_method_data
            .unwrap()
            .billing
            .is_some());
    }
}

#[cfg(test)]
mod payments_response_api_contract {
    #![allow(clippy::unwrap_used)]
    use super::*;

    #[derive(Debug, serde::Serialize)]
    struct TestPaymentsResponse {
        #[serde(serialize_with = "serialize_payment_method_data_response")]
        payment_method_data: Option<PaymentMethodDataResponseWithBilling>,
    }

    #[test]
    fn test_reward_payment_response() {
        let payment_method_response_with_billing = PaymentMethodDataResponseWithBilling {
            payment_method_data: Some(PaymentMethodDataResponse::Reward {}),
            billing: None,
        };

        let payments_response = TestPaymentsResponse {
            payment_method_data: Some(payment_method_response_with_billing),
        };

        let expected_response = r#"{"payment_method_data":"reward"}"#;

        let stringified_payments_response = payments_response.encode_to_string_of_json();
        assert_eq!(stringified_payments_response.unwrap(), expected_response);
    }
}

/// Set of tests to extract billing details from payment method data
/// These are required for backwards compatibility
#[cfg(test)]
mod billing_from_payment_method_data {
    #![allow(clippy::unwrap_used)]
    use common_enums::CountryAlpha2;
    use masking::ExposeOptionInterface;

    use super::*;

    const TEST_COUNTRY: CountryAlpha2 = CountryAlpha2::US;
    const TEST_FIRST_NAME: &str = "John";
    const TEST_LAST_NAME: &str = "Wheat Dough";
    const TEST_FULL_NAME: &str = "John Wheat Dough";
    const TEST_FIRST_NAME_SINGLE: &str = "John";

    #[test]
    fn test_wallet_payment_method_data_paypal() {
        let test_email: Email = Email::try_from("example@example.com".to_string()).unwrap();

        let paypal_wallet_payment_method_data =
            PaymentMethodData::Wallet(WalletData::PaypalRedirect(PaypalRedirection {
                email: Some(test_email.clone()),
            }));

        let billing_address = paypal_wallet_payment_method_data
            .get_billing_address()
            .unwrap();

        assert_eq!(billing_address.email.unwrap(), test_email);

        assert!(billing_address.address.is_none());
        assert!(billing_address.phone.is_none());
    }

    #[test]
    fn test_bank_redirect_payment_method_data_eps() {
        let test_email = Email::try_from("example@example.com".to_string()).unwrap();
        let test_first_name = Secret::new(String::from("Chaser"));

        let bank_redirect_billing = BankRedirectBilling {
            billing_name: Some(test_first_name.clone()),
            email: Some(test_email.clone()),
        };

        let eps_bank_redirect_payment_method_data =
            PaymentMethodData::BankRedirect(BankRedirectData::Eps {
                billing_details: Some(bank_redirect_billing),
                bank_name: None,
                country: Some(TEST_COUNTRY),
            });

        let billing_address = eps_bank_redirect_payment_method_data
            .get_billing_address()
            .unwrap();

        let address_details = billing_address.address.unwrap();

        assert_eq!(billing_address.email.unwrap(), test_email);
        assert_eq!(address_details.country.unwrap(), TEST_COUNTRY);
        assert_eq!(address_details.first_name.unwrap(), test_first_name);
        assert!(billing_address.phone.is_none());
    }

    #[test]
    fn test_paylater_payment_method_data_klarna() {
        let test_email: Email = Email::try_from("example@example.com".to_string()).unwrap();

        let klarna_paylater_payment_method_data =
            PaymentMethodData::PayLater(PayLaterData::KlarnaRedirect {
                billing_email: Some(test_email.clone()),
                billing_country: Some(TEST_COUNTRY),
            });

        let billing_address = klarna_paylater_payment_method_data
            .get_billing_address()
            .unwrap();

        assert_eq!(billing_address.email.unwrap(), test_email);
        assert_eq!(
            billing_address.address.unwrap().country.unwrap(),
            TEST_COUNTRY
        );
        assert!(billing_address.phone.is_none());
    }

    #[test]
    fn test_bank_debit_payment_method_data_ach() {
        let test_email = Email::try_from("example@example.com".to_string()).unwrap();
        let test_first_name = Secret::new(String::from("Chaser"));

        let bank_redirect_billing = BankDebitBilling {
            name: Some(test_first_name.clone()),
            address: None,
            email: Some(test_email.clone()),
        };

        let ach_bank_debit_payment_method_data =
            PaymentMethodData::BankDebit(BankDebitData::AchBankDebit {
                billing_details: Some(bank_redirect_billing),
                account_number: Secret::new("1234".to_string()),
                routing_number: Secret::new("1235".to_string()),
                card_holder_name: None,
                bank_account_holder_name: None,
                bank_name: None,
                bank_type: None,
                bank_holder_type: None,
            });

        let billing_address = ach_bank_debit_payment_method_data
            .get_billing_address()
            .unwrap();

        let address_details = billing_address.address.unwrap();

        assert_eq!(billing_address.email.unwrap(), test_email);
        assert_eq!(address_details.first_name.unwrap(), test_first_name);
        assert!(billing_address.phone.is_none());
    }

    #[test]
    fn test_card_payment_method_data() {
        let card_payment_method_data = PaymentMethodData::Card(Card {
            card_holder_name: Some(Secret::new(TEST_FIRST_NAME_SINGLE.into())),
            ..Default::default()
        });

        let billing_address = card_payment_method_data.get_billing_address();

        let billing_address = billing_address.unwrap();

        assert_eq!(
            billing_address.address.unwrap().first_name.expose_option(),
            Some(TEST_FIRST_NAME_SINGLE.into())
        );
    }

    #[test]
    fn test_card_payment_method_data_empty() {
        let card_payment_method_data = PaymentMethodData::Card(Card::default());

        let billing_address = card_payment_method_data.get_billing_address();

        assert!(billing_address.is_none());
    }

    #[test]
    fn test_card_payment_method_data_full_name() {
        let card_payment_method_data = PaymentMethodData::Card(Card {
            card_holder_name: Some(Secret::new(TEST_FULL_NAME.into())),
            ..Default::default()
        });

        let billing_details = card_payment_method_data.get_billing_address().unwrap();
        let billing_address = billing_details.address.unwrap();

        assert_eq!(
            billing_address.first_name.expose_option(),
            Some(TEST_FIRST_NAME.into())
        );

        assert_eq!(
            billing_address.last_name.expose_option(),
            Some(TEST_LAST_NAME.into())
        );
    }

    #[test]
    fn test_card_payment_method_data_empty_string() {
        let card_payment_method_data = PaymentMethodData::Card(Card {
            card_holder_name: Some(Secret::new("".to_string())),
            ..Default::default()
        });

        let billing_details = card_payment_method_data.get_billing_address();

        assert!(billing_details.is_none());
    }
}

#[cfg(feature = "v2")]
#[derive(Debug, Clone, Serialize, Deserialize, ToSchema)]
pub struct PaymentRevenueRecoveryMetadata {
    /// Total number of billing connector + recovery retries for a payment intent.
    #[schema(value_type = u16,example = "1")]
    pub total_retry_count: u16,
    /// Flag for the payment connector's call
    pub payment_connector_transmission: Option<PaymentConnectorTransmission>,
    /// Billing Connector Id to update the invoices
    #[schema(value_type = String, example = "mca_1234567890")]
    pub billing_connector_id: id_type::MerchantConnectorAccountId,
    /// Payment Connector Id to retry the payments
    #[schema(value_type = String, example = "mca_1234567890")]
    pub active_attempt_payment_connector_id: id_type::MerchantConnectorAccountId,
    /// Billing Connector Payment Details
    #[schema(value_type = BillingConnectorPaymentDetails)]
    pub billing_connector_payment_details: BillingConnectorPaymentDetails,
    /// Payment Method Type
    #[schema(example = "pay_later", value_type = PaymentMethod)]
    pub payment_method_type: common_enums::PaymentMethod,
    /// PaymentMethod Subtype
    #[schema(example = "klarna", value_type = PaymentMethodType)]
    pub payment_method_subtype: common_enums::PaymentMethodType,
    /// The name of the payment connector through which the payment attempt was made.
    #[schema(value_type = Connector, example = "stripe")]
    pub connector: common_enums::connector_enums::Connector,
    /// Invoice Next billing time
    pub invoice_next_billing_time: Option<PrimitiveDateTime>,
}
#[cfg(feature = "v2")]
impl PaymentRevenueRecoveryMetadata {
    pub fn set_payment_transmission_field_for_api_request(
        &mut self,
        payment_connector_transmission: PaymentConnectorTransmission,
    ) {
        self.payment_connector_transmission = Some(payment_connector_transmission);
    }
    pub fn get_payment_token_for_api_request(&self) -> mandates::ProcessorPaymentToken {
        mandates::ProcessorPaymentToken {
            processor_payment_token: self
                .billing_connector_payment_details
                .payment_processor_token
                .clone(),
            merchant_connector_id: Some(self.active_attempt_payment_connector_id.clone()),
        }
    }
    pub fn get_merchant_connector_id_for_api_request(&self) -> id_type::MerchantConnectorAccountId {
        self.active_attempt_payment_connector_id.clone()
    }
}

#[derive(Debug, Clone, Serialize, Deserialize, ToSchema)]
#[cfg(feature = "v2")]
pub struct BillingConnectorPaymentDetails {
    /// Payment Processor Token to process the Revenue Recovery Payment
    pub payment_processor_token: String,
    /// Billing Connector's Customer Id
    pub connector_customer_id: String,
}

// Serialize is required because the api event requires Serialize to be implemented
#[derive(Debug, serde::Serialize, serde::Deserialize, Clone, ToSchema)]
#[serde(deny_unknown_fields)]
#[cfg(feature = "v2")]
pub struct PaymentsAttemptRecordRequest {
    /// The amount details for the payment attempt.
    pub amount_details: PaymentAttemptAmountDetails,

    #[schema(value_type = AttemptStatus, example = "charged")]
    pub status: enums::AttemptStatus,

    /// The billing details of the payment attempt. This address will be used for invoicing.
    pub billing: Option<Address>,

    /// The shipping address for the payment attempt.
    pub shipping: Option<Address>,

    /// Error details provided by the billing processor.
    pub error: Option<RecordAttemptErrorDetails>,

    /// A description for the payment attempt.
    #[schema(example = "It's my first payment request", value_type = Option<String>)]
    pub description: Option<common_utils::types::Description>,

    /// A unique identifier for a payment provided by the connector.
    pub connector_transaction_id: Option<common_utils::types::ConnectorTransactionId>,

    /// The payment method type used for payment attempt.
    #[schema(value_type = PaymentMethod, example = "bank_transfer")]
    pub payment_method_type: api_enums::PaymentMethod,

    /// The name of the payment connector through which the payment attempt was made.
    #[schema(value_type = Option<Connector>, example = "stripe")]
    pub connector: Option<common_enums::connector_enums::Connector>,

    /// Billing connector id to update the invoices.
    #[schema(value_type = String, example = "mca_1234567890")]
    pub billing_connector_id: id_type::MerchantConnectorAccountId,

    /// Billing connector id to update the invoices.
    #[schema(value_type = String, example = "mca_1234567890")]
    pub payment_merchant_connector_id: Option<id_type::MerchantConnectorAccountId>,

    /// The payment method subtype to be used for the payment. This should match with the `payment_method_data` provided
    #[schema(value_type = PaymentMethodType, example = "apple_pay")]
    pub payment_method_subtype: api_enums::PaymentMethodType,

    /// The payment instrument data to be used for the payment attempt.
    pub payment_method_data: Option<PaymentMethodDataRequest>,

    /// Metadata is useful for storing additional, unstructured information on an object.
    #[schema(value_type = Option<Object>, example = r#"{ "udf1": "some-value", "udf2": "some-value" }"#)]
    pub metadata: Option<pii::SecretSerdeValue>,

    /// Additional data that might be required by hyperswitch based on the requested features by the merchants.
    pub feature_metadata: Option<PaymentAttemptFeatureMetadata>,

    /// The time at which payment attempt was created.
    #[schema(example = "2022-09-10T10:11:12Z")]
    #[serde(default, with = "common_utils::custom_serde::iso8601::option")]
    pub transaction_created_at: Option<PrimitiveDateTime>,

    /// payment method token at payment processor end.
    #[schema(value_type = String, example = "1234567890")]
    pub processor_payment_method_token: String,

    /// customer id at payment connector for which mandate is attached.
    #[schema(value_type = String, example = "cust_12345")]
    pub connector_customer_id: String,

    /// Number of attempts made for invoice
    #[schema(value_type = Option<u16>, example = 1)]
    pub retry_count: Option<u16>,

    /// Next Billing time of the Invoice
    #[schema(example = "2022-09-10T10:11:12Z")]
    #[serde(default, with = "common_utils::custom_serde::iso8601::option")]
    pub invoice_next_billing_time: Option<PrimitiveDateTime>,

    /// source where the payment was triggered by
    #[schema(value_type = TriggeredBy, example = "internal" )]
    pub triggered_by: common_enums::TriggeredBy,
}

/// Error details for the payment
#[cfg(feature = "v2")]
#[derive(Debug, serde::Serialize, serde::Deserialize, Clone, ToSchema)]
pub struct RecordAttemptErrorDetails {
    /// error code sent by billing connector.
    pub code: String,
    /// error message sent by billing connector.
    pub message: String,
    /// This field can be returned for both approved and refused Mastercard payments.
    /// This code provides additional information about the type of transaction or the reason why the payment failed.
    /// If the payment failed, the network advice code gives guidance on if and when you can retry the payment.
    pub network_advice_code: Option<String>,
    /// For card errors resulting from a card issuer decline, a brand specific 2, 3, or 4 digit code which indicates the reason the authorization failed.
    pub network_decline_code: Option<String>,
    /// A string indicating how to proceed with an network error if payment gateway provide one. This is used to understand the network error code better.
    pub network_error_message: Option<String>,
}<|MERGE_RESOLUTION|>--- conflicted
+++ resolved
@@ -1162,13 +1162,11 @@
     /// Indicates if 3DS method data was successfully completed or not
     pub threeds_method_comp_ind: Option<ThreeDsCompletionIndicator>,
 
-<<<<<<< HEAD
+    /// Indicates if the redirection has to open in the iframe
+    pub is_iframe_redirection_enabled: Option<bool>,
+
     /// If enabled, provides whole connector response
     pub all_keys_required: Option<bool>,
-=======
-    /// Indicates if the redirection has to open in the iframe
-    pub is_iframe_redirection_enabled: Option<bool>,
->>>>>>> 56c32cb6
 }
 
 #[derive(Clone, Debug, PartialEq, serde::Serialize, serde::Deserialize, ToSchema)]
@@ -5144,13 +5142,11 @@
     /// Error message received from the issuer in case of failed payments
     pub issuer_error_message: Option<String>,
 
-<<<<<<< HEAD
+    /// Indicates if the redirection has to open in the iframe
+    pub is_iframe_redirection_enabled: Option<bool>,
+
     /// Contains whole connector response
     pub whole_connector_response: Option<String>,
-=======
-    /// Indicates if the redirection has to open in the iframe
-    pub is_iframe_redirection_enabled: Option<bool>,
->>>>>>> 56c32cb6
 }
 
 #[cfg(feature = "v2")]
