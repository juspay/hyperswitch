--- conflicted
+++ resolved
@@ -3645,15 +3645,9 @@
         interac: Option<InteracPaymentMethod>,
     },
     Wallet {
-<<<<<<< HEAD
         apple_pay: Option<Box<ApplepayPaymentMethod>>,
-        google_pay: Option<Box<additional_info::WalletAdditionalDataForCard>>,
-        samsung_pay: Option<Box<additional_info::WalletAdditionalDataForCard>>,
-=======
-        apple_pay: Option<ApplepayPaymentMethod>,
-        google_pay: Option<WalletAdditionalDataForCard>,
-        samsung_pay: Option<WalletAdditionalDataForCard>,
->>>>>>> 4174929b
+        google_pay: Option<Box<WalletAdditionalDataForCard>>,
+        samsung_pay: Option<Box<WalletAdditionalDataForCard>>,
     },
     PayLater {
         klarna_sdk: Option<KlarnaSdkPaymentMethod>,
