#[cfg(feature = "v1")]
use std::fmt;
use std::{
    collections::{HashMap, HashSet},
    num::NonZeroI64,
};
pub mod additional_info;
pub mod trait_impls;
use cards::CardNumber;
#[cfg(feature = "v2")]
use common_enums::enums::PaymentConnectorTransmission;
use common_enums::{GooglePayCardFundingSource, ProductType};
#[cfg(feature = "v1")]
use common_types::primitive_wrappers::{
    ExtendedAuthorizationAppliedBool, RequestExtendedAuthorizationBool,
};
use common_types::{payments as common_payments_types, primitive_wrappers};
use common_utils::{
    consts::default_payments_list_limit,
    crypto,
    errors::ValidationError,
    ext_traits::{ConfigExt, Encode, ValueExt},
    hashing::HashedString,
    id_type,
    new_type::MaskedBankAccount,
    pii::{self, Email},
    types::{AmountConvertor, MinorUnit, StringMajorUnit},
};
use error_stack::ResultExt;

#[cfg(feature = "v2")]
fn parse_comma_separated<'de, D, T>(v: D) -> Result<Option<Vec<T>>, D::Error>
where
    D: serde::Deserializer<'de>,
    T: std::str::FromStr,
    <T as std::str::FromStr>::Err: std::fmt::Debug + std::fmt::Display + std::error::Error,
{
    let opt_str: Option<String> = Option::deserialize(v)?;
    match opt_str {
        Some(s) if s.is_empty() => Ok(None),
        Some(s) => {
            // Estimate capacity based on comma count
            let capacity = s.matches(',').count() + 1;
            let mut result = Vec::with_capacity(capacity);

            for item in s.split(',') {
                let trimmed_item = item.trim();
                if !trimmed_item.is_empty() {
                    let parsed_item = trimmed_item.parse::<T>().map_err(|e| {
                        <D::Error as serde::de::Error>::custom(format!(
                            "Invalid value '{trimmed_item}': {e}"
                        ))
                    })?;
                    result.push(parsed_item);
                }
            }
            Ok(Some(result))
        }
        None => Ok(None),
    }
}
use masking::{PeekInterface, Secret, WithType};
use router_derive::Setter;
#[cfg(feature = "v1")]
use serde::{de, Deserializer};
use serde::{ser::Serializer, Deserialize, Serialize};
use strum::Display;
use time::{Date, PrimitiveDateTime};
use url::Url;
use utoipa::ToSchema;

#[cfg(feature = "v2")]
use crate::mandates;
#[cfg(feature = "v2")]
use crate::payment_methods;
use crate::{
    admin::{self, MerchantConnectorInfo},
    enums as api_enums,
    mandates::RecurringDetails,
};
#[cfg(feature = "v1")]
use crate::{disputes, ephemeral_key::EphemeralKeyCreateResponse, refunds, ValidateFieldAndGet};

#[derive(Clone, Copy, Debug, Eq, PartialEq)]
pub enum PaymentOp {
    Create,
    Update,
    Confirm,
}

use crate::enums;
#[derive(serde::Deserialize)]
pub struct BankData {
    pub payment_method_type: api_enums::PaymentMethodType,
    pub code_information: Vec<BankCodeInformation>,
}

#[derive(serde::Deserialize)]
pub struct BankCodeInformation {
    pub bank_name: common_enums::BankNames,
    pub connector_codes: Vec<ConnectorCode>,
}

#[derive(serde::Deserialize)]
pub struct ConnectorCode {
    pub connector: api_enums::Connector,
    pub code: String,
}
#[derive(Debug, Clone, serde::Serialize, serde::Deserialize, ToSchema, PartialEq, Eq)]
pub struct BankCodeResponse {
    #[schema(value_type = Vec<BankNames>)]
    pub bank_name: Vec<common_enums::BankNames>,
    pub eligible_connectors: Vec<String>,
}

/// Passing this object creates a new customer or attaches an existing customer to the payment
#[derive(Debug, serde::Deserialize, serde::Serialize, Clone, ToSchema, PartialEq)]
pub struct CustomerDetails {
    /// The identifier for the customer.
    #[schema(value_type = String, max_length = 64, min_length = 1, example = "cus_y3oqhf46pyzuxjbcn2giaqnb44")]
    pub id: id_type::CustomerId,

    /// The customer's name
    #[schema(max_length = 255, value_type = Option<String>, example = "John Doe")]
    pub name: Option<Secret<String>>,

    /// The customer's email address
    #[schema(max_length = 255, value_type = Option<String>, example = "johntest@test.com")]
    pub email: Option<Email>,

    /// The customer's phone number
    #[schema(value_type = Option<String>, max_length = 10, example = "9123456789")]
    pub phone: Option<Secret<String>>,

    /// The country code for the customer's phone number
    #[schema(max_length = 2, example = "+1")]
    pub phone_country_code: Option<String>,

    /// The tax registration identifier of the customer.
    #[schema(value_type=Option<String>,max_length = 255)]
    pub tax_registration_id: Option<Secret<String>>,
}

#[cfg(feature = "v1")]
/// Details of customer attached to this payment
#[derive(
    Debug, Default, serde::Serialize, serde::Deserialize, Clone, ToSchema, PartialEq, Setter,
)]
pub struct CustomerDetailsResponse {
    /// The identifier for the customer.
    #[schema(value_type = Option<String>, max_length = 64, min_length = 1, example = "cus_y3oqhf46pyzuxjbcn2giaqnb44")]
    pub id: Option<id_type::CustomerId>,

    /// The customer's name
    #[schema(max_length = 255, value_type = Option<String>, example = "John Doe")]
    pub name: Option<Secret<String>>,

    /// The customer's email address
    #[schema(max_length = 255, value_type = Option<String>, example = "johntest@test.com")]
    pub email: Option<Email>,

    /// The customer's phone number
    #[schema(value_type = Option<String>, max_length = 10, example = "9123456789")]
    pub phone: Option<Secret<String>>,

    /// The country code for the customer's phone number
    #[schema(max_length = 2, example = "+1")]
    pub phone_country_code: Option<String>,
}

#[cfg(feature = "v2")]
/// Details of customer attached to this payment
#[derive(Debug, serde::Serialize, serde::Deserialize, Clone, ToSchema, PartialEq, Setter)]
pub struct CustomerDetailsResponse {
    /// The customer's name
    #[schema(max_length = 255, value_type = Option<String>, example = "John Doe")]
    pub name: Option<Secret<String>>,

    /// The customer's email address
    #[schema(max_length = 255, value_type = Option<String>, example = "johntest@test.com")]
    pub email: Option<Email>,

    /// The customer's phone number
    #[schema(value_type = Option<String>, max_length = 10, example = "9123456789")]
    pub phone: Option<Secret<String>>,

    /// The country code for the customer's phone number
    #[schema(max_length = 2, example = "+1")]
    pub phone_country_code: Option<String>,
}

// Serialize is required because the api event requires Serialize to be implemented
#[derive(Debug, serde::Serialize, serde::Deserialize, Clone, ToSchema)]
#[serde(deny_unknown_fields)]
#[cfg(feature = "v2")]
pub struct PaymentsCreateIntentRequest {
    /// The amount details for the payment
    pub amount_details: AmountDetails,

    /// Unique identifier for the payment. This ensures idempotency for multiple payments
    /// that have been done by a single merchant.
    #[schema(
        value_type = Option<String>,
        min_length = 30,
        max_length = 30,
        example = "pay_mbabizu24mvu3mela5njyhpit4"
    )]
    pub merchant_reference_id: Option<id_type::PaymentReferenceId>,

    /// The routing algorithm id to be used for the payment
    #[schema(value_type = Option<String>)]
    pub routing_algorithm_id: Option<id_type::RoutingId>,

    #[schema(value_type = Option<CaptureMethod>, example = "automatic")]
    pub capture_method: Option<api_enums::CaptureMethod>,

    #[schema(value_type = Option<AuthenticationType>, example = "no_three_ds", default = "no_three_ds")]
    pub authentication_type: Option<api_enums::AuthenticationType>,

    /// The billing details of the payment. This address will be used for invoicing.
    pub billing: Option<Address>,

    /// The shipping address for the payment
    pub shipping: Option<Address>,

    /// The identifier for the customer
    #[schema(
        min_length = 32,
        max_length = 64,
        example = "12345_cus_01926c58bc6e77c09e809964e72af8c8",
        value_type = String
    )]
    pub customer_id: Option<id_type::GlobalCustomerId>,

    /// Set to `present` to indicate that the customer is in your checkout flow during this payment, and therefore is able to authenticate. This parameter should be `absent` when merchant's doing merchant initiated payments and customer is not present while doing the payment.
    #[schema(example = "present", value_type = Option<PresenceOfCustomerDuringPayment>)]
    pub customer_present: Option<common_enums::PresenceOfCustomerDuringPayment>,

    /// A description for the payment
    #[schema(example = "It's my first payment request", value_type = Option<String>)]
    pub description: Option<common_utils::types::Description>,

    /// The URL to which you want the user to be redirected after the completion of the payment operation
    #[schema(value_type = Option<String>, example = "https://hyperswitch.io")]
    pub return_url: Option<common_utils::types::Url>,

    #[schema(value_type = Option<FutureUsage>, example = "off_session")]
    pub setup_future_usage: Option<api_enums::FutureUsage>,

    /// Apply MIT exemption for a payment
    #[schema(value_type = Option<MitExemptionRequest>)]
    pub apply_mit_exemption: Option<common_enums::MitExemptionRequest>,

    /// For non-card charges, you can use this value as the complete description that appears on your customers’ statements. Must contain at least one letter, maximum 22 characters.
    #[schema(max_length = 22, example = "Hyperswitch Router", value_type = Option<String>)]
    pub statement_descriptor: Option<common_utils::types::StatementDescriptor>,

    /// Use this object to capture the details about the different products for which the payment is being made. The sum of amount across different products here should be equal to the overall payment amount
    #[schema(value_type = Option<Vec<OrderDetailsWithAmount>>, example = r#"[{
        "product_name": "Apple iPhone 16",
        "quantity": 1,
        "amount" : 69000
        "product_img_link" : "https://dummy-img-link.com"
    }]"#)]
    pub order_details: Option<Vec<OrderDetailsWithAmount>>,

    /// Use this parameter to restrict the Payment Method Types to show for a given PaymentIntent
    #[schema(value_type = Option<Vec<PaymentMethodType>>)]
    pub allowed_payment_method_types: Option<Vec<api_enums::PaymentMethodType>>,

    /// Metadata is useful for storing additional, unstructured information on an object.
    #[schema(value_type = Option<Object>, example = r#"{ "udf1": "some-value", "udf2": "some-value" }"#)]
    pub metadata: Option<pii::SecretSerdeValue>,

    /// Some connectors like Apple pay, Airwallex and Noon might require some additional information, find specific details in the child attributes below.
    pub connector_metadata: Option<ConnectorMetadata>,

    /// Additional data that might be required by hyperswitch based on the requested features by the merchants.
    pub feature_metadata: Option<FeatureMetadata>,

    /// Whether to generate the payment link for this payment or not (if applicable)
    #[schema(value_type = Option<EnablePaymentLinkRequest>)]
    pub payment_link_enabled: Option<common_enums::EnablePaymentLinkRequest>,

    /// Configure a custom payment link for the particular payment
    #[schema(value_type = Option<PaymentLinkConfigRequest>)]
    pub payment_link_config: Option<admin::PaymentLinkConfigRequest>,

    ///Request an incremental authorization, i.e., increase the authorized amount on a confirmed payment before you capture it.
    #[schema(value_type = Option<RequestIncrementalAuthorization>)]
    pub request_incremental_authorization: Option<common_enums::RequestIncrementalAuthorization>,

    ///Will be used to expire client secret after certain amount of time to be supplied in seconds, if not sent it will be taken from profile config
    ///(900) for 15 mins
    #[schema(example = 900)]
    pub session_expiry: Option<u32>,

    /// Additional data related to some frm(Fraud Risk Management) connectors
    #[schema(value_type = Option<Object>, example = r#"{ "coverage_request" : "fraud", "fulfillment_method" : "delivery" }"#)]
    pub frm_metadata: Option<pii::SecretSerdeValue>,

    /// Whether to perform external authentication (if applicable)
    #[schema(value_type = Option<External3dsAuthenticationRequest>)]
    pub request_external_three_ds_authentication:
        Option<common_enums::External3dsAuthenticationRequest>,

    /// Indicates if 3ds challenge is forced
    pub force_3ds_challenge: Option<bool>,

    /// Merchant connector details used to make payments.
    #[schema(value_type = Option<MerchantConnectorAuthDetails>)]
    pub merchant_connector_details: Option<common_types::domain::MerchantConnectorAuthDetails>,

    /// Allow partial authorization for this payment
    #[schema(value_type = Option<bool>, default = false)]
    pub enable_partial_authorization: Option<primitive_wrappers::EnablePartialAuthorizationBool>,
}
#[cfg(feature = "v2")]
#[derive(Debug, serde::Serialize, serde::Deserialize, Clone, ToSchema)]
pub struct PaymentAttemptListRequest {
    #[schema(value_type = String)]
    pub payment_intent_id: id_type::GlobalPaymentId,
}

#[cfg(feature = "v2")]
#[derive(Debug, serde::Serialize, Clone, ToSchema)]
pub struct PaymentAttemptListResponse {
    pub payment_attempt_list: Vec<PaymentAttemptResponse>,
}
#[cfg(feature = "v2")]
impl PaymentsCreateIntentRequest {
    pub fn get_feature_metadata_as_value(
        &self,
    ) -> common_utils::errors::CustomResult<
        Option<pii::SecretSerdeValue>,
        common_utils::errors::ParsingError,
    > {
        Ok(self
            .feature_metadata
            .as_ref()
            .map(Encode::encode_to_value)
            .transpose()?
            .map(Secret::new))
    }

    pub fn get_connector_metadata_as_value(
        &self,
    ) -> common_utils::errors::CustomResult<
        Option<pii::SecretSerdeValue>,
        common_utils::errors::ParsingError,
    > {
        Ok(self
            .connector_metadata
            .as_ref()
            .map(Encode::encode_to_value)
            .transpose()?
            .map(Secret::new))
    }

    pub fn get_allowed_payment_method_types_as_value(
        &self,
    ) -> common_utils::errors::CustomResult<
        Option<pii::SecretSerdeValue>,
        common_utils::errors::ParsingError,
    > {
        Ok(self
            .allowed_payment_method_types
            .as_ref()
            .map(Encode::encode_to_value)
            .transpose()?
            .map(Secret::new))
    }

    pub fn get_order_details_as_value(
        &self,
    ) -> common_utils::errors::CustomResult<
        Option<Vec<pii::SecretSerdeValue>>,
        common_utils::errors::ParsingError,
    > {
        self.order_details
            .as_ref()
            .map(|od| {
                od.iter()
                    .map(|order| order.encode_to_value().map(Secret::new))
                    .collect::<Result<Vec<_>, _>>()
            })
            .transpose()
    }
}

// This struct is only used internally, not visible in API Reference
#[derive(Debug, Clone, serde::Serialize, serde::Deserialize)]
#[cfg(feature = "v2")]
pub struct PaymentsGetIntentRequest {
    pub id: id_type::GlobalPaymentId,
}

#[derive(Debug, serde::Serialize, serde::Deserialize, Clone, ToSchema)]
#[serde(deny_unknown_fields)]
#[cfg(feature = "v2")]
pub struct PaymentsUpdateIntentRequest {
    pub amount_details: Option<AmountDetailsUpdate>,

    /// The routing algorithm id to be used for the payment
    #[schema(value_type = Option<String>)]
    pub routing_algorithm_id: Option<id_type::RoutingId>,

    #[schema(value_type = Option<CaptureMethod>, example = "automatic")]
    pub capture_method: Option<api_enums::CaptureMethod>,

    #[schema(value_type = Option<AuthenticationType>, example = "no_three_ds", default = "no_three_ds")]
    pub authentication_type: Option<api_enums::AuthenticationType>,

    /// The billing details of the payment. This address will be used for invoicing.
    pub billing: Option<Address>,

    /// The shipping address for the payment
    pub shipping: Option<Address>,

    /// Set to `present` to indicate that the customer is in your checkout flow during this payment, and therefore is able to authenticate. This parameter should be `absent` when merchant's doing merchant initiated payments and customer is not present while doing the payment.
    #[schema(example = "present", value_type = Option<PresenceOfCustomerDuringPayment>)]
    pub customer_present: Option<common_enums::PresenceOfCustomerDuringPayment>,

    /// A description for the payment
    #[schema(example = "It's my first payment request", value_type = Option<String>)]
    pub description: Option<common_utils::types::Description>,

    /// The URL to which you want the user to be redirected after the completion of the payment operation
    #[schema(value_type = Option<String>, example = "https://hyperswitch.io")]
    pub return_url: Option<common_utils::types::Url>,

    #[schema(value_type = Option<FutureUsage>, example = "off_session")]
    pub setup_future_usage: Option<api_enums::FutureUsage>,

    /// Apply MIT exemption for a payment
    #[schema(value_type = Option<MitExemptionRequest>)]
    pub apply_mit_exemption: Option<common_enums::MitExemptionRequest>,

    /// For non-card charges, you can use this value as the complete description that appears on your customers’ statements. Must contain at least one letter, maximum 22 characters.
    #[schema(max_length = 22, example = "Hyperswitch Router", value_type = Option<String>)]
    pub statement_descriptor: Option<common_utils::types::StatementDescriptor>,

    /// Use this object to capture the details about the different products for which the payment is being made. The sum of amount across different products here should be equal to the overall payment amount
    #[schema(value_type = Option<Vec<OrderDetailsWithAmount>>, example = r#"[{
        "product_name": "Apple iPhone 16",
        "quantity": 1,
        "amount" : 69000
        "product_img_link" : "https://dummy-img-link.com"
    }]"#)]
    pub order_details: Option<Vec<OrderDetailsWithAmount>>,

    /// Use this parameter to restrict the Payment Method Types to show for a given PaymentIntent
    #[schema(value_type = Option<Vec<PaymentMethodType>>)]
    pub allowed_payment_method_types: Option<Vec<api_enums::PaymentMethodType>>,

    /// Metadata is useful for storing additional, unstructured information on an object. This metadata will override the metadata that was passed in payments
    #[schema(value_type = Option<Object>, example = r#"{ "udf1": "some-value", "udf2": "some-value" }"#)]
    pub metadata: Option<pii::SecretSerdeValue>,

    /// Some connectors like Apple pay, Airwallex and Noon might require some additional information, find specific details in the child attributes below.
    #[schema(value_type = Option<ConnectorMetadata>)]
    pub connector_metadata: Option<pii::SecretSerdeValue>,

    /// Additional data that might be required by hyperswitch based on the requested features by the merchants.
    #[schema(value_type = Option<FeatureMetadata>)]
    pub feature_metadata: Option<FeatureMetadata>,

    /// Configure a custom payment link for the particular payment
    #[schema(value_type = Option<PaymentLinkConfigRequest>)]
    pub payment_link_config: Option<admin::PaymentLinkConfigRequest>,

    /// Request an incremental authorization, i.e., increase the authorized amount on a confirmed payment before you capture it.
    #[schema(value_type = Option<RequestIncrementalAuthorization>)]
    pub request_incremental_authorization: Option<common_enums::RequestIncrementalAuthorization>,

    /// Will be used to expire client secret after certain amount of time to be supplied in seconds, if not sent it will be taken from profile config
    ///(900) for 15 mins
    #[schema(value_type = Option<u32>, example = 900)]
    pub session_expiry: Option<u32>,

    /// Additional data related to some frm(Fraud Risk Management) connectors
    #[schema(value_type = Option<Object>, example = r#"{ "coverage_request" : "fraud", "fulfillment_method" : "delivery" }"#)]
    pub frm_metadata: Option<pii::SecretSerdeValue>,

    /// Whether to perform external authentication (if applicable)
    #[schema(value_type = Option<External3dsAuthenticationRequest>)]
    pub request_external_three_ds_authentication:
        Option<common_enums::External3dsAuthenticationRequest>,

    #[schema(value_type = Option<UpdateActiveAttempt>)]
    /// Whether to set / unset the active attempt id
    pub set_active_attempt_id: Option<api_enums::UpdateActiveAttempt>,

    /// Allow partial authorization for this payment
    #[schema(value_type = Option<bool>, default = false)]
    pub enable_partial_authorization: Option<primitive_wrappers::EnablePartialAuthorizationBool>,
}

#[cfg(feature = "v2")]
impl PaymentsUpdateIntentRequest {
    pub fn update_feature_metadata_and_active_attempt_with_api(
        feature_metadata: FeatureMetadata,
        set_active_attempt_id: api_enums::UpdateActiveAttempt,
    ) -> Self {
        Self {
            feature_metadata: Some(feature_metadata),
            set_active_attempt_id: Some(set_active_attempt_id),
            amount_details: None,
            routing_algorithm_id: None,
            capture_method: None,
            authentication_type: None,
            billing: None,
            shipping: None,
            customer_present: None,
            description: None,
            return_url: None,
            setup_future_usage: None,
            apply_mit_exemption: None,
            statement_descriptor: None,
            order_details: None,
            allowed_payment_method_types: None,
            metadata: None,
            connector_metadata: None,
            payment_link_config: None,
            request_incremental_authorization: None,
            session_expiry: None,
            frm_metadata: None,
            request_external_three_ds_authentication: None,
            enable_partial_authorization: None,
        }
    }
}

#[derive(Debug, serde::Serialize, Clone, ToSchema)]
#[serde(deny_unknown_fields)]
#[cfg(feature = "v2")]
pub struct PaymentsIntentResponse {
    /// Global Payment Id for the payment
    #[schema(value_type = String)]
    pub id: id_type::GlobalPaymentId,

    /// The status of the payment
    #[schema(value_type = IntentStatus, example = "succeeded")]
    pub status: common_enums::IntentStatus,

    /// The amount details for the payment
    pub amount_details: AmountDetailsResponse,

    /// It's a token used for client side verification.
    #[schema(value_type = String, example = "cs_0195b34da95d75239c6a4bf514458896")]
    pub client_secret: Option<Secret<String>>,

    /// The identifier for the profile. This is inferred from the `x-profile-id` header
    #[schema(value_type = String)]
    pub profile_id: id_type::ProfileId,

    /// Unique identifier for the payment. This ensures idempotency for multiple payments
    /// that have been done by a single merchant.
    #[schema(
        value_type = Option<String>,
        min_length = 30,
        max_length = 30,
        example = "pay_mbabizu24mvu3mela5njyhpit4"
    )]
    pub merchant_reference_id: Option<id_type::PaymentReferenceId>,

    /// The routing algorithm id to be used for the payment
    #[schema(value_type = Option<String>)]
    pub routing_algorithm_id: Option<id_type::RoutingId>,

    #[schema(value_type = CaptureMethod, example = "automatic")]
    pub capture_method: api_enums::CaptureMethod,

    /// The authentication type for the payment
    #[schema(value_type = Option<AuthenticationType>, example = "no_three_ds")]
    pub authentication_type: Option<api_enums::AuthenticationType>,

    /// The billing details of the payment. This address will be used for invoicing.
    #[schema(value_type = Option<Address>)]
    pub billing: Option<Address>,

    /// The shipping address for the payment
    #[schema(value_type = Option<Address>)]
    pub shipping: Option<Address>,

    /// The identifier for the customer
    #[schema(
        min_length = 32,
        max_length = 64,
        example = "12345_cus_01926c58bc6e77c09e809964e72af8c8",
        value_type = String
    )]
    pub customer_id: Option<id_type::GlobalCustomerId>,

    /// Set to `present` to indicate that the customer is in your checkout flow during this payment, and therefore is able to authenticate. This parameter should be `absent` when merchant's doing merchant initiated payments and customer is not present while doing the payment.
    #[schema(example = "present", value_type = PresenceOfCustomerDuringPayment)]
    pub customer_present: common_enums::PresenceOfCustomerDuringPayment,

    /// A description for the payment
    #[schema(example = "It's my first payment request", value_type = Option<String>)]
    pub description: Option<common_utils::types::Description>,

    /// The URL to which you want the user to be redirected after the completion of the payment operation
    #[schema(value_type = Option<String>, example = "https://hyperswitch.io")]
    pub return_url: Option<common_utils::types::Url>,

    #[schema(value_type = FutureUsage, example = "off_session")]
    pub setup_future_usage: api_enums::FutureUsage,

    /// Apply MIT exemption for a payment
    #[schema(value_type = MitExemptionRequest)]
    pub apply_mit_exemption: common_enums::MitExemptionRequest,

    /// For non-card charges, you can use this value as the complete description that appears on your customers’ statements. Must contain at least one letter, maximum 22 characters.
    #[schema(max_length = 22, example = "Hyperswitch Router", value_type = Option<String>)]
    pub statement_descriptor: Option<common_utils::types::StatementDescriptor>,

    /// Use this object to capture the details about the different products for which the payment is being made. The sum of amount across different products here should be equal to the overall payment amount
    #[schema(value_type = Option<Vec<OrderDetailsWithAmount>>, example = r#"[{
        "product_name": "Apple iPhone 16",
        "quantity": 1,
        "amount" : 69000
        "product_img_link" : "https://dummy-img-link.com"
    }]"#)]
    pub order_details: Option<Vec<OrderDetailsWithAmount>>,

    /// Use this parameter to restrict the Payment Method Types to show for a given PaymentIntent
    #[schema(value_type = Option<Vec<PaymentMethodType>>)]
    pub allowed_payment_method_types: Option<Vec<api_enums::PaymentMethodType>>,

    /// Metadata is useful for storing additional, unstructured information on an object.
    #[schema(value_type = Option<Object>, example = r#"{ "udf1": "some-value", "udf2": "some-value" }"#)]
    pub metadata: Option<pii::SecretSerdeValue>,

    /// Some connectors like Apple pay, Airwallex and Noon might require some additional information, find specific details in the child attributes below.
    #[schema(value_type = Option<ConnectorMetadata>)]
    pub connector_metadata: Option<pii::SecretSerdeValue>,

    /// Additional data that might be required by hyperswitch based on the requested features by the merchants.
    #[schema(value_type = Option<FeatureMetadata>)]
    pub feature_metadata: Option<FeatureMetadata>,

    /// Whether to generate the payment link for this payment or not (if applicable)
    #[schema(value_type = EnablePaymentLinkRequest)]
    pub payment_link_enabled: common_enums::EnablePaymentLinkRequest,

    /// Configure a custom payment link for the particular payment
    #[schema(value_type = Option<PaymentLinkConfigRequest>)]
    pub payment_link_config: Option<admin::PaymentLinkConfigRequest>,

    ///Request an incremental authorization, i.e., increase the authorized amount on a confirmed payment before you capture it.
    #[schema(value_type = RequestIncrementalAuthorization)]
    pub request_incremental_authorization: common_enums::RequestIncrementalAuthorization,

    /// Enable split payments, i.e., split the amount between multiple payment methods
    #[schema(value_type = SplitTxnsEnabled, default = "skip")]
    pub split_txns_enabled: common_enums::SplitTxnsEnabled,

    ///Will be used to expire client secret after certain amount of time to be supplied in seconds
    #[serde(with = "common_utils::custom_serde::iso8601")]
    pub expires_on: PrimitiveDateTime,

    /// Additional data related to some frm(Fraud Risk Management) connectors
    #[schema(value_type = Option<Object>, example = r#"{ "coverage_request" : "fraud", "fulfillment_method" : "delivery" }"#)]
    pub frm_metadata: Option<pii::SecretSerdeValue>,

    /// Whether to perform external authentication (if applicable)
    #[schema(value_type = External3dsAuthenticationRequest)]
    pub request_external_three_ds_authentication: common_enums::External3dsAuthenticationRequest,

    /// The type of the payment that differentiates between normal and various types of mandate payments
    #[schema(value_type = PaymentType)]
    pub payment_type: api_enums::PaymentType,

    /// Allow partial authorization for this payment
    #[schema(value_type = Option<bool>, default = false)]
    pub enable_partial_authorization: Option<primitive_wrappers::EnablePartialAuthorizationBool>,
}

#[cfg(feature = "v2")]
#[derive(Clone, Debug, PartialEq, serde::Serialize, serde::Deserialize, ToSchema)]
pub struct GiftCardBalanceCheckResponse {
    /// Global Payment Id for the payment
    #[schema(value_type = String)]
    pub payment_id: id_type::GlobalPaymentId,
    /// The balance of the gift card
    pub balance: MinorUnit,
    /// The currency of the Gift Card
    #[schema(value_type = Currency)]
    pub currency: common_enums::Currency,
    /// Whether the gift card balance is enough for the transaction (Used for split payments case)
    pub needs_additional_pm_data: bool,
    /// Transaction amount left after subtracting gift card balance (Used for split payments)
    pub remaining_amount: MinorUnit,
}

#[cfg(feature = "v2")]
#[derive(Clone, Debug, PartialEq, serde::Serialize, serde::Deserialize, ToSchema)]
pub struct AmountDetails {
    /// The payment amount. Amount for the payment in the lowest denomination of the currency, (i.e) in cents for USD denomination, in yen for JPY denomination etc. E.g., Pass 100 to charge $1.00 and 1 for 1¥ since ¥ is a zero-decimal currency. Read more about [the Decimal and Non-Decimal Currencies](https://github.com/juspay/hyperswitch/wiki/Decimal-and-Non%E2%80%90Decimal-Currencies)
    #[schema(value_type = u64, example = 6540)]
    #[serde(default, deserialize_with = "amount::deserialize")]
    order_amount: Amount,
    /// The currency of the order
    #[schema(example = "USD", value_type = Currency)]
    currency: common_enums::Currency,
    /// The shipping cost of the order. This has to be collected from the merchant
    shipping_cost: Option<MinorUnit>,
    /// Tax amount related to the order. This will be calculated by the external tax provider
    order_tax_amount: Option<MinorUnit>,
    /// The action to whether calculate tax by calling external tax provider or not
    #[serde(default)]
    #[schema(value_type = TaxCalculationOverride)]
    skip_external_tax_calculation: common_enums::TaxCalculationOverride,
    /// The action to whether calculate surcharge or not
    #[serde(default)]
    #[schema(value_type = SurchargeCalculationOverride)]
    skip_surcharge_calculation: common_enums::SurchargeCalculationOverride,
    /// The surcharge amount to be added to the order, collected from the merchant
    surcharge_amount: Option<MinorUnit>,
    /// tax on surcharge amount
    tax_on_surcharge: Option<MinorUnit>,
}

#[cfg(feature = "v2")]
impl AmountDetails {
    pub fn new_for_zero_auth_payment(currency: common_enums::Currency) -> Self {
        Self {
            order_amount: Amount::Zero,
            currency,
            shipping_cost: None,
            order_tax_amount: None,
            skip_external_tax_calculation: common_enums::TaxCalculationOverride::Skip,
            skip_surcharge_calculation: common_enums::SurchargeCalculationOverride::Skip,
            surcharge_amount: None,
            tax_on_surcharge: None,
        }
    }
}

#[cfg(feature = "v2")]
#[derive(Clone, Debug, PartialEq, serde::Serialize, serde::Deserialize, ToSchema)]
pub struct AmountDetailsUpdate {
    /// The payment amount. Amount for the payment in the lowest denomination of the currency, (i.e) in cents for USD denomination, in yen for JPY denomination etc. E.g., Pass 100 to charge $1.00 and 1 for 1¥ since ¥ is a zero-decimal currency. Read more about [the Decimal and Non-Decimal Currencies](https://github.com/juspay/hyperswitch/wiki/Decimal-and-Non%E2%80%90Decimal-Currencies)
    #[schema(value_type = Option<u64>, example = 6540)]
    #[serde(default, deserialize_with = "amount::deserialize_option")]
    order_amount: Option<Amount>,
    /// The currency of the order
    #[schema(example = "USD", value_type = Option<Currency>)]
    currency: Option<common_enums::Currency>,
    /// The shipping cost of the order. This has to be collected from the merchant
    shipping_cost: Option<MinorUnit>,
    /// Tax amount related to the order. This will be calculated by the external tax provider
    order_tax_amount: Option<MinorUnit>,
    /// The action to whether calculate tax by calling external tax provider or not
    #[schema(value_type = Option<TaxCalculationOverride>)]
    skip_external_tax_calculation: Option<common_enums::TaxCalculationOverride>,
    /// The action to whether calculate surcharge or not
    #[schema(value_type = Option<SurchargeCalculationOverride>)]
    skip_surcharge_calculation: Option<common_enums::SurchargeCalculationOverride>,
    /// The surcharge amount to be added to the order, collected from the merchant
    surcharge_amount: Option<MinorUnit>,
    /// tax on surcharge amount
    tax_on_surcharge: Option<MinorUnit>,
}

#[cfg(feature = "v2")]
pub struct AmountDetailsSetter {
    pub order_amount: Amount,
    pub currency: common_enums::Currency,
    pub shipping_cost: Option<MinorUnit>,
    pub order_tax_amount: Option<MinorUnit>,
    pub skip_external_tax_calculation: common_enums::TaxCalculationOverride,
    pub skip_surcharge_calculation: common_enums::SurchargeCalculationOverride,
    pub surcharge_amount: Option<MinorUnit>,
    pub tax_on_surcharge: Option<MinorUnit>,
}

#[cfg(feature = "v2")]
#[derive(Clone, Debug, PartialEq, serde::Serialize, ToSchema)]
pub struct AmountDetailsResponse {
    /// The payment amount. Amount for the payment in the lowest denomination of the currency, (i.e) in cents for USD denomination, in yen for JPY denomination etc. E.g., Pass 100 to charge $1.00 and 1 for 1¥ since ¥ is a zero-decimal currency. Read more about [the Decimal and Non-Decimal Currencies](https://github.com/juspay/hyperswitch/wiki/Decimal-and-Non%E2%80%90Decimal-Currencies)
    #[schema(value_type = u64, example = 6540)]
    pub order_amount: MinorUnit,
    /// The currency of the order
    #[schema(example = "USD", value_type = Currency)]
    pub currency: common_enums::Currency,
    /// The shipping cost of the order. This has to be collected from the merchant
    pub shipping_cost: Option<MinorUnit>,
    /// Tax amount related to the order. This will be calculated by the external tax provider
    pub order_tax_amount: Option<MinorUnit>,
    /// The action to whether calculate tax by calling external tax provider or not
    #[schema(value_type = TaxCalculationOverride)]
    pub external_tax_calculation: common_enums::TaxCalculationOverride,
    /// The action to whether calculate surcharge or not
    #[schema(value_type = SurchargeCalculationOverride)]
    pub surcharge_calculation: common_enums::SurchargeCalculationOverride,
    /// The surcharge amount to be added to the order, collected from the merchant
    pub surcharge_amount: Option<MinorUnit>,
    /// tax on surcharge amount
    pub tax_on_surcharge: Option<MinorUnit>,
}

#[cfg(feature = "v2")]
#[derive(Clone, Debug, PartialEq, serde::Serialize, ToSchema)]
pub struct PaymentAmountDetailsResponse {
    /// The payment amount. Amount for the payment in the lowest denomination of the currency, (i.e) in cents for USD denomination, in yen for JPY denomination etc. E.g., Pass 100 to charge $1.00 and 1 for 1¥ since ¥ is a zero-decimal currency. Read more about [the Decimal and Non-Decimal Currencies](https://github.com/juspay/hyperswitch/wiki/Decimal-and-Non%E2%80%90Decimal-Currencies)
    #[schema(value_type = u64, example = 6540)]
    #[serde(default, deserialize_with = "amount::deserialize")]
    pub order_amount: MinorUnit,
    /// The currency of the order
    #[schema(example = "USD", value_type = Currency)]
    pub currency: common_enums::Currency,
    /// The shipping cost of the order. This has to be collected from the merchant
    pub shipping_cost: Option<MinorUnit>,
    /// Tax amount related to the order. This will be calculated by the external tax provider
    pub order_tax_amount: Option<MinorUnit>,
    /// The action to whether calculate tax by calling external tax provider or not
    #[schema(value_type = TaxCalculationOverride)]
    pub external_tax_calculation: common_enums::TaxCalculationOverride,
    /// The action to whether calculate surcharge or not
    #[schema(value_type = SurchargeCalculationOverride)]
    pub surcharge_calculation: common_enums::SurchargeCalculationOverride,
    /// The surcharge amount to be added to the order, collected from the merchant
    pub surcharge_amount: Option<MinorUnit>,
    /// tax on surcharge amount
    pub tax_on_surcharge: Option<MinorUnit>,
    /// The total amount of the order including tax, surcharge and shipping cost
    pub net_amount: MinorUnit,
    /// The amount that was requested to be captured for this payment
    pub amount_to_capture: Option<MinorUnit>,
    /// The amount that can be captured on the payment. Either in one go or through multiple captures.
    /// This is applicable in case the capture method was either `manual` or `manual_multiple`
    pub amount_capturable: MinorUnit,
    /// The amount that was captured for this payment. This is the sum of all the captures done on this payment
    pub amount_captured: Option<MinorUnit>,
}

#[cfg(feature = "v2")]
#[derive(Clone, Debug, PartialEq, serde::Serialize, serde::Deserialize, ToSchema)]

pub struct PaymentAttemptAmountDetails {
    /// The total amount of the order including tax, surcharge and shipping cost
    pub net_amount: MinorUnit,
    /// The amount that was requested to be captured for this payment
    pub amount_to_capture: Option<MinorUnit>,
    /// Surcharge amount for the payment attempt.
    /// This is either derived by surcharge rules, or sent by the merchant
    pub surcharge_amount: Option<MinorUnit>,
    /// Tax amount for the payment attempt
    /// This is either derived by surcharge rules, or sent by the merchant
    pub tax_on_surcharge: Option<MinorUnit>,
    /// The total amount that can be captured for this payment attempt.
    pub amount_capturable: MinorUnit,
    /// Shipping cost for the payment attempt.
    /// Shipping cost for the payment attempt.
    pub shipping_cost: Option<MinorUnit>,
    /// Tax amount for the order.
    /// This is either derived by calling an external tax processor, or sent by the merchant
    pub order_tax_amount: Option<MinorUnit>,
}

#[cfg(feature = "v2")]
impl AmountDetails {
    pub fn new(amount_details_setter: AmountDetailsSetter) -> Self {
        Self {
            order_amount: amount_details_setter.order_amount,
            currency: amount_details_setter.currency,
            shipping_cost: amount_details_setter.shipping_cost,
            order_tax_amount: amount_details_setter.order_tax_amount,
            skip_external_tax_calculation: amount_details_setter.skip_external_tax_calculation,
            skip_surcharge_calculation: amount_details_setter.skip_surcharge_calculation,
            surcharge_amount: amount_details_setter.surcharge_amount,
            tax_on_surcharge: amount_details_setter.tax_on_surcharge,
        }
    }
    pub fn order_amount(&self) -> Amount {
        self.order_amount
    }
    pub fn currency(&self) -> common_enums::Currency {
        self.currency
    }
    pub fn shipping_cost(&self) -> Option<MinorUnit> {
        self.shipping_cost
    }
    pub fn order_tax_amount(&self) -> Option<MinorUnit> {
        self.order_tax_amount
    }
    pub fn skip_external_tax_calculation(&self) -> common_enums::TaxCalculationOverride {
        self.skip_external_tax_calculation
    }
    pub fn skip_surcharge_calculation(&self) -> common_enums::SurchargeCalculationOverride {
        self.skip_surcharge_calculation
    }
    pub fn surcharge_amount(&self) -> Option<MinorUnit> {
        self.surcharge_amount
    }
    pub fn tax_on_surcharge(&self) -> Option<MinorUnit> {
        self.tax_on_surcharge
    }
}

#[cfg(feature = "v2")]
impl AmountDetailsUpdate {
    pub fn order_amount(&self) -> Option<Amount> {
        self.order_amount
    }
    pub fn currency(&self) -> Option<common_enums::Currency> {
        self.currency
    }
    pub fn shipping_cost(&self) -> Option<MinorUnit> {
        self.shipping_cost
    }
    pub fn order_tax_amount(&self) -> Option<MinorUnit> {
        self.order_tax_amount
    }
    pub fn skip_external_tax_calculation(&self) -> Option<common_enums::TaxCalculationOverride> {
        self.skip_external_tax_calculation
    }
    pub fn skip_surcharge_calculation(&self) -> Option<common_enums::SurchargeCalculationOverride> {
        self.skip_surcharge_calculation
    }
    pub fn surcharge_amount(&self) -> Option<MinorUnit> {
        self.surcharge_amount
    }
    pub fn tax_on_surcharge(&self) -> Option<MinorUnit> {
        self.tax_on_surcharge
    }
}
#[cfg(feature = "v1")]
#[derive(
    Default,
    Debug,
    serde::Deserialize,
    serde::Serialize,
    Clone,
    ToSchema,
    router_derive::PolymorphicSchema,
    router_derive::ValidateSchema,
)]
#[generate_schemas(PaymentsCreateRequest, PaymentsUpdateRequest, PaymentsConfirmRequest)]
#[serde(deny_unknown_fields)]
pub struct PaymentsRequest {
    /// The primary amount for the payment, provided in the lowest denomination of the specified currency (e.g., 6540 for $65.40 USD). This field is mandatory for creating a payment.
    #[schema(value_type = Option<u64>, example = 6540)]
    #[serde(default, deserialize_with = "amount::deserialize_option")]
    #[mandatory_in(PaymentsCreateRequest = u64)]
    // Makes the field mandatory in PaymentsCreateRequest
    pub amount: Option<Amount>,

    /// Total tax amount applicable to the order, in the lowest denomination of the currency.
    #[schema(value_type = Option<i64>, example = 6540)]
    pub order_tax_amount: Option<MinorUnit>,

    /// The three-letter ISO 4217 currency code (e.g., "USD", "EUR") for the payment amount. This field is mandatory for creating a payment.
    #[schema(example = "USD", value_type = Option<Currency>)]
    #[mandatory_in(PaymentsCreateRequest = Currency)]
    pub currency: Option<api_enums::Currency>,

    /// The amount to be captured from the user's payment method, in the lowest denomination. If not provided, and `capture_method` is `automatic`, the full payment `amount` will be captured. If `capture_method` is `manual`, this can be specified in the `/capture` call. Must be less than or equal to the authorized amount.
    #[schema(value_type = Option<i64>, example = 6540)]
    pub amount_to_capture: Option<MinorUnit>,

    /// The shipping cost for the payment. This is required for tax calculation in some regions.
    #[schema(value_type = Option<i64>, example = 6540)]
    pub shipping_cost: Option<MinorUnit>,

    /// Optional. A merchant-provided unique identifier for the payment, contains 30 characters long (e.g., "pay_mbabizu24mvu3mela5njyhpit4"). If provided, it ensures idempotency for the payment creation request. If omitted, Hyperswitch generates a unique ID for the payment.
    #[schema(
        value_type = Option<String>,
        min_length = 30,
        max_length = 30,
        example = "pay_mbabizu24mvu3mela5njyhpit4"
    )]
    #[serde(default, deserialize_with = "payment_id_type::deserialize_option")]
    pub payment_id: Option<PaymentIdType>,

    /// This is an identifier for the merchant account. This is inferred from the API key
    /// provided during the request
    #[schema(max_length = 255, example = "merchant_1668273825", value_type = Option<String>)]
    #[remove_in(PaymentsUpdateRequest, PaymentsCreateRequest, PaymentsConfirmRequest)]
    pub merchant_id: Option<id_type::MerchantId>,

    /// Details of the routing configuration for that payment
    #[schema(value_type = Option<StraightThroughAlgorithm>, example = json!({
        "type": "single",
        "data": {"connector": "stripe", "merchant_connector_id": "mca_123"}
    }))]
    pub routing: Option<serde_json::Value>,

    /// This allows to manually select a connector with which the payment can go through.
    #[schema(value_type = Option<Vec<Connector>>, max_length = 255, example = json!(["stripe", "adyen"]))]
    pub connector: Option<Vec<api_enums::Connector>>,

    #[schema(value_type = Option<CaptureMethod>, example = "automatic")]
    pub capture_method: Option<api_enums::CaptureMethod>,

    #[schema(value_type = Option<AuthenticationType>, example = "no_three_ds", default = "three_ds")]
    pub authentication_type: Option<api_enums::AuthenticationType>,

    /// The billing details of the payment. This address will be used for invoicing.
    pub billing: Option<Address>,

    /// A timestamp (ISO 8601 code) that determines when the payment should be captured.
    /// Providing this field will automatically set `capture` to true
    #[schema(example = "2022-09-10T10:11:12Z")]
    #[serde(default, with = "common_utils::custom_serde::iso8601::option")]
    #[remove_in(PaymentsUpdateRequest, PaymentsCreateRequest, PaymentsConfirmRequest)]
    pub capture_on: Option<PrimitiveDateTime>,

    /// If set to `true`, Hyperswitch attempts to confirm and authorize the payment immediately after creation, provided sufficient payment method details are included. If `false` or omitted (default is `false`), the payment is created with a status such as `requires_payment_method` or `requires_confirmation`, and a separate `POST /payments/{payment_id}/confirm` call is necessary to proceed with authorization.
    #[schema(default = false, example = true)]
    pub confirm: Option<bool>,

    /// Passing this object creates a new customer or attaches an existing customer to the payment
    pub customer: Option<CustomerDetails>,

    /// The identifier for the customer
    #[schema(value_type = Option<String>, max_length = 64, min_length = 1, example = "cus_y3oqhf46pyzuxjbcn2giaqnb44")]
    pub customer_id: Option<id_type::CustomerId>,

    /// The customer's email address.
    /// This field will be deprecated soon, use the customer object instead
    #[schema(max_length = 255, value_type = Option<String>, example = "johntest@test.com", deprecated)]
    #[remove_in(PaymentsUpdateRequest, PaymentsCreateRequest, PaymentsConfirmRequest)]
    pub email: Option<Email>,

    /// The customer's name.
    /// This field will be deprecated soon, use the customer object instead.
    #[schema(value_type = Option<String>, max_length = 255, example = "John Test", deprecated)]
    #[remove_in(PaymentsUpdateRequest, PaymentsCreateRequest, PaymentsConfirmRequest)]
    pub name: Option<Secret<String>>,

    /// The customer's phone number
    /// This field will be deprecated soon, use the customer object instead
    #[schema(value_type = Option<String>, max_length = 255, example = "9123456789", deprecated)]
    #[remove_in(PaymentsUpdateRequest, PaymentsCreateRequest, PaymentsConfirmRequest)]
    pub phone: Option<Secret<String>>,

    /// The country code for the customer phone number
    /// This field will be deprecated soon, use the customer object instead
    #[schema(max_length = 255, example = "+1", deprecated)]
    #[remove_in(PaymentsUpdateRequest, PaymentsCreateRequest, PaymentsConfirmRequest)]
    pub phone_country_code: Option<String>,

    /// Set to true to indicate that the customer is not in your checkout flow during this payment, and therefore is unable to authenticate. This parameter is intended for scenarios where you collect card details and charge them later. When making a recurring payment by passing a mandate_id, this parameter is mandatory
    #[schema(example = true)]
    pub off_session: Option<bool>,

    /// An arbitrary string attached to the payment. Often useful for displaying to users or for your own internal record-keeping.
    #[schema(example = "It's my first payment request")]
    pub description: Option<String>,

    /// The URL to redirect the customer to after they complete the payment process or authentication. This is crucial for flows that involve off-site redirection (e.g., 3DS, some bank redirects, wallet payments).
    #[schema(value_type = Option<String>, example = "https://hyperswitch.io", max_length = 2048)]
    pub return_url: Option<Url>,

    #[schema(value_type = Option<FutureUsage>, example = "off_session")]
    pub setup_future_usage: Option<api_enums::FutureUsage>,

    #[schema(example = "bank_transfer")]
    #[serde(with = "payment_method_data_serde", default)]
    pub payment_method_data: Option<PaymentMethodDataRequest>,

    #[schema(value_type = Option<PaymentMethod>, example = "card")]
    pub payment_method: Option<api_enums::PaymentMethod>,

    /// As Hyperswitch tokenises the sensitive details about the payments method, it provides the payment_token as a reference to a stored payment method, ensuring that the sensitive details are not exposed in any manner.
    #[schema(example = "187282ab-40ef-47a9-9206-5099ba31e432")]
    pub payment_token: Option<String>,

    /// This is used along with the payment_token field while collecting during saved card payments. This field will be deprecated soon, use the payment_method_data.card_token object instead
    #[schema(value_type = Option<String>, deprecated)]
    #[remove_in(PaymentsUpdateRequest, PaymentsCreateRequest, PaymentsConfirmRequest)]
    pub card_cvc: Option<Secret<String>>,

    /// The shipping address for the payment
    pub shipping: Option<Address>,

    /// For non-card charges, you can use this value as the complete description that appears on your customers’ statements. Must contain at least one letter, maximum 22 characters.
    #[schema(max_length = 255, example = "Hyperswitch Router")]
    pub statement_descriptor_name: Option<String>,

    /// Provides information about a card payment that customers see on their statements. Concatenated with the prefix (shortened descriptor) or statement descriptor that’s set on the account to form the complete statement descriptor. Maximum 22 characters for the concatenated descriptor.
    #[schema(max_length = 255, example = "Payment for shoes purchase")]
    pub statement_descriptor_suffix: Option<String>,

    /// Use this object to capture the details about the different products for which the payment is being made. The sum of amount across different products here should be equal to the overall payment amount
    #[schema(value_type = Option<Vec<OrderDetailsWithAmount>>, example = r#"[{
        "product_name": "Apple iPhone 16",
        "quantity": 1,
        "amount" : 69000
        "product_img_link" : "https://dummy-img-link.com"
    }]"#)]
    pub order_details: Option<Vec<OrderDetailsWithAmount>>,

    /// It's a token used for client side verification.
    #[schema(example = "pay_U42c409qyHwOkWo3vK60_secret_el9ksDkiB8hi6j9N78yo")]
    #[remove_in(PaymentsUpdateRequest, PaymentsCreateRequest)]
    pub client_secret: Option<String>,

    /// Passing this object during payments creates a mandate. The mandate_type sub object is passed by the server.
    pub mandate_data: Option<MandateData>,

    /// This "CustomerAcceptance" object is passed during Payments-Confirm request, it enlists the type, time, and mode of acceptance properties related to an acceptance done by the customer. The customer_acceptance sub object is usually passed by the SDK or client.
    #[schema(value_type = Option<CustomerAcceptance>)]
    pub customer_acceptance: Option<common_payments_types::CustomerAcceptance>,

    /// A unique identifier to link the payment to a mandate. To do Recurring payments after a mandate has been created, pass the mandate_id instead of payment_method_data
    #[schema(max_length = 64, example = "mandate_iwer89rnjef349dni3")]
    #[remove_in(PaymentsUpdateRequest)]
    pub mandate_id: Option<String>,

    /// Additional details required by 3DS 2.0
    #[schema(value_type = Option<BrowserInformation>, example = r#"{
        "user_agent": "Mozilla/5.0 (Windows NT 10.0; Win64; x64) AppleWebKit/537.36 (KHTML, like Gecko) Chrome/70.0.3538.110 Safari/537.36",
        "accept_header": "text/html,application/xhtml+xml,application/xml;q=0.9,image/webp,image/apng,*/*;q=0.8",
        "language": "nl-NL",
        "color_depth": 24,
        "screen_height": 723,
        "screen_width": 1536,
        "time_zone": 0,
        "java_enabled": true,
        "java_script_enabled":true
    }"#)]
    pub browser_info: Option<serde_json::Value>,

    /// To indicate the type of payment experience that the payment method would go through
    #[schema(value_type = Option<PaymentExperience>, example = "redirect_to_url")]
    pub payment_experience: Option<api_enums::PaymentExperience>,

    /// Can be used to specify the Payment Method Type
    #[schema(value_type = Option<PaymentMethodType>, example = "google_pay")]
    pub payment_method_type: Option<api_enums::PaymentMethodType>,

    /// Business country of the merchant for this payment.
    /// To be deprecated soon. Pass the profile_id instead
    #[schema(value_type = Option<CountryAlpha2>, example = "US")]
    #[remove_in(PaymentsUpdateRequest, PaymentsConfirmRequest)]
    pub business_country: Option<api_enums::CountryAlpha2>,

    /// Business label of the merchant for this payment.
    /// To be deprecated soon. Pass the profile_id instead
    #[schema(example = "food")]
    #[remove_in(PaymentsUpdateRequest, PaymentsConfirmRequest)]
    pub business_label: Option<String>,

    #[schema(value_type = Option<MerchantConnectorDetailsWrap>)]
    pub merchant_connector_details: Option<admin::MerchantConnectorDetailsWrap>,

    /// Use this parameter to restrict the Payment Method Types to show for a given PaymentIntent
    #[schema(value_type = Option<Vec<PaymentMethodType>>)]
    pub allowed_payment_method_types: Option<Vec<api_enums::PaymentMethodType>>,

    /// Business sub label for the payment
    #[remove_in(PaymentsUpdateRequest, PaymentsConfirmRequest, PaymentsCreateRequest)]
    pub business_sub_label: Option<String>,

    /// Denotes the retry action
    #[schema(value_type = Option<RetryAction>)]
    #[remove_in(PaymentsCreateRequest)]
    pub retry_action: Option<api_enums::RetryAction>,

    /// You can specify up to 50 keys, with key names up to 40 characters long and values up to 500 characters long. Metadata is useful for storing additional, structured information on an object.
    #[schema(value_type = Option<Object>, example = r#"{ "udf1": "some-value", "udf2": "some-value" }"#)]
    pub metadata: Option<serde_json::Value>,

    /// Some connectors like Apple pay, Airwallex and Noon might require some additional information, find specific details in the child attributes below.
    pub connector_metadata: Option<ConnectorMetadata>,

    /// Additional data that might be required by hyperswitch based on the requested features by the merchants.
    #[remove_in(PaymentsUpdateRequest, PaymentsCreateRequest, PaymentsConfirmRequest)]
    pub feature_metadata: Option<FeatureMetadata>,

    /// Whether to generate the payment link for this payment or not (if applicable)
    #[schema(default = false, example = true)]
    pub payment_link: Option<bool>,

    #[schema(value_type = Option<PaymentCreatePaymentLinkConfig>)]
    pub payment_link_config: Option<PaymentCreatePaymentLinkConfig>,

    /// Custom payment link config id set at business profile, send only if business_specific_configs is configured
    pub payment_link_config_id: Option<String>,

    /// The business profile to be used for this payment, if not passed the default business profile associated with the merchant account will be used. It is mandatory in case multiple business profiles have been set up.
    #[remove_in(PaymentsUpdateRequest, PaymentsConfirmRequest)]
    #[schema(value_type = Option<String>)]
    pub profile_id: Option<id_type::ProfileId>,

    #[remove_in(PaymentsConfirmRequest)]
    #[schema(value_type = Option<RequestSurchargeDetails>)]
    pub surcharge_details: Option<RequestSurchargeDetails>,

    /// The type of the payment that differentiates between normal and various types of mandate payments
    #[schema(value_type = Option<PaymentType>)]
    pub payment_type: Option<api_enums::PaymentType>,

    ///Request an incremental authorization, i.e., increase the authorized amount on a confirmed payment before you capture it.
    pub request_incremental_authorization: Option<bool>,

    ///Will be used to expire client secret after certain amount of time to be supplied in seconds
    ///(900) for 15 mins
    #[schema(example = 900)]
    pub session_expiry: Option<u32>,

    /// Additional data related to some frm(Fraud Risk Management) connectors
    #[schema(value_type = Option<Object>, example = r#"{ "coverage_request" : "fraud", "fulfillment_method" : "delivery" }"#)]
    pub frm_metadata: Option<pii::SecretSerdeValue>,

    /// Whether to perform external authentication (if applicable)
    #[schema(example = true)]
    pub request_external_three_ds_authentication: Option<bool>,

    /// Details required for recurring payment
    pub recurring_details: Option<RecurringDetails>,

    /// Fee information to be charged on the payment being collected
    #[schema(value_type = Option<SplitPaymentsRequest>)]
    pub split_payments: Option<common_types::payments::SplitPaymentsRequest>,

    /// Optional boolean value to extent authorization period of this payment
    ///
    /// capture method must be manual or manual_multiple
    #[schema(value_type = Option<bool>, default = false)]
    pub request_extended_authorization: Option<RequestExtendedAuthorizationBool>,

    /// Your unique identifier for this payment or order. This ID helps you reconcile payments on your system. If provided, it is passed to the connector if supported.
    #[schema(
        value_type = Option<String>,
        max_length = 255,
        example = "Custom_Order_id_123"
    )]
    pub merchant_order_reference_id: Option<String>,

    /// Whether to calculate tax for this payment intent
    pub skip_external_tax_calculation: Option<bool>,

    /// Choose what kind of sca exemption is required for this payment
    #[schema(value_type = Option<ScaExemptionType>)]
    pub psd2_sca_exemption_type: Option<api_enums::ScaExemptionType>,

    /// Service details for click to pay external authentication
    #[schema(value_type = Option<CtpServiceDetails>)]
    pub ctp_service_details: Option<CtpServiceDetails>,

    /// Indicates if 3ds challenge is forced
    pub force_3ds_challenge: Option<bool>,

    /// Indicates if 3DS method data was successfully completed or not
    pub threeds_method_comp_ind: Option<ThreeDsCompletionIndicator>,

    /// Indicates if the redirection has to open in the iframe
    pub is_iframe_redirection_enabled: Option<bool>,

    /// If enabled, provides whole connector response
    pub all_keys_required: Option<bool>,

    /// Indicates whether the `payment_id` was provided by the merchant
    /// This value is inferred internally based on the request
    #[serde(skip_deserializing)]
    #[remove_in(PaymentsUpdateRequest, PaymentsCreateRequest, PaymentsConfirmRequest)]
    pub is_payment_id_from_merchant: bool,

    /// Indicates how the payment was initiated (e.g., ecommerce, mail, or telephone).
    #[schema(value_type = Option<PaymentChannel>)]
    pub payment_channel: Option<common_enums::PaymentChannel>,

    /// Your tax status for this order or transaction.
    #[schema(value_type = Option<TaxStatus>)]
    pub tax_status: Option<api_enums::TaxStatus>,

    /// Total amount of the discount you have applied to the order or transaction.
    #[schema(value_type = Option<i64>, example = 6540)]
    pub discount_amount: Option<MinorUnit>,

    /// Tax amount applied to shipping charges.
    pub shipping_amount_tax: Option<MinorUnit>,

    /// Duty or customs fee amount for international transactions.
    pub duty_amount: Option<MinorUnit>,

    /// Date the payer placed the order.
    #[serde(default, with = "common_utils::custom_serde::iso8601::option")]
    pub order_date: Option<PrimitiveDateTime>,

    /// Allow partial authorization for this payment
    #[schema(value_type = Option<bool>, default = false)]
    pub enable_partial_authorization: Option<primitive_wrappers::EnablePartialAuthorizationBool>,

    /// Boolean indicating whether to enable overcapture for this payment
    #[remove_in(PaymentsConfirmRequest)]
    #[schema(value_type = Option<bool>, example = true)]
    pub enable_overcapture: Option<primitive_wrappers::EnableOvercaptureBool>,

    /// Boolean flag indicating whether this payment method is stored and has been previously used for payments
    #[schema(value_type = Option<bool>, example = true)]
    pub is_stored_credential: Option<bool>,

    /// The category of the MIT transaction
    #[schema(value_type = Option<MitCategory>, example = "recurring")]
    pub mit_category: Option<api_enums::MitCategory>,
}

#[derive(Clone, Debug, PartialEq, serde::Serialize, serde::Deserialize, ToSchema)]
pub struct CtpServiceDetails {
    /// merchant transaction id
    pub merchant_transaction_id: Option<String>,
    /// network transaction correlation id
    pub correlation_id: Option<String>,
    /// session transaction flow id
    pub x_src_flow_id: Option<String>,
    /// provider Eg: Visa, Mastercard
    #[schema(value_type = Option<CtpServiceProvider>)]
    pub provider: Option<api_enums::CtpServiceProvider>,
    /// Encrypted payload
    #[schema(value_type = Option<String>)]
    pub encrypted_payload: Option<Secret<String>>,
}

impl CtpServiceDetails {
    pub fn is_network_confirmation_call_required(&self) -> bool {
        self.provider == Some(api_enums::CtpServiceProvider::Mastercard)
    }
}

#[cfg(feature = "v1")]
/// Checks if the inner values of two options are equal
/// Returns true if values are not equal, returns false in other cases
fn are_optional_values_invalid<T: PartialEq>(
    first_option: Option<&T>,
    second_option: Option<&T>,
) -> bool {
    match (first_option, second_option) {
        (Some(first_option), Some(second_option)) => first_option != second_option,
        _ => false,
    }
}

#[cfg(feature = "v1")]
impl PaymentsRequest {
    /// Get the customer id
    ///
    /// First check the id for `customer.id`
    /// If not present, check for `customer_id` at the root level
    pub fn get_customer_id(&self) -> Option<&id_type::CustomerId> {
        self.customer_id
            .as_ref()
            .or(self.customer.as_ref().map(|customer| &customer.id))
    }

    pub fn validate_and_get_request_extended_authorization(
        &self,
    ) -> common_utils::errors::CustomResult<Option<RequestExtendedAuthorizationBool>, ValidationError>
    {
        self.request_extended_authorization
            .as_ref()
            .map(|request_extended_authorization| {
                request_extended_authorization.validate_field_and_get(self)
            })
            .transpose()
    }

    /// Checks if the customer details are passed in both places
    /// If they are passed in both places, check for both the values to be equal
    /// Or else, return the field which has inconsistent data
    pub fn validate_customer_details_in_request(&self) -> Option<Vec<&str>> {
        if let Some(CustomerDetails {
            id,
            name,
            email,
            phone,
            phone_country_code,
            ..
        }) = self.customer.as_ref()
        {
            let invalid_fields = [
                are_optional_values_invalid(self.customer_id.as_ref(), Some(id))
                    .then_some("customer_id and customer.id"),
                are_optional_values_invalid(self.email.as_ref(), email.as_ref())
                    .then_some("email and customer.email"),
                are_optional_values_invalid(self.name.as_ref(), name.as_ref())
                    .then_some("name and customer.name"),
                are_optional_values_invalid(self.phone.as_ref(), phone.as_ref())
                    .then_some("phone and customer.phone"),
                are_optional_values_invalid(
                    self.phone_country_code.as_ref(),
                    phone_country_code.as_ref(),
                )
                .then_some("phone_country_code and customer.phone_country_code"),
            ]
            .into_iter()
            .flatten()
            .collect::<Vec<_>>();

            if invalid_fields.is_empty() {
                None
            } else {
                Some(invalid_fields)
            }
        } else {
            None
        }
    }

    pub fn get_feature_metadata_as_value(
        &self,
    ) -> common_utils::errors::CustomResult<
        Option<serde_json::Value>,
        common_utils::errors::ParsingError,
    > {
        self.feature_metadata
            .as_ref()
            .map(Encode::encode_to_value)
            .transpose()
    }

    pub fn get_connector_metadata_as_value(
        &self,
    ) -> common_utils::errors::CustomResult<
        Option<serde_json::Value>,
        common_utils::errors::ParsingError,
    > {
        self.connector_metadata
            .as_ref()
            .map(Encode::encode_to_value)
            .transpose()
    }

    pub fn get_allowed_payment_method_types_as_value(
        &self,
    ) -> common_utils::errors::CustomResult<
        Option<serde_json::Value>,
        common_utils::errors::ParsingError,
    > {
        self.allowed_payment_method_types
            .as_ref()
            .map(Encode::encode_to_value)
            .transpose()
    }

    pub fn get_order_details_as_value(
        &self,
    ) -> common_utils::errors::CustomResult<
        Option<Vec<pii::SecretSerdeValue>>,
        common_utils::errors::ParsingError,
    > {
        self.order_details
            .as_ref()
            .map(|od| {
                od.iter()
                    .map(|order| order.encode_to_value().map(Secret::new))
                    .collect::<Result<Vec<_>, _>>()
            })
            .transpose()
    }
    pub fn validate_stored_credential(
        &self,
    ) -> common_utils::errors::CustomResult<(), ValidationError> {
        if self.is_stored_credential == Some(false)
            && (self.recurring_details.is_some()
                || self.payment_token.is_some()
                || self.mandate_id.is_some())
        {
            Err(ValidationError::InvalidValue {
                message:
                    "is_stored_credential should be true when reusing stored payment method data"
                        .to_string(),
            }
            .into())
        } else {
            Ok(())
        }
    }

    pub fn validate_mit_request(&self) -> common_utils::errors::CustomResult<(), ValidationError> {
        if self.mit_category.is_some()
            && (!matches!(self.off_session, Some(true)) || self.recurring_details.is_none())
        {
            return Err(ValidationError::InvalidValue {
                message: "`mit_category` requires both: (1) `off_session = true`, and (2) `recurring_details`.".to_string(),
            }
            .into());
        }

        Ok(())
    }
}

#[cfg(feature = "v1")]
#[cfg(test)]
mod payments_request_test {
    use common_utils::generate_customer_id_of_default_length;

    use super::*;

    #[test]
    fn test_valid_case_where_customer_details_are_passed_only_once() {
        let customer_id = generate_customer_id_of_default_length();
        let payments_request = PaymentsRequest {
            customer_id: Some(customer_id),
            ..Default::default()
        };

        assert!(payments_request
            .validate_customer_details_in_request()
            .is_none());
    }

    #[test]
    fn test_valid_case_where_customer_id_is_passed_in_both_places() {
        let customer_id = generate_customer_id_of_default_length();

        let customer_object = CustomerDetails {
            id: customer_id.clone(),
            name: None,
            email: None,
            phone: None,
            phone_country_code: None,
            tax_registration_id: None,
        };

        let payments_request = PaymentsRequest {
            customer_id: Some(customer_id),
            customer: Some(customer_object),
            ..Default::default()
        };

        assert!(payments_request
            .validate_customer_details_in_request()
            .is_none());
    }

    #[test]
    fn test_invalid_case_where_customer_id_is_passed_in_both_places() {
        let customer_id = generate_customer_id_of_default_length();
        let another_customer_id = generate_customer_id_of_default_length();

        let customer_object = CustomerDetails {
            id: customer_id.clone(),
            name: None,
            email: None,
            phone: None,
            phone_country_code: None,
            tax_registration_id: None,
        };

        let payments_request = PaymentsRequest {
            customer_id: Some(another_customer_id),
            customer: Some(customer_object),
            ..Default::default()
        };

        assert_eq!(
            payments_request.validate_customer_details_in_request(),
            Some(vec!["customer_id and customer.id"])
        );
    }
}

/// Details of surcharge applied on this payment, if applicable
#[derive(
    Default, Debug, Clone, serde::Serialize, serde::Deserialize, Copy, ToSchema, PartialEq,
)]
pub struct RequestSurchargeDetails {
    #[schema(value_type = i64, example = 6540)]
    pub surcharge_amount: MinorUnit,
    pub tax_amount: Option<MinorUnit>,
}

// for v2 use the type from common_utils::types
#[cfg(feature = "v1")]
/// Browser information to be used for 3DS 2.0
#[derive(ToSchema, Debug, serde::Deserialize, serde::Serialize, Clone)]
pub struct BrowserInformation {
    /// Color depth supported by the browser
    pub color_depth: Option<u8>,

    /// Whether java is enabled in the browser
    pub java_enabled: Option<bool>,

    /// Whether javascript is enabled in the browser
    pub java_script_enabled: Option<bool>,

    /// Language supported
    pub language: Option<String>,

    /// The screen height in pixels
    pub screen_height: Option<u32>,

    /// The screen width in pixels
    pub screen_width: Option<u32>,

    /// Time zone of the client
    pub time_zone: Option<i32>,

    /// Ip address of the client
    #[schema(value_type = Option<String>)]
    pub ip_address: Option<std::net::IpAddr>,

    /// List of headers that are accepted
    #[schema(
        example = "text/html,application/xhtml+xml,application/xml;q=0.9,image/webp,image/apng,*/*;q=0.8"
    )]
    pub accept_header: Option<String>,

    /// User-agent of the browser
    pub user_agent: Option<String>,

    /// The os type of the client device
    pub os_type: Option<String>,

    /// The os version of the client device
    pub os_version: Option<String>,

    /// The device model of the client
    pub device_model: Option<String>,

    /// Accept-language of the browser
    pub accept_language: Option<String>,

    /// Identifier of the source that initiated the request.
    pub referer: Option<String>,
}

impl RequestSurchargeDetails {
    pub fn is_surcharge_zero(&self) -> bool {
        self.surcharge_amount == MinorUnit::new(0)
            && self.tax_amount.unwrap_or_default() == MinorUnit::new(0)
    }
    pub fn get_total_surcharge_amount(&self) -> MinorUnit {
        self.surcharge_amount + self.tax_amount.unwrap_or_default()
    }

    pub fn get_surcharge_amount(&self) -> MinorUnit {
        self.surcharge_amount
    }

    pub fn get_tax_amount(&self) -> Option<MinorUnit> {
        self.tax_amount
    }
}

#[cfg(feature = "v1")]
#[derive(Debug, serde::Serialize, Clone, PartialEq, ToSchema, router_derive::PolymorphicSchema)]
pub struct PaymentAttemptResponse {
    /// A unique identifier for this specific payment attempt.
    pub attempt_id: String,
    /// The status of the attempt
    #[schema(value_type = AttemptStatus, example = "charged")]
    pub status: enums::AttemptStatus,
    /// The payment attempt amount. Amount for the payment in lowest denomination of the currency. (i.e) in cents for USD denomination, in paisa for INR denomination etc.,
    #[schema(value_type = i64, example = 6540)]
    pub amount: MinorUnit,
    /// The payment attempt tax_amount.
    #[schema(value_type = Option<i64>, example = 6540)]
    pub order_tax_amount: Option<MinorUnit>,
    /// The currency of the amount of the payment attempt
    #[schema(value_type = Option<Currency>, example = "USD")]
    pub currency: Option<enums::Currency>,
    /// The name of the payment connector (e.g., 'stripe', 'adyen') used for this attempt.
    pub connector: Option<String>,
    /// A human-readable message from the connector explaining the error, if one occurred during this payment attempt.
    pub error_message: Option<String>,
    /// The payment method that is to be used
    #[schema(value_type = Option<PaymentMethod>, example = "bank_transfer")]
    pub payment_method: Option<enums::PaymentMethod>,
    /// A unique identifier for a payment provided by the connector
    pub connector_transaction_id: Option<String>,
    /// This is the instruction for capture/ debit the money from the users' card. On the other hand authorization refers to blocking the amount on the users' payment method.
    #[schema(value_type = Option<CaptureMethod>, example = "scheduled")]
    pub capture_method: Option<enums::CaptureMethod>,
    /// The transaction authentication can be set to undergo payer authentication. By default, the authentication will be marked as NO_THREE_DS
    #[schema(value_type = Option<AuthenticationType>, example = "no_three_ds", default = "three_ds")]
    pub authentication_type: Option<enums::AuthenticationType>,
    /// Time at which the payment attempt was created
    #[schema(value_type = PrimitiveDateTime, example = "2022-09-10T10:11:12Z")]
    #[serde(with = "common_utils::custom_serde::iso8601")]
    pub created_at: PrimitiveDateTime,
    /// Time at which the payment attempt was last modified
    #[schema(value_type = PrimitiveDateTime, example = "2022-09-10T10:11:12Z")]
    #[serde(with = "common_utils::custom_serde::iso8601")]
    pub modified_at: PrimitiveDateTime,
    /// If the payment was cancelled the reason will be provided here
    pub cancellation_reason: Option<String>,
    /// If this payment attempt is associated with a mandate (e.g., for a recurring or subsequent payment), this field will contain the ID of that mandate.
    pub mandate_id: Option<String>,
    /// The error code returned by the connector if this payment attempt failed. This code is specific to the connector.
    pub error_code: Option<String>,
    /// If a tokenized (saved) payment method was used for this attempt, this field contains the payment token representing that payment method.
    pub payment_token: Option<String>,
    /// Additional data related to some connectors
    pub connector_metadata: Option<serde_json::Value>,
    /// Payment Experience for the current payment
    #[schema(value_type = Option<PaymentExperience>, example = "redirect_to_url")]
    pub payment_experience: Option<enums::PaymentExperience>,
    /// Payment Method Type
    #[schema(value_type = Option<PaymentMethodType>, example = "google_pay")]
    pub payment_method_type: Option<enums::PaymentMethodType>,
    /// The connector's own reference or transaction ID for this specific payment attempt. Useful for reconciliation with the connector.
    #[schema(value_type = Option<String>, example = "993672945374576J")]
    pub reference_id: Option<String>,
    /// (This field is not live yet)Error code unified across the connectors is received here if there was an error while calling connector
    pub unified_code: Option<String>,
    /// (This field is not live yet)Error message unified across the connectors is received here if there was an error while calling connector
    pub unified_message: Option<String>,
    /// Value passed in X-CLIENT-SOURCE header during payments confirm request by the client
    pub client_source: Option<String>,
    /// Value passed in X-CLIENT-VERSION header during payments confirm request by the client
    pub client_version: Option<String>,
}

#[cfg(feature = "v2")]
#[derive(Debug, serde::Serialize, Clone, PartialEq, ToSchema, router_derive::PolymorphicSchema)]
pub struct PaymentAttemptResponse {
    /// The global identifier for the payment attempt
    #[schema(value_type = String)]
    pub id: id_type::GlobalAttemptId,

    /// /// The status of the attempt
    #[schema(value_type = AttemptStatus, example = "charged")]
    pub status: enums::AttemptStatus,

    /// Amount related information for this payment and attempt
    pub amount: PaymentAttemptAmountDetails,

    /// Name of the connector that was used for the payment attempt.
    #[schema(example = "stripe")]
    pub connector: Option<String>,

    /// Error details for the payment if any
    pub error: Option<ErrorDetails>,

    /// The transaction authentication can be set to undergo payer authentication. By default, the authentication will be marked as NO_THREE_DS, as the 3DS method helps with more robust payer authentication
    #[schema(value_type = AuthenticationType, example = "no_three_ds", default = "three_ds")]
    pub authentication_type: api_enums::AuthenticationType,

    /// Date and time of Payment attempt creation
    #[serde(with = "common_utils::custom_serde::iso8601")]
    pub created_at: PrimitiveDateTime,

    /// Time at which the payment attempt was last modified
    #[serde(with = "common_utils::custom_serde::iso8601")]
    pub modified_at: PrimitiveDateTime,

    /// The reason for the cancellation of the payment attempt. Some connectors will have strict rules regarding the values this can have
    /// Cancellation reason will be validated at the connector level when building the request
    pub cancellation_reason: Option<String>,

    /// Payment token is the token used for temporary use in case the payment method is stored in vault
    #[schema(example = "187282ab-40ef-47a9-9206-5099ba31e432")]
    pub payment_token: Option<String>,

    /// Additional data related to some connectors
    #[schema(value_type = Option<ConnectorMetadata>)]
    pub connector_metadata: Option<pii::SecretSerdeValue>,

    /// Payment Experience for the current payment
    #[schema(value_type = Option<PaymentExperience>, example = "redirect_to_url")]
    pub payment_experience: Option<enums::PaymentExperience>,

    /// Payment method type for the payment attempt
    #[schema(value_type = Option<PaymentMethod>, example = "wallet")]
    pub payment_method_type: common_enums::PaymentMethod,

    /// reference(Identifier) to the payment at connector side
    #[schema(value_type = Option<String>, example = "993672945374576J")]
    pub connector_reference_id: Option<String>,

    /// The payment method subtype for the payment attempt.
    #[schema(value_type = Option<PaymentMethodType>, example = "apple_pay")]
    pub payment_method_subtype: Option<api_enums::PaymentMethodType>,

    /// A unique identifier for a payment provided by the connector
    #[schema(value_type = String)]
    pub connector_payment_id: Option<common_utils::types::ConnectorTransactionId>,

    /// Identifier for Payment Method used for the payment attempt
    #[schema(value_type = Option<String>, example = "12345_pm_01926c58bc6e77c09e809964e72af8c8")]
    pub payment_method_id: Option<id_type::GlobalPaymentMethodId>,

    /// Value passed in X-CLIENT-SOURCE header during payments confirm request by the client
    pub client_source: Option<String>,

    /// Value passed in X-CLIENT-VERSION header during payments confirm request by the client
    pub client_version: Option<String>,

    /// Additional data that might be required by hyperswitch, to enable some specific features.
    pub feature_metadata: Option<PaymentAttemptFeatureMetadata>,

    /// The payment method information for the payment attempt
    pub payment_method_data: Option<PaymentMethodDataResponseWithBilling>,
}

#[cfg(feature = "v2")]
#[derive(Debug, serde::Serialize, Clone, ToSchema)]
pub struct PaymentAttemptRecordResponse {
    /// The global identifier for the payment attempt
    #[schema(value_type = String)]
    pub id: id_type::GlobalAttemptId,
    /// The status of the attempt
    #[schema(value_type = AttemptStatus, example = "charged")]
    pub status: enums::AttemptStatus,
    /// The amount of the payment attempt
    #[schema(value_type = i64, example = 6540)]
    pub amount: MinorUnit,
    /// Error details for the payment attempt, if any.
    /// This includes fields like error code, network advice code, and network decline code.
    pub error_details: Option<RecordAttemptErrorDetails>,
    /// Additional data that might be required by hyperswitch based on the requested features by the merchants.
    #[schema(value_type = Option<FeatureMetadata>)]
    pub payment_intent_feature_metadata: Option<FeatureMetadata>,
    /// Additional data that might be required by hyperswitch, to enable some specific features.
    pub payment_attempt_feature_metadata: Option<PaymentAttemptFeatureMetadata>,
    /// attempt created at timestamp
    pub created_at: PrimitiveDateTime,
}

#[cfg(feature = "v2")]
#[derive(Debug, serde::Serialize, Clone, ToSchema)]
pub struct RecoveryPaymentsResponse {
    /// Unique identifier for the payment.
    #[schema(
        min_length = 30,
        max_length = 30,
        example = "pay_mbabizu24mvu3mela5njyhpit4",
        value_type = String,
    )]
    pub id: id_type::GlobalPaymentId,

    #[schema(value_type = IntentStatus, example = "failed", default = "requires_confirmation")]
    pub intent_status: api_enums::IntentStatus,

    /// Unique identifier for the payment. This ensures idempotency for multiple payments
    /// that have been done by a single merchant.
    #[schema(
        value_type = Option<String>,
        min_length = 30,
        max_length = 30,
        example = "pay_mbabizu24mvu3mela5njyhpit4"
    )]
    pub merchant_reference_id: Option<id_type::PaymentReferenceId>,
}

#[cfg(feature = "v2")]
#[derive(Clone, Debug, serde::Deserialize, serde::Serialize, PartialEq, ToSchema)]
pub struct PaymentAttemptFeatureMetadata {
    /// Revenue recovery metadata that might be required by hyperswitch.
    pub revenue_recovery: Option<PaymentAttemptRevenueRecoveryData>,
}

#[cfg(feature = "v2")]
#[derive(Clone, Debug, serde::Deserialize, serde::Serialize, PartialEq, ToSchema)]
pub struct PaymentAttemptRevenueRecoveryData {
    /// Flag to find out whether an attempt was created by external or internal system.
    #[schema(value_type = Option<TriggeredBy>, example = "internal")]
    pub attempt_triggered_by: common_enums::TriggeredBy,
    // stripe specific field used to identify duplicate attempts.
    #[schema(value_type = Option<String>, example = "ch_123abc456def789ghi012klmn")]
    pub charge_id: Option<String>,
}

#[derive(
    Default, Debug, serde::Serialize, Clone, PartialEq, ToSchema, router_derive::PolymorphicSchema,
)]
pub struct CaptureResponse {
    /// A unique identifier for this specific capture operation.
    pub capture_id: String,
    /// The status of the capture
    #[schema(value_type = CaptureStatus, example = "charged")]
    pub status: enums::CaptureStatus,
    /// The capture amount. Amount for the payment in lowest denomination of the currency. (i.e) in cents for USD denomination, in paisa for INR denomination etc.,
    #[schema(value_type = i64, example = 6540)]
    pub amount: MinorUnit,
    /// The currency of the amount of the capture
    #[schema(value_type = Option<Currency>, example = "USD")]
    pub currency: Option<enums::Currency>,
    /// The name of the payment connector that processed this capture.
    pub connector: String,
    /// The ID of the payment attempt that was successfully authorized and subsequently captured by this operation.
    pub authorized_attempt_id: String,
    /// A unique identifier for this capture provided by the connector
    pub connector_capture_id: Option<String>,
    /// Sequence number of this capture, in the series of captures made for the parent attempt
    pub capture_sequence: i16,
    /// A human-readable message from the connector explaining why this capture operation failed, if applicable.
    pub error_message: Option<String>,
    /// The error code returned by the connector if this capture operation failed. This code is connector-specific.
    pub error_code: Option<String>,
    /// A more detailed reason from the connector explaining the capture failure, if available.
    pub error_reason: Option<String>,
    /// The connector's own reference or transaction ID for this specific capture operation. Useful for reconciliation.
    pub reference_id: Option<String>,
}

#[derive(Default, Debug, serde::Deserialize, serde::Serialize, Clone, Copy, PartialEq, Eq)]
pub enum Amount {
    Value(NonZeroI64),
    #[default]
    Zero,
}

impl From<Amount> for MinorUnit {
    fn from(amount: Amount) -> Self {
        match amount {
            Amount::Value(val) => Self::new(val.get()),
            Amount::Zero => Self::new(0),
        }
    }
}

impl From<MinorUnit> for Amount {
    fn from(minor_unit: MinorUnit) -> Self {
        match minor_unit.get_amount_as_i64() {
            0 => Self::Zero,
            val => NonZeroI64::new(val).map_or(Self::Zero, Self::Value),
        }
    }
}
#[derive(Default, Debug, serde::Deserialize, serde::Serialize, Clone)]
#[serde(deny_unknown_fields)]
pub struct PaymentsRedirectRequest {
    pub payment_id: id_type::PaymentId,
    pub merchant_id: id_type::MerchantId,
    pub connector: String,
    pub param: String,
}

#[derive(Default, Debug, serde::Deserialize, serde::Serialize, Clone)]
#[serde(deny_unknown_fields)]
pub struct VerifyRequest {
    // The merchant_id is generated through api key
    // and is later passed in the struct
    pub merchant_id: Option<String>,
    pub customer_id: Option<id_type::CustomerId>,
    pub email: Option<Email>,
    pub name: Option<Secret<String>>,
    pub phone: Option<Secret<String>>,
    pub phone_country_code: Option<String>,
    pub payment_method: Option<api_enums::PaymentMethod>,
    pub payment_method_data: Option<PaymentMethodData>,
    pub payment_token: Option<String>,
    pub mandate_data: Option<MandateData>,
    pub setup_future_usage: Option<api_enums::FutureUsage>,
    pub off_session: Option<bool>,
    pub client_secret: Option<String>,
    pub merchant_connector_details: Option<admin::MerchantConnectorDetailsWrap>,
}

#[derive(Debug, Clone, serde::Serialize, serde::Deserialize, Eq, PartialEq, Copy)]
#[serde(rename_all = "snake_case")]
pub enum MandateTransactionType {
    NewMandateTransaction,
    RecurringMandateTransaction,
}

#[derive(Default, Eq, PartialEq, Debug, serde::Deserialize, serde::Serialize, Clone)]
pub struct MandateIds {
    pub mandate_id: Option<String>,
    pub mandate_reference_id: Option<MandateReferenceId>,
}

impl MandateIds {
    pub fn is_network_transaction_id_flow(&self) -> bool {
        matches!(
            self.mandate_reference_id,
            Some(MandateReferenceId::NetworkMandateId(_))
        )
    }
}

#[derive(Eq, PartialEq, Debug, serde::Deserialize, serde::Serialize, Clone)]
pub enum MandateReferenceId {
    ConnectorMandateId(ConnectorMandateReferenceId), // mandate_id send by connector
    NetworkMandateId(String), // network_txns_id send by Issuer to connector, Used for PG agnostic mandate txns along with card data
    NetworkTokenWithNTI(NetworkTokenWithNTIRef), // network_txns_id send by Issuer to connector, Used for PG agnostic mandate txns along with network token data
}

#[derive(Debug, serde::Deserialize, serde::Serialize, Clone, Eq, PartialEq)]
pub struct NetworkTokenWithNTIRef {
    pub network_transaction_id: String,
    pub token_exp_month: Option<Secret<String>>,
    pub token_exp_year: Option<Secret<String>>,
}

#[derive(Debug, serde::Deserialize, serde::Serialize, Clone, Eq, PartialEq)]
pub struct ConnectorMandateReferenceId {
    connector_mandate_id: Option<String>,
    payment_method_id: Option<String>,
    update_history: Option<Vec<UpdateHistory>>,
    mandate_metadata: Option<pii::SecretSerdeValue>,
    connector_mandate_request_reference_id: Option<String>,
}

impl ConnectorMandateReferenceId {
    pub fn new(
        connector_mandate_id: Option<String>,
        payment_method_id: Option<String>,
        update_history: Option<Vec<UpdateHistory>>,
        mandate_metadata: Option<pii::SecretSerdeValue>,
        connector_mandate_request_reference_id: Option<String>,
    ) -> Self {
        Self {
            connector_mandate_id,
            payment_method_id,
            update_history,
            mandate_metadata,
            connector_mandate_request_reference_id,
        }
    }

    pub fn get_connector_mandate_id(&self) -> Option<String> {
        self.connector_mandate_id.clone()
    }
    pub fn get_payment_method_id(&self) -> Option<String> {
        self.payment_method_id.clone()
    }
    pub fn get_mandate_metadata(&self) -> Option<pii::SecretSerdeValue> {
        self.mandate_metadata.clone()
    }
    pub fn get_connector_mandate_request_reference_id(&self) -> Option<String> {
        self.connector_mandate_request_reference_id.clone()
    }

    pub fn update(
        &mut self,
        connector_mandate_id: Option<String>,
        payment_method_id: Option<String>,
        update_history: Option<Vec<UpdateHistory>>,
        mandate_metadata: Option<pii::SecretSerdeValue>,
        connector_mandate_request_reference_id: Option<String>,
    ) {
        self.connector_mandate_id = connector_mandate_id.or(self.connector_mandate_id.clone());
        self.payment_method_id = payment_method_id.or(self.payment_method_id.clone());
        self.update_history = update_history.or(self.update_history.clone());
        self.mandate_metadata = mandate_metadata.or(self.mandate_metadata.clone());
        self.connector_mandate_request_reference_id = connector_mandate_request_reference_id
            .or(self.connector_mandate_request_reference_id.clone());
    }
}
#[derive(serde::Serialize, serde::Deserialize, Debug, Clone, Eq, PartialEq)]
pub struct UpdateHistory {
    pub connector_mandate_id: Option<String>,
    pub payment_method_id: String,
    pub original_payment_id: Option<id_type::PaymentId>,
}

impl MandateIds {
    pub fn new(mandate_id: String) -> Self {
        Self {
            mandate_id: Some(mandate_id),
            mandate_reference_id: None,
        }
    }
}

/// Passing this object during payments creates a mandate. The mandate_type sub object is passed by the server.
// The fields on this struct are optional, as we want to allow the merchant to provide partial
// information about creating mandates
#[derive(Default, Eq, PartialEq, Debug, serde::Deserialize, serde::Serialize, Clone, ToSchema)]
#[serde(deny_unknown_fields)]
pub struct MandateData {
    /// A way to update the mandate's payment method details
    pub update_mandate_id: Option<String>,
    /// A consent from the customer to store the payment method
    #[schema(value_type = Option<CustomerAcceptance>)]
    pub customer_acceptance: Option<common_payments_types::CustomerAcceptance>,
    /// A way to select the type of mandate used
    pub mandate_type: Option<MandateType>,
}

#[derive(Clone, Eq, PartialEq, Copy, Debug, Default, serde::Serialize, serde::Deserialize)]
pub struct SingleUseMandate {
    pub amount: MinorUnit,
    pub currency: api_enums::Currency,
}

#[derive(Clone, Eq, PartialEq, Debug, Default, ToSchema, serde::Serialize, serde::Deserialize)]
pub struct MandateAmountData {
    /// The maximum amount to be debited for the mandate transaction
    #[schema(value_type = i64, example = 6540)]
    pub amount: MinorUnit,
    /// The currency for the transaction
    #[schema(value_type = Currency, example = "USD")]
    pub currency: api_enums::Currency,
    /// Specifying start date of the mandate
    #[schema(example = "2022-09-10T00:00:00Z")]
    #[serde(default, with = "common_utils::custom_serde::iso8601::option")]
    pub start_date: Option<PrimitiveDateTime>,
    /// Specifying end date of the mandate
    #[schema(example = "2023-09-10T23:59:59Z")]
    #[serde(default, with = "common_utils::custom_serde::iso8601::option")]
    pub end_date: Option<PrimitiveDateTime>,
    /// Additional details required by mandate
    #[schema(value_type = Option<Object>, example = r#"{
        "frequency": "DAILY"
    }"#)]
    pub metadata: Option<pii::SecretSerdeValue>,
}

#[derive(Eq, PartialEq, Debug, serde::Deserialize, serde::Serialize, Clone, ToSchema)]
#[serde(rename_all = "snake_case")]
pub enum MandateType {
    /// If the mandate should only be valid for 1 off-session use
    SingleUse(MandateAmountData),
    /// If the mandate should be valid for multiple debits
    MultiUse(Option<MandateAmountData>),
}

impl Default for MandateType {
    fn default() -> Self {
        Self::MultiUse(None)
    }
}

#[derive(Debug, serde::Deserialize, serde::Serialize, Clone, Eq, PartialEq, ToSchema)]
pub struct NetworkDetails {
    pub network_advice_code: Option<String>,
}

#[derive(Default, Eq, PartialEq, Clone, Debug, serde::Deserialize, serde::Serialize, ToSchema)]
pub struct Card {
    /// The card number
    #[schema(value_type = String, example = "4242424242424242")]
    pub card_number: CardNumber,

    /// The card's expiry month
    #[schema(value_type = String, example = "24")]
    pub card_exp_month: Secret<String>,

    /// The card's expiry year
    #[schema(value_type = String, example = "24")]
    pub card_exp_year: Secret<String>,

    /// The card holder's name
    #[schema(value_type = String, example = "John Test")]
    pub card_holder_name: Option<Secret<String>>,

    /// The CVC number for the card
    #[schema(value_type = String, example = "242")]
    pub card_cvc: Secret<String>,

    /// The name of the issuer of card
    #[schema(example = "chase")]
    pub card_issuer: Option<String>,

    /// The card network for the card
    #[schema(value_type = Option<CardNetwork>, example = "Visa")]
    pub card_network: Option<api_enums::CardNetwork>,

    #[schema(example = "CREDIT")]
    pub card_type: Option<String>,

    #[schema(example = "INDIA")]
    pub card_issuing_country: Option<String>,

    #[schema(example = "JP_AMEX")]
    pub bank_code: Option<String>,
    /// The card holder's nick name
    #[schema(value_type = Option<String>, example = "John Test")]
    pub nick_name: Option<Secret<String>>,
}

#[cfg(feature = "v2")]
impl TryFrom<payment_methods::CardDetail> for Card {
    type Error = error_stack::Report<ValidationError>;

    fn try_from(value: payment_methods::CardDetail) -> Result<Self, Self::Error> {
        use common_utils::ext_traits::OptionExt;

        let payment_methods::CardDetail {
            card_number,
            card_exp_month,
            card_exp_year,
            card_holder_name,
            nick_name,
            card_network,
            card_issuer,
            card_cvc,
            ..
        } = value;

        let card_cvc = card_cvc.get_required_value("card_cvc")?;

        Ok(Self {
            card_number,
            card_exp_month,
            card_exp_year,
            card_holder_name,
            card_cvc,
            card_issuer,
            card_network,
            card_type: None,
            card_issuing_country: None,
            bank_code: None,
            nick_name,
        })
    }
}

#[derive(Default, Eq, PartialEq, Clone, Debug, serde::Deserialize, serde::Serialize, ToSchema)]
pub struct ExtendedCardInfo {
    /// The card number
    #[schema(value_type = String, example = "4242424242424242")]
    pub card_number: CardNumber,

    /// The card's expiry month
    #[schema(value_type = String, example = "24")]
    pub card_exp_month: Secret<String>,

    /// The card's expiry year
    #[schema(value_type = String, example = "24")]
    pub card_exp_year: Secret<String>,

    /// The card holder's name
    #[schema(value_type = String, example = "John Test")]
    pub card_holder_name: Option<Secret<String>>,

    /// The CVC number for the card
    #[schema(value_type = String, example = "242")]
    pub card_cvc: Secret<String>,

    /// The name of the issuer of card
    #[schema(example = "chase")]
    pub card_issuer: Option<String>,

    /// The card network for the card
    #[schema(value_type = Option<CardNetwork>, example = "Visa")]
    pub card_network: Option<api_enums::CardNetwork>,

    #[schema(example = "CREDIT")]
    pub card_type: Option<String>,

    #[schema(example = "INDIA")]
    pub card_issuing_country: Option<String>,

    #[schema(example = "JP_AMEX")]
    pub bank_code: Option<String>,
}

impl From<Card> for ExtendedCardInfo {
    fn from(value: Card) -> Self {
        Self {
            card_number: value.card_number,
            card_exp_month: value.card_exp_month,
            card_exp_year: value.card_exp_year,
            card_holder_name: value.card_holder_name,
            card_cvc: value.card_cvc,
            card_issuer: value.card_issuer,
            card_network: value.card_network,
            card_type: value.card_type,
            card_issuing_country: value.card_issuing_country,
            bank_code: value.bank_code,
        }
    }
}

impl GetAddressFromPaymentMethodData for Card {
    fn get_billing_address(&self) -> Option<Address> {
        // Create billing address if first_name is some or if it is not ""
        self.card_holder_name
            .as_ref()
            .filter(|card_holder_name| !card_holder_name.is_empty_after_trim())
            .map(|card_holder_name| {
                // Split the `card_holder_name` into `first_name` and `last_name` based on the
                // first occurrence of ' '. For example
                // John Wheat Dough
                // first_name -> John
                // last_name -> Wheat Dough
                card_holder_name.peek().split_whitespace()
            })
            .map(|mut card_holder_name_iter| {
                let first_name = card_holder_name_iter
                    .next()
                    .map(ToOwned::to_owned)
                    .map(Secret::new);

                let last_name = card_holder_name_iter.collect::<Vec<_>>().join(" ");
                let last_name = if last_name.is_empty_after_trim() {
                    None
                } else {
                    Some(Secret::new(last_name))
                };

                AddressDetails {
                    first_name,
                    last_name,
                    ..Default::default()
                }
            })
            .map(|address_details| Address {
                address: Some(address_details),
                phone: None,
                email: None,
            })
    }
}

impl Card {
    fn apply_additional_card_info(
        &self,
        additional_card_info: AdditionalCardInfo,
    ) -> Result<Self, error_stack::Report<ValidationError>> {
        Ok(Self {
            card_number: self.card_number.clone(),
            card_exp_month: self.card_exp_month.clone(),
            card_exp_year: self.card_exp_year.clone(),
            card_holder_name: self.card_holder_name.clone(),
            card_cvc: self.card_cvc.clone(),
            card_issuer: self
                .card_issuer
                .clone()
                .or(additional_card_info.card_issuer),
            card_network: self
                .card_network
                .clone()
                .or(additional_card_info.card_network.clone()),
            card_type: self.card_type.clone().or(additional_card_info.card_type),
            card_issuing_country: self
                .card_issuing_country
                .clone()
                .or(additional_card_info.card_issuing_country),
            bank_code: self.bank_code.clone().or(additional_card_info.bank_code),
            nick_name: self.nick_name.clone(),
        })
    }
}

#[derive(Eq, PartialEq, Debug, serde::Deserialize, serde::Serialize, Clone, ToSchema, Default)]
#[serde(rename_all = "snake_case")]
pub struct CardToken {
    /// The card holder's name
    #[schema(value_type = String, example = "John Test")]
    pub card_holder_name: Option<Secret<String>>,

    /// The CVC number for the card
    #[schema(value_type = Option<String>)]
    pub card_cvc: Option<Secret<String>>,
}

#[derive(Eq, PartialEq, Clone, Debug, serde::Deserialize, serde::Serialize, ToSchema)]
#[serde(rename_all = "snake_case")]
pub enum CardRedirectData {
    Knet {},
    Benefit {},
    MomoAtm {},
    CardRedirect {},
}

#[derive(Eq, PartialEq, Clone, Debug, serde::Deserialize, serde::Serialize, ToSchema)]
#[serde(rename_all = "snake_case")]
pub enum PayLaterData {
    /// For KlarnaRedirect as PayLater Option
    KlarnaRedirect {
        /// The billing email
        #[schema(value_type = Option<String>)]
        billing_email: Option<Email>,
        // The billing country code
        #[schema(value_type = Option<CountryAlpha2>, example = "US")]
        billing_country: Option<api_enums::CountryAlpha2>,
    },
    /// For Klarna Sdk as PayLater Option
    KlarnaSdk {
        /// The token for the sdk workflow
        token: String,
    },
    /// For Affirm redirect as PayLater Option
    AffirmRedirect {},
    /// For AfterpayClearpay redirect as PayLater Option
    AfterpayClearpayRedirect {
        /// The billing email
        #[schema(value_type = Option<String>)]
        billing_email: Option<Email>,
        /// The billing name
        #[schema(value_type = Option<String>)]
        billing_name: Option<Secret<String>>,
    },
    /// For PayBright Redirect as PayLater Option
    PayBrightRedirect {},
    /// For Flexiti Redirect as PayLater long term finance Option
    FlexitiRedirect {},
    /// For WalleyRedirect as PayLater Option
    WalleyRedirect {},
    /// For Alma Redirection as PayLater Option
    AlmaRedirect {},
    AtomeRedirect {},
    BreadpayRedirect {},
}

impl GetAddressFromPaymentMethodData for PayLaterData {
    fn get_billing_address(&self) -> Option<Address> {
        match self {
            Self::KlarnaRedirect {
                billing_email,
                billing_country,
            } => {
                let address_details = AddressDetails {
                    country: *billing_country,
                    ..AddressDetails::default()
                };

                Some(Address {
                    address: Some(address_details),
                    email: billing_email.clone(),
                    phone: None,
                })
            }
            Self::AfterpayClearpayRedirect {
                billing_email,
                billing_name,
            } => {
                let address_details = AddressDetails {
                    first_name: billing_name.clone(),
                    ..AddressDetails::default()
                };

                Some(Address {
                    address: Some(address_details),
                    email: billing_email.clone(),
                    phone: None,
                })
            }
            Self::PayBrightRedirect {}
            | Self::FlexitiRedirect {}
            | Self::WalleyRedirect {}
            | Self::AlmaRedirect {}
            | Self::KlarnaSdk { .. }
            | Self::AffirmRedirect {}
            | Self::AtomeRedirect {}
            | Self::BreadpayRedirect {} => None,
        }
    }
}

#[derive(serde::Deserialize, serde::Serialize, Debug, Clone, ToSchema, Eq, PartialEq)]
#[serde(rename_all = "snake_case")]
pub enum BankDebitData {
    /// Payment Method data for Ach bank debit
    AchBankDebit {
        /// Billing details for bank debit
        billing_details: Option<BankDebitBilling>,
        /// Account number for ach bank debit payment
        #[schema(value_type = String, example = "000123456789")]
        account_number: Secret<String>,
        /// Routing number for ach bank debit payment
        #[schema(value_type = String, example = "110000000")]
        routing_number: Secret<String>,

        #[schema(value_type = String, example = "John Test")]
        card_holder_name: Option<Secret<String>>,

        #[schema(value_type = String, example = "John Doe")]
        bank_account_holder_name: Option<Secret<String>>,

        #[schema(value_type = String, example = "ACH")]
        bank_name: Option<common_enums::BankNames>,

        #[schema(value_type = String, example = "Checking")]
        bank_type: Option<common_enums::BankType>,

        #[schema(value_type = String, example = "Personal")]
        bank_holder_type: Option<common_enums::BankHolderType>,
    },
    SepaBankDebit {
        /// Billing details for bank debit
        billing_details: Option<BankDebitBilling>,
        /// International bank account number (iban) for SEPA
        #[schema(value_type = String, example = "DE89370400440532013000")]
        iban: Secret<String>,
        /// Owner name for bank debit
        #[schema(value_type = String, example = "A. Schneider")]
        bank_account_holder_name: Option<Secret<String>>,
    },
    BecsBankDebit {
        /// Billing details for bank debit
        billing_details: Option<BankDebitBilling>,
        /// Account number for Becs payment method
        #[schema(value_type = String, example = "000123456")]
        account_number: Secret<String>,
        /// Bank-State-Branch (bsb) number
        #[schema(value_type = String, example = "000000")]
        bsb_number: Secret<String>,
        /// Owner name for bank debit
        #[schema(value_type = Option<String>, example = "A. Schneider")]
        bank_account_holder_name: Option<Secret<String>>,
    },
    BacsBankDebit {
        /// Billing details for bank debit
        billing_details: Option<BankDebitBilling>,
        /// Account number for Bacs payment method
        #[schema(value_type = String, example = "00012345")]
        account_number: Secret<String>,
        /// Sort code for Bacs payment method
        #[schema(value_type = String, example = "108800")]
        sort_code: Secret<String>,
        /// holder name for bank debit
        #[schema(value_type = String, example = "A. Schneider")]
        bank_account_holder_name: Option<Secret<String>>,
    },
}

impl GetAddressFromPaymentMethodData for BankDebitData {
    fn get_billing_address(&self) -> Option<Address> {
        fn get_billing_address_inner(
            bank_debit_billing: Option<&BankDebitBilling>,
            bank_account_holder_name: Option<&Secret<String>>,
        ) -> Option<Address> {
            // We will always have address here
            let mut address = bank_debit_billing
                .and_then(GetAddressFromPaymentMethodData::get_billing_address)?;

            // Prefer `account_holder_name` over `name`
            address.address.as_mut().map(|address| {
                address.first_name = bank_account_holder_name
                    .or(address.first_name.as_ref())
                    .cloned();
            });

            Some(address)
        }

        match self {
            Self::AchBankDebit {
                billing_details,
                bank_account_holder_name,
                ..
            }
            | Self::SepaBankDebit {
                billing_details,
                bank_account_holder_name,
                ..
            }
            | Self::BecsBankDebit {
                billing_details,
                bank_account_holder_name,
                ..
            }
            | Self::BacsBankDebit {
                billing_details,
                bank_account_holder_name,
                ..
            } => get_billing_address_inner(
                billing_details.as_ref(),
                bank_account_holder_name.as_ref(),
            ),
        }
    }
}

#[cfg(feature = "v1")]
/// Custom serializer and deserializer for PaymentMethodData
mod payment_method_data_serde {

    use super::*;

    /// Deserialize `reward` payment_method as string for backwards compatibility
    /// The api contract would be
    /// ```json
    /// {
    ///   "payment_method": "reward",
    ///   "payment_method_type": "evoucher",
    ///   "payment_method_data": "reward",
    /// }
    /// ```
    ///
    /// For other payment methods, use the provided deserializer
    /// ```json
    /// "payment_method_data": {
    ///   "card": {
    ///     "card_number": "4242424242424242",
    ///     "card_exp_month": "10",
    ///     "card_exp_year": "25",
    ///     "card_holder_name": "joseph Doe",
    ///     "card_cvc": "123"
    ///    }
    /// }
    /// ```
    pub fn deserialize<'de, D>(
        deserializer: D,
    ) -> Result<Option<PaymentMethodDataRequest>, D::Error>
    where
        D: Deserializer<'de>,
    {
        #[derive(serde::Deserialize, Debug)]
        #[serde(untagged)]
        enum __Inner {
            RewardString(String),
            OptionalPaymentMethod(serde_json::Value),
        }

        // This struct is an intermediate representation
        // This is required in order to catch deserialization errors when deserializing `payment_method_data`
        // The #[serde(flatten)] attribute applied on `payment_method_data` discards
        // any of the error when deserializing and deserializes to an option instead
        #[derive(serde::Deserialize, Debug)]
        struct __InnerPaymentMethodData {
            billing: Option<Address>,
            #[serde(flatten)]
            payment_method_data: Option<serde_json::Value>,
        }

        let deserialize_to_inner = __Inner::deserialize(deserializer)?;

        match deserialize_to_inner {
            __Inner::OptionalPaymentMethod(value) => {
                let parsed_value = serde_json::from_value::<__InnerPaymentMethodData>(value)
                    .map_err(|serde_json_error| de::Error::custom(serde_json_error.to_string()))?;

                let payment_method_data = if let Some(payment_method_data_value) =
                    parsed_value.payment_method_data
                {
                    // Even though no data is passed, the flatten serde_json::Value is deserialized as Some(Object {})
                    if let serde_json::Value::Object(ref inner_map) = payment_method_data_value {
                        if inner_map.is_empty() {
                            None
                        } else {
                            let payment_method_data = serde_json::from_value::<PaymentMethodData>(
                                payment_method_data_value,
                            )
                            .map_err(|serde_json_error| {
                                de::Error::custom(serde_json_error.to_string())
                            })?;
                            let address_details = parsed_value
                                .billing
                                .as_ref()
                                .and_then(|billing| billing.address.clone());
                            match (payment_method_data.clone(), address_details.as_ref()) {
                                (
                                    PaymentMethodData::Card(ref mut card),
                                    Some(billing_address_details),
                                ) => {
                                    if card.card_holder_name.is_none() {
                                        card.card_holder_name =
                                            billing_address_details.get_optional_full_name();
                                    }
                                    Some(PaymentMethodData::Card(card.clone()))
                                }
                                _ => Some(payment_method_data),
                            }
                        }
                    } else {
                        Err(de::Error::custom("Expected a map for payment_method_data"))?
                    }
                } else {
                    None
                };

                Ok(Some(PaymentMethodDataRequest {
                    payment_method_data,
                    billing: parsed_value.billing,
                }))
            }
            __Inner::RewardString(inner_string) => {
                let payment_method_data = match inner_string.as_str() {
                    "reward" => PaymentMethodData::Reward,
                    _ => Err(de::Error::custom("Invalid Variant"))?,
                };

                Ok(Some(PaymentMethodDataRequest {
                    payment_method_data: Some(payment_method_data),
                    billing: None,
                }))
            }
        }
    }

    pub fn serialize<S>(
        payment_method_data_request: &Option<PaymentMethodDataRequest>,
        serializer: S,
    ) -> Result<S::Ok, S::Error>
    where
        S: Serializer,
    {
        if let Some(payment_method_data_request) = payment_method_data_request {
            if let Some(payment_method_data) =
                payment_method_data_request.payment_method_data.as_ref()
            {
                match payment_method_data {
                    PaymentMethodData::Reward => serializer.serialize_str("reward"),
                    PaymentMethodData::CardRedirect(_)
                    | PaymentMethodData::BankDebit(_)
                    | PaymentMethodData::BankRedirect(_)
                    | PaymentMethodData::BankTransfer(_)
                    | PaymentMethodData::RealTimePayment(_)
                    | PaymentMethodData::MobilePayment(_)
                    | PaymentMethodData::CardToken(_)
                    | PaymentMethodData::Crypto(_)
                    | PaymentMethodData::GiftCard(_)
                    | PaymentMethodData::PayLater(_)
                    | PaymentMethodData::Upi(_)
                    | PaymentMethodData::Voucher(_)
                    | PaymentMethodData::Card(_)
                    | PaymentMethodData::MandatePayment
                    | PaymentMethodData::OpenBanking(_)
                    | PaymentMethodData::Wallet(_) => {
                        payment_method_data_request.serialize(serializer)
                    }
                }
            } else {
                payment_method_data_request.serialize(serializer)
            }
        } else {
            serializer.serialize_none()
        }
    }
}

/// The payment method information provided for making a payment
#[derive(Debug, Clone, serde::Deserialize, serde::Serialize, ToSchema, Eq, PartialEq)]
pub struct PaymentMethodDataRequest {
    /// This field is optional because, in case of saved cards we pass the payment_token
    /// There might be cases where we don't need to pass the payment_method_data and pass only payment method billing details
    /// We have flattened it because to maintain backwards compatibility with the old API contract
    #[serde(flatten)]
    pub payment_method_data: Option<PaymentMethodData>,
    /// billing details for the payment method.
    /// This billing details will be passed to the processor as billing address.
    /// If not passed, then payment.billing will be considered
    pub billing: Option<Address>,
}

#[cfg(feature = "v2")]
#[derive(Clone, Debug, serde::Deserialize, serde::Serialize, ToSchema)]
pub struct SplitPaymentMethodDataRequest {
    pub payment_method_data: PaymentMethodData,
    #[schema(value_type = PaymentMethod)]
    pub payment_method_type: api_enums::PaymentMethod,
    #[schema(value_type = PaymentMethodType)]
    pub payment_method_subtype: api_enums::PaymentMethodType,
}

/// The payment method information provided for making a payment
#[derive(Debug, Clone, serde::Deserialize, serde::Serialize, ToSchema, Eq, PartialEq)]
pub struct RecordAttemptPaymentMethodDataRequest {
    /// Additional details for the payment method (e.g., card expiry date, card network).
    #[serde(flatten)]
    pub payment_method_data: AdditionalPaymentData,
    /// billing details for the payment method.
    pub billing: Option<Address>,
}

#[derive(Debug, Clone, serde::Deserialize, serde::Serialize, ToSchema, Eq, PartialEq)]
pub struct ProxyPaymentMethodDataRequest {
    /// This field is optional because, in case of saved cards we pass the payment_token
    /// There might be cases where we don't need to pass the payment_method_data and pass only payment method billing details
    /// We have flattened it because to maintain backwards compatibility with the old API contract
    #[serde(flatten)]
    pub payment_method_data: Option<ProxyPaymentMethodData>,
    /// billing details for the payment method.
    /// This billing details will be passed to the processor as billing address.
    /// If not passed, then payment.billing will be considered
    pub billing: Option<Address>,
}

#[derive(Debug, Clone, serde::Deserialize, serde::Serialize, ToSchema, Eq, PartialEq)]
#[serde(rename_all = "snake_case")]
pub enum ProxyPaymentMethodData {
    #[schema(title = "ProxyCardData")]
    VaultDataCard(Box<ProxyCardData>),
    VaultToken(VaultToken),
}

#[derive(Default, Eq, PartialEq, Clone, Debug, serde::Deserialize, serde::Serialize, ToSchema)]
pub struct ProxyCardData {
    /// The token which refers to the card number
    #[schema(value_type = String, example = "token_card_number")]
    pub card_number: Secret<String>,

    /// The card's expiry month
    #[schema(value_type = String, example = "24")]
    pub card_exp_month: Secret<String>,

    /// The card's expiry year
    #[schema(value_type = String, example = "24")]
    pub card_exp_year: Secret<String>,

    /// The card holder's name
    #[schema(value_type = String, example = "John Test")]
    pub card_holder_name: Option<Secret<String>>,

    /// The CVC number for the card
    #[schema(value_type = String, example = "242")]
    pub card_cvc: Secret<String>,

    /// The name of the issuer of card
    #[schema(example = "chase")]
    pub card_issuer: Option<String>,

    /// The card network for the card
    #[schema(value_type = Option<CardNetwork>, example = "Visa")]
    pub card_network: Option<api_enums::CardNetwork>,

    #[schema(example = "CREDIT")]
    pub card_type: Option<String>,

    #[schema(example = "INDIA")]
    pub card_issuing_country: Option<String>,

    #[schema(example = "JP_AMEX")]
    pub bank_code: Option<String>,
    /// The card holder's nick name
    #[schema(value_type = Option<String>, example = "John Test")]
    pub nick_name: Option<Secret<String>>,

    /// The first six digit of the card number
    #[schema(value_type = String, example = "424242")]
    pub bin_number: Option<String>,

    /// The last four digit of the card number
    #[schema(value_type = String, example = "4242")]
    pub last_four: Option<String>,
}

#[derive(Default, Eq, PartialEq, Clone, Debug, serde::Deserialize, serde::Serialize, ToSchema)]
pub struct VaultToken {
    /// The tokenized CVC number for the card
    #[schema(value_type = String, example = "242")]
    pub card_cvc: Secret<String>,

    /// The card holder's name
    #[schema(value_type = String, example = "John Test")]
    pub card_holder_name: Option<Secret<String>>,
}

#[derive(Debug, Clone, serde::Deserialize, serde::Serialize, ToSchema, Eq, PartialEq)]
#[serde(rename_all = "snake_case")]
pub enum PaymentMethodData {
    #[schema(title = "Card")]
    Card(Card),
    #[schema(title = "CardRedirect")]
    CardRedirect(CardRedirectData),
    #[schema(title = "Wallet")]
    Wallet(WalletData),
    #[schema(title = "PayLater")]
    PayLater(PayLaterData),
    #[schema(title = "BankRedirect")]
    BankRedirect(BankRedirectData),
    #[schema(title = "BankDebit")]
    BankDebit(BankDebitData),
    #[schema(title = "BankTransfer")]
    BankTransfer(Box<BankTransferData>),
    #[schema(title = "RealTimePayment")]
    RealTimePayment(Box<RealTimePaymentData>),
    #[schema(title = "Crypto")]
    Crypto(CryptoData),
    #[schema(title = "MandatePayment")]
    MandatePayment,
    #[schema(title = "Reward")]
    Reward,
    #[schema(title = "Upi")]
    Upi(UpiData),
    #[schema(title = "Voucher")]
    Voucher(VoucherData),
    #[schema(title = "GiftCard")]
    GiftCard(Box<GiftCardData>),
    #[schema(title = "CardToken")]
    CardToken(CardToken),
    #[schema(title = "OpenBanking")]
    OpenBanking(OpenBankingData),
    #[schema(title = "MobilePayment")]
    MobilePayment(MobilePaymentData),
}

pub trait GetAddressFromPaymentMethodData {
    fn get_billing_address(&self) -> Option<Address>;
}

impl GetAddressFromPaymentMethodData for PaymentMethodData {
    fn get_billing_address(&self) -> Option<Address> {
        match self {
            Self::Card(card_data) => card_data.get_billing_address(),
            Self::CardRedirect(_) => None,
            Self::Wallet(wallet_data) => wallet_data.get_billing_address(),
            Self::PayLater(pay_later) => pay_later.get_billing_address(),
            Self::BankRedirect(bank_redirect_data) => bank_redirect_data.get_billing_address(),
            Self::BankDebit(bank_debit_data) => bank_debit_data.get_billing_address(),
            Self::BankTransfer(bank_transfer_data) => bank_transfer_data.get_billing_address(),
            Self::Voucher(voucher_data) => voucher_data.get_billing_address(),
            Self::Crypto(_)
            | Self::Reward
            | Self::RealTimePayment(_)
            | Self::Upi(_)
            | Self::GiftCard(_)
            | Self::CardToken(_)
            | Self::OpenBanking(_)
            | Self::MandatePayment
            | Self::MobilePayment(_) => None,
        }
    }
}

impl PaymentMethodData {
    pub fn apply_additional_payment_data(
        &self,
        additional_payment_data: AdditionalPaymentData,
    ) -> Result<Self, error_stack::Report<ValidationError>> {
        if let AdditionalPaymentData::Card(additional_card_info) = additional_payment_data {
            match self {
                Self::Card(card) => Ok(Self::Card(
                    card.apply_additional_card_info(*additional_card_info)?,
                )),
                _ => Ok(self.to_owned()),
            }
        } else {
            Ok(self.to_owned())
        }
    }

    pub fn get_payment_method(&self) -> Option<api_enums::PaymentMethod> {
        match self {
            Self::Card(_) => Some(api_enums::PaymentMethod::Card),
            Self::CardRedirect(_) => Some(api_enums::PaymentMethod::CardRedirect),
            Self::Wallet(_) => Some(api_enums::PaymentMethod::Wallet),
            Self::PayLater(_) => Some(api_enums::PaymentMethod::PayLater),
            Self::BankRedirect(_) => Some(api_enums::PaymentMethod::BankRedirect),
            Self::BankDebit(_) => Some(api_enums::PaymentMethod::BankDebit),
            Self::BankTransfer(_) => Some(api_enums::PaymentMethod::BankTransfer),
            Self::RealTimePayment(_) => Some(api_enums::PaymentMethod::RealTimePayment),
            Self::Crypto(_) => Some(api_enums::PaymentMethod::Crypto),
            Self::Reward => Some(api_enums::PaymentMethod::Reward),
            Self::Upi(_) => Some(api_enums::PaymentMethod::Upi),
            Self::Voucher(_) => Some(api_enums::PaymentMethod::Voucher),
            Self::GiftCard(_) => Some(api_enums::PaymentMethod::GiftCard),
            Self::OpenBanking(_) => Some(api_enums::PaymentMethod::OpenBanking),
            Self::MobilePayment(_) => Some(api_enums::PaymentMethod::MobilePayment),
            Self::CardToken(_) | Self::MandatePayment => None,
        }
    }
}

pub trait GetPaymentMethodType {
    fn get_payment_method_type(&self) -> api_enums::PaymentMethodType;
}

impl GetPaymentMethodType for CardRedirectData {
    fn get_payment_method_type(&self) -> api_enums::PaymentMethodType {
        match self {
            Self::Knet {} => api_enums::PaymentMethodType::Knet,
            Self::Benefit {} => api_enums::PaymentMethodType::Benefit,
            Self::MomoAtm {} => api_enums::PaymentMethodType::MomoAtm,
            Self::CardRedirect {} => api_enums::PaymentMethodType::CardRedirect,
        }
    }
}

impl GetPaymentMethodType for MobilePaymentData {
    fn get_payment_method_type(&self) -> api_enums::PaymentMethodType {
        match self {
            Self::DirectCarrierBilling { .. } => api_enums::PaymentMethodType::DirectCarrierBilling,
        }
    }
}

impl GetPaymentMethodType for WalletData {
    fn get_payment_method_type(&self) -> api_enums::PaymentMethodType {
        match self {
            Self::BluecodeRedirect {} => api_enums::PaymentMethodType::Bluecode,
            Self::AliPayQr(_) | Self::AliPayRedirect(_) => api_enums::PaymentMethodType::AliPay,
            Self::AliPayHkRedirect(_) => api_enums::PaymentMethodType::AliPayHk,
            Self::AmazonPay(_) | Self::AmazonPayRedirect(_) => {
                api_enums::PaymentMethodType::AmazonPay
            }
            Self::Skrill(_) => api_enums::PaymentMethodType::Skrill,
            Self::Paysera(_) => api_enums::PaymentMethodType::Paysera,
            Self::MomoRedirect(_) => api_enums::PaymentMethodType::Momo,
            Self::KakaoPayRedirect(_) => api_enums::PaymentMethodType::KakaoPay,
            Self::GoPayRedirect(_) => api_enums::PaymentMethodType::GoPay,
            Self::GcashRedirect(_) => api_enums::PaymentMethodType::Gcash,
            Self::ApplePay(_) | Self::ApplePayRedirect(_) | Self::ApplePayThirdPartySdk(_) => {
                api_enums::PaymentMethodType::ApplePay
            }
            Self::DanaRedirect {} => api_enums::PaymentMethodType::Dana,
            Self::GooglePay(_) | Self::GooglePayRedirect(_) | Self::GooglePayThirdPartySdk(_) => {
                api_enums::PaymentMethodType::GooglePay
            }
            Self::MbWayRedirect(_) => api_enums::PaymentMethodType::MbWay,
            Self::MobilePayRedirect(_) => api_enums::PaymentMethodType::MobilePay,
            Self::PaypalRedirect(_) | Self::PaypalSdk(_) => api_enums::PaymentMethodType::Paypal,
            Self::Paze(_) => api_enums::PaymentMethodType::Paze,
            Self::SamsungPay(_) => api_enums::PaymentMethodType::SamsungPay,
            Self::TwintRedirect {} => api_enums::PaymentMethodType::Twint,
            Self::VippsRedirect {} => api_enums::PaymentMethodType::Vipps,
            Self::TouchNGoRedirect(_) => api_enums::PaymentMethodType::TouchNGo,
            Self::WeChatPayRedirect(_) | Self::WeChatPayQr(_) => {
                api_enums::PaymentMethodType::WeChatPay
            }
            Self::CashappQr(_) => api_enums::PaymentMethodType::Cashapp,
            Self::SwishQr(_) => api_enums::PaymentMethodType::Swish,
            Self::Mifinity(_) => api_enums::PaymentMethodType::Mifinity,
            Self::RevolutPay(_) => api_enums::PaymentMethodType::RevolutPay,
        }
    }
}

impl GetPaymentMethodType for PayLaterData {
    fn get_payment_method_type(&self) -> api_enums::PaymentMethodType {
        match self {
            Self::KlarnaRedirect { .. } => api_enums::PaymentMethodType::Klarna,
            Self::KlarnaSdk { .. } => api_enums::PaymentMethodType::Klarna,
            Self::AffirmRedirect {} => api_enums::PaymentMethodType::Affirm,
            Self::AfterpayClearpayRedirect { .. } => api_enums::PaymentMethodType::AfterpayClearpay,
            Self::PayBrightRedirect {} => api_enums::PaymentMethodType::PayBright,
            Self::FlexitiRedirect {} => api_enums::PaymentMethodType::Flexiti,
            Self::WalleyRedirect {} => api_enums::PaymentMethodType::Walley,
            Self::AlmaRedirect {} => api_enums::PaymentMethodType::Alma,
            Self::AtomeRedirect {} => api_enums::PaymentMethodType::Atome,
            Self::BreadpayRedirect {} => api_enums::PaymentMethodType::Breadpay,
        }
    }
}

impl GetPaymentMethodType for OpenBankingData {
    fn get_payment_method_type(&self) -> api_enums::PaymentMethodType {
        match self {
            Self::OpenBankingPIS {} => api_enums::PaymentMethodType::OpenBankingPIS,
        }
    }
}

impl GetPaymentMethodType for BankRedirectData {
    fn get_payment_method_type(&self) -> api_enums::PaymentMethodType {
        match self {
            Self::BancontactCard { .. } => api_enums::PaymentMethodType::BancontactCard,
            Self::Bizum {} => api_enums::PaymentMethodType::Bizum,
            Self::Blik { .. } => api_enums::PaymentMethodType::Blik,
            Self::Eft { .. } => api_enums::PaymentMethodType::Eft,
            Self::Eps { .. } => api_enums::PaymentMethodType::Eps,
            Self::Giropay { .. } => api_enums::PaymentMethodType::Giropay,
            Self::Ideal { .. } => api_enums::PaymentMethodType::Ideal,
            Self::Interac { .. } => api_enums::PaymentMethodType::Interac,
            Self::OnlineBankingCzechRepublic { .. } => {
                api_enums::PaymentMethodType::OnlineBankingCzechRepublic
            }
            Self::OnlineBankingFinland { .. } => api_enums::PaymentMethodType::OnlineBankingFinland,
            Self::OnlineBankingPoland { .. } => api_enums::PaymentMethodType::OnlineBankingPoland,
            Self::OnlineBankingSlovakia { .. } => {
                api_enums::PaymentMethodType::OnlineBankingSlovakia
            }
            Self::OpenBankingUk { .. } => api_enums::PaymentMethodType::OpenBankingUk,
            Self::Przelewy24 { .. } => api_enums::PaymentMethodType::Przelewy24,
            Self::Sofort { .. } => api_enums::PaymentMethodType::Sofort,
            Self::Trustly { .. } => api_enums::PaymentMethodType::Trustly,
            Self::OnlineBankingFpx { .. } => api_enums::PaymentMethodType::OnlineBankingFpx,
            Self::OnlineBankingThailand { .. } => {
                api_enums::PaymentMethodType::OnlineBankingThailand
            }
            Self::LocalBankRedirect { .. } => api_enums::PaymentMethodType::LocalBankRedirect,
        }
    }
}

impl GetPaymentMethodType for BankDebitData {
    fn get_payment_method_type(&self) -> api_enums::PaymentMethodType {
        match self {
            Self::AchBankDebit { .. } => api_enums::PaymentMethodType::Ach,
            Self::SepaBankDebit { .. } => api_enums::PaymentMethodType::Sepa,
            Self::BecsBankDebit { .. } => api_enums::PaymentMethodType::Becs,
            Self::BacsBankDebit { .. } => api_enums::PaymentMethodType::Bacs,
        }
    }
}

impl GetPaymentMethodType for BankTransferData {
    fn get_payment_method_type(&self) -> api_enums::PaymentMethodType {
        match self {
            Self::AchBankTransfer { .. } => api_enums::PaymentMethodType::Ach,
            Self::SepaBankTransfer { .. } => api_enums::PaymentMethodType::SepaBankTransfer,
            Self::BacsBankTransfer { .. } => api_enums::PaymentMethodType::Bacs,
            Self::MultibancoBankTransfer { .. } => api_enums::PaymentMethodType::Multibanco,
            Self::PermataBankTransfer { .. } => api_enums::PaymentMethodType::PermataBankTransfer,
            Self::BcaBankTransfer { .. } => api_enums::PaymentMethodType::BcaBankTransfer,
            Self::BniVaBankTransfer { .. } => api_enums::PaymentMethodType::BniVa,
            Self::BriVaBankTransfer { .. } => api_enums::PaymentMethodType::BriVa,
            Self::CimbVaBankTransfer { .. } => api_enums::PaymentMethodType::CimbVa,
            Self::DanamonVaBankTransfer { .. } => api_enums::PaymentMethodType::DanamonVa,
            Self::MandiriVaBankTransfer { .. } => api_enums::PaymentMethodType::MandiriVa,
            Self::Pix { .. } => api_enums::PaymentMethodType::Pix,
            Self::Pse {} => api_enums::PaymentMethodType::Pse,
            Self::LocalBankTransfer { .. } => api_enums::PaymentMethodType::LocalBankTransfer,
            Self::InstantBankTransfer {} => api_enums::PaymentMethodType::InstantBankTransfer,
            Self::InstantBankTransferFinland {} => {
                api_enums::PaymentMethodType::InstantBankTransferFinland
            }
            Self::InstantBankTransferPoland {} => {
                api_enums::PaymentMethodType::InstantBankTransferPoland
            }
            Self::IndonesianBankTransfer { .. } => {
                api_enums::PaymentMethodType::IndonesianBankTransfer
            }
        }
    }
}

impl GetPaymentMethodType for CryptoData {
    fn get_payment_method_type(&self) -> api_enums::PaymentMethodType {
        api_enums::PaymentMethodType::CryptoCurrency
    }
}

impl GetPaymentMethodType for RealTimePaymentData {
    fn get_payment_method_type(&self) -> api_enums::PaymentMethodType {
        match self {
            Self::Fps {} => api_enums::PaymentMethodType::Fps,
            Self::DuitNow {} => api_enums::PaymentMethodType::DuitNow,
            Self::PromptPay {} => api_enums::PaymentMethodType::PromptPay,
            Self::VietQr {} => api_enums::PaymentMethodType::VietQr,
        }
    }
}

impl GetPaymentMethodType for UpiData {
    fn get_payment_method_type(&self) -> api_enums::PaymentMethodType {
        match self {
            Self::UpiCollect(_) => api_enums::PaymentMethodType::UpiCollect,
            Self::UpiIntent(_) => api_enums::PaymentMethodType::UpiIntent,
        }
    }
}
impl GetPaymentMethodType for VoucherData {
    fn get_payment_method_type(&self) -> api_enums::PaymentMethodType {
        match self {
            Self::Boleto(_) => api_enums::PaymentMethodType::Boleto,
            Self::Efecty => api_enums::PaymentMethodType::Efecty,
            Self::PagoEfectivo => api_enums::PaymentMethodType::PagoEfectivo,
            Self::RedCompra => api_enums::PaymentMethodType::RedCompra,
            Self::RedPagos => api_enums::PaymentMethodType::RedPagos,
            Self::Alfamart(_) => api_enums::PaymentMethodType::Alfamart,
            Self::Indomaret(_) => api_enums::PaymentMethodType::Indomaret,
            Self::Oxxo => api_enums::PaymentMethodType::Oxxo,
            Self::SevenEleven(_) => api_enums::PaymentMethodType::SevenEleven,
            Self::Lawson(_) => api_enums::PaymentMethodType::Lawson,
            Self::MiniStop(_) => api_enums::PaymentMethodType::MiniStop,
            Self::FamilyMart(_) => api_enums::PaymentMethodType::FamilyMart,
            Self::Seicomart(_) => api_enums::PaymentMethodType::Seicomart,
            Self::PayEasy(_) => api_enums::PaymentMethodType::PayEasy,
        }
    }
}
impl GetPaymentMethodType for GiftCardData {
    fn get_payment_method_type(&self) -> api_enums::PaymentMethodType {
        match self {
            Self::Givex(_) => api_enums::PaymentMethodType::Givex,
            Self::PaySafeCard {} => api_enums::PaymentMethodType::PaySafeCard,
            Self::BhnCardNetwork(_) => api_enums::PaymentMethodType::BhnCardNetwork,
        }
    }
}

#[derive(serde::Deserialize, serde::Serialize, Debug, Clone, ToSchema, Eq, PartialEq)]
#[serde(rename_all = "snake_case")]
pub enum GiftCardData {
    Givex(GiftCardDetails),
    PaySafeCard {},
    BhnCardNetwork(BHNGiftCardDetails),
}
#[derive(serde::Deserialize, serde::Serialize, Debug, Clone, ToSchema, Eq, PartialEq)]
#[serde(rename_all = "snake_case")]
pub struct BHNGiftCardDetails {
    /// The gift card or account number
    #[schema(value_type = String)]
    pub account_number: Secret<String>,
    /// The security PIN for gift cards requiring it
    #[schema(value_type = String)]
    pub pin: Option<Secret<String>>,
    /// The CVV2 code for Open Loop/VPLN products
    #[schema(value_type = String)]
    pub cvv2: Option<Secret<String>>,
    /// The expiration date in MMYYYY format for Open Loop/VPLN products
    #[schema(value_type = String)]
    pub expiration_date: Option<String>,
}

#[derive(serde::Deserialize, serde::Serialize, Debug, Clone, ToSchema, Eq, PartialEq)]
#[serde(rename_all = "snake_case")]
pub struct GiftCardDetails {
    /// The gift card number
    #[schema(value_type = String)]
    pub number: Secret<String>,
    /// The card verification code.
    #[schema(value_type = String)]
    pub cvc: Secret<String>,
}

#[derive(Default, Eq, PartialEq, Clone, Debug, serde::Deserialize, serde::Serialize, ToSchema)]
#[serde(rename_all = "snake_case")]
pub struct AdditionalCardInfo {
    /// The name of issuer of the card
    pub card_issuer: Option<String>,

    /// Card network of the card
    pub card_network: Option<api_enums::CardNetwork>,

    /// Card type, can be either `credit` or `debit`
    pub card_type: Option<String>,

    pub card_issuing_country: Option<String>,
    pub bank_code: Option<String>,

    /// Last 4 digits of the card number
    pub last4: Option<String>,

    /// The ISIN of the card
    pub card_isin: Option<String>,

    /// Extended bin of card, contains the first 8 digits of card number
    pub card_extended_bin: Option<String>,

    pub card_exp_month: Option<Secret<String>>,

    pub card_exp_year: Option<Secret<String>>,

    pub card_holder_name: Option<Secret<String>>,

    /// Additional payment checks done on the cvv and billing address by the processors.
    /// This is a free form field and the structure varies from processor to processor
    pub payment_checks: Option<serde_json::Value>,

    /// Details about the threeds environment.
    /// This is a free form field and the structure varies from processor to processor
    pub authentication_data: Option<serde_json::Value>,

    /// Indicates if the card issuer is regulated under government-imposed interchange fee caps.
    /// In the United States, this includes debit cards that fall under the Durbin Amendment,
    /// which imposes capped interchange fees.
    pub is_regulated: Option<bool>,

    /// The global signature network under which the card is issued.
    /// This represents the primary global card brand, even if the transaction uses a local network
    pub signature_network: Option<api_enums::CardNetwork>,
}

#[derive(Debug, Clone, Eq, PartialEq, serde::Deserialize, serde::Serialize, ToSchema)]
#[serde(rename_all = "snake_case")]
pub enum AdditionalPaymentData {
    Card(Box<AdditionalCardInfo>),
    BankRedirect {
        bank_name: Option<common_enums::BankNames>,
        #[serde(flatten)]
        details: Option<additional_info::BankRedirectDetails>,
    },
    Wallet {
        apple_pay: Option<ApplepayPaymentMethod>,
        google_pay: Option<additional_info::WalletAdditionalDataForCard>,
        samsung_pay: Option<additional_info::WalletAdditionalDataForCard>,
    },
    PayLater {
        klarna_sdk: Option<KlarnaSdkPaymentMethod>,
    },
    BankTransfer {
        #[serde(flatten)]
        details: Option<additional_info::BankTransferAdditionalData>,
    },
    Crypto {
        #[serde(flatten)]
        details: Option<CryptoData>,
    },
    BankDebit {
        #[serde(flatten)]
        details: Option<additional_info::BankDebitAdditionalData>,
    },
    MandatePayment {},
    Reward {},
    RealTimePayment {
        #[serde(flatten)]
        details: Option<RealTimePaymentData>,
    },
    Upi {
        #[serde(flatten)]
        details: Option<additional_info::UpiAdditionalData>,
    },
    GiftCard {
        #[serde(flatten)]
        details: Option<additional_info::GiftCardAdditionalData>,
    },
    Voucher {
        #[serde(flatten)]
        details: Option<VoucherData>,
    },
    CardRedirect {
        #[serde(flatten)]
        details: Option<CardRedirectData>,
    },
    CardToken {
        #[serde(flatten)]
        details: Option<additional_info::CardTokenAdditionalData>,
    },
    OpenBanking {
        #[serde(flatten)]
        details: Option<OpenBankingData>,
    },
    MobilePayment {
        #[serde(flatten)]
        details: Option<MobilePaymentData>,
    },
}

impl AdditionalPaymentData {
    pub fn get_additional_card_info(&self) -> Option<AdditionalCardInfo> {
        match self {
            Self::Card(additional_card_info) => Some(*additional_card_info.clone()),
            _ => None,
        }
    }
}

#[derive(Debug, Clone, Eq, PartialEq, serde::Deserialize, serde::Serialize)]
pub struct KlarnaSdkPaymentMethod {
    pub payment_type: Option<String>,
}

#[derive(Debug, Clone, Eq, PartialEq, serde::Deserialize, serde::Serialize, ToSchema)]
#[serde(rename_all = "snake_case")]
pub enum BankRedirectData {
    BancontactCard {
        /// The card number
        #[schema(value_type = String, example = "4242424242424242")]
        card_number: Option<CardNumber>,
        /// The card's expiry month
        #[schema(value_type = String, example = "24")]
        card_exp_month: Option<Secret<String>>,

        /// The card's expiry year
        #[schema(value_type = String, example = "24")]
        card_exp_year: Option<Secret<String>>,

        /// The card holder's name
        #[schema(value_type = String, example = "John Test")]
        card_holder_name: Option<Secret<String>>,

        //Required by Stripes
        billing_details: Option<BankRedirectBilling>,
    },
    Bizum {},
    Blik {
        // Blik Code
        blik_code: Option<String>,
    },
    Eps {
        /// The billing details for bank redirection
        billing_details: Option<BankRedirectBilling>,

        /// The hyperswitch bank code for eps
        #[schema(value_type = BankNames, example = "triodos_bank")]
        bank_name: Option<common_enums::BankNames>,

        /// The country for bank payment
        #[schema(value_type = CountryAlpha2, example = "US")]
        country: Option<api_enums::CountryAlpha2>,
    },
    Giropay {
        /// The billing details for bank redirection
        billing_details: Option<BankRedirectBilling>,

        #[schema(value_type = Option<String>)]
        /// Bank account bic code
        bank_account_bic: Option<Secret<String>>,

        /// Bank account iban
        #[schema(value_type = Option<String>)]
        bank_account_iban: Option<Secret<String>>,

        /// The country for bank payment
        #[schema(value_type = CountryAlpha2, example = "US")]
        country: Option<api_enums::CountryAlpha2>,
    },
    Ideal {
        /// The billing details for bank redirection
        billing_details: Option<BankRedirectBilling>,

        /// The hyperswitch bank code for ideal
        #[schema(value_type = BankNames, example = "abn_amro")]
        bank_name: Option<common_enums::BankNames>,

        /// The country for bank payment
        #[schema(value_type = CountryAlpha2, example = "US")]
        country: Option<api_enums::CountryAlpha2>,
    },
    Interac {
        /// The country for bank payment
        #[schema(value_type = Option<CountryAlpha2>, example = "US")]
        country: Option<api_enums::CountryAlpha2>,

        #[schema(value_type = Option<String>, example = "john.doe@example.com")]
        email: Option<Email>,
    },
    OnlineBankingCzechRepublic {
        // Issuer banks
        #[schema(value_type = BankNames)]
        issuer: common_enums::BankNames,
    },
    OnlineBankingFinland {
        // Shopper Email
        #[schema(value_type = Option<String>)]
        email: Option<Email>,
    },
    OnlineBankingPoland {
        // Issuer banks
        #[schema(value_type = BankNames)]
        issuer: common_enums::BankNames,
    },
    OnlineBankingSlovakia {
        // Issuer value corresponds to the bank
        #[schema(value_type = BankNames)]
        issuer: common_enums::BankNames,
    },
    OpenBankingUk {
        // Issuer banks
        #[schema(value_type = BankNames)]
        issuer: Option<common_enums::BankNames>,
        /// The country for bank payment
        #[schema(value_type = CountryAlpha2, example = "US")]
        country: Option<api_enums::CountryAlpha2>,
    },
    Przelewy24 {
        //Issuer banks
        #[schema(value_type = Option<BankNames>)]
        bank_name: Option<common_enums::BankNames>,

        // The billing details for bank redirect
        billing_details: Option<BankRedirectBilling>,
    },
    Sofort {
        /// The billing details for bank redirection
        billing_details: Option<BankRedirectBilling>,

        /// The country for bank payment
        #[schema(value_type = CountryAlpha2, example = "US")]
        country: Option<api_enums::CountryAlpha2>,

        /// The preferred language
        #[schema(example = "en")]
        preferred_language: Option<String>,
    },
    Trustly {
        /// The country for bank payment
        #[schema(value_type = CountryAlpha2, example = "US")]
        country: api_enums::CountryAlpha2,
    },
    OnlineBankingFpx {
        // Issuer banks
        #[schema(value_type = BankNames)]
        issuer: common_enums::BankNames,
    },
    OnlineBankingThailand {
        #[schema(value_type = BankNames)]
        issuer: common_enums::BankNames,
    },
    LocalBankRedirect {},
    Eft {
        /// The preferred eft provider
        #[schema(example = "ozow")]
        provider: String,
    },
}

impl GetAddressFromPaymentMethodData for BankRedirectData {
    fn get_billing_address(&self) -> Option<Address> {
        let get_billing_address_inner = |bank_redirect_billing: Option<&BankRedirectBilling>,
                                         billing_country: Option<&common_enums::CountryAlpha2>,
                                         billing_email: Option<&Email>|
         -> Option<Address> {
            let address = bank_redirect_billing
                .and_then(GetAddressFromPaymentMethodData::get_billing_address);

            let address = match (address, billing_country) {
                (Some(mut address), Some(billing_country)) => {
                    address
                        .address
                        .as_mut()
                        .map(|address| address.country = Some(*billing_country));

                    Some(address)
                }
                (Some(address), None) => Some(address),
                (None, Some(billing_country)) => Some(Address {
                    address: Some(AddressDetails {
                        country: Some(*billing_country),
                        ..AddressDetails::default()
                    }),
                    phone: None,
                    email: None,
                }),
                (None, None) => None,
            };

            match (address, billing_email) {
                (Some(mut address), Some(email)) => {
                    address.email = Some(email.clone());
                    Some(address)
                }
                (Some(address), None) => Some(address),
                (None, Some(billing_email)) => Some(Address {
                    address: None,
                    phone: None,
                    email: Some(billing_email.clone()),
                }),
                (None, None) => None,
            }
        };

        match self {
            Self::BancontactCard {
                billing_details,
                card_holder_name,
                ..
            } => {
                let address = get_billing_address_inner(billing_details.as_ref(), None, None);

                if let Some(mut address) = address {
                    address.address.as_mut().map(|address| {
                        address.first_name = card_holder_name
                            .as_ref()
                            .or(address.first_name.as_ref())
                            .cloned();
                    });

                    Some(address)
                } else {
                    Some(Address {
                        address: Some(AddressDetails {
                            first_name: card_holder_name.clone(),
                            ..AddressDetails::default()
                        }),
                        phone: None,
                        email: None,
                    })
                }
            }
            Self::Eps {
                billing_details,
                country,
                ..
            }
            | Self::Giropay {
                billing_details,
                country,
                ..
            }
            | Self::Ideal {
                billing_details,
                country,
                ..
            }
            | Self::Sofort {
                billing_details,
                country,
                ..
            } => get_billing_address_inner(billing_details.as_ref(), country.as_ref(), None),
            Self::Interac { country, email } => {
                get_billing_address_inner(None, country.as_ref(), email.as_ref())
            }
            Self::OnlineBankingFinland { email } => {
                get_billing_address_inner(None, None, email.as_ref())
            }
            Self::OpenBankingUk { country, .. } => {
                get_billing_address_inner(None, country.as_ref(), None)
            }
            Self::Przelewy24 {
                billing_details, ..
            } => get_billing_address_inner(billing_details.as_ref(), None, None),
            Self::Trustly { country } => get_billing_address_inner(None, Some(country), None),
            Self::OnlineBankingFpx { .. }
            | Self::LocalBankRedirect {}
            | Self::OnlineBankingThailand { .. }
            | Self::Bizum {}
            | Self::OnlineBankingPoland { .. }
            | Self::OnlineBankingSlovakia { .. }
            | Self::OnlineBankingCzechRepublic { .. }
            | Self::Blik { .. }
            | Self::Eft { .. } => None,
        }
    }
}

#[derive(Debug, Clone, Eq, PartialEq, serde::Serialize, serde::Deserialize, ToSchema)]
pub struct AlfamartVoucherData {
    /// The billing first name for Alfamart
    #[schema(value_type = Option<String>, example = "Jane")]
    pub first_name: Option<Secret<String>>,
    /// The billing second name for Alfamart
    #[schema(value_type = Option<String>, example = "Doe")]
    pub last_name: Option<Secret<String>>,
    /// The Email ID for Alfamart
    #[schema(value_type = Option<String>, example = "example@me.com")]
    pub email: Option<Email>,
}

#[derive(Debug, Clone, Eq, PartialEq, serde::Serialize, serde::Deserialize, ToSchema)]
pub struct IndomaretVoucherData {
    /// The billing first name for Alfamart
    #[schema(value_type = Option<String>, example = "Jane")]
    pub first_name: Option<Secret<String>>,
    /// The billing second name for Alfamart
    #[schema(value_type = Option<String>, example = "Doe")]
    pub last_name: Option<Secret<String>>,
    /// The Email ID for Alfamart
    #[schema(value_type = Option<String>, example = "example@me.com")]
    pub email: Option<Email>,
}

#[derive(Debug, Clone, Eq, PartialEq, serde::Serialize, serde::Deserialize, ToSchema)]
pub struct JCSVoucherData {
    /// The billing first name for Japanese convenience stores
    #[schema(value_type = Option<String>, example = "Jane")]
    pub first_name: Option<Secret<String>>,
    /// The billing second name Japanese convenience stores
    #[schema(value_type = Option<String>, example = "Doe")]
    pub last_name: Option<Secret<String>>,
    /// The Email ID for Japanese convenience stores
    #[schema(value_type = Option<String>, example = "example@me.com")]
    pub email: Option<Email>,
    /// The telephone number for Japanese convenience stores
    #[schema(value_type = Option<String>, example = "9123456789")]
    pub phone_number: Option<String>,
}

#[derive(Debug, Clone, Eq, PartialEq, serde::Deserialize, serde::Serialize, ToSchema)]
pub struct AchBillingDetails {
    /// The Email ID for ACH billing
    #[schema(value_type = Option<String>, example = "example@me.com")]
    pub email: Option<Email>,
}

#[derive(Debug, Clone, Eq, PartialEq, serde::Deserialize, serde::Serialize, ToSchema)]
pub struct DokuBillingDetails {
    /// The billing first name for Doku
    #[schema(value_type = Option<String>, example = "Jane")]
    pub first_name: Option<Secret<String>>,
    /// The billing second name for Doku
    #[schema(value_type = Option<String>, example = "Doe")]
    pub last_name: Option<Secret<String>>,
    /// The Email ID for Doku billing
    #[schema(value_type = Option<String>, example = "example@me.com")]
    pub email: Option<Email>,
}

#[derive(Debug, Clone, Eq, PartialEq, serde::Deserialize, serde::Serialize, ToSchema)]
pub struct MultibancoBillingDetails {
    #[schema(value_type = Option<String>, example = "example@me.com")]
    pub email: Option<Email>,
}

#[derive(Debug, Clone, Eq, PartialEq, serde::Deserialize, serde::Serialize, ToSchema)]
pub struct SepaAndBacsBillingDetails {
    /// The Email ID for SEPA and BACS billing
    #[schema(value_type = Option<String>, example = "example@me.com")]
    pub email: Option<Email>,
    /// The billing name for SEPA and BACS billing
    #[schema(value_type = Option<String>, example = "Jane Doe")]
    pub name: Option<Secret<String>>,
}

#[derive(Debug, Clone, Eq, PartialEq, serde::Deserialize, serde::Serialize, ToSchema)]
#[serde(rename_all = "snake_case")]
pub struct CryptoData {
    pub pay_currency: Option<String>,
    pub network: Option<String>,
}

#[derive(Debug, Clone, Eq, PartialEq, serde::Deserialize, serde::Serialize, ToSchema)]
#[serde(rename_all = "snake_case")]
pub enum UpiData {
    UpiCollect(UpiCollectData),
    UpiIntent(UpiIntentData),
}

#[derive(Debug, Clone, Eq, PartialEq, serde::Deserialize, serde::Serialize, ToSchema)]
#[serde(rename_all = "snake_case")]
pub struct UpiCollectData {
    #[schema(value_type = Option<String>, example = "successtest@iata")]
    pub vpa_id: Option<Secret<String, pii::UpiVpaMaskingStrategy>>,
}

#[derive(Debug, Clone, Eq, PartialEq, serde::Deserialize, serde::Serialize, ToSchema)]
pub struct UpiIntentData {}

#[derive(Debug, Clone, Eq, PartialEq, serde::Deserialize, serde::Serialize, ToSchema)]
pub struct SofortBilling {
    /// The country associated with the billing
    #[schema(value_type = CountryAlpha2, example = "US")]
    pub billing_country: String,
}

#[derive(Debug, Clone, Eq, PartialEq, serde::Deserialize, serde::Serialize, ToSchema)]
pub struct BankRedirectBilling {
    /// The name for which billing is issued
    #[schema(value_type = String, example = "John Doe")]
    pub billing_name: Option<Secret<String>>,
    /// The billing email for bank redirect
    #[schema(value_type = String, example = "example@example.com")]
    pub email: Option<Email>,
}

impl GetAddressFromPaymentMethodData for BankRedirectBilling {
    fn get_billing_address(&self) -> Option<Address> {
        let address_details = self
            .billing_name
            .as_ref()
            .map(|billing_name| AddressDetails {
                first_name: Some(billing_name.clone()),
                ..AddressDetails::default()
            });

        if address_details.is_some() || self.email.is_some() {
            Some(Address {
                address: address_details,
                phone: None,
                email: self.email.clone(),
            })
        } else {
            None
        }
    }
}

#[derive(Eq, PartialEq, Clone, Debug, serde::Deserialize, serde::Serialize, ToSchema)]
#[serde(rename_all = "snake_case")]
pub enum BankTransferData {
    AchBankTransfer {
        /// The billing details for ACH Bank Transfer
        billing_details: Option<AchBillingDetails>,
    },
    SepaBankTransfer {
        /// The billing details for SEPA
        billing_details: Option<SepaAndBacsBillingDetails>,

        /// The two-letter ISO country code for SEPA and BACS
        #[schema(value_type = CountryAlpha2, example = "US")]
        country: Option<api_enums::CountryAlpha2>,
    },
    BacsBankTransfer {
        /// The billing details for SEPA
        billing_details: Option<SepaAndBacsBillingDetails>,
    },
    MultibancoBankTransfer {
        /// The billing details for Multibanco
        billing_details: Option<MultibancoBillingDetails>,
    },
    PermataBankTransfer {
        /// The billing details for Permata Bank Transfer
        billing_details: Option<DokuBillingDetails>,
    },
    BcaBankTransfer {
        /// The billing details for BCA Bank Transfer
        billing_details: Option<DokuBillingDetails>,
    },
    BniVaBankTransfer {
        /// The billing details for BniVa Bank Transfer
        billing_details: Option<DokuBillingDetails>,
    },
    BriVaBankTransfer {
        /// The billing details for BniVa Bank Transfer
        billing_details: Option<DokuBillingDetails>,
    },
    CimbVaBankTransfer {
        /// The billing details for BniVa Bank Transfer
        billing_details: Option<DokuBillingDetails>,
    },
    DanamonVaBankTransfer {
        /// The billing details for BniVa Bank Transfer
        billing_details: Option<DokuBillingDetails>,
    },
    MandiriVaBankTransfer {
        /// The billing details for BniVa Bank Transfer
        billing_details: Option<DokuBillingDetails>,
    },
    Pix {
        /// Unique key for pix transfer
        #[schema(value_type = Option<String>, example = "a1f4102e-a446-4a57-bcce-6fa48899c1d1")]
        pix_key: Option<Secret<String>>,
        /// CPF is a Brazilian tax identification number
        #[schema(value_type = Option<String>, example = "10599054689")]
        cpf: Option<Secret<String>>,
        /// CNPJ is a Brazilian company tax identification number
        #[schema(value_type = Option<String>, example = "74469027417312")]
        cnpj: Option<Secret<String>>,
        /// Source bank account number
        #[schema(value_type = Option<String>, example = "8b******-****-****-****-*******08bc5")]
        source_bank_account_id: Option<MaskedBankAccount>,
        /// Partially masked destination bank account number _Deprecated: Will be removed in next stable release._
        #[schema(value_type = Option<String>, example = "********-****-460b-****-f23b4e71c97b", deprecated)]
        destination_bank_account_id: Option<MaskedBankAccount>,
        /// The expiration date and time for the Pix QR code in ISO 8601 format
        #[schema(value_type = Option<String>, example = "2025-09-10T10:11:12Z")]
        #[serde(default, with = "common_utils::custom_serde::iso8601::option")]
        expiry_date: Option<PrimitiveDateTime>,
    },
    Pse {},
    LocalBankTransfer {
        bank_code: Option<String>,
    },
    InstantBankTransfer {},
    InstantBankTransferFinland {},
    InstantBankTransferPoland {},
    IndonesianBankTransfer {
        #[schema(value_type = Option<BankNames>, example = "bri")]
        bank_name: Option<common_enums::BankNames>,
    },
}

#[derive(Eq, PartialEq, Clone, Debug, serde::Deserialize, serde::Serialize, ToSchema)]
#[serde(rename_all = "snake_case")]
pub enum RealTimePaymentData {
    Fps {},
    DuitNow {},
    PromptPay {},
    VietQr {},
}

impl GetAddressFromPaymentMethodData for BankTransferData {
    fn get_billing_address(&self) -> Option<Address> {
        match self {
            Self::AchBankTransfer { billing_details } => {
                billing_details.as_ref().map(|details| Address {
                    address: None,
                    phone: None,
                    email: details.email.clone(),
                })
            }
            Self::SepaBankTransfer {
                billing_details,
                country,
            } => billing_details.as_ref().map(|details| Address {
                address: Some(AddressDetails {
                    country: *country,
                    first_name: details.name.clone(),
                    ..AddressDetails::default()
                }),
                phone: None,
                email: details.email.clone(),
            }),
            Self::BacsBankTransfer { billing_details } => {
                billing_details.as_ref().map(|details| Address {
                    address: Some(AddressDetails {
                        first_name: details.name.clone(),
                        ..AddressDetails::default()
                    }),
                    phone: None,
                    email: details.email.clone(),
                })
            }
            Self::MultibancoBankTransfer { billing_details } => {
                billing_details.as_ref().map(|details| Address {
                    address: None,
                    phone: None,
                    email: details.email.clone(),
                })
            }
            Self::PermataBankTransfer { billing_details }
            | Self::BcaBankTransfer { billing_details }
            | Self::BniVaBankTransfer { billing_details }
            | Self::BriVaBankTransfer { billing_details }
            | Self::CimbVaBankTransfer { billing_details }
            | Self::DanamonVaBankTransfer { billing_details }
            | Self::MandiriVaBankTransfer { billing_details } => {
                billing_details.as_ref().map(|details| Address {
                    address: Some(AddressDetails {
                        first_name: details.first_name.clone(),
                        last_name: details.last_name.clone(),
                        ..AddressDetails::default()
                    }),
                    phone: None,
                    email: details.email.clone(),
                })
            }
            Self::LocalBankTransfer { .. }
            | Self::Pix { .. }
            | Self::Pse {}
            | Self::InstantBankTransfer {}
            | Self::InstantBankTransferFinland {}
            | Self::IndonesianBankTransfer { .. }
            | Self::InstantBankTransferPoland {} => None,
        }
    }
}

#[derive(serde::Deserialize, serde::Serialize, Debug, Clone, ToSchema, Eq, PartialEq)]
pub struct BankDebitBilling {
    /// The billing name for bank debits
    #[schema(value_type = Option<String>, example = "John Doe")]
    pub name: Option<Secret<String>>,
    /// The billing email for bank debits
    #[schema(value_type = Option<String>, example = "example@example.com")]
    pub email: Option<Email>,
    /// The billing address for bank debits
    pub address: Option<AddressDetails>,
}

impl GetAddressFromPaymentMethodData for BankDebitBilling {
    fn get_billing_address(&self) -> Option<Address> {
        let address = if let Some(mut address) = self.address.clone() {
            address.first_name = self.name.clone().or(address.first_name);
            Address {
                address: Some(address),
                email: self.email.clone(),
                phone: None,
            }
        } else {
            Address {
                address: Some(AddressDetails {
                    first_name: self.name.clone(),
                    ..AddressDetails::default()
                }),
                email: self.email.clone(),
                phone: None,
            }
        };

        Some(address)
    }
}

#[derive(Eq, PartialEq, Clone, Debug, serde::Deserialize, serde::Serialize, ToSchema)]
#[serde(rename_all = "snake_case")]
pub enum WalletData {
    /// The wallet data for Ali Pay HK redirect
    #[schema(title = "AliPayHkRedirect")]
    AliPayHkRedirect(AliPayHkRedirection),
    /// The wallet data for Ali Pay QrCode
    #[schema(title = "AliPayQr")]
    AliPayQr(Box<AliPayQr>),
    /// The wallet data for Ali Pay redirect
    #[schema(title = "AliPayRedirect")]
    AliPayRedirect(AliPayRedirection),
    /// The wallet data for Amazon Pay
    #[schema(title = "AmazonPay")]
    AmazonPay(AmazonPayWalletData),
    /// The wallet data for Amazon Pay redirect
    #[schema(title = "AmazonPayRedirect")]
    AmazonPayRedirect(AmazonPayRedirectData),
    /// The wallet data for Apple pay
    #[schema(title = "ApplePay")]
    ApplePay(ApplePayWalletData),
    /// Wallet data for apple pay redirect flow
    #[schema(title = "ApplePayRedirect")]
    ApplePayRedirect(Box<ApplePayRedirectData>),
    /// Wallet data for apple pay third party sdk flow
    #[schema(title = "ApplePayThirdPartySdk")]
    ApplePayThirdPartySdk(Box<ApplePayThirdPartySdkData>),
    /// The wallet data for Bluecode QR Code Redirect
    #[schema(title = "BluecodeRedirect")]
    BluecodeRedirect {},
    /// The wallet data for Cashapp Qr
    #[schema(title = "CashappQr")]
    CashappQr(Box<CashappQr>),
    /// Wallet data for DANA redirect flow
    #[schema(title = "DanaRedirect")]
    DanaRedirect {},
    /// The wallet data for Gcash redirect
    #[schema(title = "GcashRedirect")]
    GcashRedirect(GcashRedirection),
    /// The wallet data for GoPay redirect
    #[schema(title = "GoPayRedirect")]
    GoPayRedirect(GoPayRedirection),
    /// The wallet data for Google pay
    #[schema(title = "GooglePay")]
    GooglePay(GooglePayWalletData),
    /// Wallet data for google pay redirect flow
    #[schema(title = "GooglePayRedirect")]
    GooglePayRedirect(Box<GooglePayRedirectData>),
    /// Wallet data for Google pay third party sdk flow
    #[schema(title = "GooglePayThirdPartySdk")]
    GooglePayThirdPartySdk(Box<GooglePayThirdPartySdkData>),
    /// The wallet data for KakaoPay redirect
    #[schema(title = "KakaoPayRedirect")]
    KakaoPayRedirect(KakaoPayRedirection),
    /// Wallet data for MbWay redirect flow
    #[schema(title = "MbWayRedirect")]
    MbWayRedirect(Box<MbWayRedirection>),
    // The wallet data for Mifinity Ewallet
    #[schema(title = "Mifinity")]
    Mifinity(MifinityData),
    /// The wallet data for MobilePay redirect
    #[schema(title = "MobilePayRedirect")]
    MobilePayRedirect(Box<MobilePayRedirection>),
    /// The wallet data for Momo redirect
    #[schema(title = "MomoRedirect")]
    MomoRedirect(MomoRedirection),
    /// This is for paypal redirection
    #[schema(title = "PaypalRedirect")]
    PaypalRedirect(PaypalRedirection),
    /// The wallet data for Paypal
    #[schema(title = "PaypalSdk")]
    PaypalSdk(PayPalWalletData),
    /// The wallet data for Paysera
    #[schema(title = "Paysera")]
    Paysera(PayseraData),
    /// The wallet data for Paze
    #[schema(title = "Paze")]
    Paze(PazeWalletData),
    // The wallet data for RevolutPay
    #[schema(title = "RevolutPay")]
    RevolutPay(RevolutPayData),
    /// The wallet data for Samsung Pay
    #[schema(title = "SamsungPay")]
    SamsungPay(Box<SamsungPayWalletData>),
    /// The wallet data for Skrill
    #[schema(title = "Skrill")]
    Skrill(SkrillData),
    // The wallet data for Swish
    #[schema(title = "SwishQr")]
    SwishQr(SwishQrData),
    /// The wallet data for Touch n Go Redirection
    #[schema(title = "TouchNGoRedirect")]
    TouchNGoRedirect(Box<TouchNGoRedirection>),
    /// Wallet data for Twint Redirection
    #[schema(title = "TwintRedirect")]
    TwintRedirect {},
    /// Wallet data for Vipps Redirection
    #[schema(title = "VippsRedirect")]
    VippsRedirect {},
    /// The wallet data for WeChat Pay Display QrCode
    #[schema(title = "WeChatPayQr")]
    WeChatPayQr(Box<WeChatPayQr>),
    /// The wallet data for WeChat Pay Redirection
    #[schema(title = "WeChatPayRedirect")]
    WeChatPayRedirect(Box<WeChatPayRedirection>),
}

impl GetAddressFromPaymentMethodData for WalletData {
    fn get_billing_address(&self) -> Option<Address> {
        match self {
            Self::MbWayRedirect(mb_way_redirect) => {
                let phone = PhoneDetails {
                    // Portuguese country code, this payment method is applicable only in portugal
                    country_code: Some("+351".into()),
                    number: mb_way_redirect.telephone_number.clone(),
                };

                Some(Address {
                    phone: Some(phone),
                    address: None,
                    email: None,
                })
            }
            Self::MobilePayRedirect(_) => None,
            Self::PaypalRedirect(paypal_redirect) => {
                paypal_redirect.email.clone().map(|email| Address {
                    email: Some(email),
                    address: None,
                    phone: None,
                })
            }
            Self::Mifinity(_)
            | Self::AliPayQr(_)
            | Self::AliPayRedirect(_)
            | Self::AliPayHkRedirect(_)
            | Self::MomoRedirect(_)
            | Self::KakaoPayRedirect(_)
            | Self::GoPayRedirect(_)
            | Self::GcashRedirect(_)
            | Self::AmazonPay(_)
            | Self::AmazonPayRedirect(_)
            | Self::Skrill(_)
            | Self::Paysera(_)
            | Self::ApplePay(_)
            | Self::ApplePayRedirect(_)
            | Self::ApplePayThirdPartySdk(_)
            | Self::DanaRedirect {}
            | Self::GooglePay(_)
            | Self::GooglePayRedirect(_)
            | Self::GooglePayThirdPartySdk(_)
            | Self::PaypalSdk(_)
            | Self::Paze(_)
            | Self::SamsungPay(_)
            | Self::TwintRedirect {}
            | Self::VippsRedirect {}
            | Self::TouchNGoRedirect(_)
            | Self::WeChatPayRedirect(_)
            | Self::WeChatPayQr(_)
            | Self::CashappQr(_)
            | Self::SwishQr(_)
            | Self::RevolutPay(_)
            | Self::BluecodeRedirect {} => None,
        }
    }
}

#[derive(Eq, PartialEq, Clone, Debug, serde::Deserialize, serde::Serialize, ToSchema)]
#[serde(rename_all = "snake_case")]
pub struct PazeWalletData {
    #[schema(value_type = String)]
    pub complete_response: Secret<String>,
}

#[derive(Eq, PartialEq, Clone, Debug, serde::Deserialize, serde::Serialize, ToSchema)]
#[serde(rename_all = "snake_case")]
pub struct SamsungPayWalletData {
    pub payment_credential: SamsungPayWalletCredentials,
}

#[derive(Eq, PartialEq, Clone, Debug, serde::Deserialize, serde::Serialize, ToSchema)]
#[serde(rename_all = "snake_case", untagged)]
pub enum SamsungPayWalletCredentials {
    SamsungPayWalletDataForWeb(SamsungPayWebWalletData),
    SamsungPayWalletDataForApp(SamsungPayAppWalletData),
}

impl From<SamsungPayCardBrand> for common_enums::SamsungPayCardBrand {
    fn from(samsung_pay_card_brand: SamsungPayCardBrand) -> Self {
        match samsung_pay_card_brand {
            SamsungPayCardBrand::Visa => Self::Visa,
            SamsungPayCardBrand::MasterCard => Self::MasterCard,
            SamsungPayCardBrand::Amex => Self::Amex,
            SamsungPayCardBrand::Discover => Self::Discover,
            SamsungPayCardBrand::Unknown => Self::Unknown,
        }
    }
}

#[derive(Eq, PartialEq, Clone, Debug, serde::Deserialize, serde::Serialize, ToSchema)]
#[serde(rename_all = "snake_case")]
pub struct SamsungPayAppWalletData {
    /// Samsung Pay token data
    #[serde(rename = "3_d_s")]
    pub token_data: SamsungPayTokenData,
    /// Brand of the payment card
    pub payment_card_brand: SamsungPayCardBrand,
    /// Currency type of the payment
    pub payment_currency_type: String,
    /// Last 4 digits of the device specific card number
    pub payment_last4_dpan: Option<String>,
    /// Last 4 digits of the card number
    pub payment_last4_fpan: String,
    /// Merchant reference id that was passed in the session call request
    pub merchant_ref: Option<String>,
    /// Specifies authentication method used
    pub method: Option<String>,
    /// Value if credential is enabled for recurring payment
    pub recurring_payment: Option<bool>,
}

#[derive(Eq, PartialEq, Clone, Debug, serde::Deserialize, serde::Serialize, ToSchema)]
#[serde(rename_all = "snake_case")]
pub struct SamsungPayWebWalletData {
    /// Specifies authentication method used
    pub method: Option<String>,
    /// Value if credential is enabled for recurring payment
    pub recurring_payment: Option<bool>,
    /// Brand of the payment card
    pub card_brand: SamsungPayCardBrand,
    /// Last 4 digits of the card number
    #[serde(rename = "card_last4digits")]
    pub card_last_four_digits: String,
    /// Samsung Pay token data
    #[serde(rename = "3_d_s")]
    pub token_data: SamsungPayTokenData,
}

#[derive(Eq, PartialEq, Clone, Debug, serde::Deserialize, serde::Serialize, ToSchema)]
#[serde(rename_all = "snake_case")]
pub struct SamsungPayTokenData {
    /// 3DS type used by Samsung Pay
    #[serde(rename = "type")]
    pub three_ds_type: Option<String>,
    /// 3DS version used by Samsung Pay
    pub version: String,
    /// Samsung Pay encrypted payment credential data
    #[schema(value_type = String)]
    pub data: Secret<String>,
}

#[derive(Eq, PartialEq, Clone, Debug, serde::Deserialize, serde::Serialize, ToSchema)]
#[serde(rename_all = "lowercase")]
pub enum SamsungPayCardBrand {
    #[serde(alias = "VI")]
    Visa,
    #[serde(alias = "MC")]
    MasterCard,
    #[serde(alias = "AX")]
    Amex,
    #[serde(alias = "DC")]
    Discover,
    #[serde(other)]
    Unknown,
}

#[derive(Eq, PartialEq, Clone, Debug, serde::Deserialize, serde::Serialize, ToSchema)]
#[serde(rename_all = "snake_case")]
pub enum OpenBankingData {
    #[serde(rename = "open_banking_pis")]
    OpenBankingPIS {},
}

#[derive(Eq, PartialEq, Clone, Debug, serde::Deserialize, serde::Serialize, ToSchema)]
#[serde(rename_all = "snake_case")]
pub enum MobilePaymentData {
    DirectCarrierBilling {
        /// The phone number of the user
        #[schema(value_type = String, example = "1234567890")]
        msisdn: String,
        /// Unique user id
        #[schema(value_type = Option<String>, example = "02iacdYXGI9CnyJdoN8c7")]
        client_uid: Option<String>,
    },
}

#[derive(Eq, PartialEq, Clone, Debug, serde::Deserialize, serde::Serialize, ToSchema)]
#[serde(rename_all = "snake_case")]
pub struct GooglePayWalletData {
    /// The type of payment method
    #[serde(rename = "type")]
    pub pm_type: String,
    /// User-facing message to describe the payment method that funds this transaction.
    pub description: String,
    /// The information of the payment method
    pub info: GooglePayPaymentMethodInfo,
    /// The tokenization data of Google pay
    #[schema(value_type = GpayTokenizationData)]
    pub tokenization_data: common_types::payments::GpayTokenizationData,
}

#[derive(Debug, Clone, serde::Serialize, serde::Deserialize, ToSchema)]
pub struct AmazonPaySessionTokenData {
    #[serde(rename = "amazon_pay")]
    pub data: AmazonPayMerchantCredentials,
}

#[derive(Debug, Clone, serde::Serialize, serde::Deserialize, ToSchema)]
pub struct AmazonPayMerchantCredentials {
    /// Amazon Pay merchant account identifier
    pub merchant_id: String,
    /// Amazon Pay store ID
    pub store_id: String,
}

#[derive(Eq, PartialEq, Clone, Debug, serde::Deserialize, serde::Serialize, ToSchema)]
pub struct ApplePayRedirectData {}

#[derive(Eq, PartialEq, Clone, Debug, serde::Deserialize, serde::Serialize, ToSchema)]
pub struct AmazonPayRedirectData {}

#[derive(Eq, PartialEq, Clone, Debug, serde::Deserialize, serde::Serialize, ToSchema)]
pub struct SkrillData {}

#[derive(Eq, PartialEq, Clone, Debug, serde::Deserialize, serde::Serialize, ToSchema)]
pub struct PayseraData {}

#[derive(Eq, PartialEq, Clone, Debug, serde::Deserialize, serde::Serialize, ToSchema)]
pub struct GooglePayRedirectData {}

#[derive(Eq, PartialEq, Clone, Debug, serde::Deserialize, serde::Serialize, ToSchema)]
pub struct GooglePayThirdPartySdkData {}

#[derive(Eq, PartialEq, Clone, Debug, serde::Deserialize, serde::Serialize, ToSchema)]
pub struct ApplePayThirdPartySdkData {}

#[derive(Eq, PartialEq, Clone, Debug, serde::Deserialize, serde::Serialize, ToSchema)]
pub struct WeChatPayRedirection {}

#[derive(Eq, PartialEq, Clone, Debug, serde::Deserialize, serde::Serialize, ToSchema)]
pub struct WeChatPay {}

#[derive(Eq, PartialEq, Clone, Debug, serde::Deserialize, serde::Serialize, ToSchema)]
pub struct WeChatPayQr {}

#[derive(Eq, PartialEq, Clone, Debug, serde::Deserialize, serde::Serialize, ToSchema)]
pub struct CashappQr {}

#[derive(Eq, PartialEq, Clone, Debug, serde::Deserialize, serde::Serialize, ToSchema)]
pub struct PaypalRedirection {
    /// paypal's email address
    #[schema(max_length = 255, value_type = Option<String>, example = "johntest@test.com")]
    pub email: Option<Email>,
}

#[derive(Eq, PartialEq, Clone, Debug, serde::Deserialize, serde::Serialize, ToSchema)]
pub struct AliPayQr {}

#[derive(Eq, PartialEq, Clone, Debug, serde::Deserialize, serde::Serialize, ToSchema)]
pub struct AliPayRedirection {}

#[derive(Eq, PartialEq, Clone, Debug, serde::Deserialize, serde::Serialize, ToSchema)]
pub struct AliPayHkRedirection {}

#[derive(Eq, PartialEq, Clone, Debug, serde::Deserialize, serde::Serialize, ToSchema)]
pub struct BluecodeQrRedirect {}

#[derive(Eq, PartialEq, Clone, Debug, serde::Deserialize, serde::Serialize, ToSchema)]
pub struct MomoRedirection {}

#[derive(Eq, PartialEq, Clone, Debug, serde::Deserialize, serde::Serialize, ToSchema)]
pub struct KakaoPayRedirection {}

#[derive(Eq, PartialEq, Clone, Debug, serde::Deserialize, serde::Serialize, ToSchema)]
pub struct GoPayRedirection {}

#[derive(Eq, PartialEq, Clone, Debug, serde::Deserialize, serde::Serialize, ToSchema)]
pub struct GcashRedirection {}

#[derive(Eq, PartialEq, Clone, Debug, serde::Deserialize, serde::Serialize, ToSchema)]
pub struct MobilePayRedirection {}

#[derive(Eq, PartialEq, Clone, Debug, serde::Deserialize, serde::Serialize, ToSchema)]
pub struct MbWayRedirection {
    /// Telephone number of the shopper. Should be Portuguese phone number.
    #[schema(value_type = String)]
    pub telephone_number: Option<Secret<String>>,
}

#[derive(Eq, PartialEq, Clone, Debug, serde::Deserialize, serde::Serialize, ToSchema)]
#[serde(rename_all = "snake_case")]
pub struct GooglePayPaymentMethodInfo {
    /// The name of the card network
    pub card_network: String,
    /// The details of the card
    pub card_details: String,
    //assurance_details of the card
    pub assurance_details: Option<GooglePayAssuranceDetails>,
    /// Card funding source for the selected payment method
    pub card_funding_source: Option<GooglePayCardFundingSource>,
}

#[derive(Eq, PartialEq, Clone, Debug, serde::Deserialize, serde::Serialize, ToSchema)]
#[serde(rename_all = "snake_case")]
pub struct GooglePayAssuranceDetails {
    ///indicates that Cardholder possession validation has been performed
    pub card_holder_authenticated: bool,
    /// indicates that identification and verifications (ID&V) was performed
    pub account_verified: bool,
}

#[derive(Eq, PartialEq, Clone, Debug, serde::Deserialize, serde::Serialize, ToSchema)]
pub struct PayPalWalletData {
    /// Token generated for the Apple pay
    pub token: String,
}

#[derive(Eq, PartialEq, Clone, Debug, serde::Deserialize, serde::Serialize, ToSchema)]
pub struct TouchNGoRedirection {}

#[derive(Eq, PartialEq, Clone, Debug, serde::Deserialize, serde::Serialize, ToSchema)]
pub struct SwishQrData {}

#[derive(Eq, PartialEq, Clone, Debug, serde::Deserialize, serde::Serialize, ToSchema)]
pub struct RevolutPayData {}

#[derive(Eq, PartialEq, Clone, Debug, serde::Deserialize, serde::Serialize, ToSchema)]
pub struct MifinityData {
    #[schema(value_type = Date)]
    pub date_of_birth: Secret<Date>,
    pub language_preference: Option<String>,
}

#[derive(Eq, PartialEq, Clone, Debug, serde::Deserialize, serde::Serialize, ToSchema)]
pub struct AmazonPayWalletData {
    /// Checkout Session identifier
    pub checkout_session_id: String,
}

#[derive(Eq, PartialEq, Clone, Debug, serde::Deserialize, serde::Serialize, ToSchema)]
pub struct ApplePayWalletData {
    /// The payment data of Apple pay
    #[schema(value_type = ApplePayPaymentData)]
    pub payment_data: common_types::payments::ApplePayPaymentData,
    /// The payment method of Apple pay
    pub payment_method: ApplepayPaymentMethod,
    /// The unique identifier for the transaction
    pub transaction_identifier: String,
}

#[derive(Eq, PartialEq, Clone, Debug, serde::Deserialize, serde::Serialize, ToSchema)]
pub struct ApplepayPaymentMethod {
    /// The name to be displayed on Apple Pay button
    pub display_name: String,
    /// The network of the Apple pay payment method
    pub network: String,
    /// The type of the payment method
    #[serde(rename = "type")]
    pub pm_type: String,
}

#[derive(Eq, PartialEq, Clone, Debug, serde::Serialize, serde::Deserialize, ToSchema)]
pub struct CardResponse {
    pub last4: Option<String>,
    pub card_type: Option<String>,
    #[schema(value_type = Option<CardNetwork>, example = "Visa")]
    pub card_network: Option<api_enums::CardNetwork>,
    pub card_issuer: Option<String>,
    pub card_issuing_country: Option<String>,
    pub card_isin: Option<String>,
    pub card_extended_bin: Option<String>,
    #[schema(value_type = Option<String>)]
    pub card_exp_month: Option<Secret<String>>,
    #[schema(value_type = Option<String>)]
    pub card_exp_year: Option<Secret<String>>,
    #[schema(value_type = Option<String>)]
    pub card_holder_name: Option<Secret<String>>,
    pub payment_checks: Option<serde_json::Value>,
    pub authentication_data: Option<serde_json::Value>,
}

#[derive(Debug, Clone, Eq, PartialEq, serde::Serialize, serde::Deserialize, ToSchema)]
#[serde(rename_all = "snake_case")]
pub struct RewardData {
    /// The merchant ID with which we have to call the connector
    #[schema(value_type = String)]
    pub merchant_id: id_type::MerchantId,
}

#[derive(Debug, Clone, PartialEq, Eq, serde::Serialize, serde::Deserialize, ToSchema)]
pub struct BoletoVoucherData {
    /// The shopper's social security number (CPF or CNPJ)
    #[schema(value_type = Option<String>)]
    pub social_security_number: Option<Secret<String>>,

    /// The shopper's bank account number associated with the boleto
    #[schema(value_type = Option<String>)]
    pub bank_number: Option<Secret<String>>,

    /// The type of identification document used (e.g., CPF or CNPJ)
    #[schema(value_type = Option<DocumentKind>, example = "Cpf", default = "Cnpj")]
    pub document_type: Option<common_enums::DocumentKind>,

    /// The fine percentage charged if payment is overdue
    #[schema(value_type = Option<String>)]
    pub fine_percentage: Option<String>,

    /// The number of days after the due date when the fine is applied
    #[schema(value_type = Option<String>)]
    pub fine_quantity_days: Option<String>,

    /// The interest percentage charged on late payments
    #[schema(value_type = Option<String>)]
    pub interest_percentage: Option<String>,

    /// The number of days after which the boleto is written off (canceled)
    #[schema(value_type = Option<String>)]
    pub write_off_quantity_days: Option<String>,

    /// Custom messages or instructions to display on the boleto
    #[schema(value_type = Option<Vec<String>>)]
    pub messages: Option<Vec<String>>,

    // #[serde(with = "common_utils::custom_serde::date_yyyy_mm_dd::option")]
    #[schema(value_type = Option<String>, format = "date", example = "2025-08-22")]
    // The date upon which the boleto is due and is of format: "YYYY-MM-DD"
    pub due_date: Option<String>,
}

#[derive(Debug, Clone, Eq, PartialEq, serde::Serialize, serde::Deserialize, ToSchema)]
#[serde(rename_all = "snake_case")]
pub enum VoucherData {
    Boleto(Box<BoletoVoucherData>),
    Efecty,
    PagoEfectivo,
    RedCompra,
    RedPagos,
    Alfamart(Box<AlfamartVoucherData>),
    Indomaret(Box<IndomaretVoucherData>),
    Oxxo,
    SevenEleven(Box<JCSVoucherData>),
    Lawson(Box<JCSVoucherData>),
    MiniStop(Box<JCSVoucherData>),
    FamilyMart(Box<JCSVoucherData>),
    Seicomart(Box<JCSVoucherData>),
    PayEasy(Box<JCSVoucherData>),
}

impl GetAddressFromPaymentMethodData for VoucherData {
    fn get_billing_address(&self) -> Option<Address> {
        match self {
            Self::Alfamart(voucher_data) => Some(Address {
                address: Some(AddressDetails {
                    first_name: voucher_data.first_name.clone(),
                    last_name: voucher_data.last_name.clone(),
                    ..AddressDetails::default()
                }),
                phone: None,
                email: voucher_data.email.clone(),
            }),
            Self::Indomaret(voucher_data) => Some(Address {
                address: Some(AddressDetails {
                    first_name: voucher_data.first_name.clone(),
                    last_name: voucher_data.last_name.clone(),
                    ..AddressDetails::default()
                }),
                phone: None,
                email: voucher_data.email.clone(),
            }),
            Self::Lawson(voucher_data)
            | Self::MiniStop(voucher_data)
            | Self::FamilyMart(voucher_data)
            | Self::Seicomart(voucher_data)
            | Self::PayEasy(voucher_data)
            | Self::SevenEleven(voucher_data) => Some(Address {
                address: Some(AddressDetails {
                    first_name: voucher_data.first_name.clone(),
                    last_name: voucher_data.last_name.clone(),
                    ..AddressDetails::default()
                }),
                phone: Some(PhoneDetails {
                    number: voucher_data.phone_number.clone().map(Secret::new),
                    country_code: None,
                }),
                email: voucher_data.email.clone(),
            }),
            Self::Boleto(_)
            | Self::Efecty
            | Self::PagoEfectivo
            | Self::RedCompra
            | Self::RedPagos
            | Self::Oxxo => None,
        }
    }
}

/// Use custom serializer to provide backwards compatible response for `reward` payment_method_data
pub fn serialize_payment_method_data_response<S>(
    payment_method_data_response: &Option<PaymentMethodDataResponseWithBilling>,
    serializer: S,
) -> Result<S::Ok, S::Error>
where
    S: Serializer,
{
    if let Some(payment_method_data_response) = payment_method_data_response {
        if let Some(payment_method_data) = payment_method_data_response.payment_method_data.as_ref()
        {
            match payment_method_data {
                PaymentMethodDataResponse::Reward {} => serializer.serialize_str("reward"),
                PaymentMethodDataResponse::BankDebit(_)
                | PaymentMethodDataResponse::BankRedirect(_)
                | PaymentMethodDataResponse::Card(_)
                | PaymentMethodDataResponse::CardRedirect(_)
                | PaymentMethodDataResponse::CardToken(_)
                | PaymentMethodDataResponse::Crypto(_)
                | PaymentMethodDataResponse::MandatePayment {}
                | PaymentMethodDataResponse::GiftCard(_)
                | PaymentMethodDataResponse::PayLater(_)
                | PaymentMethodDataResponse::RealTimePayment(_)
                | PaymentMethodDataResponse::MobilePayment(_)
                | PaymentMethodDataResponse::Upi(_)
                | PaymentMethodDataResponse::Wallet(_)
                | PaymentMethodDataResponse::BankTransfer(_)
                | PaymentMethodDataResponse::OpenBanking(_)
                | PaymentMethodDataResponse::Voucher(_) => {
                    payment_method_data_response.serialize(serializer)
                }
            }
        } else {
            // Can serialize directly because there is no `payment_method_data`
            payment_method_data_response.serialize(serializer)
        }
    } else {
        serializer.serialize_none()
    }
}

#[derive(Debug, Clone, Eq, PartialEq, serde::Serialize, serde::Deserialize, ToSchema)]
#[serde(rename_all = "snake_case")]
pub enum PaymentMethodDataResponse {
    Card(Box<CardResponse>),
    BankTransfer(Box<BankTransferResponse>),
    Wallet(Box<WalletResponse>),
    PayLater(Box<PaylaterResponse>),
    BankRedirect(Box<BankRedirectResponse>),
    Crypto(Box<CryptoResponse>),
    BankDebit(Box<BankDebitResponse>),
    MandatePayment {},
    Reward {},
    RealTimePayment(Box<RealTimePaymentDataResponse>),
    Upi(Box<UpiResponse>),
    Voucher(Box<VoucherResponse>),
    GiftCard(Box<GiftCardResponse>),
    CardRedirect(Box<CardRedirectResponse>),
    CardToken(Box<CardTokenResponse>),
    OpenBanking(Box<OpenBankingResponse>),
    MobilePayment(Box<MobilePaymentResponse>),
}

#[derive(Eq, PartialEq, Clone, Debug, serde::Serialize, serde::Deserialize, ToSchema)]
pub struct BankDebitResponse {
    #[serde(flatten)]
    #[schema(value_type = Option<BankDebitAdditionalData>)]
    details: Option<additional_info::BankDebitAdditionalData>,
}

#[derive(Eq, PartialEq, Clone, Debug, serde::Deserialize, serde::Serialize, ToSchema)]
#[serde(rename_all = "snake_case", tag = "type")]
pub struct BankRedirectResponse {
    /// Name of the bank
    #[schema(value_type = Option<BankNames>)]
    pub bank_name: Option<common_enums::BankNames>,
    #[serde(flatten)]
    #[schema(value_type = Option<BankRedirectDetails>)]
    pub details: Option<additional_info::BankRedirectDetails>,
}

#[derive(Eq, PartialEq, Clone, Debug, serde::Serialize, serde::Deserialize, ToSchema)]
pub struct BankTransferResponse {
    #[serde(flatten)]
    #[schema(value_type = Option<BankTransferAdditionalData>)]
    details: Option<additional_info::BankTransferAdditionalData>,
}

#[derive(Eq, PartialEq, Clone, Debug, serde::Serialize, serde::Deserialize, ToSchema)]
pub struct CardRedirectResponse {
    #[serde(flatten)]
    details: Option<CardRedirectData>,
}

#[derive(Eq, PartialEq, Clone, Debug, serde::Serialize, serde::Deserialize, ToSchema)]
pub struct CardTokenResponse {
    #[serde(flatten)]
    #[schema(value_type = Option<CardTokenAdditionalData>)]
    details: Option<additional_info::CardTokenAdditionalData>,
}

#[derive(Eq, PartialEq, Clone, Debug, serde::Serialize, serde::Deserialize, ToSchema)]
pub struct CryptoResponse {
    #[serde(flatten)]
    details: Option<CryptoData>,
}

#[derive(Eq, PartialEq, Clone, Debug, serde::Serialize, serde::Deserialize, ToSchema)]
pub struct GiftCardResponse {
    #[serde(flatten)]
    #[schema(value_type = Option<GiftCardAdditionalData>)]
    details: Option<additional_info::GiftCardAdditionalData>,
}

#[derive(Eq, PartialEq, Clone, Debug, serde::Serialize, serde::Deserialize, ToSchema)]
pub struct OpenBankingResponse {
    #[serde(flatten)]
    details: Option<OpenBankingData>,
}

#[derive(Eq, PartialEq, Clone, Debug, serde::Serialize, serde::Deserialize, ToSchema)]
pub struct MobilePaymentResponse {
    #[serde(flatten)]
    details: Option<MobilePaymentData>,
}

#[derive(Eq, PartialEq, Clone, Debug, serde::Serialize, serde::Deserialize, ToSchema)]
pub struct RealTimePaymentDataResponse {
    #[serde(flatten)]
    details: Option<RealTimePaymentData>,
}

#[derive(Eq, PartialEq, Clone, Debug, serde::Serialize, serde::Deserialize, ToSchema)]
pub struct UpiResponse {
    #[serde(flatten)]
    #[schema(value_type = Option<UpiAdditionalData>)]
    details: Option<additional_info::UpiAdditionalData>,
}

#[derive(Eq, PartialEq, Clone, Debug, serde::Serialize, serde::Deserialize, ToSchema)]
pub struct VoucherResponse {
    #[serde(flatten)]
    details: Option<VoucherData>,
}

#[derive(Eq, PartialEq, Clone, Debug, serde::Serialize, serde::Deserialize, ToSchema)]
pub struct PaylaterResponse {
    klarna_sdk: Option<KlarnaSdkPaymentMethodResponse>,
}

#[derive(Eq, PartialEq, Clone, Debug, serde::Serialize, serde::Deserialize, ToSchema)]
pub struct WalletResponse {
    #[serde(flatten)]
    details: Option<WalletResponseData>,
}

/// Hyperswitch supports SDK integration with Apple Pay and Google Pay wallets. For other wallets, we integrate with their respective connectors, redirecting the customer to the connector for wallet payments. As a result, we don’t receive any payment method data in the confirm call for payments made through other wallets.
#[derive(Debug, Clone, Eq, PartialEq, serde::Deserialize, serde::Serialize, ToSchema)]
#[serde(rename_all = "snake_case")]
pub enum WalletResponseData {
    #[schema(value_type = WalletAdditionalDataForCard)]
    ApplePay(Box<additional_info::WalletAdditionalDataForCard>),
    #[schema(value_type = WalletAdditionalDataForCard)]
    GooglePay(Box<additional_info::WalletAdditionalDataForCard>),
    #[schema(value_type = WalletAdditionalDataForCard)]
    SamsungPay(Box<additional_info::WalletAdditionalDataForCard>),
}

#[derive(Debug, Clone, Eq, PartialEq, serde::Deserialize, serde::Serialize, ToSchema)]
pub struct KlarnaSdkPaymentMethodResponse {
    pub payment_type: Option<String>,
}

#[derive(Debug, Clone, Eq, PartialEq, serde::Deserialize, ToSchema, serde::Serialize)]
pub struct PaymentMethodDataResponseWithBilling {
    // The struct is flattened in order to provide backwards compatibility
    #[serde(flatten)]
    pub payment_method_data: Option<PaymentMethodDataResponse>,
    pub billing: Option<Address>,
}

#[derive(Debug, Clone, Eq, PartialEq, serde::Deserialize, ToSchema, serde::Serialize)]
pub struct CustomRecoveryPaymentMethodData {
    /// Primary payment method token at payment processor end.
    #[schema(value_type = String, example = "token_1234")]
    pub primary_processor_payment_method_token: Secret<String>,

    /// AdditionalCardInfo for the primary token.
    pub additional_payment_method_info: AdditionalCardInfo,
}

#[derive(Debug, Clone, PartialEq, Eq, serde::Serialize, serde::Deserialize, ToSchema)]
#[cfg(feature = "v1")]
pub enum PaymentIdType {
    /// The identifier for payment intent
    PaymentIntentId(id_type::PaymentId),
    /// The identifier for connector transaction
    ConnectorTransactionId(String),
    /// The identifier for payment attempt
    PaymentAttemptId(String),
    /// The identifier for preprocessing step
    PreprocessingId(String),
}

#[derive(Debug, Clone, PartialEq, Eq, serde::Serialize, serde::Deserialize, ToSchema)]
#[cfg(feature = "v2")]
pub enum PaymentIdType {
    /// The identifier for payment intent
    PaymentIntentId(id_type::GlobalPaymentId),
    /// The identifier for connector transaction
    ConnectorTransactionId(String),
    /// The identifier for payment attempt
    PaymentAttemptId(String),
    /// The identifier for preprocessing step
    PreprocessingId(String),
}

#[cfg(feature = "v1")]
impl fmt::Display for PaymentIdType {
    fn fmt(&self, f: &mut fmt::Formatter<'_>) -> fmt::Result {
        match self {
            Self::PaymentIntentId(payment_id) => {
                write!(
                    f,
                    "payment_intent_id = \"{}\"",
                    payment_id.get_string_repr()
                )
            }
            Self::ConnectorTransactionId(connector_transaction_id) => write!(
                f,
                "connector_transaction_id = \"{connector_transaction_id}\""
            ),
            Self::PaymentAttemptId(payment_attempt_id) => {
                write!(f, "payment_attempt_id = \"{payment_attempt_id}\"")
            }
            Self::PreprocessingId(preprocessing_id) => {
                write!(f, "preprocessing_id = \"{preprocessing_id}\"")
            }
        }
    }
}

#[cfg(feature = "v1")]
impl Default for PaymentIdType {
    fn default() -> Self {
        Self::PaymentIntentId(Default::default())
    }
}

#[derive(Default, Clone, Debug, Eq, PartialEq, ToSchema, serde::Deserialize, serde::Serialize)]
// #[serde(deny_unknown_fields)]
pub struct Address {
    /// Provide the address details
    pub address: Option<AddressDetails>,

    pub phone: Option<PhoneDetails>,

    #[schema(value_type = Option<String>)]
    pub email: Option<Email>,
}

impl masking::SerializableSecret for Address {}

impl Address {
    /// Unify the address, giving priority to `self` when details are present in both
    pub fn unify_address(self, other: Option<&Self>) -> Self {
        let other_address_details = other.and_then(|address| address.address.as_ref());
        Self {
            address: self
                .address
                .map(|address| address.unify_address_details(other_address_details))
                .or(other_address_details.cloned()),
            email: self.email.or(other.and_then(|other| other.email.clone())),
            phone: self.phone.or(other.and_then(|other| other.phone.clone())),
        }
    }
}

// used by customers also, could be moved outside
/// Address details
#[derive(Clone, Default, Debug, Eq, serde::Deserialize, serde::Serialize, PartialEq, ToSchema)]
// #[serde(deny_unknown_fields)]
pub struct AddressDetails {
    /// The city, district, suburb, town, or village of the address.
    #[schema(max_length = 50, example = "New York")]
    pub city: Option<String>,

    /// The two-letter ISO 3166-1 alpha-2 country code (e.g., US, GB).
    #[schema(value_type = Option<CountryAlpha2>, example = "US")]
    pub country: Option<api_enums::CountryAlpha2>,

    /// The first line of the street address or P.O. Box.
    #[schema(value_type = Option<String>, max_length = 200, example = "123, King Street")]
    pub line1: Option<Secret<String>>,

    /// The second line of the street address or P.O. Box (e.g., apartment, suite, unit, or building).
    #[schema(value_type = Option<String>, max_length = 50, example = "Powelson Avenue")]
    pub line2: Option<Secret<String>>,

    /// The third line of the street address, if applicable.
    #[schema(value_type = Option<String>, max_length = 50, example = "Bridgewater")]
    pub line3: Option<Secret<String>>,

    /// The zip/postal code for the address
    #[schema(value_type = Option<String>, max_length = 50, example = "08807")]
    pub zip: Option<Secret<String>>,

    /// The address state
    #[schema(value_type = Option<String>, example = "New York")]
    pub state: Option<Secret<String>>,

    /// The first name for the address
    #[schema(value_type = Option<String>, max_length = 255, example = "John")]
    pub first_name: Option<Secret<String>>,

    /// The last name for the address
    #[schema(value_type = Option<String>, max_length = 255, example = "Doe")]
    pub last_name: Option<Secret<String>>,

    /// The zip/postal code of the origin
    #[schema(value_type = Option<String>, max_length = 50, example = "08807")]
    pub origin_zip: Option<Secret<String>>,
}

impl AddressDetails {
    pub fn get_optional_full_name(&self) -> Option<Secret<String>> {
        match (self.first_name.as_ref(), self.last_name.as_ref()) {
            (Some(first_name), Some(last_name)) => Some(Secret::new(format!(
                "{} {}",
                first_name.peek(),
                last_name.peek()
            ))),
            (Some(name), None) | (None, Some(name)) => Some(name.to_owned()),
            _ => None,
        }
    }

    pub fn unify_address_details(self, other: Option<&Self>) -> Self {
        if let Some(other) = other {
            let (first_name, last_name) = if self
                .first_name
                .as_ref()
                .is_some_and(|first_name| !first_name.is_empty_after_trim())
            {
                (self.first_name, self.last_name)
            } else {
                (other.first_name.clone(), other.last_name.clone())
            };

            Self {
                first_name,
                last_name,
                city: self.city.or(other.city.clone()),
                country: self.country.or(other.country),
                line1: self.line1.or(other.line1.clone()),
                line2: self.line2.or(other.line2.clone()),
                line3: self.line3.or(other.line3.clone()),
                zip: self.zip.or(other.zip.clone()),
                state: self.state.or(other.state.clone()),
                origin_zip: self.origin_zip.or(other.origin_zip.clone()),
            }
        } else {
            self
        }
    }
}

pub struct AddressDetailsWithPhone {
    pub address: Option<AddressDetails>,
    pub phone_number: Option<Secret<String>>,
    pub email: Option<Email>,
}

pub struct EncryptableAddressDetails {
    pub line1: crypto::OptionalEncryptableSecretString,
    pub line2: crypto::OptionalEncryptableSecretString,
    pub line3: crypto::OptionalEncryptableSecretString,
    pub state: crypto::OptionalEncryptableSecretString,
    pub zip: crypto::OptionalEncryptableSecretString,
    pub first_name: crypto::OptionalEncryptableSecretString,
    pub last_name: crypto::OptionalEncryptableSecretString,
    pub phone_number: crypto::OptionalEncryptableSecretString,
    pub email: crypto::OptionalEncryptableEmail,
}

#[derive(Debug, Clone, Default, Eq, PartialEq, ToSchema, serde::Deserialize, serde::Serialize)]
pub struct PhoneDetails {
    /// The contact number
    #[schema(value_type = Option<String>, example = "9123456789")]
    pub number: Option<Secret<String>>,
    /// The country code attached to the number
    #[schema(example = "+1")]
    pub country_code: Option<String>,
}

#[cfg(feature = "v1")]
#[derive(Debug, Clone, Default, Eq, PartialEq, serde::Deserialize, serde::Serialize, ToSchema)]
pub struct PaymentsCaptureRequest {
    /// The unique identifier for the payment being captured. This is taken from the path parameter.
    #[serde(skip_deserializing)]
    pub payment_id: id_type::PaymentId,
    /// The unique identifier for the merchant. This is usually inferred from the API key.
    #[schema(value_type = Option<String>)]
    pub merchant_id: Option<id_type::MerchantId>,
    /// The amount to capture, in the lowest denomination of the currency. If omitted, the entire `amount_capturable` of the payment will be captured. Must be less than or equal to the current `amount_capturable`.
    #[schema(value_type = Option<i64>, example = 6540)]
    pub amount_to_capture: Option<MinorUnit>,
    /// Decider to refund the uncaptured amount. (Currently not fully supported or behavior may vary by connector).
    pub refund_uncaptured_amount: Option<bool>,
    /// A dynamic suffix that appears on your customer's credit card statement. This is concatenated with the (shortened) descriptor prefix set on your account to form the complete statement descriptor. The combined length should not exceed connector-specific limits (typically 22 characters).
    pub statement_descriptor_suffix: Option<String>,
    /// An optional prefix for the statement descriptor that appears on your customer's credit card statement. This can override the default prefix set on your merchant account. The combined length of prefix and suffix should not exceed connector-specific limits (typically 22 characters).
    pub statement_descriptor_prefix: Option<String>,
    /// Merchant connector details used to make payments. (Deprecated)
    #[schema(value_type = Option<MerchantConnectorDetailsWrap>, deprecated)]
    pub merchant_connector_details: Option<admin::MerchantConnectorDetailsWrap>,
}

#[cfg(feature = "v2")]
#[derive(Debug, Clone, Default, Eq, PartialEq, serde::Deserialize, serde::Serialize, ToSchema)]
pub struct PaymentsCaptureRequest {
    /// The Amount to be captured/ debited from the user's payment method. If not passed the full amount will be captured.
    #[schema(value_type = Option<i64>, example = 6540)]
    pub amount_to_capture: Option<MinorUnit>,
}

#[cfg(feature = "v2")]
#[derive(Debug, Clone, serde::Serialize, ToSchema)]
pub struct PaymentsCaptureResponse {
    /// The unique identifier for the payment
    pub id: id_type::GlobalPaymentId,

    /// Status of the payment
    #[schema(value_type = IntentStatus, example = "succeeded")]
    pub status: common_enums::IntentStatus,

    /// Amount details related to the payment
    pub amount: PaymentAmountDetailsResponse,
}

#[cfg(feature = "v2")]
#[derive(Default, Debug, serde::Deserialize, serde::Serialize, Clone, ToSchema)]
pub struct PaymentsCancelRequest {
    /// The reason for the payment cancel
    pub cancellation_reason: Option<String>,
}

#[cfg(feature = "v2")]
#[derive(Debug, Clone, serde::Serialize, ToSchema)]
pub struct PaymentsCancelResponse {
    /// The unique identifier for the payment
    pub id: id_type::GlobalPaymentId,

    /// Status of the payment
    #[schema(value_type = IntentStatus, example = "cancelled")]
    pub status: common_enums::IntentStatus,

    /// Cancellation reason for the payment cancellation
    #[schema(example = "Requested by merchant")]
    pub cancellation_reason: Option<String>,

    /// Amount details related to the payment
    pub amount: PaymentAmountDetailsResponse,

    /// The unique identifier for the customer associated with the payment
    pub customer_id: Option<id_type::GlobalCustomerId>,

    /// The connector used for the payment
    #[schema(example = "stripe")]
    pub connector: Option<api_enums::Connector>,

    #[schema(example = "2022-09-10T10:11:12Z")]
    #[serde(with = "common_utils::custom_serde::iso8601")]
    pub created: PrimitiveDateTime,

    /// The payment method type for this payment attempt
    #[schema(value_type = Option<PaymentMethod>, example = "wallet")]
    pub payment_method_type: Option<api_enums::PaymentMethod>,

    #[schema(value_type = Option<PaymentMethodType>, example = "apple_pay")]
    pub payment_method_subtype: Option<api_enums::PaymentMethodType>,

    /// List of payment attempts associated with payment intent
    pub attempts: Option<Vec<PaymentAttemptResponse>>,

    /// The url to which user must be redirected to after completion of the purchase
    #[schema(value_type = Option<String>)]
    pub return_url: Option<common_utils::types::Url>,
}

#[derive(Default, Clone, Debug, Eq, PartialEq, serde::Serialize)]
pub struct UrlDetails {
    pub url: String,
    pub method: String,
}
#[derive(Default, Clone, Debug, Eq, PartialEq, serde::Serialize)]
pub struct AuthenticationForStartResponse {
    pub authentication: UrlDetails,
}
#[derive(Clone, Debug, Eq, PartialEq, serde::Serialize, ToSchema)]
#[serde(rename_all = "snake_case")]
pub enum NextActionType {
    RedirectToUrl,
    DisplayQrCode,
    InvokeSdkClient,
    TriggerApi,
    DisplayBankTransferInformation,
    DisplayWaitScreen,
    CollectOtp,
    RedirectInsidePopup,
}

#[derive(Clone, Debug, Eq, PartialEq, serde::Serialize, ToSchema)]
#[serde(tag = "type", rename_all = "snake_case")]
pub enum NextActionData {
    /// Contains the url for redirection flow
    #[cfg(feature = "v1")]
    RedirectToUrl {
        redirect_to_url: String,
    },
    #[cfg(feature = "v1")]
    RedirectInsidePopup {
        popup_url: String,
        redirect_response_url: String,
    },
    /// Contains the url for redirection flow
    #[cfg(feature = "v2")]
    RedirectToUrl {
        #[schema(value_type = String)]
        redirect_to_url: Url,
    },
    /// Informs the next steps for bank transfer and also contains the charges details (ex: amount received, amount charged etc)
    DisplayBankTransferInformation {
        bank_transfer_steps_and_charges_details: BankTransferNextStepsData,
    },
    /// Contains third party sdk session token response
    ThirdPartySdkSessionToken {
        session_token: Option<SessionToken>,
    },
    /// Contains url for Qr code image, this qr code has to be shown in sdk
    QrCodeInformation {
        #[schema(value_type = String)]
        /// Hyperswitch generated image data source url
        image_data_url: Option<Url>,
        display_to_timestamp: Option<i64>,
        #[schema(value_type = String)]
        /// The url for Qr code given by the connector
        qr_code_url: Option<Url>,
        display_text: Option<String>,
        border_color: Option<String>,
    },
    /// Contains url to fetch Qr code data
    FetchQrCodeInformation {
        #[schema(value_type = String)]
        qr_code_fetch_url: Url,
    },
    /// Contains the download url and the reference number for transaction
    DisplayVoucherInformation {
        #[schema(value_type = String)]
        voucher_details: VoucherNextStepData,
    },
    /// Contains duration for displaying a wait screen, wait screen with timer is displayed by sdk
    WaitScreenInformation {
        display_from_timestamp: i128,
        display_to_timestamp: Option<i128>,
        poll_config: Option<PollConfig>,
    },
    /// Contains the information regarding three_ds_method_data submission, three_ds authentication, and authorization flows
    ThreeDsInvoke {
        three_ds_data: ThreeDsData,
    },
    InvokeSdkClient {
        next_action_data: SdkNextActionData,
    },
    /// Contains consent to collect otp for mobile payment
    CollectOtp {
        consent_data_required: MobilePaymentConsent,
    },
    /// Contains data required to invoke hidden iframe
    InvokeHiddenIframe {
        iframe_data: IframeData,
    },
}

#[derive(Clone, Debug, Eq, PartialEq, serde::Serialize, ToSchema)]
#[serde(tag = "method_key")]
pub enum IframeData {
    #[serde(rename = "threeDSMethodData")]
    ThreedsInvokeAndCompleteAutorize {
        /// ThreeDS method url
        three_ds_method_url: String,
        /// Whether ThreeDS method data submission is required
        three_ds_method_data_submission: bool,
        /// ThreeDS method data
        three_ds_method_data: Option<String>,
        /// ThreeDS Server ID
        directory_server_id: String,
        /// ThreeDS Protocol version
        message_version: Option<String>,
    },
}

#[derive(Clone, Debug, Eq, PartialEq, serde::Serialize, ToSchema)]
pub struct ThreeDsData {
    /// ThreeDS authentication url - to initiate authentication
    pub three_ds_authentication_url: String,
    /// ThreeDS authorize url - to complete the payment authorization after authentication
    pub three_ds_authorize_url: String,
    /// ThreeDS method details
    pub three_ds_method_details: ThreeDsMethodData,
    /// Poll config for a connector
    pub poll_config: PollConfigResponse,
    /// Message Version
    pub message_version: Option<String>,
    /// Directory Server ID
    pub directory_server_id: Option<String>,
}

#[derive(Clone, Debug, Eq, PartialEq, serde::Serialize, ToSchema)]
#[serde(untagged)]
pub enum ThreeDsMethodData {
    AcsThreeDsMethodData {
        /// Whether ThreeDS method data submission is required
        three_ds_method_data_submission: bool,
        /// ThreeDS method data
        three_ds_method_data: Option<String>,
        /// ThreeDS method url
        three_ds_method_url: Option<String>,
        /// Three DS Method Key
        three_ds_method_key: Option<ThreeDsMethodKey>,
        /// Indicates whethere to wait for Post message after 3DS method data submission
        consume_post_message_for_three_ds_method_completion: bool,
    },
}

#[derive(Clone, Debug, Eq, PartialEq, serde::Serialize, ToSchema)]
pub enum ThreeDsMethodKey {
    #[serde(rename = "threeDSMethodData")]
    ThreeDsMethodData,
    #[serde(rename = "JWT")]
    JWT,
}

#[derive(Clone, Debug, Eq, PartialEq, serde::Serialize, ToSchema)]
pub struct PollConfigResponse {
    /// Poll Id
    pub poll_id: String,
    /// Interval of the poll
    pub delay_in_secs: i8,
    /// Frequency of the poll
    pub frequency: i8,
}

#[derive(Clone, Debug, serde::Serialize, serde::Deserialize)]
#[serde(rename_all = "snake_case")]
#[serde(untagged)]
// the enum order shouldn't be changed as this is being used during serialization and deserialization
pub enum QrCodeInformation {
    QrCodeUrl {
        image_data_url: Url,
        qr_code_url: Url,
        display_to_timestamp: Option<i64>,
    },
    QrDataUrl {
        image_data_url: Url,
        display_to_timestamp: Option<i64>,
    },
    QrCodeImageUrl {
        qr_code_url: Url,
        display_to_timestamp: Option<i64>,
    },
    QrColorDataUrl {
        color_image_data_url: Url,
        display_to_timestamp: Option<i64>,
        display_text: Option<String>,
        border_color: Option<String>,
    },
}

#[derive(Clone, Debug, serde::Serialize, serde::Deserialize, Eq, PartialEq, ToSchema)]
#[serde(rename_all = "snake_case")]
pub struct SdkNextActionData {
    pub next_action: NextActionCall,
    pub order_id: Option<String>,
}

#[derive(Clone, Debug, Eq, PartialEq, serde::Serialize, serde::Deserialize, ToSchema)]
pub struct FetchQrCodeInformation {
    pub qr_code_fetch_url: Url,
}

#[derive(Clone, Debug, Eq, PartialEq, serde::Serialize, serde::Deserialize, ToSchema)]
pub struct BankTransferNextStepsData {
    /// The instructions for performing a bank transfer
    #[serde(flatten)]
    pub bank_transfer_instructions: BankTransferInstructions,
    /// The details received by the receiver
    pub receiver: Option<ReceiverDetails>,
}

#[derive(Clone, Debug, Eq, PartialEq, serde::Serialize, serde::Deserialize, ToSchema)]
pub struct VoucherNextStepData {
    /// Voucher entry date
    pub entry_date: Option<String>,
    /// Voucher expiry date and time
    pub expires_at: Option<i64>,
    /// Reference number required for the transaction
    pub reference: String,
    /// Url to download the payment instruction
    pub download_url: Option<Url>,
    /// Url to payment instruction page
    pub instructions_url: Option<Url>,
    /// Human-readable numeric version of the barcode.
    pub digitable_line: Option<Secret<String>>,
}

#[derive(Clone, Debug, Eq, PartialEq, serde::Serialize, serde::Deserialize, ToSchema)]
pub struct MobilePaymentNextStepData {
    /// is consent details required to be shown by sdk
    pub consent_data_required: MobilePaymentConsent,
}

#[derive(Clone, Debug, Eq, PartialEq, serde::Serialize, serde::Deserialize, ToSchema)]
#[serde(rename_all = "snake_case")]
pub enum MobilePaymentConsent {
    ConsentRequired,
    ConsentNotRequired,
    ConsentOptional,
}

#[derive(Clone, Debug, serde::Deserialize, serde::Serialize)]
pub struct QrCodeNextStepsInstruction {
    pub image_data_url: Url,
    pub display_to_timestamp: Option<i64>,
    pub qr_code_url: Option<Url>,
}

#[derive(Clone, Debug, serde::Deserialize)]
pub struct WaitScreenInstructions {
    pub display_from_timestamp: i128,
    pub display_to_timestamp: Option<i128>,
    pub poll_config: Option<PollConfig>,
}

#[derive(Clone, Debug, Eq, PartialEq, serde::Serialize, serde::Deserialize, ToSchema)]
pub struct PollConfig {
    /// Interval of the poll
    pub delay_in_secs: u16,
    /// Frequency of the poll
    pub frequency: u16,
}

#[derive(Clone, Debug, Eq, PartialEq, serde::Serialize, serde::Deserialize, ToSchema)]
#[serde(rename_all = "snake_case")]
pub enum BankTransferInstructions {
    /// The instructions for Doku bank transactions
    DokuBankTransferInstructions(Box<DokuBankTransferInstructions>),
    /// The credit transfer for ACH transactions
    AchCreditTransfer(Box<AchTransfer>),
    /// The instructions for SEPA bank transactions
    SepaBankInstructions(Box<SepaBankTransferInstructions>),
    /// The instructions for BACS bank transactions
    BacsBankInstructions(Box<BacsBankTransferInstructions>),
    /// The instructions for Multibanco bank transactions
    Multibanco(Box<MultibancoTransferInstructions>),
}

#[derive(Clone, Debug, Eq, PartialEq, serde::Deserialize, serde::Serialize, ToSchema)]
pub struct SepaBankTransferInstructions {
    #[schema(value_type = String, example = "Jane Doe")]
    pub account_holder_name: Secret<String>,
    #[schema(value_type = String, example = "9123456789")]
    pub bic: Secret<String>,
    pub country: String,
    #[schema(value_type = String, example = "123456789")]
    pub iban: Secret<String>,
    #[schema(value_type = String, example = "U2PVVSEV4V9Y")]
    pub reference: Secret<String>,
}

#[derive(Clone, Debug, serde::Deserialize)]
pub struct PaymentsConnectorThreeDsInvokeData {
    pub directory_server_id: String,
    pub three_ds_method_url: String,
    pub three_ds_method_data: String,
    pub message_version: Option<String>,
    pub three_ds_method_data_submission: bool,
}

#[derive(Clone, Debug, Eq, PartialEq, serde::Deserialize, serde::Serialize, ToSchema)]
pub struct BacsBankTransferInstructions {
    #[schema(value_type = String, example = "Jane Doe")]
    pub account_holder_name: Secret<String>,
    #[schema(value_type = String, example = "10244123908")]
    pub account_number: Secret<String>,
    #[schema(value_type = String, example = "012")]
    pub sort_code: Secret<String>,
}

#[derive(Clone, Debug, Eq, PartialEq, serde::Serialize, serde::Deserialize, ToSchema)]
pub struct MultibancoTransferInstructions {
    #[schema(value_type = String, example = "122385736258")]
    pub reference: Secret<String>,
    #[schema(value_type = String, example = "12345")]
    pub entity: String,
}

#[derive(Clone, Debug, Eq, PartialEq, serde::Serialize, serde::Deserialize, ToSchema)]
pub struct DokuBankTransferInstructions {
    #[schema(value_type = String, example = "1707091200000")]
    pub expires_at: Option<i64>,
    #[schema(value_type = String, example = "122385736258")]
    pub reference: Secret<String>,
    #[schema(value_type = String)]
    pub instructions_url: Option<Url>,
}

#[derive(Clone, Debug, Eq, PartialEq, serde::Serialize, serde::Deserialize, ToSchema)]
pub struct AchTransfer {
    #[schema(value_type = String, example = "122385736258")]
    pub account_number: Secret<String>,
    pub bank_name: String,
    #[schema(value_type = String, example = "012")]
    pub routing_number: Secret<String>,
    #[schema(value_type = String, example = "234")]
    pub swift_code: Secret<String>,
}

#[derive(Clone, Debug, Eq, PartialEq, serde::Serialize, serde::Deserialize, ToSchema)]
pub struct ReceiverDetails {
    /// The amount received by receiver
    amount_received: i64,
    /// The amount charged by ACH
    amount_charged: Option<i64>,
    /// The amount remaining to be sent via ACH
    amount_remaining: Option<i64>,
}

#[cfg(feature = "v1")]
#[derive(Clone, Debug, PartialEq, serde::Serialize, ToSchema, router_derive::PolymorphicSchema)]
#[generate_schemas(PaymentsCreateResponseOpenApi)]
pub struct PaymentsResponse {
    /// Unique identifier for the payment. This ensures idempotency for multiple payments
    /// that have been done by a single merchant.
    #[schema(
        min_length = 30,
        max_length = 30,
        example = "pay_mbabizu24mvu3mela5njyhpit4",
        value_type = String,
    )]
    pub payment_id: id_type::PaymentId,

    /// This is an identifier for the merchant account. This is inferred from the API key
    /// provided during the request
    #[schema(max_length = 255, example = "merchant_1668273825", value_type = String)]
    pub merchant_id: id_type::MerchantId,

    #[schema(value_type = IntentStatus, example = "failed", default = "requires_confirmation")]
    pub status: api_enums::IntentStatus,

    /// The payment amount. Amount for the payment in lowest denomination of the currency. (i.e) in cents for USD denomination, in paisa for INR denomination etc.,
    #[schema(value_type = i64, example = 6540)]
    pub amount: MinorUnit,

    /// The payment net amount. net_amount = amount + surcharge_details.surcharge_amount + surcharge_details.tax_amount + shipping_cost + order_tax_amount,
    /// If no surcharge_details, shipping_cost, order_tax_amount, net_amount = amount
    #[schema(value_type = i64, example = 6540)]
    pub net_amount: MinorUnit,

    /// The shipping cost for the payment.
    #[schema(value_type = Option<i64>, example = 6540)]
    pub shipping_cost: Option<MinorUnit>,

    /// The amount (in minor units) that can still be captured for this payment. This is relevant when `capture_method` is `manual`. Once fully captured, or if `capture_method` is `automatic` and payment succeeded, this will be 0.
    #[schema(value_type = i64, minimum = 100, example = 6540)]
    pub amount_capturable: MinorUnit,

    /// The total amount (in minor units) that has been captured for this payment. For `fauxpay` sandbox connector, this might reflect the authorized amount if `status` is `succeeded` even if `capture_method` was `manual`.
    #[schema(value_type = Option<i64>, example = 6540)]
    pub amount_received: Option<MinorUnit>,

    /// The name of the payment connector (e.g., 'stripe', 'adyen') that processed or is processing this payment.
    #[schema(example = "stripe")]
    pub connector: Option<String>,

    /// A secret token unique to this payment intent. It is primarily used by client-side applications (e.g., Hyperswitch SDKs) to authenticate actions like confirming the payment or handling next actions. This secret should be handled carefully and not exposed publicly beyond its intended client-side use.
    #[schema(value_type = Option<String>, example = "pay_U42c409qyHwOkWo3vK60_secret_el9ksDkiB8hi6j9N78yo")]
    pub client_secret: Option<Secret<String>>,

    /// Timestamp indicating when this payment intent was created, in ISO 8601 format.
    #[schema(example = "2022-09-10T10:11:12Z")]
    #[serde(with = "common_utils::custom_serde::iso8601::option")]
    pub created: Option<PrimitiveDateTime>,

    /// Three-letter ISO currency code (e.g., USD, EUR) for the payment amount.
    #[schema(value_type = Currency, example = "USD")]
    pub currency: String,

    /// The identifier for the customer object. If not provided the customer ID will be autogenerated.
    /// This field will be deprecated soon. Please refer to `customer.id`
    #[schema(
        max_length = 64,
        min_length = 1,
        example = "cus_y3oqhf46pyzuxjbcn2giaqnb44",
        deprecated,
        value_type = Option<String>,
    )]
    pub customer_id: Option<id_type::CustomerId>,

    pub customer: Option<CustomerDetailsResponse>,

    /// An arbitrary string providing a description for the payment, often useful for display or internal record-keeping.
    #[schema(example = "It's my first payment request")]
    pub description: Option<String>,

    /// An array of refund objects associated with this payment. Empty or null if no refunds have been processed.
    #[schema(value_type = Option<Vec<RefundResponse>>)]
    pub refunds: Option<Vec<refunds::RefundResponse>>,

    /// List of disputes that happened on this intent
    #[schema(value_type = Option<Vec<DisputeResponsePaymentsRetrieve>>)]
    pub disputes: Option<Vec<disputes::DisputeResponsePaymentsRetrieve>>,

    /// List of attempts that happened on this intent
    #[schema(value_type = Option<Vec<PaymentAttemptResponse>>)]
    #[serde(skip_serializing_if = "Option::is_none")]
    pub attempts: Option<Vec<PaymentAttemptResponse>>,

    /// List of captures done on latest attempt
    #[schema(value_type = Option<Vec<CaptureResponse>>)]
    #[serde(skip_serializing_if = "Option::is_none")]
    pub captures: Option<Vec<CaptureResponse>>,

    /// A unique identifier to link the payment to a mandate, can be used instead of payment_method_data, in case of setting up recurring payments
    #[schema(max_length = 255, example = "mandate_iwer89rnjef349dni3")]
    pub mandate_id: Option<String>,

    /// Provided mandate information for creating a mandate
    pub mandate_data: Option<MandateData>,

    /// Indicates that you intend to make future payments with this Payment’s payment method. Providing this parameter will attach the payment method to the Customer, if present, after the Payment is confirmed and any required actions from the user are complete.
    #[schema(value_type = Option<FutureUsage>, example = "off_session")]
    pub setup_future_usage: Option<api_enums::FutureUsage>,

    /// Set to true to indicate that the customer is not in your checkout flow during this payment, and therefore is unable to authenticate. This parameter is intended for scenarios where you collect card details and charge them later. This parameter can only be used with confirm=true.
    #[schema(example = true)]
    pub off_session: Option<bool>,

    /// A timestamp (ISO 8601 code) that determines when the payment should be captured.
    /// Providing this field will automatically set `capture` to true
    #[schema(example = "2022-09-10T10:11:12Z")]
    #[serde(with = "common_utils::custom_serde::iso8601::option")]
    #[remove_in(PaymentsCreateResponseOpenApi)]
    pub capture_on: Option<PrimitiveDateTime>,

    /// This is the instruction for capture/ debit the money from the users' card. On the other hand authorization refers to blocking the amount on the users' payment method.
    #[schema(value_type = Option<CaptureMethod>, example = "automatic")]
    pub capture_method: Option<api_enums::CaptureMethod>,

    /// The payment method that is to be used
    #[schema(value_type = PaymentMethod, example = "bank_transfer")]
    pub payment_method: Option<api_enums::PaymentMethod>,

    /// The payment method information provided for making a payment
    #[schema(value_type = Option<PaymentMethodDataResponseWithBilling>, example = "bank_transfer")]
    #[serde(serialize_with = "serialize_payment_method_data_response")]
    pub payment_method_data: Option<PaymentMethodDataResponseWithBilling>,

    /// Provide a reference to a stored payment method
    #[schema(example = "187282ab-40ef-47a9-9206-5099ba31e432")]
    pub payment_token: Option<String>,

    /// The shipping address for the payment
    pub shipping: Option<Address>,

    /// The billing address for the payment
    pub billing: Option<Address>,

    /// Information about the product , quantity and amount for connectors. (e.g. Klarna)
    #[schema(value_type = Option<Vec<OrderDetailsWithAmount>>, example = r#"[{
        "product_name": "gillete creme",
        "quantity": 15,
        "amount" : 900
    }]"#)]
    pub order_details: Option<Vec<pii::SecretSerdeValue>>,

    /// description: The customer's email address
    /// This field will be deprecated soon. Please refer to `customer.email` object
    #[schema(max_length = 255, value_type = Option<String>, example = "johntest@test.com", deprecated)]
    pub email: crypto::OptionalEncryptableEmail,

    /// description: The customer's name
    /// This field will be deprecated soon. Please refer to `customer.name` object
    #[schema(value_type = Option<String>, max_length = 255, example = "John Test", deprecated)]
    pub name: crypto::OptionalEncryptableName,

    /// The customer's phone number
    /// This field will be deprecated soon. Please refer to `customer.phone` object
    #[schema(value_type = Option<String>, max_length = 255, example = "9123456789", deprecated)]
    pub phone: crypto::OptionalEncryptablePhone,

    /// The URL to redirect after the completion of the operation
    #[schema(example = "https://hyperswitch.io")]
    pub return_url: Option<String>,

    /// The transaction authentication can be set to undergo payer authentication. By default, the authentication will be marked as NO_THREE_DS, as the 3DS method helps with more robust payer authentication
    #[schema(value_type = Option<AuthenticationType>, example = "no_three_ds", default = "three_ds")]
    pub authentication_type: Option<api_enums::AuthenticationType>,

    /// For non-card charges, you can use this value as the complete description that appears on your customers’ statements. Must contain at least one letter, maximum 22 characters.
    #[schema(max_length = 255, example = "Hyperswitch Router")]
    pub statement_descriptor_name: Option<String>,

    /// Provides information about a card payment that customers see on their statements. Concatenated with the prefix (shortened descriptor) or statement descriptor that’s set on the account to form the complete statement descriptor. Maximum 255 characters for the concatenated descriptor.
    #[schema(max_length = 255, example = "Payment for shoes purchase")]
    pub statement_descriptor_suffix: Option<String>,

    /// If the payment requires further action from the customer (e.g., 3DS authentication, redirect to a bank page), this object will contain the necessary information for the client to proceed. Null if no further action is needed from the customer at this stage.
    pub next_action: Option<NextActionData>,

    /// If the payment intent was cancelled, this field provides a textual reason for the cancellation (e.g., "requested_by_customer", "abandoned").
    pub cancellation_reason: Option<String>,

    /// The connector-specific error code from the last failed payment attempt associated with this payment intent.
    #[schema(example = "E0001")]
    pub error_code: Option<String>,

    /// A human-readable error message from the last failed payment attempt associated with this payment intent.
    #[schema(example = "Failed while verifying the card")]
    pub error_message: Option<String>,

    /// error code unified across the connectors is received here if there was an error while calling connector
    #[remove_in(PaymentsCreateResponseOpenApi)]
    pub unified_code: Option<String>,

    /// error message unified across the connectors is received here if there was an error while calling connector
    #[remove_in(PaymentsCreateResponseOpenApi)]
    pub unified_message: Option<String>,

    /// Describes the type of payment flow experienced by the customer (e.g., 'redirect_to_url', 'invoke_sdk', 'display_qr_code').
    #[schema(value_type = Option<PaymentExperience>, example = "redirect_to_url")]
    pub payment_experience: Option<api_enums::PaymentExperience>,

    /// The specific payment method subtype used for this payment (e.g., 'credit_card', 'klarna', 'gpay'). This provides more granularity than the 'payment_method' field.
    #[schema(value_type = Option<PaymentMethodType>, example = "gpay")]
    pub payment_method_type: Option<api_enums::PaymentMethodType>,

    /// A label identifying the specific merchant connector account (MCA) used for this payment. This often combines the connector name, business country, and a custom label (e.g., "stripe_US_primary").
    #[schema(example = "stripe_US_food")]
    pub connector_label: Option<String>,

    /// The two-letter ISO country code (e.g., US, GB) of the business unit or profile under which this payment was processed.
    #[schema(value_type = Option<CountryAlpha2>, example = "US")]
    pub business_country: Option<api_enums::CountryAlpha2>,

    /// The label identifying the specific business unit or profile under which this payment was processed by the merchant.
    pub business_label: Option<String>,

    /// An optional sub-label for further categorization of the business unit or profile used for this payment.
    pub business_sub_label: Option<String>,

    /// Allowed Payment Method Types for a given PaymentIntent
    #[schema(value_type = Option<Vec<PaymentMethodType>>)]
    pub allowed_payment_method_types: Option<serde_json::Value>,

    /// ephemeral_key for the customer_id mentioned
    pub ephemeral_key: Option<EphemeralKeyCreateResponse>,

    /// If true the payment can be retried with same or different payment method which means the confirm call can be made again.
    pub manual_retry_allowed: Option<bool>,

    /// A unique identifier for a payment provided by the connector
    #[schema(value_type = Option<String>, example = "993672945374576J")]
    pub connector_transaction_id: Option<String>,

    /// Frm message contains information about the frm response
    pub frm_message: Option<FrmMessage>,

    /// You can specify up to 50 keys, with key names up to 40 characters long and values up to 500 characters long. Metadata is useful for storing additional, structured information on an object.
    #[schema(value_type = Option<Object>, example = r#"{ "udf1": "some-value", "udf2": "some-value" }"#)]
    pub metadata: Option<serde_json::Value>,

    /// Additional data related to some connectors
    #[schema(value_type = Option<ConnectorMetadata>)]
    pub connector_metadata: Option<serde_json::Value>, // This is Value because it is fetched from DB and before putting in DB the type is validated

    /// Additional data that might be required by hyperswitch, to enable some specific features.
    #[schema(value_type = Option<FeatureMetadata>)]
    pub feature_metadata: Option<serde_json::Value>, // This is Value because it is fetched from DB and before putting in DB the type is validated

    /// reference(Identifier) to the payment at connector side
    #[schema(value_type = Option<String>, example = "993672945374576J")]
    pub reference_id: Option<String>,

    /// Details for Payment link
    pub payment_link: Option<PaymentLinkResponse>,
    /// The business profile that is associated with this payment
    #[schema(value_type = Option<String>)]
    pub profile_id: Option<id_type::ProfileId>,

    /// Details of surcharge applied on this payment
    pub surcharge_details: Option<RequestSurchargeDetails>,

    /// Total number of attempts associated with this payment
    pub attempt_count: i16,

    /// Denotes the action(approve or reject) taken by merchant in case of manual review. Manual review can occur when the transaction is marked as risky by the frm_processor, payment processor or when there is underpayment/over payment incase of crypto payment
    pub merchant_decision: Option<String>,

    /// Identifier of the connector ( merchant connector account ) which was chosen to make the payment
    #[schema(value_type = Option<String>)]
    pub merchant_connector_id: Option<id_type::MerchantConnectorAccountId>,

    /// If true, incremental authorization can be performed on this payment, in case the funds authorized initially fall short.
    pub incremental_authorization_allowed: Option<bool>,

    /// Total number of authorizations happened in an incremental_authorization payment
    pub authorization_count: Option<i32>,

    /// List of incremental authorizations happened to the payment
    pub incremental_authorizations: Option<Vec<IncrementalAuthorizationResponse>>,

    /// Details of external authentication
    pub external_authentication_details: Option<ExternalAuthenticationDetailsResponse>,

    /// Flag indicating if external 3ds authentication is made or not
    pub external_3ds_authentication_attempted: Option<bool>,

    /// Date Time for expiry of the payment
    #[schema(example = "2022-09-10T10:11:12Z")]
    #[serde(default, with = "common_utils::custom_serde::iso8601::option")]
    pub expires_on: Option<PrimitiveDateTime>,

    /// Payment Fingerprint, to identify a particular card.
    /// It is a 20 character long alphanumeric code.
    pub fingerprint: Option<String>,

    #[schema(value_type = Option<BrowserInformation>)]
    /// The browser information used for this payment
    pub browser_info: Option<serde_json::Value>,

    /// Indicates how the payment was initiated (e.g., ecommerce, mail, or telephone).
    #[schema(value_type = Option<PaymentChannel>)]
    pub payment_channel: Option<common_enums::PaymentChannel>,

    /// A unique identifier for the payment method used in this payment. If the payment method was saved or tokenized, this ID can be used to reference it for future transactions or recurring payments.
    pub payment_method_id: Option<String>,

    /// The network transaction ID is a unique identifier for the transaction as recognized by the payment network (e.g., Visa, Mastercard), this ID can be used to reference it for future transactions or recurring payments.
    pub network_transaction_id: Option<String>,

    /// Payment Method Status, refers to the status of the payment method used for this payment.
    #[schema(value_type = Option<PaymentMethodStatus>)]
    pub payment_method_status: Option<common_enums::PaymentMethodStatus>,

    /// Date time at which payment was updated
    #[schema(example = "2022-09-10T10:11:12Z")]
    #[serde(default, with = "common_utils::custom_serde::iso8601::option")]
    pub updated: Option<PrimitiveDateTime>,

    /// Fee information to be charged on the payment being collected
    #[schema(value_type = Option<ConnectorChargeResponseData>)]
    pub split_payments: Option<common_types::payments::ConnectorChargeResponseData>,

    /// You can specify up to 50 keys, with key names up to 40 characters long and values up to 500 characters long. FRM Metadata is useful for storing additional, structured information on an object related to FRM.
    #[schema(value_type = Option<Object>, example = r#"{ "fulfillment_method" : "deliver", "coverage_request" : "fraud" }"#)]
    pub frm_metadata: Option<pii::SecretSerdeValue>,

    /// flag that indicates if extended authorization is applied on this payment or not
    #[schema(value_type = Option<bool>)]
    pub extended_authorization_applied: Option<ExtendedAuthorizationAppliedBool>,

    /// Optional boolean value to extent authorization period of this payment
    ///
    /// capture method must be manual or manual_multiple
    #[schema(value_type = Option<bool>, default = false)]
    pub request_extended_authorization: Option<RequestExtendedAuthorizationBool>,

    /// date and time after which this payment cannot be captured
    #[serde(default, with = "common_utils::custom_serde::iso8601::option")]
    pub capture_before: Option<PrimitiveDateTime>,

    /// Merchant's identifier for the payment/invoice. This will be sent to the connector
    /// if the connector provides support to accept multiple reference ids.
    /// In case the connector supports only one reference id, Hyperswitch's Payment ID will be sent as reference.
    #[schema(
        value_type = Option<String>,
        max_length = 255,
        example = "Custom_Order_id_123"
    )]
    pub merchant_order_reference_id: Option<String>,
    /// order tax amount calculated by tax connectors
    pub order_tax_amount: Option<MinorUnit>,

    /// Connector Identifier for the payment method
    pub connector_mandate_id: Option<String>,

    /// Method through which card was discovered
    #[schema(value_type = Option<CardDiscovery>, example = "manual")]
    pub card_discovery: Option<enums::CardDiscovery>,

    /// Indicates if 3ds challenge is forced
    pub force_3ds_challenge: Option<bool>,

    /// Indicates if 3ds challenge is triggered
    pub force_3ds_challenge_trigger: Option<bool>,

    /// Error code received from the issuer in case of failed payments
    pub issuer_error_code: Option<String>,

    /// Error message received from the issuer in case of failed payments
    pub issuer_error_message: Option<String>,

    /// Indicates if the redirection has to open in the iframe
    pub is_iframe_redirection_enabled: Option<bool>,

    /// Contains whole connector response
    #[schema(value_type = Option<String>)]
    pub whole_connector_response: Option<Secret<String>>,

    /// Allow partial authorization for this payment
    #[schema(value_type = Option<bool>, default = false)]
    pub enable_partial_authorization: Option<primitive_wrappers::EnablePartialAuthorizationBool>,

    /// Bool indicating if overcapture  must be requested for this payment
    #[schema(value_type = Option<bool>)]
    pub enable_overcapture: Option<primitive_wrappers::EnableOvercaptureBool>,

    /// Boolean indicating whether overcapture is effectively enabled for this payment
    #[schema(value_type = Option<bool>)]
    pub is_overcapture_enabled: Option<primitive_wrappers::OvercaptureEnabledBool>,

    /// Contains card network response details (e.g., Visa/Mastercard advice codes).
    #[schema(value_type = Option<NetworkDetails>)]
    pub network_details: Option<NetworkDetails>,

    /// Boolean flag indicating whether this payment method is stored and has been previously used for payments
    #[schema(value_type = Option<bool>, example = true)]
    pub is_stored_credential: Option<bool>,

    /// The category of the MIT transaction
    #[schema(value_type = Option<MitCategory>, example = "recurring")]
    pub mit_category: Option<api_enums::MitCategory>,
}

#[cfg(feature = "v2")]
#[derive(Clone, Debug, serde::Serialize, ToSchema)]
pub struct PaymentsListResponseItem {
    /// Unique identifier for the payment
    #[schema(
        min_length = 32,
        max_length = 64,
        example = "12345_pay_01926c58bc6e77c09e809964e72af8c8",
        value_type = String,
    )]
    pub id: id_type::GlobalPaymentId,

    /// This is an identifier for the merchant account. This is inferred from the API key
    /// provided during the request
    #[schema(max_length = 255, example = "merchant_1668273825", value_type = String)]
    pub merchant_id: id_type::MerchantId,

    /// The business profile that is associated with this payment
    #[schema(value_type = String)]
    pub profile_id: id_type::ProfileId,

    /// The identifier for the customer
    #[schema(
        min_length = 32,
        max_length = 64,
        example = "12345_cus_01926c58bc6e77c09e809964e72af8c8",
        value_type = Option<String>
    )]
    pub customer_id: Option<id_type::GlobalCustomerId>,

    /// Identifier for Payment Method used for the payment
    #[schema(value_type = Option<String>)]
    pub payment_method_id: Option<id_type::GlobalPaymentMethodId>,

    /// Status of the payment
    #[schema(value_type = IntentStatus, example = "failed", default = "requires_confirmation")]
    pub status: api_enums::IntentStatus,

    /// Amount related information for this payment and attempt
    pub amount: PaymentAmountDetailsResponse,

    /// Time when the payment was created
    #[schema(example = "2022-09-10T10:11:12Z")]
    #[serde(with = "common_utils::custom_serde::iso8601")]
    pub created: PrimitiveDateTime,

    /// The payment method type for this payment attempt
    #[schema(value_type = Option<PaymentMethod>, example = "wallet")]
    pub payment_method_type: Option<api_enums::PaymentMethod>,

    #[schema(value_type = Option<PaymentMethodType>, example = "apple_pay")]
    pub payment_method_subtype: Option<api_enums::PaymentMethodType>,

    /// The connector used for the payment
    #[schema(value_type = Option<Connector>, example = "stripe")]
    pub connector: Option<String>,

    /// Identifier of the connector ( merchant connector account ) which was chosen to make the payment
    #[schema(value_type = Option<String>)]
    pub merchant_connector_id: Option<id_type::MerchantConnectorAccountId>,

    /// Details of the customer
    pub customer: Option<CustomerDetailsResponse>,

    /// The reference id for the order in the merchant's system. This value can be passed by the merchant.
    #[schema(value_type = Option<String>)]
    pub merchant_reference_id: Option<id_type::PaymentReferenceId>,

    /// A unique identifier for a payment provided by the connector
    #[schema(value_type = Option<String>, example = "993672945374576J")]
    pub connector_payment_id: Option<String>,

    /// Reference to the capture at connector side
    pub connector_response_reference_id: Option<String>,

    /// Metadata is useful for storing additional, unstructured information on an object.
    #[schema(value_type = Option<Object>, example = r#"{ "udf1": "some-value", "udf2": "some-value" }"#)]
    pub metadata: Option<Secret<serde_json::Value>>,

    /// A description of the payment
    #[schema(example = "It's my first payment request")]
    pub description: Option<String>,

    /// The transaction authentication can be set to undergo payer authentication. By default, the authentication will be marked as NO_THREE_DS
    #[schema(value_type = Option<AuthenticationType>, example = "no_three_ds", default = "three_ds")]
    pub authentication_type: Option<api_enums::AuthenticationType>,

    /// This is the instruction for capture/ debit the money from the users' card. On the other hand authorization refers to blocking the amount on the users' payment method.
    #[schema(value_type = Option<CaptureMethod>, example = "automatic")]
    pub capture_method: Option<api_enums::CaptureMethod>,

    /// Indicates that you intend to make future payments with this Payment’s payment method. Providing this parameter will attach the payment method to the Customer, if present, after the Payment is confirmed and any required actions from the user are complete.
    #[schema(value_type = Option<FutureUsage>, example = "off_session")]
    pub setup_future_usage: Option<api_enums::FutureUsage>,

    /// Total number of attempts associated with this payment
    pub attempt_count: i16,

    /// Error details for the payment if any
    pub error: Option<ErrorDetails>,

    /// If the payment was cancelled the reason will be provided here
    pub cancellation_reason: Option<String>,

    /// Information about the product , quantity and amount for connectors. (e.g. Klarna)
    #[schema(value_type = Option<Vec<OrderDetailsWithAmount>>, example = r#"[{
        "product_name": "gillete creme",
        "quantity": 15,
        "amount" : 900
    }]"#)]
    pub order_details: Option<Vec<Secret<OrderDetailsWithAmount>>>,

    /// The URL to redirect after the completion of the operation
    #[schema(value_type = String, example = "https://hyperswitch.io")]
    pub return_url: Option<common_utils::types::Url>,

    /// For non-card charges, you can use this value as the complete description that appears on your customers’ statements. Must contain at least one letter, maximum 22 characters.
    #[schema(value_type = Option<String>, max_length = 255, example = "Hyperswitch Router")]
    pub statement_descriptor: Option<common_utils::types::StatementDescriptor>,

    /// Allowed Payment Method Types for a given PaymentIntent
    #[schema(value_type = Option<Vec<PaymentMethodType>>)]
    pub allowed_payment_method_types: Option<Vec<common_enums::PaymentMethodType>>,

    /// Total number of authorizations happened in an incremental_authorization payment
    pub authorization_count: Option<i32>,

    /// Date time at which payment was updated
    #[schema(example = "2022-09-10T10:11:12Z")]
    #[serde(default, with = "common_utils::custom_serde::iso8601::option")]
    pub modified_at: Option<PrimitiveDateTime>,
}

// Serialize is implemented because, this will be serialized in the api events.
// Usually request types should not have serialize implemented.
//
/// Request for Payment Intent Confirm
#[cfg(feature = "v2")]
#[derive(Debug, serde::Deserialize, serde::Serialize, ToSchema)]
#[serde(deny_unknown_fields)]
pub struct PaymentsConfirmIntentRequest {
    /// The URL to which you want the user to be redirected after the completion of the payment operation
    /// If this url is not passed, the url configured in the business profile will be used
    #[schema(value_type = Option<String>, example = "https://hyperswitch.io")]
    pub return_url: Option<common_utils::types::Url>,

    /// The payment instrument data to be used for the payment
    pub payment_method_data: PaymentMethodDataRequest,

    /// The payment instrument data to be used for the payment in case of split payments
    pub split_payment_method_data: Option<Vec<SplitPaymentMethodDataRequest>>,

    /// The payment method type to be used for the payment. This should match with the `payment_method_data` provided
    #[schema(value_type = PaymentMethod, example = "card")]
    pub payment_method_type: api_enums::PaymentMethod,

    /// The payment method subtype to be used for the payment. This should match with the `payment_method_data` provided
    #[schema(value_type = PaymentMethodType, example = "apple_pay")]
    pub payment_method_subtype: api_enums::PaymentMethodType,

    /// The shipping address for the payment. This will override the shipping address provided in the create-intent request
    pub shipping: Option<Address>,

    /// This "CustomerAcceptance" object is passed during Payments-Confirm request, it enlists the type, time, and mode of acceptance properties related to an acceptance done by the customer. The customer_acceptance sub object is usually passed by the SDK or client.
    #[schema(value_type = Option<CustomerAcceptance>)]
    pub customer_acceptance: Option<common_payments_types::CustomerAcceptance>,

    /// Additional details required by 3DS 2.0
    #[schema(value_type = Option<BrowserInformation>)]
    pub browser_info: Option<common_utils::types::BrowserInformation>,

    /// The payment_method_id to be associated with the payment
    #[schema(value_type = Option<String>)]
    pub payment_method_id: Option<id_type::GlobalPaymentMethodId>,

    #[schema(example = "187282ab-40ef-47a9-9206-5099ba31e432")]
    pub payment_token: Option<String>,

    /// Merchant connector details used to make payments.
    #[schema(value_type = Option<MerchantConnectorAuthDetails>)]
    pub merchant_connector_details: Option<common_types::domain::MerchantConnectorAuthDetails>,

    /// If true, returns stringified connector raw response body
    pub return_raw_connector_response: Option<bool>,

    /// The webhook endpoint URL to receive payment status notifications
    #[schema(value_type = Option<String>, example = "https://merchant.example.com/webhooks/payment")]
    pub webhook_url: Option<common_utils::types::Url>,     
}

// Serialize is implemented because, this will be serialized in the api events.
// Usually request types should not have serialize implemented.
//
/// Request for Gift Card balance check
#[cfg(feature = "v2")]
#[derive(Debug, serde::Deserialize, serde::Serialize, ToSchema)]
#[serde(deny_unknown_fields)]
pub struct PaymentsGiftCardBalanceCheckRequest {
    pub gift_card_data: GiftCardData,
}

#[cfg(feature = "v2")]
#[derive(Debug, serde::Deserialize, serde::Serialize, ToSchema)]
#[serde(deny_unknown_fields)]
pub struct ProxyPaymentsRequest {
    /// The URL to which you want the user to be redirected after the completion of the payment operation
    /// If this url is not passed, the url configured in the business profile will be used
    #[schema(value_type = Option<String>, example = "https://hyperswitch.io")]
    pub return_url: Option<common_utils::types::Url>,

    pub amount: AmountDetails,

    pub recurring_details: mandates::ProcessorPaymentToken,

    pub shipping: Option<Address>,

    /// Additional details required by 3DS 2.0
    #[schema(value_type = Option<BrowserInformation>)]
    pub browser_info: Option<common_utils::types::BrowserInformation>,

    #[schema(example = "stripe")]
    pub connector: String,

    #[schema(value_type = String)]
    pub merchant_connector_id: id_type::MerchantConnectorAccountId,
}

#[derive(Clone, Debug, serde::Serialize, serde::Deserialize, ToSchema)]
#[serde(deny_unknown_fields)]
#[cfg(feature = "v2")]
pub struct ExternalVaultProxyPaymentsRequest {
    /// The URL to which you want the user to be redirected after the completion of the payment operation
    /// If this url is not passed, the url configured in the business profile will be used
    #[schema(value_type = Option<String>, example = "https://hyperswitch.io")]
    pub return_url: Option<common_utils::types::Url>,

    /// The payment instrument data to be used for the payment
    pub payment_method_data: ProxyPaymentMethodDataRequest,

    /// The payment method type to be used for the payment. This should match with the `payment_method_data` provided
    #[schema(value_type = PaymentMethod, example = "card")]
    pub payment_method_type: api_enums::PaymentMethod,

    /// The payment method subtype to be used for the payment. This should match with the `payment_method_data` provided
    #[schema(value_type = PaymentMethodType, example = "apple_pay")]
    pub payment_method_subtype: api_enums::PaymentMethodType,

    /// The shipping address for the payment. This will override the shipping address provided in the create-intent request
    pub shipping: Option<Address>,

    /// This "CustomerAcceptance" object is passed during Payments-Confirm request, it enlists the type, time, and mode of acceptance properties related to an acceptance done by the customer. The customer_acceptance sub object is usually passed by the SDK or client.
    #[schema(value_type = Option<CustomerAcceptance>)]
    pub customer_acceptance: Option<common_payments_types::CustomerAcceptance>,

    /// Additional details required by 3DS 2.0
    #[schema(value_type = Option<BrowserInformation>)]
    pub browser_info: Option<common_utils::types::BrowserInformation>,

    /// The payment_method_id to be associated with the payment
    #[schema(value_type = Option<String>)]
    pub payment_method_id: Option<id_type::GlobalPaymentMethodId>,

    #[schema(example = "187282ab-40ef-47a9-9206-5099ba31e432")]
    pub payment_token: Option<String>,

    /// Merchant connector details used to make payments.
    #[schema(value_type = Option<MerchantConnectorAuthDetails>)]
    pub merchant_connector_details: Option<common_types::domain::MerchantConnectorAuthDetails>,

    /// If true, returns stringified connector raw response body
    pub return_raw_connector_response: Option<bool>,
}

// This struct contains the union of fields in `PaymentsCreateIntentRequest` and
// `PaymentsConfirmIntentRequest`
#[derive(Clone, Debug, serde::Serialize, serde::Deserialize, ToSchema)]
#[serde(deny_unknown_fields)]
#[cfg(feature = "v2")]
pub struct PaymentsRequest {
    /// The amount details for the payment
    pub amount_details: AmountDetails,

    /// Unique identifier for the payment. This ensures idempotency for multiple payments
    /// that have been done by a single merchant.
    #[schema(
        value_type = Option<String>,
        min_length = 30,
        max_length = 30,
        example = "pay_mbabizu24mvu3mela5njyhpit4"
    )]
    pub merchant_reference_id: Option<id_type::PaymentReferenceId>,

    /// The routing algorithm id to be used for the payment
    #[schema(value_type = Option<String>)]
    pub routing_algorithm_id: Option<id_type::RoutingId>,

    #[schema(value_type = Option<CaptureMethod>, example = "automatic")]
    pub capture_method: Option<api_enums::CaptureMethod>,

    #[schema(value_type = Option<AuthenticationType>, example = "no_three_ds", default = "no_three_ds")]
    pub authentication_type: Option<api_enums::AuthenticationType>,

    /// The billing details of the payment. This address will be used for invoicing.
    pub billing: Option<Address>,

    /// The shipping address for the payment
    pub shipping: Option<Address>,

    /// The identifier for the customer
    #[schema(
        min_length = 32,
        max_length = 64,
        example = "12345_cus_01926c58bc6e77c09e809964e72af8c8",
        value_type = String
    )]
    pub customer_id: Option<id_type::GlobalCustomerId>,

    /// Set to `present` to indicate that the customer is in your checkout flow during this payment, and therefore is able to authenticate. This parameter should be `absent` when merchant's doing merchant initiated payments and customer is not present while doing the payment.
    #[schema(example = "present", value_type = Option<PresenceOfCustomerDuringPayment>)]
    pub customer_present: Option<common_enums::PresenceOfCustomerDuringPayment>,

    /// A description for the payment
    #[schema(example = "It's my first payment request", value_type = Option<String>)]
    pub description: Option<common_utils::types::Description>,

    /// The URL to which you want the user to be redirected after the completion of the payment operation
    #[schema(value_type = Option<String>, example = "https://hyperswitch.io")]
    pub return_url: Option<common_utils::types::Url>,

    #[schema(value_type = Option<FutureUsage>, example = "off_session")]
    pub setup_future_usage: Option<api_enums::FutureUsage>,

    /// Apply MIT exemption for a payment
    #[schema(value_type = Option<MitExemptionRequest>)]
    pub apply_mit_exemption: Option<common_enums::MitExemptionRequest>,

    /// For non-card charges, you can use this value as the complete description that appears on your customers’ statements. Must contain at least one letter, maximum 22 characters.
    #[schema(max_length = 22, example = "Hyperswitch Router", value_type = Option<String>)]
    pub statement_descriptor: Option<common_utils::types::StatementDescriptor>,

    /// Use this object to capture the details about the different products for which the payment is being made. The sum of amount across different products here should be equal to the overall payment amount
    #[schema(value_type = Option<Vec<OrderDetailsWithAmount>>, example = r#"[{
        "product_name": "Apple iPhone 16",
        "quantity": 1,
        "amount" : 69000
        "product_img_link" : "https://dummy-img-link.com"
    }]"#)]
    pub order_details: Option<Vec<OrderDetailsWithAmount>>,

    /// Use this parameter to restrict the Payment Method Types to show for a given PaymentIntent
    #[schema(value_type = Option<Vec<PaymentMethodType>>)]
    pub allowed_payment_method_types: Option<Vec<api_enums::PaymentMethodType>>,

    /// Metadata is useful for storing additional, unstructured information on an object.
    #[schema(value_type = Option<Object>, example = r#"{ "udf1": "some-value", "udf2": "some-value" }"#)]
    pub metadata: Option<pii::SecretSerdeValue>,

    /// Some connectors like Apple pay, Airwallex and Noon might require some additional information, find specific details in the child attributes below.
    pub connector_metadata: Option<ConnectorMetadata>,

    /// Additional data that might be required by hyperswitch based on the requested features by the merchants.
    pub feature_metadata: Option<FeatureMetadata>,

    /// Whether to generate the payment link for this payment or not (if applicable)
    #[schema(value_type = Option<EnablePaymentLinkRequest>)]
    pub payment_link_enabled: Option<common_enums::EnablePaymentLinkRequest>,

    /// Configure a custom payment link for the particular payment
    #[schema(value_type = Option<PaymentLinkConfigRequest>)]
    pub payment_link_config: Option<admin::PaymentLinkConfigRequest>,

    ///Request an incremental authorization, i.e., increase the authorized amount on a confirmed payment before you capture it.
    #[schema(value_type = Option<RequestIncrementalAuthorization>)]
    pub request_incremental_authorization: Option<common_enums::RequestIncrementalAuthorization>,

    ///Will be used to expire client secret after certain amount of time to be supplied in seconds, if not sent it will be taken from profile config
    ///(900) for 15 mins
    #[schema(example = 900)]
    pub session_expiry: Option<u32>,

    /// Additional data related to some frm(Fraud Risk Management) connectors
    #[schema(value_type = Option<Object>, example = r#"{ "coverage_request" : "fraud", "fulfillment_method" : "delivery" }"#)]
    pub frm_metadata: Option<pii::SecretSerdeValue>,

    /// Whether to perform external authentication (if applicable)
    #[schema(value_type = Option<External3dsAuthenticationRequest>)]
    pub request_external_three_ds_authentication:
        Option<common_enums::External3dsAuthenticationRequest>,

    /// The payment instrument data to be used for the payment
    pub payment_method_data: PaymentMethodDataRequest,

    /// The payment method type to be used for the payment. This should match with the `payment_method_data` provided
    #[schema(value_type = PaymentMethod, example = "card")]
    pub payment_method_type: api_enums::PaymentMethod,

    /// The payment method subtype to be used for the payment. This should match with the `payment_method_data` provided
    #[schema(value_type = PaymentMethodType, example = "apple_pay")]
    pub payment_method_subtype: api_enums::PaymentMethodType,

    /// This "CustomerAcceptance" object is passed during Payments-Confirm request, it enlists the type, time, and mode of acceptance properties related to an acceptance done by the customer. The customer_acceptance sub object is usually passed by the SDK or client.
    #[schema(value_type = Option<CustomerAcceptance>)]
    pub customer_acceptance: Option<common_payments_types::CustomerAcceptance>,

    /// Additional details required by 3DS 2.0
    #[schema(value_type = Option<BrowserInformation>)]
    pub browser_info: Option<common_utils::types::BrowserInformation>,

    /// The payment_method_id to be associated with the payment
    #[schema(value_type = Option<String>)]
    pub payment_method_id: Option<id_type::GlobalPaymentMethodId>,

    /// Indicates if 3ds challenge is forced
    pub force_3ds_challenge: Option<bool>,

    /// Indicates if the redirection has to open in the iframe
    pub is_iframe_redirection_enabled: Option<bool>,

    /// Merchant connector details used to make payments.
    #[schema(value_type = Option<MerchantConnectorAuthDetails>)]
    pub merchant_connector_details: Option<common_types::domain::MerchantConnectorAuthDetails>,

    /// Stringified connector raw response body. Only returned if `return_raw_connector_response` is true
    pub return_raw_connector_response: Option<bool>,

<<<<<<< HEAD
    /// The webhook endpoint URL to receive payment status notifications
    #[schema(value_type = Option<String>, example = "https://merchant.example.com/webhooks/payment")]
    pub webhook_url: Option<common_utils::types::Url>, 
=======
    /// Allow partial authorization for this payment
    #[schema(value_type = Option<bool>, default = false)]
    pub enable_partial_authorization: Option<primitive_wrappers::EnablePartialAuthorizationBool>,
>>>>>>> 9312cfa3
}

#[cfg(feature = "v2")]
impl From<&PaymentsRequest> for PaymentsCreateIntentRequest {
    fn from(request: &PaymentsRequest) -> Self {
        Self {
            amount_details: request.amount_details.clone(),
            merchant_reference_id: request.merchant_reference_id.clone(),
            routing_algorithm_id: request.routing_algorithm_id.clone(),
            capture_method: request.capture_method,
            authentication_type: request.authentication_type,
            billing: request.billing.clone(),
            shipping: request.shipping.clone(),
            customer_id: request.customer_id.clone(),
            customer_present: request.customer_present,
            description: request.description.clone(),
            return_url: request.return_url.clone(),
            setup_future_usage: request.setup_future_usage,
            apply_mit_exemption: request.apply_mit_exemption,
            statement_descriptor: request.statement_descriptor.clone(),
            order_details: request.order_details.clone(),
            allowed_payment_method_types: request.allowed_payment_method_types.clone(),
            metadata: request.metadata.clone(),
            connector_metadata: request.connector_metadata.clone(),
            feature_metadata: request.feature_metadata.clone(),
            payment_link_enabled: request.payment_link_enabled,
            payment_link_config: request.payment_link_config.clone(),
            request_incremental_authorization: request.request_incremental_authorization,
            session_expiry: request.session_expiry,
            frm_metadata: request.frm_metadata.clone(),
            request_external_three_ds_authentication: request
                .request_external_three_ds_authentication,
            force_3ds_challenge: request.force_3ds_challenge,
            merchant_connector_details: request.merchant_connector_details.clone(),
            enable_partial_authorization: request.enable_partial_authorization,
        }
    }
}

#[cfg(feature = "v2")]
impl From<&PaymentsRequest> for PaymentsConfirmIntentRequest {
    fn from(request: &PaymentsRequest) -> Self {
        Self {
            return_url: request.return_url.clone(),
            payment_method_data: request.payment_method_data.clone(),
            payment_method_type: request.payment_method_type,
            payment_method_subtype: request.payment_method_subtype,
            shipping: request.shipping.clone(),
            customer_acceptance: request.customer_acceptance.clone(),
            browser_info: request.browser_info.clone(),
            payment_method_id: request.payment_method_id.clone(),
            payment_token: None,
            merchant_connector_details: request.merchant_connector_details.clone(),
            return_raw_connector_response: request.return_raw_connector_response,
<<<<<<< HEAD
            webhook_url: request.webhook_url.clone(),
=======
            split_payment_method_data: None,
>>>>>>> 9312cfa3
        }
    }
}

// Serialize is implemented because, this will be serialized in the api events.
// Usually request types should not have serialize implemented.
//
/// Request body for Payment Status
#[cfg(feature = "v2")]
#[derive(Debug, serde::Deserialize, serde::Serialize, ToSchema)]
pub struct PaymentsRetrieveRequest {
    /// A boolean used to indicate if the payment status should be fetched from the connector
    /// If this is set to true, the status will be fetched from the connector
    #[serde(default)]
    pub force_sync: bool,
    /// A boolean used to indicate if all the attempts needs to be fetched for the intent.
    /// If this is set to true, attempts list will be available in the response.
    #[serde(default)]
    pub expand_attempts: bool,
    /// These are the query params that are sent in case of redirect response.
    /// These can be ingested by the connector to take necessary actions.
    pub param: Option<String>,
    /// If true, returns stringified connector raw response body
    pub return_raw_connector_response: Option<bool>,
    /// Merchant connector details used to make payments.
    #[schema(value_type = Option<MerchantConnectorAuthDetails>)]
    pub merchant_connector_details: Option<common_types::domain::MerchantConnectorAuthDetails>,
}

#[cfg(feature = "v2")]
#[derive(Debug, serde::Deserialize, serde::Serialize, ToSchema)]
/// Request for Payment Status
pub struct PaymentsStatusRequest {
    /// A boolean used to indicate if the payment status should be fetched from the connector
    /// If this is set to true, the status will be fetched from the connector
    #[serde(default)]
    pub force_sync: bool,
    /// A boolean used to indicate if all the attempts needs to be fetched for the intent.
    /// If this is set to true, attempts list will be available in the response.
    #[serde(default)]
    pub expand_attempts: bool,
    /// These are the query params that are sent in case of redirect response.
    /// These can be ingested by the connector to take necessary actions.
    pub param: Option<String>,
    /// If true, returns stringified connector raw response body
    pub return_raw_connector_response: Option<bool>,
}

/// Error details for the payment
#[cfg(feature = "v2")]
#[derive(Debug, serde::Serialize, serde::Deserialize, Clone, PartialEq, ToSchema)]
pub struct ErrorDetails {
    /// The error code
    pub code: String,
    /// The error message
    pub message: String,
    /// The unified error code across all connectors.
    /// This can be relied upon for taking decisions based on the error.
    pub unified_code: Option<String>,
    /// The unified error message across all connectors.
    /// If there is a translation available, this will have the translated message
    pub unified_message: Option<String>,
    /// This field can be returned for both approved and refused Mastercard payments.
    /// This code provides additional information about the type of transaction or the reason why the payment failed.
    /// If the payment failed, the network advice code gives guidance on if and when you can retry the payment.
    pub network_advice_code: Option<String>,
    /// For card errors resulting from a card issuer decline, a brand specific 2, 3, or 4 digit code which indicates the reason the authorization failed.
    pub network_decline_code: Option<String>,
    /// A string indicating how to proceed with an network error if payment gateway provide one. This is used to understand the network error code better.
    pub network_error_message: Option<String>,
}

/// Token information that can be used to initiate transactions by the merchant.
#[cfg(feature = "v2")]
#[derive(Debug, Clone, Serialize, ToSchema)]
pub struct ConnectorTokenDetails {
    /// A token that can be used to make payments directly with the connector.
    #[schema(example = "pm_9UhMqBMEOooRIvJFFdeW")]
    pub token: String,

    /// The reference id sent to the connector when creating the token
    pub connector_token_request_reference_id: Option<String>,
}

/// Response for Payment Intent Confirm
/// Few fields should be expandable, we need not return these in the normal response
/// But when explicitly requested for expanded objects, these can be returned
/// For example
/// shipping, billing, customer, payment_method
#[cfg(feature = "v2")]
#[derive(Debug, Clone, serde::Serialize, ToSchema)]
pub struct PaymentsResponse {
    /// Unique identifier for the payment. This ensures idempotency for multiple payments
    /// that have been done by a single merchant.
    #[schema(
        min_length = 32,
        max_length = 64,
        example = "12345_pay_01926c58bc6e77c09e809964e72af8c8",
        value_type = String,
    )]
    pub id: id_type::GlobalPaymentId,

    #[schema(value_type = IntentStatus, example = "succeeded")]
    pub status: api_enums::IntentStatus,

    /// Amount related information for this payment and attempt
    pub amount: PaymentAmountDetailsResponse,

    /// The identifier for the customer
    #[schema(
        min_length = 32,
        max_length = 64,
        example = "12345_cus_01926c58bc6e77c09e809964e72af8c8",
        value_type = String
    )]
    pub customer_id: Option<id_type::GlobalCustomerId>,

    /// The connector used for the payment
    #[schema(example = "stripe")]
    pub connector: Option<String>,

    /// Time when the payment was created
    #[schema(example = "2022-09-10T10:11:12Z")]
    #[serde(with = "common_utils::custom_serde::iso8601")]
    pub created: PrimitiveDateTime,

    /// Time when the payment was last modified
    #[schema(example = "2022-09-10T10:11:12Z")]
    #[serde(with = "common_utils::custom_serde::iso8601")]
    pub modified_at: PrimitiveDateTime,

    /// The payment method information provided for making a payment
    #[schema(value_type = Option<PaymentMethodDataResponseWithBilling>)]
    #[serde(serialize_with = "serialize_payment_method_data_response")]
    pub payment_method_data: Option<PaymentMethodDataResponseWithBilling>,

    /// The payment method type for this payment attempt
    #[schema(value_type = Option<PaymentMethod>, example = "wallet")]
    pub payment_method_type: Option<api_enums::PaymentMethod>,

    #[schema(value_type = Option<PaymentMethodType>, example = "apple_pay")]
    pub payment_method_subtype: Option<api_enums::PaymentMethodType>,

    /// A unique identifier for a payment provided by the connector
    #[schema(value_type = Option<String>, example = "993672945374576J")]
    pub connector_transaction_id: Option<String>,

    /// reference(Identifier) to the payment at connector side
    #[schema(value_type = Option<String>, example = "993672945374576J")]
    pub connector_reference_id: Option<String>,

    /// Identifier of the connector ( merchant connector account ) which was chosen to make the payment
    #[schema(value_type = Option<String>)]
    pub merchant_connector_id: Option<id_type::MerchantConnectorAccountId>,

    /// The browser information used for this payment
    #[schema(value_type = Option<BrowserInformation>)]
    pub browser_info: Option<common_utils::types::BrowserInformation>,

    /// Error details for the payment if any
    pub error: Option<ErrorDetails>,

    /// The shipping address associated with the payment intent
    pub shipping: Option<Address>,

    /// The billing address associated with the payment intent
    pub billing: Option<Address>,

    /// List of payment attempts associated with payment intent
    pub attempts: Option<Vec<PaymentAttemptResponse>>,

    /// Connector token information that can be used to make payments directly by the merchant.
    pub connector_token_details: Option<ConnectorTokenDetails>,

    /// The payment_method_id associated with the payment
    #[schema(value_type = Option<String>)]
    pub payment_method_id: Option<id_type::GlobalPaymentMethodId>,

    /// Additional information required for redirection
    pub next_action: Option<NextActionData>,

    /// The url to which user must be redirected to after completion of the purchase
    #[schema(value_type = Option<String>)]
    pub return_url: Option<common_utils::types::Url>,

    /// The authentication type that was requested for this order
    #[schema(value_type = Option<AuthenticationType>, example = "no_three_ds", default = "no_three_ds")]
    pub authentication_type: Option<api_enums::AuthenticationType>,

    /// The authentication type that was appliced for this order
    /// This depeneds on the 3DS rules configured, If not a default authentication type will be applied
    #[schema(value_type = Option<AuthenticationType>, example = "no_three_ds", default = "no_three_ds")]
    pub authentication_type_applied: Option<api_enums::AuthenticationType>,

    /// Indicates if the redirection has to open in the iframe
    pub is_iframe_redirection_enabled: Option<bool>,

    /// Unique identifier for the payment. This ensures idempotency for multiple payments
    /// that have been done by a single merchant.
    #[schema(
        value_type = Option<String>,
        min_length = 30,
        max_length = 30,
        example = "pay_mbabizu24mvu3mela5njyhpit4"
    )]
    pub merchant_reference_id: Option<id_type::PaymentReferenceId>,

    /// Stringified connector raw response body. Only returned if `return_raw_connector_response` is true
    #[schema(value_type = Option<String>)]
    pub raw_connector_response: Option<Secret<String>>,

    /// Additional data that might be required by hyperswitch based on the additional features.
    pub feature_metadata: Option<FeatureMetadata>,

    /// You can specify up to 50 keys, with key names up to 40 characters long and values up to 500 characters long. Metadata is useful for storing additional, structured information on an object.
    #[schema(value_type = Option<Object>, example = r#"{ "udf1": "some-value", "udf2": "some-value" }"#)]
    pub metadata: Option<pii::SecretSerdeValue>,
}

#[cfg(feature = "v2")]
impl PaymentAttemptListResponse {
    pub fn find_attempt_in_attempts_list_using_connector_transaction_id(
        &self,
        connector_transaction_id: &common_utils::types::ConnectorTransactionId,
    ) -> Option<PaymentAttemptResponse> {
        self.payment_attempt_list.iter().find_map(|attempt| {
            attempt
                .connector_payment_id
                .as_ref()
                .filter(|txn_id| *txn_id == connector_transaction_id)
                .map(|_| attempt.clone())
        })
    }
    pub fn find_attempt_in_attempts_list_using_charge_id(
        &self,
        charge_id: String,
    ) -> Option<PaymentAttemptResponse> {
        self.payment_attempt_list.iter().find_map(|attempt| {
            attempt.feature_metadata.as_ref().and_then(|metadata| {
                metadata.revenue_recovery.as_ref().and_then(|recovery| {
                    recovery
                        .charge_id
                        .as_ref()
                        .filter(|id| **id == charge_id)
                        .map(|_| attempt.clone())
                })
            })
        })
    }
}

#[derive(Debug, serde::Deserialize, serde::Serialize, Clone)]
#[cfg(feature = "v2")]
pub struct PaymentStartRedirectionRequest {
    /// Global Payment ID
    pub id: id_type::GlobalPaymentId,
}

#[derive(Debug, serde::Deserialize, serde::Serialize, Clone)]
#[cfg(feature = "v2")]
pub struct PaymentStartRedirectionParams {
    /// The identifier for the Merchant Account.
    pub publishable_key: String,
    /// The identifier for business profile
    pub profile_id: id_type::ProfileId,
}

/// Details of external authentication
#[derive(Setter, Clone, Default, Debug, PartialEq, serde::Serialize, ToSchema)]
pub struct ExternalAuthenticationDetailsResponse {
    /// Authentication Type - Challenge / Frictionless
    #[schema(value_type = Option<DecoupledAuthenticationType>)]
    pub authentication_flow: Option<enums::DecoupledAuthenticationType>,
    /// Electronic Commerce Indicator (eci)
    pub electronic_commerce_indicator: Option<String>,
    /// Authentication Status
    #[schema(value_type = AuthenticationStatus)]
    pub status: enums::AuthenticationStatus,
    /// DS Transaction ID
    pub ds_transaction_id: Option<String>,
    /// Message Version
    pub version: Option<String>,
    /// Error Code
    pub error_code: Option<String>,
    /// Error Message
    pub error_message: Option<String>,
}

#[cfg(feature = "v1")]
#[derive(Clone, Debug, serde::Deserialize, ToSchema, serde::Serialize)]
#[serde(deny_unknown_fields)]
pub struct PaymentListConstraints {
    /// The identifier for customer
    #[schema(
        max_length = 64,
        min_length = 1,
        example = "cus_y3oqhf46pyzuxjbcn2giaqnb44",
        value_type = Option<String>,
    )]
    pub customer_id: Option<id_type::CustomerId>,

    /// A cursor for use in pagination, fetch the next list after some object
    #[schema(example = "pay_fafa124123", value_type = Option<String>)]
    pub starting_after: Option<id_type::PaymentId>,

    /// A cursor for use in pagination, fetch the previous list before some object
    #[schema(example = "pay_fafa124123", value_type = Option<String>)]
    pub ending_before: Option<id_type::PaymentId>,

    /// limit on the number of objects to return
    #[schema(default = 10, maximum = 100)]
    #[serde(default = "default_payments_list_limit")]
    pub limit: u32,

    /// The time at which payment is created
    #[schema(example = "2022-09-10T10:11:12Z")]
    #[serde(default, with = "common_utils::custom_serde::iso8601::option")]
    pub created: Option<PrimitiveDateTime>,

    /// Time less than the payment created time
    #[schema(example = "2022-09-10T10:11:12Z")]
    #[serde(
        default,
        with = "common_utils::custom_serde::iso8601::option",
        rename = "created.lt"
    )]
    pub created_lt: Option<PrimitiveDateTime>,

    /// Time greater than the payment created time
    #[schema(example = "2022-09-10T10:11:12Z")]
    #[serde(
        default,
        with = "common_utils::custom_serde::iso8601::option",
        rename = "created.gt"
    )]
    pub created_gt: Option<PrimitiveDateTime>,

    /// Time less than or equals to the payment created time
    #[schema(example = "2022-09-10T10:11:12Z")]
    #[serde(
        default,
        with = "common_utils::custom_serde::iso8601::option",
        rename = "created.lte"
    )]
    pub created_lte: Option<PrimitiveDateTime>,

    /// Time greater than or equals to the payment created time
    #[schema(example = "2022-09-10T10:11:12Z")]
    #[serde(default, with = "common_utils::custom_serde::iso8601::option")]
    #[serde(rename = "created.gte")]
    pub created_gte: Option<PrimitiveDateTime>,
}

#[cfg(feature = "v2")]
#[derive(Clone, Debug, serde::Deserialize, serde::Serialize, utoipa::IntoParams)]
#[serde(deny_unknown_fields)]
pub struct PaymentListConstraints {
    /// The identifier for payment
    #[param(example = "pay_fafa124123", value_type = Option<String>)]
    pub payment_id: Option<id_type::GlobalPaymentId>,

    /// The identifier for business profile
    #[param(example = "pay_fafa124123", value_type = Option<String>)]
    pub profile_id: Option<id_type::ProfileId>,

    /// The identifier for customer
    #[param(
        max_length = 64,
        min_length = 1,
        example = "cus_y3oqhf46pyzuxjbcn2giaqnb44",
        value_type = Option<String>,
    )]
    pub customer_id: Option<id_type::GlobalCustomerId>,

    /// A cursor for use in pagination, fetch the next list after some object
    #[param(example = "pay_fafa124123", value_type = Option<String>)]
    pub starting_after: Option<id_type::GlobalPaymentId>,

    /// A cursor for use in pagination, fetch the previous list before some object
    #[param(example = "pay_fafa124123", value_type = Option<String>)]
    pub ending_before: Option<id_type::GlobalPaymentId>,

    /// limit on the number of objects to return
    #[param(default = 10, maximum = 100)]
    #[serde(default = "default_payments_list_limit")]
    pub limit: u32,

    /// The starting point within a list of objects
    pub offset: Option<u32>,

    /// The time at which payment is created
    #[param(example = "2022-09-10T10:11:12Z")]
    #[serde(default, with = "common_utils::custom_serde::iso8601::option")]
    pub created: Option<PrimitiveDateTime>,

    /// Time less than the payment created time
    #[param(example = "2022-09-10T10:11:12Z")]
    #[serde(
        default,
        with = "common_utils::custom_serde::iso8601::option",
        rename = "created.lt"
    )]
    pub created_lt: Option<PrimitiveDateTime>,

    /// Time greater than the payment created time
    #[param(example = "2022-09-10T10:11:12Z")]
    #[serde(
        default,
        with = "common_utils::custom_serde::iso8601::option",
        rename = "created.gt"
    )]
    pub created_gt: Option<PrimitiveDateTime>,

    /// Time less than or equals to the payment created time
    #[param(example = "2022-09-10T10:11:12Z")]
    #[serde(
        default,
        with = "common_utils::custom_serde::iso8601::option",
        rename = "created.lte"
    )]
    pub created_lte: Option<PrimitiveDateTime>,

    /// Time greater than or equals to the payment created time
    #[param(example = "2022-09-10T10:11:12Z")]
    #[serde(default, with = "common_utils::custom_serde::iso8601::option")]
    #[serde(rename = "created.gte")]
    pub created_gte: Option<PrimitiveDateTime>,

    /// The start amount to filter list of transactions which are greater than or equal to the start amount
    pub start_amount: Option<i64>,
    /// The end amount to filter list of transactions which are less than or equal to the end amount
    pub end_amount: Option<i64>,
    /// The connector to filter payments list
    #[param(value_type = Option<Vec<Connector>>)]
    #[serde(deserialize_with = "parse_comma_separated", default)]
    pub connector: Option<Vec<api_enums::Connector>>,
    /// The currency to filter payments list
    #[param(value_type = Option<Vec<Currency>>)]
    #[serde(deserialize_with = "parse_comma_separated", default)]
    pub currency: Option<Vec<enums::Currency>>,
    /// The payment status to filter payments list
    #[param(value_type = Option<Vec<IntentStatus>>)]
    #[serde(deserialize_with = "parse_comma_separated", default)]
    pub status: Option<Vec<enums::IntentStatus>>,
    /// The payment method type to filter payments list
    #[param(value_type = Option<Vec<PaymentMethod>>)]
    #[serde(deserialize_with = "parse_comma_separated", default)]
    pub payment_method_type: Option<Vec<enums::PaymentMethod>>,
    /// The payment method subtype to filter payments list
    #[param(value_type = Option<Vec<PaymentMethodType>>)]
    #[serde(deserialize_with = "parse_comma_separated", default)]
    pub payment_method_subtype: Option<Vec<enums::PaymentMethodType>>,
    /// The authentication type to filter payments list
    #[param(value_type = Option<Vec<AuthenticationType>>)]
    #[serde(deserialize_with = "parse_comma_separated", default)]
    pub authentication_type: Option<Vec<enums::AuthenticationType>>,
    /// The merchant connector id to filter payments list
    #[param(value_type = Option<Vec<String>>)]
    #[serde(deserialize_with = "parse_comma_separated", default)]
    pub merchant_connector_id: Option<Vec<id_type::MerchantConnectorAccountId>>,
    /// The field on which the payments list should be sorted
    #[serde(default)]
    pub order_on: SortOn,
    /// The order in which payments list should be sorted
    #[serde(default)]
    pub order_by: SortBy,
    /// The card networks to filter payments list
    #[param(value_type = Option<Vec<CardNetwork>>)]
    #[serde(deserialize_with = "parse_comma_separated", default)]
    pub card_network: Option<Vec<enums::CardNetwork>>,
    /// The identifier for merchant order reference id
    pub merchant_order_reference_id: Option<String>,
}

#[cfg(feature = "v2")]
impl PaymentListConstraints {
    pub fn has_no_attempt_filters(&self) -> bool {
        self.connector.is_none()
            && self.payment_method_type.is_none()
            && self.payment_method_subtype.is_none()
            && self.authentication_type.is_none()
            && self.merchant_connector_id.is_none()
            && self.card_network.is_none()
    }
}

#[cfg(feature = "v1")]
#[derive(Clone, Debug, serde::Serialize, ToSchema)]
pub struct PaymentListResponse {
    /// The number of payments included in the list
    pub size: usize,
    // The list of payments response objects
    pub data: Vec<PaymentsResponse>,
}

#[cfg(feature = "v2")]
#[derive(Clone, Debug, serde::Serialize, ToSchema)]
pub struct PaymentListResponse {
    /// The number of payments included in the current response
    pub count: usize,
    /// The total number of available payments for given constraints
    pub total_count: i64,
    /// The list of payments response objects
    pub data: Vec<PaymentsListResponseItem>,
}
#[derive(Setter, Clone, Default, Debug, PartialEq, serde::Serialize, ToSchema)]
pub struct IncrementalAuthorizationResponse {
    /// The unique identifier of authorization
    pub authorization_id: String,
    /// Amount the authorization has been made for
    #[schema(value_type = i64, example = 6540)]
    pub amount: MinorUnit,
    #[schema(value_type= AuthorizationStatus)]
    /// The status of the authorization
    pub status: common_enums::AuthorizationStatus,
    /// Error code sent by the connector for authorization
    pub error_code: Option<String>,
    /// Error message sent by the connector for authorization
    pub error_message: Option<String>,
    /// Previously authorized amount for the payment
    pub previously_authorized_amount: MinorUnit,
}

#[cfg(feature = "v1")]
#[derive(Clone, Debug, serde::Serialize)]
pub struct PaymentListResponseV2 {
    /// The number of payments included in the list for given constraints
    pub count: usize,
    /// The total number of available payments for given constraints
    pub total_count: i64,
    /// The list of payments response objects
    pub data: Vec<PaymentsResponse>,
}

#[cfg(feature = "v1")]
#[derive(Clone, Debug, serde::Deserialize, serde::Serialize)]
pub struct PaymentListFilterConstraints {
    /// The identifier for payment
    pub payment_id: Option<id_type::PaymentId>,
    /// The identifier for business profile
    pub profile_id: Option<id_type::ProfileId>,
    /// The identifier for customer
    pub customer_id: Option<id_type::CustomerId>,
    /// The limit on the number of objects. The default limit is 10 and max limit is 20
    #[serde(default = "default_payments_list_limit")]
    pub limit: u32,
    /// The starting point within a list of objects
    pub offset: Option<u32>,
    /// The amount to filter payments list
    pub amount_filter: Option<AmountFilter>,
    /// The time range for which objects are needed. TimeRange has two fields start_time and end_time from which objects can be filtered as per required scenarios (created_at, time less than, greater than etc).
    #[serde(flatten)]
    pub time_range: Option<common_utils::types::TimeRange>,
    /// The list of connectors to filter payments list
    pub connector: Option<Vec<api_enums::Connector>>,
    /// The list of currencies to filter payments list
    pub currency: Option<Vec<enums::Currency>>,
    /// The list of payment status to filter payments list
    pub status: Option<Vec<enums::IntentStatus>>,
    /// The list of payment methods to filter payments list
    pub payment_method: Option<Vec<enums::PaymentMethod>>,
    /// The list of payment method types to filter payments list
    pub payment_method_type: Option<Vec<enums::PaymentMethodType>>,
    /// The list of authentication types to filter payments list
    pub authentication_type: Option<Vec<enums::AuthenticationType>>,
    /// The list of merchant connector ids to filter payments list for selected label
    pub merchant_connector_id: Option<Vec<id_type::MerchantConnectorAccountId>>,
    /// The order in which payments list should be sorted
    #[serde(default)]
    pub order: Order,
    /// The List of all the card networks to filter payments list
    pub card_network: Option<Vec<enums::CardNetwork>>,
    /// The identifier for merchant order reference id
    pub merchant_order_reference_id: Option<String>,
    /// Indicates the method by which a card is discovered during a payment
    pub card_discovery: Option<Vec<enums::CardDiscovery>>,
}

#[cfg(feature = "v1")]
impl PaymentListFilterConstraints {
    pub fn has_no_attempt_filters(&self) -> bool {
        self.connector.is_none()
            && self.payment_method.is_none()
            && self.payment_method_type.is_none()
            && self.authentication_type.is_none()
            && self.merchant_connector_id.is_none()
            && self.card_network.is_none()
            && self.card_discovery.is_none()
    }
}

#[derive(Clone, Debug, serde::Serialize)]
pub struct PaymentListFilters {
    /// The list of available connector filters
    pub connector: Vec<String>,
    /// The list of available currency filters
    pub currency: Vec<enums::Currency>,
    /// The list of available payment status filters
    pub status: Vec<enums::IntentStatus>,
    /// The list of available payment method filters
    pub payment_method: Vec<enums::PaymentMethod>,
    /// The list of available payment method types
    pub payment_method_type: Vec<enums::PaymentMethodType>,
    /// The list of available authentication types
    pub authentication_type: Vec<enums::AuthenticationType>,
}

#[derive(Clone, Debug, serde::Serialize)]
pub struct PaymentListFiltersV2 {
    /// The list of available connector filters
    pub connector: HashMap<String, Vec<MerchantConnectorInfo>>,
    /// The list of available currency filters
    pub currency: Vec<enums::Currency>,
    /// The list of available payment status filters
    pub status: Vec<enums::IntentStatus>,
    /// The list payment method and their corresponding types
    pub payment_method: HashMap<enums::PaymentMethod, HashSet<enums::PaymentMethodType>>,
    /// The list of available authentication types
    pub authentication_type: Vec<enums::AuthenticationType>,
    /// The list of available card networks
    pub card_network: Vec<enums::CardNetwork>,
    /// The list of available Card discovery methods
    pub card_discovery: Vec<enums::CardDiscovery>,
}

#[derive(Clone, Debug, serde::Serialize)]
pub struct PaymentsAggregateResponse {
    /// The list of intent status with their count
    pub status_with_count: HashMap<enums::IntentStatus, i64>,
}

#[derive(Clone, Debug, Eq, PartialEq, serde::Deserialize, serde::Serialize, ToSchema)]
pub struct AmountFilter {
    /// The start amount to filter list of transactions which are greater than or equal to the start amount
    pub start_amount: Option<i64>,
    /// The end amount to filter list of transactions which are less than or equal to the end amount
    pub end_amount: Option<i64>,
}

#[derive(Clone, Debug, Default, Eq, PartialEq, serde::Deserialize, serde::Serialize, ToSchema)]
pub struct Order {
    /// The field to sort, such as Amount or Created etc.
    pub on: SortOn,
    /// The order in which to sort the items, either Ascending or Descending
    pub by: SortBy,
}

#[derive(Clone, Debug, Default, Eq, PartialEq, serde::Deserialize, serde::Serialize, ToSchema)]
#[serde(rename_all = "snake_case")]
pub enum SortOn {
    /// Sort by the amount field
    Amount,
    /// Sort by the created_at field
    #[default]
    Created,
}

#[derive(Clone, Debug, Default, Eq, PartialEq, serde::Deserialize, serde::Serialize, ToSchema)]
#[serde(rename_all = "snake_case")]
pub enum SortBy {
    /// Sort in ascending order
    Asc,
    /// Sort in descending order
    #[default]
    Desc,
}

#[derive(Setter, Clone, Default, Debug, PartialEq, serde::Serialize)]
pub struct VerifyResponse {
    pub verify_id: Option<id_type::PaymentId>,
    pub merchant_id: Option<id_type::MerchantId>,
    // pub status: enums::VerifyStatus,
    pub client_secret: Option<Secret<String>>,
    pub customer_id: Option<id_type::CustomerId>,
    pub email: crypto::OptionalEncryptableEmail,
    pub name: crypto::OptionalEncryptableName,
    pub phone: crypto::OptionalEncryptablePhone,
    pub mandate_id: Option<String>,
    #[auth_based]
    pub payment_method: Option<api_enums::PaymentMethod>,
    #[auth_based]
    pub payment_method_data: Option<PaymentMethodDataResponse>,
    pub payment_token: Option<String>,
    pub error_code: Option<String>,
    pub error_message: Option<String>,
}

#[derive(Default, Debug, serde::Deserialize, serde::Serialize)]
pub struct PaymentsRedirectionResponse {
    pub redirect_url: String,
}

pub struct MandateValidationFields {
    pub recurring_details: Option<RecurringDetails>,
    pub confirm: Option<bool>,
    pub customer_id: Option<id_type::CustomerId>,
    pub mandate_data: Option<MandateData>,
    pub setup_future_usage: Option<api_enums::FutureUsage>,
    pub off_session: Option<bool>,
}

#[cfg(feature = "v1")]
impl From<&PaymentsRequest> for MandateValidationFields {
    fn from(req: &PaymentsRequest) -> Self {
        let recurring_details = req
            .mandate_id
            .clone()
            .map(RecurringDetails::MandateId)
            .or(req.recurring_details.clone());

        Self {
            recurring_details,
            confirm: req.confirm,
            customer_id: req
                .customer
                .as_ref()
                .map(|customer_details| &customer_details.id)
                .or(req.customer_id.as_ref())
                .map(ToOwned::to_owned),
            mandate_data: req.mandate_data.clone(),
            setup_future_usage: req.setup_future_usage,
            off_session: req.off_session,
        }
    }
}

impl From<&VerifyRequest> for MandateValidationFields {
    fn from(req: &VerifyRequest) -> Self {
        Self {
            recurring_details: None,
            confirm: Some(true),
            customer_id: req.customer_id.clone(),
            mandate_data: req.mandate_data.clone(),
            off_session: req.off_session,
            setup_future_usage: req.setup_future_usage,
        }
    }
}

// #[cfg(all(feature = "v2", feature = "payment_v2"))]
// impl From<PaymentsSessionRequest> for PaymentsSessionResponse {
//     fn from(item: PaymentsSessionRequest) -> Self {
//         let client_secret: Secret<String, pii::ClientSecret> = Secret::new(item.client_secret);
//         Self {
//             session_token: vec![],
//             payment_id: item.payment_id,
//             client_secret,
//         }
//     }
// }

#[cfg(feature = "v1")]
impl From<PaymentsSessionRequest> for PaymentsSessionResponse {
    fn from(item: PaymentsSessionRequest) -> Self {
        let client_secret: Secret<String, pii::ClientSecret> = Secret::new(item.client_secret);
        Self {
            session_token: vec![],
            payment_id: item.payment_id,
            client_secret,
        }
    }
}

#[cfg(feature = "v1")]
impl From<PaymentsStartRequest> for PaymentsRequest {
    fn from(item: PaymentsStartRequest) -> Self {
        Self {
            payment_id: Some(PaymentIdType::PaymentIntentId(item.payment_id)),
            merchant_id: Some(item.merchant_id),
            ..Default::default()
        }
    }
}

impl From<AdditionalCardInfo> for CardResponse {
    fn from(card: AdditionalCardInfo) -> Self {
        Self {
            last4: card.last4,
            card_type: card.card_type,
            card_network: card.card_network,
            card_issuer: card.card_issuer,
            card_issuing_country: card.card_issuing_country,
            card_isin: card.card_isin,
            card_extended_bin: card.card_extended_bin,
            card_exp_month: card.card_exp_month,
            card_exp_year: card.card_exp_year,
            card_holder_name: card.card_holder_name,
            payment_checks: card.payment_checks,
            authentication_data: card.authentication_data,
        }
    }
}

impl From<KlarnaSdkPaymentMethod> for PaylaterResponse {
    fn from(klarna_sdk: KlarnaSdkPaymentMethod) -> Self {
        Self {
            klarna_sdk: Some(KlarnaSdkPaymentMethodResponse {
                payment_type: klarna_sdk.payment_type,
            }),
        }
    }
}

impl From<AdditionalPaymentData> for PaymentMethodDataResponse {
    fn from(payment_method_data: AdditionalPaymentData) -> Self {
        match payment_method_data {
            AdditionalPaymentData::Card(card) => Self::Card(Box::new(CardResponse::from(*card))),
            AdditionalPaymentData::PayLater { klarna_sdk } => match klarna_sdk {
                Some(sdk) => Self::PayLater(Box::new(PaylaterResponse::from(sdk))),
                None => Self::PayLater(Box::new(PaylaterResponse { klarna_sdk: None })),
            },
            AdditionalPaymentData::Wallet {
                apple_pay,
                google_pay,
                samsung_pay,
            } => match (apple_pay, google_pay, samsung_pay) {
                (Some(apple_pay_pm), _, _) => Self::Wallet(Box::new(WalletResponse {
                    details: Some(WalletResponseData::ApplePay(Box::new(
                        additional_info::WalletAdditionalDataForCard {
                            last4: apple_pay_pm
                                .display_name
                                .clone()
                                .chars()
                                .rev()
                                .take(4)
                                .collect::<String>()
                                .chars()
                                .rev()
                                .collect::<String>(),
                            card_network: apple_pay_pm.network.clone(),
                            card_type: Some(apple_pay_pm.pm_type.clone()),
                        },
                    ))),
                })),
                (_, Some(google_pay_pm), _) => Self::Wallet(Box::new(WalletResponse {
                    details: Some(WalletResponseData::GooglePay(Box::new(google_pay_pm))),
                })),
                (_, _, Some(samsung_pay_pm)) => Self::Wallet(Box::new(WalletResponse {
                    details: Some(WalletResponseData::SamsungPay(Box::new(samsung_pay_pm))),
                })),
                _ => Self::Wallet(Box::new(WalletResponse { details: None })),
            },
            AdditionalPaymentData::BankRedirect { bank_name, details } => {
                Self::BankRedirect(Box::new(BankRedirectResponse { bank_name, details }))
            }
            AdditionalPaymentData::Crypto { details } => {
                Self::Crypto(Box::new(CryptoResponse { details }))
            }
            AdditionalPaymentData::BankDebit { details } => {
                Self::BankDebit(Box::new(BankDebitResponse { details }))
            }
            AdditionalPaymentData::MandatePayment {} => Self::MandatePayment {},
            AdditionalPaymentData::Reward {} => Self::Reward {},
            AdditionalPaymentData::RealTimePayment { details } => {
                Self::RealTimePayment(Box::new(RealTimePaymentDataResponse { details }))
            }
            AdditionalPaymentData::Upi { details } => Self::Upi(Box::new(UpiResponse { details })),
            AdditionalPaymentData::BankTransfer { details } => {
                Self::BankTransfer(Box::new(BankTransferResponse { details }))
            }
            AdditionalPaymentData::Voucher { details } => {
                Self::Voucher(Box::new(VoucherResponse { details }))
            }
            AdditionalPaymentData::GiftCard { details } => {
                Self::GiftCard(Box::new(GiftCardResponse { details }))
            }
            AdditionalPaymentData::CardRedirect { details } => {
                Self::CardRedirect(Box::new(CardRedirectResponse { details }))
            }
            AdditionalPaymentData::CardToken { details } => {
                Self::CardToken(Box::new(CardTokenResponse { details }))
            }
            AdditionalPaymentData::OpenBanking { details } => {
                Self::OpenBanking(Box::new(OpenBankingResponse { details }))
            }
            AdditionalPaymentData::MobilePayment { details } => {
                Self::MobilePayment(Box::new(MobilePaymentResponse { details }))
            }
        }
    }
}

#[derive(Debug, Clone, serde::Serialize)]
pub struct PgRedirectResponse {
    pub payment_id: id_type::PaymentId,
    pub status: api_enums::IntentStatus,
    pub gateway_id: String,
    pub customer_id: Option<id_type::CustomerId>,
    pub amount: Option<MinorUnit>,
}

#[cfg(feature = "v1")]
#[derive(Debug, serde::Serialize, PartialEq, Eq, serde::Deserialize)]
pub struct RedirectionResponse {
    pub return_url: String,
    pub params: Vec<(String, String)>,
    pub return_url_with_query_params: String,
    pub http_method: String,
    pub headers: Vec<(String, String)>,
}

#[cfg(feature = "v2")]
#[derive(Debug, serde::Serialize, PartialEq, Eq, serde::Deserialize)]
pub struct RedirectionResponse {
    pub return_url_with_query_params: String,
}

#[derive(Debug, serde::Deserialize)]
pub struct PaymentsResponseForm {
    pub transaction_id: String,
    // pub transaction_reference_id: String,
    pub merchant_id: id_type::MerchantId,
    pub order_id: String,
}

#[cfg(feature = "v1")]
#[derive(Default, Debug, serde::Deserialize, serde::Serialize, Clone, ToSchema)]
pub struct PaymentsRetrieveRequest {
    /// The type of ID (ex: payment intent id, payment attempt id or connector txn id)
    #[schema(value_type = String)]
    pub resource_id: PaymentIdType,
    /// The identifier for the Merchant Account.
    #[schema(value_type = Option<String>)]
    pub merchant_id: Option<id_type::MerchantId>,
    /// Decider to enable or disable the connector call for retrieve request
    pub force_sync: bool,
    /// Optional query parameters that might be specific to a connector or flow, passed through during the retrieve operation. Use with caution and refer to specific connector documentation if applicable.
    pub param: Option<String>,
    /// Optionally specifies the connector to be used for a 'force_sync' retrieve operation. If provided, Hyperswitch will attempt to sync the payment status from this specific connector.
    pub connector: Option<String>,
    /// Merchant connector details used to make payments.
    #[schema(value_type = Option<MerchantConnectorDetailsWrap>)]
    pub merchant_connector_details: Option<admin::MerchantConnectorDetailsWrap>,
    /// This is a token which expires after 15 minutes, used from the client to authenticate and create sessions from the SDK
    pub client_secret: Option<String>,
    /// If enabled provides list of captures linked to latest attempt
    pub expand_captures: Option<bool>,
    /// If enabled provides list of attempts linked to payment intent
    pub expand_attempts: Option<bool>,
    /// If enabled, provides whole connector response
    pub all_keys_required: Option<bool>,
}

#[derive(Debug, Default, PartialEq, serde::Deserialize, serde::Serialize, Clone, ToSchema)]
pub struct OrderDetailsWithAmount {
    /// Name of the product that is being purchased
    #[schema(max_length = 255, example = "shirt")]
    pub product_name: String,
    /// The quantity of the product to be purchased
    #[schema(example = 1)]
    pub quantity: u16,
    /// the amount per quantity of product
    #[schema(value_type = i64)]
    pub amount: MinorUnit,
    /// tax rate applicable to the product
    pub tax_rate: Option<f64>,
    /// total tax amount applicable to the product
    #[schema(value_type = Option<i64>)]
    pub total_tax_amount: Option<MinorUnit>,
    // Does the order includes shipping
    pub requires_shipping: Option<bool>,
    /// The image URL of the product
    pub product_img_link: Option<String>,
    /// ID of the product that is being purchased
    pub product_id: Option<String>,
    /// Category of the product that is being purchased
    pub category: Option<String>,
    /// Sub category of the product that is being purchased
    pub sub_category: Option<String>,
    /// Brand of the product that is being purchased
    pub brand: Option<String>,
    /// Type of the product that is being purchased
    pub product_type: Option<ProductType>,
    /// The tax code for the product
    pub product_tax_code: Option<String>,
    /// Description for the item
    pub description: Option<String>,
    /// Stock Keeping Unit (SKU) or the item identifier for this item.
    pub sku: Option<String>,
    /// Universal Product Code for the item.
    pub upc: Option<String>,
    /// Code describing a commodity or a group of commodities pertaining to goods classification.
    pub commodity_code: Option<String>,
    /// Unit of measure used for the item quantity.
    pub unit_of_measure: Option<String>,
    /// Total amount for the item.
    #[schema(value_type = Option<i64>)]
    pub total_amount: Option<MinorUnit>, // total_amount,
    /// Discount amount applied to this item.
    #[schema(value_type = Option<i64>)]
    pub unit_discount_amount: Option<MinorUnit>,
}

impl masking::SerializableSecret for OrderDetailsWithAmount {}

#[derive(Default, Debug, Eq, PartialEq, serde::Deserialize, serde::Serialize, Clone, ToSchema)]
pub struct RedirectResponse {
    #[schema(value_type = Option<String>)]
    pub param: Option<Secret<String>>,
    #[schema(value_type = Option<Object>)]
    pub json_payload: Option<pii::SecretSerdeValue>,
}

#[cfg(feature = "v2")]
#[derive(Debug, serde::Deserialize, serde::Serialize, Clone, ToSchema)]
pub struct PaymentsSessionRequest {}

#[cfg(feature = "v1")]
#[derive(Debug, serde::Deserialize, serde::Serialize, Clone, ToSchema)]
pub struct PaymentsSessionRequest {
    /// The identifier for the payment
    #[schema(value_type = String)]
    pub payment_id: id_type::PaymentId,
    /// This is a token which expires after 15 minutes, used from the client to authenticate and create sessions from the SDK
    pub client_secret: String,
    /// The list of the supported wallets
    #[schema(value_type = Vec<PaymentMethodType>)]
    pub wallets: Vec<api_enums::PaymentMethodType>,
    /// Merchant connector details used to make payments.
    #[schema(value_type = Option<MerchantConnectorDetailsWrap>)]
    pub merchant_connector_details: Option<admin::MerchantConnectorDetailsWrap>,
}

#[derive(Debug, serde::Deserialize, serde::Serialize, Clone, ToSchema)]
#[serde(deny_unknown_fields)]
pub struct PaymentsUpdateMetadataRequest {
    /// The unique identifier for the payment
    #[serde(skip_deserializing)]
    #[schema(value_type = String)]
    pub payment_id: id_type::PaymentId,
    /// Metadata is useful for storing additional, unstructured information on an object.
    #[schema(value_type = Object, example = r#"{ "udf1": "some-value", "udf2": "some-value" }"#)]
    pub metadata: pii::SecretSerdeValue,
}

#[derive(Debug, serde::Serialize, Clone, ToSchema)]
pub struct PaymentsUpdateMetadataResponse {
    /// The identifier for the payment
    #[schema(value_type = String)]
    pub payment_id: id_type::PaymentId,
    /// Metadata is useful for storing additional, unstructured information on an object.
    #[schema(value_type = Option<Object>, example = r#"{ "udf1": "some-value", "udf2": "some-value" }"#)]
    pub metadata: Option<pii::SecretSerdeValue>,
}

#[derive(Debug, serde::Deserialize, serde::Serialize, Clone, ToSchema)]
pub struct PaymentsPostSessionTokensRequest {
    /// The unique identifier for the payment
    #[serde(skip_deserializing)]
    #[schema(value_type = String)]
    pub payment_id: id_type::PaymentId,
    /// It's a token used for client side verification.
    #[schema(value_type = String)]
    pub client_secret: Secret<String>,
    /// Payment method type
    #[schema(value_type = PaymentMethodType)]
    pub payment_method_type: api_enums::PaymentMethodType,
    /// The payment method that is to be used for the payment
    #[schema(value_type = PaymentMethod, example = "card")]
    pub payment_method: api_enums::PaymentMethod,
}

#[derive(Debug, serde::Serialize, Clone, ToSchema)]
pub struct PaymentsPostSessionTokensResponse {
    /// The identifier for the payment
    #[schema(value_type = String)]
    pub payment_id: id_type::PaymentId,
    /// Additional information required for redirection
    pub next_action: Option<NextActionData>,
    #[schema(value_type = IntentStatus, example = "failed", default = "requires_confirmation")]
    pub status: api_enums::IntentStatus,
}

#[derive(Debug, serde::Serialize, serde::Deserialize, Clone, ToSchema)]
pub struct PaymentsDynamicTaxCalculationRequest {
    /// The unique identifier for the payment
    #[serde(skip_deserializing)]
    #[schema(value_type = String)]
    pub payment_id: id_type::PaymentId,
    /// The shipping address for the payment
    pub shipping: Address,
    /// Client Secret
    #[schema(value_type = String)]
    pub client_secret: Secret<String>,
    /// Payment method type
    #[schema(value_type = PaymentMethodType)]
    pub payment_method_type: api_enums::PaymentMethodType,
    /// Session Id
    pub session_id: Option<String>,
}

#[derive(Debug, serde::Serialize, serde::Deserialize, Clone, ToSchema)]
pub struct PaymentsDynamicTaxCalculationResponse {
    /// The identifier for the payment
    #[schema(value_type = String)]
    pub payment_id: id_type::PaymentId,
    /// net amount = amount + order_tax_amount + shipping_cost
    pub net_amount: MinorUnit,
    /// order tax amount calculated by tax connectors
    pub order_tax_amount: Option<MinorUnit>,
    /// shipping cost for the order
    pub shipping_cost: Option<MinorUnit>,
    /// amount in Base Unit display format
    pub display_amount: DisplayAmountOnSdk,
}

#[derive(Debug, serde::Serialize, serde::Deserialize, Clone, ToSchema)]
pub struct DisplayAmountOnSdk {
    /// net amount = amount + order_tax_amount + shipping_cost
    #[schema(value_type = String)]
    pub net_amount: StringMajorUnit,
    /// order tax amount calculated by tax connectors
    #[schema(value_type = String)]
    pub order_tax_amount: Option<StringMajorUnit>,
    /// shipping cost for the order
    #[schema(value_type = String)]
    pub shipping_cost: Option<StringMajorUnit>,
}

#[derive(Debug, Clone, Eq, PartialEq, serde::Serialize, serde::Deserialize, ToSchema)]
pub struct GpayAllowedMethodsParameters {
    /// The list of allowed auth methods (ex: 3DS, No3DS, PAN_ONLY etc)
    pub allowed_auth_methods: Vec<String>,
    /// The list of allowed card networks (ex: AMEX,JCB etc)
    pub allowed_card_networks: Vec<String>,
    /// Is billing address required
    #[serde(skip_serializing_if = "Option::is_none")]
    pub billing_address_required: Option<bool>,
    /// Billing address parameters
    #[serde(skip_serializing_if = "Option::is_none")]
    pub billing_address_parameters: Option<GpayBillingAddressParameters>,
    /// Whether assurance details are required
    #[serde(skip_serializing_if = "Option::is_none")]
    pub assurance_details_required: Option<bool>,
}

#[derive(Debug, Clone, Eq, PartialEq, serde::Serialize, serde::Deserialize, ToSchema)]
pub struct GpayBillingAddressParameters {
    /// Is billing phone number required
    pub phone_number_required: bool,
    /// Billing address format
    pub format: GpayBillingAddressFormat,
}

#[derive(Debug, Clone, Eq, PartialEq, serde::Serialize, serde::Deserialize, ToSchema)]
pub enum GpayBillingAddressFormat {
    FULL,
    MIN,
}

#[derive(Debug, Clone, Eq, PartialEq, serde::Serialize, serde::Deserialize, ToSchema)]
pub struct GpayTokenParameters {
    /// The name of the connector
    #[serde(skip_serializing_if = "Option::is_none")]
    pub gateway: Option<String>,
    /// The merchant ID registered in the connector associated
    #[serde(skip_serializing_if = "Option::is_none")]
    pub gateway_merchant_id: Option<String>,
    #[serde(skip_serializing_if = "Option::is_none", rename = "stripe:version")]
    pub stripe_version: Option<String>,
    #[serde(
        skip_serializing_if = "Option::is_none",
        rename = "stripe:publishableKey"
    )]
    pub stripe_publishable_key: Option<String>,
    /// The protocol version for encryption
    #[serde(skip_serializing_if = "Option::is_none")]
    pub protocol_version: Option<String>,
    /// The public key provided by the merchant
    #[serde(skip_serializing_if = "Option::is_none")]
    #[schema(value_type = Option<String>)]
    pub public_key: Option<Secret<String>>,
}

#[derive(Debug, Clone, Eq, PartialEq, serde::Serialize, serde::Deserialize, ToSchema)]
pub struct GpayTokenizationSpecification {
    /// The token specification type(ex: PAYMENT_GATEWAY)
    #[serde(rename = "type")]
    pub token_specification_type: String,
    /// The parameters for the token specification Google Pay
    pub parameters: GpayTokenParameters,
}

#[derive(Debug, Clone, Eq, PartialEq, serde::Serialize, serde::Deserialize, ToSchema)]
pub struct GpayAllowedPaymentMethods {
    /// The type of payment method
    #[serde(rename = "type")]
    pub payment_method_type: String,
    /// The parameters Google Pay requires
    pub parameters: GpayAllowedMethodsParameters,
    /// The tokenization specification for Google Pay
    pub tokenization_specification: GpayTokenizationSpecification,
}

#[derive(Debug, Clone, Eq, PartialEq, serde::Serialize, serde::Deserialize, ToSchema)]
pub struct GpayTransactionInfo {
    /// The country code
    #[schema(value_type = CountryAlpha2, example = "US")]
    pub country_code: api_enums::CountryAlpha2,
    /// The currency code
    #[schema(value_type = Currency, example = "USD")]
    pub currency_code: api_enums::Currency,
    /// The total price status (ex: 'FINAL')
    pub total_price_status: String,
    /// The total price
    #[schema(value_type = String, example = "38.02")]
    pub total_price: StringMajorUnit,
}

#[derive(Debug, Clone, Eq, PartialEq, serde::Serialize, serde::Deserialize, ToSchema)]
pub struct GpayMerchantInfo {
    /// The merchant Identifier that needs to be passed while invoking Gpay SDK
    #[serde(skip_serializing_if = "Option::is_none")]
    pub merchant_id: Option<String>,
    /// The name of the merchant that needs to be displayed on Gpay PopUp
    pub merchant_name: String,
}

#[derive(Debug, Clone, serde::Serialize, serde::Deserialize)]
pub struct GpayMetaData {
    pub merchant_info: GpayMerchantInfo,
    pub allowed_payment_methods: Vec<GpayAllowedPaymentMethods>,
}

#[derive(Debug, Clone, serde::Serialize, serde::Deserialize)]
pub struct GpaySessionTokenData {
    #[serde(rename = "google_pay")]
    pub data: GpayMetaData,
}

#[derive(Debug, Clone, serde::Serialize, serde::Deserialize)]
pub struct PazeSessionTokenData {
    #[serde(rename = "paze")]
    pub data: PazeMetadata,
}

#[derive(Debug, Clone, serde::Serialize, serde::Deserialize)]
pub struct PazeMetadata {
    pub client_id: String,
    pub client_name: String,
    pub client_profile_id: String,
}

#[derive(Debug, Clone, serde::Serialize, serde::Deserialize)]
#[serde(rename_all = "snake_case")]
pub enum SamsungPayCombinedMetadata {
    // This is to support the Samsung Pay decryption flow with application credentials,
    // where the private key, certificates, or any other information required for decryption
    // will be obtained from the application configuration.
    ApplicationCredentials(SamsungPayApplicationCredentials),
    MerchantCredentials(SamsungPayMerchantCredentials),
}

#[derive(Debug, Clone, serde::Serialize, serde::Deserialize)]
pub struct SamsungPaySessionTokenData {
    #[serde(rename = "samsung_pay")]
    pub data: SamsungPayCombinedMetadata,
}

#[derive(Debug, Clone, serde::Serialize, serde::Deserialize)]
pub struct SamsungPayMerchantCredentials {
    pub service_id: String,
    pub merchant_display_name: String,
    pub merchant_business_country: api_enums::CountryAlpha2,
    pub allowed_brands: Vec<String>,
}

#[derive(Debug, Clone, serde::Serialize, serde::Deserialize)]
pub struct SamsungPayApplicationCredentials {
    pub merchant_display_name: String,
    pub merchant_business_country: api_enums::CountryAlpha2,
    pub allowed_brands: Vec<String>,
}

#[derive(Debug, Clone, serde::Serialize, serde::Deserialize)]
pub struct PaypalSdkMetaData {
    pub client_id: String,
}

#[derive(Debug, Clone, serde::Serialize, serde::Deserialize)]
pub struct PaypalSdkSessionTokenData {
    #[serde(rename = "paypal_sdk")]
    pub data: PaypalSdkMetaData,
}

#[derive(Debug, Clone, serde::Serialize, serde::Deserialize)]
#[serde(rename_all = "camelCase")]
pub struct ApplepaySessionRequest {
    pub merchant_identifier: String,
    pub display_name: String,
    pub initiative: String,
    pub initiative_context: String,
}

/// Some connectors like Apple Pay, Airwallex and Noon might require some additional information, find specific details in the child attributes below.
#[derive(Debug, Clone, serde::Serialize, serde::Deserialize, ToSchema)]
pub struct ConnectorMetadata {
    pub apple_pay: Option<ApplepayConnectorMetadataRequest>,
    pub airwallex: Option<AirwallexData>,
    pub noon: Option<NoonData>,
    pub braintree: Option<BraintreeData>,
    pub adyen: Option<AdyenConnectorMetadata>,
}

impl ConnectorMetadata {
    pub fn from_value(
        value: pii::SecretSerdeValue,
    ) -> common_utils::errors::CustomResult<Self, common_utils::errors::ParsingError> {
        value
            .parse_value::<Self>("ConnectorMetadata")
            .change_context(common_utils::errors::ParsingError::StructParseFailure(
                "Metadata",
            ))
    }
    pub fn get_apple_pay_certificates(self) -> Option<(Secret<String>, Secret<String>)> {
        self.apple_pay.and_then(|applepay_metadata| {
            applepay_metadata
                .session_token_data
                .map(|session_token_data| {
                    let SessionTokenInfo {
                        certificate,
                        certificate_keys,
                        ..
                    } = session_token_data;
                    (certificate, certificate_keys)
                })
        })
    }
}

#[derive(Debug, Clone, serde::Serialize, serde::Deserialize, ToSchema)]
pub struct AirwallexData {
    /// payload required by airwallex
    payload: Option<String>,
}
#[derive(Debug, Clone, serde::Serialize, serde::Deserialize, ToSchema)]
pub struct NoonData {
    /// Information about the order category that merchant wants to specify at connector level. (e.g. In Noon Payments it can take values like "pay", "food", or any other custom string set by the merchant in Noon's Dashboard)
    pub order_category: Option<String>,
}

#[derive(Debug, Clone, serde::Serialize, serde::Deserialize, ToSchema)]
pub struct BraintreeData {
    /// Information about the merchant_account_id that merchant wants to specify at connector level.
    #[schema(value_type = String)]
    pub merchant_account_id: Option<Secret<String>>,
    /// Information about the merchant_config_currency that merchant wants to specify at connector level.
    #[schema(value_type = String)]
    pub merchant_config_currency: Option<api_enums::Currency>,
}

#[derive(Debug, Clone, serde::Serialize, serde::Deserialize, ToSchema)]
pub struct AdyenConnectorMetadata {
    pub testing: AdyenTestingData,
}

#[derive(Debug, Clone, serde::Serialize, serde::Deserialize, ToSchema)]
pub struct AdyenTestingData {
    /// Holder name to be sent to Adyen for a card payment(CIT) or a generic payment(MIT). This value overrides the values for card.card_holder_name and applies during both CIT and MIT payment transactions.
    #[schema(value_type = String)]
    pub holder_name: Option<Secret<String>>,
}

#[derive(Debug, Clone, serde::Serialize, serde::Deserialize, ToSchema)]
pub struct ApplepayConnectorMetadataRequest {
    pub session_token_data: Option<SessionTokenInfo>,
}

#[derive(Debug, Clone, serde::Serialize, serde::Deserialize)]
pub struct ApplepaySessionTokenData {
    pub apple_pay: ApplePayMetadata,
}

#[derive(Debug, Clone, serde::Serialize, serde::Deserialize)]
pub struct ApplepayCombinedSessionTokenData {
    pub apple_pay_combined: ApplePayCombinedMetadata,
}

#[derive(Debug, Clone, serde::Serialize, serde::Deserialize)]
#[serde(rename_all = "snake_case")]
pub enum ApplepaySessionTokenMetadata {
    ApplePayCombined(ApplePayCombinedMetadata),
    ApplePay(ApplePayMetadata),
}

#[derive(Debug, Clone, serde::Serialize, serde::Deserialize)]
pub struct ApplePayMetadata {
    pub payment_request_data: PaymentRequestMetadata,
    pub session_token_data: SessionTokenInfo,
}

#[derive(Debug, Clone, serde::Serialize, serde::Deserialize)]
#[serde(rename_all = "snake_case")]
pub enum ApplePayCombinedMetadata {
    Simplified {
        payment_request_data: PaymentRequestMetadata,
        session_token_data: SessionTokenForSimplifiedApplePay,
    },
    Manual {
        payment_request_data: PaymentRequestMetadata,
        session_token_data: SessionTokenInfo,
    },
}

#[derive(Debug, Clone, serde::Serialize, serde::Deserialize)]
pub struct PaymentRequestMetadata {
    pub supported_networks: Vec<String>,
    pub merchant_capabilities: Vec<String>,
    pub label: String,
}

#[derive(Debug, Clone, serde::Serialize, serde::Deserialize, ToSchema)]
pub struct SessionTokenInfo {
    #[schema(value_type = String)]
    pub certificate: Secret<String>,
    #[schema(value_type = String)]
    pub certificate_keys: Secret<String>,
    pub merchant_identifier: String,
    pub display_name: String,
    pub initiative: ApplepayInitiative,
    pub initiative_context: Option<String>,
    #[schema(value_type = Option<CountryAlpha2>)]
    pub merchant_business_country: Option<api_enums::CountryAlpha2>,
    #[serde(flatten)]
    pub payment_processing_details_at: Option<PaymentProcessingDetailsAt>,
}

#[derive(Debug, Clone, serde::Serialize, serde::Deserialize, Display, ToSchema)]
#[serde(rename_all = "snake_case")]
pub enum ApplepayInitiative {
    Web,
    Ios,
}

#[derive(Debug, Clone, serde::Serialize, serde::Deserialize, ToSchema)]
#[serde(tag = "payment_processing_details_at")]
pub enum PaymentProcessingDetailsAt {
    Hyperswitch(PaymentProcessingDetails),
    Connector,
}

#[derive(Debug, Clone, serde::Serialize, serde::Deserialize, PartialEq, Eq, ToSchema)]
pub struct PaymentProcessingDetails {
    #[schema(value_type = String)]
    pub payment_processing_certificate: Secret<String>,
    #[schema(value_type = String)]
    pub payment_processing_certificate_key: Secret<String>,
}

#[derive(Debug, Clone, serde::Serialize, serde::Deserialize, ToSchema)]
pub struct SessionTokenForSimplifiedApplePay {
    pub initiative_context: String,
    #[schema(value_type = Option<CountryAlpha2>)]
    pub merchant_business_country: Option<api_enums::CountryAlpha2>,
}

#[derive(Debug, Clone, serde::Serialize, serde::Deserialize)]
pub struct GooglePayWalletDetails {
    pub google_pay: GooglePayDetails,
}

#[derive(Debug, Clone, serde::Serialize, serde::Deserialize)]
pub struct GooglePayDetails {
    pub provider_details: GooglePayProviderDetails,
    pub cards: GpayAllowedMethodsParameters,
}

// Google Pay Provider Details can of two types: GooglePayMerchantDetails or GooglePayHyperSwitchDetails
// GooglePayHyperSwitchDetails is not implemented yet
#[derive(Debug, Clone, serde::Serialize, serde::Deserialize)]
#[serde(untagged)]
pub enum GooglePayProviderDetails {
    GooglePayMerchantDetails(GooglePayMerchantDetails),
}

#[derive(Debug, Clone, serde::Serialize, serde::Deserialize)]
pub struct GooglePayMerchantDetails {
    pub merchant_info: GooglePayMerchantInfo,
}

#[derive(Debug, Clone, serde::Serialize, serde::Deserialize)]
pub struct GooglePayMerchantInfo {
    pub merchant_name: String,
    pub merchant_id: Option<String>,
    pub tokenization_specification: GooglePayTokenizationSpecification,
}

#[derive(Debug, Clone, serde::Serialize, serde::Deserialize)]
pub struct GooglePayTokenizationSpecification {
    #[serde(rename = "type")]
    pub tokenization_type: GooglePayTokenizationType,
    pub parameters: GooglePayTokenizationParameters,
}

#[derive(Debug, Clone, Copy, serde::Serialize, serde::Deserialize, strum::Display)]
#[serde(rename_all = "SCREAMING_SNAKE_CASE")]
#[strum(serialize_all = "SCREAMING_SNAKE_CASE")]
pub enum GooglePayTokenizationType {
    PaymentGateway,
    Direct,
}

#[derive(Debug, Clone, serde::Serialize, serde::Deserialize)]
pub struct GooglePayTokenizationParameters {
    pub gateway: Option<String>,
    pub public_key: Option<Secret<String>>,
    pub private_key: Option<Secret<String>>,
    pub recipient_id: Option<Secret<String>>,
    pub gateway_merchant_id: Option<Secret<String>>,
    pub stripe_publishable_key: Option<Secret<String>>,
    pub stripe_version: Option<Secret<String>>,
}

#[derive(Debug, Clone, Eq, PartialEq, serde::Serialize, ToSchema)]
#[serde(tag = "wallet_name")]
#[serde(rename_all = "snake_case")]
pub enum SessionToken {
    /// The session response structure for Google Pay
    GooglePay(Box<GpaySessionTokenResponse>),
    /// The session response structure for Samsung Pay
    SamsungPay(Box<SamsungPaySessionTokenResponse>),
    /// The session response structure for Klarna
    Klarna(Box<KlarnaSessionTokenResponse>),
    /// The session response structure for PayPal
    Paypal(Box<PaypalSessionTokenResponse>),
    /// The session response structure for Apple Pay
    ApplePay(Box<ApplepaySessionTokenResponse>),
    /// Session token for OpenBanking PIS flow
    OpenBanking(OpenBankingSessionToken),
    /// The session response structure for Paze
    Paze(Box<PazeSessionTokenResponse>),
    /// The sessions response structure for ClickToPay
    ClickToPay(Box<ClickToPaySessionResponse>),
    /// The session response structure for Amazon Pay
    AmazonPay(Box<AmazonPaySessionTokenResponse>),
    /// Whenever there is no session token response or an error in session response
    NoSessionTokenReceived,
}

#[derive(Debug, Clone, Eq, PartialEq, serde::Serialize, ToSchema)]
#[serde(rename_all = "snake_case")]
pub enum VaultSessionDetails {
    Vgs(VgsSessionDetails),
    HyperswitchVault(HyperswitchVaultSessionDetails),
}

#[derive(Debug, Clone, Eq, PartialEq, serde::Serialize, ToSchema)]
pub struct VgsSessionDetails {
    /// The identifier of the external vault
    #[schema(value_type = String)]
    pub external_vault_id: Secret<String>,
    /// The environment for the external vault initiation
    pub sdk_env: String,
}

#[derive(Debug, Clone, Eq, PartialEq, serde::Serialize, ToSchema)]
pub struct HyperswitchVaultSessionDetails {
    /// Session ID for Hyperswitch Vault
    #[schema(value_type = String)]
    pub payment_method_session_id: Secret<String>,
    /// Client secret for Hyperswitch Vault
    #[schema(value_type = String)]
    pub client_secret: Secret<String>,
    /// Publishable key for Hyperswitch Vault
    #[schema(value_type = String)]
    pub publishable_key: Secret<String>,
    /// Profile ID for Hyperswitch Vault
    #[schema(value_type = String)]
    pub profile_id: Secret<String>,
}

#[derive(Debug, Clone, Eq, PartialEq, serde::Serialize, ToSchema)]
#[serde(rename_all = "lowercase")]
pub struct PazeSessionTokenResponse {
    /// Paze Client ID
    pub client_id: String,
    /// Client Name to be displayed on the Paze screen
    pub client_name: String,
    /// Paze Client Profile ID
    pub client_profile_id: String,
    /// The transaction currency code
    #[schema(value_type = Currency, example = "USD")]
    pub transaction_currency_code: api_enums::Currency,
    /// The transaction amount
    #[schema(value_type = String, example = "38.02")]
    pub transaction_amount: StringMajorUnit,
    /// Email Address
    #[schema(max_length = 255, value_type = Option<String>, example = "johntest@test.com")]
    pub email_address: Option<Email>,
}

#[derive(Debug, Clone, Eq, PartialEq, serde::Serialize, ToSchema)]
#[serde(untagged)]
pub enum GpaySessionTokenResponse {
    /// Google pay response involving third party sdk
    ThirdPartyResponse(GooglePayThirdPartySdk),
    /// Google pay session response for non third party sdk
    GooglePaySession(GooglePaySessionResponse),
}

#[derive(Debug, Clone, Eq, PartialEq, serde::Serialize, ToSchema)]
#[serde(rename_all = "lowercase")]
pub struct GooglePayThirdPartySdk {
    /// Identifier for the delayed session response
    pub delayed_session_token: bool,
    /// The name of the connector
    pub connector: String,
    /// The next action for the sdk (ex: calling confirm or sync call)
    pub sdk_next_action: SdkNextAction,
}

#[derive(Debug, Clone, Eq, PartialEq, serde::Serialize, ToSchema)]
#[serde(rename_all = "lowercase")]
pub struct GooglePaySessionResponse {
    /// The merchant info
    pub merchant_info: GpayMerchantInfo,
    /// Is shipping address required
    pub shipping_address_required: bool,
    /// Is email required
    pub email_required: bool,
    /// Shipping address parameters
    pub shipping_address_parameters: GpayShippingAddressParameters,
    /// List of the allowed payment meythods
    pub allowed_payment_methods: Vec<GpayAllowedPaymentMethods>,
    /// The transaction info Google Pay requires
    pub transaction_info: GpayTransactionInfo,
    /// Identifier for the delayed session response
    pub delayed_session_token: bool,
    /// The name of the connector
    pub connector: String,
    /// The next action for the sdk (ex: calling confirm or sync call)
    pub sdk_next_action: SdkNextAction,
    /// Secrets for sdk display and payment
    pub secrets: Option<SecretInfoToInitiateSdk>,
}

#[derive(Debug, Clone, Eq, PartialEq, serde::Serialize, ToSchema)]
#[serde(rename_all = "lowercase")]
pub struct SamsungPaySessionTokenResponse {
    /// Samsung Pay API version
    pub version: String,
    /// Samsung Pay service ID to which session call needs to be made
    pub service_id: String,
    /// Order number of the transaction
    pub order_number: String,
    /// Field containing merchant information
    #[serde(rename = "merchant")]
    pub merchant_payment_information: SamsungPayMerchantPaymentInformation,
    /// Field containing the payment amount
    pub amount: SamsungPayAmountDetails,
    /// Payment protocol type
    pub protocol: SamsungPayProtocolType,
    /// List of supported card brands
    pub allowed_brands: Vec<String>,
    /// Is billing address required to be collected from wallet
    pub billing_address_required: bool,
    /// Is shipping address required to be collected from wallet
    pub shipping_address_required: bool,
}

#[derive(Debug, Clone, Eq, PartialEq, serde::Serialize, ToSchema)]
#[serde(rename_all = "SCREAMING_SNAKE_CASE")]
pub enum SamsungPayProtocolType {
    Protocol3ds,
}

#[derive(Debug, Clone, Eq, PartialEq, serde::Serialize, ToSchema)]
#[serde(rename_all = "lowercase")]
pub struct SamsungPayMerchantPaymentInformation {
    /// Merchant name, this will be displayed on the Samsung Pay screen
    pub name: String,
    /// Merchant domain that process payments, required for web payments
    pub url: Option<String>,
    /// Merchant country code
    #[schema(value_type = CountryAlpha2, example = "US")]
    pub country_code: api_enums::CountryAlpha2,
}

#[derive(Debug, Clone, Eq, PartialEq, serde::Serialize, ToSchema)]
#[serde(rename_all = "lowercase")]
pub struct SamsungPayAmountDetails {
    #[serde(rename = "option")]
    /// Amount format to be displayed
    pub amount_format: SamsungPayAmountFormat,
    /// The currency code
    #[schema(value_type = Currency, example = "USD")]
    pub currency_code: api_enums::Currency,
    /// The total amount of the transaction
    #[serde(rename = "total")]
    #[schema(value_type = String, example = "38.02")]
    pub total_amount: StringMajorUnit,
}

#[derive(Debug, Clone, Eq, PartialEq, serde::Serialize, ToSchema)]
#[serde(rename_all = "SCREAMING_SNAKE_CASE")]
pub enum SamsungPayAmountFormat {
    /// Display the total amount only
    FormatTotalPriceOnly,
    /// Display "Total (Estimated amount)" and total amount
    FormatTotalEstimatedAmount,
}

#[derive(Debug, Clone, Eq, PartialEq, serde::Serialize, ToSchema)]
#[serde(rename_all = "lowercase")]
pub struct GpayShippingAddressParameters {
    /// Is shipping phone number required
    pub phone_number_required: bool,
}

#[derive(Debug, Clone, Eq, PartialEq, serde::Serialize, ToSchema)]
#[serde(rename_all = "lowercase")]
pub struct KlarnaSessionTokenResponse {
    /// The session token for Klarna
    pub session_token: String,
    /// The identifier for the session
    pub session_id: String,
}

#[derive(Debug, Clone, Eq, PartialEq, serde::Serialize, ToSchema)]
#[serde(rename_all = "lowercase")]
pub struct PaypalSessionTokenResponse {
    /// Name of the connector
    pub connector: String,
    /// The session token for PayPal
    pub session_token: String,
    /// The next action for the sdk (ex: calling confirm or sync call)
    pub sdk_next_action: SdkNextAction,
}

#[derive(Debug, Clone, Eq, PartialEq, serde::Serialize, ToSchema)]
#[serde(rename_all = "lowercase")]
pub struct OpenBankingSessionToken {
    /// The session token for OpenBanking Connectors
    pub open_banking_session_token: String,
}

#[derive(Debug, Clone, Eq, PartialEq, serde::Serialize, ToSchema)]
#[serde(rename_all = "lowercase")]
pub struct ApplepaySessionTokenResponse {
    /// Session object for Apple Pay
    /// The session_token_data will be null for iOS devices because the Apple Pay session call is skipped, as there is no web domain involved
    #[serde(skip_serializing_if = "Option::is_none")]
    pub session_token_data: Option<ApplePaySessionResponse>,
    /// Payment request object for Apple Pay
    pub payment_request_data: Option<ApplePayPaymentRequest>,
    /// The session token is w.r.t this connector
    pub connector: String,
    /// Identifier for the delayed session response
    pub delayed_session_token: bool,
    /// The next action for the sdk (ex: calling confirm or sync call)
    pub sdk_next_action: SdkNextAction,
    /// The connector transaction id
    pub connector_reference_id: Option<String>,
    /// The public key id is to invoke third party sdk
    pub connector_sdk_public_key: Option<String>,
    /// The connector merchant id
    pub connector_merchant_id: Option<String>,
}

#[derive(Debug, Eq, PartialEq, serde::Serialize, Clone, ToSchema)]
pub struct SdkNextAction {
    /// The type of next action
    pub next_action: NextActionCall,
}

#[derive(Debug, Eq, PartialEq, serde::Serialize, serde::Deserialize, Clone, ToSchema)]
#[serde(rename_all = "snake_case")]
pub enum NextActionCall {
    /// The next action call is Post Session Tokens
    PostSessionTokens,
    /// The next action call is confirm
    Confirm,
    /// The next action call is sync
    Sync,
    /// The next action call is Complete Authorize
    CompleteAuthorize,
}

#[derive(Debug, Clone, Eq, PartialEq, serde::Serialize, ToSchema)]
#[serde(untagged)]
pub enum ApplePaySessionResponse {
    ///  We get this session response, when third party sdk is involved
    ThirdPartySdk(ThirdPartySdkSessionResponse),
    ///  We get this session response, when there is no involvement of third party sdk
    /// This is the common response most of the times
    NoThirdPartySdk(NoThirdPartySdkSessionResponse),
    /// This is for the empty session response
    NoSessionResponse(NullObject),
}

#[derive(Debug, Clone, Eq, PartialEq, serde::Serialize, ToSchema, serde::Deserialize)]
#[serde(rename_all(deserialize = "camelCase"))]
pub struct NoThirdPartySdkSessionResponse {
    /// Timestamp at which session is requested
    pub epoch_timestamp: u64,
    /// Timestamp at which session expires
    pub expires_at: u64,
    /// The identifier for the merchant session
    pub merchant_session_identifier: String,
    /// Apple pay generated unique ID (UUID) value
    pub nonce: String,
    /// The identifier for the merchant
    pub merchant_identifier: String,
    /// The domain name of the merchant which is registered in Apple Pay
    pub domain_name: String,
    /// The name to be displayed on Apple Pay button
    pub display_name: String,
    /// A string which represents the properties of a payment
    pub signature: String,
    /// The identifier for the operational analytics
    pub operational_analytics_identifier: String,
    /// The number of retries to get the session response
    pub retries: u8,
    /// The identifier for the connector transaction
    pub psp_id: String,
}

#[derive(Debug, Clone, Eq, PartialEq, serde::Serialize, ToSchema)]
pub struct ThirdPartySdkSessionResponse {
    pub secrets: SecretInfoToInitiateSdk,
}

#[derive(Debug, Clone, Eq, PartialEq, serde::Serialize, ToSchema, serde::Deserialize)]
pub struct SecretInfoToInitiateSdk {
    // Authorization secrets used by client to initiate sdk
    #[schema(value_type = String)]
    pub display: Secret<String>,
    // Authorization secrets used by client for payment
    #[schema(value_type = String)]
    pub payment: Secret<String>,
}

#[derive(Debug, Clone, Eq, PartialEq, serde::Serialize, ToSchema, serde::Deserialize)]
pub struct ApplePayPaymentRequest {
    /// The code for country
    #[schema(value_type = CountryAlpha2, example = "US")]
    pub country_code: api_enums::CountryAlpha2,
    /// The code for currency
    #[schema(value_type = Currency, example = "USD")]
    pub currency_code: api_enums::Currency,
    /// Represents the total for the payment.
    pub total: AmountInfo,
    /// The list of merchant capabilities(ex: whether capable of 3ds or no-3ds)
    pub merchant_capabilities: Option<Vec<String>>,
    /// The list of supported networks
    pub supported_networks: Option<Vec<String>>,
    pub merchant_identifier: Option<String>,
    /// The required billing contact fields for connector
    #[serde(skip_serializing_if = "Option::is_none")]
    pub required_billing_contact_fields: Option<ApplePayBillingContactFields>,
    #[serde(skip_serializing_if = "Option::is_none")]
    /// The required shipping contacht fields for connector
    pub required_shipping_contact_fields: Option<ApplePayShippingContactFields>,
    /// Recurring payment request for apple pay Merchant Token
    #[serde(skip_serializing_if = "Option::is_none")]
    pub recurring_payment_request: Option<ApplePayRecurringPaymentRequest>,
}

#[derive(Debug, Clone, Eq, PartialEq, serde::Deserialize, serde::Serialize, ToSchema)]
pub struct ApplePayRecurringPaymentRequest {
    /// A description of the recurring payment that Apple Pay displays to the user in the payment sheet
    pub payment_description: String,
    /// The regular billing cycle for the recurring payment, including start and end dates, an interval, and an interval count
    pub regular_billing: ApplePayRegularBillingRequest,
    /// A localized billing agreement that the payment sheet displays to the user before the user authorizes the payment
    #[serde(skip_serializing_if = "Option::is_none")]
    pub billing_agreement: Option<String>,
    /// A URL to a web page where the user can update or delete the payment method for the recurring payment
    #[schema(value_type = String, example = "https://hyperswitch.io")]
    pub management_u_r_l: common_utils::types::Url,
}

#[derive(Debug, Clone, Eq, PartialEq, serde::Deserialize, serde::Serialize, ToSchema)]
pub struct ApplePayRegularBillingRequest {
    /// The amount of the recurring payment
    #[schema(value_type = String, example = "38.02")]
    pub amount: StringMajorUnit,
    /// The label that Apple Pay displays to the user in the payment sheet with the recurring details
    pub label: String,
    /// The time that the payment occurs as part of a successful transaction
    pub payment_timing: ApplePayPaymentTiming,
    /// The date of the first payment
    #[serde(skip_serializing_if = "Option::is_none")]
    #[serde(with = "common_utils::custom_serde::iso8601::option")]
    pub recurring_payment_start_date: Option<PrimitiveDateTime>,
    /// The date of the final payment
    #[serde(skip_serializing_if = "Option::is_none")]
    #[serde(with = "common_utils::custom_serde::iso8601::option")]
    pub recurring_payment_end_date: Option<PrimitiveDateTime>,
    /// The amount of time — in calendar units, such as day, month, or year — that represents a fraction of the total payment interval
    #[serde(skip_serializing_if = "Option::is_none")]
    pub recurring_payment_interval_unit: Option<RecurringPaymentIntervalUnit>,
    /// The number of interval units that make up the total payment interval
    #[serde(skip_serializing_if = "Option::is_none")]
    pub recurring_payment_interval_count: Option<i32>,
}

#[derive(Debug, Clone, Eq, PartialEq, serde::Deserialize, serde::Serialize, ToSchema)]
#[serde(rename_all = "snake_case")]
pub enum ApplePayPaymentTiming {
    /// A value that specifies that the payment occurs when the transaction is complete
    Immediate,
    /// A value that specifies that the payment occurs on a regular basis
    Recurring,
}

#[derive(Debug, Clone, Eq, PartialEq, serde::Serialize, ToSchema, serde::Deserialize)]
pub struct ApplePayBillingContactFields(pub Vec<ApplePayAddressParameters>);
#[derive(Debug, Clone, Eq, PartialEq, serde::Serialize, ToSchema, serde::Deserialize)]
pub struct ApplePayShippingContactFields(pub Vec<ApplePayAddressParameters>);

#[derive(Debug, Clone, Eq, PartialEq, serde::Serialize, ToSchema, serde::Deserialize)]
#[serde(rename_all = "camelCase")]
pub enum ApplePayAddressParameters {
    PostalAddress,
    Phone,
    Email,
}

#[derive(Debug, Clone, Eq, PartialEq, serde::Serialize, ToSchema, serde::Deserialize)]
pub struct AmountInfo {
    /// The label must be the name of the merchant.
    pub label: String,
    /// A value that indicates whether the line item(Ex: total, tax, discount, or grand total) is final or pending.
    #[serde(rename = "type")]
    pub total_type: Option<String>,
    /// The total amount for the payment in majot unit string (Ex: 38.02)
    #[schema(value_type = String, example = "38.02")]
    pub amount: StringMajorUnit,
}

#[derive(Debug, Clone, serde::Deserialize)]
#[serde(rename_all = "camelCase")]
pub struct ApplepayErrorResponse {
    pub status_code: String,
    pub status_message: String,
}

#[derive(Debug, Clone, Eq, PartialEq, serde::Serialize, ToSchema)]
pub struct AmazonPaySessionTokenResponse {
    /// Amazon Pay merchant account identifier
    pub merchant_id: String,
    /// Ledger currency provided during registration for the given merchant identifier
    #[schema(example = "USD", value_type = Currency)]
    pub ledger_currency: common_enums::Currency,
    /// Amazon Pay store ID
    pub store_id: String,
    /// Payment flow for charging the buyer
    pub payment_intent: AmazonPayPaymentIntent,
    /// The total shipping costs
    #[schema(value_type = String)]
    pub total_shipping_amount: StringMajorUnit,
    /// The total tax amount for the order
    #[schema(value_type = String)]
    pub total_tax_amount: StringMajorUnit,
    /// The total amount for items in the cart
    #[schema(value_type = String)]
    pub total_base_amount: StringMajorUnit,
    /// The delivery options available for the provided address
    pub delivery_options: Vec<AmazonPayDeliveryOptions>,
}

#[derive(Debug, Clone, Eq, PartialEq, serde::Serialize, ToSchema)]
pub enum AmazonPayPaymentIntent {
    /// Create a Charge Permission to authorize and capture funds at a later time
    Confirm,
    /// Authorize funds immediately and capture at a later time
    Authorize,
    /// Authorize and capture funds immediately
    AuthorizeWithCapture,
}

#[derive(Debug, Clone, Eq, PartialEq, serde::Serialize, serde::Deserialize, ToSchema)]
pub struct AmazonPayDeliveryOptions {
    /// Delivery Option identifier
    pub id: String,
    /// Total delivery cost
    pub price: AmazonPayDeliveryPrice,
    /// Shipping method details
    pub shipping_method: AmazonPayShippingMethod,
    /// Specifies if this delivery option is the default
    pub is_default: bool,
}

#[derive(Debug, Clone, Eq, PartialEq, serde::Serialize, serde::Deserialize, ToSchema)]
pub struct AmazonPayDeliveryPrice {
    /// Transaction amount in MinorUnit
    pub amount: MinorUnit,
    #[serde(skip_deserializing)]
    /// Transaction amount in StringMajorUnit
    #[schema(value_type = String)]
    pub display_amount: StringMajorUnit,
    /// Transaction currency code in ISO 4217 format
    #[schema(example = "USD", value_type = Currency)]
    pub currency_code: common_enums::Currency,
}

#[derive(Debug, Clone, Eq, PartialEq, serde::Serialize, serde::Deserialize, ToSchema)]
pub struct AmazonPayShippingMethod {
    /// Name of the shipping method
    pub shipping_method_name: String,
    /// Code of the shipping method
    pub shipping_method_code: String,
}

impl AmazonPayDeliveryOptions {
    pub fn parse_delivery_options_request(
        delivery_options_request: &[serde_json::Value],
    ) -> Result<Vec<Self>, common_utils::errors::ParsingError> {
        delivery_options_request
            .iter()
            .map(|option| {
                serde_json::from_value(option.clone()).map_err(|_| {
                    common_utils::errors::ParsingError::StructParseFailure(
                        "AmazonPayDeliveryOptions",
                    )
                })
            })
            .collect()
    }

    pub fn get_default_delivery_amount(
        delivery_options: Vec<Self>,
    ) -> Result<MinorUnit, error_stack::Report<ValidationError>> {
        let mut default_options = delivery_options
            .into_iter()
            .filter(|delivery_option| delivery_option.is_default);

        match (default_options.next(), default_options.next()) {
            (Some(default_option), None) => Ok(default_option.price.amount),
            _ => Err(ValidationError::InvalidValue {
                message: "Amazon Pay Delivery Option".to_string(),
            })
            .attach_printable("Expected exactly one default Amazon Pay Delivery Option"),
        }
    }

    pub fn validate_currency(
        currency_code: common_enums::Currency,
        amazonpay_supported_currencies: HashSet<common_enums::Currency>,
    ) -> Result<(), ValidationError> {
        if !amazonpay_supported_currencies.contains(&currency_code) {
            return Err(ValidationError::InvalidValue {
                message: format!("{currency_code:?} is not a supported currency."),
            });
        }

        Ok(())
    }

    pub fn insert_display_amount(
        delivery_options: &mut Vec<Self>,
        currency_code: common_enums::Currency,
    ) -> Result<(), error_stack::Report<common_utils::errors::ParsingError>> {
        let required_amount_type = common_utils::types::StringMajorUnitForCore;
        for option in delivery_options {
            let display_amount = required_amount_type
                .convert(option.price.amount, currency_code)
                .change_context(common_utils::errors::ParsingError::I64ToStringConversionFailure)?;

            option.price.display_amount = display_amount;
        }

        Ok(())
    }
}

#[cfg(feature = "v1")]
#[derive(Default, Debug, serde::Serialize, Clone, ToSchema)]
pub struct PaymentsSessionResponse {
    /// The identifier for the payment
    #[schema(value_type = String)]
    pub payment_id: id_type::PaymentId,
    /// This is a token which expires after 15 minutes, used from the client to authenticate and create sessions from the SDK
    #[schema(value_type = String)]
    pub client_secret: Secret<String, pii::ClientSecret>,
    /// The list of session token object
    pub session_token: Vec<SessionToken>,
}

#[cfg(feature = "v2")]
#[derive(Debug, serde::Serialize, Clone, ToSchema)]
pub struct PaymentsSessionResponse {
    /// The identifier for the payment
    #[schema(value_type = String)]
    pub payment_id: id_type::GlobalPaymentId,
    /// The list of session token object
    pub session_token: Vec<SessionToken>,
    /// External vault session details
    pub vault_details: Option<VaultSessionDetails>,
}

#[cfg(feature = "v1")]
#[derive(Default, Debug, serde::Deserialize, serde::Serialize, Clone, ToSchema)]
pub struct PaymentRetrieveBody {
    /// The identifier for the Merchant Account.
    #[schema(value_type = Option<String>)]
    pub merchant_id: Option<id_type::MerchantId>,
    /// Decider to enable or disable the connector call for retrieve request
    pub force_sync: Option<bool>,
    /// This is a token which expires after 15 minutes, used from the client to authenticate and create sessions from the SDK
    pub client_secret: Option<String>,
    /// If enabled provides list of captures linked to latest attempt
    pub expand_captures: Option<bool>,
    /// If enabled provides list of attempts linked to payment intent
    pub expand_attempts: Option<bool>,
    /// If enabled, provides whole connector response
    pub all_keys_required: Option<bool>,
}

#[cfg(feature = "v1")]
#[derive(Default, Debug, serde::Deserialize, serde::Serialize, Clone, ToSchema)]
pub struct PaymentRetrieveBodyWithCredentials {
    /// The identifier for payment.
    pub payment_id: id_type::PaymentId,
    /// The identifier for the Merchant Account.
    #[schema(value_type = Option<String>)]
    pub merchant_id: Option<id_type::MerchantId>,
    /// Decider to enable or disable the connector call for retrieve request
    pub force_sync: Option<bool>,
    /// Merchant connector details used to make payments.
    pub merchant_connector_details: Option<admin::MerchantConnectorDetailsWrap>,
}

#[derive(Default, Debug, serde::Deserialize, serde::Serialize, Clone, ToSchema)]
pub struct PaymentsCompleteAuthorizeRequest {
    /// The unique identifier for the payment
    #[serde(skip_deserializing)]
    pub payment_id: id_type::PaymentId,
    /// The shipping address for the payment
    pub shipping: Option<Address>,
    /// Client Secret
    #[schema(value_type = String)]
    pub client_secret: Secret<String>,
    /// Indicates if 3DS method data was successfully completed or not
    pub threeds_method_comp_ind: Option<ThreeDsCompletionIndicator>,
}

#[cfg(feature = "v1")]
#[derive(Default, Debug, serde::Deserialize, serde::Serialize, Clone, ToSchema)]
pub struct PaymentsCancelRequest {
    /// The identifier for the payment
    #[serde(skip)]
    pub payment_id: id_type::PaymentId,
    /// The reason for the payment cancel
    pub cancellation_reason: Option<String>,
    /// Merchant connector details used to make payments.
    #[schema(value_type = Option<MerchantConnectorDetailsWrap>, deprecated)]
    pub merchant_connector_details: Option<admin::MerchantConnectorDetailsWrap>,
}

/// Request to cancel a payment when the payment is already captured
#[derive(Default, Debug, serde::Deserialize, serde::Serialize, Clone, ToSchema)]
pub struct PaymentsCancelPostCaptureRequest {
    /// The identifier for the payment
    #[serde(skip)]
    pub payment_id: id_type::PaymentId,
    /// The reason for the payment cancel
    pub cancellation_reason: Option<String>,
}

#[derive(Default, Debug, serde::Serialize, serde::Deserialize, Clone, ToSchema)]
pub struct PaymentsIncrementalAuthorizationRequest {
    /// The identifier for the payment
    #[serde(skip)]
    pub payment_id: id_type::PaymentId,
    /// The total amount including previously authorized amount and additional amount
    #[schema(value_type = i64, example = 6540)]
    pub amount: MinorUnit,
    /// Reason for incremental authorization
    pub reason: Option<String>,
}

#[derive(Debug, serde::Serialize, serde::Deserialize, Clone, ToSchema)]
pub struct PaymentsExternalAuthenticationRequest {
    /// The identifier for the payment
    #[serde(skip)]
    pub payment_id: id_type::PaymentId,
    /// Client Secret
    #[schema(value_type = String)]
    pub client_secret: Secret<String>,
    /// SDK Information if request is from SDK
    pub sdk_information: Option<SdkInformation>,
    /// Device Channel indicating whether request is coming from App or Browser
    pub device_channel: DeviceChannel,
    /// Indicates if 3DS method data was successfully completed or not
    pub threeds_method_comp_ind: ThreeDsCompletionIndicator,
}

/// Indicates if 3DS method data was successfully completed or not
#[derive(Debug, serde::Serialize, serde::Deserialize, Clone, ToSchema)]
pub struct PaymentsManualUpdateRequest {
    /// The identifier for the payment
    #[serde(skip)]
    pub payment_id: id_type::PaymentId,
    /// The identifier for the payment attempt
    pub attempt_id: String,
    /// Merchant ID
    #[schema(value_type = String)]
    pub merchant_id: id_type::MerchantId,
    /// The status of the attempt
    pub attempt_status: Option<enums::AttemptStatus>,
    /// Error code of the connector
    pub error_code: Option<String>,
    /// Error message of the connector
    pub error_message: Option<String>,
    /// Error reason of the connector
    pub error_reason: Option<String>,
    /// A unique identifier for a payment provided by the connector
    pub connector_transaction_id: Option<String>,
}

#[derive(Debug, serde::Serialize, serde::Deserialize, Clone, ToSchema)]
pub struct PaymentsManualUpdateResponse {
    /// The identifier for the payment
    pub payment_id: id_type::PaymentId,
    /// The identifier for the payment attempt
    pub attempt_id: String,
    /// Merchant ID
    #[schema(value_type = String)]
    pub merchant_id: id_type::MerchantId,
    /// The status of the attempt
    pub attempt_status: enums::AttemptStatus,
    /// Error code of the connector
    pub error_code: Option<String>,
    /// Error message of the connector
    pub error_message: Option<String>,
    /// Error reason of the connector
    pub error_reason: Option<String>,
    /// A unique identifier for a payment provided by the connector
    pub connector_transaction_id: Option<String>,
}

#[derive(Debug, serde::Serialize, serde::Deserialize, Clone, ToSchema)]
/// Indicates if 3DS method data was successfully completed or not
pub enum ThreeDsCompletionIndicator {
    /// 3DS method successfully completed
    #[serde(rename = "Y")]
    Success,
    /// 3DS method was not successful
    #[serde(rename = "N")]
    Failure,
    /// 3DS method URL was unavailable
    #[serde(rename = "U")]
    NotAvailable,
}

/// Device Channel indicating whether request is coming from App or Browser
#[derive(Debug, serde::Serialize, serde::Deserialize, Clone, ToSchema, Eq, PartialEq)]
pub enum DeviceChannel {
    #[serde(rename = "APP")]
    App,
    #[serde(rename = "BRW")]
    Browser,
}

/// SDK Information if request is from SDK
#[derive(Default, Debug, serde::Serialize, serde::Deserialize, Clone, ToSchema)]
pub struct SdkInformation {
    /// Unique ID created on installations of the 3DS Requestor App on a Consumer Device
    pub sdk_app_id: String,
    /// JWE Object containing data encrypted by the SDK for the DS to decrypt
    pub sdk_enc_data: String,
    /// Public key component of the ephemeral key pair generated by the 3DS SDK
    pub sdk_ephem_pub_key: HashMap<String, String>,
    /// Unique transaction identifier assigned by the 3DS SDK
    pub sdk_trans_id: String,
    /// Identifies the vendor and version for the 3DS SDK that is integrated in a 3DS Requestor App
    pub sdk_reference_number: String,
    /// Indicates maximum amount of time in minutes
    pub sdk_max_timeout: u8,
    /// Indicates the type of 3DS SDK
    pub sdk_type: Option<SdkType>,
}

/// Enum representing the type of 3DS SDK.
#[derive(Serialize, Deserialize, Debug, Clone, ToSchema)]
pub enum SdkType {
    #[serde(rename = "01")]
    DefaultSdk,
    #[serde(rename = "02")]
    SplitSdk,
    #[serde(rename = "03")]
    LimitedSdk,
    #[serde(rename = "04")]
    BrowserSdk,
    #[serde(rename = "05")]
    ShellSdk,
}

#[cfg(feature = "v2")]
#[derive(Debug, serde::Serialize, serde::Deserialize, Clone, ToSchema)]
pub struct ListMethodsForPaymentsRequest {
    /// This is a 15 minute expiry token which shall be used from the client to authenticate and perform sessions from the SDK
    #[schema(max_length = 30, min_length = 30, example = "secret_k2uj3he2893eiu2d")]
    pub client_secret: Option<String>,

    /// The two-letter ISO currency code
    #[serde(deserialize_with = "parse_comma_separated", default)]
    #[schema(value_type = Option<Vec<CountryAlpha2>>, example = json!(["US", "UK", "IN"]))]
    pub accepted_countries: Option<Vec<api_enums::CountryAlpha2>>,

    /// Filter by amount
    #[schema(example = 60)]
    pub amount: Option<MinorUnit>,

    /// The three-letter ISO currency code
    #[serde(deserialize_with = "parse_comma_separated", default)]
    #[schema(value_type = Option<Vec<Currency>>,example = json!(["USD", "EUR"]))]
    pub accepted_currencies: Option<Vec<api_enums::Currency>>,

    /// Indicates whether the payment method supports recurring payments. Optional.
    #[schema(example = true)]
    pub recurring_enabled: Option<bool>,

    /// Indicates whether the payment method is eligible for card networks
    #[serde(deserialize_with = "parse_comma_separated", default)]
    #[schema(value_type = Option<Vec<CardNetwork>>, example = json!(["visa", "mastercard"]))]
    pub card_networks: Option<Vec<api_enums::CardNetwork>>,

    /// Indicates the limit of last used payment methods
    #[schema(example = 1)]
    pub limit: Option<i64>,
}

#[cfg(feature = "v2")]
#[derive(Debug, serde::Serialize, ToSchema)]
pub struct PaymentMethodListResponseForPayments {
    /// The list of payment methods that are enabled for the business profile
    pub payment_methods_enabled: Vec<ResponsePaymentMethodTypesForPayments>,

    /// The list of payment methods that are saved by the given customer
    /// This field is only returned if the customer_id is provided in the request
    #[schema(value_type = Option<Vec<CustomerPaymentMethodResponseItem>>)]
    pub customer_payment_methods: Option<Vec<payment_methods::CustomerPaymentMethodResponseItem>>,
}

#[cfg(feature = "v2")]
#[derive(Debug, Clone, serde::Serialize, ToSchema, PartialEq)]
pub struct ResponsePaymentMethodTypesForPayments {
    /// The payment method type enabled
    #[schema(example = "pay_later", value_type = PaymentMethod)]
    pub payment_method_type: common_enums::PaymentMethod,

    /// The payment method subtype enabled
    #[schema(example = "klarna", value_type = PaymentMethodType)]
    pub payment_method_subtype: common_enums::PaymentMethodType,

    /// The payment experience for the payment method
    #[schema(value_type = Option<Vec<PaymentExperience>>)]
    pub payment_experience: Option<Vec<common_enums::PaymentExperience>>,

    /// payment method subtype specific information
    #[serde(flatten)]
    #[schema(value_type = Option<PaymentMethodSubtypeSpecificData>)]
    pub extra_information: Option<payment_methods::PaymentMethodSubtypeSpecificData>,

    /// Required fields for the payment_method_type.
    /// This is the union of all the required fields for the payment method type enabled in all the connectors.
    #[schema(value_type = RequiredFieldInfo)]
    pub required_fields: Vec<payment_methods::RequiredFieldInfo>,

    /// surcharge details for this payment method type if exists
    #[schema(value_type = Option<SurchargeDetailsResponse>)]
    pub surcharge_details: Option<payment_methods::SurchargeDetailsResponse>,
}

#[derive(Debug, serde::Serialize, serde::Deserialize, Clone, ToSchema)]
pub struct PaymentsExternalAuthenticationResponse {
    /// Indicates the transaction status
    #[serde(rename = "trans_status")]
    #[schema(value_type = TransactionStatus)]
    pub transaction_status: common_enums::TransactionStatus,
    /// Access Server URL to be used for challenge submission
    pub acs_url: Option<String>,
    /// Challenge request which should be sent to acs_url
    pub challenge_request: Option<String>,
    /// Challenge request key which should be set as form field name for creq
    pub challenge_request_key: Option<String>,
    /// Unique identifier assigned by the EMVCo(Europay, Mastercard and Visa)
    pub acs_reference_number: Option<String>,
    /// Unique identifier assigned by the ACS to identify a single transaction
    pub acs_trans_id: Option<String>,
    /// Unique identifier assigned by the 3DS Server to identify a single transaction
    pub three_dsserver_trans_id: Option<String>,
    /// Contains the JWS object created by the ACS for the ARes(Authentication Response) message
    pub acs_signed_content: Option<String>,
    /// Three DS Requestor URL
    pub three_ds_requestor_url: String,
    /// Merchant app declaring their URL within the CReq message so that the Authentication app can call the Merchant app after OOB authentication has occurred
    pub three_ds_requestor_app_url: Option<String>,
}

#[derive(Default, Debug, serde::Deserialize, serde::Serialize, Clone, ToSchema)]
pub struct PaymentsApproveRequest {
    /// The identifier for the payment
    #[serde(skip)]
    pub payment_id: id_type::PaymentId,
}

#[derive(Default, Debug, serde::Deserialize, serde::Serialize, Clone, ToSchema)]
pub struct PaymentsRejectRequest {
    /// The identifier for the payment
    #[serde(skip)]
    pub payment_id: id_type::PaymentId,
}

#[derive(Default, Debug, serde::Deserialize, serde::Serialize, Clone)]
pub struct PaymentsStartRequest {
    /// Unique identifier for the payment. This ensures idempotency for multiple payments
    /// that have been done by a single merchant. This field is auto generated and is returned in the API response.
    pub payment_id: id_type::PaymentId,
    /// The identifier for the Merchant Account.
    pub merchant_id: id_type::MerchantId,
    /// The identifier for the payment transaction
    pub attempt_id: String,
}

/// additional data that might be required by hyperswitch
#[cfg(feature = "v2")]
#[derive(Debug, Default, Clone, serde::Deserialize, serde::Serialize, ToSchema)]
pub struct FeatureMetadata {
    /// Redirection response coming in request as metadata field only for redirection scenarios
    #[schema(value_type = Option<RedirectResponse>)]
    pub redirect_response: Option<RedirectResponse>,
    /// Additional tags to be used for global search
    #[schema(value_type = Option<Vec<String>>)]
    pub search_tags: Option<Vec<HashedString<WithType>>>,
    /// Recurring payment details required for apple pay Merchant Token
    pub apple_pay_recurring_details: Option<ApplePayRecurringDetails>,
    /// revenue recovery data for payment intent
    pub revenue_recovery: Option<PaymentRevenueRecoveryMetadata>,
}

#[cfg(feature = "v2")]
impl FeatureMetadata {
    pub fn get_retry_count(&self) -> Option<u16> {
        self.revenue_recovery
            .as_ref()
            .map(|metadata| metadata.total_retry_count)
    }

    pub fn set_payment_revenue_recovery_metadata_using_api(
        self,
        payment_revenue_recovery_metadata: PaymentRevenueRecoveryMetadata,
    ) -> Self {
        Self {
            redirect_response: self.redirect_response,
            search_tags: self.search_tags,
            apple_pay_recurring_details: self.apple_pay_recurring_details,
            revenue_recovery: Some(payment_revenue_recovery_metadata),
        }
    }
}

/// additional data that might be required by hyperswitch
#[cfg(feature = "v1")]
#[derive(Debug, Clone, serde::Deserialize, serde::Serialize, ToSchema)]
pub struct FeatureMetadata {
    /// Redirection response coming in request as metadata field only for redirection scenarios
    #[schema(value_type = Option<RedirectResponse>)]
    pub redirect_response: Option<RedirectResponse>,
    /// Additional tags to be used for global search
    #[schema(value_type = Option<Vec<String>>)]
    pub search_tags: Option<Vec<HashedString<WithType>>>,
    /// Recurring payment details required for apple pay Merchant Token
    pub apple_pay_recurring_details: Option<ApplePayRecurringDetails>,
}

#[derive(Debug, Clone, serde::Deserialize, serde::Serialize, ToSchema)]
pub struct ApplePayRecurringDetails {
    /// A description of the recurring payment that Apple Pay displays to the user in the payment sheet
    pub payment_description: String,
    /// The regular billing cycle for the recurring payment, including start and end dates, an interval, and an interval count
    pub regular_billing: ApplePayRegularBillingDetails,
    /// A localized billing agreement that the payment sheet displays to the user before the user authorizes the payment
    pub billing_agreement: Option<String>,
    /// A URL to a web page where the user can update or delete the payment method for the recurring payment
    #[schema(value_type = String, example = "https://hyperswitch.io")]
    pub management_url: common_utils::types::Url,
}

#[derive(Debug, Clone, serde::Deserialize, serde::Serialize, ToSchema)]
pub struct ApplePayRegularBillingDetails {
    /// The label that Apple Pay displays to the user in the payment sheet with the recurring details
    pub label: String,
    /// The date of the first payment
    #[schema(example = "2023-09-10T23:59:59Z")]
    #[serde(default, with = "common_utils::custom_serde::iso8601::option")]
    pub recurring_payment_start_date: Option<PrimitiveDateTime>,
    /// The date of the final payment
    #[schema(example = "2023-09-10T23:59:59Z")]
    #[serde(default, with = "common_utils::custom_serde::iso8601::option")]
    pub recurring_payment_end_date: Option<PrimitiveDateTime>,
    /// The amount of time — in calendar units, such as day, month, or year — that represents a fraction of the total payment interval
    pub recurring_payment_interval_unit: Option<RecurringPaymentIntervalUnit>,
    /// The number of interval units that make up the total payment interval
    pub recurring_payment_interval_count: Option<i32>,
}

#[derive(Debug, Clone, Eq, PartialEq, serde::Deserialize, serde::Serialize, ToSchema)]
#[serde(rename_all = "snake_case")]
pub enum RecurringPaymentIntervalUnit {
    Year,
    Month,
    Day,
    Hour,
    Minute,
}

///frm message is an object sent inside the payments response...when frm is invoked, its value is Some(...), else its None
#[derive(Clone, Debug, serde::Deserialize, serde::Serialize, PartialEq, ToSchema)]
pub struct FrmMessage {
    pub frm_name: String,
    pub frm_transaction_id: Option<String>,
    pub frm_transaction_type: Option<String>,
    pub frm_status: Option<String>,
    pub frm_score: Option<i32>,
    pub frm_reason: Option<serde_json::Value>,
    pub frm_error: Option<String>,
}

#[cfg(feature = "v2")]
mod payment_id_type {
    use std::{borrow::Cow, fmt};

    use serde::{
        de::{self, Visitor},
        Deserializer,
    };

    use super::PaymentIdType;

    struct PaymentIdVisitor;
    struct OptionalPaymentIdVisitor;

    impl Visitor<'_> for PaymentIdVisitor {
        type Value = PaymentIdType;

        fn expecting(&self, formatter: &mut fmt::Formatter<'_>) -> fmt::Result {
            formatter.write_str("payment id")
        }

        fn visit_str<E>(self, value: &str) -> Result<Self::Value, E>
        where
            E: de::Error,
        {
            common_utils::id_type::GlobalPaymentId::try_from(Cow::Owned(value.to_string()))
                .map_err(de::Error::custom)
                .map(PaymentIdType::PaymentIntentId)
        }
    }

    impl<'de> Visitor<'de> for OptionalPaymentIdVisitor {
        type Value = Option<PaymentIdType>;

        fn expecting(&self, formatter: &mut fmt::Formatter<'_>) -> fmt::Result {
            formatter.write_str("payment id")
        }

        fn visit_some<D>(self, deserializer: D) -> Result<Self::Value, D::Error>
        where
            D: Deserializer<'de>,
        {
            deserializer.deserialize_any(PaymentIdVisitor).map(Some)
        }

        fn visit_none<E>(self) -> Result<Self::Value, E>
        where
            E: de::Error,
        {
            Ok(None)
        }

        fn visit_unit<E>(self) -> Result<Self::Value, E>
        where
            E: de::Error,
        {
            Ok(None)
        }
    }

    #[allow(dead_code)]
    pub(crate) fn deserialize<'a, D>(deserializer: D) -> Result<PaymentIdType, D::Error>
    where
        D: Deserializer<'a>,
    {
        deserializer.deserialize_any(PaymentIdVisitor)
    }

    #[allow(dead_code)]
    pub(crate) fn deserialize_option<'a, D>(
        deserializer: D,
    ) -> Result<Option<PaymentIdType>, D::Error>
    where
        D: Deserializer<'a>,
    {
        deserializer.deserialize_option(OptionalPaymentIdVisitor)
    }
}

#[cfg(feature = "v1")]
mod payment_id_type {
    use std::{borrow::Cow, fmt};

    use serde::{
        de::{self, Visitor},
        Deserializer,
    };

    use super::PaymentIdType;

    struct PaymentIdVisitor;
    struct OptionalPaymentIdVisitor;

    impl Visitor<'_> for PaymentIdVisitor {
        type Value = PaymentIdType;

        fn expecting(&self, formatter: &mut fmt::Formatter<'_>) -> fmt::Result {
            formatter.write_str("payment id")
        }

        fn visit_str<E>(self, value: &str) -> Result<Self::Value, E>
        where
            E: de::Error,
        {
            common_utils::id_type::PaymentId::try_from(Cow::Owned(value.to_string()))
                .map_err(de::Error::custom)
                .map(PaymentIdType::PaymentIntentId)
        }
    }

    impl<'de> Visitor<'de> for OptionalPaymentIdVisitor {
        type Value = Option<PaymentIdType>;

        fn expecting(&self, formatter: &mut fmt::Formatter<'_>) -> fmt::Result {
            formatter.write_str("payment id")
        }

        fn visit_some<D>(self, deserializer: D) -> Result<Self::Value, D::Error>
        where
            D: Deserializer<'de>,
        {
            deserializer.deserialize_any(PaymentIdVisitor).map(Some)
        }

        fn visit_none<E>(self) -> Result<Self::Value, E>
        where
            E: de::Error,
        {
            Ok(None)
        }

        fn visit_unit<E>(self) -> Result<Self::Value, E>
        where
            E: de::Error,
        {
            Ok(None)
        }
    }

    #[allow(dead_code)]
    pub(crate) fn deserialize<'a, D>(deserializer: D) -> Result<PaymentIdType, D::Error>
    where
        D: Deserializer<'a>,
    {
        deserializer.deserialize_any(PaymentIdVisitor)
    }

    pub(crate) fn deserialize_option<'a, D>(
        deserializer: D,
    ) -> Result<Option<PaymentIdType>, D::Error>
    where
        D: Deserializer<'a>,
    {
        deserializer.deserialize_option(OptionalPaymentIdVisitor)
    }
}

pub mod amount {
    use serde::de;

    use super::Amount;
    struct AmountVisitor;
    struct OptionalAmountVisitor;
    use crate::payments::MinorUnit;

    // This is defined to provide guarded deserialization of amount
    // which itself handles zero and non-zero values internally
    impl de::Visitor<'_> for AmountVisitor {
        type Value = Amount;

        fn expecting(&self, formatter: &mut std::fmt::Formatter<'_>) -> std::fmt::Result {
            write!(formatter, "amount as integer")
        }

        fn visit_u64<E>(self, v: u64) -> Result<Self::Value, E>
        where
            E: de::Error,
        {
            let v = i64::try_from(v).map_err(|_| {
                E::custom(format!(
                    "invalid value `{v}`, expected an integer between 0 and {}",
                    i64::MAX
                ))
            })?;
            self.visit_i64(v)
        }

        fn visit_i64<E>(self, v: i64) -> Result<Self::Value, E>
        where
            E: de::Error,
        {
            if v.is_negative() {
                return Err(E::custom(format!(
                    "invalid value `{v}`, expected a positive integer"
                )));
            }
            Ok(Amount::from(MinorUnit::new(v)))
        }
    }

    impl<'de> de::Visitor<'de> for OptionalAmountVisitor {
        type Value = Option<Amount>;

        fn expecting(&self, formatter: &mut std::fmt::Formatter<'_>) -> std::fmt::Result {
            write!(formatter, "option of amount (as integer)")
        }

        fn visit_some<D>(self, deserializer: D) -> Result<Self::Value, D::Error>
        where
            D: serde::Deserializer<'de>,
        {
            deserializer.deserialize_i64(AmountVisitor).map(Some)
        }

        fn visit_none<E>(self) -> Result<Self::Value, E>
        where
            E: de::Error,
        {
            Ok(None)
        }
    }

    #[allow(dead_code)]
    pub(crate) fn deserialize<'de, D>(deserializer: D) -> Result<Amount, D::Error>
    where
        D: de::Deserializer<'de>,
    {
        deserializer.deserialize_any(AmountVisitor)
    }
    pub(crate) fn deserialize_option<'de, D>(deserializer: D) -> Result<Option<Amount>, D::Error>
    where
        D: de::Deserializer<'de>,
    {
        deserializer.deserialize_option(OptionalAmountVisitor)
    }
}

#[cfg(test)]
mod tests {
    #![allow(clippy::unwrap_used)]
    use super::*;

    #[test]
    fn test_mandate_type() {
        let mandate_type = MandateType::default();
        assert_eq!(
            serde_json::to_string(&mandate_type).unwrap(),
            r#"{"multi_use":null}"#
        )
    }
}

#[derive(Default, Debug, serde::Deserialize, Clone, ToSchema, serde::Serialize)]
pub struct RetrievePaymentLinkRequest {
    /// It's a token used for client side verification.
    pub client_secret: Option<String>,
}

#[derive(Clone, Debug, serde::Serialize, PartialEq, ToSchema)]
pub struct PaymentLinkResponse {
    /// URL for rendering the open payment link
    pub link: String,
    /// URL for rendering the secure payment link
    pub secure_link: Option<String>,
    /// Identifier for the payment link
    pub payment_link_id: String,
}

#[derive(Clone, Debug, serde::Serialize, ToSchema)]
pub struct RetrievePaymentLinkResponse {
    /// Identifier for Payment Link
    pub payment_link_id: String,
    /// Identifier for Merchant
    #[schema(value_type = String)]
    pub merchant_id: id_type::MerchantId,
    /// Open payment link (without any security checks and listing SPMs)
    pub link_to_pay: String,
    /// The payment amount. Amount for the payment in the lowest denomination of the currency
    #[schema(value_type = i64, example = 6540)]
    pub amount: MinorUnit,
    /// Date and time of Payment Link creation
    #[serde(with = "common_utils::custom_serde::iso8601")]
    pub created_at: PrimitiveDateTime,
    /// Date and time of Expiration for Payment Link
    #[serde(with = "common_utils::custom_serde::iso8601::option")]
    pub expiry: Option<PrimitiveDateTime>,
    /// Description for Payment Link
    pub description: Option<String>,
    /// Status Of the Payment Link
    pub status: PaymentLinkStatus,
    #[schema(value_type = Option<Currency>)]
    pub currency: Option<api_enums::Currency>,
    /// Secure payment link (with security checks and listing saved payment methods)
    pub secure_link: Option<String>,
}

#[derive(Clone, Debug, serde::Deserialize, ToSchema, serde::Serialize)]
pub struct PaymentLinkInitiateRequest {
    #[schema(value_type = String)]
    pub merchant_id: id_type::MerchantId,
    #[schema(value_type = String)]
    pub payment_id: id_type::PaymentId,
}

#[derive(Debug, serde::Serialize)]
#[serde(untagged)]
pub enum PaymentLinkData {
    PaymentLinkDetails(Box<PaymentLinkDetails>),
    PaymentLinkStatusDetails(Box<PaymentLinkStatusDetails>),
}

#[derive(Debug, serde::Serialize, Clone)]
pub struct PaymentLinkDetails {
    pub amount: StringMajorUnit,
    pub currency: api_enums::Currency,
    pub pub_key: String,
    pub client_secret: String,
    pub payment_id: id_type::PaymentId,
    #[serde(with = "common_utils::custom_serde::iso8601")]
    pub session_expiry: PrimitiveDateTime,
    pub merchant_logo: String,
    pub return_url: String,
    pub merchant_name: String,
    pub order_details: Option<Vec<OrderDetailsWithStringAmount>>,
    pub max_items_visible_after_collapse: i8,
    pub theme: String,
    pub merchant_description: Option<String>,
    pub sdk_layout: String,
    pub display_sdk_only: bool,
    pub hide_card_nickname_field: bool,
    pub show_card_form_by_default: bool,
    pub locale: Option<String>,
    pub transaction_details: Option<Vec<admin::PaymentLinkTransactionDetails>>,
    pub background_image: Option<admin::PaymentLinkBackgroundImageConfig>,
    pub details_layout: Option<api_enums::PaymentLinkDetailsLayout>,
    pub branding_visibility: Option<bool>,
    pub payment_button_text: Option<String>,
    pub skip_status_screen: Option<bool>,
    pub custom_message_for_card_terms: Option<String>,
    pub payment_button_colour: Option<String>,
    pub payment_button_text_colour: Option<String>,
    pub background_colour: Option<String>,
    pub sdk_ui_rules: Option<HashMap<String, HashMap<String, String>>>,
    pub status: api_enums::IntentStatus,
    pub enable_button_only_on_form_ready: bool,
    pub payment_form_header_text: Option<String>,
    pub payment_form_label_type: Option<api_enums::PaymentLinkSdkLabelType>,
    pub show_card_terms: Option<api_enums::PaymentLinkShowSdkTerms>,
    pub is_setup_mandate_flow: Option<bool>,
    pub capture_method: Option<common_enums::CaptureMethod>,
    pub setup_future_usage_applied: Option<common_enums::FutureUsage>,
    pub color_icon_card_cvc_error: Option<String>,
}

#[derive(Debug, serde::Serialize, Clone)]
pub struct SecurePaymentLinkDetails {
    pub enabled_saved_payment_method: bool,
    pub hide_card_nickname_field: bool,
    pub show_card_form_by_default: bool,
    #[serde(flatten)]
    pub payment_link_details: PaymentLinkDetails,
    pub payment_button_text: Option<String>,
    pub skip_status_screen: Option<bool>,
    pub custom_message_for_card_terms: Option<String>,
    pub payment_button_colour: Option<String>,
    pub payment_button_text_colour: Option<String>,
    pub background_colour: Option<String>,
    pub sdk_ui_rules: Option<HashMap<String, HashMap<String, String>>>,
    pub enable_button_only_on_form_ready: bool,
    pub payment_form_header_text: Option<String>,
    pub payment_form_label_type: Option<api_enums::PaymentLinkSdkLabelType>,
    pub show_card_terms: Option<api_enums::PaymentLinkShowSdkTerms>,
    pub color_icon_card_cvc_error: Option<String>,
}

#[derive(Debug, serde::Serialize)]
pub struct PaymentLinkStatusDetails {
    pub amount: StringMajorUnit,
    pub currency: api_enums::Currency,
    pub payment_id: id_type::PaymentId,
    pub merchant_logo: String,
    pub merchant_name: String,
    #[serde(with = "common_utils::custom_serde::iso8601")]
    pub created: PrimitiveDateTime,
    pub status: PaymentLinkStatusWrap,
    pub error_code: Option<String>,
    pub error_message: Option<String>,
    pub redirect: bool,
    pub theme: String,
    pub return_url: String,
    pub locale: Option<String>,
    pub transaction_details: Option<Vec<admin::PaymentLinkTransactionDetails>>,
    pub unified_code: Option<String>,
    pub unified_message: Option<String>,
    pub capture_method: Option<common_enums::CaptureMethod>,
    pub setup_future_usage_applied: Option<common_enums::FutureUsage>,
}

#[derive(Clone, Debug, serde::Deserialize, ToSchema, serde::Serialize)]
#[serde(deny_unknown_fields)]
pub struct PaymentLinkListConstraints {
    /// limit on the number of objects to return
    pub limit: Option<i64>,

    /// The time at which payment link is created
    #[schema(example = "2022-09-10T10:11:12Z")]
    #[serde(default, with = "common_utils::custom_serde::iso8601::option")]
    pub created: Option<PrimitiveDateTime>,

    /// Time less than the payment link created time
    #[schema(example = "2022-09-10T10:11:12Z")]
    #[serde(
        default,
        with = "common_utils::custom_serde::iso8601::option",
        rename = "created.lt"
    )]
    pub created_lt: Option<PrimitiveDateTime>,

    /// Time greater than the payment link created time
    #[schema(example = "2022-09-10T10:11:12Z")]
    #[serde(
        default,
        with = "common_utils::custom_serde::iso8601::option",
        rename = "created.gt"
    )]
    pub created_gt: Option<PrimitiveDateTime>,

    /// Time less than or equals to the payment link created time
    #[schema(example = "2022-09-10T10:11:12Z")]
    #[serde(
        default,
        with = "common_utils::custom_serde::iso8601::option",
        rename = "created.lte"
    )]
    pub created_lte: Option<PrimitiveDateTime>,

    /// Time greater than or equals to the payment link created time
    #[schema(example = "2022-09-10T10:11:12Z")]
    #[serde(default, with = "common_utils::custom_serde::iso8601::option")]
    #[serde(rename = "created.gte")]
    pub created_gte: Option<PrimitiveDateTime>,
}

#[derive(Clone, Debug, serde::Serialize, ToSchema)]
pub struct PaymentLinkListResponse {
    /// The number of payment links included in the list
    pub size: usize,
    // The list of payment link response objects
    pub data: Vec<PaymentLinkResponse>,
}

/// Configure a custom payment link for the particular payment
#[derive(Clone, Debug, serde::Deserialize, serde::Serialize, PartialEq, ToSchema)]
pub struct PaymentCreatePaymentLinkConfig {
    #[serde(flatten)]
    #[schema(value_type = Option<PaymentLinkConfigRequest>)]
    /// Theme config for the particular payment
    pub theme_config: admin::PaymentLinkConfigRequest,
}

#[derive(Debug, Default, Eq, PartialEq, serde::Deserialize, serde::Serialize, Clone, ToSchema)]
pub struct OrderDetailsWithStringAmount {
    /// Name of the product that is being purchased
    #[schema(max_length = 255, example = "shirt")]
    pub product_name: String,
    /// The quantity of the product to be purchased
    #[schema(example = 1)]
    pub quantity: u16,
    /// the amount per quantity of product
    pub amount: StringMajorUnit,
    /// Product Image link
    pub product_img_link: Option<String>,
}

/// Status Of the Payment Link
#[derive(PartialEq, Debug, Clone, serde::Serialize, serde::Deserialize, ToSchema)]
#[serde(rename_all = "snake_case")]
pub enum PaymentLinkStatus {
    Active,
    Expired,
}

#[derive(PartialEq, Debug, Clone, serde::Serialize, serde::Deserialize, ToSchema)]
#[serde(rename_all = "snake_case")]
#[serde(untagged)]
pub enum PaymentLinkStatusWrap {
    PaymentLinkStatus(PaymentLinkStatus),
    IntentStatus(api_enums::IntentStatus),
}

#[derive(Debug, Default, serde::Deserialize, serde::Serialize, Clone, ToSchema)]
pub struct ExtendedCardInfoResponse {
    // Encrypted customer payment method data
    pub payload: String,
}

#[derive(Debug, Clone, Eq, PartialEq, serde::Serialize, ToSchema)]
pub struct ClickToPaySessionResponse {
    pub dpa_id: String,
    pub dpa_name: String,
    pub locale: String,
    #[schema(value_type = Vec<CardNetwork>, example = "[Visa, Mastercard]")]
    pub card_brands: HashSet<api_enums::CardNetwork>,
    pub acquirer_bin: String,
    pub acquirer_merchant_id: String,
    pub merchant_category_code: String,
    pub merchant_country_code: String,
    #[schema(value_type = String, example = "38.02")]
    pub transaction_amount: StringMajorUnit,
    #[schema(value_type = Currency)]
    pub transaction_currency_code: common_enums::Currency,
    #[schema(value_type = Option<String>, max_length = 255, example = "9123456789")]
    pub phone_number: Option<Secret<String>>,
    #[schema(max_length = 255, value_type = Option<String>, example = "johntest@test.com")]
    pub email: Option<Email>,
    pub phone_country_code: Option<String>,
    /// provider Eg: Visa, Mastercard
    #[schema(value_type = Option<CtpServiceProvider>)]
    pub provider: Option<api_enums::CtpServiceProvider>,
    pub dpa_client_id: Option<String>,
}

#[cfg(feature = "v1")]
#[cfg(test)]
mod payments_request_api_contract {
    #![allow(clippy::unwrap_used)]
    #![allow(clippy::panic)]
    use std::str::FromStr;

    use super::*;

    #[test]
    fn test_successful_card_deser() {
        let payments_request = r#"
        {
            "amount": 6540,
            "currency": "USD",
            "payment_method": "card",
            "payment_method_data": {
                "card": {
                    "card_number": "4242424242424242",
                    "card_exp_month": "10",
                    "card_exp_year": "25",
                    "card_holder_name": "joseph Doe",
                    "card_cvc": "123"
                }
            }
        }
        "#;

        let expected_card_number_string = "4242424242424242";
        let expected_card_number = CardNumber::from_str(expected_card_number_string).unwrap();

        let payments_request = serde_json::from_str::<PaymentsRequest>(payments_request);
        assert!(payments_request.is_ok());

        if let Some(PaymentMethodData::Card(card_data)) = payments_request
            .unwrap()
            .payment_method_data
            .unwrap()
            .payment_method_data
        {
            assert_eq!(card_data.card_number, expected_card_number);
        } else {
            panic!("Received unexpected response")
        }
    }

    #[test]
    fn test_successful_payment_method_reward() {
        let payments_request = r#"
        {
            "amount": 6540,
            "currency": "USD",
            "payment_method": "reward",
            "payment_method_data": "reward",
            "payment_method_type": "evoucher"
        }
        "#;

        let payments_request = serde_json::from_str::<PaymentsRequest>(payments_request);
        assert!(payments_request.is_ok());
        assert_eq!(
            payments_request
                .unwrap()
                .payment_method_data
                .unwrap()
                .payment_method_data,
            Some(PaymentMethodData::Reward)
        );
    }

    #[test]
    fn test_payment_method_data_with_payment_method_billing() {
        let payments_request = r#"
        {
            "amount": 6540,
            "currency": "USD",
            "payment_method_data": {
                "billing": {
                    "address": {
                        "line1": "1467",
                        "line2": "Harrison Street",
                        "city": "San Fransico",
                        "state": "California",
                        "zip": "94122",
                        "country": "US",
                        "first_name": "Narayan",
                        "last_name": "Bhat"
                    }
                }
            }
        }
        "#;

        let payments_request = serde_json::from_str::<PaymentsRequest>(payments_request);
        assert!(payments_request.is_ok());
        assert!(payments_request
            .unwrap()
            .payment_method_data
            .unwrap()
            .billing
            .is_some());
    }
}

#[cfg(test)]
mod payments_response_api_contract {
    #![allow(clippy::unwrap_used)]
    use super::*;

    #[derive(Debug, serde::Serialize)]
    struct TestPaymentsResponse {
        #[serde(serialize_with = "serialize_payment_method_data_response")]
        payment_method_data: Option<PaymentMethodDataResponseWithBilling>,
    }

    #[test]
    fn test_reward_payment_response() {
        let payment_method_response_with_billing = PaymentMethodDataResponseWithBilling {
            payment_method_data: Some(PaymentMethodDataResponse::Reward {}),
            billing: None,
        };

        let payments_response = TestPaymentsResponse {
            payment_method_data: Some(payment_method_response_with_billing),
        };

        let expected_response = r#"{"payment_method_data":"reward"}"#;

        let stringified_payments_response = payments_response.encode_to_string_of_json();
        assert_eq!(stringified_payments_response.unwrap(), expected_response);
    }
}

/// Set of tests to extract billing details from payment method data
/// These are required for backwards compatibility
#[cfg(test)]
mod billing_from_payment_method_data {
    #![allow(clippy::unwrap_used)]
    use common_enums::CountryAlpha2;
    use masking::ExposeOptionInterface;

    use super::*;

    const TEST_COUNTRY: CountryAlpha2 = CountryAlpha2::US;
    const TEST_FIRST_NAME: &str = "John";
    const TEST_LAST_NAME: &str = "Wheat Dough";
    const TEST_FULL_NAME: &str = "John Wheat Dough";
    const TEST_FIRST_NAME_SINGLE: &str = "John";

    #[test]
    fn test_wallet_payment_method_data_paypal() {
        let test_email: Email = Email::try_from("example@example.com".to_string()).unwrap();

        let paypal_wallet_payment_method_data =
            PaymentMethodData::Wallet(WalletData::PaypalRedirect(PaypalRedirection {
                email: Some(test_email.clone()),
            }));

        let billing_address = paypal_wallet_payment_method_data
            .get_billing_address()
            .unwrap();

        assert_eq!(billing_address.email.unwrap(), test_email);

        assert!(billing_address.address.is_none());
        assert!(billing_address.phone.is_none());
    }

    #[test]
    fn test_bank_redirect_payment_method_data_eps() {
        let test_email = Email::try_from("example@example.com".to_string()).unwrap();
        let test_first_name = Secret::new(String::from("Chaser"));

        let bank_redirect_billing = BankRedirectBilling {
            billing_name: Some(test_first_name.clone()),
            email: Some(test_email.clone()),
        };

        let eps_bank_redirect_payment_method_data =
            PaymentMethodData::BankRedirect(BankRedirectData::Eps {
                billing_details: Some(bank_redirect_billing),
                bank_name: None,
                country: Some(TEST_COUNTRY),
            });

        let billing_address = eps_bank_redirect_payment_method_data
            .get_billing_address()
            .unwrap();

        let address_details = billing_address.address.unwrap();

        assert_eq!(billing_address.email.unwrap(), test_email);
        assert_eq!(address_details.country.unwrap(), TEST_COUNTRY);
        assert_eq!(address_details.first_name.unwrap(), test_first_name);
        assert!(billing_address.phone.is_none());
    }

    #[test]
    fn test_paylater_payment_method_data_klarna() {
        let test_email: Email = Email::try_from("example@example.com".to_string()).unwrap();

        let klarna_paylater_payment_method_data =
            PaymentMethodData::PayLater(PayLaterData::KlarnaRedirect {
                billing_email: Some(test_email.clone()),
                billing_country: Some(TEST_COUNTRY),
            });

        let billing_address = klarna_paylater_payment_method_data
            .get_billing_address()
            .unwrap();

        assert_eq!(billing_address.email.unwrap(), test_email);
        assert_eq!(
            billing_address.address.unwrap().country.unwrap(),
            TEST_COUNTRY
        );
        assert!(billing_address.phone.is_none());
    }

    #[test]
    fn test_bank_debit_payment_method_data_ach() {
        let test_email = Email::try_from("example@example.com".to_string()).unwrap();
        let test_first_name = Secret::new(String::from("Chaser"));

        let bank_redirect_billing = BankDebitBilling {
            name: Some(test_first_name.clone()),
            address: None,
            email: Some(test_email.clone()),
        };

        let ach_bank_debit_payment_method_data =
            PaymentMethodData::BankDebit(BankDebitData::AchBankDebit {
                billing_details: Some(bank_redirect_billing),
                account_number: Secret::new("1234".to_string()),
                routing_number: Secret::new("1235".to_string()),
                card_holder_name: None,
                bank_account_holder_name: None,
                bank_name: None,
                bank_type: None,
                bank_holder_type: None,
            });

        let billing_address = ach_bank_debit_payment_method_data
            .get_billing_address()
            .unwrap();

        let address_details = billing_address.address.unwrap();

        assert_eq!(billing_address.email.unwrap(), test_email);
        assert_eq!(address_details.first_name.unwrap(), test_first_name);
        assert!(billing_address.phone.is_none());
    }

    #[test]
    fn test_card_payment_method_data() {
        let card_payment_method_data = PaymentMethodData::Card(Card {
            card_holder_name: Some(Secret::new(TEST_FIRST_NAME_SINGLE.into())),
            ..Default::default()
        });

        let billing_address = card_payment_method_data.get_billing_address();

        let billing_address = billing_address.unwrap();

        assert_eq!(
            billing_address.address.unwrap().first_name.expose_option(),
            Some(TEST_FIRST_NAME_SINGLE.into())
        );
    }

    #[test]
    fn test_card_payment_method_data_empty() {
        let card_payment_method_data = PaymentMethodData::Card(Card::default());

        let billing_address = card_payment_method_data.get_billing_address();

        assert!(billing_address.is_none());
    }

    #[test]
    fn test_card_payment_method_data_full_name() {
        let card_payment_method_data = PaymentMethodData::Card(Card {
            card_holder_name: Some(Secret::new(TEST_FULL_NAME.into())),
            ..Default::default()
        });

        let billing_details = card_payment_method_data.get_billing_address().unwrap();
        let billing_address = billing_details.address.unwrap();

        assert_eq!(
            billing_address.first_name.expose_option(),
            Some(TEST_FIRST_NAME.into())
        );

        assert_eq!(
            billing_address.last_name.expose_option(),
            Some(TEST_LAST_NAME.into())
        );
    }

    #[test]
    fn test_card_payment_method_data_empty_string() {
        let card_payment_method_data = PaymentMethodData::Card(Card {
            card_holder_name: Some(Secret::new("".to_string())),
            ..Default::default()
        });

        let billing_details = card_payment_method_data.get_billing_address();

        assert!(billing_details.is_none());
    }
}

#[cfg(feature = "v2")]
#[derive(Debug, Clone, Serialize, Deserialize, ToSchema)]
pub struct PaymentRevenueRecoveryMetadata {
    /// Total number of billing connector + recovery retries for a payment intent.
    #[schema(value_type = u16,example = "1")]
    pub total_retry_count: u16,
    /// Flag for the payment connector's call
    pub payment_connector_transmission: Option<PaymentConnectorTransmission>,
    /// Billing Connector Id to update the invoices
    #[schema(value_type = String, example = "mca_1234567890")]
    pub billing_connector_id: id_type::MerchantConnectorAccountId,
    /// Payment Connector Id to retry the payments
    #[schema(value_type = String, example = "mca_1234567890")]
    pub active_attempt_payment_connector_id: id_type::MerchantConnectorAccountId,
    /// Billing Connector Payment Details
    #[schema(value_type = BillingConnectorPaymentDetails)]
    pub billing_connector_payment_details: BillingConnectorPaymentDetails,
    /// Payment Method Type
    #[schema(example = "pay_later", value_type = PaymentMethod)]
    pub payment_method_type: common_enums::PaymentMethod,
    /// PaymentMethod Subtype
    #[schema(example = "klarna", value_type = PaymentMethodType)]
    pub payment_method_subtype: common_enums::PaymentMethodType,
    /// The name of the payment connector through which the payment attempt was made.
    #[schema(value_type = Connector, example = "stripe")]
    pub connector: common_enums::connector_enums::Connector,
    #[schema(value_type = BillingConnectorPaymentMethodDetails)]
    /// Extra Payment Method Details that are needed to be stored
    pub billing_connector_payment_method_details: Option<BillingConnectorPaymentMethodDetails>,
    /// Invoice Next billing time
    #[serde(default, with = "common_utils::custom_serde::iso8601::option")]
    pub invoice_next_billing_time: Option<PrimitiveDateTime>,
    /// Invoice Next billing time
    #[serde(default, with = "common_utils::custom_serde::iso8601::option")]
    pub invoice_billing_started_at_time: Option<PrimitiveDateTime>,
    /// First Payment Attempt Payment Gateway Error Code
    #[schema(value_type = Option<String>, example = "card_declined")]
    pub first_payment_attempt_pg_error_code: Option<String>,
    /// First Payment Attempt Network Error Code
    #[schema(value_type = Option<String>, example = "05")]
    pub first_payment_attempt_network_decline_code: Option<String>,
    /// First Payment Attempt Network Advice Code
    #[schema(value_type = Option<String>, example = "02")]
    pub first_payment_attempt_network_advice_code: Option<String>,
}

#[cfg(feature = "v2")]
#[derive(Debug, Clone, PartialEq, Deserialize, Serialize, ToSchema)]
#[serde(rename_all = "snake_case", tag = "type", content = "value")]
pub enum BillingConnectorPaymentMethodDetails {
    Card(BillingConnectorAdditionalCardInfo),
}

#[cfg(feature = "v2")]
#[derive(Debug, Clone, PartialEq, Deserialize, Serialize, ToSchema)]
pub struct BillingConnectorAdditionalCardInfo {
    #[schema(value_type = CardNetwork, example = "Visa")]
    /// Card Network
    pub card_network: Option<common_enums::enums::CardNetwork>,
    #[schema(value_type = Option<String>, example = "JP MORGAN CHASE")]
    /// Card Issuer
    pub card_issuer: Option<String>,
}

#[cfg(feature = "v2")]
impl BillingConnectorPaymentMethodDetails {
    pub fn get_billing_connector_card_info(&self) -> Option<&BillingConnectorAdditionalCardInfo> {
        match self {
            Self::Card(card_details) => Some(card_details),
        }
    }
}

#[cfg(feature = "v2")]
impl PaymentRevenueRecoveryMetadata {
    pub fn set_payment_transmission_field_for_api_request(
        &mut self,
        payment_connector_transmission: PaymentConnectorTransmission,
    ) {
        self.payment_connector_transmission = Some(payment_connector_transmission);
    }
    pub fn get_payment_token_for_api_request(&self) -> mandates::ProcessorPaymentToken {
        mandates::ProcessorPaymentToken {
            processor_payment_token: self
                .billing_connector_payment_details
                .payment_processor_token
                .clone(),
            merchant_connector_id: Some(self.active_attempt_payment_connector_id.clone()),
        }
    }
    pub fn get_merchant_connector_id_for_api_request(&self) -> id_type::MerchantConnectorAccountId {
        self.active_attempt_payment_connector_id.clone()
    }

    pub fn get_connector_customer_id(&self) -> String {
        self.billing_connector_payment_details
            .connector_customer_id
            .to_owned()
    }
}

#[derive(Debug, Clone, Serialize, Deserialize, ToSchema)]
#[cfg(feature = "v2")]
pub struct BillingConnectorPaymentDetails {
    /// Payment Processor Token to process the Revenue Recovery Payment
    pub payment_processor_token: String,
    /// Billing Connector's Customer Id
    pub connector_customer_id: String,
}

// Serialize is required because the api event requires Serialize to be implemented
#[derive(Debug, serde::Serialize, serde::Deserialize, Clone, ToSchema)]
#[serde(deny_unknown_fields)]
#[cfg(feature = "v2")]
pub struct PaymentsAttemptRecordRequest {
    /// The amount details for the payment attempt.
    pub amount_details: PaymentAttemptAmountDetails,

    #[schema(value_type = AttemptStatus, example = "charged")]
    pub status: enums::AttemptStatus,

    /// The billing details of the payment attempt. This address will be used for invoicing.
    pub billing: Option<Address>,

    /// The shipping address for the payment attempt.
    pub shipping: Option<Address>,

    /// Error details provided by the billing processor.
    pub error: Option<RecordAttemptErrorDetails>,

    /// A description for the payment attempt.
    #[schema(example = "It's my first payment request", value_type = Option<String>)]
    pub description: Option<common_utils::types::Description>,

    /// A unique identifier for a payment provided by the connector.
    pub connector_transaction_id: Option<common_utils::types::ConnectorTransactionId>,

    /// The payment method type used for payment attempt.
    #[schema(value_type = PaymentMethod, example = "bank_transfer")]
    pub payment_method_type: api_enums::PaymentMethod,

    /// The name of the payment connector through which the payment attempt was made.
    #[schema(value_type = Option<Connector>, example = "stripe")]
    pub connector: Option<common_enums::connector_enums::Connector>,

    /// Billing connector id to update the invoices.
    #[schema(value_type = String, example = "mca_1234567890")]
    pub billing_connector_id: id_type::MerchantConnectorAccountId,

    /// Billing connector id to update the invoices.
    #[schema(value_type = String, example = "mca_1234567890")]
    pub payment_merchant_connector_id: Option<id_type::MerchantConnectorAccountId>,

    /// The payment method subtype to be used for the payment. This should match with the `payment_method_data` provided
    #[schema(value_type = PaymentMethodType, example = "apple_pay")]
    pub payment_method_subtype: api_enums::PaymentMethodType,

    /// The additional payment data to be used for the payment attempt.
    pub payment_method_data: Option<RecordAttemptPaymentMethodDataRequest>,

    /// Metadata is useful for storing additional, unstructured information on an object.
    #[schema(value_type = Option<Object>, example = r#"{ "udf1": "some-value", "udf2": "some-value" }"#)]
    pub metadata: Option<pii::SecretSerdeValue>,

    /// Additional data that might be required by hyperswitch based on the requested features by the merchants.
    pub feature_metadata: Option<PaymentAttemptFeatureMetadata>,

    /// The time at which payment attempt was created.
    #[schema(example = "2022-09-10T10:11:12Z")]
    #[serde(default, with = "common_utils::custom_serde::iso8601::option")]
    pub transaction_created_at: Option<PrimitiveDateTime>,

    /// payment method token at payment processor end.
    #[schema(value_type = String, example = "1234567890")]
    pub processor_payment_method_token: String,

    /// customer id at payment connector for which mandate is attached.
    #[schema(value_type = String, example = "cust_12345")]
    pub connector_customer_id: String,

    /// Number of attempts made for invoice
    #[schema(value_type = Option<u16>, example = 1)]
    pub retry_count: Option<u16>,

    /// Next Billing time of the Invoice
    #[schema(example = "2022-09-10T10:11:12Z")]
    #[serde(default, with = "common_utils::custom_serde::iso8601::option")]
    pub invoice_next_billing_time: Option<PrimitiveDateTime>,

    /// Next Billing time of the Invoice
    #[schema(example = "2022-09-10T10:11:12Z")]
    #[serde(default, with = "common_utils::custom_serde::iso8601::option")]
    pub invoice_billing_started_at_time: Option<PrimitiveDateTime>,

    /// source where the payment was triggered by
    #[schema(value_type = TriggeredBy, example = "internal" )]
    pub triggered_by: common_enums::TriggeredBy,

    #[schema(value_type = CardNetwork, example = "Visa" )]
    /// card_network
    pub card_network: Option<common_enums::CardNetwork>,

    #[schema(example = "Chase")]
    /// Card Issuer
    pub card_issuer: Option<String>,
}

// Serialize is required because the api event requires Serialize to be implemented
#[derive(Debug, serde::Serialize, serde::Deserialize, Clone, ToSchema)]
#[serde(deny_unknown_fields)]
#[cfg(feature = "v2")]
pub struct RecoveryPaymentsCreate {
    /// The amount details for the payment
    pub amount_details: AmountDetails,

    /// Unique identifier for the payment. This ensures idempotency for multiple payments
    /// that have been done by a single merchant.
    #[schema(
        value_type = Option<String>,
        min_length = 30,
        max_length = 30,
        example = "pay_mbabizu24mvu3mela5njyhpit4"
    )]
    pub merchant_reference_id: id_type::PaymentReferenceId,

    /// Error details for the payment if any
    pub error: Option<ErrorDetails>,

    /// Billing connector id to update the invoices.
    #[schema(value_type = String, example = "mca_1234567890")]
    pub billing_merchant_connector_id: id_type::MerchantConnectorAccountId,

    /// Payments connector id to update the invoices.
    #[schema(value_type = String, example = "mca_1234567890")]
    pub payment_merchant_connector_id: id_type::MerchantConnectorAccountId,

    #[schema(value_type = AttemptStatus, example = "charged")]
    pub attempt_status: enums::AttemptStatus,

    /// The billing details of the payment attempt.
    pub billing: Option<Address>,

    /// The payment method subtype to be used for the payment. This should match with the `payment_method_data` provided
    #[schema(value_type = PaymentMethodType, example = "apple_pay")]
    pub payment_method_sub_type: api_enums::PaymentMethodType,

    /// The time at which payment attempt was created.
    #[schema(example = "2022-09-10T10:11:12Z")]
    #[serde(default, with = "common_utils::custom_serde::iso8601::option")]
    pub transaction_created_at: Option<PrimitiveDateTime>,

    /// Payment method type for the payment attempt
    #[schema(value_type = Option<PaymentMethod>, example = "wallet")]
    pub payment_method_type: common_enums::PaymentMethod,

    /// customer id at payment connector for which mandate is attached.
    #[schema(value_type = String, example = "cust_12345")]
    pub connector_customer_id: Secret<String>,

    /// Invoice billing started at billing connector end.
    #[schema(example = "2022-09-10T10:11:12Z")]
    #[serde(default, with = "common_utils::custom_serde::iso8601::option")]
    pub billing_started_at: Option<PrimitiveDateTime>,

    /// A unique identifier for a payment provided by the payment connector
    #[schema(value_type = Option<String>, example = "993672945374576J")]
    pub connector_transaction_id: Option<Secret<String>>,

    /// payment method token units at payment processor end.
    pub payment_method_data: CustomRecoveryPaymentMethodData,

    /// Type of action that needs to be taken after consuming the recovery payload. For example: scheduling a failed payment or stopping the invoice.
    pub action: common_payments_types::RecoveryAction,

    /// Allow partial authorization for this payment
    #[schema(value_type = Option<bool>, default = false)]
    pub enable_partial_authorization: Option<primitive_wrappers::EnablePartialAuthorizationBool>,

    /// You can specify up to 50 keys, with key names up to 40 characters long and values up to 500 characters long. Metadata is useful for storing additional, structured information on an object.
    #[schema(value_type = Option<Object>, example = r#"{ "udf1": "some-value", "udf2": "some-value" }"#)]
    pub metadata: Option<pii::SecretSerdeValue>,
}

/// Error details for the payment
#[cfg(feature = "v2")]
#[derive(Debug, serde::Serialize, serde::Deserialize, Clone, ToSchema)]
pub struct RecordAttemptErrorDetails {
    /// error code sent by billing connector.
    pub code: String,
    /// error message sent by billing connector.
    pub message: String,
    /// This field can be returned for both approved and refused Mastercard payments.
    /// This code provides additional information about the type of transaction or the reason why the payment failed.
    /// If the payment failed, the network advice code gives guidance on if and when you can retry the payment.
    pub network_advice_code: Option<String>,
    /// For card errors resulting from a card issuer decline, a brand specific 2, 3, or 4 digit code which indicates the reason the authorization failed.
    pub network_decline_code: Option<String>,
    /// A string indicating how to proceed with an network error if payment gateway provide one. This is used to understand the network error code better.
    pub network_error_message: Option<String>,
}

#[derive(Debug, Clone, Eq, PartialEq, ToSchema)]
pub struct NullObject;

impl Serialize for NullObject {
    fn serialize<S>(&self, serializer: S) -> Result<S::Ok, S::Error>
    where
        S: Serializer,
    {
        serializer.serialize_none()
    }
}

#[cfg(test)]
mod null_object_test {
    use serde_json;

    use super::*;

    #[allow(clippy::unwrap_used)]
    #[test]
    fn test_null_object_serialization() {
        let null_object = NullObject;
        let serialized = serde_json::to_string(&null_object).unwrap();
        assert_eq!(serialized, "null");
    }
}<|MERGE_RESOLUTION|>--- conflicted
+++ resolved
@@ -6174,15 +6174,13 @@
     /// Stringified connector raw response body. Only returned if `return_raw_connector_response` is true
     pub return_raw_connector_response: Option<bool>,
 
-<<<<<<< HEAD
+    /// Allow partial authorization for this payment
+    #[schema(value_type = Option<bool>, default = false)]
+    pub enable_partial_authorization: Option<primitive_wrappers::EnablePartialAuthorizationBool>,
+
     /// The webhook endpoint URL to receive payment status notifications
     #[schema(value_type = Option<String>, example = "https://merchant.example.com/webhooks/payment")]
     pub webhook_url: Option<common_utils::types::Url>, 
-=======
-    /// Allow partial authorization for this payment
-    #[schema(value_type = Option<bool>, default = false)]
-    pub enable_partial_authorization: Option<primitive_wrappers::EnablePartialAuthorizationBool>,
->>>>>>> 9312cfa3
 }
 
 #[cfg(feature = "v2")]
@@ -6237,11 +6235,8 @@
             payment_token: None,
             merchant_connector_details: request.merchant_connector_details.clone(),
             return_raw_connector_response: request.return_raw_connector_response,
-<<<<<<< HEAD
+            split_payment_method_data: None,
             webhook_url: request.webhook_url.clone(),
-=======
-            split_payment_method_data: None,
->>>>>>> 9312cfa3
         }
     }
 }
