--- conflicted
+++ resolved
@@ -203,12 +203,8 @@
     pub phone_country_code: Option<String>,
 }
 
-<<<<<<< HEAD
 /// Details of customer attached to this payment
-#[derive(Debug, serde::Serialize, Clone, ToSchema, PartialEq)]
-=======
 #[derive(Debug, Default, serde::Serialize, Clone, ToSchema, PartialEq, Setter)]
->>>>>>> d2626fa3
 pub struct CustomerDetailsResponse {
     /// The identifier for the customer.
     #[schema(value_type = Option<String>, max_length = 64, min_length = 1, example = "cus_y3oqhf46pyzuxjbcn2giaqnb44")]
