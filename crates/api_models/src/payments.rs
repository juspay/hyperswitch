use std::num::NonZeroI64;

use cards::CardNumber;
use common_utils::{
    crypto,
    ext_traits::Encode,
    pii::{self, Email},
};
use masking::{PeekInterface, Secret};
use router_derive::Setter;
use time::PrimitiveDateTime;
use url::Url;
use utoipa::ToSchema;

use crate::{
    admin, disputes, enums as api_enums, ephemeral_key::EphemeralKeyCreateResponse, refunds,
};

#[derive(Clone, Copy, Debug, Eq, PartialEq)]
pub enum PaymentOp {
    Create,
    Update,
    Confirm,
}

use crate::enums;
#[derive(serde::Deserialize)]
pub struct BankData {
    pub payment_method_type: api_enums::PaymentMethodType,
    pub code_information: Vec<BankCodeInformation>,
}

#[derive(serde::Deserialize)]
pub struct BankCodeInformation {
    pub bank_name: api_enums::BankNames,
    pub connector_codes: Vec<ConnectorCode>,
}

#[derive(serde::Deserialize)]
pub struct ConnectorCode {
    pub connector: api_enums::Connector,
    pub code: String,
}

#[derive(Debug, Clone, serde::Serialize, serde::Deserialize, ToSchema, PartialEq, Eq)]
pub struct BankCodeResponse {
    pub bank_name: Vec<api_enums::BankNames>,
    pub eligible_connectors: Vec<String>,
}

#[derive(Default, Debug, serde::Deserialize, serde::Serialize, Clone, ToSchema)]
pub struct CustomerDetails {
    /// The identifier for the customer.
    pub id: String,

    /// The customer's name
    #[schema(max_length = 255, value_type = Option<String>, example = "John Doe")]
    pub name: Option<Secret<String>>,

    /// The customer's email address
    #[schema(max_length = 255, value_type = Option<String>, example = "johntest@test.com")]
    pub email: Option<Email>,

    /// The customer's phone number
    #[schema(value_type = Option<String>, max_length = 10, example = "3141592653")]
    pub phone: Option<Secret<String>>,

    /// The country code for the customer's phone number
    #[schema(max_length = 2, example = "+1")]
    pub phone_country_code: Option<String>,
}

#[derive(
    Default,
    Debug,
    serde::Deserialize,
    serde::Serialize,
    Clone,
    ToSchema,
    router_derive::PolymorphicSchema,
)]
#[generate_schemas(PaymentsCreateRequest)]
#[serde(deny_unknown_fields)]
pub struct PaymentsRequest {
    /// Unique identifier for the payment. This ensures idempotency for multiple payments
    /// that have been done by a single merchant. This field is auto generated and is returned in the API response.
    #[schema(
        value_type = Option<String>,
        min_length = 30,
        max_length = 30,
        example = "pay_mbabizu24mvu3mela5njyhpit4"
    )]
    #[serde(default, deserialize_with = "payment_id_type::deserialize_option")]
    pub payment_id: Option<PaymentIdType>,

    /// This is an identifier for the merchant account. This is inferred from the API key
    /// provided during the request
    #[schema(max_length = 255, example = "merchant_1668273825")]
    pub merchant_id: Option<String>,

    /// The payment amount. Amount for the payment in lowest denomination of the currency. (i.e) in cents for USD denomination, in paisa for INR denomination etc.,
    #[schema(value_type = Option<u64>, example = 6540)]
    #[serde(default, deserialize_with = "amount::deserialize_option")]
    #[mandatory_in(PaymentsCreateRequest)]
    // Makes the field mandatory in PaymentsCreateRequest
    pub amount: Option<Amount>,

    #[schema(value_type = Option<RoutingAlgorithm>, example = json!({
        "type": "single",
        "data": "stripe"
    }))]
    pub routing: Option<serde_json::Value>,

    /// This allows the merchant to manually select a connector with which the payment can go through
    #[schema(value_type = Option<Vec<Connector>>, max_length = 255, example = json!(["stripe", "adyen"]))]
    pub connector: Option<Vec<api_enums::Connector>>,

    /// The currency of the payment request can be specified here
    #[schema(value_type = Option<Currency>, example = "USD")]
    #[mandatory_in(PaymentsCreateRequest)]
    pub currency: Option<api_enums::Currency>,

    /// This is the instruction for capture/ debit the money from the users' card. On the other hand authorization refers to blocking the amount on the users' payment method.
    #[schema(value_type = Option<CaptureMethod>, example = "PaymentProcessor")]
    pub capture_method: Option<api_enums::CaptureMethod>,

    /// The Amount to be captured/ debited from the users payment method. It shall be in lowest denomination of the currency. (i.e) in cents for USD denomination, in paisa for INR denomination etc.,
    /// If not provided, the default amount_to_capture will be the payment amount.
    #[schema(example = 6540)]
    pub amount_to_capture: Option<i64>,

    /// A timestamp (ISO 8601 code) that determines when the payment should be captured.
    /// Providing this field will automatically set `capture` to true
    #[schema(example = "2022-09-10T10:11:12Z")]
    #[serde(default, with = "common_utils::custom_serde::iso8601::option")]
    pub capture_on: Option<PrimitiveDateTime>,

    /// Whether to confirm the payment (if applicable)
    #[schema(default = false, example = true)]
    pub confirm: Option<bool>,

    /// The details of a customer for this payment
    /// This will create the customer if `customer.id` does not exist
    /// If customer id already exists, it will update the details of the customer
    pub customer: Option<CustomerDetails>,

    /// The identifier for the customer object.
    /// This field will be deprecated soon, use the customer object instead
    #[schema(max_length = 255, example = "cus_y3oqhf46pyzuxjbcn2giaqnb44")]
    pub customer_id: Option<String>,

    /// The customer's email address
    /// This field will be deprecated soon, use the customer object instead
    #[schema(max_length = 255, value_type = Option<String>, example = "johntest@test.com")]
    pub email: Option<Email>,

    /// description: The customer's name
    /// This field will be deprecated soon, use the customer object instead
    #[schema(value_type = Option<String>, max_length = 255, example = "John Test")]
    pub name: Option<Secret<String>>,

    /// The customer's phone number
    /// This field will be deprecated soon, use the customer object instead
    #[schema(value_type = Option<String>, max_length = 255, example = "3141592653")]
    pub phone: Option<Secret<String>>,

    /// The country code for the customer phone number
    /// This field will be deprecated soon, use the customer object instead
    #[schema(max_length = 255, example = "+1")]
    pub phone_country_code: Option<String>,

    /// Set to true to indicate that the customer is not in your checkout flow during this payment, and therefore is unable to authenticate. This parameter is intended for scenarios where you collect card details and charge them later. This parameter can only be used with `confirm: true`.
    #[schema(example = true)]
    pub off_session: Option<bool>,

    /// A description of the payment
    #[schema(example = "It's my first payment request")]
    pub description: Option<String>,

    /// The URL to redirect after the completion of the operation
    #[schema(value_type = Option<String>, example = "https://hyperswitch.io")]
    pub return_url: Option<Url>,
    /// Indicates that you intend to make future payments with this Payment’s payment method. Providing this parameter will attach the payment method to the Customer, if present, after the Payment is confirmed and any required actions from the user are complete.
    #[schema(value_type = Option<FutureUsage>, example = "off_session")]
    pub setup_future_usage: Option<api_enums::FutureUsage>,

    /// The transaction authentication can be set to undergo payer authentication.
    #[schema(value_type = Option<AuthenticationType>, example = "no_three_ds", default = "three_ds")]
    pub authentication_type: Option<api_enums::AuthenticationType>,

    /// The payment method information provided for making a payment
    #[schema(example = "bank_transfer")]
    pub payment_method_data: Option<PaymentMethodData>,

    /// The payment method that is to be used
    #[schema(value_type = Option<PaymentMethod>, example = "card")]
    pub payment_method: Option<api_enums::PaymentMethod>,

    /// Provide a reference to a stored payment method
    #[schema(example = "187282ab-40ef-47a9-9206-5099ba31e432")]
    pub payment_token: Option<String>,

    /// This is used when payment is to be confirmed and the card is not saved
    #[schema(value_type = Option<String>)]
    pub card_cvc: Option<Secret<String>>,

    /// The shipping address for the payment
    pub shipping: Option<Address>,

    /// The billing address for the payment
    pub billing: Option<Address>,

    /// For non-card charges, you can use this value as the complete description that appears on your customers’ statements. Must contain at least one letter, maximum 22 characters.
    #[schema(max_length = 255, example = "Hyperswitch Router")]
    pub statement_descriptor_name: Option<String>,

    /// Provides information about a card payment that customers see on their statements. Concatenated with the prefix (shortened descriptor) or statement descriptor that’s set on the account to form the complete statement descriptor. Maximum 22 characters for the concatenated descriptor.
    #[schema(max_length = 255, example = "Payment for shoes purchase")]
    pub statement_descriptor_suffix: Option<String>,

    /// Information about the product , quantity and amount for connectors. (e.g. Klarna)
    #[schema(value_type = Option<Vec<OrderDetailsWithAmount>>, example = r#"[{
        "product_name": "gillete creme",
        "quantity": 15,
        "amount" : 900
    }]"#)]
    pub order_details: Option<Vec<OrderDetailsWithAmount>>,

    /// It's a token used for client side verification.
    #[schema(example = "pay_U42c409qyHwOkWo3vK60_secret_el9ksDkiB8hi6j9N78yo")]
    pub client_secret: Option<String>,

    /// Provide mandate information for creating a mandate
    pub mandate_data: Option<MandateData>,

    /// A unique identifier to link the payment to a mandate, can be use instead of payment_method_data
    #[schema(max_length = 255, example = "mandate_iwer89rnjef349dni3")]
    pub mandate_id: Option<String>,

    /// Additional details required by 3DS 2.0
    #[schema(value_type = Option<Object>, example = r#"{
        "user_agent": "Mozilla/5.0 (Windows NT 10.0; Win64; x64) AppleWebKit/537.36 (KHTML, like Gecko) Chrome/70.0.3538.110 Safari/537.36",
        "accept_header": "text/html,application/xhtml+xml,application/xml;q=0.9,image/webp,image/apng,*/*;q=0.8",
        "language": "nl-NL",
        "color_depth": 24,
        "screen_height": 723,
        "screen_width": 1536,
        "time_zone": 0,
        "java_enabled": true,
        "java_script_enabled":true
    }"#)]
    pub browser_info: Option<serde_json::Value>,

    /// Payment Experience for the current payment
    #[schema(value_type = Option<PaymentExperience>, example = "redirect_to_url")]
    pub payment_experience: Option<api_enums::PaymentExperience>,

    /// Payment Method Type
    #[schema(value_type = Option<PaymentMethodType>, example = "google_pay")]
    pub payment_method_type: Option<api_enums::PaymentMethodType>,

    /// Business country of the merchant for this payment
    #[schema(value_type = Option<CountryAlpha2>, example = "US")]
    pub business_country: Option<api_enums::CountryAlpha2>,

    /// Business label of the merchant for this payment
    #[schema(example = "food")]
    pub business_label: Option<String>,

    /// Merchant connector details used to make payments.
    #[schema(value_type = Option<MerchantConnectorDetailsWrap>)]
    pub merchant_connector_details: Option<admin::MerchantConnectorDetailsWrap>,

    /// Allowed Payment Method Types for a given PaymentIntent
    #[schema(value_type = Option<Vec<PaymentMethodType>>)]
    pub allowed_payment_method_types: Option<Vec<api_enums::PaymentMethodType>>,

    /// Business sub label for the payment
    pub business_sub_label: Option<String>,

    /// Denotes the retry action
    #[schema(value_type = Option<RetryAction>)]
    pub retry_action: Option<api_enums::RetryAction>,

    /// You can specify up to 50 keys, with key names up to 40 characters long and values up to 500 characters long. Metadata is useful for storing additional, structured information on an object.
    #[schema(value_type = Option<Object>, example = r#"{ "udf1": "some-value", "udf2": "some-value" }"#)]
    pub metadata: Option<pii::SecretSerdeValue>,

    /// additional data related to some connectors
    pub connector_metadata: Option<ConnectorMetadata>,

    /// additional data that might be required by hyperswitch
    pub feature_metadata: Option<FeatureMetadata>,
}

#[derive(
    Default, Debug, serde::Serialize, Clone, PartialEq, ToSchema, router_derive::PolymorphicSchema,
)]
pub struct PaymentAttemptResponse {
    /// Unique identifier for the attempt
    pub attempt_id: String,
    /// The status of the attempt
    #[schema(value_type = AttemptStatus, example = "charged")]
    pub status: enums::AttemptStatus,
    /// The payment attempt amount. Amount for the payment in lowest denomination of the currency. (i.e) in cents for USD denomination, in paisa for INR denomination etc.,
    pub amount: i64,
    /// The currency of the amount of the payment attempt
    #[schema(value_type = Option<Currency>, example = "usd")]
    pub currency: Option<enums::Currency>,
    /// The connector used for the payment
    pub connector: Option<String>,
    /// If there was an error while calling the connector the error message is received here
    pub error_message: Option<String>,
    /// The payment method that is to be used
    #[schema(value_type = Option<PaymentMethod>, example = "bank_transfer")]
    pub payment_method: Option<enums::PaymentMethod>,
    /// A unique identifier for a payment provided by the connector
    pub connector_transaction_id: Option<String>,
    /// This is the instruction for capture/ debit the money from the users' card. On the other hand authorization refers to blocking the amount on the users' payment method.
    #[schema(value_type = Option<CaptureMethod>, example = "scheduled")]
    pub capture_method: Option<enums::CaptureMethod>,
    /// The transaction authentication can be set to undergo payer authentication. By default, the authentication will be marked as NO_THREE_DS
    #[schema(value_type = Option<AuthenticationType>, example = "no_three_ds", default = "three_ds")]
    pub authentication_type: Option<enums::AuthenticationType>,
    /// If the payment was cancelled the reason provided here
    pub cancellation_reason: Option<String>,
    /// A unique identifier to link the payment to a mandate, can be use instead of payment_method_data
    pub mandate_id: Option<String>,
    /// If there was an error while calling the connectors the code is received here
    pub error_code: Option<String>,
    /// Provide a reference to a stored payment method
    pub payment_token: Option<String>,
    /// additional data related to some connectors
    pub connector_metadata: Option<serde_json::Value>,
    /// Payment Experience for the current payment
    #[schema(value_type = Option<PaymentExperience>, example = "redirect_to_url")]
    pub payment_experience: Option<enums::PaymentExperience>,
    /// Payment Method Type
    #[schema(value_type = Option<PaymentMethodType>, example = "google_pay")]
    pub payment_method_type: Option<enums::PaymentMethodType>,
    /// reference to the payment at connector side
    #[schema(value_type = Option<String>, example = "993672945374576J")]
    pub reference_id: Option<String>,
}

impl PaymentsRequest {
    pub fn get_feature_metadata_as_value(
        &self,
    ) -> common_utils::errors::CustomResult<
        Option<serde_json::Value>,
        common_utils::errors::ParsingError,
    > {
        self.feature_metadata
            .as_ref()
            .map(Encode::<FeatureMetadata>::encode_to_value)
            .transpose()
    }

    pub fn get_connector_metadata_as_value(
        &self,
    ) -> common_utils::errors::CustomResult<
        Option<serde_json::Value>,
        common_utils::errors::ParsingError,
    > {
        self.connector_metadata
            .as_ref()
            .map(Encode::<ConnectorMetadata>::encode_to_value)
            .transpose()
    }

    pub fn get_allowed_payment_method_types_as_value(
        &self,
    ) -> common_utils::errors::CustomResult<
        Option<serde_json::Value>,
        common_utils::errors::ParsingError,
    > {
        self.allowed_payment_method_types
            .as_ref()
            .map(Encode::<Vec<api_enums::PaymentMethodType>>::encode_to_value)
            .transpose()
    }

    pub fn get_order_details_as_value(
        &self,
    ) -> common_utils::errors::CustomResult<
        Option<Vec<pii::SecretSerdeValue>>,
        common_utils::errors::ParsingError,
    > {
        self.order_details
            .as_ref()
            .map(|od| {
                od.iter()
                    .map(|order| {
                        Encode::<OrderDetailsWithAmount>::encode_to_value(order)
                            .map(masking::Secret::new)
                    })
                    .collect::<Result<Vec<_>, _>>()
            })
            .transpose()
    }
}

#[derive(Default, Debug, serde::Deserialize, serde::Serialize, Clone, Copy, PartialEq, Eq)]
pub enum Amount {
    Value(NonZeroI64),
    #[default]
    Zero,
}

impl From<Amount> for i64 {
    fn from(amount: Amount) -> Self {
        match amount {
            Amount::Value(val) => val.get(),
            Amount::Zero => 0,
        }
    }
}

impl From<i64> for Amount {
    fn from(val: i64) -> Self {
        NonZeroI64::new(val).map_or(Self::Zero, Amount::Value)
    }
}

#[derive(Default, Debug, serde::Deserialize, serde::Serialize, Clone)]
#[serde(deny_unknown_fields)]
pub struct PaymentsRedirectRequest {
    pub payment_id: String,
    pub merchant_id: String,
    pub connector: String,
    pub param: String,
}

#[derive(Default, Debug, serde::Deserialize, serde::Serialize, Clone)]
#[serde(deny_unknown_fields)]
pub struct VerifyRequest {
    // The merchant_id is generated through api key
    // and is later passed in the struct
    pub merchant_id: Option<String>,
    pub customer_id: Option<String>,
    pub email: Option<Email>,
    pub name: Option<Secret<String>>,
    pub phone: Option<Secret<String>>,
    pub phone_country_code: Option<String>,
    pub payment_method: Option<api_enums::PaymentMethod>,
    pub payment_method_data: Option<PaymentMethodData>,
    pub payment_token: Option<String>,
    pub mandate_data: Option<MandateData>,
    pub setup_future_usage: Option<api_enums::FutureUsage>,
    pub off_session: Option<bool>,
    pub client_secret: Option<String>,
    pub merchant_connector_details: Option<admin::MerchantConnectorDetailsWrap>,
}

#[derive(Debug, Clone, serde::Serialize, serde::Deserialize)]
#[serde(rename_all = "snake_case")]
pub enum MandateTransactionType {
    NewMandateTransaction,
    RecurringMandateTransaction,
}

#[derive(Default, Eq, PartialEq, Debug, serde::Deserialize, serde::Serialize, Clone)]
pub struct MandateIds {
    pub mandate_id: String,
    pub mandate_reference_id: Option<MandateReferenceId>,
}

#[derive(Eq, PartialEq, Debug, serde::Deserialize, serde::Serialize, Clone)]
pub enum MandateReferenceId {
    ConnectorMandateId(ConnectorMandateReferenceId), // mandate_id send by connector
    NetworkMandateId(String), // network_txns_id send by Issuer to connector, Used for PG agnostic mandate txns
}

#[derive(Eq, PartialEq, Debug, serde::Deserialize, serde::Serialize, Clone)]
pub struct ConnectorMandateReferenceId {
    pub connector_mandate_id: Option<String>,
    pub payment_method_id: Option<String>,
}

impl MandateIds {
    pub fn new(mandate_id: String) -> Self {
        Self {
            mandate_id,
            mandate_reference_id: None,
        }
    }
}

// The fields on this struct are optional, as we want to allow the merchant to provide partial
// information about creating mandates
#[derive(Default, Eq, PartialEq, Debug, serde::Deserialize, serde::Serialize, Clone, ToSchema)]
#[serde(deny_unknown_fields)]
pub struct MandateData {
    /// A concent from the customer to store the payment method
    pub customer_acceptance: Option<CustomerAcceptance>,
    /// A way to select the type of mandate used
    pub mandate_type: Option<MandateType>,
}

#[derive(Clone, Eq, PartialEq, Copy, Debug, Default, serde::Serialize, serde::Deserialize)]
pub struct SingleUseMandate {
    pub amount: i64,
    pub currency: api_enums::Currency,
}

#[derive(Clone, Eq, PartialEq, Debug, Default, ToSchema, serde::Serialize, serde::Deserialize)]
pub struct MandateAmountData {
    /// The maximum amount to be debited for the mandate transaction
    #[schema(example = 6540)]
    pub amount: i64,
    /// The currency for the transaction
    #[schema(value_type = Currency, example = "USD")]
    pub currency: api_enums::Currency,
    /// Specifying start date of the mandate
    #[schema(example = "2022-09-10T00:00:00Z")]
    #[serde(default, with = "common_utils::custom_serde::iso8601::option")]
    pub start_date: Option<PrimitiveDateTime>,
    /// Specifying end date of the mandate
    #[schema(example = "2023-09-10T23:59:59Z")]
    #[serde(default, with = "common_utils::custom_serde::iso8601::option")]
    pub end_date: Option<PrimitiveDateTime>,
    /// Additional details required by mandate
    #[schema(value_type = Option<Object>, example = r#"{
        "frequency": "DAILY"
    }"#)]
    pub metadata: Option<pii::SecretSerdeValue>,
}

#[derive(Eq, PartialEq, Debug, serde::Deserialize, serde::Serialize, Clone, ToSchema)]
#[serde(rename_all = "snake_case")]
pub enum MandateType {
    /// If the mandate should only be valid for 1 off-session use
    SingleUse(MandateAmountData),
    /// If the mandate should be valid for multiple debits
    MultiUse(Option<MandateAmountData>),
}

impl Default for MandateType {
    fn default() -> Self {
        Self::MultiUse(None)
    }
}

#[derive(Default, Eq, PartialEq, Debug, serde::Deserialize, serde::Serialize, Clone, ToSchema)]
#[serde(deny_unknown_fields)]
pub struct CustomerAcceptance {
    /// Type of acceptance provided by the
    #[schema(example = "online")]
    pub acceptance_type: AcceptanceType,
    /// Specifying when the customer acceptance was provided
    #[schema(example = "2022-09-10T10:11:12Z")]
    #[serde(default, with = "common_utils::custom_serde::iso8601::option")]
    pub accepted_at: Option<PrimitiveDateTime>,
    /// Information required for online mandate generation
    pub online: Option<OnlineMandate>,
}

#[derive(Default, Debug, serde::Deserialize, serde::Serialize, PartialEq, Eq, Clone, ToSchema)]
#[serde(rename_all = "lowercase")]
pub enum AcceptanceType {
    Online,
    #[default]
    Offline,
}

#[derive(Default, Eq, PartialEq, Debug, serde::Deserialize, serde::Serialize, Clone, ToSchema)]
#[serde(deny_unknown_fields)]
pub struct OnlineMandate {
    /// Ip address of the customer machine from which the mandate was created
    #[schema(value_type = String, example = "123.32.25.123")]
    pub ip_address: Option<Secret<String, pii::IpAddress>>,
    /// The user-agent of the customer's browser
    pub user_agent: String,
}

#[derive(Default, Eq, PartialEq, Clone, Debug, serde::Deserialize, serde::Serialize, ToSchema)]
pub struct Card {
    /// The card number
    #[schema(value_type = String, example = "4242424242424242")]
    pub card_number: CardNumber,

    /// The card's expiry month
    #[schema(value_type = String, example = "24")]
    pub card_exp_month: Secret<String>,

    /// The card's expiry year
    #[schema(value_type = String, example = "24")]
    pub card_exp_year: Secret<String>,

    /// The card holder's name
    #[schema(value_type = String, example = "John Test")]
    pub card_holder_name: Secret<String>,

    /// The CVC number for the card
    #[schema(value_type = String, example = "242")]
    pub card_cvc: Secret<String>,

    /// The name of the issuer of card
    #[schema(example = "chase")]
    pub card_issuer: Option<String>,

    /// The card network for the card
    #[schema(value_type = Option<CardNetwork>, example = "Visa")]
    pub card_network: Option<api_enums::CardNetwork>,

    #[schema(example = "CREDIT")]
    pub card_type: Option<String>,

    #[schema(example = "INDIA")]
    pub card_issuing_country: Option<String>,

    #[schema(example = "JP_AMEX")]
    pub bank_code: Option<String>,
    /// The card holder's nick name
    #[schema(value_type = Option<String>, example = "John Test")]
    pub nick_name: Option<Secret<String>>,
}

#[derive(Eq, PartialEq, Clone, Debug, serde::Deserialize, serde::Serialize, ToSchema)]
#[serde(rename_all = "snake_case")]
pub enum PayLaterData {
    /// For KlarnaRedirect as PayLater Option
    KlarnaRedirect {
        /// The billing email
        #[schema(value_type = String)]
        billing_email: Email,
        // The billing country code
        #[schema(value_type = CountryAlpha2, example = "US")]
        billing_country: api_enums::CountryAlpha2,
    },
    /// For Klarna Sdk as PayLater Option
    KlarnaSdk {
        /// The token for the sdk workflow
        token: String,
    },
    /// For Affirm redirect as PayLater Option
    AffirmRedirect {},
    /// For AfterpayClearpay redirect as PayLater Option
    AfterpayClearpayRedirect {
        /// The billing email
        #[schema(value_type = String)]
        billing_email: Email,
        /// The billing name
        #[schema(value_type = String)]
        billing_name: Secret<String>,
    },
    PayBrightRedirect {},
    WalleyRedirect {},
}

#[derive(serde::Deserialize, serde::Serialize, Debug, Clone, ToSchema, Eq, PartialEq)]
#[serde(rename_all = "snake_case")]
pub enum BankDebitData {
    /// Payment Method data for Ach bank debit
    AchBankDebit {
        /// Billing details for bank debit
        billing_details: BankDebitBilling,
        /// Account number for ach bank debit payment
        #[schema(value_type = String, example = "000123456789")]
        account_number: Secret<String>,
        /// Routing number for ach bank debit payment
        #[schema(value_type = String, example = "110000000")]
        routing_number: Secret<String>,

        #[schema(value_type = String, example = "John Test")]
        card_holder_name: Option<Secret<String>>,

        #[schema(value_type = String, example = "John Doe")]
        bank_account_holder_name: Option<Secret<String>>,
    },
    SepaBankDebit {
        /// Billing details for bank debit
        billing_details: BankDebitBilling,
        /// International bank account number (iban) for SEPA
        #[schema(value_type = String, example = "DE89370400440532013000")]
        iban: Secret<String>,
        /// Owner name for bank debit
        #[schema(value_type = String, example = "A. Schneider")]
        bank_account_holder_name: Option<Secret<String>>,
    },
    BecsBankDebit {
        /// Billing details for bank debit
        billing_details: BankDebitBilling,
        /// Account number for Becs payment method
        #[schema(value_type = String, example = "000123456")]
        account_number: Secret<String>,
        /// Bank-State-Branch (bsb) number
        #[schema(value_type = String, example = "000000")]
        bsb_number: Secret<String>,
    },
    BacsBankDebit {
        /// Billing details for bank debit
        billing_details: BankDebitBilling,
        /// Account number for Bacs payment method
        #[schema(value_type = String, example = "00012345")]
        account_number: Secret<String>,
        /// Sort code for Bacs payment method
        #[schema(value_type = String, example = "108800")]
        sort_code: Secret<String>,
        /// holder name for bank debit
        #[schema(value_type = String, example = "A. Schneider")]
        bank_account_holder_name: Option<Secret<String>>,
    },
}

#[derive(Debug, Clone, serde::Deserialize, serde::Serialize, ToSchema, Eq, PartialEq)]
#[serde(rename_all = "snake_case")]
pub enum PaymentMethodData {
    Card(Card),
    Wallet(WalletData),
    PayLater(PayLaterData),
    BankRedirect(BankRedirectData),
    BankDebit(BankDebitData),
    BankTransfer(Box<BankTransferData>),
    Crypto(CryptoData),
    MandatePayment,
    Reward(RewardData),
    Upi(UpiData),
}

#[derive(Debug, Clone, Eq, PartialEq, serde::Deserialize, serde::Serialize)]
#[serde(rename_all = "snake_case")]
pub enum AdditionalPaymentData {
    Card {
        card_issuer: Option<String>,
        card_network: Option<api_enums::CardNetwork>,
        card_type: Option<String>,
        card_issuing_country: Option<String>,
        bank_code: Option<String>,
    },
    BankRedirect {
        bank_name: Option<api_enums::BankNames>,
    },
    Wallet {},
    PayLater {},
    BankTransfer {},
    Crypto {},
    BankDebit {},
    MandatePayment {},
    Reward {},
    Upi {},
}

#[derive(Debug, Clone, Eq, PartialEq, serde::Deserialize, serde::Serialize, ToSchema)]
#[serde(rename_all = "snake_case")]
pub enum BankRedirectData {
    BancontactCard {
        /// The card number
        #[schema(value_type = String, example = "4242424242424242")]
        card_number: Option<CardNumber>,
        /// The card's expiry month
        #[schema(value_type = String, example = "24")]
        card_exp_month: Option<Secret<String>>,

        /// The card's expiry year
        #[schema(value_type = String, example = "24")]
        card_exp_year: Option<Secret<String>>,

        /// The card holder's name
        #[schema(value_type = String, example = "John Test")]
        card_holder_name: Option<Secret<String>>,

        //Required by Stripes
        billing_details: Option<BankRedirectBilling>,
    },
    Bizum {},
    Blik {
        // Blik Code
        blik_code: String,
    },
    Eps {
        /// The billing details for bank redirection
        billing_details: BankRedirectBilling,

        /// The hyperswitch bank code for eps
        #[schema(value_type = BankNames, example = "triodos_bank")]
        bank_name: Option<api_enums::BankNames>,
    },
    Giropay {
        /// The billing details for bank redirection
        billing_details: BankRedirectBilling,
        /// Bank account details for Giropay

        #[schema(value_type = Option<String>)]
        /// Bank account bic code
        bank_account_bic: Option<Secret<String>>,

        /// Bank account iban
        #[schema(value_type = Option<String>)]
        bank_account_iban: Option<Secret<String>>,
    },
    Ideal {
        /// The billing details for bank redirection
        billing_details: BankRedirectBilling,

        /// The hyperswitch bank code for ideal
        #[schema(value_type = BankNames, example = "abn_amro")]
        bank_name: Option<api_enums::BankNames>,
    },
    Interac {
        /// The country for bank payment
        #[schema(value_type = CountryAlpha2, example = "US")]
        country: api_enums::CountryAlpha2,

        #[schema(value_type = String, example = "john.doe@example.com")]
        email: Email,
    },
    OnlineBankingCzechRepublic {
        // Issuer banks
        #[schema(value_type = BankNames)]
        issuer: api_enums::BankNames,
    },
    OnlineBankingFinland {
        // Shopper Email
        #[schema(value_type = Option<String>)]
        email: Option<Email>,
    },
    OnlineBankingPoland {
        // Issuer banks
        #[schema(value_type = BankNames)]
        issuer: api_enums::BankNames,
    },
    OnlineBankingSlovakia {
        // Issuer value corresponds to the bank
        #[schema(value_type = BankNames)]
        issuer: api_enums::BankNames,
    },
    Przelewy24 {
        //Issuer banks
        #[schema(value_type = Option<BankNames>)]
        bank_name: Option<api_enums::BankNames>,

        // The billing details for bank redirect
        billing_details: BankRedirectBilling,
    },
    Sofort {
        /// The billing details for bank redirection
        billing_details: BankRedirectBilling,

        /// The country for bank payment
        #[schema(value_type = CountryAlpha2, example = "US")]
        country: api_enums::CountryAlpha2,

        /// The preferred language
        #[schema(example = "en")]
        preferred_language: String,
    },
    Swish {},
    Trustly {
        /// The country for bank payment
        #[schema(value_type = CountryAlpha2, example = "US")]
        country: api_enums::CountryAlpha2,
    },
}

#[derive(Debug, Clone, Eq, PartialEq, serde::Deserialize, serde::Serialize, ToSchema)]
pub struct AchBillingDetails {
    /// The Email ID for ACH billing
    #[schema(value_type = String, example = "example@me.com")]
    pub email: Email,
}

#[derive(Debug, Clone, Eq, PartialEq, serde::Deserialize, serde::Serialize, ToSchema)]
pub struct MultibancoBillingDetails {
    #[schema(value_type = String, example = "example@me.com")]
    pub email: Email,
}

#[derive(Debug, Clone, Eq, PartialEq, serde::Deserialize, serde::Serialize, ToSchema)]
pub struct SepaAndBacsBillingDetails {
    /// The Email ID for SEPA and BACS billing
    #[schema(value_type = String, example = "example@me.com")]
    pub email: Email,
    /// The billing name for SEPA and BACS billing
    #[schema(value_type = String, example = "Jane Doe")]
    pub name: Secret<String>,
}

#[derive(Debug, Clone, Eq, PartialEq, serde::Deserialize, serde::Serialize, ToSchema)]
#[serde(rename_all = "snake_case")]
pub struct CryptoData {
    pub pay_currency: Option<String>,
}

#[derive(Debug, Clone, Eq, PartialEq, serde::Deserialize, serde::Serialize, ToSchema)]
#[serde(rename_all = "snake_case")]
pub struct UpiData {
    #[schema(value_type = Option<String>, example = "successtest@iata")]
    pub vpa_id: Option<Secret<String>>,
}

#[derive(Debug, Clone, Eq, PartialEq, serde::Deserialize, serde::Serialize, ToSchema)]
pub struct SofortBilling {
    /// The country associated with the billing
    #[schema(value_type = CountryAlpha2, example = "US")]
    pub billing_country: String,
}

#[derive(Debug, Clone, Eq, PartialEq, serde::Deserialize, serde::Serialize, ToSchema)]
pub struct BankRedirectBilling {
    /// The name for which billing is issued
    #[schema(value_type = String, example = "John Doe")]
    pub billing_name: Option<Secret<String>>,
    /// The billing email for bank redirect
    #[schema(value_type = String, example = "example@example.com")]
    pub email: Option<Email>,
}

#[derive(Eq, PartialEq, Clone, Debug, serde::Deserialize, serde::Serialize, ToSchema)]
#[serde(rename_all = "snake_case")]
pub enum BankTransferData {
    AchBankTransfer {
        /// The billing details for ACH Bank Transfer
        billing_details: AchBillingDetails,
    },
    SepaBankTransfer {
        /// The billing details for SEPA
        billing_details: SepaAndBacsBillingDetails,

        /// The two-letter ISO country code for SEPA and BACS
        #[schema(value_type = CountryAlpha2, example = "US")]
        country: api_enums::CountryAlpha2,
    },
    BacsBankTransfer {
        /// The billing details for SEPA
        billing_details: SepaAndBacsBillingDetails,
    },
    MultibancoBankTransfer {
        /// The billing details for Multibanco
        billing_details: MultibancoBillingDetails,
    },
}

#[derive(serde::Deserialize, serde::Serialize, Debug, Clone, ToSchema, Eq, PartialEq)]
pub struct BankDebitBilling {
    /// The billing name for bank debits
    #[schema(value_type = String, example = "John Doe")]
    pub name: Secret<String>,
    /// The billing email for bank debits
    #[schema(value_type = String, example = "example@example.com")]
    pub email: Email,
    /// The billing address for bank debits
    pub address: Option<AddressDetails>,
}

#[derive(Eq, PartialEq, Clone, Debug, serde::Deserialize, serde::Serialize, ToSchema)]
#[serde(rename_all = "snake_case")]
pub enum WalletData {
    /// The wallet data for Ali Pay QrCode
    AliPayQr(Box<AliPayQr>),
    /// The wallet data for Ali Pay redirect
    AliPayRedirect(AliPayRedirection),
    /// The wallet data for Ali Pay HK redirect
    AliPayHkRedirect(AliPayHkRedirection),
<<<<<<< HEAD
    /// The wallet data for KakaoPay redirect
    KakaoPayRedirect(KakaoPayRedirection),
=======
>>>>>>> a7c66dde
    /// The wallet data for GoPay redirect
    GoPayRedirect(GoPayRedirection),
    /// The wallet data for Apple pay
    ApplePay(ApplePayWalletData),
    /// Wallet data for apple pay redirect flow
    ApplePayRedirect(Box<ApplePayRedirectData>),
    /// Wallet data for apple pay third party sdk flow
    ApplePayThirdPartySdk(Box<ApplePayThirdPartySdkData>),
    /// The wallet data for Google pay
    GooglePay(GooglePayWalletData),
    /// Wallet data for google pay redirect flow
    GooglePayRedirect(Box<GooglePayRedirectData>),
    /// Wallet data for Google pay third party sdk flow
    GooglePayThirdPartySdk(Box<GooglePayThirdPartySdkData>),
    MbWayRedirect(Box<MbWayRedirection>),
    /// The wallet data for MobilePay redirect
    MobilePayRedirect(Box<MobilePayRedirection>),
    /// This is for paypal redirection
    PaypalRedirect(PaypalRedirection),
    /// The wallet data for Paypal
    PaypalSdk(PayPalWalletData),
    /// The wallet data for Samsung Pay
    SamsungPay(Box<SamsungPayWalletData>),
    /// The wallet data for WeChat Pay Redirection
    WeChatPayRedirect(Box<WeChatPayRedirection>),
    /// The wallet data for WeChat Pay
    WeChatPay(Box<WeChatPay>),
    /// The wallet data for WeChat Pay Display QrCode
    WeChatPayQr(Box<WeChatPayQr>),
}

#[derive(Eq, PartialEq, Clone, Debug, serde::Deserialize, serde::Serialize, ToSchema)]
#[serde(rename_all = "snake_case")]
pub struct SamsungPayWalletData {
    /// The encrypted payment token from Samsung
    #[schema(value_type = String)]
    pub token: Secret<String>,
}

#[derive(Eq, PartialEq, Clone, Debug, serde::Deserialize, serde::Serialize, ToSchema)]
#[serde(rename_all = "snake_case")]
pub struct GooglePayWalletData {
    /// The type of payment method
    #[serde(rename = "type")]
    pub pm_type: String,
    /// User-facing message to describe the payment method that funds this transaction.
    pub description: String,
    /// The information of the payment method
    pub info: GooglePayPaymentMethodInfo,
    /// The tokenization data of Google pay
    pub tokenization_data: GpayTokenizationData,
}

#[derive(Eq, PartialEq, Clone, Debug, serde::Deserialize, serde::Serialize, ToSchema)]
pub struct ApplePayRedirectData {}

#[derive(Eq, PartialEq, Clone, Debug, serde::Deserialize, serde::Serialize, ToSchema)]
pub struct GooglePayRedirectData {}

#[derive(Eq, PartialEq, Clone, Debug, serde::Deserialize, serde::Serialize, ToSchema)]
pub struct GooglePayThirdPartySdkData {}

#[derive(Eq, PartialEq, Clone, Debug, serde::Deserialize, serde::Serialize, ToSchema)]
pub struct ApplePayThirdPartySdkData {}

#[derive(Eq, PartialEq, Clone, Debug, serde::Deserialize, serde::Serialize, ToSchema)]
pub struct WeChatPayRedirection {}

#[derive(Eq, PartialEq, Clone, Debug, serde::Deserialize, serde::Serialize, ToSchema)]
pub struct WeChatPay {}

#[derive(Eq, PartialEq, Clone, Debug, serde::Deserialize, serde::Serialize, ToSchema)]
pub struct WeChatPayQr {}

#[derive(Eq, PartialEq, Clone, Debug, serde::Deserialize, serde::Serialize, ToSchema)]
pub struct PaypalRedirection {}

#[derive(Eq, PartialEq, Clone, Debug, serde::Deserialize, serde::Serialize, ToSchema)]
pub struct AliPayQr {}

#[derive(Eq, PartialEq, Clone, Debug, serde::Deserialize, serde::Serialize, ToSchema)]
pub struct AliPayRedirection {}

#[derive(Eq, PartialEq, Clone, Debug, serde::Deserialize, serde::Serialize, ToSchema)]
pub struct AliPayHkRedirection {}

#[derive(Eq, PartialEq, Clone, Debug, serde::Deserialize, serde::Serialize, ToSchema)]
<<<<<<< HEAD
pub struct KakaoPayRedirection {}

#[derive(Eq, PartialEq, Clone, Debug, serde::Deserialize, serde::Serialize, ToSchema)]
=======
>>>>>>> a7c66dde
pub struct GoPayRedirection {}

#[derive(Eq, PartialEq, Clone, Debug, serde::Deserialize, serde::Serialize, ToSchema)]
pub struct MobilePayRedirection {}

#[derive(Eq, PartialEq, Clone, Debug, serde::Deserialize, serde::Serialize, ToSchema)]
pub struct MbWayRedirection {
    /// Telephone number of the shopper. Should be Portuguese phone number.
    #[schema(value_type = String)]
    pub telephone_number: Secret<String>,
}

#[derive(Eq, PartialEq, Clone, Debug, serde::Deserialize, serde::Serialize, ToSchema)]
#[serde(rename_all = "snake_case")]
pub struct GooglePayPaymentMethodInfo {
    /// The name of the card network
    pub card_network: String,
    /// The details of the card
    pub card_details: String,
}

#[derive(Eq, PartialEq, Clone, Debug, serde::Deserialize, serde::Serialize, ToSchema)]
pub struct PayPalWalletData {
    /// Token generated for the Apple pay
    pub token: String,
}

#[derive(Eq, PartialEq, Clone, Debug, serde::Deserialize, serde::Serialize, ToSchema)]
pub struct GpayTokenizationData {
    /// The type of the token
    #[serde(rename = "type")]
    pub token_type: String,
    /// Token generated for the wallet
    pub token: String,
}

#[derive(Eq, PartialEq, Clone, Debug, serde::Deserialize, serde::Serialize, ToSchema)]
pub struct ApplePayWalletData {
    /// The payment data of Apple pay
    pub payment_data: String,
    /// The payment method of Apple pay
    pub payment_method: ApplepayPaymentMethod,
    /// The unique identifier for the transaction
    pub transaction_identifier: String,
}

#[derive(Eq, PartialEq, Clone, Debug, serde::Deserialize, serde::Serialize, ToSchema)]
pub struct ApplepayPaymentMethod {
    /// The name to be displayed on Apple Pay button
    pub display_name: String,
    /// The network of the Apple pay payment method
    pub network: String,
    /// The type of the payment method
    #[serde(rename = "type")]
    pub pm_type: String,
}

#[derive(Eq, PartialEq, Clone, Debug, serde::Serialize)]
pub struct CardResponse {
    last4: String,
    exp_month: String,
    exp_year: String,
}

#[derive(Debug, Clone, Eq, PartialEq, serde::Serialize, serde::Deserialize, ToSchema)]
#[serde(rename_all = "snake_case")]
pub struct RewardData {
    /// The merchant ID with which we have to call the connector
    pub merchant_id: String,
}

#[derive(Debug, Clone, Eq, PartialEq, serde::Serialize)]
#[serde(rename_all = "snake_case")]
pub enum PaymentMethodDataResponse {
    #[serde(rename = "card")]
    Card(CardResponse),
    BankTransfer(BankTransferData),
    Wallet(WalletData),
    PayLater(PayLaterData),
    Paypal,
    BankRedirect(BankRedirectData),
    Crypto(CryptoData),
    BankDebit(BankDebitData),
    MandatePayment,
    Reward(RewardData),
    Upi(UpiData),
}

#[derive(Debug, Clone, PartialEq, Eq, serde::Serialize, serde::Deserialize, ToSchema)]
pub enum PaymentIdType {
    /// The identifier for payment intent
    PaymentIntentId(String),
    /// The identifier for connector transaction
    ConnectorTransactionId(String),
    /// The identifier for payment attempt
    PaymentAttemptId(String),
    /// The identifier for preprocessing step
    PreprocessingId(String),
}

impl std::fmt::Display for PaymentIdType {
    fn fmt(&self, f: &mut std::fmt::Formatter<'_>) -> std::fmt::Result {
        match self {
            Self::PaymentIntentId(payment_id) => {
                write!(f, "payment_intent_id = \"{payment_id}\"")
            }
            Self::ConnectorTransactionId(connector_transaction_id) => write!(
                f,
                "connector_transaction_id = \"{connector_transaction_id}\""
            ),
            Self::PaymentAttemptId(payment_attempt_id) => {
                write!(f, "payment_attempt_id = \"{payment_attempt_id}\"")
            }
            Self::PreprocessingId(preprocessing_id) => {
                write!(f, "preprocessing_id = \"{preprocessing_id}\"")
            }
        }
    }
}

impl Default for PaymentIdType {
    fn default() -> Self {
        Self::PaymentIntentId(Default::default())
    }
}

#[derive(Default, Clone, Debug, Eq, PartialEq, ToSchema, serde::Deserialize, serde::Serialize)]
#[serde(deny_unknown_fields)]
pub struct Address {
    /// Provide the address details
    pub address: Option<AddressDetails>,

    pub phone: Option<PhoneDetails>,
}

// used by customers also, could be moved outside
#[derive(Clone, Default, Debug, Eq, serde::Deserialize, serde::Serialize, PartialEq, ToSchema)]
#[serde(deny_unknown_fields)]
pub struct AddressDetails {
    /// The address city
    #[schema(max_length = 50, example = "New York")]
    pub city: Option<String>,

    /// The two-letter ISO country code for the address
    #[schema(value_type = Option<CountryAlpha2>, example = "US")]
    pub country: Option<api_enums::CountryAlpha2>,

    /// The first line of the address
    #[schema(value_type = Option<String>, max_length = 200, example = "123, King Street")]
    pub line1: Option<Secret<String>>,

    /// The second line of the address
    #[schema(value_type = Option<String>, max_length = 50, example = "Powelson Avenue")]
    pub line2: Option<Secret<String>>,

    /// The third line of the address
    #[schema(value_type = Option<String>, max_length = 50, example = "Bridgewater")]
    pub line3: Option<Secret<String>>,

    /// The zip/postal code for the address
    #[schema(value_type = Option<String>, max_length = 50, example = "08807")]
    pub zip: Option<Secret<String>>,

    /// The address state
    #[schema(value_type = Option<String>, example = "New York")]
    pub state: Option<Secret<String>>,

    /// The first name for the address
    #[schema(value_type = Option<String>, max_length = 255, example = "John")]
    pub first_name: Option<Secret<String>>,

    /// The last name for the address
    #[schema(value_type = Option<String>, max_length = 255, example = "Doe")]
    pub last_name: Option<Secret<String>>,
}

#[derive(Debug, Clone, Default, Eq, PartialEq, ToSchema, serde::Deserialize, serde::Serialize)]
pub struct PhoneDetails {
    /// The contact number
    #[schema(value_type = Option<String>, example = "9999999999")]
    pub number: Option<Secret<String>>,
    /// The country code attached to the number
    #[schema(example = "+1")]
    pub country_code: Option<String>,
}

#[derive(Debug, Clone, Default, Eq, PartialEq, serde::Deserialize, serde::Serialize, ToSchema)]
pub struct PaymentsCaptureRequest {
    /// The unique identifier for the payment
    pub payment_id: Option<String>,
    /// The unique identifier for the merchant
    pub merchant_id: Option<String>,
    /// The Amount to be captured/ debited from the user's payment method.
    pub amount_to_capture: Option<i64>,
    /// Decider to refund the uncaptured amount
    pub refund_uncaptured_amount: Option<bool>,
    /// Provides information about a card payment that customers see on their statements.
    pub statement_descriptor_suffix: Option<String>,
    /// Concatenated with the statement descriptor suffix that’s set on the account to form the complete statement descriptor.
    pub statement_descriptor_prefix: Option<String>,
    /// Merchant connector details used to make payments.
    #[schema(value_type = Option<MerchantConnectorDetailsWrap>)]
    pub merchant_connector_details: Option<admin::MerchantConnectorDetailsWrap>,
}

#[derive(Default, Clone, Debug, Eq, PartialEq, serde::Serialize)]
pub struct UrlDetails {
    pub url: String,
    pub method: String,
}
#[derive(Default, Clone, Debug, Eq, PartialEq, serde::Serialize)]
pub struct AuthenticationForStartResponse {
    pub authentication: UrlDetails,
}
#[derive(Clone, Debug, Eq, PartialEq, serde::Serialize, ToSchema)]
#[serde(rename_all = "snake_case")]
pub enum NextActionType {
    RedirectToUrl,
    DisplayQrCode,
    InvokeSdkClient,
    TriggerApi,
    DisplayBankTransferInformation,
}

#[derive(Clone, Debug, Eq, PartialEq, serde::Serialize, ToSchema)]
#[serde(tag = "type", rename_all = "snake_case")]
pub enum NextActionData {
    /// Contains the url for redirection flow
    RedirectToUrl { redirect_to_url: String },
    /// Informs the next steps for bank transfer and also contains the charges details (ex: amount received, amount charged etc)
    DisplayBankTransferInformation {
        bank_transfer_steps_and_charges_details: BankTransferNextStepsData,
    },
    /// Contains third party sdk session token response
    ThirdPartySdkSessionToken { session_token: Option<SessionToken> },
    /// Contains url for Qr code image, this qr code has to be shown in sdk
    QrCodeInformation {
        #[schema(value_type = String)]
        image_data_url: Url,
    },
}

#[derive(Clone, Debug, Eq, PartialEq, serde::Serialize, serde::Deserialize, ToSchema)]
pub struct BankTransferNextStepsData {
    /// The instructions for performing a bank transfer
    #[serde(flatten)]
    pub bank_transfer_instructions: BankTransferInstructions,
    /// The details received by the receiver
    pub receiver: ReceiverDetails,
}

#[derive(Clone, Debug, serde::Deserialize)]
pub struct QrCodeNextStepsInstruction {
    pub image_data_url: Url,
}

#[derive(Clone, Debug, Eq, PartialEq, serde::Serialize, serde::Deserialize, ToSchema)]
#[serde(rename_all = "snake_case")]
pub enum BankTransferInstructions {
    /// The credit transfer for ACH transactions
    AchCreditTransfer(Box<AchTransfer>),
    /// The instructions for SEPA bank transactions
    SepaBankInstructions(Box<SepaBankTransferInstructions>),
    /// The instructions for BACS bank transactions
    BacsBankInstructions(Box<BacsBankTransferInstructions>),
    /// The instructions for Multibanco bank transactions
    Multibanco(Box<MultibancoTransferInstructions>),
}

#[derive(Clone, Debug, Eq, PartialEq, serde::Deserialize, serde::Serialize, ToSchema)]
pub struct SepaBankTransferInstructions {
    #[schema(value_type = String, example = "Jane Doe")]
    pub account_holder_name: Secret<String>,
    #[schema(value_type = String, example = "1024419982")]
    pub bic: Secret<String>,
    pub country: String,
    #[schema(value_type = String, example = "123456789")]
    pub iban: Secret<String>,
}

#[derive(Clone, Debug, Eq, PartialEq, serde::Deserialize, serde::Serialize, ToSchema)]
pub struct BacsBankTransferInstructions {
    #[schema(value_type = String, example = "Jane Doe")]
    pub account_holder_name: Secret<String>,
    #[schema(value_type = String, example = "10244123908")]
    pub account_number: Secret<String>,
    #[schema(value_type = String, example = "012")]
    pub sort_code: Secret<String>,
}

#[derive(Clone, Debug, Eq, PartialEq, serde::Serialize, serde::Deserialize, ToSchema)]
pub struct MultibancoTransferInstructions {
    #[schema(value_type = String, example = "122385736258")]
    pub reference: Secret<String>,
    #[schema(value_type = String, example = "12345")]
    pub entity: String,
}

#[derive(Clone, Debug, Eq, PartialEq, serde::Serialize, serde::Deserialize, ToSchema)]
pub struct AchTransfer {
    #[schema(value_type = String, example = "122385736258")]
    pub account_number: Secret<String>,
    pub bank_name: String,
    #[schema(value_type = String, example = "012")]
    pub routing_number: Secret<String>,
    #[schema(value_type = String, example = "234")]
    pub swift_code: Secret<String>,
}

#[derive(Clone, Debug, Eq, PartialEq, serde::Serialize, serde::Deserialize, ToSchema)]
pub struct ReceiverDetails {
    /// The amount received by receiver
    amount_received: i64,
    /// The amount charged by ACH
    amount_charged: Option<i64>,
    /// The amount remaining to be sent via ACH
    amount_remaining: Option<i64>,
}

#[derive(Setter, Clone, Default, Debug, PartialEq, serde::Serialize, ToSchema)]
pub struct PaymentsResponse {
    /// Unique identifier for the payment. This ensures idempotency for multiple payments
    /// that have been done by a single merchant.
    #[schema(
        min_length = 30,
        max_length = 30,
        example = "pay_mbabizu24mvu3mela5njyhpit4"
    )]
    pub payment_id: Option<String>,

    /// This is an identifier for the merchant account. This is inferred from the API key
    /// provided during the request
    #[schema(max_length = 255, example = "merchant_1668273825")]
    pub merchant_id: Option<String>,

    /// The status of the current payment that was made
    #[schema(value_type = IntentStatus, example = "failed", default = "requires_confirmation")]
    pub status: api_enums::IntentStatus,

    /// The payment amount. Amount for the payment in lowest denomination of the currency. (i.e) in cents for USD denomination, in paisa for INR denomination etc.,
    #[schema(example = 100)]
    pub amount: i64,

    /// The maximum amount that could be captured from the payment
    #[schema(minimum = 100, example = 6540)]
    pub amount_capturable: Option<i64>,

    /// The amount which is already captured from the payment
    #[schema(minimum = 100, example = 6540)]
    pub amount_received: Option<i64>,

    /// The connector used for the payment
    #[schema(example = "stripe")]
    pub connector: Option<String>,

    /// It's a token used for client side verification.
    #[schema(value_type = Option<String>, example = "pay_U42c409qyHwOkWo3vK60_secret_el9ksDkiB8hi6j9N78yo")]
    pub client_secret: Option<Secret<String>>,

    /// Time when the payment was created
    #[schema(example = "2022-09-10T10:11:12Z")]
    #[serde(with = "common_utils::custom_serde::iso8601::option")]
    pub created: Option<PrimitiveDateTime>,

    /// The currency of the amount of the payment
    #[schema(value_type = Currency, example = "USD")]
    pub currency: String,

    /// The identifier for the customer object. If not provided the customer ID will be autogenerated.
    #[schema(max_length = 255, example = "cus_y3oqhf46pyzuxjbcn2giaqnb44")]
    pub customer_id: Option<String>,

    /// A description of the payment
    #[schema(example = "It's my first payment request")]
    pub description: Option<String>,

    /// List of refund that happened on this intent
    #[schema(value_type = Option<Vec<RefundResponse>>)]
    pub refunds: Option<Vec<refunds::RefundResponse>>,

    /// List of dispute that happened on this intent
    #[schema(value_type = Option<Vec<DisputeResponsePaymentsRetrieve>>)]
    pub disputes: Option<Vec<disputes::DisputeResponsePaymentsRetrieve>>,

    /// List of attempts that happened on this intent
    #[schema(value_type = Option<Vec<PaymentAttemptResponse>>)]
    #[serde(skip_serializing_if = "Option::is_none")]
    pub attempts: Option<Vec<PaymentAttemptResponse>>,

    /// A unique identifier to link the payment to a mandate, can be use instead of payment_method_data
    #[schema(max_length = 255, example = "mandate_iwer89rnjef349dni3")]
    pub mandate_id: Option<String>,

    /// Provided mandate information for creating a mandate
    #[auth_based]
    pub mandate_data: Option<MandateData>,

    /// Indicates that you intend to make future payments with this Payment’s payment method. Providing this parameter will attach the payment method to the Customer, if present, after the Payment is confirmed and any required actions from the user are complete.
    #[schema(value_type = Option<FutureUsage>, example = "off_session")]
    pub setup_future_usage: Option<api_enums::FutureUsage>,

    /// Set to true to indicate that the customer is not in your checkout flow during this payment, and therefore is unable to authenticate. This parameter is intended for scenarios where you collect card details and charge them later. This parameter can only be used with confirm=true.
    #[schema(example = true)]
    pub off_session: Option<bool>,

    /// A timestamp (ISO 8601 code) that determines when the payment should be captured.
    /// Providing this field will automatically set `capture` to true
    #[schema(example = "2022-09-10T10:11:12Z")]
    #[serde(with = "common_utils::custom_serde::iso8601::option")]
    pub capture_on: Option<PrimitiveDateTime>,

    /// This is the instruction for capture/ debit the money from the users' card. On the other hand authorization refers to blocking the amount on the users' payment method.
    #[schema(value_type = Option<CaptureMethod>, example = "PaymentProcessor")]
    pub capture_method: Option<api_enums::CaptureMethod>,

    /// The payment method that is to be used
    #[schema(value_type = PaymentMethodType, example = "bank_transfer")]
    #[auth_based]
    pub payment_method: Option<api_enums::PaymentMethod>,

    /// The payment method information provided for making a payment
    #[schema(value_type = Option<PaymentMethod>, example = "bank_transfer")]
    #[auth_based]
    pub payment_method_data: Option<PaymentMethodDataResponse>,

    /// Provide a reference to a stored payment method
    #[schema(example = "187282ab-40ef-47a9-9206-5099ba31e432")]
    pub payment_token: Option<String>,

    /// The shipping address for the payment
    pub shipping: Option<Address>,

    /// The billing address for the payment
    pub billing: Option<Address>,

    /// Information about the product , quantity and amount for connectors. (e.g. Klarna)
    #[schema(value_type = Option<Vec<OrderDetailsWithAmount>>, example = r#"[{
        "product_name": "gillete creme",
        "quantity": 15,
        "amount" : 900
    }]"#)]
    pub order_details: Option<Vec<pii::SecretSerdeValue>>,

    /// description: The customer's email address
    #[schema(max_length = 255, value_type = Option<String>, example = "johntest@test.com")]
    pub email: crypto::OptionalEncryptableEmail,

    /// description: The customer's name
    #[schema(value_type = Option<String>, max_length = 255, example = "John Test")]
    pub name: crypto::OptionalEncryptableName,

    /// The customer's phone number
    #[schema(value_type = Option<String>, max_length = 255, example = "3141592653")]
    pub phone: crypto::OptionalEncryptablePhone,

    /// The URL to redirect after the completion of the operation
    #[schema(example = "https://hyperswitch.io")]
    pub return_url: Option<String>,

    /// The transaction authentication can be set to undergo payer authentication. By default, the authentication will be marked as NO_THREE_DS
    #[schema(value_type = Option<AuthenticationType>, example = "no_three_ds", default = "three_ds")]
    pub authentication_type: Option<api_enums::AuthenticationType>,

    /// For non-card charges, you can use this value as the complete description that appears on your customers’ statements. Must contain at least one letter, maximum 22 characters.
    #[schema(max_length = 255, example = "Hyperswitch Router")]
    pub statement_descriptor_name: Option<String>,

    /// Provides information about a card payment that customers see on their statements. Concatenated with the prefix (shortened descriptor) or statement descriptor that’s set on the account to form the complete statement descriptor. Maximum 255 characters for the concatenated descriptor.
    #[schema(max_length = 255, example = "Payment for shoes purchase")]
    pub statement_descriptor_suffix: Option<String>,

    /// Additional information required for redirection
    pub next_action: Option<NextActionData>,

    /// If the payment was cancelled the reason provided here
    pub cancellation_reason: Option<String>,

    /// If there was an error while calling the connectors the code is received here
    #[schema(example = "E0001")]
    pub error_code: Option<String>,

    /// If there was an error while calling the connector the error message is received here
    #[schema(example = "Failed while verifying the card")]
    pub error_message: Option<String>,

    /// Payment Experience for the current payment
    #[schema(value_type = Option<PaymentExperience>, example = "redirect_to_url")]
    pub payment_experience: Option<api_enums::PaymentExperience>,

    /// Payment Method Type
    #[schema(value_type = Option<PaymentMethodType>, example = "gpay")]
    pub payment_method_type: Option<api_enums::PaymentMethodType>,

    /// The connector used for this payment along with the country and business details
    #[schema(example = "stripe_US_food")]
    pub connector_label: Option<String>,

    /// The business country of merchant for this payment
    #[schema(value_type = CountryAlpha2, example = "US")]
    pub business_country: api_enums::CountryAlpha2,

    /// The business label of merchant for this payment
    pub business_label: String,

    /// The business_sub_label for this payment
    pub business_sub_label: Option<String>,

    /// Allowed Payment Method Types for a given PaymentIntent
    #[schema(value_type = Option<Vec<PaymentMethodType>>)]
    pub allowed_payment_method_types: Option<serde_json::Value>,

    /// ephemeral_key for the customer_id mentioned
    pub ephemeral_key: Option<EphemeralKeyCreateResponse>,

    /// If true the payment can be retried with same or different payment method which means the confirm call can be made again.
    pub manual_retry_allowed: Option<bool>,

    /// A unique identifier for a payment provided by the connector
    #[schema(value_type = Option<String>, example = "993672945374576J")]
    pub connector_transaction_id: Option<String>,

    /// You can specify up to 50 keys, with key names up to 40 characters long and values up to 500 characters long. Metadata is useful for storing additional, structured information on an object.
    #[schema(value_type = Option<Object>, example = r#"{ "udf1": "some-value", "udf2": "some-value" }"#)]
    pub metadata: Option<pii::SecretSerdeValue>,

    /// additional data related to some connectors
    #[schema(value_type = Option<ConnectorMetadata>)]
    pub connector_metadata: Option<serde_json::Value>, // This is Value because it is fetched from DB and before putting in DB the type is validated

    /// additional data that might be required by hyperswitch
    #[schema(value_type = Option<FeatureMetadata>)]
    pub feature_metadata: Option<serde_json::Value>, // This is Value because it is fetched from DB and before putting in DB the type is validated

    /// reference to the payment at connector side
    #[schema(value_type = Option<String>, example = "993672945374576J")]
    pub reference_id: Option<String>,
}

#[derive(Clone, Debug, serde::Deserialize, ToSchema)]
#[serde(deny_unknown_fields)]
pub struct PaymentListConstraints {
    /// The identifier for customer
    #[schema(example = "cus_meowuwunwiuwiwqw")]
    pub customer_id: Option<String>,

    /// A cursor for use in pagination, fetch the next list after some object
    #[schema(example = "pay_fafa124123")]
    pub starting_after: Option<String>,

    /// A cursor for use in pagination, fetch the previous list before some object
    #[schema(example = "pay_fafa124123")]
    pub ending_before: Option<String>,

    /// limit on the number of objects to return
    #[schema(default = 10)]
    #[serde(default = "default_limit")]
    pub limit: i64,

    /// The time at which payment is created
    #[schema(example = "2022-09-10T10:11:12Z")]
    #[serde(default, with = "common_utils::custom_serde::iso8601::option")]
    pub created: Option<PrimitiveDateTime>,

    /// Time less than the payment created time
    #[schema(example = "2022-09-10T10:11:12Z")]
    #[serde(
        default,
        with = "common_utils::custom_serde::iso8601::option",
        rename = "created.lt"
    )]
    pub created_lt: Option<PrimitiveDateTime>,

    /// Time greater than the payment created time
    #[schema(example = "2022-09-10T10:11:12Z")]
    #[serde(
        default,
        with = "common_utils::custom_serde::iso8601::option",
        rename = "created.gt"
    )]
    pub created_gt: Option<PrimitiveDateTime>,

    /// Time less than or equals to the payment created time
    #[schema(example = "2022-09-10T10:11:12Z")]
    #[serde(
        default,
        with = "common_utils::custom_serde::iso8601::option",
        rename = "created.lte"
    )]
    pub created_lte: Option<PrimitiveDateTime>,

    /// Time greater than or equals to the payment created time
    #[schema(example = "2022-09-10T10:11:12Z")]
    #[serde(default, with = "common_utils::custom_serde::iso8601::option")]
    #[serde(rename = "created.gte")]
    pub created_gte: Option<PrimitiveDateTime>,
}

#[derive(Clone, Debug, serde::Serialize, ToSchema)]
pub struct PaymentListResponse {
    /// The number of payments included in the list
    pub size: usize,
    // The list of payments response objects
    pub data: Vec<PaymentsResponse>,
}

#[derive(Clone, Debug, serde::Serialize, ToSchema)]
pub struct PaymentListFilters {
    /// The list of available connector filters
    #[schema(value_type = Vec<api_enums::Connector>)]
    pub connector: Vec<String>,
    /// The list of available currency filters
    #[schema(value_type = Vec<Currency>)]
    pub currency: Vec<enums::Currency>,
    /// The list of available payment status filters
    #[schema(value_type = Vec<IntentStatus>)]
    pub status: Vec<enums::IntentStatus>,
    /// The list of available payment method filters
    #[schema(value_type = Vec<PaymentMethod>)]
    pub payment_method: Vec<enums::PaymentMethod>,
}

#[derive(
    Debug, Clone, Copy, serde::Serialize, serde::Deserialize, PartialEq, Eq, Hash, ToSchema,
)]
pub struct TimeRange {
    /// The start time to filter payments list or to get list of filters. To get list of filters start time is needed to be passed
    #[serde(with = "common_utils::custom_serde::iso8601")]
    pub start_time: PrimitiveDateTime,
    /// The end time to filter payments list or to get list of filters. If not passed the default time is now
    #[serde(default, with = "common_utils::custom_serde::iso8601::option")]
    pub end_time: Option<PrimitiveDateTime>,
}

#[derive(Setter, Clone, Default, Debug, PartialEq, serde::Serialize)]
pub struct VerifyResponse {
    pub verify_id: Option<String>,
    pub merchant_id: Option<String>,
    // pub status: enums::VerifyStatus,
    pub client_secret: Option<Secret<String>>,
    pub customer_id: Option<String>,
    pub email: crypto::OptionalEncryptableEmail,
    pub name: crypto::OptionalEncryptableName,
    pub phone: crypto::OptionalEncryptablePhone,
    pub mandate_id: Option<String>,
    #[auth_based]
    pub payment_method: Option<api_enums::PaymentMethod>,
    #[auth_based]
    pub payment_method_data: Option<PaymentMethodDataResponse>,
    pub payment_token: Option<String>,
    pub error_code: Option<String>,
    pub error_message: Option<String>,
}

fn default_limit() -> i64 {
    10
}

#[derive(Default, Debug, serde::Deserialize, serde::Serialize)]
pub struct PaymentsRedirectionResponse {
    pub redirect_url: String,
}

pub struct MandateValidationFields {
    pub mandate_id: Option<String>,
    pub confirm: Option<bool>,
    pub customer_id: Option<String>,
    pub mandate_data: Option<MandateData>,
    pub setup_future_usage: Option<api_enums::FutureUsage>,
    pub off_session: Option<bool>,
}

impl From<&PaymentsRequest> for MandateValidationFields {
    fn from(req: &PaymentsRequest) -> Self {
        Self {
            mandate_id: req.mandate_id.clone(),
            confirm: req.confirm,
            customer_id: req
                .customer
                .as_ref()
                .map(|customer_details| &customer_details.id)
                .or(req.customer_id.as_ref())
                .map(ToOwned::to_owned),
            mandate_data: req.mandate_data.clone(),
            setup_future_usage: req.setup_future_usage,
            off_session: req.off_session,
        }
    }
}

impl From<&VerifyRequest> for MandateValidationFields {
    fn from(req: &VerifyRequest) -> Self {
        Self {
            mandate_id: None,
            confirm: Some(true),
            customer_id: req.customer_id.clone(),
            mandate_data: req.mandate_data.clone(),
            off_session: req.off_session,
            setup_future_usage: req.setup_future_usage,
        }
    }
}

impl From<PaymentsSessionRequest> for PaymentsSessionResponse {
    fn from(item: PaymentsSessionRequest) -> Self {
        let client_secret: Secret<String, pii::ClientSecret> = Secret::new(item.client_secret);
        Self {
            session_token: vec![],
            payment_id: item.payment_id,
            client_secret,
        }
    }
}

impl From<PaymentsStartRequest> for PaymentsRequest {
    fn from(item: PaymentsStartRequest) -> Self {
        Self {
            payment_id: Some(PaymentIdType::PaymentIntentId(item.payment_id)),
            merchant_id: Some(item.merchant_id),
            ..Default::default()
        }
    }
}

impl From<Card> for CardResponse {
    fn from(card: Card) -> Self {
        let card_number_length = card.card_number.peek().clone().len();
        Self {
            last4: card.card_number.peek().clone()[card_number_length - 4..card_number_length]
                .to_string(),
            exp_month: card.card_exp_month.peek().clone(),
            exp_year: card.card_exp_year.peek().clone(),
        }
    }
}

impl From<PaymentMethodData> for PaymentMethodDataResponse {
    fn from(payment_method_data: PaymentMethodData) -> Self {
        match payment_method_data {
            PaymentMethodData::Card(card) => Self::Card(CardResponse::from(card)),
            PaymentMethodData::PayLater(pay_later_data) => Self::PayLater(pay_later_data),
            PaymentMethodData::Wallet(wallet_data) => Self::Wallet(wallet_data),
            PaymentMethodData::BankRedirect(bank_redirect_data) => {
                Self::BankRedirect(bank_redirect_data)
            }
            PaymentMethodData::BankTransfer(bank_transfer_data) => {
                Self::BankTransfer(*bank_transfer_data)
            }
            PaymentMethodData::Crypto(crpto_data) => Self::Crypto(crpto_data),
            PaymentMethodData::BankDebit(bank_debit_data) => Self::BankDebit(bank_debit_data),
            PaymentMethodData::MandatePayment => Self::MandatePayment,
            PaymentMethodData::Reward(reward_data) => Self::Reward(reward_data),
            PaymentMethodData::Upi(upi_data) => Self::Upi(upi_data),
        }
    }
}

#[derive(Debug, Clone, serde::Serialize)]
pub struct PgRedirectResponse {
    pub payment_id: String,
    pub status: api_enums::IntentStatus,
    pub gateway_id: String,
    pub customer_id: Option<String>,
    pub amount: Option<i64>,
}

#[derive(Debug, serde::Serialize, PartialEq, Eq, serde::Deserialize)]
pub struct RedirectionResponse {
    pub return_url: String,
    pub params: Vec<(String, String)>,
    pub return_url_with_query_params: String,
    pub http_method: String,
    pub headers: Vec<(String, String)>,
}

#[derive(Debug, serde::Deserialize)]
pub struct PaymentsResponseForm {
    pub transaction_id: String,
    // pub transaction_reference_id: String,
    pub merchant_id: String,
    pub order_id: String,
}

#[derive(Default, Debug, serde::Deserialize, serde::Serialize, Clone, ToSchema)]
pub struct PaymentsRetrieveRequest {
    /// The type of ID (ex: payment intent id, payment attempt id or connector txn id)
    pub resource_id: PaymentIdType,
    /// The identifier for the Merchant Account.
    pub merchant_id: Option<String>,
    /// Decider to enable or disable the connector call for retrieve request
    pub force_sync: bool,
    /// The parameters passed to a retrieve request
    pub param: Option<String>,
    /// The name of the connector
    pub connector: Option<String>,
    /// Merchant connector details used to make payments.
    #[schema(value_type = Option<MerchantConnectorDetailsWrap>)]
    pub merchant_connector_details: Option<admin::MerchantConnectorDetailsWrap>,
    /// This is a token which expires after 15 minutes, used from the client to authenticate and create sessions from the SDK
    pub client_secret: Option<String>,
    /// If enabled provides list of attempts linked to payment intent
    pub expand_attempts: Option<bool>,
}

#[derive(Debug, Default, Eq, PartialEq, serde::Deserialize, serde::Serialize, Clone, ToSchema)]
pub struct OrderDetailsWithAmount {
    /// Name of the product that is being purchased
    #[schema(max_length = 255, example = "shirt")]
    pub product_name: String,
    /// The quantity of the product to be purchased
    #[schema(example = 1)]
    pub quantity: u16,
    /// the amount per quantity of product
    pub amount: i64,
}

#[derive(Debug, Default, Eq, PartialEq, serde::Deserialize, serde::Serialize, Clone, ToSchema)]
pub struct OrderDetails {
    /// Name of the product that is being purchased
    #[schema(max_length = 255, example = "shirt")]
    pub product_name: String,
    /// The quantity of the product to be purchased
    #[schema(example = 1)]
    pub quantity: u16,
}

#[derive(Default, Debug, Eq, PartialEq, serde::Deserialize, serde::Serialize, Clone, ToSchema)]
pub struct RedirectResponse {
    #[schema(value_type = Option<String>)]
    pub param: Option<Secret<String>>,
    #[schema(value_type = Option<Object>)]
    pub json_payload: Option<pii::SecretSerdeValue>,
}

#[derive(Debug, serde::Deserialize, serde::Serialize, Clone, ToSchema)]
pub struct PaymentsSessionRequest {
    /// The identifier for the payment
    pub payment_id: String,
    /// This is a token which expires after 15 minutes, used from the client to authenticate and create sessions from the SDK
    pub client_secret: String,
    /// The list of the supported wallets
    #[schema(value_type = Vec<PaymentMethodType>)]
    pub wallets: Vec<api_enums::PaymentMethodType>,
    /// Merchant connector details used to make payments.
    #[schema(value_type = Option<MerchantConnectorDetailsWrap>)]
    pub merchant_connector_details: Option<admin::MerchantConnectorDetailsWrap>,
}

#[derive(Debug, Clone, Eq, PartialEq, serde::Serialize, serde::Deserialize, ToSchema)]
pub struct GpayAllowedMethodsParameters {
    /// The list of allowed auth methods (ex: 3DS, No3DS, PAN_ONLY etc)
    pub allowed_auth_methods: Vec<String>,
    /// The list of allowed card networks (ex: AMEX,JCB etc)
    pub allowed_card_networks: Vec<String>,
}

#[derive(Debug, Clone, Eq, PartialEq, serde::Serialize, serde::Deserialize, ToSchema)]
pub struct GpayTokenParameters {
    /// The name of the connector
    pub gateway: String,
    /// The merchant ID registered in the connector associated
    #[serde(skip_serializing_if = "Option::is_none")]
    pub gateway_merchant_id: Option<String>,
    #[serde(skip_serializing_if = "Option::is_none", rename = "stripe:version")]
    pub stripe_version: Option<String>,
    #[serde(
        skip_serializing_if = "Option::is_none",
        rename = "stripe:publishableKey"
    )]
    pub stripe_publishable_key: Option<String>,
}

#[derive(Debug, Clone, Eq, PartialEq, serde::Serialize, serde::Deserialize, ToSchema)]
pub struct GpayTokenizationSpecification {
    /// The token specification type(ex: PAYMENT_GATEWAY)
    #[serde(rename = "type")]
    pub token_specification_type: String,
    /// The parameters for the token specification Google Pay
    pub parameters: GpayTokenParameters,
}

#[derive(Debug, Clone, Eq, PartialEq, serde::Serialize, serde::Deserialize, ToSchema)]
pub struct GpayAllowedPaymentMethods {
    /// The type of payment method
    #[serde(rename = "type")]
    pub payment_method_type: String,
    /// The parameters Google Pay requires
    pub parameters: GpayAllowedMethodsParameters,
    /// The tokenization specification for Google Pay
    pub tokenization_specification: GpayTokenizationSpecification,
}

#[derive(Debug, Clone, Eq, PartialEq, serde::Serialize, serde::Deserialize, ToSchema)]
pub struct GpayTransactionInfo {
    /// The country code
    #[schema(value_type = CountryAlpha2, example = "US")]
    pub country_code: api_enums::CountryAlpha2,
    /// The currency code
    #[schema(value_type = Currency, example = "USD")]
    pub currency_code: api_enums::Currency,
    /// The total price status (ex: 'FINAL')
    pub total_price_status: String,
    /// The total price
    pub total_price: String,
}

#[derive(Debug, Clone, Eq, PartialEq, serde::Serialize, serde::Deserialize, ToSchema)]
pub struct GpayMerchantInfo {
    /// The name of the merchant
    pub merchant_name: String,
}

#[derive(Debug, Clone, serde::Serialize, serde::Deserialize)]
pub struct GpayMetaData {
    pub merchant_info: GpayMerchantInfo,
    pub allowed_payment_methods: Vec<GpayAllowedPaymentMethods>,
}

#[derive(Debug, Clone, serde::Serialize, serde::Deserialize)]
pub struct GpaySessionTokenData {
    #[serde(rename = "google_pay")]
    pub data: GpayMetaData,
}

#[derive(Debug, Clone, serde::Serialize, serde::Deserialize)]
#[serde(rename_all = "camelCase")]
pub struct ApplepaySessionRequest {
    pub merchant_identifier: String,
    pub display_name: String,
    pub initiative: String,
    pub initiative_context: String,
}

#[derive(Debug, Clone, serde::Serialize, serde::Deserialize, ToSchema)]
pub struct ConnectorMetadata {
    pub apple_pay: Option<ApplepayConnectorMetadataRequest>,
    pub airwallex: Option<AirwallexData>,
    pub noon: Option<NoonData>,
}

#[derive(Debug, Clone, serde::Serialize, serde::Deserialize, ToSchema)]
pub struct AirwallexData {
    /// payload required by airwallex
    payload: Option<String>,
}

#[derive(Debug, Clone, serde::Serialize, serde::Deserialize, ToSchema)]
pub struct NoonData {
    /// Information about the order category that merchant wants to specify at connector level. (e.g. In Noon Payments it can take values like "pay", "food", or any other custom string set by the merchant in Noon's Dashboard)
    pub order_category: Option<String>,
}

#[derive(Debug, Clone, serde::Serialize, serde::Deserialize, ToSchema)]
pub struct ApplepayConnectorMetadataRequest {
    pub session_token_data: Option<SessionTokenInfo>,
}

#[derive(Debug, Clone, serde::Serialize, serde::Deserialize)]
pub struct ApplepaySessionTokenData {
    #[serde(rename = "apple_pay")]
    pub data: ApplePayMetadata,
}

#[derive(Debug, Clone, serde::Serialize, serde::Deserialize)]
pub struct ApplePayMetadata {
    pub payment_request_data: PaymentRequestMetadata,
    pub session_token_data: SessionTokenInfo,
}

#[derive(Debug, Clone, serde::Serialize, serde::Deserialize)]
pub struct PaymentRequestMetadata {
    pub supported_networks: Vec<String>,
    pub merchant_capabilities: Vec<String>,
    pub label: String,
}

#[derive(Debug, Clone, serde::Serialize, serde::Deserialize, ToSchema)]
pub struct SessionTokenInfo {
    pub certificate: String,
    pub certificate_keys: String,
    pub merchant_identifier: String,
    pub display_name: String,
    pub initiative: String,
    pub initiative_context: String,
}

#[derive(Debug, Clone, Eq, PartialEq, serde::Serialize, ToSchema)]
#[serde(tag = "wallet_name")]
#[serde(rename_all = "snake_case")]
pub enum SessionToken {
    /// The session response structure for Google Pay
    GooglePay(Box<GpaySessionTokenResponse>),
    /// The session response structure for Klarna
    Klarna(Box<KlarnaSessionTokenResponse>),
    /// The session response structure for PayPal
    Paypal(Box<PaypalSessionTokenResponse>),
    /// The session response structure for Apple Pay
    ApplePay(Box<ApplepaySessionTokenResponse>),
    /// Whenever there is no session token response or an error in session response
    NoSessionTokenReceived,
}

#[derive(Debug, Clone, Eq, PartialEq, serde::Serialize, ToSchema)]
#[serde(untagged)]
pub enum GpaySessionTokenResponse {
    /// Google pay response involving third party sdk
    ThirdPartyResponse(GooglePayThirdPartySdk),
    /// Google pay session response for non third party sdk
    GooglePaySession(GooglePaySessionResponse),
}

#[derive(Debug, Clone, Eq, PartialEq, serde::Serialize, ToSchema)]
#[serde(rename_all = "lowercase")]
pub struct GooglePayThirdPartySdk {
    /// Identifier for the delayed session response
    pub delayed_session_token: bool,
    /// The name of the connector
    pub connector: String,
    /// The next action for the sdk (ex: calling confirm or sync call)
    pub sdk_next_action: SdkNextAction,
}

#[derive(Debug, Clone, Eq, PartialEq, serde::Serialize, ToSchema)]
#[serde(rename_all = "lowercase")]
pub struct GooglePaySessionResponse {
    /// The merchant info
    pub merchant_info: GpayMerchantInfo,
    /// List of the allowed payment meythods
    pub allowed_payment_methods: Vec<GpayAllowedPaymentMethods>,
    /// The transaction info Google Pay requires
    pub transaction_info: GpayTransactionInfo,
    /// Identifier for the delayed session response
    pub delayed_session_token: bool,
    /// The name of the connector
    pub connector: String,
    /// The next action for the sdk (ex: calling confirm or sync call)
    pub sdk_next_action: SdkNextAction,
    /// Secrets for sdk display and payment
    pub secrets: Option<SecretInfoToInitiateSdk>,
}

#[derive(Debug, Clone, Eq, PartialEq, serde::Serialize, ToSchema)]
#[serde(rename_all = "lowercase")]
pub struct KlarnaSessionTokenResponse {
    /// The session token for Klarna
    pub session_token: String,
    /// The identifier for the session
    pub session_id: String,
}

#[derive(Debug, Clone, Eq, PartialEq, serde::Serialize, ToSchema)]
#[serde(rename_all = "lowercase")]
pub struct PaypalSessionTokenResponse {
    /// The session token for PayPal
    pub session_token: String,
}

#[derive(Debug, Clone, Eq, PartialEq, serde::Serialize, ToSchema)]
#[serde(rename_all = "lowercase")]
pub struct ApplepaySessionTokenResponse {
    /// Session object for Apple Pay
    pub session_token_data: ApplePaySessionResponse,
    /// Payment request object for Apple Pay
    pub payment_request_data: Option<ApplePayPaymentRequest>,
    /// The session token is w.r.t this connector
    pub connector: String,
    /// Identifier for the delayed session response
    pub delayed_session_token: bool,
    /// The next action for the sdk (ex: calling confirm or sync call)
    pub sdk_next_action: SdkNextAction,
}

#[derive(Debug, Eq, PartialEq, serde::Serialize, Clone, ToSchema)]
pub struct SdkNextAction {
    /// The type of next action
    pub next_action: NextActionCall,
}

#[derive(Debug, Eq, PartialEq, serde::Serialize, Clone, ToSchema)]
#[serde(rename_all = "snake_case")]
pub enum NextActionCall {
    /// The next action call is confirm
    Confirm,
    /// The next action call is sync
    Sync,
}

#[derive(Debug, Clone, Eq, PartialEq, serde::Serialize, ToSchema)]
#[serde(untagged)]
pub enum ApplePaySessionResponse {
    ///  We get this session response, when third party sdk is involved
    ThirdPartySdk(ThirdPartySdkSessionResponse),
    ///  We get this session response, when there is no involvement of third party sdk
    /// This is the common response most of the times
    NoThirdPartySdk(NoThirdPartySdkSessionResponse),
    /// This is for the empty session response
    NoSessionResponse,
}

#[derive(Debug, Clone, Eq, PartialEq, serde::Serialize, ToSchema, serde::Deserialize)]
#[serde(rename_all(deserialize = "camelCase"))]
pub struct NoThirdPartySdkSessionResponse {
    /// Timestamp at which session is requested
    pub epoch_timestamp: u64,
    /// Timestamp at which session expires
    pub expires_at: u64,
    /// The identifier for the merchant session
    pub merchant_session_identifier: String,
    /// Apple pay generated unique ID (UUID) value
    pub nonce: String,
    /// The identifier for the merchant
    pub merchant_identifier: String,
    /// The domain name of the merchant which is registered in Apple Pay
    pub domain_name: String,
    /// The name to be displayed on Apple Pay button
    pub display_name: String,
    /// A string which represents the properties of a payment
    pub signature: String,
    /// The identifier for the operational analytics
    pub operational_analytics_identifier: String,
    /// The number of retries to get the session response
    pub retries: u8,
    /// The identifier for the connector transaction
    pub psp_id: String,
}

#[derive(Debug, Clone, Eq, PartialEq, serde::Serialize, ToSchema)]
pub struct ThirdPartySdkSessionResponse {
    pub secrets: SecretInfoToInitiateSdk,
}

#[derive(Debug, Clone, Eq, PartialEq, serde::Serialize, ToSchema, serde::Deserialize)]
pub struct SecretInfoToInitiateSdk {
    // Authorization secrets used by client to initiate sdk
    #[schema(value_type = String)]
    pub display: Secret<String>,
    // Authorization secrets used by client for payment
    #[schema(value_type = String)]
    pub payment: Secret<String>,
}

#[derive(Debug, Clone, Eq, PartialEq, serde::Serialize, ToSchema, serde::Deserialize)]
pub struct ApplePayPaymentRequest {
    /// The code for country
    #[schema(value_type = CountryAlpha2, example = "US")]
    pub country_code: api_enums::CountryAlpha2,
    /// The code for currency
    #[schema(value_type = Currency, example = "USD")]
    pub currency_code: api_enums::Currency,
    /// Represents the total for the payment.
    pub total: AmountInfo,
    /// The list of merchant capabilities(ex: whether capable of 3ds or no-3ds)
    pub merchant_capabilities: Vec<String>,
    /// The list of supported networks
    pub supported_networks: Vec<String>,
    pub merchant_identifier: Option<String>,
}

#[derive(Debug, Clone, Eq, PartialEq, serde::Serialize, ToSchema, serde::Deserialize)]
pub struct AmountInfo {
    /// The label must be the name of the merchant.
    pub label: String,
    /// A value that indicates whether the line item(Ex: total, tax, discount, or grand total) is final or pending.
    #[serde(rename = "type")]
    pub total_type: Option<String>,
    /// The total amount for the payment
    pub amount: String,
}

#[derive(Debug, Clone, serde::Deserialize)]
#[serde(rename_all = "camelCase")]
pub struct ApplepayErrorResponse {
    pub status_code: String,
    pub status_message: String,
}

#[derive(Default, Debug, serde::Serialize, Clone, ToSchema)]
pub struct PaymentsSessionResponse {
    /// The identifier for the payment
    pub payment_id: String,
    /// This is a token which expires after 15 minutes, used from the client to authenticate and create sessions from the SDK
    #[schema(value_type = String)]
    pub client_secret: Secret<String, pii::ClientSecret>,
    /// The list of session token object
    pub session_token: Vec<SessionToken>,
}

#[derive(Default, Debug, serde::Deserialize, serde::Serialize, Clone, ToSchema)]
pub struct PaymentRetrieveBody {
    /// The identifier for the Merchant Account.
    pub merchant_id: Option<String>,
    /// Decider to enable or disable the connector call for retrieve request
    pub force_sync: Option<bool>,
    /// This is a token which expires after 15 minutes, used from the client to authenticate and create sessions from the SDK
    pub client_secret: Option<String>,
    /// If enabled provides list of attempts linked to payment intent
    pub expand_attempts: Option<bool>,
}

#[derive(Default, Debug, serde::Deserialize, serde::Serialize, Clone, ToSchema)]
pub struct PaymentRetrieveBodyWithCredentials {
    /// The identifier for payment.
    pub payment_id: String,
    /// The identifier for the Merchant Account.
    pub merchant_id: Option<String>,
    /// Decider to enable or disable the connector call for retrieve request
    pub force_sync: Option<bool>,
    /// Merchant connector details used to make payments.
    pub merchant_connector_details: Option<admin::MerchantConnectorDetailsWrap>,
}

#[derive(Default, Debug, serde::Deserialize, serde::Serialize, Clone, ToSchema)]
pub struct PaymentsCancelRequest {
    /// The identifier for the payment
    #[serde(skip)]
    pub payment_id: String,
    /// The reason for the payment cancel
    pub cancellation_reason: Option<String>,
    /// Merchant connector details used to make payments.
    #[schema(value_type = MerchantConnectorDetailsWrap)]
    pub merchant_connector_details: Option<admin::MerchantConnectorDetailsWrap>,
}

#[derive(Default, Debug, serde::Deserialize, serde::Serialize, ToSchema)]
pub struct PaymentsStartRequest {
    /// Unique identifier for the payment. This ensures idempotency for multiple payments
    /// that have been done by a single merchant. This field is auto generated and is returned in the API response.
    pub payment_id: String,
    /// The identifier for the Merchant Account.
    pub merchant_id: String,
    /// The identifier for the payment transaction
    pub attempt_id: String,
}

#[derive(Debug, Clone, serde::Deserialize, serde::Serialize, ToSchema)]
pub struct FeatureMetadata {
    /// Redirection response coming in request as metadata field only for redirection scenarios
    #[schema(value_type = Option<RedirectResponse>)]
    pub redirect_response: Option<RedirectResponse>,
}

mod payment_id_type {
    use std::fmt;

    use serde::{
        de::{self, Visitor},
        Deserializer,
    };

    use super::PaymentIdType;

    struct PaymentIdVisitor;
    struct OptionalPaymentIdVisitor;

    impl<'de> Visitor<'de> for PaymentIdVisitor {
        type Value = PaymentIdType;

        fn expecting(&self, formatter: &mut fmt::Formatter<'_>) -> fmt::Result {
            formatter.write_str("payment id")
        }

        fn visit_str<E>(self, value: &str) -> Result<Self::Value, E>
        where
            E: de::Error,
        {
            Ok(PaymentIdType::PaymentIntentId(value.to_string()))
        }
    }

    impl<'de> Visitor<'de> for OptionalPaymentIdVisitor {
        type Value = Option<PaymentIdType>;

        fn expecting(&self, formatter: &mut fmt::Formatter<'_>) -> fmt::Result {
            formatter.write_str("payment id")
        }

        fn visit_some<D>(self, deserializer: D) -> Result<Self::Value, D::Error>
        where
            D: Deserializer<'de>,
        {
            deserializer.deserialize_any(PaymentIdVisitor).map(Some)
        }

        fn visit_none<E>(self) -> Result<Self::Value, E>
        where
            E: de::Error,
        {
            Ok(None)
        }

        fn visit_unit<E>(self) -> Result<Self::Value, E>
        where
            E: de::Error,
        {
            Ok(None)
        }
    }

    #[allow(dead_code)]
    pub(crate) fn deserialize<'a, D>(deserializer: D) -> Result<PaymentIdType, D::Error>
    where
        D: Deserializer<'a>,
    {
        deserializer.deserialize_any(PaymentIdVisitor)
    }

    pub(crate) fn deserialize_option<'a, D>(
        deserializer: D,
    ) -> Result<Option<PaymentIdType>, D::Error>
    where
        D: Deserializer<'a>,
    {
        deserializer.deserialize_option(OptionalPaymentIdVisitor)
    }
}

mod amount {
    use serde::de;

    use super::Amount;
    struct AmountVisitor;
    struct OptionalAmountVisitor;

    // This is defined to provide guarded deserialization of amount
    // which itself handles zero and non-zero values internally
    impl<'de> de::Visitor<'de> for AmountVisitor {
        type Value = Amount;

        fn expecting(&self, formatter: &mut std::fmt::Formatter<'_>) -> std::fmt::Result {
            write!(formatter, "amount as integer")
        }

        fn visit_u64<E>(self, v: u64) -> Result<Self::Value, E>
        where
            E: de::Error,
        {
            let v = i64::try_from(v).map_err(|_| {
                E::custom(format!(
                    "invalid value `{v}`, expected an integer between 0 and {}",
                    i64::MAX
                ))
            })?;
            self.visit_i64(v)
        }

        fn visit_i64<E>(self, v: i64) -> Result<Self::Value, E>
        where
            E: de::Error,
        {
            if v.is_negative() {
                return Err(E::custom(format!(
                    "invalid value `{v}`, expected a positive integer"
                )));
            }
            Ok(Amount::from(v))
        }
    }

    impl<'de> de::Visitor<'de> for OptionalAmountVisitor {
        type Value = Option<Amount>;

        fn expecting(&self, formatter: &mut std::fmt::Formatter<'_>) -> std::fmt::Result {
            write!(formatter, "option of amount (as integer)")
        }

        fn visit_some<D>(self, deserializer: D) -> Result<Self::Value, D::Error>
        where
            D: serde::Deserializer<'de>,
        {
            deserializer.deserialize_i64(AmountVisitor).map(Some)
        }

        fn visit_none<E>(self) -> Result<Self::Value, E>
        where
            E: de::Error,
        {
            Ok(None)
        }
    }

    #[allow(dead_code)]
    pub(crate) fn deserialize<'de, D>(deserializer: D) -> Result<Amount, D::Error>
    where
        D: de::Deserializer<'de>,
    {
        deserializer.deserialize_any(AmountVisitor)
    }
    pub(crate) fn deserialize_option<'de, D>(deserializer: D) -> Result<Option<Amount>, D::Error>
    where
        D: de::Deserializer<'de>,
    {
        deserializer.deserialize_option(OptionalAmountVisitor)
    }
}

#[cfg(test)]
mod tests {
    #![allow(clippy::unwrap_used)]
    use super::*;

    #[test]
    fn test_mandate_type() {
        let mandate_type = MandateType::default();
        assert_eq!(
            serde_json::to_string(&mandate_type).unwrap(),
            r#"{"multi_use":null}"#
        )
    }
}<|MERGE_RESOLUTION|>--- conflicted
+++ resolved
@@ -952,11 +952,8 @@
     AliPayRedirect(AliPayRedirection),
     /// The wallet data for Ali Pay HK redirect
     AliPayHkRedirect(AliPayHkRedirection),
-<<<<<<< HEAD
     /// The wallet data for KakaoPay redirect
     KakaoPayRedirect(KakaoPayRedirection),
-=======
->>>>>>> a7c66dde
     /// The wallet data for GoPay redirect
     GoPayRedirect(GoPayRedirection),
     /// The wallet data for Apple pay
@@ -1044,12 +1041,9 @@
 pub struct AliPayHkRedirection {}
 
 #[derive(Eq, PartialEq, Clone, Debug, serde::Deserialize, serde::Serialize, ToSchema)]
-<<<<<<< HEAD
 pub struct KakaoPayRedirection {}
 
 #[derive(Eq, PartialEq, Clone, Debug, serde::Deserialize, serde::Serialize, ToSchema)]
-=======
->>>>>>> a7c66dde
 pub struct GoPayRedirection {}
 
 #[derive(Eq, PartialEq, Clone, Debug, serde::Deserialize, serde::Serialize, ToSchema)]
