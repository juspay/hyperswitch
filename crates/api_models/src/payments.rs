#[cfg(feature = "v1")]
use std::fmt;
use std::{
    collections::{HashMap, HashSet},
    num::NonZeroI64,
};
pub mod additional_info;
pub mod trait_impls;
use cards::CardNumber;
#[cfg(feature = "v2")]
use common_enums::enums::PaymentConnectorTransmission;
use common_enums::ProductType;
#[cfg(feature = "v1")]
use common_types::primitive_wrappers::{
    ExtendedAuthorizationAppliedBool, RequestExtendedAuthorizationBool,
};
use common_utils::{
    consts::default_payments_list_limit,
    crypto,
    errors::ValidationError,
    ext_traits::{ConfigExt, Encode, ValueExt},
    hashing::HashedString,
    id_type,
    new_type::MaskedBankAccount,
    pii::{self, Email},
    types::{MinorUnit, StringMajorUnit},
};
use error_stack::ResultExt;
use masking::{PeekInterface, Secret, WithType};
use router_derive::Setter;
#[cfg(feature = "v1")]
use serde::{de, Deserializer};
use serde::{ser::Serializer, Deserialize, Serialize};
use strum::Display;
use time::{Date, PrimitiveDateTime};
use url::Url;
use utoipa::ToSchema;

#[cfg(feature = "v2")]
use crate::mandates;
#[cfg(feature = "v2")]
use crate::payment_methods;
use crate::{
    admin::{self, MerchantConnectorInfo},
    enums as api_enums,
    mandates::RecurringDetails,
};
#[cfg(feature = "v1")]
use crate::{disputes, ephemeral_key::EphemeralKeyCreateResponse, refunds, ValidateFieldAndGet};

#[derive(Clone, Copy, Debug, Eq, PartialEq)]
pub enum PaymentOp {
    Create,
    Update,
    Confirm,
}

use crate::enums;
#[derive(serde::Deserialize)]
pub struct BankData {
    pub payment_method_type: api_enums::PaymentMethodType,
    pub code_information: Vec<BankCodeInformation>,
}

#[derive(serde::Deserialize)]
pub struct BankCodeInformation {
    pub bank_name: common_enums::BankNames,
    pub connector_codes: Vec<ConnectorCode>,
}

#[derive(serde::Deserialize)]
pub struct ConnectorCode {
    pub connector: api_enums::Connector,
    pub code: String,
}
#[derive(Debug, Clone, serde::Serialize, serde::Deserialize, ToSchema, PartialEq, Eq)]
pub struct BankCodeResponse {
    #[schema(value_type = Vec<BankNames>)]
    pub bank_name: Vec<common_enums::BankNames>,
    pub eligible_connectors: Vec<String>,
}

/// Passing this object creates a new customer or attaches an existing customer to the payment
#[derive(Debug, serde::Deserialize, serde::Serialize, Clone, ToSchema, PartialEq)]
pub struct CustomerDetails {
    /// The identifier for the customer.
    #[schema(value_type = String, max_length = 64, min_length = 1, example = "cus_y3oqhf46pyzuxjbcn2giaqnb44")]
    pub id: id_type::CustomerId,

    /// The customer's name
    #[schema(max_length = 255, value_type = Option<String>, example = "John Doe")]
    pub name: Option<Secret<String>>,

    /// The customer's email address
    #[schema(max_length = 255, value_type = Option<String>, example = "johntest@test.com")]
    pub email: Option<Email>,

    /// The customer's phone number
    #[schema(value_type = Option<String>, max_length = 10, example = "9123456789")]
    pub phone: Option<Secret<String>>,

    /// The country code for the customer's phone number
    #[schema(max_length = 2, example = "+1")]
    pub phone_country_code: Option<String>,
}

#[cfg(feature = "v1")]
/// Details of customer attached to this payment
#[derive(
    Debug, Default, serde::Serialize, serde::Deserialize, Clone, ToSchema, PartialEq, Setter,
)]
pub struct CustomerDetailsResponse {
    /// The identifier for the customer.
    #[schema(value_type = Option<String>, max_length = 64, min_length = 1, example = "cus_y3oqhf46pyzuxjbcn2giaqnb44")]
    pub id: Option<id_type::CustomerId>,

    /// The customer's name
    #[schema(max_length = 255, value_type = Option<String>, example = "John Doe")]
    pub name: Option<Secret<String>>,

    /// The customer's email address
    #[schema(max_length = 255, value_type = Option<String>, example = "johntest@test.com")]
    pub email: Option<Email>,

    /// The customer's phone number
    #[schema(value_type = Option<String>, max_length = 10, example = "9123456789")]
    pub phone: Option<Secret<String>>,

    /// The country code for the customer's phone number
    #[schema(max_length = 2, example = "+1")]
    pub phone_country_code: Option<String>,
}

#[cfg(feature = "v2")]
/// Details of customer attached to this payment
#[derive(Debug, serde::Serialize, serde::Deserialize, Clone, ToSchema, PartialEq, Setter)]
pub struct CustomerDetailsResponse {
    /// The customer's name
    #[schema(max_length = 255, value_type = Option<String>, example = "John Doe")]
    pub name: Option<Secret<String>>,

    /// The customer's email address
    #[schema(max_length = 255, value_type = Option<String>, example = "johntest@test.com")]
    pub email: Option<Email>,

    /// The customer's phone number
    #[schema(value_type = Option<String>, max_length = 10, example = "9123456789")]
    pub phone: Option<Secret<String>>,

    /// The country code for the customer's phone number
    #[schema(max_length = 2, example = "+1")]
    pub phone_country_code: Option<String>,
}

// Serialize is required because the api event requires Serialize to be implemented
#[derive(Debug, serde::Serialize, serde::Deserialize, Clone, ToSchema)]
#[serde(deny_unknown_fields)]
#[cfg(feature = "v2")]
pub struct PaymentsCreateIntentRequest {
    /// The amount details for the payment
    pub amount_details: AmountDetails,

    /// Unique identifier for the payment. This ensures idempotency for multiple payments
    /// that have been done by a single merchant.
    #[schema(
        value_type = Option<String>,
        min_length = 30,
        max_length = 30,
        example = "pay_mbabizu24mvu3mela5njyhpit4"
    )]
    pub merchant_reference_id: Option<id_type::PaymentReferenceId>,

    /// The routing algorithm id to be used for the payment
    #[schema(value_type = Option<String>)]
    pub routing_algorithm_id: Option<id_type::RoutingId>,

    #[schema(value_type = Option<CaptureMethod>, example = "automatic")]
    pub capture_method: Option<api_enums::CaptureMethod>,

    #[schema(value_type = Option<AuthenticationType>, example = "no_three_ds", default = "no_three_ds")]
    pub authentication_type: Option<api_enums::AuthenticationType>,

    /// The billing details of the payment. This address will be used for invoicing.
    pub billing: Option<Address>,

    /// The shipping address for the payment
    pub shipping: Option<Address>,

    /// The identifier for the customer
    #[schema(
        min_length = 32,
        max_length = 64,
        example = "12345_cus_01926c58bc6e77c09e809964e72af8c8",
        value_type = String
    )]
    pub customer_id: Option<id_type::GlobalCustomerId>,

    /// Set to `present` to indicate that the customer is in your checkout flow during this payment, and therefore is able to authenticate. This parameter should be `absent` when merchant's doing merchant initiated payments and customer is not present while doing the payment.
    #[schema(example = "present", value_type = Option<PresenceOfCustomerDuringPayment>)]
    pub customer_present: Option<common_enums::PresenceOfCustomerDuringPayment>,

    /// A description for the payment
    #[schema(example = "It's my first payment request", value_type = Option<String>)]
    pub description: Option<common_utils::types::Description>,

    /// The URL to which you want the user to be redirected after the completion of the payment operation
    #[schema(value_type = Option<String>, example = "https://hyperswitch.io")]
    pub return_url: Option<common_utils::types::Url>,

    #[schema(value_type = Option<FutureUsage>, example = "off_session")]
    pub setup_future_usage: Option<api_enums::FutureUsage>,

    /// Apply MIT exemption for a payment
    #[schema(value_type = Option<MitExemptionRequest>)]
    pub apply_mit_exemption: Option<common_enums::MitExemptionRequest>,

    /// For non-card charges, you can use this value as the complete description that appears on your customers’ statements. Must contain at least one letter, maximum 22 characters.
    #[schema(max_length = 22, example = "Hyperswitch Router", value_type = Option<String>)]
    pub statement_descriptor: Option<common_utils::types::StatementDescriptor>,

    /// Use this object to capture the details about the different products for which the payment is being made. The sum of amount across different products here should be equal to the overall payment amount
    #[schema(value_type = Option<Vec<OrderDetailsWithAmount>>, example = r#"[{
        "product_name": "Apple iPhone 16",
        "quantity": 1,
        "amount" : 69000
        "product_img_link" : "https://dummy-img-link.com"
    }]"#)]
    pub order_details: Option<Vec<OrderDetailsWithAmount>>,

    /// Use this parameter to restrict the Payment Method Types to show for a given PaymentIntent
    #[schema(value_type = Option<Vec<PaymentMethodType>>)]
    pub allowed_payment_method_types: Option<Vec<api_enums::PaymentMethodType>>,

    /// Metadata is useful for storing additional, unstructured information on an object.
    #[schema(value_type = Option<Object>, example = r#"{ "udf1": "some-value", "udf2": "some-value" }"#)]
    pub metadata: Option<pii::SecretSerdeValue>,

    /// Some connectors like Apple pay, Airwallex and Noon might require some additional information, find specific details in the child attributes below.
    pub connector_metadata: Option<ConnectorMetadata>,

    /// Additional data that might be required by hyperswitch based on the requested features by the merchants.
    pub feature_metadata: Option<FeatureMetadata>,

    /// Whether to generate the payment link for this payment or not (if applicable)
    #[schema(value_type = Option<EnablePaymentLinkRequest>)]
    pub payment_link_enabled: Option<common_enums::EnablePaymentLinkRequest>,

    /// Configure a custom payment link for the particular payment
    #[schema(value_type = Option<PaymentLinkConfigRequest>)]
    pub payment_link_config: Option<admin::PaymentLinkConfigRequest>,

    ///Request an incremental authorization, i.e., increase the authorized amount on a confirmed payment before you capture it.
    #[schema(value_type = Option<RequestIncrementalAuthorization>)]
    pub request_incremental_authorization: Option<common_enums::RequestIncrementalAuthorization>,

    ///Will be used to expire client secret after certain amount of time to be supplied in seconds, if not sent it will be taken from profile config
    ///(900) for 15 mins
    #[schema(example = 900)]
    pub session_expiry: Option<u32>,

    /// Additional data related to some frm(Fraud Risk Management) connectors
    #[schema(value_type = Option<Object>, example = r#"{ "coverage_request" : "fraud", "fulfillment_method" : "delivery" }"#)]
    pub frm_metadata: Option<pii::SecretSerdeValue>,

    /// Whether to perform external authentication (if applicable)
    #[schema(value_type = Option<External3dsAuthenticationRequest>)]
    pub request_external_three_ds_authentication:
        Option<common_enums::External3dsAuthenticationRequest>,

    /// Indicates if 3ds challenge is forced
    pub force_3ds_challenge: Option<bool>,
}

#[cfg(feature = "v2")]
impl PaymentsCreateIntentRequest {
    pub fn get_feature_metadata_as_value(
        &self,
    ) -> common_utils::errors::CustomResult<
        Option<pii::SecretSerdeValue>,
        common_utils::errors::ParsingError,
    > {
        Ok(self
            .feature_metadata
            .as_ref()
            .map(Encode::encode_to_value)
            .transpose()?
            .map(Secret::new))
    }

    pub fn get_connector_metadata_as_value(
        &self,
    ) -> common_utils::errors::CustomResult<
        Option<pii::SecretSerdeValue>,
        common_utils::errors::ParsingError,
    > {
        Ok(self
            .connector_metadata
            .as_ref()
            .map(Encode::encode_to_value)
            .transpose()?
            .map(Secret::new))
    }

    pub fn get_allowed_payment_method_types_as_value(
        &self,
    ) -> common_utils::errors::CustomResult<
        Option<pii::SecretSerdeValue>,
        common_utils::errors::ParsingError,
    > {
        Ok(self
            .allowed_payment_method_types
            .as_ref()
            .map(Encode::encode_to_value)
            .transpose()?
            .map(Secret::new))
    }

    pub fn get_order_details_as_value(
        &self,
    ) -> common_utils::errors::CustomResult<
        Option<Vec<pii::SecretSerdeValue>>,
        common_utils::errors::ParsingError,
    > {
        self.order_details
            .as_ref()
            .map(|od| {
                od.iter()
                    .map(|order| order.encode_to_value().map(Secret::new))
                    .collect::<Result<Vec<_>, _>>()
            })
            .transpose()
    }
}

// This struct is only used internally, not visible in API Reference
#[derive(Debug, Clone, serde::Serialize, serde::Deserialize)]
#[cfg(feature = "v2")]
pub struct PaymentsGetIntentRequest {
    pub id: id_type::GlobalPaymentId,
}

#[derive(Debug, serde::Serialize, serde::Deserialize, Clone, ToSchema)]
#[serde(deny_unknown_fields)]
#[cfg(feature = "v2")]
pub struct PaymentsUpdateIntentRequest {
    pub amount_details: Option<AmountDetailsUpdate>,

    /// The routing algorithm id to be used for the payment
    #[schema(value_type = Option<String>)]
    pub routing_algorithm_id: Option<id_type::RoutingId>,

    #[schema(value_type = Option<CaptureMethod>, example = "automatic")]
    pub capture_method: Option<api_enums::CaptureMethod>,

    #[schema(value_type = Option<AuthenticationType>, example = "no_three_ds", default = "no_three_ds")]
    pub authentication_type: Option<api_enums::AuthenticationType>,

    /// The billing details of the payment. This address will be used for invoicing.
    pub billing: Option<Address>,

    /// The shipping address for the payment
    pub shipping: Option<Address>,

    /// Set to `present` to indicate that the customer is in your checkout flow during this payment, and therefore is able to authenticate. This parameter should be `absent` when merchant's doing merchant initiated payments and customer is not present while doing the payment.
    #[schema(example = "present", value_type = Option<PresenceOfCustomerDuringPayment>)]
    pub customer_present: Option<common_enums::PresenceOfCustomerDuringPayment>,

    /// A description for the payment
    #[schema(example = "It's my first payment request", value_type = Option<String>)]
    pub description: Option<common_utils::types::Description>,

    /// The URL to which you want the user to be redirected after the completion of the payment operation
    #[schema(value_type = Option<String>, example = "https://hyperswitch.io")]
    pub return_url: Option<common_utils::types::Url>,

    #[schema(value_type = Option<FutureUsage>, example = "off_session")]
    pub setup_future_usage: Option<api_enums::FutureUsage>,

    /// Apply MIT exemption for a payment
    #[schema(value_type = Option<MitExemptionRequest>)]
    pub apply_mit_exemption: Option<common_enums::MitExemptionRequest>,

    /// For non-card charges, you can use this value as the complete description that appears on your customers’ statements. Must contain at least one letter, maximum 22 characters.
    #[schema(max_length = 22, example = "Hyperswitch Router", value_type = Option<String>)]
    pub statement_descriptor: Option<common_utils::types::StatementDescriptor>,

    /// Use this object to capture the details about the different products for which the payment is being made. The sum of amount across different products here should be equal to the overall payment amount
    #[schema(value_type = Option<Vec<OrderDetailsWithAmount>>, example = r#"[{
        "product_name": "Apple iPhone 16",
        "quantity": 1,
        "amount" : 69000
        "product_img_link" : "https://dummy-img-link.com"
    }]"#)]
    pub order_details: Option<Vec<OrderDetailsWithAmount>>,

    /// Use this parameter to restrict the Payment Method Types to show for a given PaymentIntent
    #[schema(value_type = Option<Vec<PaymentMethodType>>)]
    pub allowed_payment_method_types: Option<Vec<api_enums::PaymentMethodType>>,

    /// Metadata is useful for storing additional, unstructured information on an object. This metadata will override the metadata that was passed in payments
    #[schema(value_type = Option<Object>, example = r#"{ "udf1": "some-value", "udf2": "some-value" }"#)]
    pub metadata: Option<pii::SecretSerdeValue>,

    /// Some connectors like Apple pay, Airwallex and Noon might require some additional information, find specific details in the child attributes below.
    #[schema(value_type = Option<ConnectorMetadata>)]
    pub connector_metadata: Option<pii::SecretSerdeValue>,

    /// Additional data that might be required by hyperswitch based on the requested features by the merchants.
    #[schema(value_type = Option<FeatureMetadata>)]
    pub feature_metadata: Option<FeatureMetadata>,

    /// Configure a custom payment link for the particular payment
    #[schema(value_type = Option<PaymentLinkConfigRequest>)]
    pub payment_link_config: Option<admin::PaymentLinkConfigRequest>,

    /// Request an incremental authorization, i.e., increase the authorized amount on a confirmed payment before you capture it.
    #[schema(value_type = Option<RequestIncrementalAuthorization>)]
    pub request_incremental_authorization: Option<common_enums::RequestIncrementalAuthorization>,

    /// Will be used to expire client secret after certain amount of time to be supplied in seconds, if not sent it will be taken from profile config
    ///(900) for 15 mins
    #[schema(value_type = Option<u32>, example = 900)]
    pub session_expiry: Option<u32>,

    /// Additional data related to some frm(Fraud Risk Management) connectors
    #[schema(value_type = Option<Object>, example = r#"{ "coverage_request" : "fraud", "fulfillment_method" : "delivery" }"#)]
    pub frm_metadata: Option<pii::SecretSerdeValue>,

    /// Whether to perform external authentication (if applicable)
    #[schema(value_type = Option<External3dsAuthenticationRequest>)]
    pub request_external_three_ds_authentication:
        Option<common_enums::External3dsAuthenticationRequest>,

    #[schema(value_type = Option<UpdateActiveAttempt>)]
    /// Whether to set / unset the active attempt id
    pub set_active_attempt_id: Option<api_enums::UpdateActiveAttempt>,
}

#[cfg(feature = "v2")]
impl PaymentsUpdateIntentRequest {
    pub fn update_feature_metadata_and_active_attempt_with_api(
        feature_metadata: FeatureMetadata,
        set_active_attempt_id: api_enums::UpdateActiveAttempt,
    ) -> Self {
        Self {
            feature_metadata: Some(feature_metadata),
            set_active_attempt_id: Some(set_active_attempt_id),
            amount_details: None,
            routing_algorithm_id: None,
            capture_method: None,
            authentication_type: None,
            billing: None,
            shipping: None,
            customer_present: None,
            description: None,
            return_url: None,
            setup_future_usage: None,
            apply_mit_exemption: None,
            statement_descriptor: None,
            order_details: None,
            allowed_payment_method_types: None,
            metadata: None,
            connector_metadata: None,
            payment_link_config: None,
            request_incremental_authorization: None,
            session_expiry: None,
            frm_metadata: None,
            request_external_three_ds_authentication: None,
        }
    }
}

#[derive(Debug, serde::Serialize, Clone, ToSchema)]
#[serde(deny_unknown_fields)]
#[cfg(feature = "v2")]
pub struct PaymentsIntentResponse {
    /// Global Payment Id for the payment
    #[schema(value_type = String)]
    pub id: id_type::GlobalPaymentId,

    /// The status of the payment
    #[schema(value_type = IntentStatus, example = "succeeded")]
    pub status: common_enums::IntentStatus,

    /// The amount details for the payment
    pub amount_details: AmountDetailsResponse,

    /// It's a token used for client side verification.
    #[schema(value_type = String, example = "cs_0195b34da95d75239c6a4bf514458896")]
    pub client_secret: Option<Secret<String>>,

    /// The identifier for the profile. This is inferred from the `x-profile-id` header
    #[schema(value_type = String)]
    pub profile_id: id_type::ProfileId,

    /// Unique identifier for the payment. This ensures idempotency for multiple payments
    /// that have been done by a single merchant.
    #[schema(
        value_type = Option<String>,
        min_length = 30,
        max_length = 30,
        example = "pay_mbabizu24mvu3mela5njyhpit4"
    )]
    pub merchant_reference_id: Option<id_type::PaymentReferenceId>,

    /// The routing algorithm id to be used for the payment
    #[schema(value_type = Option<String>)]
    pub routing_algorithm_id: Option<id_type::RoutingId>,

    #[schema(value_type = CaptureMethod, example = "automatic")]
    pub capture_method: api_enums::CaptureMethod,

    /// The authentication type for the payment
    #[schema(value_type = Option<AuthenticationType>, example = "no_three_ds")]
    pub authentication_type: Option<api_enums::AuthenticationType>,

    /// The billing details of the payment. This address will be used for invoicing.
    #[schema(value_type = Option<Address>)]
    pub billing: Option<Address>,

    /// The shipping address for the payment
    #[schema(value_type = Option<Address>)]
    pub shipping: Option<Address>,

    /// The identifier for the customer
    #[schema(
        min_length = 32,
        max_length = 64,
        example = "12345_cus_01926c58bc6e77c09e809964e72af8c8",
        value_type = String
    )]
    pub customer_id: Option<id_type::GlobalCustomerId>,

    /// Set to `present` to indicate that the customer is in your checkout flow during this payment, and therefore is able to authenticate. This parameter should be `absent` when merchant's doing merchant initiated payments and customer is not present while doing the payment.
    #[schema(example = "present", value_type = PresenceOfCustomerDuringPayment)]
    pub customer_present: common_enums::PresenceOfCustomerDuringPayment,

    /// A description for the payment
    #[schema(example = "It's my first payment request", value_type = Option<String>)]
    pub description: Option<common_utils::types::Description>,

    /// The URL to which you want the user to be redirected after the completion of the payment operation
    #[schema(value_type = Option<String>, example = "https://hyperswitch.io")]
    pub return_url: Option<common_utils::types::Url>,

    #[schema(value_type = FutureUsage, example = "off_session")]
    pub setup_future_usage: api_enums::FutureUsage,

    /// Apply MIT exemption for a payment
    #[schema(value_type = MitExemptionRequest)]
    pub apply_mit_exemption: common_enums::MitExemptionRequest,

    /// For non-card charges, you can use this value as the complete description that appears on your customers’ statements. Must contain at least one letter, maximum 22 characters.
    #[schema(max_length = 22, example = "Hyperswitch Router", value_type = Option<String>)]
    pub statement_descriptor: Option<common_utils::types::StatementDescriptor>,

    /// Use this object to capture the details about the different products for which the payment is being made. The sum of amount across different products here should be equal to the overall payment amount
    #[schema(value_type = Option<Vec<OrderDetailsWithAmount>>, example = r#"[{
        "product_name": "Apple iPhone 16",
        "quantity": 1,
        "amount" : 69000
        "product_img_link" : "https://dummy-img-link.com"
    }]"#)]
    pub order_details: Option<Vec<OrderDetailsWithAmount>>,

    /// Use this parameter to restrict the Payment Method Types to show for a given PaymentIntent
    #[schema(value_type = Option<Vec<PaymentMethodType>>)]
    pub allowed_payment_method_types: Option<Vec<api_enums::PaymentMethodType>>,

    /// Metadata is useful for storing additional, unstructured information on an object.
    #[schema(value_type = Option<Object>, example = r#"{ "udf1": "some-value", "udf2": "some-value" }"#)]
    pub metadata: Option<pii::SecretSerdeValue>,

    /// Some connectors like Apple pay, Airwallex and Noon might require some additional information, find specific details in the child attributes below.
    #[schema(value_type = Option<ConnectorMetadata>)]
    pub connector_metadata: Option<pii::SecretSerdeValue>,

    /// Additional data that might be required by hyperswitch based on the requested features by the merchants.
    #[schema(value_type = Option<FeatureMetadata>)]
    pub feature_metadata: Option<FeatureMetadata>,

    /// Whether to generate the payment link for this payment or not (if applicable)
    #[schema(value_type = EnablePaymentLinkRequest)]
    pub payment_link_enabled: common_enums::EnablePaymentLinkRequest,

    /// Configure a custom payment link for the particular payment
    #[schema(value_type = Option<PaymentLinkConfigRequest>)]
    pub payment_link_config: Option<admin::PaymentLinkConfigRequest>,

    ///Request an incremental authorization, i.e., increase the authorized amount on a confirmed payment before you capture it.
    #[schema(value_type = RequestIncrementalAuthorization)]
    pub request_incremental_authorization: common_enums::RequestIncrementalAuthorization,

    ///Will be used to expire client secret after certain amount of time to be supplied in seconds
    #[serde(with = "common_utils::custom_serde::iso8601")]
    pub expires_on: PrimitiveDateTime,

    /// Additional data related to some frm(Fraud Risk Management) connectors
    #[schema(value_type = Option<Object>, example = r#"{ "coverage_request" : "fraud", "fulfillment_method" : "delivery" }"#)]
    pub frm_metadata: Option<pii::SecretSerdeValue>,

    /// Whether to perform external authentication (if applicable)
    #[schema(value_type = External3dsAuthenticationRequest)]
    pub request_external_three_ds_authentication: common_enums::External3dsAuthenticationRequest,
}

#[cfg(feature = "v2")]
#[derive(Clone, Debug, PartialEq, serde::Serialize, serde::Deserialize, ToSchema)]
pub struct AmountDetails {
    /// The payment amount. Amount for the payment in the lowest denomination of the currency, (i.e) in cents for USD denomination, in yen for JPY denomination etc. E.g., Pass 100 to charge $1.00 and 1 for 1¥ since ¥ is a zero-decimal currency. Read more about [the Decimal and Non-Decimal Currencies](https://github.com/juspay/hyperswitch/wiki/Decimal-and-Non%E2%80%90Decimal-Currencies)
    #[schema(value_type = u64, example = 6540)]
    #[serde(default, deserialize_with = "amount::deserialize")]
    order_amount: Amount,
    /// The currency of the order
    #[schema(example = "USD", value_type = Currency)]
    currency: common_enums::Currency,
    /// The shipping cost of the order. This has to be collected from the merchant
    shipping_cost: Option<MinorUnit>,
    /// Tax amount related to the order. This will be calculated by the external tax provider
    order_tax_amount: Option<MinorUnit>,
    /// The action to whether calculate tax by calling external tax provider or not
    #[serde(default)]
    #[schema(value_type = TaxCalculationOverride)]
    skip_external_tax_calculation: common_enums::TaxCalculationOverride,
    /// The action to whether calculate surcharge or not
    #[serde(default)]
    #[schema(value_type = SurchargeCalculationOverride)]
    skip_surcharge_calculation: common_enums::SurchargeCalculationOverride,
    /// The surcharge amount to be added to the order, collected from the merchant
    surcharge_amount: Option<MinorUnit>,
    /// tax on surcharge amount
    tax_on_surcharge: Option<MinorUnit>,
}

#[cfg(feature = "v2")]
impl AmountDetails {
    pub fn new_for_zero_auth_payment(currency: common_enums::Currency) -> Self {
        Self {
            order_amount: Amount::Zero,
            currency,
            shipping_cost: None,
            order_tax_amount: None,
            skip_external_tax_calculation: common_enums::TaxCalculationOverride::Skip,
            skip_surcharge_calculation: common_enums::SurchargeCalculationOverride::Skip,
            surcharge_amount: None,
            tax_on_surcharge: None,
        }
    }
}

#[cfg(feature = "v2")]
#[derive(Clone, Debug, PartialEq, serde::Serialize, serde::Deserialize, ToSchema)]
pub struct AmountDetailsUpdate {
    /// The payment amount. Amount for the payment in the lowest denomination of the currency, (i.e) in cents for USD denomination, in yen for JPY denomination etc. E.g., Pass 100 to charge $1.00 and 1 for 1¥ since ¥ is a zero-decimal currency. Read more about [the Decimal and Non-Decimal Currencies](https://github.com/juspay/hyperswitch/wiki/Decimal-and-Non%E2%80%90Decimal-Currencies)
    #[schema(value_type = Option<u64>, example = 6540)]
    #[serde(default, deserialize_with = "amount::deserialize_option")]
    order_amount: Option<Amount>,
    /// The currency of the order
    #[schema(example = "USD", value_type = Option<Currency>)]
    currency: Option<common_enums::Currency>,
    /// The shipping cost of the order. This has to be collected from the merchant
    shipping_cost: Option<MinorUnit>,
    /// Tax amount related to the order. This will be calculated by the external tax provider
    order_tax_amount: Option<MinorUnit>,
    /// The action to whether calculate tax by calling external tax provider or not
    #[schema(value_type = Option<TaxCalculationOverride>)]
    skip_external_tax_calculation: Option<common_enums::TaxCalculationOverride>,
    /// The action to whether calculate surcharge or not
    #[schema(value_type = Option<SurchargeCalculationOverride>)]
    skip_surcharge_calculation: Option<common_enums::SurchargeCalculationOverride>,
    /// The surcharge amount to be added to the order, collected from the merchant
    surcharge_amount: Option<MinorUnit>,
    /// tax on surcharge amount
    tax_on_surcharge: Option<MinorUnit>,
}

#[cfg(feature = "v2")]
pub struct AmountDetailsSetter {
    pub order_amount: Amount,
    pub currency: common_enums::Currency,
    pub shipping_cost: Option<MinorUnit>,
    pub order_tax_amount: Option<MinorUnit>,
    pub skip_external_tax_calculation: common_enums::TaxCalculationOverride,
    pub skip_surcharge_calculation: common_enums::SurchargeCalculationOverride,
    pub surcharge_amount: Option<MinorUnit>,
    pub tax_on_surcharge: Option<MinorUnit>,
}

#[cfg(feature = "v2")]
#[derive(Clone, Debug, PartialEq, serde::Serialize, ToSchema)]
pub struct AmountDetailsResponse {
    /// The payment amount. Amount for the payment in the lowest denomination of the currency, (i.e) in cents for USD denomination, in yen for JPY denomination etc. E.g., Pass 100 to charge $1.00 and 1 for 1¥ since ¥ is a zero-decimal currency. Read more about [the Decimal and Non-Decimal Currencies](https://github.com/juspay/hyperswitch/wiki/Decimal-and-Non%E2%80%90Decimal-Currencies)
    #[schema(value_type = u64, example = 6540)]
    pub order_amount: MinorUnit,
    /// The currency of the order
    #[schema(example = "USD", value_type = Currency)]
    pub currency: common_enums::Currency,
    /// The shipping cost of the order. This has to be collected from the merchant
    pub shipping_cost: Option<MinorUnit>,
    /// Tax amount related to the order. This will be calculated by the external tax provider
    pub order_tax_amount: Option<MinorUnit>,
    /// The action to whether calculate tax by calling external tax provider or not
    #[schema(value_type = TaxCalculationOverride)]
    pub external_tax_calculation: common_enums::TaxCalculationOverride,
    /// The action to whether calculate surcharge or not
    #[schema(value_type = SurchargeCalculationOverride)]
    pub surcharge_calculation: common_enums::SurchargeCalculationOverride,
    /// The surcharge amount to be added to the order, collected from the merchant
    pub surcharge_amount: Option<MinorUnit>,
    /// tax on surcharge amount
    pub tax_on_surcharge: Option<MinorUnit>,
}

#[cfg(feature = "v2")]
#[derive(Clone, Debug, PartialEq, serde::Serialize, ToSchema)]
pub struct PaymentAmountDetailsResponse {
    /// The payment amount. Amount for the payment in the lowest denomination of the currency, (i.e) in cents for USD denomination, in yen for JPY denomination etc. E.g., Pass 100 to charge $1.00 and 1 for 1¥ since ¥ is a zero-decimal currency. Read more about [the Decimal and Non-Decimal Currencies](https://github.com/juspay/hyperswitch/wiki/Decimal-and-Non%E2%80%90Decimal-Currencies)
    #[schema(value_type = u64, example = 6540)]
    #[serde(default, deserialize_with = "amount::deserialize")]
    pub order_amount: MinorUnit,
    /// The currency of the order
    #[schema(example = "USD", value_type = Currency)]
    pub currency: common_enums::Currency,
    /// The shipping cost of the order. This has to be collected from the merchant
    pub shipping_cost: Option<MinorUnit>,
    /// Tax amount related to the order. This will be calculated by the external tax provider
    pub order_tax_amount: Option<MinorUnit>,
    /// The action to whether calculate tax by calling external tax provider or not
    #[schema(value_type = TaxCalculationOverride)]
    pub external_tax_calculation: common_enums::TaxCalculationOverride,
    /// The action to whether calculate surcharge or not
    #[schema(value_type = SurchargeCalculationOverride)]
    pub surcharge_calculation: common_enums::SurchargeCalculationOverride,
    /// The surcharge amount to be added to the order, collected from the merchant
    pub surcharge_amount: Option<MinorUnit>,
    /// tax on surcharge amount
    pub tax_on_surcharge: Option<MinorUnit>,
    /// The total amount of the order including tax, surcharge and shipping cost
    pub net_amount: MinorUnit,
    /// The amount that was requested to be captured for this payment
    pub amount_to_capture: Option<MinorUnit>,
    /// The amount that can be captured on the payment. Either in one go or through multiple captures.
    /// This is applicable in case the capture method was either `manual` or `manual_multiple`
    pub amount_capturable: MinorUnit,
    /// The amount that was captured for this payment. This is the sum of all the captures done on this payment
    pub amount_captured: Option<MinorUnit>,
}

#[cfg(feature = "v2")]
#[derive(Clone, Debug, PartialEq, serde::Serialize, serde::Deserialize, ToSchema)]

pub struct PaymentAttemptAmountDetails {
    /// The total amount of the order including tax, surcharge and shipping cost
    pub net_amount: MinorUnit,
    /// The amount that was requested to be captured for this payment
    pub amount_to_capture: Option<MinorUnit>,
    /// Surcharge amount for the payment attempt.
    /// This is either derived by surcharge rules, or sent by the merchant
    pub surcharge_amount: Option<MinorUnit>,
    /// Tax amount for the payment attempt
    /// This is either derived by surcharge rules, or sent by the merchant
    pub tax_on_surcharge: Option<MinorUnit>,
    /// The total amount that can be captured for this payment attempt.
    pub amount_capturable: MinorUnit,
    /// Shipping cost for the payment attempt.
    /// Shipping cost for the payment attempt.
    pub shipping_cost: Option<MinorUnit>,
    /// Tax amount for the order.
    /// This is either derived by calling an external tax processor, or sent by the merchant
    pub order_tax_amount: Option<MinorUnit>,
}

#[cfg(feature = "v2")]
impl AmountDetails {
    pub fn new(amount_details_setter: AmountDetailsSetter) -> Self {
        Self {
            order_amount: amount_details_setter.order_amount,
            currency: amount_details_setter.currency,
            shipping_cost: amount_details_setter.shipping_cost,
            order_tax_amount: amount_details_setter.order_tax_amount,
            skip_external_tax_calculation: amount_details_setter.skip_external_tax_calculation,
            skip_surcharge_calculation: amount_details_setter.skip_surcharge_calculation,
            surcharge_amount: amount_details_setter.surcharge_amount,
            tax_on_surcharge: amount_details_setter.tax_on_surcharge,
        }
    }
    pub fn order_amount(&self) -> Amount {
        self.order_amount
    }
    pub fn currency(&self) -> common_enums::Currency {
        self.currency
    }
    pub fn shipping_cost(&self) -> Option<MinorUnit> {
        self.shipping_cost
    }
    pub fn order_tax_amount(&self) -> Option<MinorUnit> {
        self.order_tax_amount
    }
    pub fn skip_external_tax_calculation(&self) -> common_enums::TaxCalculationOverride {
        self.skip_external_tax_calculation
    }
    pub fn skip_surcharge_calculation(&self) -> common_enums::SurchargeCalculationOverride {
        self.skip_surcharge_calculation
    }
    pub fn surcharge_amount(&self) -> Option<MinorUnit> {
        self.surcharge_amount
    }
    pub fn tax_on_surcharge(&self) -> Option<MinorUnit> {
        self.tax_on_surcharge
    }
}

#[cfg(feature = "v2")]
impl AmountDetailsUpdate {
    pub fn order_amount(&self) -> Option<Amount> {
        self.order_amount
    }
    pub fn currency(&self) -> Option<common_enums::Currency> {
        self.currency
    }
    pub fn shipping_cost(&self) -> Option<MinorUnit> {
        self.shipping_cost
    }
    pub fn order_tax_amount(&self) -> Option<MinorUnit> {
        self.order_tax_amount
    }
    pub fn skip_external_tax_calculation(&self) -> Option<common_enums::TaxCalculationOverride> {
        self.skip_external_tax_calculation
    }
    pub fn skip_surcharge_calculation(&self) -> Option<common_enums::SurchargeCalculationOverride> {
        self.skip_surcharge_calculation
    }
    pub fn surcharge_amount(&self) -> Option<MinorUnit> {
        self.surcharge_amount
    }
    pub fn tax_on_surcharge(&self) -> Option<MinorUnit> {
        self.tax_on_surcharge
    }
}
#[cfg(feature = "v1")]
#[derive(
    Default,
    Debug,
    serde::Deserialize,
    serde::Serialize,
    Clone,
    ToSchema,
    router_derive::PolymorphicSchema,
    router_derive::ValidateSchema,
)]
#[generate_schemas(PaymentsCreateRequest, PaymentsUpdateRequest, PaymentsConfirmRequest)]
#[serde(deny_unknown_fields)]
pub struct PaymentsRequest {
    /// The primary amount for the payment, provided in the lowest denomination of the specified currency (e.g., 6540 for $65.40 USD). This field is mandatory for creating a payment.
    #[schema(value_type = Option<u64>, example = 6540)]
    #[serde(default, deserialize_with = "amount::deserialize_option")]
    #[mandatory_in(PaymentsCreateRequest = u64)]
    // Makes the field mandatory in PaymentsCreateRequest
    pub amount: Option<Amount>,

    /// Total tax amount applicable to the order, in the lowest denomination of the currency.
    #[schema(value_type = Option<i64>, example = 6540)]
    pub order_tax_amount: Option<MinorUnit>,

    /// The three-letter ISO 4217 currency code (e.g., "USD", "EUR") for the payment amount. This field is mandatory for creating a payment.
    #[schema(example = "USD", value_type = Option<Currency>)]
    #[mandatory_in(PaymentsCreateRequest = Currency)]
    pub currency: Option<api_enums::Currency>,

    /// The amount to be captured from the user's payment method, in the lowest denomination. If not provided, and `capture_method` is `automatic`, the full payment `amount` will be captured. If `capture_method` is `manual`, this can be specified in the `/capture` call. Must be less than or equal to the authorized amount.
    #[schema(value_type = Option<i64>, example = 6540)]
    pub amount_to_capture: Option<MinorUnit>,

    /// The shipping cost for the payment. This is required for tax calculation in some regions.
    #[schema(value_type = Option<i64>, example = 6540)]
    pub shipping_cost: Option<MinorUnit>,

    /// Optional. A merchant-provided unique identifier for the payment, up to 30 characters long (e.g., "pay_mbabizu24mvu3mela5njyhpit4"). If provided, it ensures idempotency for the payment creation request. If omitted, Hyperswitch generates a unique ID for the payment.
    #[schema(
        value_type = Option<String>,
        min_length = 30,
        max_length = 30,
        example = "pay_mbabizu24mvu3mela5njyhpit4"
    )]
    #[serde(default, deserialize_with = "payment_id_type::deserialize_option")]
    pub payment_id: Option<PaymentIdType>,

    /// This is an identifier for the merchant account. This is inferred from the API key
    /// provided during the request
    #[schema(max_length = 255, example = "merchant_1668273825", value_type = Option<String>)]
    #[remove_in(PaymentsUpdateRequest, PaymentsCreateRequest, PaymentsConfirmRequest)]
    pub merchant_id: Option<id_type::MerchantId>,

    /// Details of the routing configuration for that payment
    #[schema(value_type = Option<StraightThroughAlgorithm>, example = json!({
        "type": "single",
        "data": {"connector": "stripe", "merchant_connector_id": "mca_123"}
    }))]
    pub routing: Option<serde_json::Value>,

    /// This allows to manually select a connector with which the payment can go through.
    #[schema(value_type = Option<Vec<Connector>>, max_length = 255, example = json!(["stripe", "adyen"]))]
    pub connector: Option<Vec<api_enums::Connector>>,

    /// Specifies how the payment is captured.
    /// - `automatic`: Funds are captured immediately after successful authorization. This is the default behavior if the field is omitted.
    /// - `manual`: Funds are authorized but not captured. A separate request to the `/payments/{payment_id}/capture` endpoint is required to capture the funds.
    #[schema(value_type = Option<CaptureMethod>, example = "automatic")]
    pub capture_method: Option<api_enums::CaptureMethod>,

    /// Specifies the type of cardholder authentication to be applied.
    /// - `three_ds`: Requests 3D Secure authentication.
    /// - `no_three_ds`: Indicates that 3D Secure authentication should not be performed.
    /// If omitted, the authentication behavior is determined by merchant configuration and connector defaults.
    #[schema(value_type = Option<AuthenticationType>, example = "no_three_ds", default = "three_ds")]
    pub authentication_type: Option<api_enums::AuthenticationType>,

    /// The billing details of the payment. This address will be used for invoicing.
    pub billing: Option<Address>,

    /// A timestamp (ISO 8601 code) that determines when the payment should be captured.
    /// Providing this field will automatically set `capture` to true
    #[schema(example = "2022-09-10T10:11:12Z")]
    #[serde(default, with = "common_utils::custom_serde::iso8601::option")]
    #[remove_in(PaymentsUpdateRequest, PaymentsCreateRequest, PaymentsConfirmRequest)]
    pub capture_on: Option<PrimitiveDateTime>,

    /// If set to `true`, Hyperswitch attempts to confirm and authorize the payment immediately after creation, provided sufficient payment method details are included. If `false` or omitted (default is `false`), the payment is created with a status such as `requires_payment_method` or `requires_confirmation`, and a separate `POST /payments/{payment_id}/confirm` call is necessary to proceed with authorization.
    #[schema(default = false, example = true)]
    pub confirm: Option<bool>,

    /// Passing this object creates a new customer or attaches an existing customer to the payment
    pub customer: Option<CustomerDetails>,

    /// The identifier for the customer
    #[schema(value_type = Option<String>, max_length = 64, min_length = 1, example = "cus_y3oqhf46pyzuxjbcn2giaqnb44")]
    pub customer_id: Option<id_type::CustomerId>,

    /// The customer's email address.
    /// This field will be deprecated soon, use the customer object instead
    #[schema(max_length = 255, value_type = Option<String>, example = "johntest@test.com", deprecated)]
    #[remove_in(PaymentsUpdateRequest, PaymentsCreateRequest, PaymentsConfirmRequest)]
    pub email: Option<Email>,

    /// The customer's name.
    /// This field will be deprecated soon, use the customer object instead.
    #[schema(value_type = Option<String>, max_length = 255, example = "John Test", deprecated)]
    #[remove_in(PaymentsUpdateRequest, PaymentsCreateRequest, PaymentsConfirmRequest)]
    pub name: Option<Secret<String>>,

    /// The customer's phone number
    /// This field will be deprecated soon, use the customer object instead
    #[schema(value_type = Option<String>, max_length = 255, example = "9123456789", deprecated)]
    #[remove_in(PaymentsUpdateRequest, PaymentsCreateRequest, PaymentsConfirmRequest)]
    pub phone: Option<Secret<String>>,

    /// The country code for the customer phone number
    /// This field will be deprecated soon, use the customer object instead
    #[schema(max_length = 255, example = "+1", deprecated)]
    #[remove_in(PaymentsUpdateRequest, PaymentsCreateRequest, PaymentsConfirmRequest)]
    pub phone_country_code: Option<String>,

    /// Set to true to indicate that the customer is not in your checkout flow during this payment, and therefore is unable to authenticate. This parameter is intended for scenarios where you collect card details and charge them later. When making a recurring payment by passing a mandate_id, this parameter is mandatory
    #[schema(example = true)]
    pub off_session: Option<bool>,

    /// An arbitrary string attached to the payment. Often useful for displaying to users or for your own internal record-keeping.
    #[schema(example = "It's my first payment request")]
    pub description: Option<String>,

<<<<<<< HEAD
    /// The URL to redirect the customer to after they complete the payment process or authentication. This is crucial for flows that involve off-site redirection (e.g., 3DS, some bank redirects, wallet payments).
    #[schema(value_type = Option<String>, example = "https://hyperswitch.io")]
=======
    /// The URL to which you want the user to be redirected after the completion of the payment operation
    #[schema(value_type = Option<String>, example = "https://hyperswitch.io", max_length = 2048)]
>>>>>>> be3fc6c7
    pub return_url: Option<Url>,

    /// Specifies an intent to save the payment method for future use.
    /// - `on_session`: The payment method is saved for use during the current session, typically when the customer is present.
    /// - `off_session`: The payment method is saved for later use, potentially for recurring or merchant-initiated transactions when the customer may not be present.
    /// Setting this field can initiate mandate creation flows. The actual state of the saved payment method (e.g., if it's available for off-session use immediately) will be reflected in the payment response and depends on the payment flow and connector capabilities.
    #[schema(value_type = Option<FutureUsage>, example = "off_session")]
    pub setup_future_usage: Option<api_enums::FutureUsage>,

    #[schema(example = "bank_transfer")]
    #[serde(with = "payment_method_data_serde", default)]
    pub payment_method_data: Option<PaymentMethodDataRequest>,

    #[schema(value_type = Option<PaymentMethod>, example = "card")]
    pub payment_method: Option<api_enums::PaymentMethod>,

    /// As Hyperswitch tokenises the sensitive details about the payments method, it provides the payment_token as a reference to a stored payment method, ensuring that the sensitive details are not exposed in any manner.
    #[schema(example = "187282ab-40ef-47a9-9206-5099ba31e432")]
    pub payment_token: Option<String>,

    /// This is used along with the payment_token field while collecting during saved card payments. This field will be deprecated soon, use the payment_method_data.card_token object instead
    #[schema(value_type = Option<String>, deprecated)]
    #[remove_in(PaymentsUpdateRequest, PaymentsCreateRequest, PaymentsConfirmRequest)]
    pub card_cvc: Option<Secret<String>>,

    /// The shipping address for the payment
    pub shipping: Option<Address>,

    /// For non-card charges, you can use this value as the complete description that appears on your customers’ statements. Must contain at least one letter, maximum 22 characters.
    #[schema(max_length = 255, example = "Hyperswitch Router")]
    pub statement_descriptor_name: Option<String>,

    /// Provides information about a card payment that customers see on their statements. Concatenated with the prefix (shortened descriptor) or statement descriptor that’s set on the account to form the complete statement descriptor. Maximum 22 characters for the concatenated descriptor.
    #[schema(max_length = 255, example = "Payment for shoes purchase")]
    pub statement_descriptor_suffix: Option<String>,

    /// Use this object to capture the details about the different products for which the payment is being made. The sum of amount across different products here should be equal to the overall payment amount
    #[schema(value_type = Option<Vec<OrderDetailsWithAmount>>, example = r#"[{
        "product_name": "Apple iPhone 16",
        "quantity": 1,
        "amount" : 69000
        "product_img_link" : "https://dummy-img-link.com"
    }]"#)]
    pub order_details: Option<Vec<OrderDetailsWithAmount>>,

    /// It's a token used for client side verification.
    #[schema(example = "pay_U42c409qyHwOkWo3vK60_secret_el9ksDkiB8hi6j9N78yo")]
    #[remove_in(PaymentsUpdateRequest, PaymentsCreateRequest)]
    pub client_secret: Option<String>,

    /// Passing this object during payments creates a mandate. The mandate_type sub object is passed by the server.
    pub mandate_data: Option<MandateData>,

    /// This "CustomerAcceptance" object is passed during Payments-Confirm request, it enlists the type, time, and mode of acceptance properties related to an acceptance done by the customer. The customer_acceptance sub object is usually passed by the SDK or client.
    #[schema(value_type = Option<CustomerAcceptance>)]
    pub customer_acceptance: Option<CustomerAcceptance>,

    /// A unique identifier to link the payment to a mandate. To do Recurring payments after a mandate has been created, pass the mandate_id instead of payment_method_data
    #[schema(max_length = 64, example = "mandate_iwer89rnjef349dni3")]
    #[remove_in(PaymentsUpdateRequest)]
    pub mandate_id: Option<String>,

    /// Additional details required by 3DS 2.0
    #[schema(value_type = Option<BrowserInformation>, example = r#"{
        "user_agent": "Mozilla/5.0 (Windows NT 10.0; Win64; x64) AppleWebKit/537.36 (KHTML, like Gecko) Chrome/70.0.3538.110 Safari/537.36",
        "accept_header": "text/html,application/xhtml+xml,application/xml;q=0.9,image/webp,image/apng,*/*;q=0.8",
        "language": "nl-NL",
        "color_depth": 24,
        "screen_height": 723,
        "screen_width": 1536,
        "time_zone": 0,
        "java_enabled": true,
        "java_script_enabled":true
    }"#)]
    pub browser_info: Option<serde_json::Value>,

    /// To indicate the type of payment experience that the payment method would go through
    #[schema(value_type = Option<PaymentExperience>, example = "redirect_to_url")]
    pub payment_experience: Option<api_enums::PaymentExperience>,

    /// Can be used to specify the Payment Method Type
    #[schema(value_type = Option<PaymentMethodType>, example = "google_pay")]
    pub payment_method_type: Option<api_enums::PaymentMethodType>,

    /// Business country of the merchant for this payment.
    /// To be deprecated soon. Pass the profile_id instead
    #[schema(value_type = Option<CountryAlpha2>, example = "US")]
    #[remove_in(PaymentsUpdateRequest, PaymentsConfirmRequest)]
    pub business_country: Option<api_enums::CountryAlpha2>,

    /// Business label of the merchant for this payment.
    /// To be deprecated soon. Pass the profile_id instead
    #[schema(example = "food")]
    #[remove_in(PaymentsUpdateRequest, PaymentsConfirmRequest)]
    pub business_label: Option<String>,

    #[schema(value_type = Option<MerchantConnectorDetailsWrap>)]
    pub merchant_connector_details: Option<admin::MerchantConnectorDetailsWrap>,

    /// Use this parameter to restrict the Payment Method Types to show for a given PaymentIntent
    #[schema(value_type = Option<Vec<PaymentMethodType>>)]
    pub allowed_payment_method_types: Option<Vec<api_enums::PaymentMethodType>>,

    /// Business sub label for the payment
    #[remove_in(PaymentsUpdateRequest, PaymentsConfirmRequest, PaymentsCreateRequest)]
    pub business_sub_label: Option<String>,

    /// Denotes the retry action
    #[schema(value_type = Option<RetryAction>)]
    #[remove_in(PaymentsCreateRequest)]
    pub retry_action: Option<api_enums::RetryAction>,

    /// You can specify up to 50 keys, with key names up to 40 characters long and values up to 500 characters long. Metadata is useful for storing additional, structured information on an object.
    #[schema(value_type = Option<Object>, example = r#"{ "udf1": "some-value", "udf2": "some-value" }"#)]
    pub metadata: Option<serde_json::Value>,

    /// Some connectors like Apple pay, Airwallex and Noon might require some additional information, find specific details in the child attributes below.
    pub connector_metadata: Option<ConnectorMetadata>,

    /// Additional data that might be required by hyperswitch based on the requested features by the merchants.
    #[remove_in(PaymentsUpdateRequest, PaymentsCreateRequest, PaymentsConfirmRequest)]
    pub feature_metadata: Option<FeatureMetadata>,

    /// Whether to generate the payment link for this payment or not (if applicable)
    #[schema(default = false, example = true)]
    pub payment_link: Option<bool>,

    #[schema(value_type = Option<PaymentCreatePaymentLinkConfig>)]
    pub payment_link_config: Option<PaymentCreatePaymentLinkConfig>,

    /// Custom payment link config id set at business profile, send only if business_specific_configs is configured
    pub payment_link_config_id: Option<String>,

    /// The business profile to be used for this payment, if not passed the default business profile associated with the merchant account will be used. It is mandatory in case multiple business profiles have been set up.
    #[remove_in(PaymentsUpdateRequest, PaymentsConfirmRequest)]
    #[schema(value_type = Option<String>)]
    pub profile_id: Option<id_type::ProfileId>,

    #[remove_in(PaymentsConfirmRequest)]
    #[schema(value_type = Option<RequestSurchargeDetails>)]
    pub surcharge_details: Option<RequestSurchargeDetails>,

    /// The type of the payment that differentiates between normal and various types of mandate payments
    #[schema(value_type = Option<PaymentType>)]
    pub payment_type: Option<api_enums::PaymentType>,

    ///Request an incremental authorization, i.e., increase the authorized amount on a confirmed payment before you capture it.
    pub request_incremental_authorization: Option<bool>,

    ///Will be used to expire client secret after certain amount of time to be supplied in seconds
    ///(900) for 15 mins
    #[schema(example = 900)]
    pub session_expiry: Option<u32>,

    /// Additional data related to some frm(Fraud Risk Management) connectors
    #[schema(value_type = Option<Object>, example = r#"{ "coverage_request" : "fraud", "fulfillment_method" : "delivery" }"#)]
    pub frm_metadata: Option<pii::SecretSerdeValue>,

    /// Whether to perform external authentication (if applicable)
    #[schema(example = true)]
    pub request_external_three_ds_authentication: Option<bool>,

    /// Details required for recurring payment
    pub recurring_details: Option<RecurringDetails>,

    /// Fee information to be charged on the payment being collected
    #[schema(value_type = Option<SplitPaymentsRequest>)]
    pub split_payments: Option<common_types::payments::SplitPaymentsRequest>,

    /// Optional boolean value to extent authorization period of this payment
    ///
    /// capture method must be manual or manual_multiple
    #[schema(value_type = Option<bool>, default = false)]
    pub request_extended_authorization: Option<RequestExtendedAuthorizationBool>,

    /// Your unique identifier for this payment or order. This ID helps you reconcile payments on your system. If provided, it is passed to the connector if supported.
    #[schema(
        value_type = Option<String>,
        max_length = 255,
        example = "Custom_Order_id_123"
    )]
    pub merchant_order_reference_id: Option<String>,

    /// Whether to calculate tax for this payment intent
    pub skip_external_tax_calculation: Option<bool>,

    /// Choose what kind of sca exemption is required for this payment
    #[schema(value_type = Option<ScaExemptionType>)]
    pub psd2_sca_exemption_type: Option<api_enums::ScaExemptionType>,

    /// Service details for click to pay external authentication
    #[schema(value_type = Option<CtpServiceDetails>)]
    pub ctp_service_details: Option<CtpServiceDetails>,

    /// Indicates if 3ds challenge is forced
    pub force_3ds_challenge: Option<bool>,

    /// Indicates if 3DS method data was successfully completed or not
    pub threeds_method_comp_ind: Option<ThreeDsCompletionIndicator>,

    /// Indicates if the redirection has to open in the iframe
    pub is_iframe_redirection_enabled: Option<bool>,

    /// If enabled, provides whole connector response
    pub all_keys_required: Option<bool>,
}

#[derive(Clone, Debug, PartialEq, serde::Serialize, serde::Deserialize, ToSchema)]
pub struct CtpServiceDetails {
    /// merchant transaction id
    pub merchant_transaction_id: Option<String>,
    /// network transaction correlation id
    pub correlation_id: Option<String>,
    /// session transaction flow id
    pub x_src_flow_id: Option<String>,
    /// provider Eg: Visa, Mastercard
    #[schema(value_type = Option<CtpServiceProvider>)]
    pub provider: Option<api_enums::CtpServiceProvider>,
    /// Encrypted payload
    #[schema(value_type = Option<String>)]
    pub encrypted_payload: Option<Secret<String>>,
}

impl CtpServiceDetails {
    pub fn is_network_confirmation_call_required(&self) -> bool {
        self.provider == Some(api_enums::CtpServiceProvider::Mastercard)
    }
}

#[cfg(feature = "v1")]
/// Checks if the inner values of two options are equal
/// Returns true if values are not equal, returns false in other cases
fn are_optional_values_invalid<T: PartialEq>(
    first_option: Option<&T>,
    second_option: Option<&T>,
) -> bool {
    match (first_option, second_option) {
        (Some(first_option), Some(second_option)) => first_option != second_option,
        _ => false,
    }
}

#[cfg(feature = "v1")]
impl PaymentsRequest {
    /// Get the customer id
    ///
    /// First check the id for `customer.id`
    /// If not present, check for `customer_id` at the root level
    pub fn get_customer_id(&self) -> Option<&id_type::CustomerId> {
        self.customer_id
            .as_ref()
            .or(self.customer.as_ref().map(|customer| &customer.id))
    }

    pub fn validate_and_get_request_extended_authorization(
        &self,
    ) -> common_utils::errors::CustomResult<Option<RequestExtendedAuthorizationBool>, ValidationError>
    {
        self.request_extended_authorization
            .as_ref()
            .map(|request_extended_authorization| {
                request_extended_authorization.validate_field_and_get(self)
            })
            .transpose()
    }

    /// Checks if the customer details are passed in both places
    /// If they are passed in both places, check for both the values to be equal
    /// Or else, return the field which has inconsistent data
    pub fn validate_customer_details_in_request(&self) -> Option<Vec<&str>> {
        if let Some(CustomerDetails {
            id,
            name,
            email,
            phone,
            phone_country_code,
        }) = self.customer.as_ref()
        {
            let invalid_fields = [
                are_optional_values_invalid(self.customer_id.as_ref(), Some(id))
                    .then_some("customer_id and customer.id"),
                are_optional_values_invalid(self.email.as_ref(), email.as_ref())
                    .then_some("email and customer.email"),
                are_optional_values_invalid(self.name.as_ref(), name.as_ref())
                    .then_some("name and customer.name"),
                are_optional_values_invalid(self.phone.as_ref(), phone.as_ref())
                    .then_some("phone and customer.phone"),
                are_optional_values_invalid(
                    self.phone_country_code.as_ref(),
                    phone_country_code.as_ref(),
                )
                .then_some("phone_country_code and customer.phone_country_code"),
            ]
            .into_iter()
            .flatten()
            .collect::<Vec<_>>();

            if invalid_fields.is_empty() {
                None
            } else {
                Some(invalid_fields)
            }
        } else {
            None
        }
    }

    pub fn get_feature_metadata_as_value(
        &self,
    ) -> common_utils::errors::CustomResult<
        Option<serde_json::Value>,
        common_utils::errors::ParsingError,
    > {
        self.feature_metadata
            .as_ref()
            .map(Encode::encode_to_value)
            .transpose()
    }

    pub fn get_connector_metadata_as_value(
        &self,
    ) -> common_utils::errors::CustomResult<
        Option<serde_json::Value>,
        common_utils::errors::ParsingError,
    > {
        self.connector_metadata
            .as_ref()
            .map(Encode::encode_to_value)
            .transpose()
    }

    pub fn get_allowed_payment_method_types_as_value(
        &self,
    ) -> common_utils::errors::CustomResult<
        Option<serde_json::Value>,
        common_utils::errors::ParsingError,
    > {
        self.allowed_payment_method_types
            .as_ref()
            .map(Encode::encode_to_value)
            .transpose()
    }

    pub fn get_order_details_as_value(
        &self,
    ) -> common_utils::errors::CustomResult<
        Option<Vec<pii::SecretSerdeValue>>,
        common_utils::errors::ParsingError,
    > {
        self.order_details
            .as_ref()
            .map(|od| {
                od.iter()
                    .map(|order| order.encode_to_value().map(Secret::new))
                    .collect::<Result<Vec<_>, _>>()
            })
            .transpose()
    }
}

#[cfg(feature = "v1")]
#[cfg(test)]
mod payments_request_test {
    use common_utils::generate_customer_id_of_default_length;

    use super::*;

    #[test]
    fn test_valid_case_where_customer_details_are_passed_only_once() {
        let customer_id = generate_customer_id_of_default_length();
        let payments_request = PaymentsRequest {
            customer_id: Some(customer_id),
            ..Default::default()
        };

        assert!(payments_request
            .validate_customer_details_in_request()
            .is_none());
    }

    #[test]
    fn test_valid_case_where_customer_id_is_passed_in_both_places() {
        let customer_id = generate_customer_id_of_default_length();

        let customer_object = CustomerDetails {
            id: customer_id.clone(),
            name: None,
            email: None,
            phone: None,
            phone_country_code: None,
        };

        let payments_request = PaymentsRequest {
            customer_id: Some(customer_id),
            customer: Some(customer_object),
            ..Default::default()
        };

        assert!(payments_request
            .validate_customer_details_in_request()
            .is_none());
    }

    #[test]
    fn test_invalid_case_where_customer_id_is_passed_in_both_places() {
        let customer_id = generate_customer_id_of_default_length();
        let another_customer_id = generate_customer_id_of_default_length();

        let customer_object = CustomerDetails {
            id: customer_id.clone(),
            name: None,
            email: None,
            phone: None,
            phone_country_code: None,
        };

        let payments_request = PaymentsRequest {
            customer_id: Some(another_customer_id),
            customer: Some(customer_object),
            ..Default::default()
        };

        assert_eq!(
            payments_request.validate_customer_details_in_request(),
            Some(vec!["customer_id and customer.id"])
        );
    }
}

/// Details of surcharge applied on this payment, if applicable
#[derive(
    Default, Debug, Clone, serde::Serialize, serde::Deserialize, Copy, ToSchema, PartialEq,
)]
pub struct RequestSurchargeDetails {
    #[schema(value_type = i64, example = 6540)]
    pub surcharge_amount: MinorUnit,
    pub tax_amount: Option<MinorUnit>,
}

// for v2 use the type from common_utils::types
#[cfg(feature = "v1")]
/// Browser information to be used for 3DS 2.0
#[derive(ToSchema, Debug, serde::Deserialize, serde::Serialize)]
pub struct BrowserInformation {
    /// Color depth supported by the browser
    pub color_depth: Option<u8>,

    /// Whether java is enabled in the browser
    pub java_enabled: Option<bool>,

    /// Whether javascript is enabled in the browser
    pub java_script_enabled: Option<bool>,

    /// Language supported
    pub language: Option<String>,

    /// The screen height in pixels
    pub screen_height: Option<u32>,

    /// The screen width in pixels
    pub screen_width: Option<u32>,

    /// Time zone of the client
    pub time_zone: Option<i32>,

    /// Ip address of the client
    #[schema(value_type = Option<String>)]
    pub ip_address: Option<std::net::IpAddr>,

    /// List of headers that are accepted
    #[schema(
        example = "text/html,application/xhtml+xml,application/xml;q=0.9,image/webp,image/apng,*/*;q=0.8"
    )]
    pub accept_header: Option<String>,

    /// User-agent of the browser
    pub user_agent: Option<String>,

    /// The os type of the client device
    pub os_type: Option<String>,

    /// The os version of the client device
    pub os_version: Option<String>,

    /// The device model of the client
    pub device_model: Option<String>,
}

impl RequestSurchargeDetails {
    pub fn is_surcharge_zero(&self) -> bool {
        self.surcharge_amount == MinorUnit::new(0)
            && self.tax_amount.unwrap_or_default() == MinorUnit::new(0)
    }
    pub fn get_total_surcharge_amount(&self) -> MinorUnit {
        self.surcharge_amount + self.tax_amount.unwrap_or_default()
    }

    pub fn get_surcharge_amount(&self) -> MinorUnit {
        self.surcharge_amount
    }

    pub fn get_tax_amount(&self) -> Option<MinorUnit> {
        self.tax_amount
    }
}

#[cfg(feature = "v1")]
#[derive(Debug, serde::Serialize, Clone, PartialEq, ToSchema, router_derive::PolymorphicSchema)]
pub struct PaymentAttemptResponse {
    /// A unique identifier for this specific payment attempt.
    pub attempt_id: String,
    /// The status of the attempt
    #[schema(value_type = AttemptStatus, example = "charged")]
    pub status: enums::AttemptStatus,
    /// The payment attempt amount. Amount for the payment in lowest denomination of the currency. (i.e) in cents for USD denomination, in paisa for INR denomination etc.,
    #[schema(value_type = i64, example = 6540)]
    pub amount: MinorUnit,
    /// The payment attempt tax_amount.
    #[schema(value_type = Option<i64>, example = 6540)]
    pub order_tax_amount: Option<MinorUnit>,
    /// The currency of the amount of the payment attempt
    #[schema(value_type = Option<Currency>, example = "USD")]
    pub currency: Option<enums::Currency>,
    /// The name of the payment connector (e.g., 'stripe', 'adyen') used for this attempt.
    pub connector: Option<String>,
    /// A human-readable message from the connector explaining the error, if one occurred during this payment attempt.
    pub error_message: Option<String>,
    /// The payment method that is to be used
    #[schema(value_type = Option<PaymentMethod>, example = "bank_transfer")]
    pub payment_method: Option<enums::PaymentMethod>,
    /// A unique identifier for a payment provided by the connector
    pub connector_transaction_id: Option<String>,
    /// This is the instruction for capture/ debit the money from the users' card. On the other hand authorization refers to blocking the amount on the users' payment method.
    #[schema(value_type = Option<CaptureMethod>, example = "scheduled")]
    pub capture_method: Option<enums::CaptureMethod>,
    /// The transaction authentication can be set to undergo payer authentication. By default, the authentication will be marked as NO_THREE_DS
    #[schema(value_type = Option<AuthenticationType>, example = "no_three_ds", default = "three_ds")]
    pub authentication_type: Option<enums::AuthenticationType>,
    /// Time at which the payment attempt was created
    #[schema(value_type = PrimitiveDateTime, example = "2022-09-10T10:11:12Z")]
    #[serde(with = "common_utils::custom_serde::iso8601")]
    pub created_at: PrimitiveDateTime,
    /// Time at which the payment attempt was last modified
    #[schema(value_type = PrimitiveDateTime, example = "2022-09-10T10:11:12Z")]
    #[serde(with = "common_utils::custom_serde::iso8601")]
    pub modified_at: PrimitiveDateTime,
    /// If the payment was cancelled the reason will be provided here
    pub cancellation_reason: Option<String>,
    /// If this payment attempt is associated with a mandate (e.g., for a recurring or subsequent payment), this field will contain the ID of that mandate.
    pub mandate_id: Option<String>,
    /// The error code returned by the connector if this payment attempt failed. This code is specific to the connector.
    pub error_code: Option<String>,
    /// If a tokenized (saved) payment method was used for this attempt, this field contains the payment token representing that payment method.
    pub payment_token: Option<String>,
    /// Additional data related to some connectors
    pub connector_metadata: Option<serde_json::Value>,
    /// Payment Experience for the current payment
    #[schema(value_type = Option<PaymentExperience>, example = "redirect_to_url")]
    pub payment_experience: Option<enums::PaymentExperience>,
    /// Payment Method Type
    #[schema(value_type = Option<PaymentMethodType>, example = "google_pay")]
    pub payment_method_type: Option<enums::PaymentMethodType>,
    /// The connector's own reference or transaction ID for this specific payment attempt. Useful for reconciliation with the connector.
    #[schema(value_type = Option<String>, example = "993672945374576J")]
    pub reference_id: Option<String>,
    /// (This field is not live yet)Error code unified across the connectors is received here if there was an error while calling connector
    pub unified_code: Option<String>,
    /// (This field is not live yet)Error message unified across the connectors is received here if there was an error while calling connector
    pub unified_message: Option<String>,
    /// Value passed in X-CLIENT-SOURCE header during payments confirm request by the client
    pub client_source: Option<String>,
    /// Value passed in X-CLIENT-VERSION header during payments confirm request by the client
    pub client_version: Option<String>,
}

#[cfg(feature = "v2")]
#[derive(Debug, serde::Serialize, Clone, PartialEq, ToSchema, router_derive::PolymorphicSchema)]
pub struct PaymentAttemptResponse {
    /// The global identifier for the payment attempt
    #[schema(value_type = String)]
    pub id: id_type::GlobalAttemptId,
    /// /// The status of the attempt
    #[schema(value_type = AttemptStatus, example = "charged")]
    pub status: enums::AttemptStatus,
    /// Amount related information for this payment and attempt
    pub amount: PaymentAttemptAmountDetails,
    /// Name of the connector that was used for the payment attempt.
    #[schema(example = "stripe")]
    pub connector: Option<String>,

    /// Error details for the payment if any
    pub error: Option<ErrorDetails>,

    /// The transaction authentication can be set to undergo payer authentication. By default, the authentication will be marked as NO_THREE_DS, as the 3DS method helps with more robust payer authentication
    #[schema(value_type = AuthenticationType, example = "no_three_ds", default = "three_ds")]
    pub authentication_type: api_enums::AuthenticationType,

    /// Date and time of Payment attempt creation
    #[serde(with = "common_utils::custom_serde::iso8601")]
    pub created_at: PrimitiveDateTime,

    /// Time at which the payment attempt was last modified
    #[serde(with = "common_utils::custom_serde::iso8601")]
    pub modified_at: PrimitiveDateTime,

    /// The reason for the cancellation of the payment attempt. Some connectors will have strict rules regarding the values this can have
    /// Cancellation reason will be validated at the connector level when building the request
    pub cancellation_reason: Option<String>,

    /// Payment token is the token used for temporary use in case the payment method is stored in vault
    #[schema(example = "187282ab-40ef-47a9-9206-5099ba31e432")]
    pub payment_token: Option<String>,

    /// Additional data related to some connectors
    #[schema(value_type = Option<ConnectorMetadata>)]
    pub connector_metadata: Option<pii::SecretSerdeValue>,

    /// Payment Experience for the current payment
    #[schema(value_type = Option<PaymentExperience>, example = "redirect_to_url")]
    pub payment_experience: Option<enums::PaymentExperience>,

    /// Payment method type for the payment attempt
    #[schema(value_type = Option<PaymentMethod>, example = "wallet")]
    pub payment_method_type: common_enums::PaymentMethod,

    /// reference(Identifier) to the payment at connector side
    #[schema(value_type = Option<String>, example = "993672945374576J")]
    pub connector_reference_id: Option<String>,

    /// The payment method subtype for the payment attempt.
    #[schema(value_type = Option<PaymentMethodType>, example = "apple_pay")]
    pub payment_method_subtype: Option<api_enums::PaymentMethodType>,

    /// A unique identifier for a payment provided by the connector
    #[schema(value_type = String)]
    pub connector_payment_id: Option<common_utils::types::ConnectorTransactionId>,

    /// Identifier for Payment Method used for the payment attempt
    #[schema(value_type = Option<String>, example = "12345_pm_01926c58bc6e77c09e809964e72af8c8")]
    pub payment_method_id: Option<id_type::GlobalPaymentMethodId>,

    /// Value passed in X-CLIENT-SOURCE header during payments confirm request by the client
    pub client_source: Option<String>,
    /// Value passed in X-CLIENT-VERSION header during payments confirm request by the client
    pub client_version: Option<String>,

    /// Additional data that might be required by hyperswitch, to enable some specific features.
    pub feature_metadata: Option<PaymentAttemptFeatureMetadata>,
}

#[cfg(feature = "v2")]
#[derive(Debug, serde::Serialize, Clone, ToSchema)]
pub struct PaymentAttemptRecordResponse {
    /// The global identifier for the payment attempt
    #[schema(value_type = String)]
    pub id: id_type::GlobalAttemptId,
    /// The status of the attempt
    #[schema(value_type = AttemptStatus, example = "charged")]
    pub status: enums::AttemptStatus,
    /// Additional data that might be required by hyperswitch based on the requested features by the merchants.
    #[schema(value_type = Option<FeatureMetadata>)]
    pub payment_intent_feature_metadata: Option<FeatureMetadata>,
    /// Additional data that might be required by hyperswitch, to enable some specific features.
    pub payment_attempt_feature_metadata: Option<PaymentAttemptFeatureMetadata>,
}
#[cfg(feature = "v2")]
#[derive(Clone, Debug, serde::Deserialize, serde::Serialize, PartialEq, ToSchema)]
pub struct PaymentAttemptFeatureMetadata {
    /// Revenue recovery metadata that might be required by hyperswitch.
    pub revenue_recovery: Option<PaymentAttemptRevenueRecoveryData>,
}

#[cfg(feature = "v2")]
#[derive(Clone, Debug, serde::Deserialize, serde::Serialize, PartialEq, ToSchema)]
pub struct PaymentAttemptRevenueRecoveryData {
    /// Flag to find out whether an attempt was created by external or internal system.
    #[schema(value_type = Option<TriggeredBy>, example = "internal")]
    pub attempt_triggered_by: common_enums::TriggeredBy,
}

#[derive(
    Default, Debug, serde::Serialize, Clone, PartialEq, ToSchema, router_derive::PolymorphicSchema,
)]
pub struct CaptureResponse {
    /// A unique identifier for this specific capture operation.
    pub capture_id: String,
    /// The status of the capture
    #[schema(value_type = CaptureStatus, example = "charged")]
    pub status: enums::CaptureStatus,
    /// The capture amount. Amount for the payment in lowest denomination of the currency. (i.e) in cents for USD denomination, in paisa for INR denomination etc.,
    #[schema(value_type = i64, example = 6540)]
    pub amount: MinorUnit,
    /// The currency of the amount of the capture
    #[schema(value_type = Option<Currency>, example = "USD")]
    pub currency: Option<enums::Currency>,
    /// The name of the payment connector that processed this capture.
    pub connector: String,
    /// The ID of the payment attempt that was successfully authorized and subsequently captured by this operation.
    pub authorized_attempt_id: String,
    /// A unique identifier for this capture provided by the connector
    pub connector_capture_id: Option<String>,
    /// Sequence number of this capture, in the series of captures made for the parent attempt
    pub capture_sequence: i16,
    /// A human-readable message from the connector explaining why this capture operation failed, if applicable.
    pub error_message: Option<String>,
    /// The error code returned by the connector if this capture operation failed. This code is connector-specific.
    pub error_code: Option<String>,
    /// A more detailed reason from the connector explaining the capture failure, if available.
    pub error_reason: Option<String>,
    /// The connector's own reference or transaction ID for this specific capture operation. Useful for reconciliation.
    pub reference_id: Option<String>,
}

#[derive(Default, Debug, serde::Deserialize, serde::Serialize, Clone, Copy, PartialEq, Eq)]
pub enum Amount {
    Value(NonZeroI64),
    #[default]
    Zero,
}

impl From<Amount> for MinorUnit {
    fn from(amount: Amount) -> Self {
        match amount {
            Amount::Value(val) => Self::new(val.get()),
            Amount::Zero => Self::new(0),
        }
    }
}

impl From<MinorUnit> for Amount {
    fn from(minor_unit: MinorUnit) -> Self {
        match minor_unit.get_amount_as_i64() {
            0 => Self::Zero,
            val => NonZeroI64::new(val).map_or(Self::Zero, Self::Value),
        }
    }
}
#[derive(Default, Debug, serde::Deserialize, serde::Serialize, Clone)]
#[serde(deny_unknown_fields)]
pub struct PaymentsRedirectRequest {
    pub payment_id: id_type::PaymentId,
    pub merchant_id: id_type::MerchantId,
    pub connector: String,
    pub param: String,
}

#[derive(Default, Debug, serde::Deserialize, serde::Serialize, Clone)]
#[serde(deny_unknown_fields)]
pub struct VerifyRequest {
    // The merchant_id is generated through api key
    // and is later passed in the struct
    pub merchant_id: Option<String>,
    pub customer_id: Option<id_type::CustomerId>,
    pub email: Option<Email>,
    pub name: Option<Secret<String>>,
    pub phone: Option<Secret<String>>,
    pub phone_country_code: Option<String>,
    pub payment_method: Option<api_enums::PaymentMethod>,
    pub payment_method_data: Option<PaymentMethodData>,
    pub payment_token: Option<String>,
    pub mandate_data: Option<MandateData>,
    pub setup_future_usage: Option<api_enums::FutureUsage>,
    pub off_session: Option<bool>,
    pub client_secret: Option<String>,
    pub merchant_connector_details: Option<admin::MerchantConnectorDetailsWrap>,
}

#[derive(Debug, Clone, serde::Serialize, serde::Deserialize, Eq, PartialEq, Copy)]
#[serde(rename_all = "snake_case")]
pub enum MandateTransactionType {
    NewMandateTransaction,
    RecurringMandateTransaction,
}

#[derive(Default, Eq, PartialEq, Debug, serde::Deserialize, serde::Serialize, Clone)]
pub struct MandateIds {
    pub mandate_id: Option<String>,
    pub mandate_reference_id: Option<MandateReferenceId>,
}

impl MandateIds {
    pub fn is_network_transaction_id_flow(&self) -> bool {
        matches!(
            self.mandate_reference_id,
            Some(MandateReferenceId::NetworkMandateId(_))
        )
    }
}

#[derive(Eq, PartialEq, Debug, serde::Deserialize, serde::Serialize, Clone)]
pub enum MandateReferenceId {
    ConnectorMandateId(ConnectorMandateReferenceId), // mandate_id send by connector
    NetworkMandateId(String), // network_txns_id send by Issuer to connector, Used for PG agnostic mandate txns along with card data
    NetworkTokenWithNTI(NetworkTokenWithNTIRef), // network_txns_id send by Issuer to connector, Used for PG agnostic mandate txns along with network token data
}

#[derive(Debug, serde::Deserialize, serde::Serialize, Clone, Eq, PartialEq)]
pub struct NetworkTokenWithNTIRef {
    pub network_transaction_id: String,
    pub token_exp_month: Option<Secret<String>>,
    pub token_exp_year: Option<Secret<String>>,
}

#[derive(Debug, serde::Deserialize, serde::Serialize, Clone, Eq, PartialEq)]
pub struct ConnectorMandateReferenceId {
    connector_mandate_id: Option<String>,
    payment_method_id: Option<String>,
    update_history: Option<Vec<UpdateHistory>>,
    mandate_metadata: Option<pii::SecretSerdeValue>,
    connector_mandate_request_reference_id: Option<String>,
}

impl ConnectorMandateReferenceId {
    pub fn new(
        connector_mandate_id: Option<String>,
        payment_method_id: Option<String>,
        update_history: Option<Vec<UpdateHistory>>,
        mandate_metadata: Option<pii::SecretSerdeValue>,
        connector_mandate_request_reference_id: Option<String>,
    ) -> Self {
        Self {
            connector_mandate_id,
            payment_method_id,
            update_history,
            mandate_metadata,
            connector_mandate_request_reference_id,
        }
    }

    pub fn get_connector_mandate_id(&self) -> Option<String> {
        self.connector_mandate_id.clone()
    }
    pub fn get_payment_method_id(&self) -> Option<String> {
        self.payment_method_id.clone()
    }
    pub fn get_mandate_metadata(&self) -> Option<pii::SecretSerdeValue> {
        self.mandate_metadata.clone()
    }
    pub fn get_connector_mandate_request_reference_id(&self) -> Option<String> {
        self.connector_mandate_request_reference_id.clone()
    }

    pub fn update(
        &mut self,
        connector_mandate_id: Option<String>,
        payment_method_id: Option<String>,
        update_history: Option<Vec<UpdateHistory>>,
        mandate_metadata: Option<pii::SecretSerdeValue>,
        connector_mandate_request_reference_id: Option<String>,
    ) {
        self.connector_mandate_id = connector_mandate_id.or(self.connector_mandate_id.clone());
        self.payment_method_id = payment_method_id.or(self.payment_method_id.clone());
        self.update_history = update_history.or(self.update_history.clone());
        self.mandate_metadata = mandate_metadata.or(self.mandate_metadata.clone());
        self.connector_mandate_request_reference_id = connector_mandate_request_reference_id
            .or(self.connector_mandate_request_reference_id.clone());
    }
}
#[derive(serde::Serialize, serde::Deserialize, Debug, Clone, Eq, PartialEq)]
pub struct UpdateHistory {
    pub connector_mandate_id: Option<String>,
    pub payment_method_id: String,
    pub original_payment_id: Option<id_type::PaymentId>,
}

impl MandateIds {
    pub fn new(mandate_id: String) -> Self {
        Self {
            mandate_id: Some(mandate_id),
            mandate_reference_id: None,
        }
    }
}

/// Passing this object during payments creates a mandate. The mandate_type sub object is passed by the server.
// The fields on this struct are optional, as we want to allow the merchant to provide partial
// information about creating mandates
#[derive(Default, Eq, PartialEq, Debug, serde::Deserialize, serde::Serialize, Clone, ToSchema)]
#[serde(deny_unknown_fields)]
pub struct MandateData {
    /// A way to update the mandate's payment method details
    pub update_mandate_id: Option<String>,
    /// A consent from the customer to store the payment method
    pub customer_acceptance: Option<CustomerAcceptance>,
    /// A way to select the type of mandate used
    pub mandate_type: Option<MandateType>,
}

#[derive(Clone, Eq, PartialEq, Copy, Debug, Default, serde::Serialize, serde::Deserialize)]
pub struct SingleUseMandate {
    pub amount: MinorUnit,
    pub currency: api_enums::Currency,
}

#[derive(Clone, Eq, PartialEq, Debug, Default, ToSchema, serde::Serialize, serde::Deserialize)]
pub struct MandateAmountData {
    /// The maximum amount to be debited for the mandate transaction
    #[schema(value_type = i64, example = 6540)]
    pub amount: MinorUnit,
    /// The currency for the transaction
    #[schema(value_type = Currency, example = "USD")]
    pub currency: api_enums::Currency,
    /// Specifying start date of the mandate
    #[schema(example = "2022-09-10T00:00:00Z")]
    #[serde(default, with = "common_utils::custom_serde::iso8601::option")]
    pub start_date: Option<PrimitiveDateTime>,
    /// Specifying end date of the mandate
    #[schema(example = "2023-09-10T23:59:59Z")]
    #[serde(default, with = "common_utils::custom_serde::iso8601::option")]
    pub end_date: Option<PrimitiveDateTime>,
    /// Additional details required by mandate
    #[schema(value_type = Option<Object>, example = r#"{
        "frequency": "DAILY"
    }"#)]
    pub metadata: Option<pii::SecretSerdeValue>,
}

#[derive(Eq, PartialEq, Debug, serde::Deserialize, serde::Serialize, Clone, ToSchema)]
#[serde(rename_all = "snake_case")]
pub enum MandateType {
    /// If the mandate should only be valid for 1 off-session use
    SingleUse(MandateAmountData),
    /// If the mandate should be valid for multiple debits
    MultiUse(Option<MandateAmountData>),
}

impl Default for MandateType {
    fn default() -> Self {
        Self::MultiUse(None)
    }
}

/// This "CustomerAcceptance" object is passed during Payments-Confirm request, it enlists the type, time, and mode of acceptance properties related to an acceptance done by the customer. The customer_acceptance sub object is usually passed by the SDK or client.
#[derive(Default, Eq, PartialEq, Debug, serde::Deserialize, serde::Serialize, Clone, ToSchema)]
#[serde(deny_unknown_fields)]
pub struct CustomerAcceptance {
    /// Type of acceptance provided by the
    #[schema(example = "online")]
    pub acceptance_type: AcceptanceType,
    /// Specifying when the customer acceptance was provided
    #[schema(example = "2022-09-10T10:11:12Z")]
    #[serde(default, with = "common_utils::custom_serde::iso8601::option")]
    pub accepted_at: Option<PrimitiveDateTime>,
    /// Information required for online mandate generation
    pub online: Option<OnlineMandate>,
}

#[derive(Default, Debug, serde::Deserialize, serde::Serialize, PartialEq, Eq, Clone, ToSchema)]
#[serde(rename_all = "lowercase")]
/// This is used to indicate if the mandate was accepted online or offline
pub enum AcceptanceType {
    Online,
    #[default]
    Offline,
}

#[derive(Default, Eq, PartialEq, Debug, serde::Deserialize, serde::Serialize, Clone, ToSchema)]
#[serde(deny_unknown_fields)]
pub struct OnlineMandate {
    /// Ip address of the customer machine from which the mandate was created
    #[schema(value_type = String, example = "123.32.25.123")]
    pub ip_address: Option<Secret<String, pii::IpAddress>>,
    /// The user-agent of the customer's browser
    pub user_agent: String,
}

#[derive(Default, Eq, PartialEq, Clone, Debug, serde::Deserialize, serde::Serialize, ToSchema)]
pub struct Card {
    /// The card number
    #[schema(value_type = String, example = "4242424242424242")]
    pub card_number: CardNumber,

    /// The card's expiry month
    #[schema(value_type = String, example = "24")]
    pub card_exp_month: Secret<String>,

    /// The card's expiry year
    #[schema(value_type = String, example = "24")]
    pub card_exp_year: Secret<String>,

    /// The card holder's name
    #[schema(value_type = String, example = "John Test")]
    pub card_holder_name: Option<Secret<String>>,

    /// The CVC number for the card
    #[schema(value_type = String, example = "242")]
    pub card_cvc: Secret<String>,

    /// The name of the issuer of card
    #[schema(example = "chase")]
    pub card_issuer: Option<String>,

    /// The card network for the card
    #[schema(value_type = Option<CardNetwork>, example = "Visa")]
    pub card_network: Option<api_enums::CardNetwork>,

    #[schema(example = "CREDIT")]
    pub card_type: Option<String>,

    #[schema(example = "INDIA")]
    pub card_issuing_country: Option<String>,

    #[schema(example = "JP_AMEX")]
    pub bank_code: Option<String>,
    /// The card holder's nick name
    #[schema(value_type = Option<String>, example = "John Test")]
    pub nick_name: Option<Secret<String>>,
}

#[cfg(feature = "v2")]
impl TryFrom<payment_methods::CardDetail> for Card {
    type Error = error_stack::Report<ValidationError>;

    fn try_from(value: payment_methods::CardDetail) -> Result<Self, Self::Error> {
        use common_utils::ext_traits::OptionExt;

        let payment_methods::CardDetail {
            card_number,
            card_exp_month,
            card_exp_year,
            card_holder_name,
            nick_name,
            card_network,
            card_issuer,
            card_cvc,
            ..
        } = value;

        let card_cvc = card_cvc.get_required_value("card_cvc")?;

        Ok(Self {
            card_number,
            card_exp_month,
            card_exp_year,
            card_holder_name,
            card_cvc,
            card_issuer,
            card_network,
            card_type: None,
            card_issuing_country: None,
            bank_code: None,
            nick_name,
        })
    }
}

#[derive(Default, Eq, PartialEq, Clone, Debug, serde::Deserialize, serde::Serialize, ToSchema)]
pub struct ExtendedCardInfo {
    /// The card number
    #[schema(value_type = String, example = "4242424242424242")]
    pub card_number: CardNumber,

    /// The card's expiry month
    #[schema(value_type = String, example = "24")]
    pub card_exp_month: Secret<String>,

    /// The card's expiry year
    #[schema(value_type = String, example = "24")]
    pub card_exp_year: Secret<String>,

    /// The card holder's name
    #[schema(value_type = String, example = "John Test")]
    pub card_holder_name: Option<Secret<String>>,

    /// The CVC number for the card
    #[schema(value_type = String, example = "242")]
    pub card_cvc: Secret<String>,

    /// The name of the issuer of card
    #[schema(example = "chase")]
    pub card_issuer: Option<String>,

    /// The card network for the card
    #[schema(value_type = Option<CardNetwork>, example = "Visa")]
    pub card_network: Option<api_enums::CardNetwork>,

    #[schema(example = "CREDIT")]
    pub card_type: Option<String>,

    #[schema(example = "INDIA")]
    pub card_issuing_country: Option<String>,

    #[schema(example = "JP_AMEX")]
    pub bank_code: Option<String>,
}

impl From<Card> for ExtendedCardInfo {
    fn from(value: Card) -> Self {
        Self {
            card_number: value.card_number,
            card_exp_month: value.card_exp_month,
            card_exp_year: value.card_exp_year,
            card_holder_name: value.card_holder_name,
            card_cvc: value.card_cvc,
            card_issuer: value.card_issuer,
            card_network: value.card_network,
            card_type: value.card_type,
            card_issuing_country: value.card_issuing_country,
            bank_code: value.bank_code,
        }
    }
}

impl GetAddressFromPaymentMethodData for Card {
    fn get_billing_address(&self) -> Option<Address> {
        // Create billing address if first_name is some or if it is not ""
        self.card_holder_name
            .as_ref()
            .filter(|card_holder_name| !card_holder_name.is_empty_after_trim())
            .map(|card_holder_name| {
                // Split the `card_holder_name` into `first_name` and `last_name` based on the
                // first occurrence of ' '. For example
                // John Wheat Dough
                // first_name -> John
                // last_name -> Wheat Dough
                card_holder_name.peek().split_whitespace()
            })
            .map(|mut card_holder_name_iter| {
                let first_name = card_holder_name_iter
                    .next()
                    .map(ToOwned::to_owned)
                    .map(Secret::new);

                let last_name = card_holder_name_iter.collect::<Vec<_>>().join(" ");
                let last_name = if last_name.is_empty_after_trim() {
                    None
                } else {
                    Some(Secret::new(last_name))
                };

                AddressDetails {
                    first_name,
                    last_name,
                    ..Default::default()
                }
            })
            .map(|address_details| Address {
                address: Some(address_details),
                phone: None,
                email: None,
            })
    }
}

impl Card {
    fn apply_additional_card_info(
        &self,
        additional_card_info: AdditionalCardInfo,
    ) -> Result<Self, error_stack::Report<ValidationError>> {
        Ok(Self {
            card_number: self.card_number.clone(),
            card_exp_month: self.card_exp_month.clone(),
            card_exp_year: self.card_exp_year.clone(),
            card_holder_name: self.card_holder_name.clone(),
            card_cvc: self.card_cvc.clone(),
            card_issuer: self
                .card_issuer
                .clone()
                .or(additional_card_info.card_issuer),
            card_network: self
                .card_network
                .clone()
                .or(additional_card_info.card_network.clone()),
            card_type: self.card_type.clone().or(additional_card_info.card_type),
            card_issuing_country: self
                .card_issuing_country
                .clone()
                .or(additional_card_info.card_issuing_country),
            bank_code: self.bank_code.clone().or(additional_card_info.bank_code),
            nick_name: self.nick_name.clone(),
        })
    }
}

#[derive(Eq, PartialEq, Debug, serde::Deserialize, serde::Serialize, Clone, ToSchema, Default)]
#[serde(rename_all = "snake_case")]
pub struct CardToken {
    /// The card holder's name
    #[schema(value_type = String, example = "John Test")]
    pub card_holder_name: Option<Secret<String>>,

    /// The CVC number for the card
    #[schema(value_type = Option<String>)]
    pub card_cvc: Option<Secret<String>>,
}

#[derive(Eq, PartialEq, Clone, Debug, serde::Deserialize, serde::Serialize, ToSchema)]
#[serde(rename_all = "snake_case")]
pub enum CardRedirectData {
    Knet {},
    Benefit {},
    MomoAtm {},
    CardRedirect {},
}

#[derive(Eq, PartialEq, Clone, Debug, serde::Deserialize, serde::Serialize, ToSchema)]
#[serde(rename_all = "snake_case")]
pub enum PayLaterData {
    /// For KlarnaRedirect as PayLater Option
    KlarnaRedirect {
        /// The billing email
        #[schema(value_type = Option<String>)]
        billing_email: Option<Email>,
        // The billing country code
        #[schema(value_type = Option<CountryAlpha2>, example = "US")]
        billing_country: Option<api_enums::CountryAlpha2>,
    },
    /// For Klarna Sdk as PayLater Option
    KlarnaSdk {
        /// The token for the sdk workflow
        token: String,
    },
    /// For Affirm redirect as PayLater Option
    AffirmRedirect {},
    /// For AfterpayClearpay redirect as PayLater Option
    AfterpayClearpayRedirect {
        /// The billing email
        #[schema(value_type = Option<String>)]
        billing_email: Option<Email>,
        /// The billing name
        #[schema(value_type = Option<String>)]
        billing_name: Option<Secret<String>>,
    },
    /// For PayBright Redirect as PayLater Option
    PayBrightRedirect {},
    /// For WalleyRedirect as PayLater Option
    WalleyRedirect {},
    /// For Alma Redirection as PayLater Option
    AlmaRedirect {},
    AtomeRedirect {},
}

impl GetAddressFromPaymentMethodData for PayLaterData {
    fn get_billing_address(&self) -> Option<Address> {
        match self {
            Self::KlarnaRedirect {
                billing_email,
                billing_country,
            } => {
                let address_details = AddressDetails {
                    country: *billing_country,
                    ..AddressDetails::default()
                };

                Some(Address {
                    address: Some(address_details),
                    email: billing_email.clone(),
                    phone: None,
                })
            }
            Self::AfterpayClearpayRedirect {
                billing_email,
                billing_name,
            } => {
                let address_details = AddressDetails {
                    first_name: billing_name.clone(),
                    ..AddressDetails::default()
                };

                Some(Address {
                    address: Some(address_details),
                    email: billing_email.clone(),
                    phone: None,
                })
            }
            Self::PayBrightRedirect {}
            | Self::WalleyRedirect {}
            | Self::AlmaRedirect {}
            | Self::KlarnaSdk { .. }
            | Self::AffirmRedirect {}
            | Self::AtomeRedirect {} => None,
        }
    }
}

#[derive(serde::Deserialize, serde::Serialize, Debug, Clone, ToSchema, Eq, PartialEq)]
#[serde(rename_all = "snake_case")]
pub enum BankDebitData {
    /// Payment Method data for Ach bank debit
    AchBankDebit {
        /// Billing details for bank debit
        billing_details: Option<BankDebitBilling>,
        /// Account number for ach bank debit payment
        #[schema(value_type = String, example = "000123456789")]
        account_number: Secret<String>,
        /// Routing number for ach bank debit payment
        #[schema(value_type = String, example = "110000000")]
        routing_number: Secret<String>,

        #[schema(value_type = String, example = "John Test")]
        card_holder_name: Option<Secret<String>>,

        #[schema(value_type = String, example = "John Doe")]
        bank_account_holder_name: Option<Secret<String>>,

        #[schema(value_type = String, example = "ACH")]
        bank_name: Option<common_enums::BankNames>,

        #[schema(value_type = String, example = "Checking")]
        bank_type: Option<common_enums::BankType>,

        #[schema(value_type = String, example = "Personal")]
        bank_holder_type: Option<common_enums::BankHolderType>,
    },
    SepaBankDebit {
        /// Billing details for bank debit
        billing_details: Option<BankDebitBilling>,
        /// International bank account number (iban) for SEPA
        #[schema(value_type = String, example = "DE89370400440532013000")]
        iban: Secret<String>,
        /// Owner name for bank debit
        #[schema(value_type = String, example = "A. Schneider")]
        bank_account_holder_name: Option<Secret<String>>,
    },
    BecsBankDebit {
        /// Billing details for bank debit
        billing_details: Option<BankDebitBilling>,
        /// Account number for Becs payment method
        #[schema(value_type = String, example = "000123456")]
        account_number: Secret<String>,
        /// Bank-State-Branch (bsb) number
        #[schema(value_type = String, example = "000000")]
        bsb_number: Secret<String>,
        /// Owner name for bank debit
        #[schema(value_type = Option<String>, example = "A. Schneider")]
        bank_account_holder_name: Option<Secret<String>>,
    },
    BacsBankDebit {
        /// Billing details for bank debit
        billing_details: Option<BankDebitBilling>,
        /// Account number for Bacs payment method
        #[schema(value_type = String, example = "00012345")]
        account_number: Secret<String>,
        /// Sort code for Bacs payment method
        #[schema(value_type = String, example = "108800")]
        sort_code: Secret<String>,
        /// holder name for bank debit
        #[schema(value_type = String, example = "A. Schneider")]
        bank_account_holder_name: Option<Secret<String>>,
    },
}

impl GetAddressFromPaymentMethodData for BankDebitData {
    fn get_billing_address(&self) -> Option<Address> {
        fn get_billing_address_inner(
            bank_debit_billing: Option<&BankDebitBilling>,
            bank_account_holder_name: Option<&Secret<String>>,
        ) -> Option<Address> {
            // We will always have address here
            let mut address = bank_debit_billing
                .and_then(GetAddressFromPaymentMethodData::get_billing_address)?;

            // Prefer `account_holder_name` over `name`
            address.address.as_mut().map(|address| {
                address.first_name = bank_account_holder_name
                    .or(address.first_name.as_ref())
                    .cloned();
            });

            Some(address)
        }

        match self {
            Self::AchBankDebit {
                billing_details,
                bank_account_holder_name,
                ..
            }
            | Self::SepaBankDebit {
                billing_details,
                bank_account_holder_name,
                ..
            }
            | Self::BecsBankDebit {
                billing_details,
                bank_account_holder_name,
                ..
            }
            | Self::BacsBankDebit {
                billing_details,
                bank_account_holder_name,
                ..
            } => get_billing_address_inner(
                billing_details.as_ref(),
                bank_account_holder_name.as_ref(),
            ),
        }
    }
}

#[cfg(feature = "v1")]
/// Custom serializer and deserializer for PaymentMethodData
mod payment_method_data_serde {

    use super::*;

    /// Deserialize `reward` payment_method as string for backwards compatibility
    /// The api contract would be
    /// ```json
    /// {
    ///   "payment_method": "reward",
    ///   "payment_method_type": "evoucher",
    ///   "payment_method_data": "reward",
    /// }
    /// ```
    ///
    /// For other payment methods, use the provided deserializer
    /// ```json
    /// "payment_method_data": {
    ///   "card": {
    ///     "card_number": "4242424242424242",
    ///     "card_exp_month": "10",
    ///     "card_exp_year": "25",
    ///     "card_holder_name": "joseph Doe",
    ///     "card_cvc": "123"
    ///    }
    /// }
    /// ```
    pub fn deserialize<'de, D>(
        deserializer: D,
    ) -> Result<Option<PaymentMethodDataRequest>, D::Error>
    where
        D: Deserializer<'de>,
    {
        #[derive(serde::Deserialize, Debug)]
        #[serde(untagged)]
        enum __Inner {
            RewardString(String),
            OptionalPaymentMethod(serde_json::Value),
        }

        // This struct is an intermediate representation
        // This is required in order to catch deserialization errors when deserializing `payment_method_data`
        // The #[serde(flatten)] attribute applied on `payment_method_data` discards
        // any of the error when deserializing and deserializes to an option instead
        #[derive(serde::Deserialize, Debug)]
        struct __InnerPaymentMethodData {
            billing: Option<Address>,
            #[serde(flatten)]
            payment_method_data: Option<serde_json::Value>,
        }

        let deserialize_to_inner = __Inner::deserialize(deserializer)?;

        match deserialize_to_inner {
            __Inner::OptionalPaymentMethod(value) => {
                let parsed_value = serde_json::from_value::<__InnerPaymentMethodData>(value)
                    .map_err(|serde_json_error| de::Error::custom(serde_json_error.to_string()))?;

                let payment_method_data = if let Some(payment_method_data_value) =
                    parsed_value.payment_method_data
                {
                    // Even though no data is passed, the flatten serde_json::Value is deserialized as Some(Object {})
                    if let serde_json::Value::Object(ref inner_map) = payment_method_data_value {
                        if inner_map.is_empty() {
                            None
                        } else {
                            let payment_method_data = serde_json::from_value::<PaymentMethodData>(
                                payment_method_data_value,
                            )
                            .map_err(|serde_json_error| {
                                de::Error::custom(serde_json_error.to_string())
                            })?;
                            let address_details = parsed_value
                                .billing
                                .as_ref()
                                .and_then(|billing| billing.address.clone());
                            match (payment_method_data.clone(), address_details.as_ref()) {
                                (
                                    PaymentMethodData::Card(ref mut card),
                                    Some(billing_address_details),
                                ) => {
                                    if card.card_holder_name.is_none() {
                                        card.card_holder_name =
                                            billing_address_details.get_optional_full_name();
                                    }
                                    Some(PaymentMethodData::Card(card.clone()))
                                }
                                _ => Some(payment_method_data),
                            }
                        }
                    } else {
                        Err(de::Error::custom("Expected a map for payment_method_data"))?
                    }
                } else {
                    None
                };

                Ok(Some(PaymentMethodDataRequest {
                    payment_method_data,
                    billing: parsed_value.billing,
                }))
            }
            __Inner::RewardString(inner_string) => {
                let payment_method_data = match inner_string.as_str() {
                    "reward" => PaymentMethodData::Reward,
                    _ => Err(de::Error::custom("Invalid Variant"))?,
                };

                Ok(Some(PaymentMethodDataRequest {
                    payment_method_data: Some(payment_method_data),
                    billing: None,
                }))
            }
        }
    }

    pub fn serialize<S>(
        payment_method_data_request: &Option<PaymentMethodDataRequest>,
        serializer: S,
    ) -> Result<S::Ok, S::Error>
    where
        S: Serializer,
    {
        if let Some(payment_method_data_request) = payment_method_data_request {
            if let Some(payment_method_data) =
                payment_method_data_request.payment_method_data.as_ref()
            {
                match payment_method_data {
                    PaymentMethodData::Reward => serializer.serialize_str("reward"),
                    PaymentMethodData::CardRedirect(_)
                    | PaymentMethodData::BankDebit(_)
                    | PaymentMethodData::BankRedirect(_)
                    | PaymentMethodData::BankTransfer(_)
                    | PaymentMethodData::RealTimePayment(_)
                    | PaymentMethodData::MobilePayment(_)
                    | PaymentMethodData::CardToken(_)
                    | PaymentMethodData::Crypto(_)
                    | PaymentMethodData::GiftCard(_)
                    | PaymentMethodData::PayLater(_)
                    | PaymentMethodData::Upi(_)
                    | PaymentMethodData::Voucher(_)
                    | PaymentMethodData::Card(_)
                    | PaymentMethodData::MandatePayment
                    | PaymentMethodData::OpenBanking(_)
                    | PaymentMethodData::Wallet(_) => {
                        payment_method_data_request.serialize(serializer)
                    }
                }
            } else {
                payment_method_data_request.serialize(serializer)
            }
        } else {
            serializer.serialize_none()
        }
    }
}

/// The payment method information provided for making a payment
#[derive(Debug, Clone, serde::Deserialize, serde::Serialize, ToSchema, Eq, PartialEq)]
pub struct PaymentMethodDataRequest {
    /// This field is optional because, in case of saved cards we pass the payment_token
    /// There might be cases where we don't need to pass the payment_method_data and pass only payment method billing details
    /// We have flattened it because to maintain backwards compatibility with the old API contract
    #[serde(flatten)]
    pub payment_method_data: Option<PaymentMethodData>,
    /// billing details for the payment method.
    /// This billing details will be passed to the processor as billing address.
    /// If not passed, then payment.billing will be considered
    pub billing: Option<Address>,
}

#[derive(Debug, Clone, serde::Deserialize, serde::Serialize, ToSchema, Eq, PartialEq)]
#[serde(rename_all = "snake_case")]
pub enum PaymentMethodData {
    #[schema(title = "Card")]
    Card(Card),
    #[schema(title = "CardRedirect")]
    CardRedirect(CardRedirectData),
    #[schema(title = "Wallet")]
    Wallet(WalletData),
    #[schema(title = "PayLater")]
    PayLater(PayLaterData),
    #[schema(title = "BankRedirect")]
    BankRedirect(BankRedirectData),
    #[schema(title = "BankDebit")]
    BankDebit(BankDebitData),
    #[schema(title = "BankTransfer")]
    BankTransfer(Box<BankTransferData>),
    #[schema(title = "RealTimePayment")]
    RealTimePayment(Box<RealTimePaymentData>),
    #[schema(title = "Crypto")]
    Crypto(CryptoData),
    #[schema(title = "MandatePayment")]
    MandatePayment,
    #[schema(title = "Reward")]
    Reward,
    #[schema(title = "Upi")]
    Upi(UpiData),
    #[schema(title = "Voucher")]
    Voucher(VoucherData),
    #[schema(title = "GiftCard")]
    GiftCard(Box<GiftCardData>),
    #[schema(title = "CardToken")]
    CardToken(CardToken),
    #[schema(title = "OpenBanking")]
    OpenBanking(OpenBankingData),
    #[schema(title = "MobilePayment")]
    MobilePayment(MobilePaymentData),
}

pub trait GetAddressFromPaymentMethodData {
    fn get_billing_address(&self) -> Option<Address>;
}

impl GetAddressFromPaymentMethodData for PaymentMethodData {
    fn get_billing_address(&self) -> Option<Address> {
        match self {
            Self::Card(card_data) => card_data.get_billing_address(),
            Self::CardRedirect(_) => None,
            Self::Wallet(wallet_data) => wallet_data.get_billing_address(),
            Self::PayLater(pay_later) => pay_later.get_billing_address(),
            Self::BankRedirect(bank_redirect_data) => bank_redirect_data.get_billing_address(),
            Self::BankDebit(bank_debit_data) => bank_debit_data.get_billing_address(),
            Self::BankTransfer(bank_transfer_data) => bank_transfer_data.get_billing_address(),
            Self::Voucher(voucher_data) => voucher_data.get_billing_address(),
            Self::Crypto(_)
            | Self::Reward
            | Self::RealTimePayment(_)
            | Self::Upi(_)
            | Self::GiftCard(_)
            | Self::CardToken(_)
            | Self::OpenBanking(_)
            | Self::MandatePayment
            | Self::MobilePayment(_) => None,
        }
    }
}

impl PaymentMethodData {
    pub fn apply_additional_payment_data(
        &self,
        additional_payment_data: AdditionalPaymentData,
    ) -> Result<Self, error_stack::Report<ValidationError>> {
        if let AdditionalPaymentData::Card(additional_card_info) = additional_payment_data {
            match self {
                Self::Card(card) => Ok(Self::Card(
                    card.apply_additional_card_info(*additional_card_info)?,
                )),
                _ => Ok(self.to_owned()),
            }
        } else {
            Ok(self.to_owned())
        }
    }

    pub fn get_payment_method(&self) -> Option<api_enums::PaymentMethod> {
        match self {
            Self::Card(_) => Some(api_enums::PaymentMethod::Card),
            Self::CardRedirect(_) => Some(api_enums::PaymentMethod::CardRedirect),
            Self::Wallet(_) => Some(api_enums::PaymentMethod::Wallet),
            Self::PayLater(_) => Some(api_enums::PaymentMethod::PayLater),
            Self::BankRedirect(_) => Some(api_enums::PaymentMethod::BankRedirect),
            Self::BankDebit(_) => Some(api_enums::PaymentMethod::BankDebit),
            Self::BankTransfer(_) => Some(api_enums::PaymentMethod::BankTransfer),
            Self::RealTimePayment(_) => Some(api_enums::PaymentMethod::RealTimePayment),
            Self::Crypto(_) => Some(api_enums::PaymentMethod::Crypto),
            Self::Reward => Some(api_enums::PaymentMethod::Reward),
            Self::Upi(_) => Some(api_enums::PaymentMethod::Upi),
            Self::Voucher(_) => Some(api_enums::PaymentMethod::Voucher),
            Self::GiftCard(_) => Some(api_enums::PaymentMethod::GiftCard),
            Self::OpenBanking(_) => Some(api_enums::PaymentMethod::OpenBanking),
            Self::MobilePayment(_) => Some(api_enums::PaymentMethod::MobilePayment),
            Self::CardToken(_) | Self::MandatePayment => None,
        }
    }
}

pub trait GetPaymentMethodType {
    fn get_payment_method_type(&self) -> api_enums::PaymentMethodType;
}

impl GetPaymentMethodType for CardRedirectData {
    fn get_payment_method_type(&self) -> api_enums::PaymentMethodType {
        match self {
            Self::Knet {} => api_enums::PaymentMethodType::Knet,
            Self::Benefit {} => api_enums::PaymentMethodType::Benefit,
            Self::MomoAtm {} => api_enums::PaymentMethodType::MomoAtm,
            Self::CardRedirect {} => api_enums::PaymentMethodType::CardRedirect,
        }
    }
}

impl GetPaymentMethodType for MobilePaymentData {
    fn get_payment_method_type(&self) -> api_enums::PaymentMethodType {
        match self {
            Self::DirectCarrierBilling { .. } => api_enums::PaymentMethodType::DirectCarrierBilling,
        }
    }
}

impl GetPaymentMethodType for WalletData {
    fn get_payment_method_type(&self) -> api_enums::PaymentMethodType {
        match self {
            Self::AliPayQr(_) | Self::AliPayRedirect(_) => api_enums::PaymentMethodType::AliPay,
            Self::AliPayHkRedirect(_) => api_enums::PaymentMethodType::AliPayHk,
            Self::AmazonPayRedirect(_) => api_enums::PaymentMethodType::AmazonPay,
            Self::MomoRedirect(_) => api_enums::PaymentMethodType::Momo,
            Self::KakaoPayRedirect(_) => api_enums::PaymentMethodType::KakaoPay,
            Self::GoPayRedirect(_) => api_enums::PaymentMethodType::GoPay,
            Self::GcashRedirect(_) => api_enums::PaymentMethodType::Gcash,
            Self::ApplePay(_) | Self::ApplePayRedirect(_) | Self::ApplePayThirdPartySdk(_) => {
                api_enums::PaymentMethodType::ApplePay
            }
            Self::DanaRedirect {} => api_enums::PaymentMethodType::Dana,
            Self::GooglePay(_) | Self::GooglePayRedirect(_) | Self::GooglePayThirdPartySdk(_) => {
                api_enums::PaymentMethodType::GooglePay
            }
            Self::MbWayRedirect(_) => api_enums::PaymentMethodType::MbWay,
            Self::MobilePayRedirect(_) => api_enums::PaymentMethodType::MobilePay,
            Self::PaypalRedirect(_) | Self::PaypalSdk(_) => api_enums::PaymentMethodType::Paypal,
            Self::Paze(_) => api_enums::PaymentMethodType::Paze,
            Self::SamsungPay(_) => api_enums::PaymentMethodType::SamsungPay,
            Self::TwintRedirect {} => api_enums::PaymentMethodType::Twint,
            Self::VippsRedirect {} => api_enums::PaymentMethodType::Vipps,
            Self::TouchNGoRedirect(_) => api_enums::PaymentMethodType::TouchNGo,
            Self::WeChatPayRedirect(_) | Self::WeChatPayQr(_) => {
                api_enums::PaymentMethodType::WeChatPay
            }
            Self::CashappQr(_) => api_enums::PaymentMethodType::Cashapp,
            Self::SwishQr(_) => api_enums::PaymentMethodType::Swish,
            Self::Mifinity(_) => api_enums::PaymentMethodType::Mifinity,
            Self::RevolutPay(_) => api_enums::PaymentMethodType::RevolutPay,
        }
    }
}

impl GetPaymentMethodType for PayLaterData {
    fn get_payment_method_type(&self) -> api_enums::PaymentMethodType {
        match self {
            Self::KlarnaRedirect { .. } => api_enums::PaymentMethodType::Klarna,
            Self::KlarnaSdk { .. } => api_enums::PaymentMethodType::Klarna,
            Self::AffirmRedirect {} => api_enums::PaymentMethodType::Affirm,
            Self::AfterpayClearpayRedirect { .. } => api_enums::PaymentMethodType::AfterpayClearpay,
            Self::PayBrightRedirect {} => api_enums::PaymentMethodType::PayBright,
            Self::WalleyRedirect {} => api_enums::PaymentMethodType::Walley,
            Self::AlmaRedirect {} => api_enums::PaymentMethodType::Alma,
            Self::AtomeRedirect {} => api_enums::PaymentMethodType::Atome,
        }
    }
}

impl GetPaymentMethodType for OpenBankingData {
    fn get_payment_method_type(&self) -> api_enums::PaymentMethodType {
        match self {
            Self::OpenBankingPIS {} => api_enums::PaymentMethodType::OpenBankingPIS,
        }
    }
}

impl GetPaymentMethodType for BankRedirectData {
    fn get_payment_method_type(&self) -> api_enums::PaymentMethodType {
        match self {
            Self::BancontactCard { .. } => api_enums::PaymentMethodType::BancontactCard,
            Self::Bizum {} => api_enums::PaymentMethodType::Bizum,
            Self::Blik { .. } => api_enums::PaymentMethodType::Blik,
            Self::Eft { .. } => api_enums::PaymentMethodType::Eft,
            Self::Eps { .. } => api_enums::PaymentMethodType::Eps,
            Self::Giropay { .. } => api_enums::PaymentMethodType::Giropay,
            Self::Ideal { .. } => api_enums::PaymentMethodType::Ideal,
            Self::Interac { .. } => api_enums::PaymentMethodType::Interac,
            Self::OnlineBankingCzechRepublic { .. } => {
                api_enums::PaymentMethodType::OnlineBankingCzechRepublic
            }
            Self::OnlineBankingFinland { .. } => api_enums::PaymentMethodType::OnlineBankingFinland,
            Self::OnlineBankingPoland { .. } => api_enums::PaymentMethodType::OnlineBankingPoland,
            Self::OnlineBankingSlovakia { .. } => {
                api_enums::PaymentMethodType::OnlineBankingSlovakia
            }
            Self::OpenBankingUk { .. } => api_enums::PaymentMethodType::OpenBankingUk,
            Self::Przelewy24 { .. } => api_enums::PaymentMethodType::Przelewy24,
            Self::Sofort { .. } => api_enums::PaymentMethodType::Sofort,
            Self::Trustly { .. } => api_enums::PaymentMethodType::Trustly,
            Self::OnlineBankingFpx { .. } => api_enums::PaymentMethodType::OnlineBankingFpx,
            Self::OnlineBankingThailand { .. } => {
                api_enums::PaymentMethodType::OnlineBankingThailand
            }
            Self::LocalBankRedirect { .. } => api_enums::PaymentMethodType::LocalBankRedirect,
        }
    }
}

impl GetPaymentMethodType for BankDebitData {
    fn get_payment_method_type(&self) -> api_enums::PaymentMethodType {
        match self {
            Self::AchBankDebit { .. } => api_enums::PaymentMethodType::Ach,
            Self::SepaBankDebit { .. } => api_enums::PaymentMethodType::Sepa,
            Self::BecsBankDebit { .. } => api_enums::PaymentMethodType::Becs,
            Self::BacsBankDebit { .. } => api_enums::PaymentMethodType::Bacs,
        }
    }
}

impl GetPaymentMethodType for BankTransferData {
    fn get_payment_method_type(&self) -> api_enums::PaymentMethodType {
        match self {
            Self::AchBankTransfer { .. } => api_enums::PaymentMethodType::Ach,
            Self::SepaBankTransfer { .. } => api_enums::PaymentMethodType::SepaBankTransfer,
            Self::BacsBankTransfer { .. } => api_enums::PaymentMethodType::Bacs,
            Self::MultibancoBankTransfer { .. } => api_enums::PaymentMethodType::Multibanco,
            Self::PermataBankTransfer { .. } => api_enums::PaymentMethodType::PermataBankTransfer,
            Self::BcaBankTransfer { .. } => api_enums::PaymentMethodType::BcaBankTransfer,
            Self::BniVaBankTransfer { .. } => api_enums::PaymentMethodType::BniVa,
            Self::BriVaBankTransfer { .. } => api_enums::PaymentMethodType::BriVa,
            Self::CimbVaBankTransfer { .. } => api_enums::PaymentMethodType::CimbVa,
            Self::DanamonVaBankTransfer { .. } => api_enums::PaymentMethodType::DanamonVa,
            Self::MandiriVaBankTransfer { .. } => api_enums::PaymentMethodType::MandiriVa,
            Self::Pix { .. } => api_enums::PaymentMethodType::Pix,
            Self::Pse {} => api_enums::PaymentMethodType::Pse,
            Self::LocalBankTransfer { .. } => api_enums::PaymentMethodType::LocalBankTransfer,
            Self::InstantBankTransfer {} => api_enums::PaymentMethodType::InstantBankTransfer,
        }
    }
}

impl GetPaymentMethodType for CryptoData {
    fn get_payment_method_type(&self) -> api_enums::PaymentMethodType {
        api_enums::PaymentMethodType::CryptoCurrency
    }
}

impl GetPaymentMethodType for RealTimePaymentData {
    fn get_payment_method_type(&self) -> api_enums::PaymentMethodType {
        match self {
            Self::Fps {} => api_enums::PaymentMethodType::Fps,
            Self::DuitNow {} => api_enums::PaymentMethodType::DuitNow,
            Self::PromptPay {} => api_enums::PaymentMethodType::PromptPay,
            Self::VietQr {} => api_enums::PaymentMethodType::VietQr,
        }
    }
}

impl GetPaymentMethodType for UpiData {
    fn get_payment_method_type(&self) -> api_enums::PaymentMethodType {
        match self {
            Self::UpiCollect(_) => api_enums::PaymentMethodType::UpiCollect,
            Self::UpiIntent(_) => api_enums::PaymentMethodType::UpiIntent,
        }
    }
}
impl GetPaymentMethodType for VoucherData {
    fn get_payment_method_type(&self) -> api_enums::PaymentMethodType {
        match self {
            Self::Boleto(_) => api_enums::PaymentMethodType::Boleto,
            Self::Efecty => api_enums::PaymentMethodType::Efecty,
            Self::PagoEfectivo => api_enums::PaymentMethodType::PagoEfectivo,
            Self::RedCompra => api_enums::PaymentMethodType::RedCompra,
            Self::RedPagos => api_enums::PaymentMethodType::RedPagos,
            Self::Alfamart(_) => api_enums::PaymentMethodType::Alfamart,
            Self::Indomaret(_) => api_enums::PaymentMethodType::Indomaret,
            Self::Oxxo => api_enums::PaymentMethodType::Oxxo,
            Self::SevenEleven(_) => api_enums::PaymentMethodType::SevenEleven,
            Self::Lawson(_) => api_enums::PaymentMethodType::Lawson,
            Self::MiniStop(_) => api_enums::PaymentMethodType::MiniStop,
            Self::FamilyMart(_) => api_enums::PaymentMethodType::FamilyMart,
            Self::Seicomart(_) => api_enums::PaymentMethodType::Seicomart,
            Self::PayEasy(_) => api_enums::PaymentMethodType::PayEasy,
        }
    }
}
impl GetPaymentMethodType for GiftCardData {
    fn get_payment_method_type(&self) -> api_enums::PaymentMethodType {
        match self {
            Self::Givex(_) => api_enums::PaymentMethodType::Givex,
            Self::PaySafeCard {} => api_enums::PaymentMethodType::PaySafeCard,
        }
    }
}

#[derive(serde::Deserialize, serde::Serialize, Debug, Clone, ToSchema, Eq, PartialEq)]
#[serde(rename_all = "snake_case")]
pub enum GiftCardData {
    Givex(GiftCardDetails),
    PaySafeCard {},
}

#[derive(serde::Deserialize, serde::Serialize, Debug, Clone, ToSchema, Eq, PartialEq)]
#[serde(rename_all = "snake_case")]
pub struct GiftCardDetails {
    /// The gift card number
    #[schema(value_type = String)]
    pub number: Secret<String>,
    /// The card verification code.
    #[schema(value_type = String)]
    pub cvc: Secret<String>,
}

#[derive(Default, Eq, PartialEq, Clone, Debug, serde::Deserialize, serde::Serialize, ToSchema)]
#[serde(rename_all = "snake_case")]
pub struct AdditionalCardInfo {
    /// The name of issuer of the card
    pub card_issuer: Option<String>,

    /// Card network of the card
    pub card_network: Option<api_enums::CardNetwork>,

    /// Card type, can be either `credit` or `debit`
    pub card_type: Option<String>,

    pub card_issuing_country: Option<String>,
    pub bank_code: Option<String>,

    /// Last 4 digits of the card number
    pub last4: Option<String>,

    /// The ISIN of the card
    pub card_isin: Option<String>,

    /// Extended bin of card, contains the first 8 digits of card number
    pub card_extended_bin: Option<String>,

    pub card_exp_month: Option<Secret<String>>,

    pub card_exp_year: Option<Secret<String>>,

    pub card_holder_name: Option<Secret<String>>,

    /// Additional payment checks done on the cvv and billing address by the processors.
    /// This is a free form field and the structure varies from processor to processor
    pub payment_checks: Option<serde_json::Value>,

    /// Details about the threeds environment.
    /// This is a free form field and the structure varies from processor to processor
    pub authentication_data: Option<serde_json::Value>,
}

#[derive(Debug, Clone, Eq, PartialEq, serde::Deserialize, serde::Serialize)]
#[serde(rename_all = "snake_case")]
pub enum AdditionalPaymentData {
    Card(Box<AdditionalCardInfo>),
    BankRedirect {
        bank_name: Option<common_enums::BankNames>,
        #[serde(flatten)]
        details: Option<additional_info::BankRedirectDetails>,
    },
    Wallet {
        apple_pay: Option<ApplepayPaymentMethod>,
        google_pay: Option<additional_info::WalletAdditionalDataForCard>,
        samsung_pay: Option<additional_info::WalletAdditionalDataForCard>,
    },
    PayLater {
        klarna_sdk: Option<KlarnaSdkPaymentMethod>,
    },
    BankTransfer {
        #[serde(flatten)]
        details: Option<additional_info::BankTransferAdditionalData>,
    },
    Crypto {
        #[serde(flatten)]
        details: Option<CryptoData>,
    },
    BankDebit {
        #[serde(flatten)]
        details: Option<additional_info::BankDebitAdditionalData>,
    },
    MandatePayment {},
    Reward {},
    RealTimePayment {
        #[serde(flatten)]
        details: Option<RealTimePaymentData>,
    },
    Upi {
        #[serde(flatten)]
        details: Option<additional_info::UpiAdditionalData>,
    },
    GiftCard {
        #[serde(flatten)]
        details: Option<additional_info::GiftCardAdditionalData>,
    },
    Voucher {
        #[serde(flatten)]
        details: Option<VoucherData>,
    },
    CardRedirect {
        #[serde(flatten)]
        details: Option<CardRedirectData>,
    },
    CardToken {
        #[serde(flatten)]
        details: Option<additional_info::CardTokenAdditionalData>,
    },
    OpenBanking {
        #[serde(flatten)]
        details: Option<OpenBankingData>,
    },
    MobilePayment {
        #[serde(flatten)]
        details: Option<MobilePaymentData>,
    },
}

#[derive(Debug, Clone, Eq, PartialEq, serde::Deserialize, serde::Serialize)]
pub struct KlarnaSdkPaymentMethod {
    pub payment_type: Option<String>,
}

#[derive(Debug, Clone, Eq, PartialEq, serde::Deserialize, serde::Serialize, ToSchema)]
#[serde(rename_all = "snake_case")]
pub enum BankRedirectData {
    BancontactCard {
        /// The card number
        #[schema(value_type = String, example = "4242424242424242")]
        card_number: Option<CardNumber>,
        /// The card's expiry month
        #[schema(value_type = String, example = "24")]
        card_exp_month: Option<Secret<String>>,

        /// The card's expiry year
        #[schema(value_type = String, example = "24")]
        card_exp_year: Option<Secret<String>>,

        /// The card holder's name
        #[schema(value_type = String, example = "John Test")]
        card_holder_name: Option<Secret<String>>,

        //Required by Stripes
        billing_details: Option<BankRedirectBilling>,
    },
    Bizum {},
    Blik {
        // Blik Code
        blik_code: Option<String>,
    },
    Eps {
        /// The billing details for bank redirection
        billing_details: Option<BankRedirectBilling>,

        /// The hyperswitch bank code for eps
        #[schema(value_type = BankNames, example = "triodos_bank")]
        bank_name: Option<common_enums::BankNames>,

        /// The country for bank payment
        #[schema(value_type = CountryAlpha2, example = "US")]
        country: Option<api_enums::CountryAlpha2>,
    },
    Giropay {
        /// The billing details for bank redirection
        billing_details: Option<BankRedirectBilling>,

        #[schema(value_type = Option<String>)]
        /// Bank account bic code
        bank_account_bic: Option<Secret<String>>,

        /// Bank account iban
        #[schema(value_type = Option<String>)]
        bank_account_iban: Option<Secret<String>>,

        /// The country for bank payment
        #[schema(value_type = CountryAlpha2, example = "US")]
        country: Option<api_enums::CountryAlpha2>,
    },
    Ideal {
        /// The billing details for bank redirection
        billing_details: Option<BankRedirectBilling>,

        /// The hyperswitch bank code for ideal
        #[schema(value_type = BankNames, example = "abn_amro")]
        bank_name: Option<common_enums::BankNames>,

        /// The country for bank payment
        #[schema(value_type = CountryAlpha2, example = "US")]
        country: Option<api_enums::CountryAlpha2>,
    },
    Interac {
        /// The country for bank payment
        #[schema(value_type = Option<CountryAlpha2>, example = "US")]
        country: Option<api_enums::CountryAlpha2>,

        #[schema(value_type = Option<String>, example = "john.doe@example.com")]
        email: Option<Email>,
    },
    OnlineBankingCzechRepublic {
        // Issuer banks
        #[schema(value_type = BankNames)]
        issuer: common_enums::BankNames,
    },
    OnlineBankingFinland {
        // Shopper Email
        #[schema(value_type = Option<String>)]
        email: Option<Email>,
    },
    OnlineBankingPoland {
        // Issuer banks
        #[schema(value_type = BankNames)]
        issuer: common_enums::BankNames,
    },
    OnlineBankingSlovakia {
        // Issuer value corresponds to the bank
        #[schema(value_type = BankNames)]
        issuer: common_enums::BankNames,
    },
    OpenBankingUk {
        // Issuer banks
        #[schema(value_type = BankNames)]
        issuer: Option<common_enums::BankNames>,
        /// The country for bank payment
        #[schema(value_type = CountryAlpha2, example = "US")]
        country: Option<api_enums::CountryAlpha2>,
    },
    Przelewy24 {
        //Issuer banks
        #[schema(value_type = Option<BankNames>)]
        bank_name: Option<common_enums::BankNames>,

        // The billing details for bank redirect
        billing_details: Option<BankRedirectBilling>,
    },
    Sofort {
        /// The billing details for bank redirection
        billing_details: Option<BankRedirectBilling>,

        /// The country for bank payment
        #[schema(value_type = CountryAlpha2, example = "US")]
        country: Option<api_enums::CountryAlpha2>,

        /// The preferred language
        #[schema(example = "en")]
        preferred_language: Option<String>,
    },
    Trustly {
        /// The country for bank payment
        #[schema(value_type = CountryAlpha2, example = "US")]
        country: api_enums::CountryAlpha2,
    },
    OnlineBankingFpx {
        // Issuer banks
        #[schema(value_type = BankNames)]
        issuer: common_enums::BankNames,
    },
    OnlineBankingThailand {
        #[schema(value_type = BankNames)]
        issuer: common_enums::BankNames,
    },
    LocalBankRedirect {},
    Eft {
        /// The preferred eft provider
        #[schema(example = "ozow")]
        provider: String,
    },
}

impl GetAddressFromPaymentMethodData for BankRedirectData {
    fn get_billing_address(&self) -> Option<Address> {
        let get_billing_address_inner = |bank_redirect_billing: Option<&BankRedirectBilling>,
                                         billing_country: Option<&common_enums::CountryAlpha2>,
                                         billing_email: Option<&Email>|
         -> Option<Address> {
            let address = bank_redirect_billing
                .and_then(GetAddressFromPaymentMethodData::get_billing_address);

            let address = match (address, billing_country) {
                (Some(mut address), Some(billing_country)) => {
                    address
                        .address
                        .as_mut()
                        .map(|address| address.country = Some(*billing_country));

                    Some(address)
                }
                (Some(address), None) => Some(address),
                (None, Some(billing_country)) => Some(Address {
                    address: Some(AddressDetails {
                        country: Some(*billing_country),
                        ..AddressDetails::default()
                    }),
                    phone: None,
                    email: None,
                }),
                (None, None) => None,
            };

            match (address, billing_email) {
                (Some(mut address), Some(email)) => {
                    address.email = Some(email.clone());
                    Some(address)
                }
                (Some(address), None) => Some(address),
                (None, Some(billing_email)) => Some(Address {
                    address: None,
                    phone: None,
                    email: Some(billing_email.clone()),
                }),
                (None, None) => None,
            }
        };

        match self {
            Self::BancontactCard {
                billing_details,
                card_holder_name,
                ..
            } => {
                let address = get_billing_address_inner(billing_details.as_ref(), None, None);

                if let Some(mut address) = address {
                    address.address.as_mut().map(|address| {
                        address.first_name = card_holder_name
                            .as_ref()
                            .or(address.first_name.as_ref())
                            .cloned();
                    });

                    Some(address)
                } else {
                    Some(Address {
                        address: Some(AddressDetails {
                            first_name: card_holder_name.clone(),
                            ..AddressDetails::default()
                        }),
                        phone: None,
                        email: None,
                    })
                }
            }
            Self::Eps {
                billing_details,
                country,
                ..
            }
            | Self::Giropay {
                billing_details,
                country,
                ..
            }
            | Self::Ideal {
                billing_details,
                country,
                ..
            }
            | Self::Sofort {
                billing_details,
                country,
                ..
            } => get_billing_address_inner(billing_details.as_ref(), country.as_ref(), None),
            Self::Interac { country, email } => {
                get_billing_address_inner(None, country.as_ref(), email.as_ref())
            }
            Self::OnlineBankingFinland { email } => {
                get_billing_address_inner(None, None, email.as_ref())
            }
            Self::OpenBankingUk { country, .. } => {
                get_billing_address_inner(None, country.as_ref(), None)
            }
            Self::Przelewy24 {
                billing_details, ..
            } => get_billing_address_inner(billing_details.as_ref(), None, None),
            Self::Trustly { country } => get_billing_address_inner(None, Some(country), None),
            Self::OnlineBankingFpx { .. }
            | Self::LocalBankRedirect {}
            | Self::OnlineBankingThailand { .. }
            | Self::Bizum {}
            | Self::OnlineBankingPoland { .. }
            | Self::OnlineBankingSlovakia { .. }
            | Self::OnlineBankingCzechRepublic { .. }
            | Self::Blik { .. }
            | Self::Eft { .. } => None,
        }
    }
}

#[derive(Debug, Clone, Eq, PartialEq, serde::Serialize, serde::Deserialize, ToSchema)]
pub struct AlfamartVoucherData {
    /// The billing first name for Alfamart
    #[schema(value_type = Option<String>, example = "Jane")]
    pub first_name: Option<Secret<String>>,
    /// The billing second name for Alfamart
    #[schema(value_type = Option<String>, example = "Doe")]
    pub last_name: Option<Secret<String>>,
    /// The Email ID for Alfamart
    #[schema(value_type = Option<String>, example = "example@me.com")]
    pub email: Option<Email>,
}

#[derive(Debug, Clone, Eq, PartialEq, serde::Serialize, serde::Deserialize, ToSchema)]
pub struct IndomaretVoucherData {
    /// The billing first name for Alfamart
    #[schema(value_type = Option<String>, example = "Jane")]
    pub first_name: Option<Secret<String>>,
    /// The billing second name for Alfamart
    #[schema(value_type = Option<String>, example = "Doe")]
    pub last_name: Option<Secret<String>>,
    /// The Email ID for Alfamart
    #[schema(value_type = Option<String>, example = "example@me.com")]
    pub email: Option<Email>,
}

#[derive(Debug, Clone, Eq, PartialEq, serde::Serialize, serde::Deserialize, ToSchema)]
pub struct JCSVoucherData {
    /// The billing first name for Japanese convenience stores
    #[schema(value_type = Option<String>, example = "Jane")]
    pub first_name: Option<Secret<String>>,
    /// The billing second name Japanese convenience stores
    #[schema(value_type = Option<String>, example = "Doe")]
    pub last_name: Option<Secret<String>>,
    /// The Email ID for Japanese convenience stores
    #[schema(value_type = Option<String>, example = "example@me.com")]
    pub email: Option<Email>,
    /// The telephone number for Japanese convenience stores
    #[schema(value_type = Option<String>, example = "9123456789")]
    pub phone_number: Option<String>,
}

#[derive(Debug, Clone, Eq, PartialEq, serde::Deserialize, serde::Serialize, ToSchema)]
pub struct AchBillingDetails {
    /// The Email ID for ACH billing
    #[schema(value_type = Option<String>, example = "example@me.com")]
    pub email: Option<Email>,
}

#[derive(Debug, Clone, Eq, PartialEq, serde::Deserialize, serde::Serialize, ToSchema)]
pub struct DokuBillingDetails {
    /// The billing first name for Doku
    #[schema(value_type = Option<String>, example = "Jane")]
    pub first_name: Option<Secret<String>>,
    /// The billing second name for Doku
    #[schema(value_type = Option<String>, example = "Doe")]
    pub last_name: Option<Secret<String>>,
    /// The Email ID for Doku billing
    #[schema(value_type = Option<String>, example = "example@me.com")]
    pub email: Option<Email>,
}

#[derive(Debug, Clone, Eq, PartialEq, serde::Deserialize, serde::Serialize, ToSchema)]
pub struct MultibancoBillingDetails {
    #[schema(value_type = Option<String>, example = "example@me.com")]
    pub email: Option<Email>,
}

#[derive(Debug, Clone, Eq, PartialEq, serde::Deserialize, serde::Serialize, ToSchema)]
pub struct SepaAndBacsBillingDetails {
    /// The Email ID for SEPA and BACS billing
    #[schema(value_type = Option<String>, example = "example@me.com")]
    pub email: Option<Email>,
    /// The billing name for SEPA and BACS billing
    #[schema(value_type = Option<String>, example = "Jane Doe")]
    pub name: Option<Secret<String>>,
}

#[derive(Debug, Clone, Eq, PartialEq, serde::Deserialize, serde::Serialize, ToSchema)]
#[serde(rename_all = "snake_case")]
pub struct CryptoData {
    pub pay_currency: Option<String>,
    pub network: Option<String>,
}

#[derive(Debug, Clone, Eq, PartialEq, serde::Deserialize, serde::Serialize, ToSchema)]
#[serde(rename_all = "snake_case")]
pub enum UpiData {
    UpiCollect(UpiCollectData),
    UpiIntent(UpiIntentData),
}

#[derive(Debug, Clone, Eq, PartialEq, serde::Deserialize, serde::Serialize, ToSchema)]
#[serde(rename_all = "snake_case")]
pub struct UpiCollectData {
    #[schema(value_type = Option<String>, example = "successtest@iata")]
    pub vpa_id: Option<Secret<String, pii::UpiVpaMaskingStrategy>>,
}

#[derive(Debug, Clone, Eq, PartialEq, serde::Deserialize, serde::Serialize, ToSchema)]
pub struct UpiIntentData {}

#[derive(Debug, Clone, Eq, PartialEq, serde::Deserialize, serde::Serialize, ToSchema)]
pub struct SofortBilling {
    /// The country associated with the billing
    #[schema(value_type = CountryAlpha2, example = "US")]
    pub billing_country: String,
}

#[derive(Debug, Clone, Eq, PartialEq, serde::Deserialize, serde::Serialize, ToSchema)]
pub struct BankRedirectBilling {
    /// The name for which billing is issued
    #[schema(value_type = String, example = "John Doe")]
    pub billing_name: Option<Secret<String>>,
    /// The billing email for bank redirect
    #[schema(value_type = String, example = "example@example.com")]
    pub email: Option<Email>,
}

impl GetAddressFromPaymentMethodData for BankRedirectBilling {
    fn get_billing_address(&self) -> Option<Address> {
        let address_details = self
            .billing_name
            .as_ref()
            .map(|billing_name| AddressDetails {
                first_name: Some(billing_name.clone()),
                ..AddressDetails::default()
            });

        if address_details.is_some() || self.email.is_some() {
            Some(Address {
                address: address_details,
                phone: None,
                email: self.email.clone(),
            })
        } else {
            None
        }
    }
}

#[derive(Eq, PartialEq, Clone, Debug, serde::Deserialize, serde::Serialize, ToSchema)]
#[serde(rename_all = "snake_case")]
pub enum BankTransferData {
    AchBankTransfer {
        /// The billing details for ACH Bank Transfer
        billing_details: Option<AchBillingDetails>,
    },
    SepaBankTransfer {
        /// The billing details for SEPA
        billing_details: Option<SepaAndBacsBillingDetails>,

        /// The two-letter ISO country code for SEPA and BACS
        #[schema(value_type = CountryAlpha2, example = "US")]
        country: Option<api_enums::CountryAlpha2>,
    },
    BacsBankTransfer {
        /// The billing details for SEPA
        billing_details: Option<SepaAndBacsBillingDetails>,
    },
    MultibancoBankTransfer {
        /// The billing details for Multibanco
        billing_details: Option<MultibancoBillingDetails>,
    },
    PermataBankTransfer {
        /// The billing details for Permata Bank Transfer
        billing_details: Option<DokuBillingDetails>,
    },
    BcaBankTransfer {
        /// The billing details for BCA Bank Transfer
        billing_details: Option<DokuBillingDetails>,
    },
    BniVaBankTransfer {
        /// The billing details for BniVa Bank Transfer
        billing_details: Option<DokuBillingDetails>,
    },
    BriVaBankTransfer {
        /// The billing details for BniVa Bank Transfer
        billing_details: Option<DokuBillingDetails>,
    },
    CimbVaBankTransfer {
        /// The billing details for BniVa Bank Transfer
        billing_details: Option<DokuBillingDetails>,
    },
    DanamonVaBankTransfer {
        /// The billing details for BniVa Bank Transfer
        billing_details: Option<DokuBillingDetails>,
    },
    MandiriVaBankTransfer {
        /// The billing details for BniVa Bank Transfer
        billing_details: Option<DokuBillingDetails>,
    },
    Pix {
        /// Unique key for pix transfer
        #[schema(value_type = Option<String>, example = "a1f4102e-a446-4a57-bcce-6fa48899c1d1")]
        pix_key: Option<Secret<String>>,
        /// CPF is a Brazilian tax identification number
        #[schema(value_type = Option<String>, example = "10599054689")]
        cpf: Option<Secret<String>>,
        /// CNPJ is a Brazilian company tax identification number
        #[schema(value_type = Option<String>, example = "74469027417312")]
        cnpj: Option<Secret<String>>,

        /// Source bank account number
        #[schema(value_type = Option<String>, example = "8b2812f0-d6c8-4073-97bb-9fa964d08bc5")]
        source_bank_account_id: Option<MaskedBankAccount>,

        /// Destination bank account number
        #[schema(value_type = Option<String>, example = "9b95f84e-de61-460b-a14b-f23b4e71c97b")]
        destination_bank_account_id: Option<MaskedBankAccount>,
    },
    Pse {},
    LocalBankTransfer {
        bank_code: Option<String>,
    },
    InstantBankTransfer {},
}

#[derive(Eq, PartialEq, Clone, Debug, serde::Deserialize, serde::Serialize, ToSchema)]
#[serde(rename_all = "snake_case")]
pub enum RealTimePaymentData {
    Fps {},
    DuitNow {},
    PromptPay {},
    VietQr {},
}

impl GetAddressFromPaymentMethodData for BankTransferData {
    fn get_billing_address(&self) -> Option<Address> {
        match self {
            Self::AchBankTransfer { billing_details } => {
                billing_details.as_ref().map(|details| Address {
                    address: None,
                    phone: None,
                    email: details.email.clone(),
                })
            }
            Self::SepaBankTransfer {
                billing_details,
                country,
            } => billing_details.as_ref().map(|details| Address {
                address: Some(AddressDetails {
                    country: *country,
                    first_name: details.name.clone(),
                    ..AddressDetails::default()
                }),
                phone: None,
                email: details.email.clone(),
            }),
            Self::BacsBankTransfer { billing_details } => {
                billing_details.as_ref().map(|details| Address {
                    address: Some(AddressDetails {
                        first_name: details.name.clone(),
                        ..AddressDetails::default()
                    }),
                    phone: None,
                    email: details.email.clone(),
                })
            }
            Self::MultibancoBankTransfer { billing_details } => {
                billing_details.as_ref().map(|details| Address {
                    address: None,
                    phone: None,
                    email: details.email.clone(),
                })
            }
            Self::PermataBankTransfer { billing_details }
            | Self::BcaBankTransfer { billing_details }
            | Self::BniVaBankTransfer { billing_details }
            | Self::BriVaBankTransfer { billing_details }
            | Self::CimbVaBankTransfer { billing_details }
            | Self::DanamonVaBankTransfer { billing_details }
            | Self::MandiriVaBankTransfer { billing_details } => {
                billing_details.as_ref().map(|details| Address {
                    address: Some(AddressDetails {
                        first_name: details.first_name.clone(),
                        last_name: details.last_name.clone(),
                        ..AddressDetails::default()
                    }),
                    phone: None,
                    email: details.email.clone(),
                })
            }
            Self::LocalBankTransfer { .. }
            | Self::Pix { .. }
            | Self::Pse {}
            | Self::InstantBankTransfer {} => None,
        }
    }
}

#[derive(serde::Deserialize, serde::Serialize, Debug, Clone, ToSchema, Eq, PartialEq)]
pub struct BankDebitBilling {
    /// The billing name for bank debits
    #[schema(value_type = Option<String>, example = "John Doe")]
    pub name: Option<Secret<String>>,
    /// The billing email for bank debits
    #[schema(value_type = Option<String>, example = "example@example.com")]
    pub email: Option<Email>,
    /// The billing address for bank debits
    pub address: Option<AddressDetails>,
}

impl GetAddressFromPaymentMethodData for BankDebitBilling {
    fn get_billing_address(&self) -> Option<Address> {
        let address = if let Some(mut address) = self.address.clone() {
            address.first_name = self.name.clone().or(address.first_name);
            Address {
                address: Some(address),
                email: self.email.clone(),
                phone: None,
            }
        } else {
            Address {
                address: Some(AddressDetails {
                    first_name: self.name.clone(),
                    ..AddressDetails::default()
                }),
                email: self.email.clone(),
                phone: None,
            }
        };

        Some(address)
    }
}

#[derive(Eq, PartialEq, Clone, Debug, serde::Deserialize, serde::Serialize, ToSchema)]
#[serde(rename_all = "snake_case")]
pub enum WalletData {
    /// The wallet data for Ali Pay QrCode
    AliPayQr(Box<AliPayQr>),
    /// The wallet data for Ali Pay redirect
    AliPayRedirect(AliPayRedirection),
    /// The wallet data for Ali Pay HK redirect
    AliPayHkRedirect(AliPayHkRedirection),
    /// The wallet data for Amazon Pay redirect
    AmazonPayRedirect(AmazonPayRedirectData),
    /// The wallet data for Momo redirect
    MomoRedirect(MomoRedirection),
    /// The wallet data for KakaoPay redirect
    KakaoPayRedirect(KakaoPayRedirection),
    /// The wallet data for GoPay redirect
    GoPayRedirect(GoPayRedirection),
    /// The wallet data for Gcash redirect
    GcashRedirect(GcashRedirection),
    /// The wallet data for Apple pay
    ApplePay(ApplePayWalletData),
    /// Wallet data for apple pay redirect flow
    ApplePayRedirect(Box<ApplePayRedirectData>),
    /// Wallet data for apple pay third party sdk flow
    ApplePayThirdPartySdk(Box<ApplePayThirdPartySdkData>),
    /// Wallet data for DANA redirect flow
    DanaRedirect {},
    /// The wallet data for Google pay
    GooglePay(GooglePayWalletData),
    /// Wallet data for google pay redirect flow
    GooglePayRedirect(Box<GooglePayRedirectData>),
    /// Wallet data for Google pay third party sdk flow
    GooglePayThirdPartySdk(Box<GooglePayThirdPartySdkData>),
    MbWayRedirect(Box<MbWayRedirection>),
    /// The wallet data for MobilePay redirect
    MobilePayRedirect(Box<MobilePayRedirection>),
    /// This is for paypal redirection
    PaypalRedirect(PaypalRedirection),
    /// The wallet data for Paypal
    PaypalSdk(PayPalWalletData),
    /// The wallet data for Paze
    Paze(PazeWalletData),
    /// The wallet data for Samsung Pay
    SamsungPay(Box<SamsungPayWalletData>),
    /// Wallet data for Twint Redirection
    TwintRedirect {},
    /// Wallet data for Vipps Redirection
    VippsRedirect {},
    /// The wallet data for Touch n Go Redirection
    TouchNGoRedirect(Box<TouchNGoRedirection>),
    /// The wallet data for WeChat Pay Redirection
    WeChatPayRedirect(Box<WeChatPayRedirection>),
    /// The wallet data for WeChat Pay Display QrCode
    WeChatPayQr(Box<WeChatPayQr>),
    /// The wallet data for Cashapp Qr
    CashappQr(Box<CashappQr>),
    // The wallet data for Swish
    SwishQr(SwishQrData),
    // The wallet data for Mifinity Ewallet
    Mifinity(MifinityData),
    // The wallet data for RevolutPay
    RevolutPay(RevolutPayData),
}

impl GetAddressFromPaymentMethodData for WalletData {
    fn get_billing_address(&self) -> Option<Address> {
        match self {
            Self::MbWayRedirect(mb_way_redirect) => {
                let phone = PhoneDetails {
                    // Portuguese country code, this payment method is applicable only in portugal
                    country_code: Some("+351".into()),
                    number: mb_way_redirect.telephone_number.clone(),
                };

                Some(Address {
                    phone: Some(phone),
                    address: None,
                    email: None,
                })
            }
            Self::MobilePayRedirect(_) => None,
            Self::PaypalRedirect(paypal_redirect) => {
                paypal_redirect.email.clone().map(|email| Address {
                    email: Some(email),
                    address: None,
                    phone: None,
                })
            }
            Self::Mifinity(_)
            | Self::AliPayQr(_)
            | Self::AliPayRedirect(_)
            | Self::AliPayHkRedirect(_)
            | Self::MomoRedirect(_)
            | Self::KakaoPayRedirect(_)
            | Self::GoPayRedirect(_)
            | Self::GcashRedirect(_)
            | Self::AmazonPayRedirect(_)
            | Self::ApplePay(_)
            | Self::ApplePayRedirect(_)
            | Self::ApplePayThirdPartySdk(_)
            | Self::DanaRedirect {}
            | Self::GooglePay(_)
            | Self::GooglePayRedirect(_)
            | Self::GooglePayThirdPartySdk(_)
            | Self::PaypalSdk(_)
            | Self::Paze(_)
            | Self::SamsungPay(_)
            | Self::TwintRedirect {}
            | Self::VippsRedirect {}
            | Self::TouchNGoRedirect(_)
            | Self::WeChatPayRedirect(_)
            | Self::WeChatPayQr(_)
            | Self::CashappQr(_)
            | Self::SwishQr(_)
            | Self::RevolutPay(_) => None,
        }
    }
}

#[derive(Eq, PartialEq, Clone, Debug, serde::Deserialize, serde::Serialize, ToSchema)]
#[serde(rename_all = "snake_case")]
pub struct PazeWalletData {
    #[schema(value_type = String)]
    pub complete_response: Secret<String>,
}

#[derive(Eq, PartialEq, Clone, Debug, serde::Deserialize, serde::Serialize, ToSchema)]
#[serde(rename_all = "snake_case")]
pub struct SamsungPayWalletData {
    pub payment_credential: SamsungPayWalletCredentials,
}

#[derive(Eq, PartialEq, Clone, Debug, serde::Deserialize, serde::Serialize, ToSchema)]
#[serde(rename_all = "snake_case", untagged)]
pub enum SamsungPayWalletCredentials {
    SamsungPayWalletDataForWeb(SamsungPayWebWalletData),
    SamsungPayWalletDataForApp(SamsungPayAppWalletData),
}

impl From<SamsungPayCardBrand> for common_enums::SamsungPayCardBrand {
    fn from(samsung_pay_card_brand: SamsungPayCardBrand) -> Self {
        match samsung_pay_card_brand {
            SamsungPayCardBrand::Visa => Self::Visa,
            SamsungPayCardBrand::MasterCard => Self::MasterCard,
            SamsungPayCardBrand::Amex => Self::Amex,
            SamsungPayCardBrand::Discover => Self::Discover,
            SamsungPayCardBrand::Unknown => Self::Unknown,
        }
    }
}

#[derive(Eq, PartialEq, Clone, Debug, serde::Deserialize, serde::Serialize, ToSchema)]
#[serde(rename_all = "snake_case")]
pub struct SamsungPayAppWalletData {
    /// Samsung Pay token data
    #[serde(rename = "3_d_s")]
    pub token_data: SamsungPayTokenData,
    /// Brand of the payment card
    pub payment_card_brand: SamsungPayCardBrand,
    /// Currency type of the payment
    pub payment_currency_type: String,
    /// Last 4 digits of the device specific card number
    pub payment_last4_dpan: Option<String>,
    /// Last 4 digits of the card number
    pub payment_last4_fpan: String,
    /// Merchant reference id that was passed in the session call request
    pub merchant_ref: Option<String>,
    /// Specifies authentication method used
    pub method: Option<String>,
    /// Value if credential is enabled for recurring payment
    pub recurring_payment: Option<bool>,
}

#[derive(Eq, PartialEq, Clone, Debug, serde::Deserialize, serde::Serialize, ToSchema)]
#[serde(rename_all = "snake_case")]
pub struct SamsungPayWebWalletData {
    /// Specifies authentication method used
    pub method: Option<String>,
    /// Value if credential is enabled for recurring payment
    pub recurring_payment: Option<bool>,
    /// Brand of the payment card
    pub card_brand: SamsungPayCardBrand,
    /// Last 4 digits of the card number
    #[serde(rename = "card_last4digits")]
    pub card_last_four_digits: String,
    /// Samsung Pay token data
    #[serde(rename = "3_d_s")]
    pub token_data: SamsungPayTokenData,
}

#[derive(Eq, PartialEq, Clone, Debug, serde::Deserialize, serde::Serialize, ToSchema)]
#[serde(rename_all = "snake_case")]
pub struct SamsungPayTokenData {
    /// 3DS type used by Samsung Pay
    #[serde(rename = "type")]
    pub three_ds_type: Option<String>,
    /// 3DS version used by Samsung Pay
    pub version: String,
    /// Samsung Pay encrypted payment credential data
    #[schema(value_type = String)]
    pub data: Secret<String>,
}

#[derive(Eq, PartialEq, Clone, Debug, serde::Deserialize, serde::Serialize, ToSchema)]
#[serde(rename_all = "lowercase")]
pub enum SamsungPayCardBrand {
    #[serde(alias = "VI")]
    Visa,
    #[serde(alias = "MC")]
    MasterCard,
    #[serde(alias = "AX")]
    Amex,
    #[serde(alias = "DC")]
    Discover,
    #[serde(other)]
    Unknown,
}

#[derive(Eq, PartialEq, Clone, Debug, serde::Deserialize, serde::Serialize, ToSchema)]
#[serde(rename_all = "snake_case")]
pub enum OpenBankingData {
    #[serde(rename = "open_banking_pis")]
    OpenBankingPIS {},
}

#[derive(Eq, PartialEq, Clone, Debug, serde::Deserialize, serde::Serialize, ToSchema)]
#[serde(rename_all = "snake_case")]
pub enum MobilePaymentData {
    DirectCarrierBilling {
        /// The phone number of the user
        #[schema(value_type = String, example = "1234567890")]
        msisdn: String,
        /// Unique user id
        #[schema(value_type = Option<String>, example = "02iacdYXGI9CnyJdoN8c7")]
        client_uid: Option<String>,
    },
}

#[derive(Eq, PartialEq, Clone, Debug, serde::Deserialize, serde::Serialize, ToSchema)]
#[serde(rename_all = "snake_case")]
pub struct GooglePayWalletData {
    /// The type of payment method
    #[serde(rename = "type")]
    pub pm_type: String,
    /// User-facing message to describe the payment method that funds this transaction.
    pub description: String,
    /// The information of the payment method
    pub info: GooglePayPaymentMethodInfo,
    /// The tokenization data of Google pay
    pub tokenization_data: GpayTokenizationData,
}

#[derive(Eq, PartialEq, Clone, Debug, serde::Deserialize, serde::Serialize, ToSchema)]
pub struct ApplePayRedirectData {}

#[derive(Eq, PartialEq, Clone, Debug, serde::Deserialize, serde::Serialize, ToSchema)]
pub struct AmazonPayRedirectData {}

#[derive(Eq, PartialEq, Clone, Debug, serde::Deserialize, serde::Serialize, ToSchema)]
pub struct GooglePayRedirectData {}

#[derive(Eq, PartialEq, Clone, Debug, serde::Deserialize, serde::Serialize, ToSchema)]
pub struct GooglePayThirdPartySdkData {}

#[derive(Eq, PartialEq, Clone, Debug, serde::Deserialize, serde::Serialize, ToSchema)]
pub struct ApplePayThirdPartySdkData {}

#[derive(Eq, PartialEq, Clone, Debug, serde::Deserialize, serde::Serialize, ToSchema)]
pub struct WeChatPayRedirection {}

#[derive(Eq, PartialEq, Clone, Debug, serde::Deserialize, serde::Serialize, ToSchema)]
pub struct WeChatPay {}

#[derive(Eq, PartialEq, Clone, Debug, serde::Deserialize, serde::Serialize, ToSchema)]
pub struct WeChatPayQr {}

#[derive(Eq, PartialEq, Clone, Debug, serde::Deserialize, serde::Serialize, ToSchema)]
pub struct CashappQr {}

#[derive(Eq, PartialEq, Clone, Debug, serde::Deserialize, serde::Serialize, ToSchema)]
pub struct PaypalRedirection {
    /// paypal's email address
    #[schema(max_length = 255, value_type = Option<String>, example = "johntest@test.com")]
    pub email: Option<Email>,
}

#[derive(Eq, PartialEq, Clone, Debug, serde::Deserialize, serde::Serialize, ToSchema)]
pub struct AliPayQr {}

#[derive(Eq, PartialEq, Clone, Debug, serde::Deserialize, serde::Serialize, ToSchema)]
pub struct AliPayRedirection {}

#[derive(Eq, PartialEq, Clone, Debug, serde::Deserialize, serde::Serialize, ToSchema)]
pub struct AliPayHkRedirection {}

#[derive(Eq, PartialEq, Clone, Debug, serde::Deserialize, serde::Serialize, ToSchema)]
pub struct MomoRedirection {}

#[derive(Eq, PartialEq, Clone, Debug, serde::Deserialize, serde::Serialize, ToSchema)]
pub struct KakaoPayRedirection {}

#[derive(Eq, PartialEq, Clone, Debug, serde::Deserialize, serde::Serialize, ToSchema)]
pub struct GoPayRedirection {}

#[derive(Eq, PartialEq, Clone, Debug, serde::Deserialize, serde::Serialize, ToSchema)]
pub struct GcashRedirection {}

#[derive(Eq, PartialEq, Clone, Debug, serde::Deserialize, serde::Serialize, ToSchema)]
pub struct MobilePayRedirection {}

#[derive(Eq, PartialEq, Clone, Debug, serde::Deserialize, serde::Serialize, ToSchema)]
pub struct MbWayRedirection {
    /// Telephone number of the shopper. Should be Portuguese phone number.
    #[schema(value_type = String)]
    pub telephone_number: Option<Secret<String>>,
}

#[derive(Eq, PartialEq, Clone, Debug, serde::Deserialize, serde::Serialize, ToSchema)]
#[serde(rename_all = "snake_case")]
pub struct GooglePayPaymentMethodInfo {
    /// The name of the card network
    pub card_network: String,
    /// The details of the card
    pub card_details: String,
    //assurance_details of the card
    pub assurance_details: Option<GooglePayAssuranceDetails>,
}

#[derive(Eq, PartialEq, Clone, Debug, serde::Deserialize, serde::Serialize, ToSchema)]
#[serde(rename_all = "snake_case")]
pub struct GooglePayAssuranceDetails {
    ///indicates that Cardholder possession validation has been performed
    pub card_holder_authenticated: bool,
    /// indicates that identification and verifications (ID&V) was performed
    pub account_verified: bool,
}

#[derive(Eq, PartialEq, Clone, Debug, serde::Deserialize, serde::Serialize, ToSchema)]
pub struct PayPalWalletData {
    /// Token generated for the Apple pay
    pub token: String,
}

#[derive(Eq, PartialEq, Clone, Debug, serde::Deserialize, serde::Serialize, ToSchema)]
pub struct TouchNGoRedirection {}

#[derive(Eq, PartialEq, Clone, Debug, serde::Deserialize, serde::Serialize, ToSchema)]
pub struct SwishQrData {}

#[derive(Eq, PartialEq, Clone, Debug, serde::Deserialize, serde::Serialize, ToSchema)]
pub struct RevolutPayData {}

#[derive(Eq, PartialEq, Clone, Debug, serde::Deserialize, serde::Serialize, ToSchema)]
pub struct MifinityData {
    #[schema(value_type = Date)]
    pub date_of_birth: Secret<Date>,
    pub language_preference: Option<String>,
}

#[derive(Eq, PartialEq, Clone, Debug, serde::Deserialize, serde::Serialize, ToSchema)]
pub struct GpayTokenizationData {
    /// The type of the token
    #[serde(rename = "type")]
    pub token_type: String,
    /// Token generated for the wallet
    pub token: String,
}

#[derive(Eq, PartialEq, Clone, Debug, serde::Deserialize, serde::Serialize, ToSchema)]
pub struct ApplePayWalletData {
    /// The payment data of Apple pay
    pub payment_data: String,
    /// The payment method of Apple pay
    pub payment_method: ApplepayPaymentMethod,
    /// The unique identifier for the transaction
    pub transaction_identifier: String,
}

#[derive(Eq, PartialEq, Clone, Debug, serde::Deserialize, serde::Serialize, ToSchema)]
pub struct ApplepayPaymentMethod {
    /// The name to be displayed on Apple Pay button
    pub display_name: String,
    /// The network of the Apple pay payment method
    pub network: String,
    /// The type of the payment method
    #[serde(rename = "type")]
    pub pm_type: String,
}

#[derive(Eq, PartialEq, Clone, Debug, serde::Serialize, serde::Deserialize, ToSchema)]
pub struct CardResponse {
    pub last4: Option<String>,
    pub card_type: Option<String>,
    #[schema(value_type = Option<CardNetwork>, example = "Visa")]
    pub card_network: Option<api_enums::CardNetwork>,
    pub card_issuer: Option<String>,
    pub card_issuing_country: Option<String>,
    pub card_isin: Option<String>,
    pub card_extended_bin: Option<String>,
    #[schema(value_type = Option<String>)]
    pub card_exp_month: Option<Secret<String>>,
    #[schema(value_type = Option<String>)]
    pub card_exp_year: Option<Secret<String>>,
    #[schema(value_type = Option<String>)]
    pub card_holder_name: Option<Secret<String>>,
    pub payment_checks: Option<serde_json::Value>,
    pub authentication_data: Option<serde_json::Value>,
}

#[derive(Debug, Clone, Eq, PartialEq, serde::Serialize, serde::Deserialize, ToSchema)]
#[serde(rename_all = "snake_case")]
pub struct RewardData {
    /// The merchant ID with which we have to call the connector
    #[schema(value_type = String)]
    pub merchant_id: id_type::MerchantId,
}

#[derive(Debug, Clone, Eq, PartialEq, serde::Serialize, serde::Deserialize, ToSchema)]
pub struct BoletoVoucherData {
    /// The shopper's social security number
    #[schema(value_type = Option<String>)]
    pub social_security_number: Option<Secret<String>>,
}

#[derive(Debug, Clone, Eq, PartialEq, serde::Serialize, serde::Deserialize, ToSchema)]
#[serde(rename_all = "snake_case")]
pub enum VoucherData {
    Boleto(Box<BoletoVoucherData>),
    Efecty,
    PagoEfectivo,
    RedCompra,
    RedPagos,
    Alfamart(Box<AlfamartVoucherData>),
    Indomaret(Box<IndomaretVoucherData>),
    Oxxo,
    SevenEleven(Box<JCSVoucherData>),
    Lawson(Box<JCSVoucherData>),
    MiniStop(Box<JCSVoucherData>),
    FamilyMart(Box<JCSVoucherData>),
    Seicomart(Box<JCSVoucherData>),
    PayEasy(Box<JCSVoucherData>),
}

impl GetAddressFromPaymentMethodData for VoucherData {
    fn get_billing_address(&self) -> Option<Address> {
        match self {
            Self::Alfamart(voucher_data) => Some(Address {
                address: Some(AddressDetails {
                    first_name: voucher_data.first_name.clone(),
                    last_name: voucher_data.last_name.clone(),
                    ..AddressDetails::default()
                }),
                phone: None,
                email: voucher_data.email.clone(),
            }),
            Self::Indomaret(voucher_data) => Some(Address {
                address: Some(AddressDetails {
                    first_name: voucher_data.first_name.clone(),
                    last_name: voucher_data.last_name.clone(),
                    ..AddressDetails::default()
                }),
                phone: None,
                email: voucher_data.email.clone(),
            }),
            Self::Lawson(voucher_data)
            | Self::MiniStop(voucher_data)
            | Self::FamilyMart(voucher_data)
            | Self::Seicomart(voucher_data)
            | Self::PayEasy(voucher_data)
            | Self::SevenEleven(voucher_data) => Some(Address {
                address: Some(AddressDetails {
                    first_name: voucher_data.first_name.clone(),
                    last_name: voucher_data.last_name.clone(),
                    ..AddressDetails::default()
                }),
                phone: Some(PhoneDetails {
                    number: voucher_data.phone_number.clone().map(Secret::new),
                    country_code: None,
                }),
                email: voucher_data.email.clone(),
            }),
            Self::Boleto(_)
            | Self::Efecty
            | Self::PagoEfectivo
            | Self::RedCompra
            | Self::RedPagos
            | Self::Oxxo => None,
        }
    }
}

/// Use custom serializer to provide backwards compatible response for `reward` payment_method_data
pub fn serialize_payment_method_data_response<S>(
    payment_method_data_response: &Option<PaymentMethodDataResponseWithBilling>,
    serializer: S,
) -> Result<S::Ok, S::Error>
where
    S: Serializer,
{
    if let Some(payment_method_data_response) = payment_method_data_response {
        if let Some(payment_method_data) = payment_method_data_response.payment_method_data.as_ref()
        {
            match payment_method_data {
                PaymentMethodDataResponse::Reward {} => serializer.serialize_str("reward"),
                PaymentMethodDataResponse::BankDebit(_)
                | PaymentMethodDataResponse::BankRedirect(_)
                | PaymentMethodDataResponse::Card(_)
                | PaymentMethodDataResponse::CardRedirect(_)
                | PaymentMethodDataResponse::CardToken(_)
                | PaymentMethodDataResponse::Crypto(_)
                | PaymentMethodDataResponse::MandatePayment {}
                | PaymentMethodDataResponse::GiftCard(_)
                | PaymentMethodDataResponse::PayLater(_)
                | PaymentMethodDataResponse::RealTimePayment(_)
                | PaymentMethodDataResponse::MobilePayment(_)
                | PaymentMethodDataResponse::Upi(_)
                | PaymentMethodDataResponse::Wallet(_)
                | PaymentMethodDataResponse::BankTransfer(_)
                | PaymentMethodDataResponse::OpenBanking(_)
                | PaymentMethodDataResponse::Voucher(_) => {
                    payment_method_data_response.serialize(serializer)
                }
            }
        } else {
            // Can serialize directly because there is no `payment_method_data`
            payment_method_data_response.serialize(serializer)
        }
    } else {
        serializer.serialize_none()
    }
}

#[derive(Debug, Clone, Eq, PartialEq, serde::Serialize, serde::Deserialize, ToSchema)]
#[serde(rename_all = "snake_case")]
pub enum PaymentMethodDataResponse {
    Card(Box<CardResponse>),
    BankTransfer(Box<BankTransferResponse>),
    Wallet(Box<WalletResponse>),
    PayLater(Box<PaylaterResponse>),
    BankRedirect(Box<BankRedirectResponse>),
    Crypto(Box<CryptoResponse>),
    BankDebit(Box<BankDebitResponse>),
    MandatePayment {},
    Reward {},
    RealTimePayment(Box<RealTimePaymentDataResponse>),
    Upi(Box<UpiResponse>),
    Voucher(Box<VoucherResponse>),
    GiftCard(Box<GiftCardResponse>),
    CardRedirect(Box<CardRedirectResponse>),
    CardToken(Box<CardTokenResponse>),
    OpenBanking(Box<OpenBankingResponse>),
    MobilePayment(Box<MobilePaymentResponse>),
}

#[derive(Eq, PartialEq, Clone, Debug, serde::Serialize, serde::Deserialize, ToSchema)]
pub struct BankDebitResponse {
    #[serde(flatten)]
    #[schema(value_type = Option<BankDebitAdditionalData>)]
    details: Option<additional_info::BankDebitAdditionalData>,
}

#[derive(Eq, PartialEq, Clone, Debug, serde::Deserialize, serde::Serialize, ToSchema)]
#[serde(rename_all = "snake_case", tag = "type")]
pub struct BankRedirectResponse {
    /// Name of the bank
    #[schema(value_type = Option<BankNames>)]
    pub bank_name: Option<common_enums::BankNames>,
    #[serde(flatten)]
    #[schema(value_type = Option<BankRedirectDetails>)]
    pub details: Option<additional_info::BankRedirectDetails>,
}

#[derive(Eq, PartialEq, Clone, Debug, serde::Serialize, serde::Deserialize, ToSchema)]
pub struct BankTransferResponse {
    #[serde(flatten)]
    #[schema(value_type = Option<BankTransferAdditionalData>)]
    details: Option<additional_info::BankTransferAdditionalData>,
}

#[derive(Eq, PartialEq, Clone, Debug, serde::Serialize, serde::Deserialize, ToSchema)]
pub struct CardRedirectResponse {
    #[serde(flatten)]
    details: Option<CardRedirectData>,
}

#[derive(Eq, PartialEq, Clone, Debug, serde::Serialize, serde::Deserialize, ToSchema)]
pub struct CardTokenResponse {
    #[serde(flatten)]
    #[schema(value_type = Option<CardTokenAdditionalData>)]
    details: Option<additional_info::CardTokenAdditionalData>,
}

#[derive(Eq, PartialEq, Clone, Debug, serde::Serialize, serde::Deserialize, ToSchema)]
pub struct CryptoResponse {
    #[serde(flatten)]
    details: Option<CryptoData>,
}

#[derive(Eq, PartialEq, Clone, Debug, serde::Serialize, serde::Deserialize, ToSchema)]
pub struct GiftCardResponse {
    #[serde(flatten)]
    #[schema(value_type = Option<GiftCardAdditionalData>)]
    details: Option<additional_info::GiftCardAdditionalData>,
}

#[derive(Eq, PartialEq, Clone, Debug, serde::Serialize, serde::Deserialize, ToSchema)]
pub struct OpenBankingResponse {
    #[serde(flatten)]
    details: Option<OpenBankingData>,
}

#[derive(Eq, PartialEq, Clone, Debug, serde::Serialize, serde::Deserialize, ToSchema)]
pub struct MobilePaymentResponse {
    #[serde(flatten)]
    details: Option<MobilePaymentData>,
}

#[derive(Eq, PartialEq, Clone, Debug, serde::Serialize, serde::Deserialize, ToSchema)]
pub struct RealTimePaymentDataResponse {
    #[serde(flatten)]
    details: Option<RealTimePaymentData>,
}

#[derive(Eq, PartialEq, Clone, Debug, serde::Serialize, serde::Deserialize, ToSchema)]
pub struct UpiResponse {
    #[serde(flatten)]
    #[schema(value_type = Option<UpiAdditionalData>)]
    details: Option<additional_info::UpiAdditionalData>,
}

#[derive(Eq, PartialEq, Clone, Debug, serde::Serialize, serde::Deserialize, ToSchema)]
pub struct VoucherResponse {
    #[serde(flatten)]
    details: Option<VoucherData>,
}

#[derive(Eq, PartialEq, Clone, Debug, serde::Serialize, serde::Deserialize, ToSchema)]
pub struct PaylaterResponse {
    klarna_sdk: Option<KlarnaSdkPaymentMethodResponse>,
}

#[derive(Eq, PartialEq, Clone, Debug, serde::Serialize, serde::Deserialize, ToSchema)]
pub struct WalletResponse {
    #[serde(flatten)]
    details: Option<WalletResponseData>,
}

/// Hyperswitch supports SDK integration with Apple Pay and Google Pay wallets. For other wallets, we integrate with their respective connectors, redirecting the customer to the connector for wallet payments. As a result, we don’t receive any payment method data in the confirm call for payments made through other wallets.
#[derive(Debug, Clone, Eq, PartialEq, serde::Deserialize, serde::Serialize, ToSchema)]
#[serde(rename_all = "snake_case")]
pub enum WalletResponseData {
    #[schema(value_type = WalletAdditionalDataForCard)]
    ApplePay(Box<additional_info::WalletAdditionalDataForCard>),
    #[schema(value_type = WalletAdditionalDataForCard)]
    GooglePay(Box<additional_info::WalletAdditionalDataForCard>),
    #[schema(value_type = WalletAdditionalDataForCard)]
    SamsungPay(Box<additional_info::WalletAdditionalDataForCard>),
}

#[derive(Debug, Clone, Eq, PartialEq, serde::Deserialize, serde::Serialize, ToSchema)]
pub struct KlarnaSdkPaymentMethodResponse {
    pub payment_type: Option<String>,
}

#[derive(Debug, Clone, Eq, PartialEq, serde::Deserialize, ToSchema, serde::Serialize)]
pub struct PaymentMethodDataResponseWithBilling {
    // The struct is flattened in order to provide backwards compatibility
    #[serde(flatten)]
    pub payment_method_data: Option<PaymentMethodDataResponse>,
    pub billing: Option<Address>,
}

#[derive(Debug, Clone, PartialEq, Eq, serde::Serialize, serde::Deserialize, ToSchema)]
#[cfg(feature = "v1")]
pub enum PaymentIdType {
    /// The identifier for payment intent
    PaymentIntentId(id_type::PaymentId),
    /// The identifier for connector transaction
    ConnectorTransactionId(String),
    /// The identifier for payment attempt
    PaymentAttemptId(String),
    /// The identifier for preprocessing step
    PreprocessingId(String),
}

#[derive(Debug, Clone, PartialEq, Eq, serde::Serialize, serde::Deserialize, ToSchema)]
#[cfg(feature = "v2")]
pub enum PaymentIdType {
    /// The identifier for payment intent
    PaymentIntentId(id_type::GlobalPaymentId),
    /// The identifier for connector transaction
    ConnectorTransactionId(String),
    /// The identifier for payment attempt
    PaymentAttemptId(String),
    /// The identifier for preprocessing step
    PreprocessingId(String),
}

#[cfg(feature = "v1")]
impl fmt::Display for PaymentIdType {
    fn fmt(&self, f: &mut fmt::Formatter<'_>) -> fmt::Result {
        match self {
            Self::PaymentIntentId(payment_id) => {
                write!(
                    f,
                    "payment_intent_id = \"{}\"",
                    payment_id.get_string_repr()
                )
            }
            Self::ConnectorTransactionId(connector_transaction_id) => write!(
                f,
                "connector_transaction_id = \"{connector_transaction_id}\""
            ),
            Self::PaymentAttemptId(payment_attempt_id) => {
                write!(f, "payment_attempt_id = \"{payment_attempt_id}\"")
            }
            Self::PreprocessingId(preprocessing_id) => {
                write!(f, "preprocessing_id = \"{preprocessing_id}\"")
            }
        }
    }
}

#[cfg(feature = "v1")]
impl Default for PaymentIdType {
    fn default() -> Self {
        Self::PaymentIntentId(Default::default())
    }
}

#[derive(Default, Clone, Debug, Eq, PartialEq, ToSchema, serde::Deserialize, serde::Serialize)]
#[serde(deny_unknown_fields)]
pub struct Address {
    /// Provide the address details
    pub address: Option<AddressDetails>,

    pub phone: Option<PhoneDetails>,

    #[schema(value_type = Option<String>)]
    pub email: Option<Email>,
}

impl masking::SerializableSecret for Address {}

impl Address {
    /// Unify the address, giving priority to `self` when details are present in both
    pub fn unify_address(self, other: Option<&Self>) -> Self {
        let other_address_details = other.and_then(|address| address.address.as_ref());
        Self {
            address: self
                .address
                .map(|address| address.unify_address_details(other_address_details))
                .or(other_address_details.cloned()),
            email: self.email.or(other.and_then(|other| other.email.clone())),
            phone: self.phone.or(other.and_then(|other| other.phone.clone())),
        }
    }
}

// used by customers also, could be moved outside
/// Address details
#[derive(Clone, Default, Debug, Eq, serde::Deserialize, serde::Serialize, PartialEq, ToSchema)]
#[serde(deny_unknown_fields)]
pub struct AddressDetails {
    /// The city, district, suburb, town, or village of the address.
    #[schema(max_length = 50, example = "New York")]
    pub city: Option<String>,

    /// The two-letter ISO 3166-1 alpha-2 country code (e.g., US, GB).
    #[schema(value_type = Option<CountryAlpha2>, example = "US")]
    pub country: Option<api_enums::CountryAlpha2>,

    /// The first line of the street address or P.O. Box.
    #[schema(value_type = Option<String>, max_length = 200, example = "123, King Street")]
    pub line1: Option<Secret<String>>,

    /// The second line of the street address or P.O. Box (e.g., apartment, suite, unit, or building).
    #[schema(value_type = Option<String>, max_length = 50, example = "Powelson Avenue")]
    pub line2: Option<Secret<String>>,

    /// The third line of the street address, if applicable.
    #[schema(value_type = Option<String>, max_length = 50, example = "Bridgewater")]
    pub line3: Option<Secret<String>>,

    /// The zip/postal code for the address
    #[schema(value_type = Option<String>, max_length = 50, example = "08807")]
    pub zip: Option<Secret<String>>,

    /// The address state
    #[schema(value_type = Option<String>, example = "New York")]
    pub state: Option<Secret<String>>,

    /// The first name for the address
    #[schema(value_type = Option<String>, max_length = 255, example = "John")]
    pub first_name: Option<Secret<String>>,

    /// The last name for the address
    #[schema(value_type = Option<String>, max_length = 255, example = "Doe")]
    pub last_name: Option<Secret<String>>,
}

impl AddressDetails {
    pub fn get_optional_full_name(&self) -> Option<Secret<String>> {
        match (self.first_name.as_ref(), self.last_name.as_ref()) {
            (Some(first_name), Some(last_name)) => Some(Secret::new(format!(
                "{} {}",
                first_name.peek(),
                last_name.peek()
            ))),
            (Some(name), None) | (None, Some(name)) => Some(name.to_owned()),
            _ => None,
        }
    }

    pub fn unify_address_details(self, other: Option<&Self>) -> Self {
        if let Some(other) = other {
            let (first_name, last_name) = if self
                .first_name
                .as_ref()
                .is_some_and(|first_name| !first_name.is_empty_after_trim())
            {
                (self.first_name, self.last_name)
            } else {
                (other.first_name.clone(), other.last_name.clone())
            };

            Self {
                first_name,
                last_name,
                city: self.city.or(other.city.clone()),
                country: self.country.or(other.country),
                line1: self.line1.or(other.line1.clone()),
                line2: self.line2.or(other.line2.clone()),
                line3: self.line3.or(other.line3.clone()),
                zip: self.zip.or(other.zip.clone()),
                state: self.state.or(other.state.clone()),
            }
        } else {
            self
        }
    }
}

pub struct AddressDetailsWithPhone {
    pub address: Option<AddressDetails>,
    pub phone_number: Option<Secret<String>>,
    pub email: Option<Email>,
}

pub struct EncryptableAddressDetails {
    pub line1: crypto::OptionalEncryptableSecretString,
    pub line2: crypto::OptionalEncryptableSecretString,
    pub line3: crypto::OptionalEncryptableSecretString,
    pub state: crypto::OptionalEncryptableSecretString,
    pub zip: crypto::OptionalEncryptableSecretString,
    pub first_name: crypto::OptionalEncryptableSecretString,
    pub last_name: crypto::OptionalEncryptableSecretString,
    pub phone_number: crypto::OptionalEncryptableSecretString,
    pub email: crypto::OptionalEncryptableEmail,
}

#[derive(Debug, Clone, Default, Eq, PartialEq, ToSchema, serde::Deserialize, serde::Serialize)]
pub struct PhoneDetails {
    /// The contact number
    #[schema(value_type = Option<String>, example = "9123456789")]
    pub number: Option<Secret<String>>,
    /// The country code attached to the number
    #[schema(example = "+1")]
    pub country_code: Option<String>,
}

#[cfg(feature = "v1")]
#[derive(Debug, Clone, Default, Eq, PartialEq, serde::Deserialize, serde::Serialize, ToSchema)]
pub struct PaymentsCaptureRequest {
    /// The unique identifier for the payment being captured. This is taken from the path parameter.
    #[serde(skip_deserializing)]
    pub payment_id: id_type::PaymentId,
    /// The unique identifier for the merchant. This is usually inferred from the API key.
    #[schema(value_type = Option<String>)]
    pub merchant_id: Option<id_type::MerchantId>,
    /// The amount to capture, in the lowest denomination of the currency. If omitted, the entire `amount_capturable` of the payment will be captured. Must be less than or equal to the current `amount_capturable`.
    #[schema(value_type = Option<i64>, example = 6540)]
    pub amount_to_capture: Option<MinorUnit>,
    /// Decider to refund the uncaptured amount. (Currently not fully supported or behavior may vary by connector).
    pub refund_uncaptured_amount: Option<bool>,
    /// A dynamic suffix that appears on your customer's credit card statement. This is concatenated with the (shortened) descriptor prefix set on your account to form the complete statement descriptor. The combined length should not exceed connector-specific limits (typically 22 characters).
    pub statement_descriptor_suffix: Option<String>,
    /// An optional prefix for the statement descriptor that appears on your customer's credit card statement. This can override the default prefix set on your merchant account. The combined length of prefix and suffix should not exceed connector-specific limits (typically 22 characters).
    pub statement_descriptor_prefix: Option<String>,
    /// Merchant connector details used to make payments. (Deprecated)
    #[schema(value_type = Option<MerchantConnectorDetailsWrap>, deprecated)]
    pub merchant_connector_details: Option<admin::MerchantConnectorDetailsWrap>,
}

#[cfg(feature = "v2")]
#[derive(Debug, Clone, Default, Eq, PartialEq, serde::Deserialize, serde::Serialize, ToSchema)]
pub struct PaymentsCaptureRequest {
    /// The Amount to be captured/ debited from the user's payment method. If not passed the full amount will be captured.
    #[schema(value_type = Option<i64>, example = 6540)]
    pub amount_to_capture: Option<MinorUnit>,
}

#[cfg(feature = "v2")]
#[derive(Debug, Clone, serde::Serialize, ToSchema)]
pub struct PaymentsCaptureResponse {
    /// The unique identifier for the payment
    pub id: id_type::GlobalPaymentId,

    /// Status of the payment
    #[schema(value_type = IntentStatus, example = "succeeded")]
    pub status: common_enums::IntentStatus,

    /// Amount details related to the payment
    pub amount: PaymentAmountDetailsResponse,
}

#[derive(Default, Clone, Debug, Eq, PartialEq, serde::Serialize)]
pub struct UrlDetails {
    pub url: String,
    pub method: String,
}
#[derive(Default, Clone, Debug, Eq, PartialEq, serde::Serialize)]
pub struct AuthenticationForStartResponse {
    pub authentication: UrlDetails,
}
#[derive(Clone, Debug, Eq, PartialEq, serde::Serialize, ToSchema)]
#[serde(rename_all = "snake_case")]
pub enum NextActionType {
    RedirectToUrl,
    DisplayQrCode,
    InvokeSdkClient,
    TriggerApi,
    DisplayBankTransferInformation,
    DisplayWaitScreen,
    CollectOtp,
    RedirectInsidePopup,
}

#[derive(Clone, Debug, Eq, PartialEq, serde::Serialize, ToSchema)]
#[serde(tag = "type", rename_all = "snake_case")]
pub enum NextActionData {
    /// Contains the url for redirection flow
    #[cfg(feature = "v1")]
    RedirectToUrl {
        redirect_to_url: String,
    },
    #[cfg(feature = "v1")]
    RedirectInsidePopup {
        popup_url: String,
    },
    /// Contains the url for redirection flow
    #[cfg(feature = "v2")]
    RedirectToUrl {
        #[schema(value_type = String)]
        redirect_to_url: Url,
    },
    /// Informs the next steps for bank transfer and also contains the charges details (ex: amount received, amount charged etc)
    DisplayBankTransferInformation {
        bank_transfer_steps_and_charges_details: BankTransferNextStepsData,
    },
    /// Contains third party sdk session token response
    ThirdPartySdkSessionToken {
        session_token: Option<SessionToken>,
    },
    /// Contains url for Qr code image, this qr code has to be shown in sdk
    QrCodeInformation {
        #[schema(value_type = String)]
        /// Hyperswitch generated image data source url
        image_data_url: Option<Url>,
        display_to_timestamp: Option<i64>,
        #[schema(value_type = String)]
        /// The url for Qr code given by the connector
        qr_code_url: Option<Url>,
        display_text: Option<String>,
        border_color: Option<String>,
    },
    /// Contains url to fetch Qr code data
    FetchQrCodeInformation {
        #[schema(value_type = String)]
        qr_code_fetch_url: Url,
    },
    /// Contains the download url and the reference number for transaction
    DisplayVoucherInformation {
        #[schema(value_type = String)]
        voucher_details: VoucherNextStepData,
    },
    /// Contains duration for displaying a wait screen, wait screen with timer is displayed by sdk
    WaitScreenInformation {
        display_from_timestamp: i128,
        display_to_timestamp: Option<i128>,
    },
    /// Contains the information regarding three_ds_method_data submission, three_ds authentication, and authorization flows
    ThreeDsInvoke {
        three_ds_data: ThreeDsData,
    },
    InvokeSdkClient {
        next_action_data: SdkNextActionData,
    },
    /// Contains consent to collect otp for mobile payment
    CollectOtp {
        consent_data_required: MobilePaymentConsent,
    },
    /// Contains data required to invoke hidden iframe
    InvokeHiddenIframe {
        iframe_data: IframeData,
    },
}

#[derive(Clone, Debug, Eq, PartialEq, serde::Serialize, ToSchema)]
#[serde(tag = "method_key")]
pub enum IframeData {
    #[serde(rename = "threeDSMethodData")]
    ThreedsInvokeAndCompleteAutorize {
        /// ThreeDS method url
        three_ds_method_url: String,
        /// Whether ThreeDS method data submission is required
        three_ds_method_data_submission: bool,
        /// ThreeDS method data
        three_ds_method_data: Option<String>,
        /// ThreeDS Server ID
        directory_server_id: String,
        /// ThreeDS Protocol version
        message_version: Option<String>,
    },
}

#[derive(Clone, Debug, Eq, PartialEq, serde::Serialize, ToSchema)]
pub struct ThreeDsData {
    /// ThreeDS authentication url - to initiate authentication
    pub three_ds_authentication_url: String,
    /// ThreeDS authorize url - to complete the payment authorization after authentication
    pub three_ds_authorize_url: String,
    /// ThreeDS method details
    pub three_ds_method_details: ThreeDsMethodData,
    /// Poll config for a connector
    pub poll_config: PollConfigResponse,
    /// Message Version
    pub message_version: Option<String>,
    /// Directory Server ID
    pub directory_server_id: Option<String>,
}

#[derive(Clone, Debug, Eq, PartialEq, serde::Serialize, ToSchema)]
#[serde(tag = "three_ds_method_key")]
pub enum ThreeDsMethodData {
    #[serde(rename = "threeDSMethodData")]
    AcsThreeDsMethodData {
        /// Whether ThreeDS method data submission is required
        three_ds_method_data_submission: bool,
        /// ThreeDS method data
        three_ds_method_data: Option<String>,
        /// ThreeDS method url
        three_ds_method_url: Option<String>,
    },
}

#[derive(Clone, Debug, Eq, PartialEq, serde::Serialize, ToSchema)]
pub struct PollConfigResponse {
    /// Poll Id
    pub poll_id: String,
    /// Interval of the poll
    pub delay_in_secs: i8,
    /// Frequency of the poll
    pub frequency: i8,
}

#[derive(Clone, Debug, serde::Serialize, serde::Deserialize)]
#[serde(rename_all = "snake_case")]
#[serde(untagged)]
// the enum order shouldn't be changed as this is being used during serialization and deserialization
pub enum QrCodeInformation {
    QrCodeUrl {
        image_data_url: Url,
        qr_code_url: Url,
        display_to_timestamp: Option<i64>,
    },
    QrDataUrl {
        image_data_url: Url,
        display_to_timestamp: Option<i64>,
    },
    QrCodeImageUrl {
        qr_code_url: Url,
        display_to_timestamp: Option<i64>,
    },
    QrColorDataUrl {
        color_image_data_url: Url,
        display_to_timestamp: Option<i64>,
        display_text: Option<String>,
        border_color: Option<String>,
    },
}

#[derive(Clone, Debug, serde::Serialize, serde::Deserialize, Eq, PartialEq, ToSchema)]
#[serde(rename_all = "snake_case")]
pub struct SdkNextActionData {
    pub next_action: NextActionCall,
    pub order_id: Option<String>,
}

#[derive(Clone, Debug, Eq, PartialEq, serde::Serialize, serde::Deserialize, ToSchema)]
pub struct FetchQrCodeInformation {
    pub qr_code_fetch_url: Url,
}

#[derive(Clone, Debug, Eq, PartialEq, serde::Serialize, serde::Deserialize, ToSchema)]
pub struct BankTransferNextStepsData {
    /// The instructions for performing a bank transfer
    #[serde(flatten)]
    pub bank_transfer_instructions: BankTransferInstructions,
    /// The details received by the receiver
    pub receiver: Option<ReceiverDetails>,
}

#[derive(Clone, Debug, Eq, PartialEq, serde::Serialize, serde::Deserialize, ToSchema)]
pub struct VoucherNextStepData {
    /// Voucher expiry date and time
    pub expires_at: Option<i64>,
    /// Reference number required for the transaction
    pub reference: String,
    /// Url to download the payment instruction
    pub download_url: Option<Url>,
    /// Url to payment instruction page
    pub instructions_url: Option<Url>,
}

#[derive(Clone, Debug, Eq, PartialEq, serde::Serialize, serde::Deserialize, ToSchema)]
pub struct MobilePaymentNextStepData {
    /// is consent details required to be shown by sdk
    pub consent_data_required: MobilePaymentConsent,
}

#[derive(Clone, Debug, Eq, PartialEq, serde::Serialize, serde::Deserialize, ToSchema)]
#[serde(rename_all = "snake_case")]
pub enum MobilePaymentConsent {
    ConsentRequired,
    ConsentNotRequired,
    ConsentOptional,
}

#[derive(Clone, Debug, serde::Deserialize, serde::Serialize)]
pub struct QrCodeNextStepsInstruction {
    pub image_data_url: Url,
    pub display_to_timestamp: Option<i64>,
    pub qr_code_url: Option<Url>,
}

#[derive(Clone, Debug, serde::Deserialize)]
pub struct WaitScreenInstructions {
    pub display_from_timestamp: i128,
    pub display_to_timestamp: Option<i128>,
}

#[derive(Clone, Debug, Eq, PartialEq, serde::Serialize, serde::Deserialize, ToSchema)]
#[serde(rename_all = "snake_case")]
pub enum BankTransferInstructions {
    /// The instructions for Doku bank transactions
    DokuBankTransferInstructions(Box<DokuBankTransferInstructions>),
    /// The credit transfer for ACH transactions
    AchCreditTransfer(Box<AchTransfer>),
    /// The instructions for SEPA bank transactions
    SepaBankInstructions(Box<SepaBankTransferInstructions>),
    /// The instructions for BACS bank transactions
    BacsBankInstructions(Box<BacsBankTransferInstructions>),
    /// The instructions for Multibanco bank transactions
    Multibanco(Box<MultibancoTransferInstructions>),
}

#[derive(Clone, Debug, Eq, PartialEq, serde::Deserialize, serde::Serialize, ToSchema)]
pub struct SepaBankTransferInstructions {
    #[schema(value_type = String, example = "Jane Doe")]
    pub account_holder_name: Secret<String>,
    #[schema(value_type = String, example = "9123456789")]
    pub bic: Secret<String>,
    pub country: String,
    #[schema(value_type = String, example = "123456789")]
    pub iban: Secret<String>,
    #[schema(value_type = String, example = "U2PVVSEV4V9Y")]
    pub reference: Secret<String>,
}

#[derive(Clone, Debug, serde::Deserialize)]
pub struct PaymentsConnectorThreeDsInvokeData {
    pub directory_server_id: String,
    pub three_ds_method_url: String,
    pub three_ds_method_data: String,
    pub message_version: Option<String>,
    pub three_ds_method_data_submission: bool,
}

#[derive(Clone, Debug, Eq, PartialEq, serde::Deserialize, serde::Serialize, ToSchema)]
pub struct BacsBankTransferInstructions {
    #[schema(value_type = String, example = "Jane Doe")]
    pub account_holder_name: Secret<String>,
    #[schema(value_type = String, example = "10244123908")]
    pub account_number: Secret<String>,
    #[schema(value_type = String, example = "012")]
    pub sort_code: Secret<String>,
}

#[derive(Clone, Debug, Eq, PartialEq, serde::Serialize, serde::Deserialize, ToSchema)]
pub struct MultibancoTransferInstructions {
    #[schema(value_type = String, example = "122385736258")]
    pub reference: Secret<String>,
    #[schema(value_type = String, example = "12345")]
    pub entity: String,
}

#[derive(Clone, Debug, Eq, PartialEq, serde::Serialize, serde::Deserialize, ToSchema)]
pub struct DokuBankTransferInstructions {
    #[schema(value_type = String, example = "1707091200000")]
    pub expires_at: Option<i64>,
    #[schema(value_type = String, example = "122385736258")]
    pub reference: Secret<String>,
    #[schema(value_type = String)]
    pub instructions_url: Option<Url>,
}

#[derive(Clone, Debug, Eq, PartialEq, serde::Serialize, serde::Deserialize, ToSchema)]
pub struct AchTransfer {
    #[schema(value_type = String, example = "122385736258")]
    pub account_number: Secret<String>,
    pub bank_name: String,
    #[schema(value_type = String, example = "012")]
    pub routing_number: Secret<String>,
    #[schema(value_type = String, example = "234")]
    pub swift_code: Secret<String>,
}

#[derive(Clone, Debug, Eq, PartialEq, serde::Serialize, serde::Deserialize, ToSchema)]
pub struct ReceiverDetails {
    /// The amount received by receiver
    amount_received: i64,
    /// The amount charged by ACH
    amount_charged: Option<i64>,
    /// The amount remaining to be sent via ACH
    amount_remaining: Option<i64>,
}

#[cfg(feature = "v1")]
#[derive(Clone, Debug, PartialEq, serde::Serialize, ToSchema, router_derive::PolymorphicSchema)]
#[generate_schemas(PaymentsCreateResponseOpenApi)]
pub struct PaymentsResponse {
    /// Unique identifier for the payment. This ensures idempotency for multiple payments
    /// that have been done by a single merchant.
    #[schema(
        min_length = 30,
        max_length = 30,
        example = "pay_mbabizu24mvu3mela5njyhpit4",
        value_type = String,
    )]
    pub payment_id: id_type::PaymentId,

    /// This is an identifier for the merchant account. This is inferred from the API key
    /// provided during the request
    #[schema(max_length = 255, example = "merchant_1668273825", value_type = String)]
    pub merchant_id: id_type::MerchantId,

    /// The current status of the payment intent. Possible values include `requires_payment_method`, `requires_confirmation`, `requires_action`, `processing`, `requires_capture`, `succeeded`, `failed`, `cancelled`. The flow through these statuses depends on the payment method, `confirm` and `capture_method` parameters, and any subsequent actions.
    #[schema(value_type = IntentStatus, example = "failed", default = "requires_confirmation")]
    pub status: api_enums::IntentStatus,

    /// The payment amount. Amount for the payment in lowest denomination of the currency. (i.e) in cents for USD denomination, in paisa for INR denomination etc.,
    #[schema(value_type = i64, example = 6540)]
    pub amount: MinorUnit,

    /// The payment net amount. net_amount = amount + surcharge_details.surcharge_amount + surcharge_details.tax_amount + shipping_cost + order_tax_amount,
    /// If no surcharge_details, shipping_cost, order_tax_amount, net_amount = amount
    #[schema(value_type = i64, example = 6540)]
    pub net_amount: MinorUnit,

    /// The shipping cost for the payment.
    #[schema(value_type = Option<i64>, example = 6540)]
    pub shipping_cost: Option<MinorUnit>,

    /// The amount (in minor units) that can still be captured for this payment. This is relevant when `capture_method` is `manual`. Once fully captured, or if `capture_method` is `automatic` and payment succeeded, this will be 0.
    #[schema(value_type = i64, minimum = 100, example = 6540)]
    pub amount_capturable: MinorUnit,

    /// The total amount (in minor units) that has been captured for this payment. For `fauxpay` sandbox connector, this might reflect the authorized amount if `status` is `succeeded` even if `capture_method` was `manual`.
    #[schema(value_type = Option<i64>, example = 6540)]
    pub amount_received: Option<MinorUnit>,

    /// The name of the payment connector (e.g., 'stripe', 'adyen') that processed or is processing this payment.
    #[schema(example = "stripe")]
    pub connector: Option<String>,

    /// A secret token unique to this payment intent. It is primarily used by client-side applications (e.g., Hyperswitch SDKs) to authenticate actions like confirming the payment or handling next actions. This secret should be handled carefully and not exposed publicly beyond its intended client-side use.
    #[schema(value_type = Option<String>, example = "pay_U42c409qyHwOkWo3vK60_secret_el9ksDkiB8hi6j9N78yo")]
    pub client_secret: Option<Secret<String>>,

    /// Timestamp indicating when this payment intent was created, in ISO 8601 format.
    #[schema(example = "2022-09-10T10:11:12Z")]
    #[serde(with = "common_utils::custom_serde::iso8601::option")]
    pub created: Option<PrimitiveDateTime>,

    /// Three-letter ISO currency code (e.g., USD, EUR) for the payment amount.
    #[schema(value_type = Currency, example = "USD")]
    pub currency: String,

    /// The identifier for the customer object. If not provided the customer ID will be autogenerated.
    /// This field will be deprecated soon. Please refer to `customer.id`
    #[schema(
        max_length = 64,
        min_length = 1,
        example = "cus_y3oqhf46pyzuxjbcn2giaqnb44",
        deprecated,
        value_type = Option<String>,
    )]
    pub customer_id: Option<id_type::CustomerId>,

    pub customer: Option<CustomerDetailsResponse>,

    /// An arbitrary string providing a description for the payment, often useful for display or internal record-keeping.
    #[schema(example = "It's my first payment request")]
    pub description: Option<String>,

    /// An array of refund objects associated with this payment. Empty or null if no refunds have been processed.
    #[schema(value_type = Option<Vec<RefundResponse>>)]
    pub refunds: Option<Vec<refunds::RefundResponse>>,

    /// List of disputes that happened on this intent
    #[schema(value_type = Option<Vec<DisputeResponsePaymentsRetrieve>>)]
    pub disputes: Option<Vec<disputes::DisputeResponsePaymentsRetrieve>>,

    /// List of attempts that happened on this intent
    #[schema(value_type = Option<Vec<PaymentAttemptResponse>>)]
    #[serde(skip_serializing_if = "Option::is_none")]
    pub attempts: Option<Vec<PaymentAttemptResponse>>,

    /// List of captures done on latest attempt
    #[schema(value_type = Option<Vec<CaptureResponse>>)]
    #[serde(skip_serializing_if = "Option::is_none")]
    pub captures: Option<Vec<CaptureResponse>>,

    /// A unique identifier to link the payment to a mandate, can be used instead of payment_method_data, in case of setting up recurring payments
    #[schema(max_length = 255, example = "mandate_iwer89rnjef349dni3")]
    pub mandate_id: Option<String>,

    /// Provided mandate information for creating a mandate
    pub mandate_data: Option<MandateData>,

    /// Indicates that you intend to make future payments with this Payment’s payment method. Providing this parameter will attach the payment method to the Customer, if present, after the Payment is confirmed and any required actions from the user are complete.
    #[schema(value_type = Option<FutureUsage>, example = "off_session")]
    pub setup_future_usage: Option<api_enums::FutureUsage>,

    /// Set to true to indicate that the customer is not in your checkout flow during this payment, and therefore is unable to authenticate. This parameter is intended for scenarios where you collect card details and charge them later. This parameter can only be used with confirm=true.
    #[schema(example = true)]
    pub off_session: Option<bool>,

    /// A timestamp (ISO 8601 code) that determines when the payment should be captured.
    /// Providing this field will automatically set `capture` to true
    #[schema(example = "2022-09-10T10:11:12Z")]
    #[serde(with = "common_utils::custom_serde::iso8601::option")]
    #[remove_in(PaymentsCreateResponseOpenApi)]
    pub capture_on: Option<PrimitiveDateTime>,

    /// This is the instruction for capture/ debit the money from the users' card. On the other hand authorization refers to blocking the amount on the users' payment method.
    #[schema(value_type = Option<CaptureMethod>, example = "automatic")]
    pub capture_method: Option<api_enums::CaptureMethod>,

    /// The payment method that is to be used
    #[schema(value_type = PaymentMethod, example = "bank_transfer")]
    pub payment_method: Option<api_enums::PaymentMethod>,

    /// The payment method information provided for making a payment
    #[schema(value_type = Option<PaymentMethodDataResponseWithBilling>, example = "bank_transfer")]
    #[serde(serialize_with = "serialize_payment_method_data_response")]
    pub payment_method_data: Option<PaymentMethodDataResponseWithBilling>,

    /// Provide a reference to a stored payment method
    #[schema(example = "187282ab-40ef-47a9-9206-5099ba31e432")]
    pub payment_token: Option<String>,

    /// The shipping address for the payment
    pub shipping: Option<Address>,

    /// The billing address for the payment
    pub billing: Option<Address>,

    /// Information about the product , quantity and amount for connectors. (e.g. Klarna)
    #[schema(value_type = Option<Vec<OrderDetailsWithAmount>>, example = r#"[{
        "product_name": "gillete creme",
        "quantity": 15,
        "amount" : 900
    }]"#)]
    pub order_details: Option<Vec<pii::SecretSerdeValue>>,

    /// description: The customer's email address
    /// This field will be deprecated soon. Please refer to `customer.email` object
    #[schema(max_length = 255, value_type = Option<String>, example = "johntest@test.com", deprecated)]
    pub email: crypto::OptionalEncryptableEmail,

    /// description: The customer's name
    /// This field will be deprecated soon. Please refer to `customer.name` object
    #[schema(value_type = Option<String>, max_length = 255, example = "John Test", deprecated)]
    pub name: crypto::OptionalEncryptableName,

    /// The customer's phone number
    /// This field will be deprecated soon. Please refer to `customer.phone` object
    #[schema(value_type = Option<String>, max_length = 255, example = "9123456789", deprecated)]
    pub phone: crypto::OptionalEncryptablePhone,

    /// The URL to redirect after the completion of the operation
    #[schema(example = "https://hyperswitch.io")]
    pub return_url: Option<String>,

    /// The transaction authentication can be set to undergo payer authentication. By default, the authentication will be marked as NO_THREE_DS, as the 3DS method helps with more robust payer authentication
    #[schema(value_type = Option<AuthenticationType>, example = "no_three_ds", default = "three_ds")]
    pub authentication_type: Option<api_enums::AuthenticationType>,

    /// For non-card charges, you can use this value as the complete description that appears on your customers’ statements. Must contain at least one letter, maximum 22 characters.
    #[schema(max_length = 255, example = "Hyperswitch Router")]
    pub statement_descriptor_name: Option<String>,

    /// Provides information about a card payment that customers see on their statements. Concatenated with the prefix (shortened descriptor) or statement descriptor that’s set on the account to form the complete statement descriptor. Maximum 255 characters for the concatenated descriptor.
    #[schema(max_length = 255, example = "Payment for shoes purchase")]
    pub statement_descriptor_suffix: Option<String>,

    /// If the payment requires further action from the customer (e.g., 3DS authentication, redirect to a bank page), this object will contain the necessary information for the client to proceed. Null if no further action is needed from the customer at this stage.
    pub next_action: Option<NextActionData>,

    /// If the payment intent was cancelled, this field provides a textual reason for the cancellation (e.g., "requested_by_customer", "abandoned").
    pub cancellation_reason: Option<String>,

    /// The connector-specific error code from the last failed payment attempt associated with this payment intent.
    #[schema(example = "E0001")]
    pub error_code: Option<String>,

    /// A human-readable error message from the last failed payment attempt associated with this payment intent.
    #[schema(example = "Failed while verifying the card")]
    pub error_message: Option<String>,

    /// error code unified across the connectors is received here if there was an error while calling connector
    #[remove_in(PaymentsCreateResponseOpenApi)]
    pub unified_code: Option<String>,

    /// error message unified across the connectors is received here if there was an error while calling connector
    #[remove_in(PaymentsCreateResponseOpenApi)]
    pub unified_message: Option<String>,

    /// Describes the type of payment flow experienced by the customer (e.g., 'redirect_to_url', 'invoke_sdk', 'display_qr_code').
    #[schema(value_type = Option<PaymentExperience>, example = "redirect_to_url")]
    pub payment_experience: Option<api_enums::PaymentExperience>,

    /// The specific payment method subtype used for this payment (e.g., 'credit_card', 'klarna', 'gpay'). This provides more granularity than the 'payment_method' field.
    #[schema(value_type = Option<PaymentMethodType>, example = "gpay")]
    pub payment_method_type: Option<api_enums::PaymentMethodType>,

    /// A label identifying the specific merchant connector account (MCA) used for this payment. This often combines the connector name, business country, and a custom label (e.g., "stripe_US_primary").
    #[schema(example = "stripe_US_food")]
    pub connector_label: Option<String>,

    /// The two-letter ISO country code (e.g., US, GB) of the business unit or profile under which this payment was processed.
    #[schema(value_type = Option<CountryAlpha2>, example = "US")]
    pub business_country: Option<api_enums::CountryAlpha2>,

    /// The label identifying the specific business unit or profile under which this payment was processed by the merchant.
    pub business_label: Option<String>,

    /// An optional sub-label for further categorization of the business unit or profile used for this payment.
    pub business_sub_label: Option<String>,

    /// Allowed Payment Method Types for a given PaymentIntent
    #[schema(value_type = Option<Vec<PaymentMethodType>>)]
    pub allowed_payment_method_types: Option<serde_json::Value>,

    /// ephemeral_key for the customer_id mentioned
    pub ephemeral_key: Option<EphemeralKeyCreateResponse>,

    /// If true the payment can be retried with same or different payment method which means the confirm call can be made again.
    pub manual_retry_allowed: Option<bool>,

    /// A unique identifier for a payment provided by the connector
    #[schema(value_type = Option<String>, example = "993672945374576J")]
    pub connector_transaction_id: Option<String>,

    /// Frm message contains information about the frm response
    pub frm_message: Option<FrmMessage>,

    /// You can specify up to 50 keys, with key names up to 40 characters long and values up to 500 characters long. Metadata is useful for storing additional, structured information on an object.
    #[schema(value_type = Option<Object>, example = r#"{ "udf1": "some-value", "udf2": "some-value" }"#)]
    pub metadata: Option<serde_json::Value>,

    /// Additional data related to some connectors
    #[schema(value_type = Option<ConnectorMetadata>)]
    pub connector_metadata: Option<serde_json::Value>, // This is Value because it is fetched from DB and before putting in DB the type is validated

    /// Additional data that might be required by hyperswitch, to enable some specific features.
    #[schema(value_type = Option<FeatureMetadata>)]
    pub feature_metadata: Option<serde_json::Value>, // This is Value because it is fetched from DB and before putting in DB the type is validated

    /// reference(Identifier) to the payment at connector side
    #[schema(value_type = Option<String>, example = "993672945374576J")]
    pub reference_id: Option<String>,

    /// Details for Payment link
    pub payment_link: Option<PaymentLinkResponse>,
    /// The business profile that is associated with this payment
    #[schema(value_type = Option<String>)]
    pub profile_id: Option<id_type::ProfileId>,

    /// Details of surcharge applied on this payment
    pub surcharge_details: Option<RequestSurchargeDetails>,

    /// Total number of attempts associated with this payment
    pub attempt_count: i16,

    /// Denotes the action(approve or reject) taken by merchant in case of manual review. Manual review can occur when the transaction is marked as risky by the frm_processor, payment processor or when there is underpayment/over payment incase of crypto payment
    pub merchant_decision: Option<String>,

    /// Identifier of the connector ( merchant connector account ) which was chosen to make the payment
    #[schema(value_type = Option<String>)]
    pub merchant_connector_id: Option<id_type::MerchantConnectorAccountId>,

    /// If true, incremental authorization can be performed on this payment, in case the funds authorized initially fall short.
    pub incremental_authorization_allowed: Option<bool>,

    /// Total number of authorizations happened in an incremental_authorization payment
    pub authorization_count: Option<i32>,

    /// List of incremental authorizations happened to the payment
    pub incremental_authorizations: Option<Vec<IncrementalAuthorizationResponse>>,

    /// Details of external authentication
    pub external_authentication_details: Option<ExternalAuthenticationDetailsResponse>,

    /// Flag indicating if external 3ds authentication is made or not
    pub external_3ds_authentication_attempted: Option<bool>,

    /// Date Time for expiry of the payment
    #[schema(example = "2022-09-10T10:11:12Z")]
    #[serde(default, with = "common_utils::custom_serde::iso8601::option")]
    pub expires_on: Option<PrimitiveDateTime>,

    /// Payment Fingerprint, to identify a particular card.
    /// It is a 20 character long alphanumeric code.
    pub fingerprint: Option<String>,

    #[schema(value_type = Option<BrowserInformation>)]
    /// The browser information used for this payment
    pub browser_info: Option<serde_json::Value>,

    /// A unique identifier for the payment method used in this payment. If the payment method was saved or tokenized, this ID can be used to reference it for future transactions or recurring payments.
    pub payment_method_id: Option<String>,

    /// Payment Method Status, refers to the status of the payment method used for this payment.
    #[schema(value_type = Option<PaymentMethodStatus>)]
    pub payment_method_status: Option<common_enums::PaymentMethodStatus>,

    /// Date time at which payment was updated
    #[schema(example = "2022-09-10T10:11:12Z")]
    #[serde(default, with = "common_utils::custom_serde::iso8601::option")]
    pub updated: Option<PrimitiveDateTime>,

    /// Fee information to be charged on the payment being collected
    #[schema(value_type = Option<ConnectorChargeResponseData>)]
    pub split_payments: Option<common_types::payments::ConnectorChargeResponseData>,

    /// You can specify up to 50 keys, with key names up to 40 characters long and values up to 500 characters long. FRM Metadata is useful for storing additional, structured information on an object related to FRM.
    #[schema(value_type = Option<Object>, example = r#"{ "fulfillment_method" : "deliver", "coverage_request" : "fraud" }"#)]
    pub frm_metadata: Option<pii::SecretSerdeValue>,

    /// flag that indicates if extended authorization is applied on this payment or not
    #[schema(value_type = Option<bool>)]
    pub extended_authorization_applied: Option<ExtendedAuthorizationAppliedBool>,

    /// date and time after which this payment cannot be captured
    #[serde(default, with = "common_utils::custom_serde::iso8601::option")]
    pub capture_before: Option<PrimitiveDateTime>,

    /// Merchant's identifier for the payment/invoice. This will be sent to the connector
    /// if the connector provides support to accept multiple reference ids.
    /// In case the connector supports only one reference id, Hyperswitch's Payment ID will be sent as reference.
    #[schema(
        value_type = Option<String>,
        max_length = 255,
        example = "Custom_Order_id_123"
    )]
    pub merchant_order_reference_id: Option<String>,
    /// order tax amount calculated by tax connectors
    pub order_tax_amount: Option<MinorUnit>,

    /// Connector Identifier for the payment method
    pub connector_mandate_id: Option<String>,

    /// Method through which card was discovered
    #[schema(value_type = Option<CardDiscovery>, example = "manual")]
    pub card_discovery: Option<enums::CardDiscovery>,

    /// Indicates if 3ds challenge is forced
    pub force_3ds_challenge: Option<bool>,

    /// Indicates if 3ds challenge is triggered
    pub force_3ds_challenge_trigger: Option<bool>,

    /// Error code received from the issuer in case of failed payments
    pub issuer_error_code: Option<String>,

    /// Error message received from the issuer in case of failed payments
    pub issuer_error_message: Option<String>,

    /// Indicates if the redirection has to open in the iframe
    pub is_iframe_redirection_enabled: Option<bool>,

    /// Contains whole connector response
    pub whole_connector_response: Option<String>,
}

#[cfg(feature = "v2")]
#[derive(Clone, Debug, serde::Serialize, ToSchema)]
pub struct PaymentsListResponseItem {
    /// Unique identifier for the payment
    #[schema(
        min_length = 32,
        max_length = 64,
        example = "12345_pay_01926c58bc6e77c09e809964e72af8c8",
        value_type = String,
    )]
    pub id: id_type::GlobalPaymentId,

    /// This is an identifier for the merchant account. This is inferred from the API key
    /// provided during the request
    #[schema(max_length = 255, example = "merchant_1668273825", value_type = String)]
    pub merchant_id: id_type::MerchantId,

    /// The business profile that is associated with this payment
    #[schema(value_type = String)]
    pub profile_id: id_type::ProfileId,

    /// The identifier for the customer
    #[schema(
        min_length = 32,
        max_length = 64,
        example = "12345_cus_01926c58bc6e77c09e809964e72af8c8",
        value_type = Option<String>
    )]
    pub customer_id: Option<id_type::GlobalCustomerId>,

    /// Identifier for Payment Method used for the payment
    #[schema(value_type = Option<String>)]
    pub payment_method_id: Option<id_type::GlobalPaymentMethodId>,

    /// Status of the payment
    #[schema(value_type = IntentStatus, example = "failed", default = "requires_confirmation")]
    pub status: api_enums::IntentStatus,

    /// Amount related information for this payment and attempt
    pub amount: PaymentAmountDetailsResponse,

    /// Time when the payment was created
    #[schema(example = "2022-09-10T10:11:12Z")]
    #[serde(with = "common_utils::custom_serde::iso8601")]
    pub created: PrimitiveDateTime,

    /// The payment method type for this payment attempt
    #[schema(value_type = Option<PaymentMethod>, example = "wallet")]
    pub payment_method_type: Option<api_enums::PaymentMethod>,

    #[schema(value_type = Option<PaymentMethodType>, example = "apple_pay")]
    pub payment_method_subtype: Option<api_enums::PaymentMethodType>,

    /// The connector used for the payment
    #[schema(value_type = Option<Connector>, example = "stripe")]
    pub connector: Option<String>,

    /// Identifier of the connector ( merchant connector account ) which was chosen to make the payment
    #[schema(value_type = Option<String>)]
    pub merchant_connector_id: Option<id_type::MerchantConnectorAccountId>,

    /// Details of the customer
    pub customer: Option<CustomerDetailsResponse>,

    /// The reference id for the order in the merchant's system. This value can be passed by the merchant.
    #[schema(value_type = Option<String>)]
    pub merchant_reference_id: Option<id_type::PaymentReferenceId>,

    /// A unique identifier for a payment provided by the connector
    #[schema(value_type = Option<String>, example = "993672945374576J")]
    pub connector_payment_id: Option<String>,

    /// Reference to the capture at connector side
    pub connector_response_reference_id: Option<String>,

    /// Metadata is useful for storing additional, unstructured information on an object.
    #[schema(value_type = Option<Object>, example = r#"{ "udf1": "some-value", "udf2": "some-value" }"#)]
    pub metadata: Option<Secret<serde_json::Value>>,

    /// A description of the payment
    #[schema(example = "It's my first payment request")]
    pub description: Option<String>,

    /// The transaction authentication can be set to undergo payer authentication. By default, the authentication will be marked as NO_THREE_DS
    #[schema(value_type = Option<AuthenticationType>, example = "no_three_ds", default = "three_ds")]
    pub authentication_type: Option<api_enums::AuthenticationType>,

    /// This is the instruction for capture/ debit the money from the users' card. On the other hand authorization refers to blocking the amount on the users' payment method.
    #[schema(value_type = Option<CaptureMethod>, example = "automatic")]
    pub capture_method: Option<api_enums::CaptureMethod>,

    /// Indicates that you intend to make future payments with this Payment’s payment method. Providing this parameter will attach the payment method to the Customer, if present, after the Payment is confirmed and any required actions from the user are complete.
    #[schema(value_type = Option<FutureUsage>, example = "off_session")]
    pub setup_future_usage: Option<api_enums::FutureUsage>,

    /// Total number of attempts associated with this payment
    pub attempt_count: i16,

    /// Error details for the payment if any
    pub error: Option<ErrorDetails>,

    /// If the payment was cancelled the reason will be provided here
    pub cancellation_reason: Option<String>,

    /// Information about the product , quantity and amount for connectors. (e.g. Klarna)
    #[schema(value_type = Option<Vec<OrderDetailsWithAmount>>, example = r#"[{
        "product_name": "gillete creme",
        "quantity": 15,
        "amount" : 900
    }]"#)]
    pub order_details: Option<Vec<Secret<OrderDetailsWithAmount>>>,

    /// The URL to redirect after the completion of the operation
    #[schema(value_type = String, example = "https://hyperswitch.io")]
    pub return_url: Option<common_utils::types::Url>,

    /// For non-card charges, you can use this value as the complete description that appears on your customers’ statements. Must contain at least one letter, maximum 22 characters.
    #[schema(value_type = Option<String>, max_length = 255, example = "Hyperswitch Router")]
    pub statement_descriptor: Option<common_utils::types::StatementDescriptor>,

    /// Allowed Payment Method Types for a given PaymentIntent
    #[schema(value_type = Option<Vec<PaymentMethodType>>)]
    pub allowed_payment_method_types: Option<Vec<common_enums::PaymentMethodType>>,

    /// Total number of authorizations happened in an incremental_authorization payment
    pub authorization_count: Option<i32>,

    /// Date time at which payment was updated
    #[schema(example = "2022-09-10T10:11:12Z")]
    #[serde(default, with = "common_utils::custom_serde::iso8601::option")]
    pub modified_at: Option<PrimitiveDateTime>,
}

// Serialize is implemented because, this will be serialized in the api events.
// Usually request types should not have serialize implemented.
//
/// Request for Payment Intent Confirm
#[cfg(feature = "v2")]
#[derive(Debug, serde::Deserialize, serde::Serialize, ToSchema)]
#[serde(deny_unknown_fields)]
pub struct PaymentsConfirmIntentRequest {
    /// The URL to which you want the user to be redirected after the completion of the payment operation
    /// If this url is not passed, the url configured in the business profile will be used
    #[schema(value_type = Option<String>, example = "https://hyperswitch.io")]
    pub return_url: Option<common_utils::types::Url>,

    /// The payment instrument data to be used for the payment
    pub payment_method_data: PaymentMethodDataRequest,

    /// The payment method type to be used for the payment. This should match with the `payment_method_data` provided
    #[schema(value_type = PaymentMethod, example = "card")]
    pub payment_method_type: api_enums::PaymentMethod,

    /// The payment method subtype to be used for the payment. This should match with the `payment_method_data` provided
    #[schema(value_type = PaymentMethodType, example = "apple_pay")]
    pub payment_method_subtype: api_enums::PaymentMethodType,

    /// The shipping address for the payment. This will override the shipping address provided in the create-intent request
    pub shipping: Option<Address>,

    /// This "CustomerAcceptance" object is passed during Payments-Confirm request, it enlists the type, time, and mode of acceptance properties related to an acceptance done by the customer. The customer_acceptance sub object is usually passed by the SDK or client.
    #[schema(value_type = Option<CustomerAcceptance>)]
    pub customer_acceptance: Option<CustomerAcceptance>,

    /// Additional details required by 3DS 2.0
    #[schema(value_type = Option<BrowserInformation>)]
    pub browser_info: Option<common_utils::types::BrowserInformation>,

    /// The payment_method_id to be associated with the payment
    #[schema(value_type = Option<String>)]
    pub payment_method_id: Option<id_type::GlobalPaymentMethodId>,

    /// Provide a reference to a stored payment method
    #[schema(example = "187282ab-40ef-47a9-9206-5099ba31e432")]
    pub payment_token: Option<String>,
}

#[cfg(feature = "v2")]
#[derive(Debug, serde::Deserialize, serde::Serialize, ToSchema)]
#[serde(deny_unknown_fields)]
pub struct ProxyPaymentsRequest {
    /// The URL to which you want the user to be redirected after the completion of the payment operation
    /// If this url is not passed, the url configured in the business profile will be used
    #[schema(value_type = Option<String>, example = "https://hyperswitch.io")]
    pub return_url: Option<common_utils::types::Url>,

    pub amount: AmountDetails,

    pub recurring_details: mandates::ProcessorPaymentToken,

    pub shipping: Option<Address>,

    /// Additional details required by 3DS 2.0
    #[schema(value_type = Option<BrowserInformation>)]
    pub browser_info: Option<common_utils::types::BrowserInformation>,

    #[schema(example = "stripe")]
    pub connector: String,

    #[schema(value_type = String)]
    pub merchant_connector_id: id_type::MerchantConnectorAccountId,
}

// This struct contains the union of fields in `PaymentsCreateIntentRequest` and
// `PaymentsConfirmIntentRequest`
#[derive(Clone, Debug, serde::Serialize, serde::Deserialize, ToSchema)]
#[serde(deny_unknown_fields)]
#[cfg(feature = "v2")]
pub struct PaymentsRequest {
    /// The amount details for the payment
    pub amount_details: AmountDetails,

    /// Unique identifier for the payment. This ensures idempotency for multiple payments
    /// that have been done by a single merchant.
    #[schema(
        value_type = Option<String>,
        min_length = 30,
        max_length = 30,
        example = "pay_mbabizu24mvu3mela5njyhpit4"
    )]
    pub merchant_reference_id: Option<id_type::PaymentReferenceId>,

    /// The routing algorithm id to be used for the payment
    #[schema(value_type = Option<String>)]
    pub routing_algorithm_id: Option<id_type::RoutingId>,

    #[schema(value_type = Option<CaptureMethod>, example = "automatic")]
    pub capture_method: Option<api_enums::CaptureMethod>,

    #[schema(value_type = Option<AuthenticationType>, example = "no_three_ds", default = "no_three_ds")]
    pub authentication_type: Option<api_enums::AuthenticationType>,

    /// The billing details of the payment. This address will be used for invoicing.
    pub billing: Option<Address>,

    /// The shipping address for the payment
    pub shipping: Option<Address>,

    /// The identifier for the customer
    #[schema(
        min_length = 32,
        max_length = 64,
        example = "12345_cus_01926c58bc6e77c09e809964e72af8c8",
        value_type = String
    )]
    pub customer_id: Option<id_type::GlobalCustomerId>,

    /// Set to `present` to indicate that the customer is in your checkout flow during this payment, and therefore is able to authenticate. This parameter should be `absent` when merchant's doing merchant initiated payments and customer is not present while doing the payment.
    #[schema(example = "present", value_type = Option<PresenceOfCustomerDuringPayment>)]
    pub customer_present: Option<common_enums::PresenceOfCustomerDuringPayment>,

    /// A description for the payment
    #[schema(example = "It's my first payment request", value_type = Option<String>)]
    pub description: Option<common_utils::types::Description>,

    /// The URL to which you want the user to be redirected after the completion of the payment operation
    #[schema(value_type = Option<String>, example = "https://hyperswitch.io")]
    pub return_url: Option<common_utils::types::Url>,

    #[schema(value_type = Option<FutureUsage>, example = "off_session")]
    pub setup_future_usage: Option<api_enums::FutureUsage>,

    /// Apply MIT exemption for a payment
    #[schema(value_type = Option<MitExemptionRequest>)]
    pub apply_mit_exemption: Option<common_enums::MitExemptionRequest>,

    /// For non-card charges, you can use this value as the complete description that appears on your customers’ statements. Must contain at least one letter, maximum 22 characters.
    #[schema(max_length = 22, example = "Hyperswitch Router", value_type = Option<String>)]
    pub statement_descriptor: Option<common_utils::types::StatementDescriptor>,

    /// Use this object to capture the details about the different products for which the payment is being made. The sum of amount across different products here should be equal to the overall payment amount
    #[schema(value_type = Option<Vec<OrderDetailsWithAmount>>, example = r#"[{
        "product_name": "Apple iPhone 16",
        "quantity": 1,
        "amount" : 69000
        "product_img_link" : "https://dummy-img-link.com"
    }]"#)]
    pub order_details: Option<Vec<OrderDetailsWithAmount>>,

    /// Use this parameter to restrict the Payment Method Types to show for a given PaymentIntent
    #[schema(value_type = Option<Vec<PaymentMethodType>>)]
    pub allowed_payment_method_types: Option<Vec<api_enums::PaymentMethodType>>,

    /// Metadata is useful for storing additional, unstructured information on an object.
    #[schema(value_type = Option<Object>, example = r#"{ "udf1": "some-value", "udf2": "some-value" }"#)]
    pub metadata: Option<pii::SecretSerdeValue>,

    /// Some connectors like Apple pay, Airwallex and Noon might require some additional information, find specific details in the child attributes below.
    pub connector_metadata: Option<ConnectorMetadata>,

    /// Additional data that might be required by hyperswitch based on the requested features by the merchants.
    pub feature_metadata: Option<FeatureMetadata>,

    /// Whether to generate the payment link for this payment or not (if applicable)
    #[schema(value_type = Option<EnablePaymentLinkRequest>)]
    pub payment_link_enabled: Option<common_enums::EnablePaymentLinkRequest>,

    /// Configure a custom payment link for the particular payment
    #[schema(value_type = Option<PaymentLinkConfigRequest>)]
    pub payment_link_config: Option<admin::PaymentLinkConfigRequest>,

    ///Request an incremental authorization, i.e., increase the authorized amount on a confirmed payment before you capture it.
    #[schema(value_type = Option<RequestIncrementalAuthorization>)]
    pub request_incremental_authorization: Option<common_enums::RequestIncrementalAuthorization>,

    ///Will be used to expire client secret after certain amount of time to be supplied in seconds, if not sent it will be taken from profile config
    ///(900) for 15 mins
    #[schema(example = 900)]
    pub session_expiry: Option<u32>,

    /// Additional data related to some frm(Fraud Risk Management) connectors
    #[schema(value_type = Option<Object>, example = r#"{ "coverage_request" : "fraud", "fulfillment_method" : "delivery" }"#)]
    pub frm_metadata: Option<pii::SecretSerdeValue>,

    /// Whether to perform external authentication (if applicable)
    #[schema(value_type = Option<External3dsAuthenticationRequest>)]
    pub request_external_three_ds_authentication:
        Option<common_enums::External3dsAuthenticationRequest>,

    /// The payment instrument data to be used for the payment
    pub payment_method_data: PaymentMethodDataRequest,

    /// The payment method type to be used for the payment. This should match with the `payment_method_data` provided
    #[schema(value_type = PaymentMethod, example = "card")]
    pub payment_method_type: api_enums::PaymentMethod,

    /// The payment method subtype to be used for the payment. This should match with the `payment_method_data` provided
    #[schema(value_type = PaymentMethodType, example = "apple_pay")]
    pub payment_method_subtype: api_enums::PaymentMethodType,

    /// This "CustomerAcceptance" object is passed during Payments-Confirm request, it enlists the type, time, and mode of acceptance properties related to an acceptance done by the customer. The customer_acceptance sub object is usually passed by the SDK or client.
    #[schema(value_type = Option<CustomerAcceptance>)]
    pub customer_acceptance: Option<CustomerAcceptance>,

    /// Additional details required by 3DS 2.0
    #[schema(value_type = Option<BrowserInformation>)]
    pub browser_info: Option<common_utils::types::BrowserInformation>,

    /// The payment_method_id to be associated with the payment
    #[schema(value_type = Option<String>)]
    pub payment_method_id: Option<id_type::GlobalPaymentMethodId>,

    /// Indicates if 3ds challenge is forced
    pub force_3ds_challenge: Option<bool>,

    /// Indicates if the redirection has to open in the iframe
    pub is_iframe_redirection_enabled: Option<bool>,
}

#[cfg(feature = "v2")]
impl From<&PaymentsRequest> for PaymentsCreateIntentRequest {
    fn from(request: &PaymentsRequest) -> Self {
        Self {
            amount_details: request.amount_details.clone(),
            merchant_reference_id: request.merchant_reference_id.clone(),
            routing_algorithm_id: request.routing_algorithm_id.clone(),
            capture_method: request.capture_method,
            authentication_type: request.authentication_type,
            billing: request.billing.clone(),
            shipping: request.shipping.clone(),
            customer_id: request.customer_id.clone(),
            customer_present: request.customer_present.clone(),
            description: request.description.clone(),
            return_url: request.return_url.clone(),
            setup_future_usage: request.setup_future_usage,
            apply_mit_exemption: request.apply_mit_exemption.clone(),
            statement_descriptor: request.statement_descriptor.clone(),
            order_details: request.order_details.clone(),
            allowed_payment_method_types: request.allowed_payment_method_types.clone(),
            metadata: request.metadata.clone(),
            connector_metadata: request.connector_metadata.clone(),
            feature_metadata: request.feature_metadata.clone(),
            payment_link_enabled: request.payment_link_enabled.clone(),
            payment_link_config: request.payment_link_config.clone(),
            request_incremental_authorization: request.request_incremental_authorization,
            session_expiry: request.session_expiry,
            frm_metadata: request.frm_metadata.clone(),
            request_external_three_ds_authentication: request
                .request_external_three_ds_authentication
                .clone(),
            force_3ds_challenge: request.force_3ds_challenge,
        }
    }
}

#[cfg(feature = "v2")]
impl From<&PaymentsRequest> for PaymentsConfirmIntentRequest {
    fn from(request: &PaymentsRequest) -> Self {
        Self {
            return_url: request.return_url.clone(),
            payment_method_data: request.payment_method_data.clone(),
            payment_method_type: request.payment_method_type,
            payment_method_subtype: request.payment_method_subtype,
            shipping: request.shipping.clone(),
            customer_acceptance: request.customer_acceptance.clone(),
            browser_info: request.browser_info.clone(),
            payment_method_id: request.payment_method_id.clone(),
            payment_token: None,
        }
    }
}

// Serialize is implemented because, this will be serialized in the api events.
// Usually request types should not have serialize implemented.
//
/// Request for Payment Status
#[cfg(feature = "v2")]
#[derive(Debug, serde::Deserialize, serde::Serialize, ToSchema)]
pub struct PaymentsRetrieveRequest {
    /// A boolean used to indicate if the payment status should be fetched from the connector
    /// If this is set to true, the status will be fetched from the connector
    #[serde(default)]
    pub force_sync: bool,
    /// A boolean used to indicate if all the attempts needs to be fetched for the intent.
    /// If this is set to true, attempts list will be available in the response.
    #[serde(default)]
    pub expand_attempts: bool,
    /// These are the query params that are sent in case of redirect response.
    /// These can be ingested by the connector to take necessary actions.
    pub param: Option<String>,
    /// If enabled, provides whole connector response
    pub all_keys_required: Option<bool>,
}

/// Error details for the payment
#[cfg(feature = "v2")]
#[derive(Debug, serde::Serialize, serde::Deserialize, Clone, PartialEq, ToSchema)]
pub struct ErrorDetails {
    /// The error code
    pub code: String,
    /// The error message
    pub message: String,
    /// The unified error code across all connectors.
    /// This can be relied upon for taking decisions based on the error.
    pub unified_code: Option<String>,
    /// The unified error message across all connectors.
    /// If there is a translation available, this will have the translated message
    pub unified_message: Option<String>,
    /// This field can be returned for both approved and refused Mastercard payments.
    /// This code provides additional information about the type of transaction or the reason why the payment failed.
    /// If the payment failed, the network advice code gives guidance on if and when you can retry the payment.
    pub network_advice_code: Option<String>,
    /// For card errors resulting from a card issuer decline, a brand specific 2, 3, or 4 digit code which indicates the reason the authorization failed.
    pub network_decline_code: Option<String>,
    /// A string indicating how to proceed with an network error if payment gateway provide one. This is used to understand the network error code better.
    pub network_error_message: Option<String>,
}

/// Token information that can be used to initiate transactions by the merchant.
#[cfg(feature = "v2")]
#[derive(Debug, Clone, Serialize, ToSchema)]
pub struct ConnectorTokenDetails {
    /// A token that can be used to make payments directly with the connector.
    #[schema(example = "pm_9UhMqBMEOooRIvJFFdeW")]
    pub token: String,

    /// The reference id sent to the connector when creating the token
    pub connector_token_request_reference_id: Option<String>,
}

/// Response for Payment Intent Confirm
/// Few fields should be expandable, we need not return these in the normal response
/// But when explicitly requested for expanded objects, these can be returned
/// For example
/// shipping, billing, customer, payment_method
#[cfg(feature = "v2")]
#[derive(Debug, Clone, serde::Serialize, ToSchema)]
pub struct PaymentsResponse {
    /// Unique identifier for the payment. This ensures idempotency for multiple payments
    /// that have been done by a single merchant.
    #[schema(
        min_length = 32,
        max_length = 64,
        example = "12345_pay_01926c58bc6e77c09e809964e72af8c8",
        value_type = String,
    )]
    pub id: id_type::GlobalPaymentId,

    #[schema(value_type = IntentStatus, example = "succeeded")]
    pub status: api_enums::IntentStatus,

    /// Amount related information for this payment and attempt
    pub amount: PaymentAmountDetailsResponse,

    /// The identifier for the customer
    #[schema(
        min_length = 32,
        max_length = 64,
        example = "12345_cus_01926c58bc6e77c09e809964e72af8c8",
        value_type = String
    )]
    pub customer_id: Option<id_type::GlobalCustomerId>,

    /// The connector used for the payment
    #[schema(example = "stripe")]
    pub connector: Option<String>,

    /// Time when the payment was created
    #[schema(example = "2022-09-10T10:11:12Z")]
    #[serde(with = "common_utils::custom_serde::iso8601")]
    pub created: PrimitiveDateTime,

    /// The payment method information provided for making a payment
    #[schema(value_type = Option<PaymentMethodDataResponseWithBilling>)]
    #[serde(serialize_with = "serialize_payment_method_data_response")]
    pub payment_method_data: Option<PaymentMethodDataResponseWithBilling>,

    /// The payment method type for this payment attempt
    #[schema(value_type = Option<PaymentMethod>, example = "wallet")]
    pub payment_method_type: Option<api_enums::PaymentMethod>,

    #[schema(value_type = Option<PaymentMethodType>, example = "apple_pay")]
    pub payment_method_subtype: Option<api_enums::PaymentMethodType>,

    /// A unique identifier for a payment provided by the connector
    #[schema(value_type = Option<String>, example = "993672945374576J")]
    pub connector_transaction_id: Option<String>,

    /// reference(Identifier) to the payment at connector side
    #[schema(value_type = Option<String>, example = "993672945374576J")]
    pub connector_reference_id: Option<String>,

    /// Identifier of the connector ( merchant connector account ) which was chosen to make the payment
    #[schema(value_type = Option<String>)]
    pub merchant_connector_id: Option<id_type::MerchantConnectorAccountId>,

    /// The browser information used for this payment
    #[schema(value_type = Option<BrowserInformation>)]
    pub browser_info: Option<common_utils::types::BrowserInformation>,

    /// Error details for the payment if any
    pub error: Option<ErrorDetails>,

    /// The shipping address associated with the payment intent
    pub shipping: Option<Address>,

    /// The billing address associated with the payment intent
    pub billing: Option<Address>,

    /// List of payment attempts associated with payment intent
    pub attempts: Option<Vec<PaymentAttemptResponse>>,

    /// Connector token information that can be used to make payments directly by the merchant.
    pub connector_token_details: Option<ConnectorTokenDetails>,

    /// The payment_method_id associated with the payment
    #[schema(value_type = Option<String>)]
    pub payment_method_id: Option<id_type::GlobalPaymentMethodId>,

    /// Additional information required for redirection
    pub next_action: Option<NextActionData>,

    /// The url to which user must be redirected to after completion of the purchase
    #[schema(value_type = Option<String>)]
    pub return_url: Option<common_utils::types::Url>,

    /// The authentication type that was requested for this order
    #[schema(value_type = Option<AuthenticationType>, example = "no_three_ds", default = "no_three_ds")]
    pub authentication_type: Option<api_enums::AuthenticationType>,

    /// The authentication type that was appliced for this order
    /// This depeneds on the 3DS rules configured, If not a default authentication type will be applied
    #[schema(value_type = Option<AuthenticationType>, example = "no_three_ds", default = "no_three_ds")]
    pub authentication_type_applied: Option<api_enums::AuthenticationType>,

    /// Indicates if the redirection has to open in the iframe
    pub is_iframe_redirection_enabled: Option<bool>,
}

#[cfg(feature = "v2")]
impl PaymentsResponse {
    pub fn find_attempt_in_attempts_list_using_connector_transaction_id(
        self,
        connector_transaction_id: &common_utils::types::ConnectorTransactionId,
    ) -> Option<PaymentAttemptResponse> {
        self.attempts
            .as_ref()
            .and_then(|attempts| {
                attempts.iter().find(|attempt| {
                    attempt
                        .connector_payment_id
                        .as_ref()
                        .is_some_and(|txn_id| txn_id == connector_transaction_id)
                })
            })
            .cloned()
    }
}

#[derive(Debug, serde::Deserialize, serde::Serialize, Clone)]
#[cfg(feature = "v2")]
pub struct PaymentStartRedirectionRequest {
    /// Global Payment ID
    pub id: id_type::GlobalPaymentId,
}

#[derive(Debug, serde::Deserialize, serde::Serialize, Clone)]
#[cfg(feature = "v2")]
pub struct PaymentStartRedirectionParams {
    /// The identifier for the Merchant Account.
    pub publishable_key: String,
    /// The identifier for business profile
    pub profile_id: id_type::ProfileId,
}

/// Details of external authentication
#[derive(Setter, Clone, Default, Debug, PartialEq, serde::Serialize, ToSchema)]
pub struct ExternalAuthenticationDetailsResponse {
    /// Authentication Type - Challenge / Frictionless
    #[schema(value_type = Option<DecoupledAuthenticationType>)]
    pub authentication_flow: Option<enums::DecoupledAuthenticationType>,
    /// Electronic Commerce Indicator (eci)
    pub electronic_commerce_indicator: Option<String>,
    /// Authentication Status
    #[schema(value_type = AuthenticationStatus)]
    pub status: enums::AuthenticationStatus,
    /// DS Transaction ID
    pub ds_transaction_id: Option<String>,
    /// Message Version
    pub version: Option<String>,
    /// Error Code
    pub error_code: Option<String>,
    /// Error Message
    pub error_message: Option<String>,
}

#[cfg(feature = "v1")]
#[derive(Clone, Debug, serde::Deserialize, ToSchema, serde::Serialize)]
#[serde(deny_unknown_fields)]
pub struct PaymentListConstraints {
    /// The identifier for customer
    #[schema(
        max_length = 64,
        min_length = 1,
        example = "cus_y3oqhf46pyzuxjbcn2giaqnb44",
        value_type = Option<String>,
    )]
    pub customer_id: Option<id_type::CustomerId>,

    /// A cursor for use in pagination, fetch the next list after some object
    #[schema(example = "pay_fafa124123", value_type = Option<String>)]
    pub starting_after: Option<id_type::PaymentId>,

    /// A cursor for use in pagination, fetch the previous list before some object
    #[schema(example = "pay_fafa124123", value_type = Option<String>)]
    pub ending_before: Option<id_type::PaymentId>,

    /// limit on the number of objects to return
    #[schema(default = 10, maximum = 100)]
    #[serde(default = "default_payments_list_limit")]
    pub limit: u32,

    /// The time at which payment is created
    #[schema(example = "2022-09-10T10:11:12Z")]
    #[serde(default, with = "common_utils::custom_serde::iso8601::option")]
    pub created: Option<PrimitiveDateTime>,

    /// Time less than the payment created time
    #[schema(example = "2022-09-10T10:11:12Z")]
    #[serde(
        default,
        with = "common_utils::custom_serde::iso8601::option",
        rename = "created.lt"
    )]
    pub created_lt: Option<PrimitiveDateTime>,

    /// Time greater than the payment created time
    #[schema(example = "2022-09-10T10:11:12Z")]
    #[serde(
        default,
        with = "common_utils::custom_serde::iso8601::option",
        rename = "created.gt"
    )]
    pub created_gt: Option<PrimitiveDateTime>,

    /// Time less than or equals to the payment created time
    #[schema(example = "2022-09-10T10:11:12Z")]
    #[serde(
        default,
        with = "common_utils::custom_serde::iso8601::option",
        rename = "created.lte"
    )]
    pub created_lte: Option<PrimitiveDateTime>,

    /// Time greater than or equals to the payment created time
    #[schema(example = "2022-09-10T10:11:12Z")]
    #[serde(default, with = "common_utils::custom_serde::iso8601::option")]
    #[serde(rename = "created.gte")]
    pub created_gte: Option<PrimitiveDateTime>,
}

#[cfg(feature = "v2")]
#[derive(Clone, Debug, serde::Deserialize, serde::Serialize, utoipa::IntoParams)]
#[serde(deny_unknown_fields)]
pub struct PaymentListConstraints {
    /// The identifier for payment
    #[param(example = "pay_fafa124123", value_type = Option<String>)]
    pub payment_id: Option<id_type::GlobalPaymentId>,

    /// The identifier for business profile
    #[param(example = "pay_fafa124123", value_type = Option<String>)]
    pub profile_id: Option<id_type::ProfileId>,

    /// The identifier for customer
    #[param(
        max_length = 64,
        min_length = 1,
        example = "cus_y3oqhf46pyzuxjbcn2giaqnb44",
        value_type = Option<String>,
    )]
    pub customer_id: Option<id_type::GlobalCustomerId>,

    /// A cursor for use in pagination, fetch the next list after some object
    #[param(example = "pay_fafa124123", value_type = Option<String>)]
    pub starting_after: Option<id_type::GlobalPaymentId>,

    /// A cursor for use in pagination, fetch the previous list before some object
    #[param(example = "pay_fafa124123", value_type = Option<String>)]
    pub ending_before: Option<id_type::GlobalPaymentId>,

    /// limit on the number of objects to return
    #[param(default = 10, maximum = 100)]
    #[serde(default = "default_payments_list_limit")]
    pub limit: u32,

    /// The starting point within a list of objects
    pub offset: Option<u32>,

    /// The time at which payment is created
    #[param(example = "2022-09-10T10:11:12Z")]
    #[serde(default, with = "common_utils::custom_serde::iso8601::option")]
    pub created: Option<PrimitiveDateTime>,

    /// Time less than the payment created time
    #[param(example = "2022-09-10T10:11:12Z")]
    #[serde(
        default,
        with = "common_utils::custom_serde::iso8601::option",
        rename = "created.lt"
    )]
    pub created_lt: Option<PrimitiveDateTime>,

    /// Time greater than the payment created time
    #[param(example = "2022-09-10T10:11:12Z")]
    #[serde(
        default,
        with = "common_utils::custom_serde::iso8601::option",
        rename = "created.gt"
    )]
    pub created_gt: Option<PrimitiveDateTime>,

    /// Time less than or equals to the payment created time
    #[param(example = "2022-09-10T10:11:12Z")]
    #[serde(
        default,
        with = "common_utils::custom_serde::iso8601::option",
        rename = "created.lte"
    )]
    pub created_lte: Option<PrimitiveDateTime>,

    /// Time greater than or equals to the payment created time
    #[param(example = "2022-09-10T10:11:12Z")]
    #[serde(default, with = "common_utils::custom_serde::iso8601::option")]
    #[serde(rename = "created.gte")]
    pub created_gte: Option<PrimitiveDateTime>,

    /// The start amount to filter list of transactions which are greater than or equal to the start amount
    pub start_amount: Option<i64>,
    /// The end amount to filter list of transactions which are less than or equal to the end amount
    pub end_amount: Option<i64>,
    /// The connector to filter payments list
    #[param(value_type = Option<Connector>)]
    pub connector: Option<api_enums::Connector>,
    /// The currency to filter payments list
    #[param(value_type = Option<Currency>)]
    pub currency: Option<enums::Currency>,
    /// The payment status to filter payments list
    #[param(value_type = Option<IntentStatus>)]
    pub status: Option<enums::IntentStatus>,
    /// The payment method type to filter payments list
    #[param(value_type = Option<PaymentMethod>)]
    pub payment_method_type: Option<enums::PaymentMethod>,
    /// The payment method subtype to filter payments list
    #[param(value_type = Option<PaymentMethodType>)]
    pub payment_method_subtype: Option<enums::PaymentMethodType>,
    /// The authentication type to filter payments list
    #[param(value_type = Option<AuthenticationType>)]
    pub authentication_type: Option<enums::AuthenticationType>,
    /// The merchant connector id to filter payments list
    #[param(value_type = Option<String>)]
    pub merchant_connector_id: Option<id_type::MerchantConnectorAccountId>,
    /// The field on which the payments list should be sorted
    #[serde(default)]
    pub order_on: SortOn,
    /// The order in which payments list should be sorted
    #[serde(default)]
    pub order_by: SortBy,
    /// The card networks to filter payments list
    #[param(value_type = Option<CardNetwork>)]
    pub card_network: Option<enums::CardNetwork>,
    /// The identifier for merchant order reference id
    pub merchant_order_reference_id: Option<String>,
}

#[cfg(feature = "v2")]
impl PaymentListConstraints {
    pub fn has_no_attempt_filters(&self) -> bool {
        self.connector.is_none()
            && self.payment_method_type.is_none()
            && self.payment_method_subtype.is_none()
            && self.authentication_type.is_none()
            && self.merchant_connector_id.is_none()
            && self.card_network.is_none()
    }
}

#[cfg(feature = "v1")]
#[derive(Clone, Debug, serde::Serialize, ToSchema)]
pub struct PaymentListResponse {
    /// The number of payments included in the list
    pub size: usize,
    // The list of payments response objects
    pub data: Vec<PaymentsResponse>,
}

#[cfg(feature = "v2")]
#[derive(Clone, Debug, serde::Serialize, ToSchema)]
pub struct PaymentListResponse {
    /// The number of payments included in the current response
    pub count: usize,
    /// The total number of available payments for given constraints
    pub total_count: i64,
    /// The list of payments response objects
    pub data: Vec<PaymentsListResponseItem>,
}
#[derive(Setter, Clone, Default, Debug, PartialEq, serde::Serialize, ToSchema)]
pub struct IncrementalAuthorizationResponse {
    /// The unique identifier of authorization
    pub authorization_id: String,
    /// Amount the authorization has been made for
    #[schema(value_type = i64, example = 6540)]
    pub amount: MinorUnit,
    #[schema(value_type= AuthorizationStatus)]
    /// The status of the authorization
    pub status: common_enums::AuthorizationStatus,
    /// Error code sent by the connector for authorization
    pub error_code: Option<String>,
    /// Error message sent by the connector for authorization
    pub error_message: Option<String>,
    /// Previously authorized amount for the payment
    pub previously_authorized_amount: MinorUnit,
}

#[cfg(feature = "v1")]
#[derive(Clone, Debug, serde::Serialize)]
pub struct PaymentListResponseV2 {
    /// The number of payments included in the list for given constraints
    pub count: usize,
    /// The total number of available payments for given constraints
    pub total_count: i64,
    /// The list of payments response objects
    pub data: Vec<PaymentsResponse>,
}

#[cfg(feature = "v1")]
#[derive(Clone, Debug, serde::Deserialize, serde::Serialize)]
pub struct PaymentListFilterConstraints {
    /// The identifier for payment
    pub payment_id: Option<id_type::PaymentId>,
    /// The identifier for business profile
    pub profile_id: Option<id_type::ProfileId>,
    /// The identifier for customer
    pub customer_id: Option<id_type::CustomerId>,
    /// The limit on the number of objects. The default limit is 10 and max limit is 20
    #[serde(default = "default_payments_list_limit")]
    pub limit: u32,
    /// The starting point within a list of objects
    pub offset: Option<u32>,
    /// The amount to filter payments list
    pub amount_filter: Option<AmountFilter>,
    /// The time range for which objects are needed. TimeRange has two fields start_time and end_time from which objects can be filtered as per required scenarios (created_at, time less than, greater than etc).
    #[serde(flatten)]
    pub time_range: Option<common_utils::types::TimeRange>,
    /// The list of connectors to filter payments list
    pub connector: Option<Vec<api_enums::Connector>>,
    /// The list of currencies to filter payments list
    pub currency: Option<Vec<enums::Currency>>,
    /// The list of payment status to filter payments list
    pub status: Option<Vec<enums::IntentStatus>>,
    /// The list of payment methods to filter payments list
    pub payment_method: Option<Vec<enums::PaymentMethod>>,
    /// The list of payment method types to filter payments list
    pub payment_method_type: Option<Vec<enums::PaymentMethodType>>,
    /// The list of authentication types to filter payments list
    pub authentication_type: Option<Vec<enums::AuthenticationType>>,
    /// The list of merchant connector ids to filter payments list for selected label
    pub merchant_connector_id: Option<Vec<id_type::MerchantConnectorAccountId>>,
    /// The order in which payments list should be sorted
    #[serde(default)]
    pub order: Order,
    /// The List of all the card networks to filter payments list
    pub card_network: Option<Vec<enums::CardNetwork>>,
    /// The identifier for merchant order reference id
    pub merchant_order_reference_id: Option<String>,
    /// Indicates the method by which a card is discovered during a payment
    pub card_discovery: Option<Vec<enums::CardDiscovery>>,
}

#[cfg(feature = "v1")]
impl PaymentListFilterConstraints {
    pub fn has_no_attempt_filters(&self) -> bool {
        self.connector.is_none()
            && self.payment_method.is_none()
            && self.payment_method_type.is_none()
            && self.authentication_type.is_none()
            && self.merchant_connector_id.is_none()
            && self.card_network.is_none()
            && self.card_discovery.is_none()
    }
}

#[derive(Clone, Debug, serde::Serialize)]
pub struct PaymentListFilters {
    /// The list of available connector filters
    pub connector: Vec<String>,
    /// The list of available currency filters
    pub currency: Vec<enums::Currency>,
    /// The list of available payment status filters
    pub status: Vec<enums::IntentStatus>,
    /// The list of available payment method filters
    pub payment_method: Vec<enums::PaymentMethod>,
    /// The list of available payment method types
    pub payment_method_type: Vec<enums::PaymentMethodType>,
    /// The list of available authentication types
    pub authentication_type: Vec<enums::AuthenticationType>,
}

#[derive(Clone, Debug, serde::Serialize)]
pub struct PaymentListFiltersV2 {
    /// The list of available connector filters
    pub connector: HashMap<String, Vec<MerchantConnectorInfo>>,
    /// The list of available currency filters
    pub currency: Vec<enums::Currency>,
    /// The list of available payment status filters
    pub status: Vec<enums::IntentStatus>,
    /// The list payment method and their corresponding types
    pub payment_method: HashMap<enums::PaymentMethod, HashSet<enums::PaymentMethodType>>,
    /// The list of available authentication types
    pub authentication_type: Vec<enums::AuthenticationType>,
    /// The list of available card networks
    pub card_network: Vec<enums::CardNetwork>,
    /// The list of available Card discovery methods
    pub card_discovery: Vec<enums::CardDiscovery>,
}

#[derive(Clone, Debug, serde::Serialize)]
pub struct PaymentsAggregateResponse {
    /// The list of intent status with their count
    pub status_with_count: HashMap<enums::IntentStatus, i64>,
}

#[derive(Clone, Debug, Eq, PartialEq, serde::Deserialize, serde::Serialize, ToSchema)]
pub struct AmountFilter {
    /// The start amount to filter list of transactions which are greater than or equal to the start amount
    pub start_amount: Option<i64>,
    /// The end amount to filter list of transactions which are less than or equal to the end amount
    pub end_amount: Option<i64>,
}

#[derive(Clone, Debug, Default, Eq, PartialEq, serde::Deserialize, serde::Serialize, ToSchema)]
pub struct Order {
    /// The field to sort, such as Amount or Created etc.
    pub on: SortOn,
    /// The order in which to sort the items, either Ascending or Descending
    pub by: SortBy,
}

#[derive(Clone, Debug, Default, Eq, PartialEq, serde::Deserialize, serde::Serialize, ToSchema)]
#[serde(rename_all = "snake_case")]
pub enum SortOn {
    /// Sort by the amount field
    Amount,
    /// Sort by the created_at field
    #[default]
    Created,
}

#[derive(Clone, Debug, Default, Eq, PartialEq, serde::Deserialize, serde::Serialize, ToSchema)]
#[serde(rename_all = "snake_case")]
pub enum SortBy {
    /// Sort in ascending order
    Asc,
    /// Sort in descending order
    #[default]
    Desc,
}

#[derive(Setter, Clone, Default, Debug, PartialEq, serde::Serialize)]
pub struct VerifyResponse {
    pub verify_id: Option<id_type::PaymentId>,
    pub merchant_id: Option<id_type::MerchantId>,
    // pub status: enums::VerifyStatus,
    pub client_secret: Option<Secret<String>>,
    pub customer_id: Option<id_type::CustomerId>,
    pub email: crypto::OptionalEncryptableEmail,
    pub name: crypto::OptionalEncryptableName,
    pub phone: crypto::OptionalEncryptablePhone,
    pub mandate_id: Option<String>,
    #[auth_based]
    pub payment_method: Option<api_enums::PaymentMethod>,
    #[auth_based]
    pub payment_method_data: Option<PaymentMethodDataResponse>,
    pub payment_token: Option<String>,
    pub error_code: Option<String>,
    pub error_message: Option<String>,
}

#[derive(Default, Debug, serde::Deserialize, serde::Serialize)]
pub struct PaymentsRedirectionResponse {
    pub redirect_url: String,
}

pub struct MandateValidationFields {
    pub recurring_details: Option<RecurringDetails>,
    pub confirm: Option<bool>,
    pub customer_id: Option<id_type::CustomerId>,
    pub mandate_data: Option<MandateData>,
    pub setup_future_usage: Option<api_enums::FutureUsage>,
    pub off_session: Option<bool>,
}

#[cfg(feature = "v1")]
impl From<&PaymentsRequest> for MandateValidationFields {
    fn from(req: &PaymentsRequest) -> Self {
        let recurring_details = req
            .mandate_id
            .clone()
            .map(RecurringDetails::MandateId)
            .or(req.recurring_details.clone());

        Self {
            recurring_details,
            confirm: req.confirm,
            customer_id: req
                .customer
                .as_ref()
                .map(|customer_details| &customer_details.id)
                .or(req.customer_id.as_ref())
                .map(ToOwned::to_owned),
            mandate_data: req.mandate_data.clone(),
            setup_future_usage: req.setup_future_usage,
            off_session: req.off_session,
        }
    }
}

impl From<&VerifyRequest> for MandateValidationFields {
    fn from(req: &VerifyRequest) -> Self {
        Self {
            recurring_details: None,
            confirm: Some(true),
            customer_id: req.customer_id.clone(),
            mandate_data: req.mandate_data.clone(),
            off_session: req.off_session,
            setup_future_usage: req.setup_future_usage,
        }
    }
}

// #[cfg(all(feature = "v2", feature = "payment_v2"))]
// impl From<PaymentsSessionRequest> for PaymentsSessionResponse {
//     fn from(item: PaymentsSessionRequest) -> Self {
//         let client_secret: Secret<String, pii::ClientSecret> = Secret::new(item.client_secret);
//         Self {
//             session_token: vec![],
//             payment_id: item.payment_id,
//             client_secret,
//         }
//     }
// }

#[cfg(feature = "v1")]
impl From<PaymentsSessionRequest> for PaymentsSessionResponse {
    fn from(item: PaymentsSessionRequest) -> Self {
        let client_secret: Secret<String, pii::ClientSecret> = Secret::new(item.client_secret);
        Self {
            session_token: vec![],
            payment_id: item.payment_id,
            client_secret,
        }
    }
}

#[cfg(feature = "v1")]
impl From<PaymentsStartRequest> for PaymentsRequest {
    fn from(item: PaymentsStartRequest) -> Self {
        Self {
            payment_id: Some(PaymentIdType::PaymentIntentId(item.payment_id)),
            merchant_id: Some(item.merchant_id),
            ..Default::default()
        }
    }
}

impl From<AdditionalCardInfo> for CardResponse {
    fn from(card: AdditionalCardInfo) -> Self {
        Self {
            last4: card.last4,
            card_type: card.card_type,
            card_network: card.card_network,
            card_issuer: card.card_issuer,
            card_issuing_country: card.card_issuing_country,
            card_isin: card.card_isin,
            card_extended_bin: card.card_extended_bin,
            card_exp_month: card.card_exp_month,
            card_exp_year: card.card_exp_year,
            card_holder_name: card.card_holder_name,
            payment_checks: card.payment_checks,
            authentication_data: card.authentication_data,
        }
    }
}

impl From<KlarnaSdkPaymentMethod> for PaylaterResponse {
    fn from(klarna_sdk: KlarnaSdkPaymentMethod) -> Self {
        Self {
            klarna_sdk: Some(KlarnaSdkPaymentMethodResponse {
                payment_type: klarna_sdk.payment_type,
            }),
        }
    }
}

impl From<AdditionalPaymentData> for PaymentMethodDataResponse {
    fn from(payment_method_data: AdditionalPaymentData) -> Self {
        match payment_method_data {
            AdditionalPaymentData::Card(card) => Self::Card(Box::new(CardResponse::from(*card))),
            AdditionalPaymentData::PayLater { klarna_sdk } => match klarna_sdk {
                Some(sdk) => Self::PayLater(Box::new(PaylaterResponse::from(sdk))),
                None => Self::PayLater(Box::new(PaylaterResponse { klarna_sdk: None })),
            },
            AdditionalPaymentData::Wallet {
                apple_pay,
                google_pay,
                samsung_pay,
            } => match (apple_pay, google_pay, samsung_pay) {
                (Some(apple_pay_pm), _, _) => Self::Wallet(Box::new(WalletResponse {
                    details: Some(WalletResponseData::ApplePay(Box::new(
                        additional_info::WalletAdditionalDataForCard {
                            last4: apple_pay_pm
                                .display_name
                                .clone()
                                .chars()
                                .rev()
                                .take(4)
                                .collect::<String>()
                                .chars()
                                .rev()
                                .collect::<String>(),
                            card_network: apple_pay_pm.network.clone(),
                            card_type: Some(apple_pay_pm.pm_type.clone()),
                        },
                    ))),
                })),
                (_, Some(google_pay_pm), _) => Self::Wallet(Box::new(WalletResponse {
                    details: Some(WalletResponseData::GooglePay(Box::new(google_pay_pm))),
                })),
                (_, _, Some(samsung_pay_pm)) => Self::Wallet(Box::new(WalletResponse {
                    details: Some(WalletResponseData::SamsungPay(Box::new(samsung_pay_pm))),
                })),
                _ => Self::Wallet(Box::new(WalletResponse { details: None })),
            },
            AdditionalPaymentData::BankRedirect { bank_name, details } => {
                Self::BankRedirect(Box::new(BankRedirectResponse { bank_name, details }))
            }
            AdditionalPaymentData::Crypto { details } => {
                Self::Crypto(Box::new(CryptoResponse { details }))
            }
            AdditionalPaymentData::BankDebit { details } => {
                Self::BankDebit(Box::new(BankDebitResponse { details }))
            }
            AdditionalPaymentData::MandatePayment {} => Self::MandatePayment {},
            AdditionalPaymentData::Reward {} => Self::Reward {},
            AdditionalPaymentData::RealTimePayment { details } => {
                Self::RealTimePayment(Box::new(RealTimePaymentDataResponse { details }))
            }
            AdditionalPaymentData::Upi { details } => Self::Upi(Box::new(UpiResponse { details })),
            AdditionalPaymentData::BankTransfer { details } => {
                Self::BankTransfer(Box::new(BankTransferResponse { details }))
            }
            AdditionalPaymentData::Voucher { details } => {
                Self::Voucher(Box::new(VoucherResponse { details }))
            }
            AdditionalPaymentData::GiftCard { details } => {
                Self::GiftCard(Box::new(GiftCardResponse { details }))
            }
            AdditionalPaymentData::CardRedirect { details } => {
                Self::CardRedirect(Box::new(CardRedirectResponse { details }))
            }
            AdditionalPaymentData::CardToken { details } => {
                Self::CardToken(Box::new(CardTokenResponse { details }))
            }
            AdditionalPaymentData::OpenBanking { details } => {
                Self::OpenBanking(Box::new(OpenBankingResponse { details }))
            }
            AdditionalPaymentData::MobilePayment { details } => {
                Self::MobilePayment(Box::new(MobilePaymentResponse { details }))
            }
        }
    }
}

#[derive(Debug, Clone, serde::Serialize)]
pub struct PgRedirectResponse {
    pub payment_id: id_type::PaymentId,
    pub status: api_enums::IntentStatus,
    pub gateway_id: String,
    pub customer_id: Option<id_type::CustomerId>,
    pub amount: Option<MinorUnit>,
}

#[cfg(feature = "v1")]
#[derive(Debug, serde::Serialize, PartialEq, Eq, serde::Deserialize)]
pub struct RedirectionResponse {
    pub return_url: String,
    pub params: Vec<(String, String)>,
    pub return_url_with_query_params: String,
    pub http_method: String,
    pub headers: Vec<(String, String)>,
}

#[cfg(feature = "v2")]
#[derive(Debug, serde::Serialize, PartialEq, Eq, serde::Deserialize)]
pub struct RedirectionResponse {
    pub return_url_with_query_params: String,
}

#[derive(Debug, serde::Deserialize)]
pub struct PaymentsResponseForm {
    pub transaction_id: String,
    // pub transaction_reference_id: String,
    pub merchant_id: id_type::MerchantId,
    pub order_id: String,
}

#[cfg(feature = "v1")]
#[derive(Default, Debug, serde::Deserialize, serde::Serialize, Clone, ToSchema)]
pub struct PaymentsRetrieveRequest {
    /// The type of ID (ex: payment intent id, payment attempt id or connector txn id)
    #[schema(value_type = String)]
    pub resource_id: PaymentIdType,
    /// The identifier for the Merchant Account.
    #[schema(value_type = Option<String>)]
    pub merchant_id: Option<id_type::MerchantId>,
    /// Decider to enable or disable the connector call for retrieve request
    pub force_sync: bool,
    /// Optional query parameters that might be specific to a connector or flow, passed through during the retrieve operation. Use with caution and refer to specific connector documentation if applicable.
    pub param: Option<String>,
    /// Optionally specifies the connector to be used for a 'force_sync' retrieve operation. If provided, Hyperswitch will attempt to sync the payment status from this specific connector.
    pub connector: Option<String>,
    /// Merchant connector details used to make payments.
    #[schema(value_type = Option<MerchantConnectorDetailsWrap>)]
    pub merchant_connector_details: Option<admin::MerchantConnectorDetailsWrap>,
    /// This is a token which expires after 15 minutes, used from the client to authenticate and create sessions from the SDK
    pub client_secret: Option<String>,
    /// If enabled provides list of captures linked to latest attempt
    pub expand_captures: Option<bool>,
    /// If enabled provides list of attempts linked to payment intent
    pub expand_attempts: Option<bool>,
    /// If enabled, provides whole connector response
    pub all_keys_required: Option<bool>,
}

#[derive(Debug, Default, PartialEq, serde::Deserialize, serde::Serialize, Clone, ToSchema)]
pub struct OrderDetailsWithAmount {
    /// Name of the product that is being purchased
    #[schema(max_length = 255, example = "shirt")]
    pub product_name: String,
    /// The quantity of the product to be purchased
    #[schema(example = 1)]
    pub quantity: u16,
    /// the amount per quantity of product
    #[schema(value_type = i64)]
    pub amount: MinorUnit,
    /// tax rate applicable to the product
    pub tax_rate: Option<f64>,
    /// total tax amount applicable to the product
    #[schema(value_type = Option<i64>)]
    pub total_tax_amount: Option<MinorUnit>,
    // Does the order includes shipping
    pub requires_shipping: Option<bool>,
    /// The image URL of the product
    pub product_img_link: Option<String>,
    /// ID of the product that is being purchased
    pub product_id: Option<String>,
    /// Category of the product that is being purchased
    pub category: Option<String>,
    /// Sub category of the product that is being purchased
    pub sub_category: Option<String>,
    /// Brand of the product that is being purchased
    pub brand: Option<String>,
    /// Type of the product that is being purchased
    pub product_type: Option<ProductType>,
    /// The tax code for the product
    pub product_tax_code: Option<String>,
}

impl masking::SerializableSecret for OrderDetailsWithAmount {}

#[derive(Default, Debug, Eq, PartialEq, serde::Deserialize, serde::Serialize, Clone, ToSchema)]
pub struct RedirectResponse {
    #[schema(value_type = Option<String>)]
    pub param: Option<Secret<String>>,
    #[schema(value_type = Option<Object>)]
    pub json_payload: Option<pii::SecretSerdeValue>,
}

#[cfg(feature = "v2")]
#[derive(Debug, serde::Deserialize, serde::Serialize, Clone, ToSchema)]
pub struct PaymentsSessionRequest {}

#[cfg(feature = "v1")]
#[derive(Debug, serde::Deserialize, serde::Serialize, Clone, ToSchema)]
pub struct PaymentsSessionRequest {
    /// The identifier for the payment
    #[schema(value_type = String)]
    pub payment_id: id_type::PaymentId,
    /// This is a token which expires after 15 minutes, used from the client to authenticate and create sessions from the SDK
    pub client_secret: String,
    /// The list of the supported wallets
    #[schema(value_type = Vec<PaymentMethodType>)]
    pub wallets: Vec<api_enums::PaymentMethodType>,
    /// Merchant connector details used to make payments.
    #[schema(value_type = Option<MerchantConnectorDetailsWrap>)]
    pub merchant_connector_details: Option<admin::MerchantConnectorDetailsWrap>,
}

#[derive(Debug, serde::Deserialize, serde::Serialize, Clone, ToSchema)]
#[serde(deny_unknown_fields)]
pub struct PaymentsUpdateMetadataRequest {
    /// The unique identifier for the payment
    #[serde(skip_deserializing)]
    #[schema(value_type = String)]
    pub payment_id: id_type::PaymentId,
    /// Metadata is useful for storing additional, unstructured information on an object.
    #[schema(value_type = Object, example = r#"{ "udf1": "some-value", "udf2": "some-value" }"#)]
    pub metadata: pii::SecretSerdeValue,
}

#[derive(Debug, serde::Serialize, Clone, ToSchema)]
pub struct PaymentsUpdateMetadataResponse {
    /// The identifier for the payment
    #[schema(value_type = String)]
    pub payment_id: id_type::PaymentId,
    /// Metadata is useful for storing additional, unstructured information on an object.
    #[schema(value_type = Option<Object>, example = r#"{ "udf1": "some-value", "udf2": "some-value" }"#)]
    pub metadata: Option<pii::SecretSerdeValue>,
}

#[derive(Debug, serde::Deserialize, serde::Serialize, Clone, ToSchema)]
pub struct PaymentsPostSessionTokensRequest {
    /// The unique identifier for the payment
    #[serde(skip_deserializing)]
    #[schema(value_type = String)]
    pub payment_id: id_type::PaymentId,
    /// It's a token used for client side verification.
    #[schema(value_type = String)]
    pub client_secret: Secret<String>,
    /// Payment method type
    #[schema(value_type = PaymentMethodType)]
    pub payment_method_type: api_enums::PaymentMethodType,
    /// The payment method that is to be used for the payment
    #[schema(value_type = PaymentMethod, example = "card")]
    pub payment_method: api_enums::PaymentMethod,
}

#[derive(Debug, serde::Serialize, Clone, ToSchema)]
pub struct PaymentsPostSessionTokensResponse {
    /// The identifier for the payment
    #[schema(value_type = String)]
    pub payment_id: id_type::PaymentId,
    /// Additional information required for redirection
    pub next_action: Option<NextActionData>,
    #[schema(value_type = IntentStatus, example = "failed", default = "requires_confirmation")]
    pub status: api_enums::IntentStatus,
}

#[derive(Debug, serde::Serialize, serde::Deserialize, Clone, ToSchema)]
pub struct PaymentsDynamicTaxCalculationRequest {
    /// The unique identifier for the payment
    #[serde(skip_deserializing)]
    #[schema(value_type = String)]
    pub payment_id: id_type::PaymentId,
    /// The shipping address for the payment
    pub shipping: Address,
    /// Client Secret
    #[schema(value_type = String)]
    pub client_secret: Secret<String>,
    /// Payment method type
    #[schema(value_type = PaymentMethodType)]
    pub payment_method_type: api_enums::PaymentMethodType,
    /// Session Id
    pub session_id: Option<String>,
}

#[derive(Debug, serde::Serialize, serde::Deserialize, Clone, ToSchema)]
pub struct PaymentsDynamicTaxCalculationResponse {
    /// The identifier for the payment
    #[schema(value_type = String)]
    pub payment_id: id_type::PaymentId,
    /// net amount = amount + order_tax_amount + shipping_cost
    pub net_amount: MinorUnit,
    /// order tax amount calculated by tax connectors
    pub order_tax_amount: Option<MinorUnit>,
    /// shipping cost for the order
    pub shipping_cost: Option<MinorUnit>,
    /// amount in Base Unit display format
    pub display_amount: DisplayAmountOnSdk,
}

#[derive(Debug, serde::Serialize, serde::Deserialize, Clone, ToSchema)]
pub struct DisplayAmountOnSdk {
    /// net amount = amount + order_tax_amount + shipping_cost
    #[schema(value_type = String)]
    pub net_amount: StringMajorUnit,
    /// order tax amount calculated by tax connectors
    #[schema(value_type = String)]
    pub order_tax_amount: Option<StringMajorUnit>,
    /// shipping cost for the order
    #[schema(value_type = String)]
    pub shipping_cost: Option<StringMajorUnit>,
}

#[derive(Debug, Clone, Eq, PartialEq, serde::Serialize, serde::Deserialize, ToSchema)]
pub struct GpayAllowedMethodsParameters {
    /// The list of allowed auth methods (ex: 3DS, No3DS, PAN_ONLY etc)
    pub allowed_auth_methods: Vec<String>,
    /// The list of allowed card networks (ex: AMEX,JCB etc)
    pub allowed_card_networks: Vec<String>,
    /// Is billing address required
    #[serde(skip_serializing_if = "Option::is_none")]
    pub billing_address_required: Option<bool>,
    /// Billing address parameters
    #[serde(skip_serializing_if = "Option::is_none")]
    pub billing_address_parameters: Option<GpayBillingAddressParameters>,
    /// Whether assurance details are required
    #[serde(skip_serializing_if = "Option::is_none")]
    pub assurance_details_required: Option<bool>,
}

#[derive(Debug, Clone, Eq, PartialEq, serde::Serialize, serde::Deserialize, ToSchema)]
pub struct GpayBillingAddressParameters {
    /// Is billing phone number required
    pub phone_number_required: bool,
    /// Billing address format
    pub format: GpayBillingAddressFormat,
}

#[derive(Debug, Clone, Eq, PartialEq, serde::Serialize, serde::Deserialize, ToSchema)]
pub enum GpayBillingAddressFormat {
    FULL,
    MIN,
}

#[derive(Debug, Clone, Eq, PartialEq, serde::Serialize, serde::Deserialize, ToSchema)]
pub struct GpayTokenParameters {
    /// The name of the connector
    #[serde(skip_serializing_if = "Option::is_none")]
    pub gateway: Option<String>,
    /// The merchant ID registered in the connector associated
    #[serde(skip_serializing_if = "Option::is_none")]
    pub gateway_merchant_id: Option<String>,
    #[serde(skip_serializing_if = "Option::is_none", rename = "stripe:version")]
    pub stripe_version: Option<String>,
    #[serde(
        skip_serializing_if = "Option::is_none",
        rename = "stripe:publishableKey"
    )]
    pub stripe_publishable_key: Option<String>,
    /// The protocol version for encryption
    #[serde(skip_serializing_if = "Option::is_none")]
    pub protocol_version: Option<String>,
    /// The public key provided by the merchant
    #[serde(skip_serializing_if = "Option::is_none")]
    #[schema(value_type = Option<String>)]
    pub public_key: Option<Secret<String>>,
}

#[derive(Debug, Clone, Eq, PartialEq, serde::Serialize, serde::Deserialize, ToSchema)]
pub struct GpayTokenizationSpecification {
    /// The token specification type(ex: PAYMENT_GATEWAY)
    #[serde(rename = "type")]
    pub token_specification_type: String,
    /// The parameters for the token specification Google Pay
    pub parameters: GpayTokenParameters,
}

#[derive(Debug, Clone, Eq, PartialEq, serde::Serialize, serde::Deserialize, ToSchema)]
pub struct GpayAllowedPaymentMethods {
    /// The type of payment method
    #[serde(rename = "type")]
    pub payment_method_type: String,
    /// The parameters Google Pay requires
    pub parameters: GpayAllowedMethodsParameters,
    /// The tokenization specification for Google Pay
    pub tokenization_specification: GpayTokenizationSpecification,
}

#[derive(Debug, Clone, Eq, PartialEq, serde::Serialize, serde::Deserialize, ToSchema)]
pub struct GpayTransactionInfo {
    /// The country code
    #[schema(value_type = CountryAlpha2, example = "US")]
    pub country_code: api_enums::CountryAlpha2,
    /// The currency code
    #[schema(value_type = Currency, example = "USD")]
    pub currency_code: api_enums::Currency,
    /// The total price status (ex: 'FINAL')
    pub total_price_status: String,
    /// The total price
    #[schema(value_type = String, example = "38.02")]
    pub total_price: StringMajorUnit,
}

#[derive(Debug, Clone, Eq, PartialEq, serde::Serialize, serde::Deserialize, ToSchema)]
pub struct GpayMerchantInfo {
    /// The merchant Identifier that needs to be passed while invoking Gpay SDK
    #[serde(skip_serializing_if = "Option::is_none")]
    pub merchant_id: Option<String>,
    /// The name of the merchant that needs to be displayed on Gpay PopUp
    pub merchant_name: String,
}

#[derive(Debug, Clone, serde::Serialize, serde::Deserialize)]
pub struct GpayMetaData {
    pub merchant_info: GpayMerchantInfo,
    pub allowed_payment_methods: Vec<GpayAllowedPaymentMethods>,
}

#[derive(Debug, Clone, serde::Serialize, serde::Deserialize)]
pub struct GpaySessionTokenData {
    #[serde(rename = "google_pay")]
    pub data: GpayMetaData,
}

#[derive(Debug, Clone, serde::Serialize, serde::Deserialize)]
pub struct PazeSessionTokenData {
    #[serde(rename = "paze")]
    pub data: PazeMetadata,
}

#[derive(Debug, Clone, serde::Serialize, serde::Deserialize)]
pub struct PazeMetadata {
    pub client_id: String,
    pub client_name: String,
    pub client_profile_id: String,
}

#[derive(Debug, Clone, serde::Serialize, serde::Deserialize)]
#[serde(rename_all = "snake_case")]
pub enum SamsungPayCombinedMetadata {
    // This is to support the Samsung Pay decryption flow with application credentials,
    // where the private key, certificates, or any other information required for decryption
    // will be obtained from the application configuration.
    ApplicationCredentials(SamsungPayApplicationCredentials),
    MerchantCredentials(SamsungPayMerchantCredentials),
}

#[derive(Debug, Clone, serde::Serialize, serde::Deserialize)]
pub struct SamsungPaySessionTokenData {
    #[serde(rename = "samsung_pay")]
    pub data: SamsungPayCombinedMetadata,
}

#[derive(Debug, Clone, serde::Serialize, serde::Deserialize)]
pub struct SamsungPayMerchantCredentials {
    pub service_id: String,
    pub merchant_display_name: String,
    pub merchant_business_country: api_enums::CountryAlpha2,
    pub allowed_brands: Vec<String>,
}

#[derive(Debug, Clone, serde::Serialize, serde::Deserialize)]
pub struct SamsungPayApplicationCredentials {
    pub merchant_display_name: String,
    pub merchant_business_country: api_enums::CountryAlpha2,
    pub allowed_brands: Vec<String>,
}

#[derive(Debug, Clone, serde::Serialize, serde::Deserialize)]
pub struct PaypalSdkMetaData {
    pub client_id: String,
}

#[derive(Debug, Clone, serde::Serialize, serde::Deserialize)]
pub struct PaypalSdkSessionTokenData {
    #[serde(rename = "paypal_sdk")]
    pub data: PaypalSdkMetaData,
}

#[derive(Debug, Clone, serde::Serialize, serde::Deserialize)]
#[serde(rename_all = "camelCase")]
pub struct ApplepaySessionRequest {
    pub merchant_identifier: String,
    pub display_name: String,
    pub initiative: String,
    pub initiative_context: String,
}

/// Some connectors like Apple Pay, Airwallex and Noon might require some additional information, find specific details in the child attributes below.
#[derive(Debug, Clone, serde::Serialize, serde::Deserialize, ToSchema)]
pub struct ConnectorMetadata {
    pub apple_pay: Option<ApplepayConnectorMetadataRequest>,
    pub airwallex: Option<AirwallexData>,
    pub noon: Option<NoonData>,
    pub braintree: Option<BraintreeData>,
    pub adyen: Option<AdyenConnectorMetadata>,
}

impl ConnectorMetadata {
    pub fn from_value(
        value: pii::SecretSerdeValue,
    ) -> common_utils::errors::CustomResult<Self, common_utils::errors::ParsingError> {
        value
            .parse_value::<Self>("ConnectorMetadata")
            .change_context(common_utils::errors::ParsingError::StructParseFailure(
                "Metadata",
            ))
    }
    pub fn get_apple_pay_certificates(self) -> Option<(Secret<String>, Secret<String>)> {
        self.apple_pay.and_then(|applepay_metadata| {
            applepay_metadata
                .session_token_data
                .map(|session_token_data| {
                    let SessionTokenInfo {
                        certificate,
                        certificate_keys,
                        ..
                    } = session_token_data;
                    (certificate, certificate_keys)
                })
        })
    }
}

#[derive(Debug, Clone, serde::Serialize, serde::Deserialize, ToSchema)]
pub struct AirwallexData {
    /// payload required by airwallex
    payload: Option<String>,
}

#[derive(Debug, Clone, serde::Serialize, serde::Deserialize, ToSchema)]
pub struct NoonData {
    /// Information about the order category that merchant wants to specify at connector level. (e.g. In Noon Payments it can take values like "pay", "food", or any other custom string set by the merchant in Noon's Dashboard)
    pub order_category: Option<String>,
}

#[derive(Debug, Clone, serde::Serialize, serde::Deserialize, ToSchema)]
pub struct BraintreeData {
    /// Information about the merchant_account_id that merchant wants to specify at connector level.
    #[schema(value_type = String)]
    pub merchant_account_id: Option<Secret<String>>,
    /// Information about the merchant_config_currency that merchant wants to specify at connector level.
    #[schema(value_type = String)]
    pub merchant_config_currency: Option<api_enums::Currency>,
}

#[derive(Debug, Clone, serde::Serialize, serde::Deserialize, ToSchema)]
pub struct AdyenConnectorMetadata {
    pub testing: AdyenTestingData,
}

#[derive(Debug, Clone, serde::Serialize, serde::Deserialize, ToSchema)]
pub struct AdyenTestingData {
    /// Holder name to be sent to Adyen for a card payment(CIT) or a generic payment(MIT). This value overrides the values for card.card_holder_name and applies during both CIT and MIT payment transactions.
    #[schema(value_type = String)]
    pub holder_name: Option<Secret<String>>,
}

#[derive(Debug, Clone, serde::Serialize, serde::Deserialize, ToSchema)]
pub struct ApplepayConnectorMetadataRequest {
    pub session_token_data: Option<SessionTokenInfo>,
}

#[derive(Debug, Clone, serde::Serialize, serde::Deserialize)]
pub struct ApplepaySessionTokenData {
    pub apple_pay: ApplePayMetadata,
}

#[derive(Debug, Clone, serde::Serialize, serde::Deserialize)]
pub struct ApplepayCombinedSessionTokenData {
    pub apple_pay_combined: ApplePayCombinedMetadata,
}

#[derive(Debug, Clone, serde::Serialize, serde::Deserialize)]
#[serde(rename_all = "snake_case")]
pub enum ApplepaySessionTokenMetadata {
    ApplePayCombined(ApplePayCombinedMetadata),
    ApplePay(ApplePayMetadata),
}

#[derive(Debug, Clone, serde::Serialize, serde::Deserialize)]
pub struct ApplePayMetadata {
    pub payment_request_data: PaymentRequestMetadata,
    pub session_token_data: SessionTokenInfo,
}

#[derive(Debug, Clone, serde::Serialize, serde::Deserialize)]
#[serde(rename_all = "snake_case")]
pub enum ApplePayCombinedMetadata {
    Simplified {
        payment_request_data: PaymentRequestMetadata,
        session_token_data: SessionTokenForSimplifiedApplePay,
    },
    Manual {
        payment_request_data: PaymentRequestMetadata,
        session_token_data: SessionTokenInfo,
    },
}

#[derive(Debug, Clone, serde::Serialize, serde::Deserialize)]
pub struct PaymentRequestMetadata {
    pub supported_networks: Vec<String>,
    pub merchant_capabilities: Vec<String>,
    pub label: String,
}

#[derive(Debug, Clone, serde::Serialize, serde::Deserialize, ToSchema)]
pub struct SessionTokenInfo {
    #[schema(value_type = String)]
    pub certificate: Secret<String>,
    #[schema(value_type = String)]
    pub certificate_keys: Secret<String>,
    pub merchant_identifier: String,
    pub display_name: String,
    pub initiative: ApplepayInitiative,
    pub initiative_context: Option<String>,
    #[schema(value_type = Option<CountryAlpha2>)]
    pub merchant_business_country: Option<api_enums::CountryAlpha2>,
    #[serde(flatten)]
    pub payment_processing_details_at: Option<PaymentProcessingDetailsAt>,
}

#[derive(Debug, Clone, serde::Serialize, serde::Deserialize, Display, ToSchema)]
#[serde(rename_all = "snake_case")]
pub enum ApplepayInitiative {
    Web,
    Ios,
}

#[derive(Debug, Clone, serde::Serialize, serde::Deserialize, ToSchema)]
#[serde(tag = "payment_processing_details_at")]
pub enum PaymentProcessingDetailsAt {
    Hyperswitch(PaymentProcessingDetails),
    Connector,
}

#[derive(Debug, Clone, serde::Serialize, serde::Deserialize, PartialEq, Eq, ToSchema)]
pub struct PaymentProcessingDetails {
    #[schema(value_type = String)]
    pub payment_processing_certificate: Secret<String>,
    #[schema(value_type = String)]
    pub payment_processing_certificate_key: Secret<String>,
}

#[derive(Debug, Clone, serde::Serialize, serde::Deserialize, ToSchema)]
pub struct SessionTokenForSimplifiedApplePay {
    pub initiative_context: String,
    #[schema(value_type = Option<CountryAlpha2>)]
    pub merchant_business_country: Option<api_enums::CountryAlpha2>,
}

#[derive(Debug, Clone, serde::Serialize, serde::Deserialize)]
pub struct GooglePayWalletDetails {
    pub google_pay: GooglePayDetails,
}

#[derive(Debug, Clone, serde::Serialize, serde::Deserialize)]
pub struct GooglePayDetails {
    pub provider_details: GooglePayProviderDetails,
    pub cards: GpayAllowedMethodsParameters,
}

// Google Pay Provider Details can of two types: GooglePayMerchantDetails or GooglePayHyperSwitchDetails
// GooglePayHyperSwitchDetails is not implemented yet
#[derive(Debug, Clone, serde::Serialize, serde::Deserialize)]
#[serde(untagged)]
pub enum GooglePayProviderDetails {
    GooglePayMerchantDetails(GooglePayMerchantDetails),
}

#[derive(Debug, Clone, serde::Serialize, serde::Deserialize)]
pub struct GooglePayMerchantDetails {
    pub merchant_info: GooglePayMerchantInfo,
}

#[derive(Debug, Clone, serde::Serialize, serde::Deserialize)]
pub struct GooglePayMerchantInfo {
    pub merchant_name: String,
    pub merchant_id: Option<String>,
    pub tokenization_specification: GooglePayTokenizationSpecification,
}

#[derive(Debug, Clone, serde::Serialize, serde::Deserialize)]
pub struct GooglePayTokenizationSpecification {
    #[serde(rename = "type")]
    pub tokenization_type: GooglePayTokenizationType,
    pub parameters: GooglePayTokenizationParameters,
}

#[derive(Debug, Clone, Copy, serde::Serialize, serde::Deserialize, strum::Display)]
#[serde(rename_all = "SCREAMING_SNAKE_CASE")]
#[strum(serialize_all = "SCREAMING_SNAKE_CASE")]
pub enum GooglePayTokenizationType {
    PaymentGateway,
    Direct,
}

#[derive(Debug, Clone, serde::Serialize, serde::Deserialize)]
pub struct GooglePayTokenizationParameters {
    pub gateway: Option<String>,
    pub public_key: Option<Secret<String>>,
    pub private_key: Option<Secret<String>>,
    pub recipient_id: Option<Secret<String>>,
    pub gateway_merchant_id: Option<Secret<String>>,
    pub stripe_publishable_key: Option<Secret<String>>,
    pub stripe_version: Option<Secret<String>>,
}

#[derive(Debug, Clone, Eq, PartialEq, serde::Serialize, ToSchema)]
#[serde(tag = "wallet_name")]
#[serde(rename_all = "snake_case")]
pub enum SessionToken {
    /// The session response structure for Google Pay
    GooglePay(Box<GpaySessionTokenResponse>),
    /// The session response structure for Samsung Pay
    SamsungPay(Box<SamsungPaySessionTokenResponse>),
    /// The session response structure for Klarna
    Klarna(Box<KlarnaSessionTokenResponse>),
    /// The session response structure for PayPal
    Paypal(Box<PaypalSessionTokenResponse>),
    /// The session response structure for Apple Pay
    ApplePay(Box<ApplepaySessionTokenResponse>),
    /// Session token for OpenBanking PIS flow
    OpenBanking(OpenBankingSessionToken),
    /// The session response structure for Paze
    Paze(Box<PazeSessionTokenResponse>),
    /// The sessions response structure for ClickToPay
    ClickToPay(Box<ClickToPaySessionResponse>),
    /// Whenever there is no session token response or an error in session response
    NoSessionTokenReceived,
}

#[derive(Debug, Clone, Eq, PartialEq, serde::Serialize, ToSchema)]
#[serde(rename_all = "snake_case")]
pub enum VaultSessionDetails {
    Vgs(VgsSessionDetails),
    HyperswitchVault(HyperswitchVaultSessionDetails),
}

#[derive(Debug, Clone, Eq, PartialEq, serde::Serialize, ToSchema)]
pub struct VgsSessionDetails {
    /// The identifier of the external vault
    #[schema(value_type = String)]
    pub external_vault_id: Secret<String>,
    /// The environment for the external vault initiation
    pub sdk_env: String,
}

#[derive(Debug, Clone, Eq, PartialEq, serde::Serialize, ToSchema)]
pub struct HyperswitchVaultSessionDetails {
    /// Session ID for Hyperswitch Vault
    #[schema(value_type = String)]
    pub payment_method_session_id: Secret<String>,
    /// Client secret for Hyperswitch Vault
    #[schema(value_type = String)]
    pub client_secret: Secret<String>,
    /// Publishable key for Hyperswitch Vault
    #[schema(value_type = String)]
    pub publishable_key: Secret<String>,
    /// Profile ID for Hyperswitch Vault
    #[schema(value_type = String)]
    pub profile_id: Secret<String>,
}

#[derive(Debug, Clone, Eq, PartialEq, serde::Serialize, ToSchema)]
#[serde(rename_all = "lowercase")]
pub struct PazeSessionTokenResponse {
    /// Paze Client ID
    pub client_id: String,
    /// Client Name to be displayed on the Paze screen
    pub client_name: String,
    /// Paze Client Profile ID
    pub client_profile_id: String,
    /// The transaction currency code
    #[schema(value_type = Currency, example = "USD")]
    pub transaction_currency_code: api_enums::Currency,
    /// The transaction amount
    #[schema(value_type = String, example = "38.02")]
    pub transaction_amount: StringMajorUnit,
    /// Email Address
    #[schema(max_length = 255, value_type = Option<String>, example = "johntest@test.com")]
    pub email_address: Option<Email>,
}

#[derive(Debug, Clone, Eq, PartialEq, serde::Serialize, ToSchema)]
#[serde(untagged)]
pub enum GpaySessionTokenResponse {
    /// Google pay response involving third party sdk
    ThirdPartyResponse(GooglePayThirdPartySdk),
    /// Google pay session response for non third party sdk
    GooglePaySession(GooglePaySessionResponse),
}

#[derive(Debug, Clone, Eq, PartialEq, serde::Serialize, ToSchema)]
#[serde(rename_all = "lowercase")]
pub struct GooglePayThirdPartySdk {
    /// Identifier for the delayed session response
    pub delayed_session_token: bool,
    /// The name of the connector
    pub connector: String,
    /// The next action for the sdk (ex: calling confirm or sync call)
    pub sdk_next_action: SdkNextAction,
}

#[derive(Debug, Clone, Eq, PartialEq, serde::Serialize, ToSchema)]
#[serde(rename_all = "lowercase")]
pub struct GooglePaySessionResponse {
    /// The merchant info
    pub merchant_info: GpayMerchantInfo,
    /// Is shipping address required
    pub shipping_address_required: bool,
    /// Is email required
    pub email_required: bool,
    /// Shipping address parameters
    pub shipping_address_parameters: GpayShippingAddressParameters,
    /// List of the allowed payment meythods
    pub allowed_payment_methods: Vec<GpayAllowedPaymentMethods>,
    /// The transaction info Google Pay requires
    pub transaction_info: GpayTransactionInfo,
    /// Identifier for the delayed session response
    pub delayed_session_token: bool,
    /// The name of the connector
    pub connector: String,
    /// The next action for the sdk (ex: calling confirm or sync call)
    pub sdk_next_action: SdkNextAction,
    /// Secrets for sdk display and payment
    pub secrets: Option<SecretInfoToInitiateSdk>,
}

#[derive(Debug, Clone, Eq, PartialEq, serde::Serialize, ToSchema)]
#[serde(rename_all = "lowercase")]
pub struct SamsungPaySessionTokenResponse {
    /// Samsung Pay API version
    pub version: String,
    /// Samsung Pay service ID to which session call needs to be made
    pub service_id: String,
    /// Order number of the transaction
    pub order_number: String,
    /// Field containing merchant information
    #[serde(rename = "merchant")]
    pub merchant_payment_information: SamsungPayMerchantPaymentInformation,
    /// Field containing the payment amount
    pub amount: SamsungPayAmountDetails,
    /// Payment protocol type
    pub protocol: SamsungPayProtocolType,
    /// List of supported card brands
    pub allowed_brands: Vec<String>,
    /// Is billing address required to be collected from wallet
    pub billing_address_required: bool,
    /// Is shipping address required to be collected from wallet
    pub shipping_address_required: bool,
}

#[derive(Debug, Clone, Eq, PartialEq, serde::Serialize, ToSchema)]
#[serde(rename_all = "SCREAMING_SNAKE_CASE")]
pub enum SamsungPayProtocolType {
    Protocol3ds,
}

#[derive(Debug, Clone, Eq, PartialEq, serde::Serialize, ToSchema)]
#[serde(rename_all = "lowercase")]
pub struct SamsungPayMerchantPaymentInformation {
    /// Merchant name, this will be displayed on the Samsung Pay screen
    pub name: String,
    /// Merchant domain that process payments, required for web payments
    pub url: Option<String>,
    /// Merchant country code
    #[schema(value_type = CountryAlpha2, example = "US")]
    pub country_code: api_enums::CountryAlpha2,
}

#[derive(Debug, Clone, Eq, PartialEq, serde::Serialize, ToSchema)]
#[serde(rename_all = "lowercase")]
pub struct SamsungPayAmountDetails {
    #[serde(rename = "option")]
    /// Amount format to be displayed
    pub amount_format: SamsungPayAmountFormat,
    /// The currency code
    #[schema(value_type = Currency, example = "USD")]
    pub currency_code: api_enums::Currency,
    /// The total amount of the transaction
    #[serde(rename = "total")]
    #[schema(value_type = String, example = "38.02")]
    pub total_amount: StringMajorUnit,
}

#[derive(Debug, Clone, Eq, PartialEq, serde::Serialize, ToSchema)]
#[serde(rename_all = "SCREAMING_SNAKE_CASE")]
pub enum SamsungPayAmountFormat {
    /// Display the total amount only
    FormatTotalPriceOnly,
    /// Display "Total (Estimated amount)" and total amount
    FormatTotalEstimatedAmount,
}

#[derive(Debug, Clone, Eq, PartialEq, serde::Serialize, ToSchema)]
#[serde(rename_all = "lowercase")]
pub struct GpayShippingAddressParameters {
    /// Is shipping phone number required
    pub phone_number_required: bool,
}

#[derive(Debug, Clone, Eq, PartialEq, serde::Serialize, ToSchema)]
#[serde(rename_all = "lowercase")]
pub struct KlarnaSessionTokenResponse {
    /// The session token for Klarna
    pub session_token: String,
    /// The identifier for the session
    pub session_id: String,
}

#[derive(Debug, Clone, Eq, PartialEq, serde::Serialize, ToSchema)]
#[serde(rename_all = "lowercase")]
pub struct PaypalSessionTokenResponse {
    /// Name of the connector
    pub connector: String,
    /// The session token for PayPal
    pub session_token: String,
    /// The next action for the sdk (ex: calling confirm or sync call)
    pub sdk_next_action: SdkNextAction,
}

#[derive(Debug, Clone, Eq, PartialEq, serde::Serialize, ToSchema)]
#[serde(rename_all = "lowercase")]
pub struct OpenBankingSessionToken {
    /// The session token for OpenBanking Connectors
    pub open_banking_session_token: String,
}

#[derive(Debug, Clone, Eq, PartialEq, serde::Serialize, ToSchema)]
#[serde(rename_all = "lowercase")]
pub struct ApplepaySessionTokenResponse {
    /// Session object for Apple Pay
    /// The session_token_data will be null for iOS devices because the Apple Pay session call is skipped, as there is no web domain involved
    #[serde(skip_serializing_if = "Option::is_none")]
    pub session_token_data: Option<ApplePaySessionResponse>,
    /// Payment request object for Apple Pay
    pub payment_request_data: Option<ApplePayPaymentRequest>,
    /// The session token is w.r.t this connector
    pub connector: String,
    /// Identifier for the delayed session response
    pub delayed_session_token: bool,
    /// The next action for the sdk (ex: calling confirm or sync call)
    pub sdk_next_action: SdkNextAction,
    /// The connector transaction id
    pub connector_reference_id: Option<String>,
    /// The public key id is to invoke third party sdk
    pub connector_sdk_public_key: Option<String>,
    /// The connector merchant id
    pub connector_merchant_id: Option<String>,
}

#[derive(Debug, Eq, PartialEq, serde::Serialize, Clone, ToSchema)]
pub struct SdkNextAction {
    /// The type of next action
    pub next_action: NextActionCall,
}

#[derive(Debug, Eq, PartialEq, serde::Serialize, serde::Deserialize, Clone, ToSchema)]
#[serde(rename_all = "snake_case")]
pub enum NextActionCall {
    /// The next action call is Post Session Tokens
    PostSessionTokens,
    /// The next action call is confirm
    Confirm,
    /// The next action call is sync
    Sync,
    /// The next action call is Complete Authorize
    CompleteAuthorize,
}

#[derive(Debug, Clone, Eq, PartialEq, serde::Serialize, ToSchema)]
#[serde(untagged)]
pub enum ApplePaySessionResponse {
    ///  We get this session response, when third party sdk is involved
    ThirdPartySdk(ThirdPartySdkSessionResponse),
    ///  We get this session response, when there is no involvement of third party sdk
    /// This is the common response most of the times
    NoThirdPartySdk(NoThirdPartySdkSessionResponse),
    /// This is for the empty session response
    NoSessionResponse,
}

#[derive(Debug, Clone, Eq, PartialEq, serde::Serialize, ToSchema, serde::Deserialize)]
#[serde(rename_all(deserialize = "camelCase"))]
pub struct NoThirdPartySdkSessionResponse {
    /// Timestamp at which session is requested
    pub epoch_timestamp: u64,
    /// Timestamp at which session expires
    pub expires_at: u64,
    /// The identifier for the merchant session
    pub merchant_session_identifier: String,
    /// Apple pay generated unique ID (UUID) value
    pub nonce: String,
    /// The identifier for the merchant
    pub merchant_identifier: String,
    /// The domain name of the merchant which is registered in Apple Pay
    pub domain_name: String,
    /// The name to be displayed on Apple Pay button
    pub display_name: String,
    /// A string which represents the properties of a payment
    pub signature: String,
    /// The identifier for the operational analytics
    pub operational_analytics_identifier: String,
    /// The number of retries to get the session response
    pub retries: u8,
    /// The identifier for the connector transaction
    pub psp_id: String,
}

#[derive(Debug, Clone, Eq, PartialEq, serde::Serialize, ToSchema)]
pub struct ThirdPartySdkSessionResponse {
    pub secrets: SecretInfoToInitiateSdk,
}

#[derive(Debug, Clone, Eq, PartialEq, serde::Serialize, ToSchema, serde::Deserialize)]
pub struct SecretInfoToInitiateSdk {
    // Authorization secrets used by client to initiate sdk
    #[schema(value_type = String)]
    pub display: Secret<String>,
    // Authorization secrets used by client for payment
    #[schema(value_type = String)]
    pub payment: Secret<String>,
}

#[derive(Debug, Clone, Eq, PartialEq, serde::Serialize, ToSchema, serde::Deserialize)]
pub struct ApplePayPaymentRequest {
    /// The code for country
    #[schema(value_type = CountryAlpha2, example = "US")]
    pub country_code: api_enums::CountryAlpha2,
    /// The code for currency
    #[schema(value_type = Currency, example = "USD")]
    pub currency_code: api_enums::Currency,
    /// Represents the total for the payment.
    pub total: AmountInfo,
    /// The list of merchant capabilities(ex: whether capable of 3ds or no-3ds)
    pub merchant_capabilities: Option<Vec<String>>,
    /// The list of supported networks
    pub supported_networks: Option<Vec<String>>,
    pub merchant_identifier: Option<String>,
    /// The required billing contact fields for connector
    #[serde(skip_serializing_if = "Option::is_none")]
    pub required_billing_contact_fields: Option<ApplePayBillingContactFields>,
    #[serde(skip_serializing_if = "Option::is_none")]
    /// The required shipping contacht fields for connector
    pub required_shipping_contact_fields: Option<ApplePayShippingContactFields>,
    /// Recurring payment request for apple pay Merchant Token
    #[serde(skip_serializing_if = "Option::is_none")]
    pub recurring_payment_request: Option<ApplePayRecurringPaymentRequest>,
}

#[derive(Debug, Clone, Eq, PartialEq, serde::Deserialize, serde::Serialize, ToSchema)]
pub struct ApplePayRecurringPaymentRequest {
    /// A description of the recurring payment that Apple Pay displays to the user in the payment sheet
    pub payment_description: String,
    /// The regular billing cycle for the recurring payment, including start and end dates, an interval, and an interval count
    pub regular_billing: ApplePayRegularBillingRequest,
    /// A localized billing agreement that the payment sheet displays to the user before the user authorizes the payment
    #[serde(skip_serializing_if = "Option::is_none")]
    pub billing_agreement: Option<String>,
    /// A URL to a web page where the user can update or delete the payment method for the recurring payment
    #[schema(value_type = String, example = "https://hyperswitch.io")]
    pub management_u_r_l: common_utils::types::Url,
}

#[derive(Debug, Clone, Eq, PartialEq, serde::Deserialize, serde::Serialize, ToSchema)]
pub struct ApplePayRegularBillingRequest {
    /// The amount of the recurring payment
    #[schema(value_type = String, example = "38.02")]
    pub amount: StringMajorUnit,
    /// The label that Apple Pay displays to the user in the payment sheet with the recurring details
    pub label: String,
    /// The time that the payment occurs as part of a successful transaction
    pub payment_timing: ApplePayPaymentTiming,
    /// The date of the first payment
    #[serde(skip_serializing_if = "Option::is_none")]
    #[serde(with = "common_utils::custom_serde::iso8601::option")]
    pub recurring_payment_start_date: Option<PrimitiveDateTime>,
    /// The date of the final payment
    #[serde(skip_serializing_if = "Option::is_none")]
    #[serde(with = "common_utils::custom_serde::iso8601::option")]
    pub recurring_payment_end_date: Option<PrimitiveDateTime>,
    /// The amount of time — in calendar units, such as day, month, or year — that represents a fraction of the total payment interval
    #[serde(skip_serializing_if = "Option::is_none")]
    pub recurring_payment_interval_unit: Option<RecurringPaymentIntervalUnit>,
    /// The number of interval units that make up the total payment interval
    #[serde(skip_serializing_if = "Option::is_none")]
    pub recurring_payment_interval_count: Option<i32>,
}

#[derive(Debug, Clone, Eq, PartialEq, serde::Deserialize, serde::Serialize, ToSchema)]
#[serde(rename_all = "snake_case")]
pub enum ApplePayPaymentTiming {
    /// A value that specifies that the payment occurs when the transaction is complete
    Immediate,
    /// A value that specifies that the payment occurs on a regular basis
    Recurring,
}

#[derive(Debug, Clone, Eq, PartialEq, serde::Serialize, ToSchema, serde::Deserialize)]
pub struct ApplePayBillingContactFields(pub Vec<ApplePayAddressParameters>);
#[derive(Debug, Clone, Eq, PartialEq, serde::Serialize, ToSchema, serde::Deserialize)]
pub struct ApplePayShippingContactFields(pub Vec<ApplePayAddressParameters>);

#[derive(Debug, Clone, Eq, PartialEq, serde::Serialize, ToSchema, serde::Deserialize)]
#[serde(rename_all = "camelCase")]
pub enum ApplePayAddressParameters {
    PostalAddress,
    Phone,
    Email,
}

#[derive(Debug, Clone, Eq, PartialEq, serde::Serialize, ToSchema, serde::Deserialize)]
pub struct AmountInfo {
    /// The label must be the name of the merchant.
    pub label: String,
    /// A value that indicates whether the line item(Ex: total, tax, discount, or grand total) is final or pending.
    #[serde(rename = "type")]
    pub total_type: Option<String>,
    /// The total amount for the payment in majot unit string (Ex: 38.02)
    #[schema(value_type = String, example = "38.02")]
    pub amount: StringMajorUnit,
}

#[derive(Debug, Clone, serde::Deserialize)]
#[serde(rename_all = "camelCase")]
pub struct ApplepayErrorResponse {
    pub status_code: String,
    pub status_message: String,
}

#[cfg(feature = "v1")]
#[derive(Default, Debug, serde::Serialize, Clone, ToSchema)]
pub struct PaymentsSessionResponse {
    /// The identifier for the payment
    #[schema(value_type = String)]
    pub payment_id: id_type::PaymentId,
    /// This is a token which expires after 15 minutes, used from the client to authenticate and create sessions from the SDK
    #[schema(value_type = String)]
    pub client_secret: Secret<String, pii::ClientSecret>,
    /// The list of session token object
    pub session_token: Vec<SessionToken>,
}

#[cfg(feature = "v2")]
#[derive(Debug, serde::Serialize, Clone, ToSchema)]
pub struct PaymentsSessionResponse {
    /// The identifier for the payment
    #[schema(value_type = String)]
    pub payment_id: id_type::GlobalPaymentId,
    /// The list of session token object
    pub session_token: Vec<SessionToken>,
    /// External vault session details
    pub vault_details: Option<VaultSessionDetails>,
}

#[derive(Default, Debug, serde::Deserialize, serde::Serialize, Clone, ToSchema)]
pub struct PaymentRetrieveBody {
    /// The identifier for the Merchant Account.
    #[schema(value_type = Option<String>)]
    pub merchant_id: Option<id_type::MerchantId>,
    /// Decider to enable or disable the connector call for retrieve request
    pub force_sync: Option<bool>,
    /// This is a token which expires after 15 minutes, used from the client to authenticate and create sessions from the SDK
    pub client_secret: Option<String>,
    /// If enabled provides list of captures linked to latest attempt
    pub expand_captures: Option<bool>,
    /// If enabled provides list of attempts linked to payment intent
    pub expand_attempts: Option<bool>,
    /// If enabled, provides whole connector response
    pub all_keys_required: Option<bool>,
}

#[derive(Default, Debug, serde::Deserialize, serde::Serialize, Clone, ToSchema)]
pub struct PaymentRetrieveBodyWithCredentials {
    /// The identifier for payment.
    pub payment_id: id_type::PaymentId,
    /// The identifier for the Merchant Account.
    #[schema(value_type = Option<String>)]
    pub merchant_id: Option<id_type::MerchantId>,
    /// Decider to enable or disable the connector call for retrieve request
    pub force_sync: Option<bool>,
    /// Merchant connector details used to make payments.
    pub merchant_connector_details: Option<admin::MerchantConnectorDetailsWrap>,
}

#[derive(Default, Debug, serde::Deserialize, serde::Serialize, Clone, ToSchema)]
pub struct PaymentsCompleteAuthorizeRequest {
    /// The unique identifier for the payment
    #[serde(skip_deserializing)]
    pub payment_id: id_type::PaymentId,
    /// The shipping address for the payment
    pub shipping: Option<Address>,
    /// Client Secret
    #[schema(value_type = String)]
    pub client_secret: Secret<String>,
    /// Indicates if 3DS method data was successfully completed or not
    pub threeds_method_comp_ind: Option<ThreeDsCompletionIndicator>,
}

#[derive(Default, Debug, serde::Deserialize, serde::Serialize, Clone, ToSchema)]
pub struct PaymentsCancelRequest {
    /// The identifier for the payment
    #[serde(skip)]
    pub payment_id: id_type::PaymentId,
    /// The reason for the payment cancel
    pub cancellation_reason: Option<String>,
    /// Merchant connector details used to make payments.
    #[schema(value_type = Option<MerchantConnectorDetailsWrap>, deprecated)]
    pub merchant_connector_details: Option<admin::MerchantConnectorDetailsWrap>,
}

#[derive(Default, Debug, serde::Serialize, serde::Deserialize, Clone, ToSchema)]
pub struct PaymentsIncrementalAuthorizationRequest {
    /// The identifier for the payment
    #[serde(skip)]
    pub payment_id: id_type::PaymentId,
    /// The total amount including previously authorized amount and additional amount
    #[schema(value_type = i64, example = 6540)]
    pub amount: MinorUnit,
    /// Reason for incremental authorization
    pub reason: Option<String>,
}

#[derive(Debug, serde::Serialize, serde::Deserialize, Clone, ToSchema)]
pub struct PaymentsExternalAuthenticationRequest {
    /// The identifier for the payment
    #[serde(skip)]
    pub payment_id: id_type::PaymentId,
    /// Client Secret
    #[schema(value_type = String)]
    pub client_secret: Secret<String>,
    /// SDK Information if request is from SDK
    pub sdk_information: Option<SdkInformation>,
    /// Device Channel indicating whether request is coming from App or Browser
    pub device_channel: DeviceChannel,
    /// Indicates if 3DS method data was successfully completed or not
    pub threeds_method_comp_ind: ThreeDsCompletionIndicator,
}

/// Indicates if 3DS method data was successfully completed or not
#[derive(Debug, serde::Serialize, serde::Deserialize, Clone, ToSchema)]
pub struct PaymentsManualUpdateRequest {
    /// The identifier for the payment
    #[serde(skip)]
    pub payment_id: id_type::PaymentId,
    /// The identifier for the payment attempt
    pub attempt_id: String,
    /// Merchant ID
    #[schema(value_type = String)]
    pub merchant_id: id_type::MerchantId,
    /// The status of the attempt
    pub attempt_status: Option<enums::AttemptStatus>,
    /// Error code of the connector
    pub error_code: Option<String>,
    /// Error message of the connector
    pub error_message: Option<String>,
    /// Error reason of the connector
    pub error_reason: Option<String>,
    /// A unique identifier for a payment provided by the connector
    pub connector_transaction_id: Option<String>,
}

#[derive(Debug, serde::Serialize, serde::Deserialize, Clone, ToSchema)]
pub struct PaymentsManualUpdateResponse {
    /// The identifier for the payment
    pub payment_id: id_type::PaymentId,
    /// The identifier for the payment attempt
    pub attempt_id: String,
    /// Merchant ID
    #[schema(value_type = String)]
    pub merchant_id: id_type::MerchantId,
    /// The status of the attempt
    pub attempt_status: enums::AttemptStatus,
    /// Error code of the connector
    pub error_code: Option<String>,
    /// Error message of the connector
    pub error_message: Option<String>,
    /// Error reason of the connector
    pub error_reason: Option<String>,
    /// A unique identifier for a payment provided by the connector
    pub connector_transaction_id: Option<String>,
}

#[derive(Debug, serde::Serialize, serde::Deserialize, Clone, ToSchema)]
pub enum ThreeDsCompletionIndicator {
    /// 3DS method successfully completed
    #[serde(rename = "Y")]
    Success,
    /// 3DS method was not successful
    #[serde(rename = "N")]
    Failure,
    /// 3DS method URL was unavailable
    #[serde(rename = "U")]
    NotAvailable,
}

/// Device Channel indicating whether request is coming from App or Browser
#[derive(Debug, serde::Serialize, serde::Deserialize, Clone, ToSchema, Eq, PartialEq)]
pub enum DeviceChannel {
    #[serde(rename = "APP")]
    App,
    #[serde(rename = "BRW")]
    Browser,
}

/// SDK Information if request is from SDK
#[derive(Default, Debug, serde::Serialize, serde::Deserialize, Clone, ToSchema)]
pub struct SdkInformation {
    /// Unique ID created on installations of the 3DS Requestor App on a Consumer Device
    pub sdk_app_id: String,
    /// JWE Object containing data encrypted by the SDK for the DS to decrypt
    pub sdk_enc_data: String,
    /// Public key component of the ephemeral key pair generated by the 3DS SDK
    pub sdk_ephem_pub_key: HashMap<String, String>,
    /// Unique transaction identifier assigned by the 3DS SDK
    pub sdk_trans_id: String,
    /// Identifies the vendor and version for the 3DS SDK that is integrated in a 3DS Requestor App
    pub sdk_reference_number: String,
    /// Indicates maximum amount of time in minutes
    pub sdk_max_timeout: u8,
    /// Indicates the type of 3DS SDK
    pub sdk_type: Option<SdkType>,
}

/// Enum representing the type of 3DS SDK.
#[derive(Serialize, Deserialize, Debug, Clone, ToSchema)]
pub enum SdkType {
    #[serde(rename = "01")]
    DefaultSdk,
    #[serde(rename = "02")]
    SplitSdk,
    #[serde(rename = "03")]
    LimitedSdk,
    #[serde(rename = "04")]
    BrowserSdk,
    #[serde(rename = "05")]
    ShellSdk,
}

#[cfg(feature = "v2")]
#[derive(Debug, serde::Serialize, serde::Deserialize, Clone, ToSchema)]
pub struct PaymentMethodsListRequest {}

#[cfg(feature = "v2")]
#[derive(Debug, serde::Serialize, ToSchema)]
pub struct PaymentMethodListResponseForPayments {
    /// The list of payment methods that are enabled for the business profile
    pub payment_methods_enabled: Vec<ResponsePaymentMethodTypesForPayments>,

    /// The list of payment methods that are saved by the given customer
    /// This field is only returned if the customer_id is provided in the request
    #[schema(value_type = Option<Vec<CustomerPaymentMethodResponseItem>>)]
    pub customer_payment_methods: Option<Vec<payment_methods::CustomerPaymentMethodResponseItem>>,
}

#[cfg(all(feature = "v2", feature = "payment_methods_v2"))]
#[derive(Debug, Clone, serde::Serialize, ToSchema, PartialEq)]
pub struct ResponsePaymentMethodTypesForPayments {
    /// The payment method type enabled
    #[schema(example = "pay_later", value_type = PaymentMethod)]
    pub payment_method_type: common_enums::PaymentMethod,

    /// The payment method subtype enabled
    #[schema(example = "klarna", value_type = PaymentMethodType)]
    pub payment_method_subtype: common_enums::PaymentMethodType,

    /// The payment experience for the payment method
    #[schema(value_type = Option<PaymentExperience>)]
    pub payment_experience: Option<common_enums::PaymentExperience>,

    /// payment method subtype specific information
    #[serde(flatten)]
    #[schema(value_type = Option<PaymentMethodSubtypeSpecificData>)]
    pub extra_information: Option<payment_methods::PaymentMethodSubtypeSpecificData>,

    /// Required fields for the payment_method_type.
    /// This is the union of all the required fields for the payment method type enabled in all the connectors.
    #[schema(value_type = Option<RequiredFieldInfo>)]
    pub required_fields: Option<Vec<payment_methods::RequiredFieldInfo>>,

    /// surcharge details for this payment method type if exists
    #[schema(value_type = Option<SurchargeDetailsResponse>)]
    pub surcharge_details: Option<payment_methods::SurchargeDetailsResponse>,
}

#[derive(Debug, serde::Serialize, serde::Deserialize, Clone, ToSchema)]
pub struct PaymentsExternalAuthenticationResponse {
    /// Indicates the transaction status
    #[serde(rename = "trans_status")]
    #[schema(value_type = TransactionStatus)]
    pub transaction_status: common_enums::TransactionStatus,
    /// Access Server URL to be used for challenge submission
    pub acs_url: Option<String>,
    /// Challenge request which should be sent to acs_url
    pub challenge_request: Option<String>,
    /// Unique identifier assigned by the EMVCo(Europay, Mastercard and Visa)
    pub acs_reference_number: Option<String>,
    /// Unique identifier assigned by the ACS to identify a single transaction
    pub acs_trans_id: Option<String>,
    /// Unique identifier assigned by the 3DS Server to identify a single transaction
    pub three_dsserver_trans_id: Option<String>,
    /// Contains the JWS object created by the ACS for the ARes(Authentication Response) message
    pub acs_signed_content: Option<String>,
    /// Three DS Requestor URL
    pub three_ds_requestor_url: String,
    /// Merchant app declaring their URL within the CReq message so that the Authentication app can call the Merchant app after OOB authentication has occurred
    pub three_ds_requestor_app_url: Option<String>,
}

#[derive(Default, Debug, serde::Deserialize, serde::Serialize, Clone, ToSchema)]
pub struct PaymentsApproveRequest {
    /// The identifier for the payment
    #[serde(skip)]
    pub payment_id: id_type::PaymentId,
}

#[derive(Default, Debug, serde::Deserialize, serde::Serialize, Clone, ToSchema)]
pub struct PaymentsRejectRequest {
    /// The identifier for the payment
    #[serde(skip)]
    pub payment_id: id_type::PaymentId,
}

#[derive(Default, Debug, serde::Deserialize, serde::Serialize, Clone)]
pub struct PaymentsStartRequest {
    /// Unique identifier for the payment. This ensures idempotency for multiple payments
    /// that have been done by a single merchant. This field is auto generated and is returned in the API response.
    pub payment_id: id_type::PaymentId,
    /// The identifier for the Merchant Account.
    pub merchant_id: id_type::MerchantId,
    /// The identifier for the payment transaction
    pub attempt_id: String,
}

/// additional data that might be required by hyperswitch
#[cfg(feature = "v2")]
#[derive(Debug, Default, Clone, serde::Deserialize, serde::Serialize, ToSchema)]
pub struct FeatureMetadata {
    /// Redirection response coming in request as metadata field only for redirection scenarios
    #[schema(value_type = Option<RedirectResponse>)]
    pub redirect_response: Option<RedirectResponse>,
    /// Additional tags to be used for global search
    #[schema(value_type = Option<Vec<String>>)]
    pub search_tags: Option<Vec<HashedString<WithType>>>,
    /// Recurring payment details required for apple pay Merchant Token
    pub apple_pay_recurring_details: Option<ApplePayRecurringDetails>,
    /// revenue recovery data for payment intent
    pub payment_revenue_recovery_metadata: Option<PaymentRevenueRecoveryMetadata>,
}

#[cfg(feature = "v2")]
impl FeatureMetadata {
    pub fn get_retry_count(&self) -> Option<u16> {
        self.payment_revenue_recovery_metadata
            .as_ref()
            .map(|metadata| metadata.total_retry_count)
    }

    pub fn set_payment_revenue_recovery_metadata_using_api(
        self,
        payment_revenue_recovery_metadata: PaymentRevenueRecoveryMetadata,
    ) -> Self {
        Self {
            redirect_response: self.redirect_response,
            search_tags: self.search_tags,
            apple_pay_recurring_details: self.apple_pay_recurring_details,
            payment_revenue_recovery_metadata: Some(payment_revenue_recovery_metadata),
        }
    }
}

/// additional data that might be required by hyperswitch
#[cfg(feature = "v1")]
#[derive(Debug, Clone, serde::Deserialize, serde::Serialize, ToSchema)]
pub struct FeatureMetadata {
    /// Redirection response coming in request as metadata field only for redirection scenarios
    #[schema(value_type = Option<RedirectResponse>)]
    pub redirect_response: Option<RedirectResponse>,
    /// Additional tags to be used for global search
    #[schema(value_type = Option<Vec<String>>)]
    pub search_tags: Option<Vec<HashedString<WithType>>>,
    /// Recurring payment details required for apple pay Merchant Token
    pub apple_pay_recurring_details: Option<ApplePayRecurringDetails>,
}

#[derive(Debug, Clone, serde::Deserialize, serde::Serialize, ToSchema)]
pub struct ApplePayRecurringDetails {
    /// A description of the recurring payment that Apple Pay displays to the user in the payment sheet
    pub payment_description: String,
    /// The regular billing cycle for the recurring payment, including start and end dates, an interval, and an interval count
    pub regular_billing: ApplePayRegularBillingDetails,
    /// A localized billing agreement that the payment sheet displays to the user before the user authorizes the payment
    pub billing_agreement: Option<String>,
    /// A URL to a web page where the user can update or delete the payment method for the recurring payment
    #[schema(value_type = String, example = "https://hyperswitch.io")]
    pub management_url: common_utils::types::Url,
}

#[derive(Debug, Clone, serde::Deserialize, serde::Serialize, ToSchema)]
pub struct ApplePayRegularBillingDetails {
    /// The label that Apple Pay displays to the user in the payment sheet with the recurring details
    pub label: String,
    /// The date of the first payment
    #[schema(example = "2023-09-10T23:59:59Z")]
    #[serde(default, with = "common_utils::custom_serde::iso8601::option")]
    pub recurring_payment_start_date: Option<PrimitiveDateTime>,
    /// The date of the final payment
    #[schema(example = "2023-09-10T23:59:59Z")]
    #[serde(default, with = "common_utils::custom_serde::iso8601::option")]
    pub recurring_payment_end_date: Option<PrimitiveDateTime>,
    /// The amount of time — in calendar units, such as day, month, or year — that represents a fraction of the total payment interval
    pub recurring_payment_interval_unit: Option<RecurringPaymentIntervalUnit>,
    /// The number of interval units that make up the total payment interval
    pub recurring_payment_interval_count: Option<i32>,
}

#[derive(Debug, Clone, Eq, PartialEq, serde::Deserialize, serde::Serialize, ToSchema)]
#[serde(rename_all = "snake_case")]
pub enum RecurringPaymentIntervalUnit {
    Year,
    Month,
    Day,
    Hour,
    Minute,
}

///frm message is an object sent inside the payments response...when frm is invoked, its value is Some(...), else its None
#[derive(Clone, Debug, serde::Deserialize, serde::Serialize, PartialEq, ToSchema)]
pub struct FrmMessage {
    pub frm_name: String,
    pub frm_transaction_id: Option<String>,
    pub frm_transaction_type: Option<String>,
    pub frm_status: Option<String>,
    pub frm_score: Option<i32>,
    pub frm_reason: Option<serde_json::Value>,
    pub frm_error: Option<String>,
}

#[cfg(feature = "v2")]
mod payment_id_type {
    use std::{borrow::Cow, fmt};

    use serde::{
        de::{self, Visitor},
        Deserializer,
    };

    use super::PaymentIdType;

    struct PaymentIdVisitor;
    struct OptionalPaymentIdVisitor;

    impl Visitor<'_> for PaymentIdVisitor {
        type Value = PaymentIdType;

        fn expecting(&self, formatter: &mut fmt::Formatter<'_>) -> fmt::Result {
            formatter.write_str("payment id")
        }

        fn visit_str<E>(self, value: &str) -> Result<Self::Value, E>
        where
            E: de::Error,
        {
            common_utils::id_type::GlobalPaymentId::try_from(Cow::Owned(value.to_string()))
                .map_err(de::Error::custom)
                .map(PaymentIdType::PaymentIntentId)
        }
    }

    impl<'de> Visitor<'de> for OptionalPaymentIdVisitor {
        type Value = Option<PaymentIdType>;

        fn expecting(&self, formatter: &mut fmt::Formatter<'_>) -> fmt::Result {
            formatter.write_str("payment id")
        }

        fn visit_some<D>(self, deserializer: D) -> Result<Self::Value, D::Error>
        where
            D: Deserializer<'de>,
        {
            deserializer.deserialize_any(PaymentIdVisitor).map(Some)
        }

        fn visit_none<E>(self) -> Result<Self::Value, E>
        where
            E: de::Error,
        {
            Ok(None)
        }

        fn visit_unit<E>(self) -> Result<Self::Value, E>
        where
            E: de::Error,
        {
            Ok(None)
        }
    }

    #[allow(dead_code)]
    pub(crate) fn deserialize<'a, D>(deserializer: D) -> Result<PaymentIdType, D::Error>
    where
        D: Deserializer<'a>,
    {
        deserializer.deserialize_any(PaymentIdVisitor)
    }

    #[allow(dead_code)]
    pub(crate) fn deserialize_option<'a, D>(
        deserializer: D,
    ) -> Result<Option<PaymentIdType>, D::Error>
    where
        D: Deserializer<'a>,
    {
        deserializer.deserialize_option(OptionalPaymentIdVisitor)
    }
}

#[cfg(feature = "v1")]
mod payment_id_type {
    use std::{borrow::Cow, fmt};

    use serde::{
        de::{self, Visitor},
        Deserializer,
    };

    use super::PaymentIdType;

    struct PaymentIdVisitor;
    struct OptionalPaymentIdVisitor;

    impl Visitor<'_> for PaymentIdVisitor {
        type Value = PaymentIdType;

        fn expecting(&self, formatter: &mut fmt::Formatter<'_>) -> fmt::Result {
            formatter.write_str("payment id")
        }

        fn visit_str<E>(self, value: &str) -> Result<Self::Value, E>
        where
            E: de::Error,
        {
            common_utils::id_type::PaymentId::try_from(Cow::Owned(value.to_string()))
                .map_err(de::Error::custom)
                .map(PaymentIdType::PaymentIntentId)
        }
    }

    impl<'de> Visitor<'de> for OptionalPaymentIdVisitor {
        type Value = Option<PaymentIdType>;

        fn expecting(&self, formatter: &mut fmt::Formatter<'_>) -> fmt::Result {
            formatter.write_str("payment id")
        }

        fn visit_some<D>(self, deserializer: D) -> Result<Self::Value, D::Error>
        where
            D: Deserializer<'de>,
        {
            deserializer.deserialize_any(PaymentIdVisitor).map(Some)
        }

        fn visit_none<E>(self) -> Result<Self::Value, E>
        where
            E: de::Error,
        {
            Ok(None)
        }

        fn visit_unit<E>(self) -> Result<Self::Value, E>
        where
            E: de::Error,
        {
            Ok(None)
        }
    }

    #[allow(dead_code)]
    pub(crate) fn deserialize<'a, D>(deserializer: D) -> Result<PaymentIdType, D::Error>
    where
        D: Deserializer<'a>,
    {
        deserializer.deserialize_any(PaymentIdVisitor)
    }

    pub(crate) fn deserialize_option<'a, D>(
        deserializer: D,
    ) -> Result<Option<PaymentIdType>, D::Error>
    where
        D: Deserializer<'a>,
    {
        deserializer.deserialize_option(OptionalPaymentIdVisitor)
    }
}

pub mod amount {
    use serde::de;

    use super::Amount;
    struct AmountVisitor;
    struct OptionalAmountVisitor;
    use crate::payments::MinorUnit;

    // This is defined to provide guarded deserialization of amount
    // which itself handles zero and non-zero values internally
    impl de::Visitor<'_> for AmountVisitor {
        type Value = Amount;

        fn expecting(&self, formatter: &mut std::fmt::Formatter<'_>) -> std::fmt::Result {
            write!(formatter, "amount as integer")
        }

        fn visit_u64<E>(self, v: u64) -> Result<Self::Value, E>
        where
            E: de::Error,
        {
            let v = i64::try_from(v).map_err(|_| {
                E::custom(format!(
                    "invalid value `{v}`, expected an integer between 0 and {}",
                    i64::MAX
                ))
            })?;
            self.visit_i64(v)
        }

        fn visit_i64<E>(self, v: i64) -> Result<Self::Value, E>
        where
            E: de::Error,
        {
            if v.is_negative() {
                return Err(E::custom(format!(
                    "invalid value `{v}`, expected a positive integer"
                )));
            }
            Ok(Amount::from(MinorUnit::new(v)))
        }
    }

    impl<'de> de::Visitor<'de> for OptionalAmountVisitor {
        type Value = Option<Amount>;

        fn expecting(&self, formatter: &mut std::fmt::Formatter<'_>) -> std::fmt::Result {
            write!(formatter, "option of amount (as integer)")
        }

        fn visit_some<D>(self, deserializer: D) -> Result<Self::Value, D::Error>
        where
            D: serde::Deserializer<'de>,
        {
            deserializer.deserialize_i64(AmountVisitor).map(Some)
        }

        fn visit_none<E>(self) -> Result<Self::Value, E>
        where
            E: de::Error,
        {
            Ok(None)
        }
    }

    #[allow(dead_code)]
    pub(crate) fn deserialize<'de, D>(deserializer: D) -> Result<Amount, D::Error>
    where
        D: de::Deserializer<'de>,
    {
        deserializer.deserialize_any(AmountVisitor)
    }
    pub(crate) fn deserialize_option<'de, D>(deserializer: D) -> Result<Option<Amount>, D::Error>
    where
        D: de::Deserializer<'de>,
    {
        deserializer.deserialize_option(OptionalAmountVisitor)
    }
}

#[cfg(test)]
mod tests {
    #![allow(clippy::unwrap_used)]
    use super::*;

    #[test]
    fn test_mandate_type() {
        let mandate_type = MandateType::default();
        assert_eq!(
            serde_json::to_string(&mandate_type).unwrap(),
            r#"{"multi_use":null}"#
        )
    }
}

#[derive(Default, Debug, serde::Deserialize, Clone, ToSchema, serde::Serialize)]
pub struct RetrievePaymentLinkRequest {
    /// It's a token used for client side verification.
    pub client_secret: Option<String>,
}

#[derive(Clone, Debug, serde::Serialize, PartialEq, ToSchema)]
pub struct PaymentLinkResponse {
    /// URL for rendering the open payment link
    pub link: String,
    /// URL for rendering the secure payment link
    pub secure_link: Option<String>,
    /// Identifier for the payment link
    pub payment_link_id: String,
}

#[derive(Clone, Debug, serde::Serialize, ToSchema)]
pub struct RetrievePaymentLinkResponse {
    /// Identifier for Payment Link
    pub payment_link_id: String,
    /// Identifier for Merchant
    #[schema(value_type = String)]
    pub merchant_id: id_type::MerchantId,
    /// Open payment link (without any security checks and listing SPMs)
    pub link_to_pay: String,
    /// The payment amount. Amount for the payment in the lowest denomination of the currency
    #[schema(value_type = i64, example = 6540)]
    pub amount: MinorUnit,
    /// Date and time of Payment Link creation
    #[serde(with = "common_utils::custom_serde::iso8601")]
    pub created_at: PrimitiveDateTime,
    /// Date and time of Expiration for Payment Link
    #[serde(with = "common_utils::custom_serde::iso8601::option")]
    pub expiry: Option<PrimitiveDateTime>,
    /// Description for Payment Link
    pub description: Option<String>,
    /// Status Of the Payment Link
    pub status: PaymentLinkStatus,
    #[schema(value_type = Option<Currency>)]
    pub currency: Option<api_enums::Currency>,
    /// Secure payment link (with security checks and listing saved payment methods)
    pub secure_link: Option<String>,
}

#[derive(Clone, Debug, serde::Deserialize, ToSchema, serde::Serialize)]
pub struct PaymentLinkInitiateRequest {
    #[schema(value_type = String)]
    pub merchant_id: id_type::MerchantId,
    #[schema(value_type = String)]
    pub payment_id: id_type::PaymentId,
}

#[derive(Debug, serde::Serialize)]
#[serde(untagged)]
pub enum PaymentLinkData {
    PaymentLinkDetails(Box<PaymentLinkDetails>),
    PaymentLinkStatusDetails(Box<PaymentLinkStatusDetails>),
}

#[derive(Debug, serde::Serialize, Clone)]
pub struct PaymentLinkDetails {
    pub amount: StringMajorUnit,
    pub currency: api_enums::Currency,
    pub pub_key: String,
    pub client_secret: String,
    pub payment_id: id_type::PaymentId,
    #[serde(with = "common_utils::custom_serde::iso8601")]
    pub session_expiry: PrimitiveDateTime,
    pub merchant_logo: String,
    pub return_url: String,
    pub merchant_name: String,
    pub order_details: Option<Vec<OrderDetailsWithStringAmount>>,
    pub max_items_visible_after_collapse: i8,
    pub theme: String,
    pub merchant_description: Option<String>,
    pub sdk_layout: String,
    pub display_sdk_only: bool,
    pub hide_card_nickname_field: bool,
    pub show_card_form_by_default: bool,
    pub locale: Option<String>,
    pub transaction_details: Option<Vec<admin::PaymentLinkTransactionDetails>>,
    pub background_image: Option<admin::PaymentLinkBackgroundImageConfig>,
    pub details_layout: Option<api_enums::PaymentLinkDetailsLayout>,
    pub branding_visibility: Option<bool>,
    pub payment_button_text: Option<String>,
    pub skip_status_screen: Option<bool>,
    pub custom_message_for_card_terms: Option<String>,
    pub payment_button_colour: Option<String>,
    pub payment_button_text_colour: Option<String>,
    pub background_colour: Option<String>,
    pub sdk_ui_rules: Option<HashMap<String, HashMap<String, String>>>,
    pub status: api_enums::IntentStatus,
    pub enable_button_only_on_form_ready: bool,
    pub payment_form_header_text: Option<String>,
    pub payment_form_label_type: Option<api_enums::PaymentLinkSdkLabelType>,
    pub show_card_terms: Option<api_enums::PaymentLinkShowSdkTerms>,
    pub is_setup_mandate_flow: Option<bool>,
    pub capture_method: Option<common_enums::CaptureMethod>,
    pub setup_future_usage_applied: Option<common_enums::FutureUsage>,
    pub color_icon_card_cvc_error: Option<String>,
}

#[derive(Debug, serde::Serialize, Clone)]
pub struct SecurePaymentLinkDetails {
    pub enabled_saved_payment_method: bool,
    pub hide_card_nickname_field: bool,
    pub show_card_form_by_default: bool,
    #[serde(flatten)]
    pub payment_link_details: PaymentLinkDetails,
    pub payment_button_text: Option<String>,
    pub skip_status_screen: Option<bool>,
    pub custom_message_for_card_terms: Option<String>,
    pub payment_button_colour: Option<String>,
    pub payment_button_text_colour: Option<String>,
    pub background_colour: Option<String>,
    pub sdk_ui_rules: Option<HashMap<String, HashMap<String, String>>>,
    pub enable_button_only_on_form_ready: bool,
    pub payment_form_header_text: Option<String>,
    pub payment_form_label_type: Option<api_enums::PaymentLinkSdkLabelType>,
    pub show_card_terms: Option<api_enums::PaymentLinkShowSdkTerms>,
    pub color_icon_card_cvc_error: Option<String>,
}

#[derive(Debug, serde::Serialize)]
pub struct PaymentLinkStatusDetails {
    pub amount: StringMajorUnit,
    pub currency: api_enums::Currency,
    pub payment_id: id_type::PaymentId,
    pub merchant_logo: String,
    pub merchant_name: String,
    #[serde(with = "common_utils::custom_serde::iso8601")]
    pub created: PrimitiveDateTime,
    pub status: PaymentLinkStatusWrap,
    pub error_code: Option<String>,
    pub error_message: Option<String>,
    pub redirect: bool,
    pub theme: String,
    pub return_url: String,
    pub locale: Option<String>,
    pub transaction_details: Option<Vec<admin::PaymentLinkTransactionDetails>>,
    pub unified_code: Option<String>,
    pub unified_message: Option<String>,
    pub capture_method: Option<common_enums::CaptureMethod>,
    pub setup_future_usage_applied: Option<common_enums::FutureUsage>,
}

#[derive(Clone, Debug, serde::Deserialize, ToSchema, serde::Serialize)]
#[serde(deny_unknown_fields)]
pub struct PaymentLinkListConstraints {
    /// limit on the number of objects to return
    pub limit: Option<i64>,

    /// The time at which payment link is created
    #[schema(example = "2022-09-10T10:11:12Z")]
    #[serde(default, with = "common_utils::custom_serde::iso8601::option")]
    pub created: Option<PrimitiveDateTime>,

    /// Time less than the payment link created time
    #[schema(example = "2022-09-10T10:11:12Z")]
    #[serde(
        default,
        with = "common_utils::custom_serde::iso8601::option",
        rename = "created.lt"
    )]
    pub created_lt: Option<PrimitiveDateTime>,

    /// Time greater than the payment link created time
    #[schema(example = "2022-09-10T10:11:12Z")]
    #[serde(
        default,
        with = "common_utils::custom_serde::iso8601::option",
        rename = "created.gt"
    )]
    pub created_gt: Option<PrimitiveDateTime>,

    /// Time less than or equals to the payment link created time
    #[schema(example = "2022-09-10T10:11:12Z")]
    #[serde(
        default,
        with = "common_utils::custom_serde::iso8601::option",
        rename = "created.lte"
    )]
    pub created_lte: Option<PrimitiveDateTime>,

    /// Time greater than or equals to the payment link created time
    #[schema(example = "2022-09-10T10:11:12Z")]
    #[serde(default, with = "common_utils::custom_serde::iso8601::option")]
    #[serde(rename = "created.gte")]
    pub created_gte: Option<PrimitiveDateTime>,
}

#[derive(Clone, Debug, serde::Serialize, ToSchema)]
pub struct PaymentLinkListResponse {
    /// The number of payment links included in the list
    pub size: usize,
    // The list of payment link response objects
    pub data: Vec<PaymentLinkResponse>,
}

/// Configure a custom payment link for the particular payment
#[derive(Clone, Debug, serde::Deserialize, serde::Serialize, PartialEq, ToSchema)]
pub struct PaymentCreatePaymentLinkConfig {
    #[serde(flatten)]
    #[schema(value_type = Option<PaymentLinkConfigRequest>)]
    /// Theme config for the particular payment
    pub theme_config: admin::PaymentLinkConfigRequest,
}

#[derive(Debug, Default, Eq, PartialEq, serde::Deserialize, serde::Serialize, Clone, ToSchema)]
pub struct OrderDetailsWithStringAmount {
    /// Name of the product that is being purchased
    #[schema(max_length = 255, example = "shirt")]
    pub product_name: String,
    /// The quantity of the product to be purchased
    #[schema(example = 1)]
    pub quantity: u16,
    /// the amount per quantity of product
    pub amount: StringMajorUnit,
    /// Product Image link
    pub product_img_link: Option<String>,
}

/// Status Of the Payment Link
#[derive(PartialEq, Debug, Clone, serde::Serialize, serde::Deserialize, ToSchema)]
#[serde(rename_all = "snake_case")]
pub enum PaymentLinkStatus {
    Active,
    Expired,
}

#[derive(PartialEq, Debug, Clone, serde::Serialize, serde::Deserialize, ToSchema)]
#[serde(rename_all = "snake_case")]
#[serde(untagged)]
pub enum PaymentLinkStatusWrap {
    PaymentLinkStatus(PaymentLinkStatus),
    IntentStatus(api_enums::IntentStatus),
}

#[derive(Debug, Default, serde::Deserialize, serde::Serialize, Clone, ToSchema)]
pub struct ExtendedCardInfoResponse {
    // Encrypted customer payment method data
    pub payload: String,
}

#[derive(Debug, Clone, Eq, PartialEq, serde::Serialize, ToSchema)]
pub struct ClickToPaySessionResponse {
    pub dpa_id: String,
    pub dpa_name: String,
    pub locale: String,
    #[schema(value_type = Vec<CardNetwork>, example = "[Visa, Mastercard]")]
    pub card_brands: HashSet<api_enums::CardNetwork>,
    pub acquirer_bin: String,
    pub acquirer_merchant_id: String,
    pub merchant_category_code: String,
    pub merchant_country_code: String,
    #[schema(value_type = String, example = "38.02")]
    pub transaction_amount: StringMajorUnit,
    #[schema(value_type = Currency)]
    pub transaction_currency_code: common_enums::Currency,
    #[schema(value_type = Option<String>, max_length = 255, example = "9123456789")]
    pub phone_number: Option<Secret<String>>,
    #[schema(max_length = 255, value_type = Option<String>, example = "johntest@test.com")]
    pub email: Option<Email>,
    pub phone_country_code: Option<String>,
    /// provider Eg: Visa, Mastercard
    #[schema(value_type = Option<CtpServiceProvider>)]
    pub provider: Option<api_enums::CtpServiceProvider>,
    pub dpa_client_id: Option<String>,
}

#[cfg(feature = "v1")]
#[cfg(test)]
mod payments_request_api_contract {
    #![allow(clippy::unwrap_used)]
    #![allow(clippy::panic)]
    use std::str::FromStr;

    use super::*;

    #[test]
    fn test_successful_card_deser() {
        let payments_request = r#"
        {
            "amount": 6540,
            "currency": "USD",
            "payment_method": "card",
            "payment_method_data": {
                "card": {
                    "card_number": "4242424242424242",
                    "card_exp_month": "10",
                    "card_exp_year": "25",
                    "card_holder_name": "joseph Doe",
                    "card_cvc": "123"
                }
            }
        }
        "#;

        let expected_card_number_string = "4242424242424242";
        let expected_card_number = CardNumber::from_str(expected_card_number_string).unwrap();

        let payments_request = serde_json::from_str::<PaymentsRequest>(payments_request);
        assert!(payments_request.is_ok());

        if let Some(PaymentMethodData::Card(card_data)) = payments_request
            .unwrap()
            .payment_method_data
            .unwrap()
            .payment_method_data
        {
            assert_eq!(card_data.card_number, expected_card_number);
        } else {
            panic!("Received unexpected response")
        }
    }

    #[test]
    fn test_successful_payment_method_reward() {
        let payments_request = r#"
        {
            "amount": 6540,
            "currency": "USD",
            "payment_method": "reward",
            "payment_method_data": "reward",
            "payment_method_type": "evoucher"
        }
        "#;

        let payments_request = serde_json::from_str::<PaymentsRequest>(payments_request);
        assert!(payments_request.is_ok());
        assert_eq!(
            payments_request
                .unwrap()
                .payment_method_data
                .unwrap()
                .payment_method_data,
            Some(PaymentMethodData::Reward)
        );
    }

    #[test]
    fn test_payment_method_data_with_payment_method_billing() {
        let payments_request = r#"
        {
            "amount": 6540,
            "currency": "USD",
            "payment_method_data": {
                "billing": {
                    "address": {
                        "line1": "1467",
                        "line2": "Harrison Street",
                        "city": "San Fransico",
                        "state": "California",
                        "zip": "94122",
                        "country": "US",
                        "first_name": "Narayan",
                        "last_name": "Bhat"
                    }
                }
            }
        }
        "#;

        let payments_request = serde_json::from_str::<PaymentsRequest>(payments_request);
        assert!(payments_request.is_ok());
        assert!(payments_request
            .unwrap()
            .payment_method_data
            .unwrap()
            .billing
            .is_some());
    }
}

#[cfg(test)]
mod payments_response_api_contract {
    #![allow(clippy::unwrap_used)]
    use super::*;

    #[derive(Debug, serde::Serialize)]
    struct TestPaymentsResponse {
        #[serde(serialize_with = "serialize_payment_method_data_response")]
        payment_method_data: Option<PaymentMethodDataResponseWithBilling>,
    }

    #[test]
    fn test_reward_payment_response() {
        let payment_method_response_with_billing = PaymentMethodDataResponseWithBilling {
            payment_method_data: Some(PaymentMethodDataResponse::Reward {}),
            billing: None,
        };

        let payments_response = TestPaymentsResponse {
            payment_method_data: Some(payment_method_response_with_billing),
        };

        let expected_response = r#"{"payment_method_data":"reward"}"#;

        let stringified_payments_response = payments_response.encode_to_string_of_json();
        assert_eq!(stringified_payments_response.unwrap(), expected_response);
    }
}

/// Set of tests to extract billing details from payment method data
/// These are required for backwards compatibility
#[cfg(test)]
mod billing_from_payment_method_data {
    #![allow(clippy::unwrap_used)]
    use common_enums::CountryAlpha2;
    use masking::ExposeOptionInterface;

    use super::*;

    const TEST_COUNTRY: CountryAlpha2 = CountryAlpha2::US;
    const TEST_FIRST_NAME: &str = "John";
    const TEST_LAST_NAME: &str = "Wheat Dough";
    const TEST_FULL_NAME: &str = "John Wheat Dough";
    const TEST_FIRST_NAME_SINGLE: &str = "John";

    #[test]
    fn test_wallet_payment_method_data_paypal() {
        let test_email: Email = Email::try_from("example@example.com".to_string()).unwrap();

        let paypal_wallet_payment_method_data =
            PaymentMethodData::Wallet(WalletData::PaypalRedirect(PaypalRedirection {
                email: Some(test_email.clone()),
            }));

        let billing_address = paypal_wallet_payment_method_data
            .get_billing_address()
            .unwrap();

        assert_eq!(billing_address.email.unwrap(), test_email);

        assert!(billing_address.address.is_none());
        assert!(billing_address.phone.is_none());
    }

    #[test]
    fn test_bank_redirect_payment_method_data_eps() {
        let test_email = Email::try_from("example@example.com".to_string()).unwrap();
        let test_first_name = Secret::new(String::from("Chaser"));

        let bank_redirect_billing = BankRedirectBilling {
            billing_name: Some(test_first_name.clone()),
            email: Some(test_email.clone()),
        };

        let eps_bank_redirect_payment_method_data =
            PaymentMethodData::BankRedirect(BankRedirectData::Eps {
                billing_details: Some(bank_redirect_billing),
                bank_name: None,
                country: Some(TEST_COUNTRY),
            });

        let billing_address = eps_bank_redirect_payment_method_data
            .get_billing_address()
            .unwrap();

        let address_details = billing_address.address.unwrap();

        assert_eq!(billing_address.email.unwrap(), test_email);
        assert_eq!(address_details.country.unwrap(), TEST_COUNTRY);
        assert_eq!(address_details.first_name.unwrap(), test_first_name);
        assert!(billing_address.phone.is_none());
    }

    #[test]
    fn test_paylater_payment_method_data_klarna() {
        let test_email: Email = Email::try_from("example@example.com".to_string()).unwrap();

        let klarna_paylater_payment_method_data =
            PaymentMethodData::PayLater(PayLaterData::KlarnaRedirect {
                billing_email: Some(test_email.clone()),
                billing_country: Some(TEST_COUNTRY),
            });

        let billing_address = klarna_paylater_payment_method_data
            .get_billing_address()
            .unwrap();

        assert_eq!(billing_address.email.unwrap(), test_email);
        assert_eq!(
            billing_address.address.unwrap().country.unwrap(),
            TEST_COUNTRY
        );
        assert!(billing_address.phone.is_none());
    }

    #[test]
    fn test_bank_debit_payment_method_data_ach() {
        let test_email = Email::try_from("example@example.com".to_string()).unwrap();
        let test_first_name = Secret::new(String::from("Chaser"));

        let bank_redirect_billing = BankDebitBilling {
            name: Some(test_first_name.clone()),
            address: None,
            email: Some(test_email.clone()),
        };

        let ach_bank_debit_payment_method_data =
            PaymentMethodData::BankDebit(BankDebitData::AchBankDebit {
                billing_details: Some(bank_redirect_billing),
                account_number: Secret::new("1234".to_string()),
                routing_number: Secret::new("1235".to_string()),
                card_holder_name: None,
                bank_account_holder_name: None,
                bank_name: None,
                bank_type: None,
                bank_holder_type: None,
            });

        let billing_address = ach_bank_debit_payment_method_data
            .get_billing_address()
            .unwrap();

        let address_details = billing_address.address.unwrap();

        assert_eq!(billing_address.email.unwrap(), test_email);
        assert_eq!(address_details.first_name.unwrap(), test_first_name);
        assert!(billing_address.phone.is_none());
    }

    #[test]
    fn test_card_payment_method_data() {
        let card_payment_method_data = PaymentMethodData::Card(Card {
            card_holder_name: Some(Secret::new(TEST_FIRST_NAME_SINGLE.into())),
            ..Default::default()
        });

        let billing_address = card_payment_method_data.get_billing_address();

        let billing_address = billing_address.unwrap();

        assert_eq!(
            billing_address.address.unwrap().first_name.expose_option(),
            Some(TEST_FIRST_NAME_SINGLE.into())
        );
    }

    #[test]
    fn test_card_payment_method_data_empty() {
        let card_payment_method_data = PaymentMethodData::Card(Card::default());

        let billing_address = card_payment_method_data.get_billing_address();

        assert!(billing_address.is_none());
    }

    #[test]
    fn test_card_payment_method_data_full_name() {
        let card_payment_method_data = PaymentMethodData::Card(Card {
            card_holder_name: Some(Secret::new(TEST_FULL_NAME.into())),
            ..Default::default()
        });

        let billing_details = card_payment_method_data.get_billing_address().unwrap();
        let billing_address = billing_details.address.unwrap();

        assert_eq!(
            billing_address.first_name.expose_option(),
            Some(TEST_FIRST_NAME.into())
        );

        assert_eq!(
            billing_address.last_name.expose_option(),
            Some(TEST_LAST_NAME.into())
        );
    }

    #[test]
    fn test_card_payment_method_data_empty_string() {
        let card_payment_method_data = PaymentMethodData::Card(Card {
            card_holder_name: Some(Secret::new("".to_string())),
            ..Default::default()
        });

        let billing_details = card_payment_method_data.get_billing_address();

        assert!(billing_details.is_none());
    }
}

#[cfg(feature = "v2")]
#[derive(Debug, Clone, Serialize, Deserialize, ToSchema)]
pub struct PaymentRevenueRecoveryMetadata {
    /// Total number of billing connector + recovery retries for a payment intent.
    #[schema(value_type = u16,example = "1")]
    pub total_retry_count: u16,
    /// Flag for the payment connector's call
    pub payment_connector_transmission: Option<PaymentConnectorTransmission>,
    /// Billing Connector Id to update the invoices
    #[schema(value_type = String, example = "mca_1234567890")]
    pub billing_connector_id: id_type::MerchantConnectorAccountId,
    /// Payment Connector Id to retry the payments
    #[schema(value_type = String, example = "mca_1234567890")]
    pub active_attempt_payment_connector_id: id_type::MerchantConnectorAccountId,
    /// Billing Connector Payment Details
    #[schema(value_type = BillingConnectorPaymentDetails)]
    pub billing_connector_payment_details: BillingConnectorPaymentDetails,
    /// Payment Method Type
    #[schema(example = "pay_later", value_type = PaymentMethod)]
    pub payment_method_type: common_enums::PaymentMethod,
    /// PaymentMethod Subtype
    #[schema(example = "klarna", value_type = PaymentMethodType)]
    pub payment_method_subtype: common_enums::PaymentMethodType,
    /// The name of the payment connector through which the payment attempt was made.
    #[schema(value_type = Connector, example = "stripe")]
    pub connector: common_enums::connector_enums::Connector,
    /// Invoice Next billing time
    pub invoice_next_billing_time: Option<PrimitiveDateTime>,
}
#[cfg(feature = "v2")]
impl PaymentRevenueRecoveryMetadata {
    pub fn set_payment_transmission_field_for_api_request(
        &mut self,
        payment_connector_transmission: PaymentConnectorTransmission,
    ) {
        self.payment_connector_transmission = Some(payment_connector_transmission);
    }
    pub fn get_payment_token_for_api_request(&self) -> mandates::ProcessorPaymentToken {
        mandates::ProcessorPaymentToken {
            processor_payment_token: self
                .billing_connector_payment_details
                .payment_processor_token
                .clone(),
            merchant_connector_id: Some(self.active_attempt_payment_connector_id.clone()),
        }
    }
    pub fn get_merchant_connector_id_for_api_request(&self) -> id_type::MerchantConnectorAccountId {
        self.active_attempt_payment_connector_id.clone()
    }
}

#[derive(Debug, Clone, Serialize, Deserialize, ToSchema)]
#[cfg(feature = "v2")]
pub struct BillingConnectorPaymentDetails {
    /// Payment Processor Token to process the Revenue Recovery Payment
    pub payment_processor_token: String,
    /// Billing Connector's Customer Id
    pub connector_customer_id: String,
}

// Serialize is required because the api event requires Serialize to be implemented
#[derive(Debug, serde::Serialize, serde::Deserialize, Clone, ToSchema)]
#[serde(deny_unknown_fields)]
#[cfg(feature = "v2")]
pub struct PaymentsAttemptRecordRequest {
    /// The amount details for the payment attempt.
    pub amount_details: PaymentAttemptAmountDetails,

    #[schema(value_type = AttemptStatus, example = "charged")]
    pub status: enums::AttemptStatus,

    /// The billing details of the payment attempt. This address will be used for invoicing.
    pub billing: Option<Address>,

    /// The shipping address for the payment attempt.
    pub shipping: Option<Address>,

    /// Error details provided by the billing processor.
    pub error: Option<RecordAttemptErrorDetails>,

    /// A description for the payment attempt.
    #[schema(example = "It's my first payment request", value_type = Option<String>)]
    pub description: Option<common_utils::types::Description>,

    /// A unique identifier for a payment provided by the connector.
    pub connector_transaction_id: Option<common_utils::types::ConnectorTransactionId>,

    /// The payment method type used for payment attempt.
    #[schema(value_type = PaymentMethod, example = "bank_transfer")]
    pub payment_method_type: api_enums::PaymentMethod,

    /// The name of the payment connector through which the payment attempt was made.
    #[schema(value_type = Option<Connector>, example = "stripe")]
    pub connector: Option<common_enums::connector_enums::Connector>,

    /// Billing connector id to update the invoices.
    #[schema(value_type = String, example = "mca_1234567890")]
    pub billing_connector_id: id_type::MerchantConnectorAccountId,

    /// Billing connector id to update the invoices.
    #[schema(value_type = String, example = "mca_1234567890")]
    pub payment_merchant_connector_id: Option<id_type::MerchantConnectorAccountId>,

    /// The payment method subtype to be used for the payment. This should match with the `payment_method_data` provided
    #[schema(value_type = PaymentMethodType, example = "apple_pay")]
    pub payment_method_subtype: api_enums::PaymentMethodType,

    /// The payment instrument data to be used for the payment attempt.
    pub payment_method_data: Option<PaymentMethodDataRequest>,

    /// Metadata is useful for storing additional, unstructured information on an object.
    #[schema(value_type = Option<Object>, example = r#"{ "udf1": "some-value", "udf2": "some-value" }"#)]
    pub metadata: Option<pii::SecretSerdeValue>,

    /// Additional data that might be required by hyperswitch based on the requested features by the merchants.
    pub feature_metadata: Option<PaymentAttemptFeatureMetadata>,

    /// The time at which payment attempt was created.
    #[schema(example = "2022-09-10T10:11:12Z")]
    #[serde(default, with = "common_utils::custom_serde::iso8601::option")]
    pub transaction_created_at: Option<PrimitiveDateTime>,

    /// payment method token at payment processor end.
    #[schema(value_type = String, example = "1234567890")]
    pub processor_payment_method_token: String,

    /// customer id at payment connector for which mandate is attached.
    #[schema(value_type = String, example = "cust_12345")]
    pub connector_customer_id: String,

    /// Number of attempts made for invoice
    #[schema(value_type = Option<u16>, example = 1)]
    pub retry_count: Option<u16>,

    /// Next Billing time of the Invoice
    #[schema(example = "2022-09-10T10:11:12Z")]
    #[serde(default, with = "common_utils::custom_serde::iso8601::option")]
    pub invoice_next_billing_time: Option<PrimitiveDateTime>,

    /// source where the payment was triggered by
    #[schema(value_type = TriggeredBy, example = "internal" )]
    pub triggered_by: common_enums::TriggeredBy,
}

/// Error details for the payment
#[cfg(feature = "v2")]
#[derive(Debug, serde::Serialize, serde::Deserialize, Clone, ToSchema)]
pub struct RecordAttemptErrorDetails {
    /// error code sent by billing connector.
    pub code: String,
    /// error message sent by billing connector.
    pub message: String,
    /// This field can be returned for both approved and refused Mastercard payments.
    /// This code provides additional information about the type of transaction or the reason why the payment failed.
    /// If the payment failed, the network advice code gives guidance on if and when you can retry the payment.
    pub network_advice_code: Option<String>,
    /// For card errors resulting from a card issuer decline, a brand specific 2, 3, or 4 digit code which indicates the reason the authorization failed.
    pub network_decline_code: Option<String>,
    /// A string indicating how to proceed with an network error if payment gateway provide one. This is used to understand the network error code better.
    pub network_error_message: Option<String>,
}<|MERGE_RESOLUTION|>--- conflicted
+++ resolved
@@ -968,13 +968,8 @@
     #[schema(example = "It's my first payment request")]
     pub description: Option<String>,
 
-<<<<<<< HEAD
-    /// The URL to redirect the customer to after they complete the payment process or authentication. This is crucial for flows that involve off-site redirection (e.g., 3DS, some bank redirects, wallet payments).
-    #[schema(value_type = Option<String>, example = "https://hyperswitch.io")]
-=======
     /// The URL to which you want the user to be redirected after the completion of the payment operation
     #[schema(value_type = Option<String>, example = "https://hyperswitch.io", max_length = 2048)]
->>>>>>> be3fc6c7
     pub return_url: Option<Url>,
 
     /// Specifies an intent to save the payment method for future use.
