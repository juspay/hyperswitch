--- conflicted
+++ resolved
@@ -1290,7 +1290,249 @@
     }
 }
 
-<<<<<<< HEAD
+#[derive(Clone, Debug, Serialize, Deserialize)]
+#[serde(rename_all = "snake_case")]
+pub struct CalSuccessRateConfigEventRequest {
+    pub min_aggregates_size: Option<u32>,
+    pub default_success_rate: Option<f64>,
+    pub specificity_level: SuccessRateSpecificityLevel,
+    pub exploration_percent: Option<f64>,
+}
+
+#[derive(Clone, Debug, Serialize, Deserialize)]
+#[serde(rename_all = "snake_case")]
+pub struct CalSuccessRateEventRequest {
+    pub id: String,
+    pub params: String,
+    pub labels: Vec<String>,
+    pub config: Option<CalSuccessRateConfigEventRequest>,
+}
+
+#[derive(Clone, Debug, Serialize, Deserialize)]
+#[serde(rename_all = "snake_case")]
+pub struct EliminationRoutingEventBucketConfig {
+    pub bucket_size: Option<u64>,
+    pub bucket_leak_interval_in_secs: Option<u64>,
+}
+
+#[derive(Clone, Debug, Serialize, Deserialize)]
+#[serde(rename_all = "snake_case")]
+pub struct EliminationRoutingEventRequest {
+    pub id: String,
+    pub params: String,
+    pub labels: Vec<String>,
+    pub config: Option<EliminationRoutingEventBucketConfig>,
+}
+
+/// API-1 types
+#[derive(Clone, Debug, Serialize, Deserialize)]
+#[serde(rename_all = "snake_case")]
+pub struct CalContractScoreEventRequest {
+    pub id: String,
+    pub params: String,
+    pub labels: Vec<String>,
+    pub config: Option<ContractBasedRoutingConfig>,
+}
+
+#[derive(Clone, Debug, Serialize, Deserialize)]
+#[serde(rename_all = "snake_case")]
+pub struct LabelWithScoreEventResponse {
+    pub score: f64,
+    pub label: String,
+}
+
+#[derive(Clone, Debug, Serialize, Deserialize)]
+#[serde(rename_all = "snake_case")]
+pub struct CalSuccessRateEventResponse {
+    pub labels_with_score: Vec<LabelWithScoreEventResponse>,
+    pub routing_apporach: RoutingApproach,
+}
+
+#[derive(Clone, Debug, Serialize, Deserialize)]
+#[serde(rename_all = "snake_case")]
+pub enum RoutingApproach {
+    Exploitation,
+    Exploration,
+    Elimination,
+    ContractBased,
+    Default,
+}
+
+impl RoutingApproach {
+    pub fn from_decision_engine_approach(approach: &str) -> Self {
+        match approach {
+            "SR_SELECTION_V3_ROUTING" => Self::Exploitation,
+            "SR_V3_HEDGING" => Self::Exploration,
+            _ => Self::Default,
+        }
+    }
+}
+
+impl std::fmt::Display for RoutingApproach {
+    fn fmt(&self, f: &mut std::fmt::Formatter<'_>) -> std::fmt::Result {
+        match self {
+            Self::Exploitation => write!(f, "Exploitation"),
+            Self::Exploration => write!(f, "Exploration"),
+            Self::Elimination => write!(f, "Elimination"),
+            Self::ContractBased => write!(f, "ContractBased"),
+            Self::Default => write!(f, "Default"),
+        }
+    }
+}
+
+#[derive(Clone, Debug, Serialize, Deserialize)]
+#[serde(rename_all = "snake_case")]
+pub struct BucketInformationEventResponse {
+    pub is_eliminated: bool,
+    pub bucket_name: Vec<String>,
+}
+
+#[derive(Clone, Debug, Serialize, Deserialize)]
+#[serde(rename_all = "snake_case")]
+pub struct EliminationInformationEventResponse {
+    pub entity: Option<BucketInformationEventResponse>,
+    pub global: Option<BucketInformationEventResponse>,
+}
+
+#[derive(Clone, Debug, Serialize, Deserialize)]
+#[serde(rename_all = "snake_case")]
+pub struct LabelWithStatusEliminationEventResponse {
+    pub label: String,
+    pub elimination_information: Option<EliminationInformationEventResponse>,
+}
+
+#[derive(Clone, Debug, Serialize, Deserialize)]
+#[serde(rename_all = "snake_case")]
+pub struct EliminationEventResponse {
+    pub labels_with_status: Vec<LabelWithStatusEliminationEventResponse>,
+}
+
+#[derive(Clone, Debug, Serialize, Deserialize)]
+#[serde(rename_all = "snake_case")]
+pub struct ScoreDataEventResponse {
+    pub score: f64,
+    pub label: String,
+    pub current_count: u64,
+}
+
+#[derive(Clone, Debug, Serialize, Deserialize)]
+#[serde(rename_all = "snake_case")]
+pub struct CalContractScoreEventResponse {
+    pub labels_with_score: Vec<ScoreDataEventResponse>,
+}
+
+#[derive(Clone, Copy, Debug, Serialize, Deserialize)]
+#[serde(rename_all = "snake_case")]
+pub struct CalGlobalSuccessRateConfigEventRequest {
+    pub entity_min_aggregates_size: u32,
+    pub entity_default_success_rate: f64,
+}
+
+#[derive(Clone, Debug, Serialize, Deserialize)]
+#[serde(rename_all = "snake_case")]
+pub struct CalGlobalSuccessRateEventRequest {
+    pub entity_id: String,
+    pub entity_params: String,
+    pub entity_labels: Vec<String>,
+    pub global_labels: Vec<String>,
+    pub config: Option<CalGlobalSuccessRateConfigEventRequest>,
+}
+
+#[derive(Clone, Debug, Serialize, Deserialize)]
+#[serde(rename_all = "snake_case")]
+pub struct UpdateSuccessRateWindowConfig {
+    pub max_aggregates_size: Option<u32>,
+    pub current_block_threshold: Option<CurrentBlockThreshold>,
+}
+
+#[derive(Clone, Debug, Serialize, Deserialize)]
+#[serde(rename_all = "snake_case")]
+pub struct UpdateLabelWithStatusEventRequest {
+    pub label: String,
+    pub status: bool,
+}
+
+#[derive(Clone, Debug, Serialize, Deserialize)]
+#[serde(rename_all = "snake_case")]
+pub struct UpdateSuccessRateWindowEventRequest {
+    pub id: String,
+    pub params: String,
+    pub labels_with_status: Vec<UpdateLabelWithStatusEventRequest>,
+    pub config: Option<UpdateSuccessRateWindowConfig>,
+    pub global_labels_with_status: Vec<UpdateLabelWithStatusEventRequest>,
+}
+
+#[derive(Clone, Debug, Serialize, Deserialize)]
+#[serde(rename_all = "snake_case")]
+pub struct UpdateSuccessRateWindowEventResponse {
+    pub status: UpdationStatusEventResponse,
+}
+
+#[derive(Clone, Debug, Serialize, Deserialize)]
+#[serde(rename_all = "snake_case")]
+pub enum UpdationStatusEventResponse {
+    WindowUpdationSucceeded,
+    WindowUpdationFailed,
+}
+
+#[derive(Clone, Debug, Serialize, Deserialize)]
+#[serde(rename_all = "snake_case")]
+pub struct LabelWithBucketNameEventRequest {
+    pub label: String,
+    pub bucket_name: String,
+}
+
+#[derive(Clone, Debug, Serialize, Deserialize)]
+#[serde(rename_all = "snake_case")]
+pub struct UpdateEliminationBucketEventRequest {
+    pub id: String,
+    pub params: String,
+    pub labels_with_bucket_name: Vec<LabelWithBucketNameEventRequest>,
+    pub config: Option<EliminationRoutingEventBucketConfig>,
+}
+
+#[derive(Clone, Debug, PartialEq, Serialize, Deserialize)]
+#[serde(rename_all = "snake_case")]
+pub struct UpdateEliminationBucketEventResponse {
+    pub status: EliminationUpdationStatusEventResponse,
+}
+
+#[derive(Clone, Debug, PartialEq, Serialize, Deserialize)]
+#[serde(rename_all = "snake_case")]
+pub enum EliminationUpdationStatusEventResponse {
+    BucketUpdationSucceeded,
+    BucketUpdationFailed,
+}
+
+#[derive(Clone, Debug, Serialize, Deserialize)]
+#[serde(rename_all = "snake_case")]
+pub struct ContractLabelInformationEventRequest {
+    pub label: String,
+    pub target_count: u64,
+    pub target_time: u64,
+    pub current_count: u64,
+}
+
+#[derive(Clone, Debug, Serialize, Deserialize)]
+#[serde(rename_all = "snake_case")]
+pub struct UpdateContractRequestEventRequest {
+    pub id: String,
+    pub params: String,
+    pub labels_information: Vec<ContractLabelInformationEventRequest>,
+}
+
+#[derive(Clone, Debug, PartialEq, Serialize, Deserialize)]
+#[serde(rename_all = "snake_case")]
+pub struct UpdateContractEventResponse {
+    pub status: ContractUpdationStatusEventResponse,
+}
+
+#[derive(Clone, Debug, PartialEq, Serialize, Deserialize)]
+#[serde(rename_all = "snake_case")]
+pub enum ContractUpdationStatusEventResponse {
+    ContractUpdationSucceeded,
+    ContractUpdationFailed,
+}
 #[derive(Clone, Debug, serde::Deserialize, serde::Serialize)]
 pub struct RuleMigrationQuery {
     pub profile_id: common_utils::id_type::ProfileId,
@@ -1330,248 +1572,4 @@
             decision_engine_algorithm_id,
         }
     }
-=======
-#[derive(Clone, Debug, Serialize, Deserialize)]
-#[serde(rename_all = "snake_case")]
-pub struct CalSuccessRateConfigEventRequest {
-    pub min_aggregates_size: Option<u32>,
-    pub default_success_rate: Option<f64>,
-    pub specificity_level: SuccessRateSpecificityLevel,
-    pub exploration_percent: Option<f64>,
-}
-
-#[derive(Clone, Debug, Serialize, Deserialize)]
-#[serde(rename_all = "snake_case")]
-pub struct CalSuccessRateEventRequest {
-    pub id: String,
-    pub params: String,
-    pub labels: Vec<String>,
-    pub config: Option<CalSuccessRateConfigEventRequest>,
-}
-
-#[derive(Clone, Debug, Serialize, Deserialize)]
-#[serde(rename_all = "snake_case")]
-pub struct EliminationRoutingEventBucketConfig {
-    pub bucket_size: Option<u64>,
-    pub bucket_leak_interval_in_secs: Option<u64>,
-}
-
-#[derive(Clone, Debug, Serialize, Deserialize)]
-#[serde(rename_all = "snake_case")]
-pub struct EliminationRoutingEventRequest {
-    pub id: String,
-    pub params: String,
-    pub labels: Vec<String>,
-    pub config: Option<EliminationRoutingEventBucketConfig>,
-}
-
-/// API-1 types
-#[derive(Clone, Debug, Serialize, Deserialize)]
-#[serde(rename_all = "snake_case")]
-pub struct CalContractScoreEventRequest {
-    pub id: String,
-    pub params: String,
-    pub labels: Vec<String>,
-    pub config: Option<ContractBasedRoutingConfig>,
-}
-
-#[derive(Clone, Debug, Serialize, Deserialize)]
-#[serde(rename_all = "snake_case")]
-pub struct LabelWithScoreEventResponse {
-    pub score: f64,
-    pub label: String,
-}
-
-#[derive(Clone, Debug, Serialize, Deserialize)]
-#[serde(rename_all = "snake_case")]
-pub struct CalSuccessRateEventResponse {
-    pub labels_with_score: Vec<LabelWithScoreEventResponse>,
-    pub routing_apporach: RoutingApproach,
-}
-
-#[derive(Clone, Debug, Serialize, Deserialize)]
-#[serde(rename_all = "snake_case")]
-pub enum RoutingApproach {
-    Exploitation,
-    Exploration,
-    Elimination,
-    ContractBased,
-    Default,
-}
-
-impl RoutingApproach {
-    pub fn from_decision_engine_approach(approach: &str) -> Self {
-        match approach {
-            "SR_SELECTION_V3_ROUTING" => Self::Exploitation,
-            "SR_V3_HEDGING" => Self::Exploration,
-            _ => Self::Default,
-        }
-    }
-}
-
-impl std::fmt::Display for RoutingApproach {
-    fn fmt(&self, f: &mut std::fmt::Formatter<'_>) -> std::fmt::Result {
-        match self {
-            Self::Exploitation => write!(f, "Exploitation"),
-            Self::Exploration => write!(f, "Exploration"),
-            Self::Elimination => write!(f, "Elimination"),
-            Self::ContractBased => write!(f, "ContractBased"),
-            Self::Default => write!(f, "Default"),
-        }
-    }
-}
-
-#[derive(Clone, Debug, Serialize, Deserialize)]
-#[serde(rename_all = "snake_case")]
-pub struct BucketInformationEventResponse {
-    pub is_eliminated: bool,
-    pub bucket_name: Vec<String>,
-}
-
-#[derive(Clone, Debug, Serialize, Deserialize)]
-#[serde(rename_all = "snake_case")]
-pub struct EliminationInformationEventResponse {
-    pub entity: Option<BucketInformationEventResponse>,
-    pub global: Option<BucketInformationEventResponse>,
-}
-
-#[derive(Clone, Debug, Serialize, Deserialize)]
-#[serde(rename_all = "snake_case")]
-pub struct LabelWithStatusEliminationEventResponse {
-    pub label: String,
-    pub elimination_information: Option<EliminationInformationEventResponse>,
-}
-
-#[derive(Clone, Debug, Serialize, Deserialize)]
-#[serde(rename_all = "snake_case")]
-pub struct EliminationEventResponse {
-    pub labels_with_status: Vec<LabelWithStatusEliminationEventResponse>,
-}
-
-#[derive(Clone, Debug, Serialize, Deserialize)]
-#[serde(rename_all = "snake_case")]
-pub struct ScoreDataEventResponse {
-    pub score: f64,
-    pub label: String,
-    pub current_count: u64,
-}
-
-#[derive(Clone, Debug, Serialize, Deserialize)]
-#[serde(rename_all = "snake_case")]
-pub struct CalContractScoreEventResponse {
-    pub labels_with_score: Vec<ScoreDataEventResponse>,
-}
-
-#[derive(Clone, Copy, Debug, Serialize, Deserialize)]
-#[serde(rename_all = "snake_case")]
-pub struct CalGlobalSuccessRateConfigEventRequest {
-    pub entity_min_aggregates_size: u32,
-    pub entity_default_success_rate: f64,
-}
-
-#[derive(Clone, Debug, Serialize, Deserialize)]
-#[serde(rename_all = "snake_case")]
-pub struct CalGlobalSuccessRateEventRequest {
-    pub entity_id: String,
-    pub entity_params: String,
-    pub entity_labels: Vec<String>,
-    pub global_labels: Vec<String>,
-    pub config: Option<CalGlobalSuccessRateConfigEventRequest>,
-}
-
-#[derive(Clone, Debug, Serialize, Deserialize)]
-#[serde(rename_all = "snake_case")]
-pub struct UpdateSuccessRateWindowConfig {
-    pub max_aggregates_size: Option<u32>,
-    pub current_block_threshold: Option<CurrentBlockThreshold>,
-}
-
-#[derive(Clone, Debug, Serialize, Deserialize)]
-#[serde(rename_all = "snake_case")]
-pub struct UpdateLabelWithStatusEventRequest {
-    pub label: String,
-    pub status: bool,
-}
-
-#[derive(Clone, Debug, Serialize, Deserialize)]
-#[serde(rename_all = "snake_case")]
-pub struct UpdateSuccessRateWindowEventRequest {
-    pub id: String,
-    pub params: String,
-    pub labels_with_status: Vec<UpdateLabelWithStatusEventRequest>,
-    pub config: Option<UpdateSuccessRateWindowConfig>,
-    pub global_labels_with_status: Vec<UpdateLabelWithStatusEventRequest>,
-}
-
-#[derive(Clone, Debug, Serialize, Deserialize)]
-#[serde(rename_all = "snake_case")]
-pub struct UpdateSuccessRateWindowEventResponse {
-    pub status: UpdationStatusEventResponse,
-}
-
-#[derive(Clone, Debug, Serialize, Deserialize)]
-#[serde(rename_all = "snake_case")]
-pub enum UpdationStatusEventResponse {
-    WindowUpdationSucceeded,
-    WindowUpdationFailed,
-}
-
-#[derive(Clone, Debug, Serialize, Deserialize)]
-#[serde(rename_all = "snake_case")]
-pub struct LabelWithBucketNameEventRequest {
-    pub label: String,
-    pub bucket_name: String,
-}
-
-#[derive(Clone, Debug, Serialize, Deserialize)]
-#[serde(rename_all = "snake_case")]
-pub struct UpdateEliminationBucketEventRequest {
-    pub id: String,
-    pub params: String,
-    pub labels_with_bucket_name: Vec<LabelWithBucketNameEventRequest>,
-    pub config: Option<EliminationRoutingEventBucketConfig>,
-}
-
-#[derive(Clone, Debug, PartialEq, Serialize, Deserialize)]
-#[serde(rename_all = "snake_case")]
-pub struct UpdateEliminationBucketEventResponse {
-    pub status: EliminationUpdationStatusEventResponse,
-}
-
-#[derive(Clone, Debug, PartialEq, Serialize, Deserialize)]
-#[serde(rename_all = "snake_case")]
-pub enum EliminationUpdationStatusEventResponse {
-    BucketUpdationSucceeded,
-    BucketUpdationFailed,
-}
-
-#[derive(Clone, Debug, Serialize, Deserialize)]
-#[serde(rename_all = "snake_case")]
-pub struct ContractLabelInformationEventRequest {
-    pub label: String,
-    pub target_count: u64,
-    pub target_time: u64,
-    pub current_count: u64,
-}
-
-#[derive(Clone, Debug, Serialize, Deserialize)]
-#[serde(rename_all = "snake_case")]
-pub struct UpdateContractRequestEventRequest {
-    pub id: String,
-    pub params: String,
-    pub labels_information: Vec<ContractLabelInformationEventRequest>,
-}
-
-#[derive(Clone, Debug, PartialEq, Serialize, Deserialize)]
-#[serde(rename_all = "snake_case")]
-pub struct UpdateContractEventResponse {
-    pub status: ContractUpdationStatusEventResponse,
-}
-
-#[derive(Clone, Debug, PartialEq, Serialize, Deserialize)]
-#[serde(rename_all = "snake_case")]
-pub enum ContractUpdationStatusEventResponse {
-    ContractUpdationSucceeded,
-    ContractUpdationFailed,
->>>>>>> e902d6d9
 }