use std::fmt::Debug;

use common_types::three_ds_decision_rule_engine::{ThreeDSDecision, ThreeDSDecisionRule};
use common_utils::{
    errors::{ParsingError, ValidationError},
    ext_traits::ValueExt,
    pii,
};
use euclid::frontend::ast::Program;
pub use euclid::{
    dssa::types::EuclidAnalysable,
    frontend::{
        ast,
        dir::{DirKeyKind, EuclidDirFilter},
    },
};
use serde::{Deserialize, Serialize};
use utoipa::ToSchema;

use crate::{
    enums::{RoutableConnectors, TransactionType},
    open_router,
};

// Define constants for default values
const DEFAULT_LATENCY_THRESHOLD: f64 = 90.0;
const DEFAULT_BUCKET_SIZE: i32 = 200;
const DEFAULT_HEDGING_PERCENT: f64 = 5.0;
const DEFAULT_ELIMINATION_THRESHOLD: f64 = 0.35;
const DEFAULT_PAYMENT_METHOD: &str = "CARD";

#[derive(Debug, Clone, Serialize, Deserialize, ToSchema)]
#[serde(tag = "type", content = "data", rename_all = "snake_case")]
pub enum ConnectorSelection {
    Priority(Vec<RoutableConnectorChoice>),
    VolumeSplit(Vec<ConnectorVolumeSplit>),
}

impl ConnectorSelection {
    pub fn get_connector_list(&self) -> Vec<RoutableConnectorChoice> {
        match self {
            Self::Priority(list) => list.clone(),
            Self::VolumeSplit(splits) => {
                splits.iter().map(|split| split.connector.clone()).collect()
            }
        }
    }
}
#[cfg(feature = "v2")]
#[derive(Debug, Clone, serde::Serialize, serde::Deserialize, ToSchema)]
pub struct RoutingConfigRequest {
    pub name: String,
    pub description: String,
    pub algorithm: StaticRoutingAlgorithm,
    #[schema(value_type = String)]
    pub profile_id: common_utils::id_type::ProfileId,
}

#[cfg(feature = "v1")]
#[derive(Debug, Clone, serde::Serialize, serde::Deserialize, ToSchema)]
pub struct RoutingConfigRequest {
    pub name: Option<String>,
    pub description: Option<String>,
    pub algorithm: Option<StaticRoutingAlgorithm>,
    #[schema(value_type = Option<String>)]
    pub profile_id: Option<common_utils::id_type::ProfileId>,
    pub transaction_type: Option<TransactionType>,
}

#[derive(Debug, serde::Serialize, ToSchema)]
pub struct ProfileDefaultRoutingConfig {
    #[schema(value_type = String)]
    pub profile_id: common_utils::id_type::ProfileId,
    pub connectors: Vec<RoutableConnectorChoice>,
}

#[derive(Clone, Debug, serde::Deserialize, serde::Serialize)]
pub struct RoutingRetrieveQuery {
    pub limit: Option<u16>,
    pub offset: Option<u8>,
    pub transaction_type: Option<TransactionType>,
}

#[derive(Clone, Debug, serde::Deserialize, serde::Serialize)]
pub struct RoutingActivatePayload {
    pub transaction_type: Option<TransactionType>,
}

#[derive(Clone, Debug, serde::Deserialize, serde::Serialize)]
pub struct RoutingRetrieveLinkQuery {
    pub profile_id: Option<common_utils::id_type::ProfileId>,
    pub transaction_type: Option<TransactionType>,
}

#[derive(Clone, Debug, serde::Deserialize, serde::Serialize)]
pub struct RoutingRetrieveLinkQueryWrapper {
    pub routing_query: RoutingRetrieveQuery,
    pub profile_id: common_utils::id_type::ProfileId,
}
#[derive(Debug, Clone, serde::Serialize, serde::Deserialize, ToSchema)]
/// Response of the retrieved routing configs for a merchant account
pub struct RoutingRetrieveResponse {
    pub algorithm: Option<MerchantRoutingAlgorithm>,
}

#[derive(Debug, serde::Serialize, ToSchema)]
#[serde(untagged)]
pub enum LinkedRoutingConfigRetrieveResponse {
    MerchantAccountBased(Box<RoutingRetrieveResponse>),
    ProfileBased(Vec<RoutingDictionaryRecord>),
}

#[derive(Debug, Clone, serde::Serialize, serde::Deserialize, ToSchema)]
/// Routing Algorithm specific to merchants
pub struct MerchantRoutingAlgorithm {
    #[schema(value_type = String)]
    pub id: common_utils::id_type::RoutingId,
    #[schema(value_type = String)]
    pub profile_id: common_utils::id_type::ProfileId,
    pub name: String,
    pub description: String,
    pub algorithm: RoutingAlgorithmWrapper,
    pub created_at: i64,
    pub modified_at: i64,
    pub algorithm_for: TransactionType,
}

impl EuclidDirFilter for ConnectorSelection {
    const ALLOWED: &'static [DirKeyKind] = &[
        DirKeyKind::PaymentMethod,
        DirKeyKind::CardBin,
        DirKeyKind::CardType,
        DirKeyKind::CardNetwork,
        DirKeyKind::PayLaterType,
        DirKeyKind::WalletType,
        DirKeyKind::UpiType,
        DirKeyKind::BankRedirectType,
        DirKeyKind::BankDebitType,
        DirKeyKind::CryptoType,
        DirKeyKind::MetaData,
        DirKeyKind::PaymentAmount,
        DirKeyKind::PaymentCurrency,
        DirKeyKind::AuthenticationType,
        DirKeyKind::MandateAcceptanceType,
        DirKeyKind::MandateType,
        DirKeyKind::PaymentType,
        DirKeyKind::SetupFutureUsage,
        DirKeyKind::CaptureMethod,
        DirKeyKind::BillingCountry,
        DirKeyKind::BusinessCountry,
        DirKeyKind::BusinessLabel,
        DirKeyKind::MetaData,
        DirKeyKind::RewardType,
        DirKeyKind::VoucherType,
        DirKeyKind::CardRedirectType,
        DirKeyKind::BankTransferType,
        DirKeyKind::RealTimePaymentType,
    ];
}

impl EuclidAnalysable for ConnectorSelection {
    fn get_dir_value_for_analysis(
        &self,
        rule_name: String,
    ) -> Vec<(euclid::frontend::dir::DirValue, euclid::types::Metadata)> {
        self.get_connector_list()
            .into_iter()
            .map(|connector_choice| {
                let connector_name = connector_choice.connector.to_string();
                let mca_id = connector_choice.merchant_connector_id.clone();

                (
                    euclid::frontend::dir::DirValue::Connector(Box::new(connector_choice.into())),
                    std::collections::HashMap::from_iter([(
                        "CONNECTOR_SELECTION".to_string(),
                        serde_json::json!({
                            "rule_name": rule_name,
                            "connector_name": connector_name,
                            "mca_id": mca_id,
                        }),
                    )]),
                )
            })
            .collect()
    }
}

#[derive(Debug, Clone, serde::Serialize, serde::Deserialize, ToSchema, PartialEq)]
pub struct ConnectorVolumeSplit {
    pub connector: RoutableConnectorChoice,
    pub split: u8,
}

/// Routable Connector chosen for a payment
#[derive(Debug, Clone, serde::Serialize, serde::Deserialize, ToSchema)]
#[serde(from = "RoutableChoiceSerde", into = "RoutableChoiceSerde")]
pub struct RoutableConnectorChoice {
    #[serde(skip)]
    pub choice_kind: RoutableChoiceKind,
    pub connector: RoutableConnectors,
    #[schema(value_type = Option<String>)]
    pub merchant_connector_id: Option<common_utils::id_type::MerchantConnectorAccountId>,
}

#[derive(Debug, Clone, serde::Deserialize, serde::Serialize, ToSchema, PartialEq)]
pub enum RoutableChoiceKind {
    OnlyConnector,
    FullStruct,
}

#[derive(Debug, serde::Deserialize, serde::Serialize)]
#[serde(untagged)]
pub enum RoutableChoiceSerde {
    OnlyConnector(Box<RoutableConnectors>),
    FullStruct {
        connector: RoutableConnectors,
        merchant_connector_id: Option<common_utils::id_type::MerchantConnectorAccountId>,
    },
}

impl std::fmt::Display for RoutableConnectorChoice {
    fn fmt(&self, f: &mut std::fmt::Formatter<'_>) -> std::fmt::Result {
        let base = self.connector.to_string();
        if let Some(mca_id) = &self.merchant_connector_id {
            return write!(f, "{}:{}", base, mca_id.get_string_repr());
        }
        write!(f, "{}", base)
    }
}

impl From<RoutableConnectorChoice> for ast::ConnectorChoice {
    fn from(value: RoutableConnectorChoice) -> Self {
        Self {
            connector: value.connector,
        }
    }
}

impl PartialEq for RoutableConnectorChoice {
    fn eq(&self, other: &Self) -> bool {
        self.connector.eq(&other.connector)
            && self.merchant_connector_id.eq(&other.merchant_connector_id)
    }
}

impl Eq for RoutableConnectorChoice {}

impl From<RoutableChoiceSerde> for RoutableConnectorChoice {
    fn from(value: RoutableChoiceSerde) -> Self {
        match value {
            RoutableChoiceSerde::OnlyConnector(connector) => Self {
                choice_kind: RoutableChoiceKind::OnlyConnector,
                connector: *connector,
                merchant_connector_id: None,
            },

            RoutableChoiceSerde::FullStruct {
                connector,
                merchant_connector_id,
            } => Self {
                choice_kind: RoutableChoiceKind::FullStruct,
                connector,
                merchant_connector_id,
            },
        }
    }
}

impl From<RoutableConnectorChoice> for RoutableChoiceSerde {
    fn from(value: RoutableConnectorChoice) -> Self {
        match value.choice_kind {
            RoutableChoiceKind::OnlyConnector => Self::OnlyConnector(Box::new(value.connector)),
            RoutableChoiceKind::FullStruct => Self::FullStruct {
                connector: value.connector,
                merchant_connector_id: value.merchant_connector_id,
            },
        }
    }
}

#[derive(serde::Serialize, serde::Deserialize, Debug, Clone)]
pub struct RoutableConnectorChoiceWithStatus {
    pub routable_connector_choice: RoutableConnectorChoice,
    pub status: bool,
}

impl RoutableConnectorChoiceWithStatus {
    pub fn new(routable_connector_choice: RoutableConnectorChoice, status: bool) -> Self {
        Self {
            routable_connector_choice,
            status,
        }
    }
}

#[derive(
    Debug, Copy, Clone, PartialEq, serde::Serialize, serde::Deserialize, strum::Display, ToSchema,
)]
#[serde(rename_all = "snake_case")]
#[strum(serialize_all = "snake_case")]
pub enum RoutingAlgorithmKind {
    Single,
    Priority,
    VolumeSplit,
    Advanced,
    Dynamic,
    ThreeDsDecisionRule,
}

#[derive(Debug, Clone, serde::Serialize, serde::Deserialize)]
pub struct RoutingPayloadWrapper {
    pub updated_config: Vec<RoutableConnectorChoice>,
    pub profile_id: common_utils::id_type::ProfileId,
}
#[derive(Debug, Clone, serde::Serialize, serde::Deserialize, ToSchema)]
#[serde(untagged)]
pub enum RoutingAlgorithmWrapper {
    Static(StaticRoutingAlgorithm),
    Dynamic(DynamicRoutingAlgorithm),
}

#[derive(Debug, Clone, serde::Serialize, serde::Deserialize, ToSchema)]
#[serde(untagged)]
pub enum DynamicRoutingAlgorithm {
    EliminationBasedAlgorithm(EliminationRoutingConfig),
    SuccessBasedAlgorithm(SuccessBasedRoutingConfig),
    ContractBasedAlgorithm(ContractBasedRoutingConfig),
}

#[derive(Debug, Clone, serde::Serialize, serde::Deserialize, ToSchema)]
#[serde(
    tag = "type",
    content = "data",
    rename_all = "snake_case",
    try_from = "RoutingAlgorithmSerde"
)]
pub enum StaticRoutingAlgorithm {
    Single(Box<RoutableConnectorChoice>),
    Priority(Vec<RoutableConnectorChoice>),
    VolumeSplit(Vec<ConnectorVolumeSplit>),
    #[schema(value_type=ProgramConnectorSelection)]
    Advanced(Program<ConnectorSelection>),
    #[schema(value_type=ProgramThreeDsDecisionRule)]
    ThreeDsDecisionRule(Program<ThreeDSDecisionRule>),
}

#[derive(Serialize, Deserialize, ToSchema)]
#[serde(rename_all = "camelCase")]
pub struct ProgramThreeDsDecisionRule {
    pub default_selection: ThreeDSDecisionRule,
    #[schema(value_type = RuleThreeDsDecisionRule)]
    pub rules: Vec<ast::Rule<ThreeDSDecisionRule>>,
    #[schema(value_type = HashMap<String, serde_json::Value>)]
    pub metadata: std::collections::HashMap<String, serde_json::Value>,
}

#[derive(Clone, Debug, Serialize, Deserialize, ToSchema)]
#[serde(rename_all = "camelCase")]
pub struct RuleThreeDsDecisionRule {
    pub name: String,
    pub connector_selection: ThreeDSDecision,
    #[schema(value_type = Vec<IfStatement>)]
    pub statements: Vec<ast::IfStatement>,
}

impl StaticRoutingAlgorithm {
    pub fn should_validate_connectors_in_routing_config(&self) -> bool {
        match self {
            Self::Single(_) | Self::Priority(_) | Self::VolumeSplit(_) | Self::Advanced(_) => true,
            Self::ThreeDsDecisionRule(_) => false,
        }
    }
}

#[derive(Debug, Clone, serde::Serialize, serde::Deserialize, ToSchema)]
#[serde(tag = "type", content = "data", rename_all = "snake_case")]
pub enum RoutingAlgorithmSerde {
    Single(Box<RoutableConnectorChoice>),
    Priority(Vec<RoutableConnectorChoice>),
    VolumeSplit(Vec<ConnectorVolumeSplit>),
    Advanced(Program<ConnectorSelection>),
    ThreeDsDecisionRule(Program<ThreeDSDecisionRule>),
}

impl TryFrom<RoutingAlgorithmSerde> for StaticRoutingAlgorithm {
    type Error = error_stack::Report<ParsingError>;

    fn try_from(value: RoutingAlgorithmSerde) -> Result<Self, Self::Error> {
        match &value {
            RoutingAlgorithmSerde::Priority(i) if i.is_empty() => {
                Err(ParsingError::StructParseFailure(
                    "Connectors list can't be empty for Priority Algorithm",
                ))?
            }
            RoutingAlgorithmSerde::VolumeSplit(i) if i.is_empty() => {
                Err(ParsingError::StructParseFailure(
                    "Connectors list can't be empty for Volume split Algorithm",
                ))?
            }
            _ => {}
        };
        Ok(match value {
            RoutingAlgorithmSerde::Single(i) => Self::Single(i),
            RoutingAlgorithmSerde::Priority(i) => Self::Priority(i),
            RoutingAlgorithmSerde::VolumeSplit(i) => Self::VolumeSplit(i),
            RoutingAlgorithmSerde::Advanced(i) => Self::Advanced(i),
            RoutingAlgorithmSerde::ThreeDsDecisionRule(i) => Self::ThreeDsDecisionRule(i),
        })
    }
}

#[derive(Debug, Clone, serde::Serialize, serde::Deserialize, ToSchema, PartialEq)]
#[serde(
    tag = "type",
    content = "data",
    rename_all = "snake_case",
    try_from = "StraightThroughAlgorithmSerde",
    into = "StraightThroughAlgorithmSerde"
)]
pub enum StraightThroughAlgorithm {
    #[schema(title = "Single")]
    Single(Box<RoutableConnectorChoice>),
    #[schema(title = "Priority")]
    Priority(Vec<RoutableConnectorChoice>),
    #[schema(title = "VolumeSplit")]
    VolumeSplit(Vec<ConnectorVolumeSplit>),
}

#[derive(Debug, Clone, serde::Serialize, serde::Deserialize)]
#[serde(tag = "type", content = "data", rename_all = "snake_case")]
pub enum StraightThroughAlgorithmInner {
    Single(Box<RoutableConnectorChoice>),
    Priority(Vec<RoutableConnectorChoice>),
    VolumeSplit(Vec<ConnectorVolumeSplit>),
}

#[derive(Debug, Clone, serde::Serialize, serde::Deserialize)]
#[serde(untagged)]
pub enum StraightThroughAlgorithmSerde {
    Direct(StraightThroughAlgorithmInner),
    Nested {
        algorithm: StraightThroughAlgorithmInner,
    },
}

impl TryFrom<StraightThroughAlgorithmSerde> for StraightThroughAlgorithm {
    type Error = error_stack::Report<ParsingError>;

    fn try_from(value: StraightThroughAlgorithmSerde) -> Result<Self, Self::Error> {
        let inner = match value {
            StraightThroughAlgorithmSerde::Direct(algorithm) => algorithm,
            StraightThroughAlgorithmSerde::Nested { algorithm } => algorithm,
        };

        match &inner {
            StraightThroughAlgorithmInner::Priority(i) if i.is_empty() => {
                Err(ParsingError::StructParseFailure(
                    "Connectors list can't be empty for Priority Algorithm",
                ))?
            }
            StraightThroughAlgorithmInner::VolumeSplit(i) if i.is_empty() => {
                Err(ParsingError::StructParseFailure(
                    "Connectors list can't be empty for Volume split Algorithm",
                ))?
            }
            _ => {}
        };

        Ok(match inner {
            StraightThroughAlgorithmInner::Single(single) => Self::Single(single),
            StraightThroughAlgorithmInner::Priority(plist) => Self::Priority(plist),
            StraightThroughAlgorithmInner::VolumeSplit(vsplit) => Self::VolumeSplit(vsplit),
        })
    }
}

impl From<StraightThroughAlgorithm> for StraightThroughAlgorithmSerde {
    fn from(value: StraightThroughAlgorithm) -> Self {
        let inner = match value {
            StraightThroughAlgorithm::Single(conn) => StraightThroughAlgorithmInner::Single(conn),
            StraightThroughAlgorithm::Priority(plist) => {
                StraightThroughAlgorithmInner::Priority(plist)
            }
            StraightThroughAlgorithm::VolumeSplit(vsplit) => {
                StraightThroughAlgorithmInner::VolumeSplit(vsplit)
            }
        };

        Self::Nested { algorithm: inner }
    }
}

impl From<StraightThroughAlgorithm> for StaticRoutingAlgorithm {
    fn from(value: StraightThroughAlgorithm) -> Self {
        match value {
            StraightThroughAlgorithm::Single(conn) => Self::Single(conn),
            StraightThroughAlgorithm::Priority(conns) => Self::Priority(conns),
            StraightThroughAlgorithm::VolumeSplit(splits) => Self::VolumeSplit(splits),
        }
    }
}

impl StaticRoutingAlgorithm {
    pub fn get_kind(&self) -> RoutingAlgorithmKind {
        match self {
            Self::Single(_) => RoutingAlgorithmKind::Single,
            Self::Priority(_) => RoutingAlgorithmKind::Priority,
            Self::VolumeSplit(_) => RoutingAlgorithmKind::VolumeSplit,
            Self::Advanced(_) => RoutingAlgorithmKind::Advanced,
            Self::ThreeDsDecisionRule(_) => RoutingAlgorithmKind::ThreeDsDecisionRule,
        }
    }
}

#[derive(Debug, Default, Clone, serde::Serialize, serde::Deserialize)]
pub struct RoutingAlgorithmRef {
    pub algorithm_id: Option<common_utils::id_type::RoutingId>,
    pub timestamp: i64,
    pub config_algo_id: Option<String>,
    pub surcharge_config_algo_id: Option<String>,
}

impl RoutingAlgorithmRef {
    pub fn update_algorithm_id(&mut self, new_id: common_utils::id_type::RoutingId) {
        self.algorithm_id = Some(new_id);
        self.timestamp = common_utils::date_time::now_unix_timestamp();
    }

    pub fn update_conditional_config_id(&mut self, ids: String) {
        self.config_algo_id = Some(ids);
        self.timestamp = common_utils::date_time::now_unix_timestamp();
    }

    pub fn update_surcharge_config_id(&mut self, ids: String) {
        self.surcharge_config_algo_id = Some(ids);
        self.timestamp = common_utils::date_time::now_unix_timestamp();
    }

    pub fn parse_routing_algorithm(
        value: Option<pii::SecretSerdeValue>,
    ) -> Result<Option<Self>, error_stack::Report<ParsingError>> {
        value
            .map(|val| val.parse_value::<Self>("RoutingAlgorithmRef"))
            .transpose()
    }
}

#[derive(Debug, Clone, serde::Serialize, serde::Deserialize, ToSchema)]
pub struct RoutingDictionaryRecord {
    #[schema(value_type = String)]
    pub id: common_utils::id_type::RoutingId,
    #[schema(value_type = String)]
    pub profile_id: common_utils::id_type::ProfileId,
    pub name: String,
    pub kind: RoutingAlgorithmKind,
    pub description: String,
    pub created_at: i64,
    pub modified_at: i64,
    pub algorithm_for: Option<TransactionType>,
    pub decision_engine_routing_id: Option<String>,
}

#[derive(Debug, Clone, serde::Serialize, serde::Deserialize, ToSchema)]
pub struct RoutingDictionary {
    #[schema(value_type = String)]
    pub merchant_id: common_utils::id_type::MerchantId,
    pub active_id: Option<String>,
    pub records: Vec<RoutingDictionaryRecord>,
}

#[derive(serde::Serialize, serde::Deserialize, Debug, ToSchema)]
#[serde(untagged)]
pub enum RoutingKind {
    Config(RoutingDictionary),
    RoutingAlgorithm(Vec<RoutingDictionaryRecord>),
}

#[derive(serde::Serialize, serde::Deserialize, Debug, Clone, ToSchema)]
pub struct RoutingAlgorithmId {
    #[schema(value_type = String)]
    pub routing_algorithm_id: common_utils::id_type::RoutingId,
}

#[derive(Debug, Clone, serde::Serialize, serde::Deserialize)]
pub struct RoutingLinkWrapper {
    pub profile_id: common_utils::id_type::ProfileId,
    pub algorithm_id: RoutingAlgorithmId,
}

#[derive(Debug, Clone, serde::Serialize, serde::Deserialize)]
pub struct DynamicAlgorithmWithTimestamp<T> {
    pub algorithm_id: Option<T>,
    pub timestamp: i64,
}

impl<T> DynamicAlgorithmWithTimestamp<T> {
    pub fn new(algorithm_id: Option<T>) -> Self {
        Self {
            algorithm_id,
            timestamp: common_utils::date_time::now_unix_timestamp(),
        }
    }
}

#[derive(Debug, Default, Clone, serde::Serialize, serde::Deserialize)]
pub struct DynamicRoutingAlgorithmRef {
    pub success_based_algorithm: Option<SuccessBasedAlgorithm>,
    pub dynamic_routing_volume_split: Option<u8>,
    pub elimination_routing_algorithm: Option<EliminationRoutingAlgorithm>,
    pub contract_based_routing: Option<ContractRoutingAlgorithm>,
    #[serde(default)]
    pub is_merchant_created_in_decision_engine: bool,
}

pub trait DynamicRoutingAlgoAccessor {
    fn get_algorithm_id_with_timestamp(
        self,
    ) -> DynamicAlgorithmWithTimestamp<common_utils::id_type::RoutingId>;
    fn get_enabled_features(&mut self) -> &mut DynamicRoutingFeatures;
}

impl DynamicRoutingAlgoAccessor for SuccessBasedAlgorithm {
    fn get_algorithm_id_with_timestamp(
        self,
    ) -> DynamicAlgorithmWithTimestamp<common_utils::id_type::RoutingId> {
        self.algorithm_id_with_timestamp
    }
    fn get_enabled_features(&mut self) -> &mut DynamicRoutingFeatures {
        &mut self.enabled_feature
    }
}

impl DynamicRoutingAlgoAccessor for EliminationRoutingAlgorithm {
    fn get_algorithm_id_with_timestamp(
        self,
    ) -> DynamicAlgorithmWithTimestamp<common_utils::id_type::RoutingId> {
        self.algorithm_id_with_timestamp
    }
    fn get_enabled_features(&mut self) -> &mut DynamicRoutingFeatures {
        &mut self.enabled_feature
    }
}

impl DynamicRoutingAlgoAccessor for ContractRoutingAlgorithm {
    fn get_algorithm_id_with_timestamp(
        self,
    ) -> DynamicAlgorithmWithTimestamp<common_utils::id_type::RoutingId> {
        self.algorithm_id_with_timestamp
    }
    fn get_enabled_features(&mut self) -> &mut DynamicRoutingFeatures {
        &mut self.enabled_feature
    }
}

impl EliminationRoutingAlgorithm {
    pub fn new(
        algorithm_id_with_timestamp: DynamicAlgorithmWithTimestamp<
            common_utils::id_type::RoutingId,
        >,
    ) -> Self {
        Self {
            algorithm_id_with_timestamp,
            enabled_feature: DynamicRoutingFeatures::None,
        }
    }
}

impl SuccessBasedAlgorithm {
    pub fn new(
        algorithm_id_with_timestamp: DynamicAlgorithmWithTimestamp<
            common_utils::id_type::RoutingId,
        >,
    ) -> Self {
        Self {
            algorithm_id_with_timestamp,
            enabled_feature: DynamicRoutingFeatures::None,
        }
    }
}

impl DynamicRoutingAlgorithmRef {
    pub fn update(&mut self, new: Self) {
        if let Some(elimination_routing_algorithm) = new.elimination_routing_algorithm {
            self.elimination_routing_algorithm = Some(elimination_routing_algorithm)
        }
        if let Some(success_based_algorithm) = new.success_based_algorithm {
            self.success_based_algorithm = Some(success_based_algorithm)
        }
        if let Some(contract_based_routing) = new.contract_based_routing {
            self.contract_based_routing = Some(contract_based_routing)
        }
    }

    pub fn update_enabled_features(
        &mut self,
        algo_type: DynamicRoutingType,
        feature_to_enable: DynamicRoutingFeatures,
    ) {
        match algo_type {
            DynamicRoutingType::SuccessRateBasedRouting => {
                self.success_based_algorithm
                    .as_mut()
                    .map(|algo| algo.enabled_feature = feature_to_enable);
            }
            DynamicRoutingType::EliminationRouting => {
                self.elimination_routing_algorithm
                    .as_mut()
                    .map(|algo| algo.enabled_feature = feature_to_enable);
            }
            DynamicRoutingType::ContractBasedRouting => {
                self.contract_based_routing
                    .as_mut()
                    .map(|algo| algo.enabled_feature = feature_to_enable);
            }
        }
    }

    pub fn update_volume_split(&mut self, volume: Option<u8>) {
        self.dynamic_routing_volume_split = volume
    }

    pub fn update_merchant_creation_status_in_decision_engine(&mut self, is_created: bool) {
        self.is_merchant_created_in_decision_engine = is_created;
    }

    pub fn is_success_rate_routing_enabled(&self) -> bool {
        self.success_based_algorithm
            .as_ref()
            .map(|success_based_routing| {
                success_based_routing.enabled_feature
                    == DynamicRoutingFeatures::DynamicConnectorSelection
                    || success_based_routing.enabled_feature == DynamicRoutingFeatures::Metrics
            })
            .unwrap_or_default()
    }

    pub fn is_elimination_enabled(&self) -> bool {
        self.elimination_routing_algorithm
            .as_ref()
            .map(|elimination_routing| {
                elimination_routing.enabled_feature
                    == DynamicRoutingFeatures::DynamicConnectorSelection
                    || elimination_routing.enabled_feature == DynamicRoutingFeatures::Metrics
            })
            .unwrap_or_default()
    }
}

#[derive(Debug, Default, Clone, Copy, serde::Serialize, serde::Deserialize)]
pub struct RoutingVolumeSplit {
    pub routing_type: RoutingType,
    pub split: u8,
}

#[derive(Debug, Clone, serde::Serialize, serde::Deserialize)]
pub struct RoutingVolumeSplitWrapper {
    pub routing_info: RoutingVolumeSplit,
    pub profile_id: common_utils::id_type::ProfileId,
}

#[derive(Debug, Default, Clone, Copy, serde::Serialize, serde::Deserialize, Eq, PartialEq)]
#[serde(rename_all = "snake_case")]
pub enum RoutingType {
    #[default]
    Static,
    Dynamic,
}

impl RoutingType {
    pub fn is_dynamic_routing(self) -> bool {
        self == Self::Dynamic
    }
}
#[derive(Debug, Clone, serde::Serialize, serde::Deserialize)]
pub struct SuccessBasedAlgorithm {
    pub algorithm_id_with_timestamp:
        DynamicAlgorithmWithTimestamp<common_utils::id_type::RoutingId>,
    #[serde(default)]
    pub enabled_feature: DynamicRoutingFeatures,
}

#[derive(Debug, Clone, serde::Serialize, serde::Deserialize)]
pub struct ContractRoutingAlgorithm {
    pub algorithm_id_with_timestamp:
        DynamicAlgorithmWithTimestamp<common_utils::id_type::RoutingId>,
    #[serde(default)]
    pub enabled_feature: DynamicRoutingFeatures,
}

#[derive(Debug, Clone, serde::Serialize, serde::Deserialize)]
pub struct EliminationRoutingAlgorithm {
    pub algorithm_id_with_timestamp:
        DynamicAlgorithmWithTimestamp<common_utils::id_type::RoutingId>,
    #[serde(default)]
    pub enabled_feature: DynamicRoutingFeatures,
}

impl EliminationRoutingAlgorithm {
    pub fn update_enabled_features(&mut self, feature_to_enable: DynamicRoutingFeatures) {
        self.enabled_feature = feature_to_enable
    }
}

impl SuccessBasedAlgorithm {
    pub fn update_enabled_features(&mut self, feature_to_enable: DynamicRoutingFeatures) {
        self.enabled_feature = feature_to_enable
    }
}

impl DynamicRoutingAlgorithmRef {
    pub fn update_algorithm_id(
        &mut self,
        new_id: common_utils::id_type::RoutingId,
        enabled_feature: DynamicRoutingFeatures,
        dynamic_routing_type: DynamicRoutingType,
    ) {
        match dynamic_routing_type {
            DynamicRoutingType::SuccessRateBasedRouting => {
                self.success_based_algorithm = Some(SuccessBasedAlgorithm {
                    algorithm_id_with_timestamp: DynamicAlgorithmWithTimestamp::new(Some(new_id)),
                    enabled_feature,
                })
            }
            DynamicRoutingType::EliminationRouting => {
                self.elimination_routing_algorithm = Some(EliminationRoutingAlgorithm {
                    algorithm_id_with_timestamp: DynamicAlgorithmWithTimestamp::new(Some(new_id)),
                    enabled_feature,
                })
            }
            DynamicRoutingType::ContractBasedRouting => {
                self.contract_based_routing = Some(ContractRoutingAlgorithm {
                    algorithm_id_with_timestamp: DynamicAlgorithmWithTimestamp::new(Some(new_id)),
                    enabled_feature,
                })
            }
        };
    }

    pub fn disable_algorithm_id(&mut self, dynamic_routing_type: DynamicRoutingType) {
        match dynamic_routing_type {
            DynamicRoutingType::SuccessRateBasedRouting => {
                if let Some(success_based_algo) = &self.success_based_algorithm {
                    self.success_based_algorithm = Some(SuccessBasedAlgorithm {
                        algorithm_id_with_timestamp: DynamicAlgorithmWithTimestamp::new(None),
                        enabled_feature: success_based_algo.enabled_feature,
                    });
                }
            }
            DynamicRoutingType::EliminationRouting => {
                if let Some(elimination_based_algo) = &self.elimination_routing_algorithm {
                    self.elimination_routing_algorithm = Some(EliminationRoutingAlgorithm {
                        algorithm_id_with_timestamp: DynamicAlgorithmWithTimestamp::new(None),
                        enabled_feature: elimination_based_algo.enabled_feature,
                    });
                }
            }
            DynamicRoutingType::ContractBasedRouting => {
                if let Some(contract_based_algo) = &self.contract_based_routing {
                    self.contract_based_routing = Some(ContractRoutingAlgorithm {
                        algorithm_id_with_timestamp: DynamicAlgorithmWithTimestamp::new(None),
                        enabled_feature: contract_based_algo.enabled_feature,
                    });
                }
            }
        }
    }
}

#[derive(Debug, Clone, serde::Serialize, serde::Deserialize, ToSchema)]
pub struct ToggleDynamicRoutingQuery {
    pub enable: DynamicRoutingFeatures,
}

#[derive(Debug, Clone, Copy, serde::Serialize, serde::Deserialize, ToSchema)]
pub struct DynamicRoutingVolumeSplitQuery {
    pub split: u8,
}

#[derive(
    Debug, Default, Clone, Copy, serde::Serialize, serde::Deserialize, PartialEq, Eq, ToSchema,
)]
#[serde(rename_all = "snake_case")]
pub enum DynamicRoutingFeatures {
    Metrics,
    DynamicConnectorSelection,
    #[default]
    None,
}

#[derive(Debug, Clone, serde::Serialize, serde::Deserialize, ToSchema)]
pub struct DynamicRoutingUpdateConfigQuery {
    #[schema(value_type = String)]
    pub algorithm_id: common_utils::id_type::RoutingId,
    #[schema(value_type = String)]
    pub profile_id: common_utils::id_type::ProfileId,
}

#[derive(Clone, Debug, serde::Deserialize, serde::Serialize)]
pub struct ToggleDynamicRoutingWrapper {
    pub profile_id: common_utils::id_type::ProfileId,
    pub feature_to_enable: DynamicRoutingFeatures,
}

#[derive(Clone, Debug, serde::Deserialize, serde::Serialize, ToSchema)]
pub struct ToggleDynamicRoutingPath {
    #[schema(value_type = String)]
    pub profile_id: common_utils::id_type::ProfileId,
}

#[derive(Clone, Debug, serde::Deserialize, serde::Serialize, ToSchema)]
pub struct RoutingVolumeSplitResponse {
    pub split: u8,
}

#[derive(serde::Serialize, serde::Deserialize, Debug, Clone, ToSchema)]
#[serde(deny_unknown_fields)]
pub struct EliminationRoutingConfig {
    pub params: Option<Vec<DynamicRoutingConfigParams>>,
    pub elimination_analyser_config: Option<EliminationAnalyserConfig>,
    #[schema(value_type = DecisionEngineEliminationData)]
    pub decision_engine_configs: Option<open_router::DecisionEngineEliminationData>,
}

#[derive(serde::Serialize, serde::Deserialize, Debug, Clone, Copy, ToSchema)]
#[serde(deny_unknown_fields)]
pub struct EliminationAnalyserConfig {
    pub bucket_size: Option<u64>,
    pub bucket_leak_interval_in_secs: Option<u64>,
}

impl EliminationAnalyserConfig {
    pub fn update(&mut self, new: Self) {
        if let Some(bucket_size) = new.bucket_size {
            self.bucket_size = Some(bucket_size)
        }
        if let Some(bucket_leak_interval_in_secs) = new.bucket_leak_interval_in_secs {
            self.bucket_leak_interval_in_secs = Some(bucket_leak_interval_in_secs)
        }
    }
}

impl Default for EliminationRoutingConfig {
    fn default() -> Self {
        Self {
            params: Some(vec![DynamicRoutingConfigParams::PaymentMethod]),
            elimination_analyser_config: Some(EliminationAnalyserConfig {
                bucket_size: Some(5),
                bucket_leak_interval_in_secs: Some(60),
            }),
            decision_engine_configs: None,
        }
    }
}

impl EliminationRoutingConfig {
    pub fn update(&mut self, new: Self) {
        if let Some(params) = new.params {
            self.params = Some(params)
        }
        if let Some(new_config) = new.elimination_analyser_config {
            self.elimination_analyser_config
                .as_mut()
                .map(|config| config.update(new_config));
        }
        if let Some(new_config) = new.decision_engine_configs {
            self.decision_engine_configs
                .as_mut()
                .map(|config| config.update(new_config));
        }
    }

    pub fn open_router_config_default() -> Self {
        Self {
            elimination_analyser_config: None,
            params: None,
            decision_engine_configs: Some(open_router::DecisionEngineEliminationData {
                threshold: DEFAULT_ELIMINATION_THRESHOLD,
            }),
        }
    }

    pub fn get_decision_engine_configs(
        &self,
    ) -> Result<open_router::DecisionEngineEliminationData, error_stack::Report<ValidationError>>
    {
        self.decision_engine_configs
            .clone()
            .ok_or(error_stack::Report::new(
                ValidationError::MissingRequiredField {
                    field_name: "decision_engine_configs".to_string(),
                },
            ))
    }
}

#[derive(serde::Serialize, serde::Deserialize, Debug, Clone, ToSchema)]
#[serde(deny_unknown_fields)]
pub struct SuccessBasedRoutingConfig {
    pub params: Option<Vec<DynamicRoutingConfigParams>>,
    pub config: Option<SuccessBasedRoutingConfigBody>,
    #[schema(value_type = DecisionEngineSuccessRateData)]
    pub decision_engine_configs: Option<open_router::DecisionEngineSuccessRateData>,
}

impl Default for SuccessBasedRoutingConfig {
    fn default() -> Self {
        Self {
            params: Some(vec![DynamicRoutingConfigParams::PaymentMethod]),
            config: Some(SuccessBasedRoutingConfigBody {
                min_aggregates_size: Some(5),
                default_success_rate: Some(100.0),
                max_aggregates_size: Some(8),
                current_block_threshold: Some(CurrentBlockThreshold {
                    duration_in_mins: None,
                    max_total_count: Some(5),
                }),
                specificity_level: SuccessRateSpecificityLevel::default(),
                exploration_percent: Some(20.0),
                shuffle_on_tie_during_exploitation: Some(false),
            }),
            decision_engine_configs: None,
        }
    }
}

#[derive(
    serde::Serialize, serde::Deserialize, Debug, Clone, ToSchema, PartialEq, strum::Display,
)]
pub enum DynamicRoutingConfigParams {
    PaymentMethod,
    PaymentMethodType,
    AuthenticationType,
    Currency,
    Country,
    CardNetwork,
    CardBin,
}

#[derive(serde::Serialize, serde::Deserialize, Debug, Clone, ToSchema)]
pub struct SuccessBasedRoutingConfigBody {
    pub min_aggregates_size: Option<u32>,
    pub default_success_rate: Option<f64>,
    pub max_aggregates_size: Option<u32>,
    pub current_block_threshold: Option<CurrentBlockThreshold>,
    #[serde(default)]
    pub specificity_level: SuccessRateSpecificityLevel,
    pub exploration_percent: Option<f64>,
    pub shuffle_on_tie_during_exploitation: Option<bool>,
}

#[derive(serde::Serialize, serde::Deserialize, Debug, Clone, ToSchema)]
pub struct CurrentBlockThreshold {
    pub duration_in_mins: Option<u64>,
    pub max_total_count: Option<u64>,
}

#[derive(serde::Serialize, serde::Deserialize, Debug, Default, Clone, Copy, ToSchema)]
#[serde(rename_all = "snake_case")]
pub enum SuccessRateSpecificityLevel {
    #[default]
    Merchant,
    Global,
}

#[derive(Debug, Clone, serde::Serialize, serde::Deserialize)]
pub struct SuccessBasedRoutingPayloadWrapper {
    pub updated_config: SuccessBasedRoutingConfig,
    pub algorithm_id: common_utils::id_type::RoutingId,
    pub profile_id: common_utils::id_type::ProfileId,
}

#[derive(Debug, Clone, serde::Serialize, serde::Deserialize)]
pub struct EliminationRoutingPayloadWrapper {
    pub updated_config: EliminationRoutingConfig,
    pub algorithm_id: common_utils::id_type::RoutingId,
    pub profile_id: common_utils::id_type::ProfileId,
}

#[derive(Debug, Clone, serde::Serialize, serde::Deserialize)]
pub struct ContractBasedRoutingPayloadWrapper {
    pub updated_config: ContractBasedRoutingConfig,
    pub algorithm_id: common_utils::id_type::RoutingId,
    pub profile_id: common_utils::id_type::ProfileId,
}

#[derive(Debug, Clone, serde::Serialize, serde::Deserialize)]
pub struct ContractBasedRoutingSetupPayloadWrapper {
    pub config: Option<ContractBasedRoutingConfig>,
    pub profile_id: common_utils::id_type::ProfileId,
    pub features_to_enable: DynamicRoutingFeatures,
}

#[derive(
    Debug, Clone, Copy, strum::Display, serde::Serialize, serde::Deserialize, PartialEq, Eq,
)]
pub enum DynamicRoutingType {
    SuccessRateBasedRouting,
    EliminationRouting,
    ContractBasedRouting,
}

impl SuccessBasedRoutingConfig {
    pub fn update(&mut self, new: Self) {
        if let Some(params) = new.params {
            self.params = Some(params)
        }
        if let Some(new_config) = new.config {
            self.config.as_mut().map(|config| config.update(new_config));
        }
        if let Some(new_config) = new.decision_engine_configs {
            self.decision_engine_configs
                .as_mut()
                .map(|config| config.update(new_config));
        }
    }

    pub fn open_router_config_default() -> Self {
        Self {
            params: None,
            config: None,
            decision_engine_configs: Some(open_router::DecisionEngineSuccessRateData {
                default_latency_threshold: Some(DEFAULT_LATENCY_THRESHOLD),
                default_bucket_size: Some(DEFAULT_BUCKET_SIZE),
                default_hedging_percent: Some(DEFAULT_HEDGING_PERCENT),
                default_lower_reset_factor: None,
                default_upper_reset_factor: None,
                default_gateway_extra_score: None,
                sub_level_input_config: Some(vec![
                    open_router::DecisionEngineSRSubLevelInputConfig {
                        payment_method_type: Some(DEFAULT_PAYMENT_METHOD.to_string()),
                        payment_method: None,
                        latency_threshold: None,
                        bucket_size: Some(DEFAULT_BUCKET_SIZE),
                        hedging_percent: Some(DEFAULT_HEDGING_PERCENT),
                        lower_reset_factor: None,
                        upper_reset_factor: None,
                        gateway_extra_score: None,
                    },
                ]),
            }),
        }
    }

    pub fn get_decision_engine_configs(
        &self,
    ) -> Result<open_router::DecisionEngineSuccessRateData, error_stack::Report<ValidationError>>
    {
        self.decision_engine_configs
            .clone()
            .ok_or(error_stack::Report::new(
                ValidationError::MissingRequiredField {
                    field_name: "decision_engine_configs".to_string(),
                },
            ))
    }
}

impl SuccessBasedRoutingConfigBody {
    pub fn update(&mut self, new: Self) {
        if let Some(min_aggregates_size) = new.min_aggregates_size {
            self.min_aggregates_size = Some(min_aggregates_size)
        }
        if let Some(default_success_rate) = new.default_success_rate {
            self.default_success_rate = Some(default_success_rate)
        }
        if let Some(max_aggregates_size) = new.max_aggregates_size {
            self.max_aggregates_size = Some(max_aggregates_size)
        }
        if let Some(current_block_threshold) = new.current_block_threshold {
            self.current_block_threshold
                .as_mut()
                .map(|threshold| threshold.update(current_block_threshold));
        }
        self.specificity_level = new.specificity_level;
        if let Some(exploration_percent) = new.exploration_percent {
            self.exploration_percent = Some(exploration_percent);
        }
        if let Some(shuffle_on_tie_during_exploitation) = new.shuffle_on_tie_during_exploitation {
            self.shuffle_on_tie_during_exploitation = Some(shuffle_on_tie_during_exploitation);
        }
    }
}

impl CurrentBlockThreshold {
    pub fn update(&mut self, new: Self) {
        if let Some(max_total_count) = new.max_total_count {
            self.max_total_count = Some(max_total_count)
        }
    }
}

#[derive(serde::Serialize, serde::Deserialize, Debug, Clone, ToSchema)]
#[serde(rename_all = "snake_case")]
pub struct ContractBasedRoutingConfig {
    pub config: Option<ContractBasedRoutingConfigBody>,
    pub label_info: Option<Vec<LabelInformation>>,
}

#[derive(serde::Serialize, serde::Deserialize, Debug, Clone, ToSchema)]
#[serde(rename_all = "snake_case")]
pub struct ContractBasedRoutingConfigBody {
    pub constants: Option<Vec<f64>>,
    pub time_scale: Option<ContractBasedTimeScale>,
}

#[derive(serde::Serialize, serde::Deserialize, Debug, Clone, ToSchema)]
#[serde(rename_all = "snake_case")]
pub struct LabelInformation {
    pub label: String,
    pub target_count: u64,
    pub target_time: u64,
    #[schema(value_type = String)]
    pub mca_id: common_utils::id_type::MerchantConnectorAccountId,
}

impl LabelInformation {
    pub fn update_target_time(&mut self, new: &Self) {
        self.target_time = new.target_time;
    }

    pub fn update_target_count(&mut self, new: &Self) {
        self.target_count = new.target_count;
    }
}

#[derive(serde::Serialize, serde::Deserialize, Debug, Clone, ToSchema)]
#[serde(rename_all = "snake_case")]
pub enum ContractBasedTimeScale {
    Day,
    Month,
}

impl Default for ContractBasedRoutingConfig {
    fn default() -> Self {
        Self {
            config: Some(ContractBasedRoutingConfigBody {
                constants: Some(vec![0.7, 0.35]),
                time_scale: Some(ContractBasedTimeScale::Day),
            }),
            label_info: None,
        }
    }
}

impl ContractBasedRoutingConfig {
    pub fn update(&mut self, new: Self) {
        if let Some(new_config) = new.config {
            self.config.as_mut().map(|config| config.update(new_config));
        }
        if let Some(new_label_info) = new.label_info {
            new_label_info.iter().for_each(|new_label_info| {
                if let Some(existing_label_infos) = &mut self.label_info {
                    let mut updated = false;
                    for existing_label_info in &mut *existing_label_infos {
                        if existing_label_info.mca_id == new_label_info.mca_id {
                            existing_label_info.update_target_time(new_label_info);
                            existing_label_info.update_target_count(new_label_info);
                            updated = true;
                        }
                    }

                    if !updated {
                        existing_label_infos.push(new_label_info.clone());
                    }
                } else {
                    self.label_info = Some(vec![new_label_info.clone()]);
                }
            });
        }
    }
}

impl ContractBasedRoutingConfigBody {
    pub fn update(&mut self, new: Self) {
        if let Some(new_cons) = new.constants {
            self.constants = Some(new_cons)
        }
        if let Some(new_time_scale) = new.time_scale {
            self.time_scale = Some(new_time_scale)
        }
    }
}
#[derive(serde::Serialize, serde::Deserialize, Debug, Clone)]
pub struct RoutableConnectorChoiceWithBucketName {
    pub routable_connector_choice: RoutableConnectorChoice,
    pub bucket_name: String,
}

impl RoutableConnectorChoiceWithBucketName {
    pub fn new(routable_connector_choice: RoutableConnectorChoice, bucket_name: String) -> Self {
        Self {
            routable_connector_choice,
            bucket_name,
        }
    }
<<<<<<< HEAD
=======
}

#[derive(Clone, Debug, Serialize, Deserialize)]
#[serde(rename_all = "snake_case")]
pub struct CalSuccessRateConfigEventRequest {
    pub min_aggregates_size: Option<u32>,
    pub default_success_rate: Option<f64>,
    pub specificity_level: SuccessRateSpecificityLevel,
    pub exploration_percent: Option<f64>,
}

#[derive(Clone, Debug, Serialize, Deserialize)]
#[serde(rename_all = "snake_case")]
pub struct CalSuccessRateEventRequest {
    pub id: String,
    pub params: String,
    pub labels: Vec<String>,
    pub config: Option<CalSuccessRateConfigEventRequest>,
}

#[derive(Clone, Debug, Serialize, Deserialize)]
#[serde(rename_all = "snake_case")]
pub struct EliminationRoutingEventBucketConfig {
    pub bucket_size: Option<u64>,
    pub bucket_leak_interval_in_secs: Option<u64>,
}

#[derive(Clone, Debug, Serialize, Deserialize)]
#[serde(rename_all = "snake_case")]
pub struct EliminationRoutingEventRequest {
    pub id: String,
    pub params: String,
    pub labels: Vec<String>,
    pub config: Option<EliminationRoutingEventBucketConfig>,
}

/// API-1 types
#[derive(Clone, Debug, Serialize, Deserialize)]
#[serde(rename_all = "snake_case")]
pub struct CalContractScoreEventRequest {
    pub id: String,
    pub params: String,
    pub labels: Vec<String>,
    pub config: Option<ContractBasedRoutingConfig>,
}

#[derive(Clone, Debug, Serialize, Deserialize)]
#[serde(rename_all = "snake_case")]
pub struct LabelWithScoreEventResponse {
    pub score: f64,
    pub label: String,
}

#[derive(Clone, Debug, Serialize, Deserialize)]
#[serde(rename_all = "snake_case")]
pub struct CalSuccessRateEventResponse {
    pub labels_with_score: Vec<LabelWithScoreEventResponse>,
    pub routing_approach: RoutingApproach,
}

#[derive(Clone, Debug, Serialize, Deserialize)]
#[serde(rename_all = "snake_case")]
pub enum RoutingApproach {
    Exploitation,
    Exploration,
    Elimination,
    ContractBased,
    Default,
}

impl RoutingApproach {
    pub fn from_decision_engine_approach(approach: &str) -> Self {
        match approach {
            "SR_SELECTION_V3_ROUTING" => Self::Exploitation,
            "SR_V3_HEDGING" => Self::Exploration,
            _ => Self::Default,
        }
    }
}

impl std::fmt::Display for RoutingApproach {
    fn fmt(&self, f: &mut std::fmt::Formatter<'_>) -> std::fmt::Result {
        match self {
            Self::Exploitation => write!(f, "Exploitation"),
            Self::Exploration => write!(f, "Exploration"),
            Self::Elimination => write!(f, "Elimination"),
            Self::ContractBased => write!(f, "ContractBased"),
            Self::Default => write!(f, "Default"),
        }
    }
}

#[derive(Clone, Debug, Serialize, Deserialize)]
#[serde(rename_all = "snake_case")]
pub struct BucketInformationEventResponse {
    pub is_eliminated: bool,
    pub bucket_name: Vec<String>,
}

#[derive(Clone, Debug, Serialize, Deserialize)]
#[serde(rename_all = "snake_case")]
pub struct EliminationInformationEventResponse {
    pub entity: Option<BucketInformationEventResponse>,
    pub global: Option<BucketInformationEventResponse>,
}

#[derive(Clone, Debug, Serialize, Deserialize)]
#[serde(rename_all = "snake_case")]
pub struct LabelWithStatusEliminationEventResponse {
    pub label: String,
    pub elimination_information: Option<EliminationInformationEventResponse>,
}

#[derive(Clone, Debug, Serialize, Deserialize)]
#[serde(rename_all = "snake_case")]
pub struct EliminationEventResponse {
    pub labels_with_status: Vec<LabelWithStatusEliminationEventResponse>,
}

#[derive(Clone, Debug, Serialize, Deserialize)]
#[serde(rename_all = "snake_case")]
pub struct ScoreDataEventResponse {
    pub score: f64,
    pub label: String,
    pub current_count: u64,
}

#[derive(Clone, Debug, Serialize, Deserialize)]
#[serde(rename_all = "snake_case")]
pub struct CalContractScoreEventResponse {
    pub labels_with_score: Vec<ScoreDataEventResponse>,
}

#[derive(Clone, Copy, Debug, Serialize, Deserialize)]
#[serde(rename_all = "snake_case")]
pub struct CalGlobalSuccessRateConfigEventRequest {
    pub entity_min_aggregates_size: u32,
    pub entity_default_success_rate: f64,
}

#[derive(Clone, Debug, Serialize, Deserialize)]
#[serde(rename_all = "snake_case")]
pub struct CalGlobalSuccessRateEventRequest {
    pub entity_id: String,
    pub entity_params: String,
    pub entity_labels: Vec<String>,
    pub global_labels: Vec<String>,
    pub config: Option<CalGlobalSuccessRateConfigEventRequest>,
}

#[derive(Clone, Debug, Serialize, Deserialize)]
#[serde(rename_all = "snake_case")]
pub struct UpdateSuccessRateWindowConfig {
    pub max_aggregates_size: Option<u32>,
    pub current_block_threshold: Option<CurrentBlockThreshold>,
}

#[derive(Clone, Debug, Serialize, Deserialize)]
#[serde(rename_all = "snake_case")]
pub struct UpdateLabelWithStatusEventRequest {
    pub label: String,
    pub status: bool,
}

#[derive(Clone, Debug, Serialize, Deserialize)]
#[serde(rename_all = "snake_case")]
pub struct UpdateSuccessRateWindowEventRequest {
    pub id: String,
    pub params: String,
    pub labels_with_status: Vec<UpdateLabelWithStatusEventRequest>,
    pub config: Option<UpdateSuccessRateWindowConfig>,
    pub global_labels_with_status: Vec<UpdateLabelWithStatusEventRequest>,
}

#[derive(Clone, Debug, Serialize, Deserialize)]
#[serde(rename_all = "snake_case")]
pub struct UpdateSuccessRateWindowEventResponse {
    pub status: UpdationStatusEventResponse,
}

#[derive(Clone, Debug, Serialize, Deserialize)]
#[serde(rename_all = "snake_case")]
pub enum UpdationStatusEventResponse {
    WindowUpdationSucceeded,
    WindowUpdationFailed,
}

#[derive(Clone, Debug, Serialize, Deserialize)]
#[serde(rename_all = "snake_case")]
pub struct LabelWithBucketNameEventRequest {
    pub label: String,
    pub bucket_name: String,
}

#[derive(Clone, Debug, Serialize, Deserialize)]
#[serde(rename_all = "snake_case")]
pub struct UpdateEliminationBucketEventRequest {
    pub id: String,
    pub params: String,
    pub labels_with_bucket_name: Vec<LabelWithBucketNameEventRequest>,
    pub config: Option<EliminationRoutingEventBucketConfig>,
}

#[derive(Clone, Debug, PartialEq, Serialize, Deserialize)]
#[serde(rename_all = "snake_case")]
pub struct UpdateEliminationBucketEventResponse {
    pub status: EliminationUpdationStatusEventResponse,
}

#[derive(Clone, Debug, PartialEq, Serialize, Deserialize)]
#[serde(rename_all = "snake_case")]
pub enum EliminationUpdationStatusEventResponse {
    BucketUpdationSucceeded,
    BucketUpdationFailed,
}

#[derive(Clone, Debug, Serialize, Deserialize)]
#[serde(rename_all = "snake_case")]
pub struct ContractLabelInformationEventRequest {
    pub label: String,
    pub target_count: u64,
    pub target_time: u64,
    pub current_count: u64,
}

#[derive(Clone, Debug, Serialize, Deserialize)]
#[serde(rename_all = "snake_case")]
pub struct UpdateContractRequestEventRequest {
    pub id: String,
    pub params: String,
    pub labels_information: Vec<ContractLabelInformationEventRequest>,
}

#[derive(Clone, Debug, PartialEq, Serialize, Deserialize)]
#[serde(rename_all = "snake_case")]
pub struct UpdateContractEventResponse {
    pub status: ContractUpdationStatusEventResponse,
}

#[derive(Clone, Debug, PartialEq, Serialize, Deserialize)]
#[serde(rename_all = "snake_case")]
pub enum ContractUpdationStatusEventResponse {
    ContractUpdationSucceeded,
    ContractUpdationFailed,
}
#[derive(Clone, Debug, serde::Deserialize, serde::Serialize)]
pub struct RuleMigrationQuery {
    pub profile_id: common_utils::id_type::ProfileId,
    pub merchant_id: common_utils::id_type::MerchantId,
    pub limit: Option<u32>,
    pub offset: Option<u32>,
}

impl RuleMigrationQuery {
    pub fn validated_limit(&self) -> u32 {
        self.limit.unwrap_or(50).min(1000)
    }
}

#[derive(Debug, serde::Serialize)]
pub struct RuleMigrationResult {
    pub success: Vec<RuleMigrationResponse>,
    pub errors: Vec<RuleMigrationError>,
}

#[derive(Debug, serde::Serialize)]
pub struct RuleMigrationResponse {
    pub profile_id: common_utils::id_type::ProfileId,
    pub euclid_algorithm_id: common_utils::id_type::RoutingId,
    pub decision_engine_algorithm_id: String,
}

#[derive(Debug, serde::Serialize)]
pub struct RuleMigrationError {
    pub profile_id: common_utils::id_type::ProfileId,
    pub algorithm_id: common_utils::id_type::RoutingId,
    pub error: String,
}

impl RuleMigrationResponse {
    pub fn new(
        profile_id: common_utils::id_type::ProfileId,
        euclid_algorithm_id: common_utils::id_type::RoutingId,
        decision_engine_algorithm_id: String,
    ) -> Self {
        Self {
            profile_id,
            euclid_algorithm_id,
            decision_engine_algorithm_id,
        }
    }
>>>>>>> 42827d27
}<|MERGE_RESOLUTION|>--- conflicted
+++ resolved
@@ -1293,8 +1293,6 @@
             bucket_name,
         }
     }
-<<<<<<< HEAD
-=======
 }
 
 #[derive(Clone, Debug, Serialize, Deserialize)]
@@ -1385,160 +1383,6 @@
             Self::Default => write!(f, "Default"),
         }
     }
-}
-
-#[derive(Clone, Debug, Serialize, Deserialize)]
-#[serde(rename_all = "snake_case")]
-pub struct BucketInformationEventResponse {
-    pub is_eliminated: bool,
-    pub bucket_name: Vec<String>,
-}
-
-#[derive(Clone, Debug, Serialize, Deserialize)]
-#[serde(rename_all = "snake_case")]
-pub struct EliminationInformationEventResponse {
-    pub entity: Option<BucketInformationEventResponse>,
-    pub global: Option<BucketInformationEventResponse>,
-}
-
-#[derive(Clone, Debug, Serialize, Deserialize)]
-#[serde(rename_all = "snake_case")]
-pub struct LabelWithStatusEliminationEventResponse {
-    pub label: String,
-    pub elimination_information: Option<EliminationInformationEventResponse>,
-}
-
-#[derive(Clone, Debug, Serialize, Deserialize)]
-#[serde(rename_all = "snake_case")]
-pub struct EliminationEventResponse {
-    pub labels_with_status: Vec<LabelWithStatusEliminationEventResponse>,
-}
-
-#[derive(Clone, Debug, Serialize, Deserialize)]
-#[serde(rename_all = "snake_case")]
-pub struct ScoreDataEventResponse {
-    pub score: f64,
-    pub label: String,
-    pub current_count: u64,
-}
-
-#[derive(Clone, Debug, Serialize, Deserialize)]
-#[serde(rename_all = "snake_case")]
-pub struct CalContractScoreEventResponse {
-    pub labels_with_score: Vec<ScoreDataEventResponse>,
-}
-
-#[derive(Clone, Copy, Debug, Serialize, Deserialize)]
-#[serde(rename_all = "snake_case")]
-pub struct CalGlobalSuccessRateConfigEventRequest {
-    pub entity_min_aggregates_size: u32,
-    pub entity_default_success_rate: f64,
-}
-
-#[derive(Clone, Debug, Serialize, Deserialize)]
-#[serde(rename_all = "snake_case")]
-pub struct CalGlobalSuccessRateEventRequest {
-    pub entity_id: String,
-    pub entity_params: String,
-    pub entity_labels: Vec<String>,
-    pub global_labels: Vec<String>,
-    pub config: Option<CalGlobalSuccessRateConfigEventRequest>,
-}
-
-#[derive(Clone, Debug, Serialize, Deserialize)]
-#[serde(rename_all = "snake_case")]
-pub struct UpdateSuccessRateWindowConfig {
-    pub max_aggregates_size: Option<u32>,
-    pub current_block_threshold: Option<CurrentBlockThreshold>,
-}
-
-#[derive(Clone, Debug, Serialize, Deserialize)]
-#[serde(rename_all = "snake_case")]
-pub struct UpdateLabelWithStatusEventRequest {
-    pub label: String,
-    pub status: bool,
-}
-
-#[derive(Clone, Debug, Serialize, Deserialize)]
-#[serde(rename_all = "snake_case")]
-pub struct UpdateSuccessRateWindowEventRequest {
-    pub id: String,
-    pub params: String,
-    pub labels_with_status: Vec<UpdateLabelWithStatusEventRequest>,
-    pub config: Option<UpdateSuccessRateWindowConfig>,
-    pub global_labels_with_status: Vec<UpdateLabelWithStatusEventRequest>,
-}
-
-#[derive(Clone, Debug, Serialize, Deserialize)]
-#[serde(rename_all = "snake_case")]
-pub struct UpdateSuccessRateWindowEventResponse {
-    pub status: UpdationStatusEventResponse,
-}
-
-#[derive(Clone, Debug, Serialize, Deserialize)]
-#[serde(rename_all = "snake_case")]
-pub enum UpdationStatusEventResponse {
-    WindowUpdationSucceeded,
-    WindowUpdationFailed,
-}
-
-#[derive(Clone, Debug, Serialize, Deserialize)]
-#[serde(rename_all = "snake_case")]
-pub struct LabelWithBucketNameEventRequest {
-    pub label: String,
-    pub bucket_name: String,
-}
-
-#[derive(Clone, Debug, Serialize, Deserialize)]
-#[serde(rename_all = "snake_case")]
-pub struct UpdateEliminationBucketEventRequest {
-    pub id: String,
-    pub params: String,
-    pub labels_with_bucket_name: Vec<LabelWithBucketNameEventRequest>,
-    pub config: Option<EliminationRoutingEventBucketConfig>,
-}
-
-#[derive(Clone, Debug, PartialEq, Serialize, Deserialize)]
-#[serde(rename_all = "snake_case")]
-pub struct UpdateEliminationBucketEventResponse {
-    pub status: EliminationUpdationStatusEventResponse,
-}
-
-#[derive(Clone, Debug, PartialEq, Serialize, Deserialize)]
-#[serde(rename_all = "snake_case")]
-pub enum EliminationUpdationStatusEventResponse {
-    BucketUpdationSucceeded,
-    BucketUpdationFailed,
-}
-
-#[derive(Clone, Debug, Serialize, Deserialize)]
-#[serde(rename_all = "snake_case")]
-pub struct ContractLabelInformationEventRequest {
-    pub label: String,
-    pub target_count: u64,
-    pub target_time: u64,
-    pub current_count: u64,
-}
-
-#[derive(Clone, Debug, Serialize, Deserialize)]
-#[serde(rename_all = "snake_case")]
-pub struct UpdateContractRequestEventRequest {
-    pub id: String,
-    pub params: String,
-    pub labels_information: Vec<ContractLabelInformationEventRequest>,
-}
-
-#[derive(Clone, Debug, PartialEq, Serialize, Deserialize)]
-#[serde(rename_all = "snake_case")]
-pub struct UpdateContractEventResponse {
-    pub status: ContractUpdationStatusEventResponse,
-}
-
-#[derive(Clone, Debug, PartialEq, Serialize, Deserialize)]
-#[serde(rename_all = "snake_case")]
-pub enum ContractUpdationStatusEventResponse {
-    ContractUpdationSucceeded,
-    ContractUpdationFailed,
 }
 #[derive(Clone, Debug, serde::Deserialize, serde::Serialize)]
 pub struct RuleMigrationQuery {
@@ -1586,5 +1430,4 @@
             decision_engine_algorithm_id,
         }
     }
->>>>>>> 42827d27
 }