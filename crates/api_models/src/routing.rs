use std::fmt::Debug;

use common_utils::{errors::ParsingError, ext_traits::ValueExt, pii};
pub use euclid::{
    dssa::types::EuclidAnalysable,
    frontend::{
        ast,
        dir::{DirKeyKind, EuclidDirFilter},
    },
};
use serde::{Deserialize, Serialize};
use utoipa::ToSchema;

use crate::enums::{RoutableConnectors, TransactionType};

#[derive(Debug, Clone, Serialize, Deserialize, ToSchema)]
#[serde(tag = "type", content = "data", rename_all = "snake_case")]
pub enum ConnectorSelection {
    Priority(Vec<RoutableConnectorChoice>),
    VolumeSplit(Vec<ConnectorVolumeSplit>),
}

impl ConnectorSelection {
    pub fn get_connector_list(&self) -> Vec<RoutableConnectorChoice> {
        match self {
            Self::Priority(list) => list.clone(),
            Self::VolumeSplit(splits) => {
                splits.iter().map(|split| split.connector.clone()).collect()
            }
        }
    }
}
#[cfg(feature = "v2")]
#[derive(Debug, Clone, serde::Serialize, serde::Deserialize, ToSchema)]
pub struct RoutingConfigRequest {
    pub name: String,
    pub description: String,
    pub algorithm: RoutingAlgorithm,
    #[schema(value_type = String)]
    pub profile_id: common_utils::id_type::ProfileId,
}

#[cfg(feature = "v1")]
#[derive(Debug, Clone, serde::Serialize, serde::Deserialize, ToSchema)]
pub struct RoutingConfigRequest {
    pub name: Option<String>,
    pub description: Option<String>,
    pub algorithm: Option<RoutingAlgorithm>,
    #[schema(value_type = Option<String>)]
    pub profile_id: Option<common_utils::id_type::ProfileId>,
}

#[derive(Debug, serde::Serialize, ToSchema)]
pub struct ProfileDefaultRoutingConfig {
    #[schema(value_type = String)]
    pub profile_id: common_utils::id_type::ProfileId,
    pub connectors: Vec<RoutableConnectorChoice>,
}

#[derive(Clone, Debug, serde::Deserialize, serde::Serialize)]
pub struct RoutingRetrieveQuery {
    pub limit: Option<u16>,
    pub offset: Option<u8>,
}

#[derive(Clone, Debug, serde::Deserialize, serde::Serialize)]
pub struct RoutingRetrieveLinkQuery {
    pub profile_id: Option<common_utils::id_type::ProfileId>,
}

#[derive(Clone, Debug, serde::Deserialize, serde::Serialize)]
pub struct RoutingRetrieveLinkQueryWrapper {
    pub routing_query: RoutingRetrieveQuery,
    pub profile_id: common_utils::id_type::ProfileId,
}
#[derive(Debug, Clone, serde::Serialize, serde::Deserialize, ToSchema)]
/// Response of the retrieved routing configs for a merchant account
pub struct RoutingRetrieveResponse {
    pub algorithm: Option<MerchantRoutingAlgorithm>,
}

#[derive(Debug, serde::Serialize, ToSchema)]
#[serde(untagged)]
pub enum LinkedRoutingConfigRetrieveResponse {
    MerchantAccountBased(RoutingRetrieveResponse),
    ProfileBased(Vec<RoutingDictionaryRecord>),
}

#[derive(Debug, Clone, serde::Serialize, serde::Deserialize, ToSchema)]
/// Routing Algorithm specific to merchants
pub struct MerchantRoutingAlgorithm {
    #[schema(value_type = String)]
    pub id: common_utils::id_type::RoutingId,
    #[schema(value_type = String)]
    pub profile_id: common_utils::id_type::ProfileId,
    pub name: String,
    pub description: String,
    pub algorithm: RoutingAlgorithm,
    pub created_at: i64,
    pub modified_at: i64,
    pub algorithm_for: TransactionType,
}

impl EuclidDirFilter for ConnectorSelection {
    const ALLOWED: &'static [DirKeyKind] = &[
        DirKeyKind::PaymentMethod,
        DirKeyKind::CardBin,
        DirKeyKind::CardType,
        DirKeyKind::CardNetwork,
        DirKeyKind::PayLaterType,
        DirKeyKind::WalletType,
        DirKeyKind::UpiType,
        DirKeyKind::BankRedirectType,
        DirKeyKind::BankDebitType,
        DirKeyKind::CryptoType,
        DirKeyKind::MetaData,
        DirKeyKind::PaymentAmount,
        DirKeyKind::PaymentCurrency,
        DirKeyKind::AuthenticationType,
        DirKeyKind::MandateAcceptanceType,
        DirKeyKind::MandateType,
        DirKeyKind::PaymentType,
        DirKeyKind::SetupFutureUsage,
        DirKeyKind::CaptureMethod,
        DirKeyKind::BillingCountry,
        DirKeyKind::BusinessCountry,
        DirKeyKind::BusinessLabel,
        DirKeyKind::MetaData,
        DirKeyKind::RewardType,
        DirKeyKind::VoucherType,
        DirKeyKind::CardRedirectType,
        DirKeyKind::BankTransferType,
        DirKeyKind::RealTimePaymentType,
    ];
}

impl EuclidAnalysable for ConnectorSelection {
    fn get_dir_value_for_analysis(
        &self,
        rule_name: String,
    ) -> Vec<(euclid::frontend::dir::DirValue, euclid::types::Metadata)> {
        self.get_connector_list()
            .into_iter()
            .map(|connector_choice| {
                let connector_name = connector_choice.connector.to_string();
                let mca_id = connector_choice.merchant_connector_id.clone();

                (
                    euclid::frontend::dir::DirValue::Connector(Box::new(connector_choice.into())),
                    std::collections::HashMap::from_iter([(
                        "CONNECTOR_SELECTION".to_string(),
                        serde_json::json!({
                            "rule_name": rule_name,
                            "connector_name": connector_name,
                            "mca_id": mca_id,
                        }),
                    )]),
                )
            })
            .collect()
    }
}

#[derive(Debug, Clone, serde::Serialize, serde::Deserialize, ToSchema)]
pub struct ConnectorVolumeSplit {
    pub connector: RoutableConnectorChoice,
    pub split: u8,
}

/// Routable Connector chosen for a payment
#[derive(Debug, Clone, serde::Serialize, serde::Deserialize, ToSchema)]
#[serde(from = "RoutableChoiceSerde", into = "RoutableChoiceSerde")]
pub struct RoutableConnectorChoice {
    #[serde(skip)]
    pub choice_kind: RoutableChoiceKind,
    pub connector: RoutableConnectors,
    #[schema(value_type = Option<String>)]
    pub merchant_connector_id: Option<common_utils::id_type::MerchantConnectorAccountId>,
}

#[derive(Debug, Clone, serde::Deserialize, serde::Serialize, ToSchema)]
pub enum RoutableChoiceKind {
    OnlyConnector,
    FullStruct,
}

#[derive(Debug, serde::Deserialize, serde::Serialize)]
#[serde(untagged)]
pub enum RoutableChoiceSerde {
    OnlyConnector(Box<RoutableConnectors>),
    FullStruct {
        connector: RoutableConnectors,
        merchant_connector_id: Option<common_utils::id_type::MerchantConnectorAccountId>,
    },
}

impl std::fmt::Display for RoutableConnectorChoice {
    fn fmt(&self, f: &mut std::fmt::Formatter<'_>) -> std::fmt::Result {
        let base = self.connector.to_string();
        if let Some(mca_id) = &self.merchant_connector_id {
            return write!(f, "{}:{}", base, mca_id.get_string_repr());
        }
        write!(f, "{}", base)
    }
}

impl From<RoutableConnectorChoice> for ast::ConnectorChoice {
    fn from(value: RoutableConnectorChoice) -> Self {
        Self {
            connector: value.connector,
        }
    }
}

impl PartialEq for RoutableConnectorChoice {
    fn eq(&self, other: &Self) -> bool {
        self.connector.eq(&other.connector)
            && self.merchant_connector_id.eq(&other.merchant_connector_id)
    }
}

impl Eq for RoutableConnectorChoice {}

impl From<RoutableChoiceSerde> for RoutableConnectorChoice {
    fn from(value: RoutableChoiceSerde) -> Self {
        match value {
            RoutableChoiceSerde::OnlyConnector(connector) => Self {
                choice_kind: RoutableChoiceKind::OnlyConnector,
                connector: *connector,
                merchant_connector_id: None,
            },

            RoutableChoiceSerde::FullStruct {
                connector,
                merchant_connector_id,
            } => Self {
                choice_kind: RoutableChoiceKind::FullStruct,
                connector,
                merchant_connector_id,
            },
        }
    }
}

impl From<RoutableConnectorChoice> for RoutableChoiceSerde {
    fn from(value: RoutableConnectorChoice) -> Self {
        match value.choice_kind {
            RoutableChoiceKind::OnlyConnector => Self::OnlyConnector(Box::new(value.connector)),
            RoutableChoiceKind::FullStruct => Self::FullStruct {
                connector: value.connector,
                merchant_connector_id: value.merchant_connector_id,
            },
        }
    }
}

#[derive(serde::Serialize, serde::Deserialize, Debug, Clone)]
pub struct RoutableConnectorChoiceWithStatus {
    pub routable_connector_choice: RoutableConnectorChoice,
    pub status: bool,
}
#[derive(Debug, Copy, Clone, serde::Serialize, serde::Deserialize, strum::Display, ToSchema)]
#[serde(rename_all = "snake_case")]
#[strum(serialize_all = "snake_case")]
pub enum RoutingAlgorithmKind {
    Single,
    Priority,
    VolumeSplit,
    Advanced,
    Dynamic,
}

#[derive(Debug, Clone, serde::Serialize, serde::Deserialize)]
pub struct RoutingPayloadWrapper {
    pub updated_config: Vec<RoutableConnectorChoice>,
    pub profile_id: common_utils::id_type::ProfileId,
}

#[derive(Debug, Clone, serde::Serialize, serde::Deserialize, ToSchema)]
#[serde(
    tag = "type",
    content = "data",
    rename_all = "snake_case",
    try_from = "RoutingAlgorithmSerde"
)]
/// Routing Algorithm kind
pub enum RoutingAlgorithm {
    Single(Box<RoutableConnectorChoice>),
    Priority(Vec<RoutableConnectorChoice>),
    VolumeSplit(Vec<ConnectorVolumeSplit>),
    #[schema(value_type=ProgramConnectorSelection)]
    Advanced(ast::Program<ConnectorSelection>),
}

#[derive(Debug, Clone, serde::Serialize, serde::Deserialize)]
#[serde(tag = "type", content = "data", rename_all = "snake_case")]
pub enum RoutingAlgorithmSerde {
    Single(Box<RoutableConnectorChoice>),
    Priority(Vec<RoutableConnectorChoice>),
    VolumeSplit(Vec<ConnectorVolumeSplit>),
    Advanced(ast::Program<ConnectorSelection>),
}

impl TryFrom<RoutingAlgorithmSerde> for RoutingAlgorithm {
    type Error = error_stack::Report<ParsingError>;

    fn try_from(value: RoutingAlgorithmSerde) -> Result<Self, Self::Error> {
        match &value {
            RoutingAlgorithmSerde::Priority(i) if i.is_empty() => {
                Err(ParsingError::StructParseFailure(
                    "Connectors list can't be empty for Priority Algorithm",
                ))?
            }
            RoutingAlgorithmSerde::VolumeSplit(i) if i.is_empty() => {
                Err(ParsingError::StructParseFailure(
                    "Connectors list can't be empty for Volume split Algorithm",
                ))?
            }
            _ => {}
        };
        Ok(match value {
            RoutingAlgorithmSerde::Single(i) => Self::Single(i),
            RoutingAlgorithmSerde::Priority(i) => Self::Priority(i),
            RoutingAlgorithmSerde::VolumeSplit(i) => Self::VolumeSplit(i),
            RoutingAlgorithmSerde::Advanced(i) => Self::Advanced(i),
        })
    }
}

#[derive(Debug, Clone, serde::Serialize, serde::Deserialize, ToSchema)]
#[serde(
    tag = "type",
    content = "data",
    rename_all = "snake_case",
    try_from = "StraightThroughAlgorithmSerde",
    into = "StraightThroughAlgorithmSerde"
)]
pub enum StraightThroughAlgorithm {
    #[schema(title = "Single")]
    Single(Box<RoutableConnectorChoice>),
    #[schema(title = "Priority")]
    Priority(Vec<RoutableConnectorChoice>),
    #[schema(title = "VolumeSplit")]
    VolumeSplit(Vec<ConnectorVolumeSplit>),
}

#[derive(Debug, Clone, serde::Serialize, serde::Deserialize)]
#[serde(tag = "type", content = "data", rename_all = "snake_case")]
pub enum StraightThroughAlgorithmInner {
    Single(Box<RoutableConnectorChoice>),
    Priority(Vec<RoutableConnectorChoice>),
    VolumeSplit(Vec<ConnectorVolumeSplit>),
}

#[derive(Debug, Clone, serde::Serialize, serde::Deserialize)]
#[serde(untagged)]
pub enum StraightThroughAlgorithmSerde {
    Direct(StraightThroughAlgorithmInner),
    Nested {
        algorithm: StraightThroughAlgorithmInner,
    },
}

impl TryFrom<StraightThroughAlgorithmSerde> for StraightThroughAlgorithm {
    type Error = error_stack::Report<ParsingError>;

    fn try_from(value: StraightThroughAlgorithmSerde) -> Result<Self, Self::Error> {
        let inner = match value {
            StraightThroughAlgorithmSerde::Direct(algorithm) => algorithm,
            StraightThroughAlgorithmSerde::Nested { algorithm } => algorithm,
        };

        match &inner {
            StraightThroughAlgorithmInner::Priority(i) if i.is_empty() => {
                Err(ParsingError::StructParseFailure(
                    "Connectors list can't be empty for Priority Algorithm",
                ))?
            }
            StraightThroughAlgorithmInner::VolumeSplit(i) if i.is_empty() => {
                Err(ParsingError::StructParseFailure(
                    "Connectors list can't be empty for Volume split Algorithm",
                ))?
            }
            _ => {}
        };

        Ok(match inner {
            StraightThroughAlgorithmInner::Single(single) => Self::Single(single),
            StraightThroughAlgorithmInner::Priority(plist) => Self::Priority(plist),
            StraightThroughAlgorithmInner::VolumeSplit(vsplit) => Self::VolumeSplit(vsplit),
        })
    }
}

impl From<StraightThroughAlgorithm> for StraightThroughAlgorithmSerde {
    fn from(value: StraightThroughAlgorithm) -> Self {
        let inner = match value {
            StraightThroughAlgorithm::Single(conn) => StraightThroughAlgorithmInner::Single(conn),
            StraightThroughAlgorithm::Priority(plist) => {
                StraightThroughAlgorithmInner::Priority(plist)
            }
            StraightThroughAlgorithm::VolumeSplit(vsplit) => {
                StraightThroughAlgorithmInner::VolumeSplit(vsplit)
            }
        };

        Self::Nested { algorithm: inner }
    }
}

impl From<StraightThroughAlgorithm> for RoutingAlgorithm {
    fn from(value: StraightThroughAlgorithm) -> Self {
        match value {
            StraightThroughAlgorithm::Single(conn) => Self::Single(conn),
            StraightThroughAlgorithm::Priority(conns) => Self::Priority(conns),
            StraightThroughAlgorithm::VolumeSplit(splits) => Self::VolumeSplit(splits),
        }
    }
}

impl RoutingAlgorithm {
    pub fn get_kind(&self) -> RoutingAlgorithmKind {
        match self {
            Self::Single(_) => RoutingAlgorithmKind::Single,
            Self::Priority(_) => RoutingAlgorithmKind::Priority,
            Self::VolumeSplit(_) => RoutingAlgorithmKind::VolumeSplit,
            Self::Advanced(_) => RoutingAlgorithmKind::Advanced,
        }
    }
}

#[derive(Debug, Default, Clone, serde::Serialize, serde::Deserialize)]
pub struct RoutingAlgorithmRef {
    pub algorithm_id: Option<common_utils::id_type::RoutingId>,
    pub timestamp: i64,
    pub config_algo_id: Option<String>,
    pub surcharge_config_algo_id: Option<String>,
}

impl RoutingAlgorithmRef {
    pub fn update_algorithm_id(&mut self, new_id: common_utils::id_type::RoutingId) {
        self.algorithm_id = Some(new_id);
        self.timestamp = common_utils::date_time::now_unix_timestamp();
    }

    pub fn update_conditional_config_id(&mut self, ids: String) {
        self.config_algo_id = Some(ids);
        self.timestamp = common_utils::date_time::now_unix_timestamp();
    }

    pub fn update_surcharge_config_id(&mut self, ids: String) {
        self.surcharge_config_algo_id = Some(ids);
        self.timestamp = common_utils::date_time::now_unix_timestamp();
    }

    pub fn parse_routing_algorithm(
        value: Option<pii::SecretSerdeValue>,
    ) -> Result<Option<Self>, error_stack::Report<ParsingError>> {
        value
            .map(|val| val.parse_value::<Self>("RoutingAlgorithmRef"))
            .transpose()
    }
}

#[derive(Debug, Clone, serde::Serialize, serde::Deserialize, ToSchema)]

pub struct RoutingDictionaryRecord {
    #[schema(value_type = String)]
    pub id: common_utils::id_type::RoutingId,
    #[schema(value_type = String)]
    pub profile_id: common_utils::id_type::ProfileId,
    pub name: String,
    pub kind: RoutingAlgorithmKind,
    pub description: String,
    pub created_at: i64,
    pub modified_at: i64,
    pub algorithm_for: Option<TransactionType>,
}

#[derive(Debug, Clone, serde::Serialize, serde::Deserialize, ToSchema)]
pub struct RoutingDictionary {
    #[schema(value_type = String)]
    pub merchant_id: common_utils::id_type::MerchantId,
    pub active_id: Option<String>,
    pub records: Vec<RoutingDictionaryRecord>,
}

#[derive(serde::Serialize, serde::Deserialize, Debug, ToSchema)]
#[serde(untagged)]
pub enum RoutingKind {
    Config(RoutingDictionary),
    RoutingAlgorithm(Vec<RoutingDictionaryRecord>),
}

#[derive(serde::Serialize, serde::Deserialize, Debug, Clone, ToSchema)]
pub struct RoutingAlgorithmId {
    #[schema(value_type = String)]
    pub routing_algorithm_id: common_utils::id_type::RoutingId,
}

#[derive(Debug, Clone, serde::Serialize, serde::Deserialize)]
pub struct RoutingLinkWrapper {
    pub profile_id: common_utils::id_type::ProfileId,
    pub algorithm_id: RoutingAlgorithmId,
}

#[derive(Debug, Default, Clone, serde::Serialize, serde::Deserialize)]
pub struct DynamicAlgorithmWithTimestamp<T> {
    pub algorithm_id: Option<T>,
    pub timestamp: i64,
}

#[derive(Debug, Default, Clone, serde::Serialize, serde::Deserialize)]
pub struct DynamicRoutingAlgorithmRef {
    pub success_based_algorithm:
        Option<DynamicAlgorithmWithTimestamp<common_utils::id_type::RoutingId>>,
}

impl DynamicRoutingAlgorithmRef {
    pub fn update_algorithm_id(&mut self, new_id: common_utils::id_type::RoutingId) {
        self.success_based_algorithm = Some(DynamicAlgorithmWithTimestamp {
            algorithm_id: Some(new_id),
            timestamp: common_utils::date_time::now_unix_timestamp(),
        })
    }
}

#[derive(Debug, Clone, serde::Serialize, serde::Deserialize, ToSchema)]
pub struct ToggleSuccessBasedRoutingQuery {
    pub status: bool,
}

#[derive(Debug, Clone, serde::Serialize, serde::Deserialize, ToSchema)]
pub struct SuccessBasedRoutingUpdateConfigQuery {
    #[schema(value_type = String)]
    pub algorithm_id: common_utils::id_type::RoutingId,
    #[schema(value_type = String)]
    pub profile_id: common_utils::id_type::ProfileId,
}

#[derive(Clone, Debug, serde::Deserialize, serde::Serialize)]
pub struct ToggleSuccessBasedRoutingWrapper {
    pub profile_id: common_utils::id_type::ProfileId,
    pub status: bool,
}

#[derive(Clone, Debug, serde::Deserialize, serde::Serialize, ToSchema)]
pub struct ToggleSuccessBasedRoutingPath {
    #[schema(value_type = String)]
    pub profile_id: common_utils::id_type::ProfileId,
}
#[derive(serde::Serialize, serde::Deserialize, Debug, Clone, ToSchema)]
pub struct SuccessBasedRoutingConfig {
    pub params: Option<Vec<SuccessBasedRoutingConfigParams>>,
    pub config: Option<SuccessBasedRoutingConfigBody>,
}

impl Default for SuccessBasedRoutingConfig {
    fn default() -> Self {
        Self {
            params: Some(vec![SuccessBasedRoutingConfigParams::PaymentMethod]),
            config: Some(SuccessBasedRoutingConfigBody {
                min_aggregates_size: Some(2),
                default_success_rate: Some(100.0),
                max_aggregates_size: Some(3),
                current_block_threshold: Some(CurrentBlockThreshold {
                    duration_in_mins: Some(5),
                    max_total_count: Some(2),
                }),
            }),
        }
    }
}

<<<<<<< HEAD
#[derive(serde::Serialize, serde::Deserialize, Debug, Clone, ToSchema, strum::Display)]
pub enum DynamicRoutingConfigParams {
=======
#[derive(serde::Serialize, serde::Deserialize, Debug, Clone, ToSchema)]
pub enum SuccessBasedRoutingConfigParams {
>>>>>>> b1ad3497
    PaymentMethod,
    PaymentMethodType,
    Currency,
    AuthenticationType,
}

#[derive(serde::Serialize, serde::Deserialize, Debug, Clone, ToSchema)]
pub struct SuccessBasedRoutingConfigBody {
    pub min_aggregates_size: Option<u32>,
    pub default_success_rate: Option<f64>,
    pub max_aggregates_size: Option<u32>,
    pub current_block_threshold: Option<CurrentBlockThreshold>,
}

#[derive(serde::Serialize, serde::Deserialize, Debug, Clone, ToSchema)]
pub struct CurrentBlockThreshold {
    pub duration_in_mins: Option<u64>,
    pub max_total_count: Option<u64>,
}

#[derive(Debug, Clone, serde::Serialize, serde::Deserialize)]
pub struct SuccessBasedRoutingPayloadWrapper {
    pub updated_config: SuccessBasedRoutingConfig,
    pub algorithm_id: common_utils::id_type::RoutingId,
    pub profile_id: common_utils::id_type::ProfileId,
}

impl SuccessBasedRoutingConfig {
    pub fn update(&mut self, new: Self) {
        if let Some(params) = new.params {
            self.params = Some(params)
        }
        if let Some(new_config) = new.config {
            self.config.as_mut().map(|config| config.update(new_config));
        }
    }
}

impl SuccessBasedRoutingConfigBody {
    pub fn update(&mut self, new: Self) {
        if let Some(min_aggregates_size) = new.min_aggregates_size {
            self.min_aggregates_size = Some(min_aggregates_size)
        }
        if let Some(default_success_rate) = new.default_success_rate {
            self.default_success_rate = Some(default_success_rate)
        }
        if let Some(max_aggregates_size) = new.max_aggregates_size {
            self.max_aggregates_size = Some(max_aggregates_size)
        }
        if let Some(current_block_threshold) = new.current_block_threshold {
            self.current_block_threshold
                .as_mut()
                .map(|threshold| threshold.update(current_block_threshold));
        }
    }
}

impl CurrentBlockThreshold {
    pub fn update(&mut self, new: Self) {
        if let Some(max_total_count) = new.max_total_count {
            self.max_total_count = Some(max_total_count)
        }
    }
}<|MERGE_RESOLUTION|>--- conflicted
+++ resolved
@@ -572,13 +572,8 @@
     }
 }
 
-<<<<<<< HEAD
 #[derive(serde::Serialize, serde::Deserialize, Debug, Clone, ToSchema, strum::Display)]
-pub enum DynamicRoutingConfigParams {
-=======
-#[derive(serde::Serialize, serde::Deserialize, Debug, Clone, ToSchema)]
 pub enum SuccessBasedRoutingConfigParams {
->>>>>>> b1ad3497
     PaymentMethod,
     PaymentMethodType,
     Currency,
