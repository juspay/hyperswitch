use std::fmt::Debug;

use common_utils::{errors::ParsingError, ext_traits::ValueExt, pii};
pub use euclid::{
    dssa::types::EuclidAnalysable,
    frontend::{
        ast,
        dir::{DirKeyKind, EuclidDirFilter},
    },
};
use serde::{Deserialize, Serialize};
use utoipa::ToSchema;

use crate::enums::{RoutableConnectors, TransactionType};

#[derive(Debug, Clone, Serialize, Deserialize, ToSchema)]
#[serde(tag = "type", content = "data", rename_all = "snake_case")]
pub enum ConnectorSelection {
    Priority(Vec<RoutableConnectorChoice>),
    VolumeSplit(Vec<ConnectorVolumeSplit>),
}

impl ConnectorSelection {
    pub fn get_connector_list(&self) -> Vec<RoutableConnectorChoice> {
        match self {
            Self::Priority(list) => list.clone(),
            Self::VolumeSplit(splits) => {
                splits.iter().map(|split| split.connector.clone()).collect()
            }
        }
    }
}
#[cfg(feature = "v2")]
#[derive(Debug, Clone, serde::Serialize, serde::Deserialize, ToSchema)]
pub struct RoutingConfigRequest {
    pub name: String,
    pub description: String,
    pub algorithm: RoutingAlgorithm,
    #[schema(value_type = String)]
    pub profile_id: common_utils::id_type::ProfileId,
}

#[cfg(feature = "v1")]
#[derive(Debug, Clone, serde::Serialize, serde::Deserialize, ToSchema)]
pub struct RoutingConfigRequest {
    pub name: Option<String>,
    pub description: Option<String>,
    pub algorithm: Option<RoutingAlgorithm>,
    #[schema(value_type = Option<String>)]
    pub profile_id: Option<common_utils::id_type::ProfileId>,
}

#[derive(Debug, serde::Serialize, ToSchema)]
pub struct ProfileDefaultRoutingConfig {
    #[schema(value_type = String)]
    pub profile_id: common_utils::id_type::ProfileId,
    pub connectors: Vec<RoutableConnectorChoice>,
}

#[derive(Clone, Debug, serde::Deserialize, serde::Serialize)]
pub struct RoutingRetrieveQuery {
    pub limit: Option<u16>,
    pub offset: Option<u8>,
}

#[derive(Clone, Debug, serde::Deserialize, serde::Serialize)]
pub struct RoutingRetrieveLinkQuery {
    pub profile_id: Option<common_utils::id_type::ProfileId>,
}

#[derive(Clone, Debug, serde::Deserialize, serde::Serialize)]
pub struct RoutingRetrieveLinkQueryWrapper {
    pub routing_query: RoutingRetrieveQuery,
    pub profile_id: common_utils::id_type::ProfileId,
}
#[derive(Debug, Clone, serde::Serialize, serde::Deserialize, ToSchema)]
/// Response of the retrieved routing configs for a merchant account
pub struct RoutingRetrieveResponse {
    pub algorithm: Option<MerchantRoutingAlgorithm>,
}

#[derive(Debug, serde::Serialize, ToSchema)]
#[serde(untagged)]
pub enum LinkedRoutingConfigRetrieveResponse {
    MerchantAccountBased(RoutingRetrieveResponse),
    ProfileBased(Vec<RoutingDictionaryRecord>),
}

#[derive(Debug, Clone, serde::Serialize, serde::Deserialize, ToSchema)]
/// Routing Algorithm specific to merchants
pub struct MerchantRoutingAlgorithm {
    #[schema(value_type = String)]
    pub id: common_utils::id_type::RoutingId,
    #[schema(value_type = String)]
    pub profile_id: common_utils::id_type::ProfileId,
    pub name: String,
    pub description: String,
    pub algorithm: RoutingAlgorithm,
    pub created_at: i64,
    pub modified_at: i64,
    pub algorithm_for: TransactionType,
}

impl EuclidDirFilter for ConnectorSelection {
    const ALLOWED: &'static [DirKeyKind] = &[
        DirKeyKind::PaymentMethod,
        DirKeyKind::CardBin,
        DirKeyKind::CardType,
        DirKeyKind::CardNetwork,
        DirKeyKind::PayLaterType,
        DirKeyKind::WalletType,
        DirKeyKind::UpiType,
        DirKeyKind::BankRedirectType,
        DirKeyKind::BankDebitType,
        DirKeyKind::CryptoType,
        DirKeyKind::MetaData,
        DirKeyKind::PaymentAmount,
        DirKeyKind::PaymentCurrency,
        DirKeyKind::AuthenticationType,
        DirKeyKind::MandateAcceptanceType,
        DirKeyKind::MandateType,
        DirKeyKind::PaymentType,
        DirKeyKind::SetupFutureUsage,
        DirKeyKind::CaptureMethod,
        DirKeyKind::BillingCountry,
        DirKeyKind::BusinessCountry,
        DirKeyKind::BusinessLabel,
        DirKeyKind::MetaData,
        DirKeyKind::RewardType,
        DirKeyKind::VoucherType,
        DirKeyKind::CardRedirectType,
        DirKeyKind::BankTransferType,
        DirKeyKind::RealTimePaymentType,
    ];
}

impl EuclidAnalysable for ConnectorSelection {
    fn get_dir_value_for_analysis(
        &self,
        rule_name: String,
    ) -> Vec<(euclid::frontend::dir::DirValue, euclid::types::Metadata)> {
        self.get_connector_list()
            .into_iter()
            .map(|connector_choice| {
                let connector_name = connector_choice.connector.to_string();
                let mca_id = connector_choice.merchant_connector_id.clone();

                (
                    euclid::frontend::dir::DirValue::Connector(Box::new(connector_choice.into())),
                    std::collections::HashMap::from_iter([(
                        "CONNECTOR_SELECTION".to_string(),
                        serde_json::json!({
                            "rule_name": rule_name,
                            "connector_name": connector_name,
                            "mca_id": mca_id,
                        }),
                    )]),
                )
            })
            .collect()
    }
}

#[derive(Debug, Clone, serde::Serialize, serde::Deserialize, ToSchema)]
pub struct ConnectorVolumeSplit {
    pub connector: RoutableConnectorChoice,
    pub split: u8,
}

/// Routable Connector chosen for a payment
#[derive(Debug, Clone, serde::Serialize, serde::Deserialize, ToSchema)]
#[serde(from = "RoutableChoiceSerde", into = "RoutableChoiceSerde")]
pub struct RoutableConnectorChoice {
    #[serde(skip)]
    pub choice_kind: RoutableChoiceKind,
    pub connector: RoutableConnectors,
    #[schema(value_type = Option<String>)]
    pub merchant_connector_id: Option<common_utils::id_type::MerchantConnectorAccountId>,
}

#[derive(Debug, Clone, serde::Deserialize, serde::Serialize, ToSchema)]
pub enum RoutableChoiceKind {
    OnlyConnector,
    FullStruct,
}

#[derive(Debug, serde::Deserialize, serde::Serialize)]
#[serde(untagged)]
pub enum RoutableChoiceSerde {
    OnlyConnector(Box<RoutableConnectors>),
    FullStruct {
        connector: RoutableConnectors,
        merchant_connector_id: Option<common_utils::id_type::MerchantConnectorAccountId>,
    },
}

impl std::fmt::Display for RoutableConnectorChoice {
    fn fmt(&self, f: &mut std::fmt::Formatter<'_>) -> std::fmt::Result {
        let base = self.connector.to_string();
        if let Some(mca_id) = &self.merchant_connector_id {
            return write!(f, "{}:{}", base, mca_id.get_string_repr());
        }
        write!(f, "{}", base)
    }
}

impl From<RoutableConnectorChoice> for ast::ConnectorChoice {
    fn from(value: RoutableConnectorChoice) -> Self {
        Self {
            connector: value.connector,
        }
    }
}

impl PartialEq for RoutableConnectorChoice {
    fn eq(&self, other: &Self) -> bool {
        self.connector.eq(&other.connector)
            && self.merchant_connector_id.eq(&other.merchant_connector_id)
    }
}

impl Eq for RoutableConnectorChoice {}

impl From<RoutableChoiceSerde> for RoutableConnectorChoice {
    fn from(value: RoutableChoiceSerde) -> Self {
        match value {
            RoutableChoiceSerde::OnlyConnector(connector) => Self {
                choice_kind: RoutableChoiceKind::OnlyConnector,
                connector: *connector,
                merchant_connector_id: None,
            },

            RoutableChoiceSerde::FullStruct {
                connector,
                merchant_connector_id,
            } => Self {
                choice_kind: RoutableChoiceKind::FullStruct,
                connector,
                merchant_connector_id,
            },
        }
    }
}

impl From<RoutableConnectorChoice> for RoutableChoiceSerde {
    fn from(value: RoutableConnectorChoice) -> Self {
        match value.choice_kind {
            RoutableChoiceKind::OnlyConnector => Self::OnlyConnector(Box::new(value.connector)),
            RoutableChoiceKind::FullStruct => Self::FullStruct {
                connector: value.connector,
                merchant_connector_id: value.merchant_connector_id,
            },
        }
    }
}

#[derive(serde::Serialize, serde::Deserialize, Debug, Clone)]
pub struct RoutableConnectorChoiceWithStatus {
    pub routable_connector_choice: RoutableConnectorChoice,
    pub status: bool,
}

impl RoutableConnectorChoiceWithStatus {
    pub fn new(routable_connector_choice: RoutableConnectorChoice, status: bool) -> Self {
        Self {
            routable_connector_choice,
            status,
        }
    }
}

#[derive(Debug, Copy, Clone, serde::Serialize, serde::Deserialize, strum::Display, ToSchema)]
#[serde(rename_all = "snake_case")]
#[strum(serialize_all = "snake_case")]
pub enum RoutingAlgorithmKind {
    Single,
    Priority,
    VolumeSplit,
    Advanced,
    Dynamic,
}

#[derive(Debug, Clone, serde::Serialize, serde::Deserialize)]
pub struct RoutingPayloadWrapper {
    pub updated_config: Vec<RoutableConnectorChoice>,
    pub profile_id: common_utils::id_type::ProfileId,
}

#[derive(Debug, Clone, serde::Serialize, serde::Deserialize, ToSchema)]
#[serde(
    tag = "type",
    content = "data",
    rename_all = "snake_case",
    try_from = "RoutingAlgorithmSerde"
)]
/// Routing Algorithm kind
pub enum RoutingAlgorithm {
    Single(Box<RoutableConnectorChoice>),
    Priority(Vec<RoutableConnectorChoice>),
    VolumeSplit(Vec<ConnectorVolumeSplit>),
    #[schema(value_type=ProgramConnectorSelection)]
    Advanced(ast::Program<ConnectorSelection>),
}

#[derive(Debug, Clone, serde::Serialize, serde::Deserialize)]
#[serde(tag = "type", content = "data", rename_all = "snake_case")]
pub enum RoutingAlgorithmSerde {
    Single(Box<RoutableConnectorChoice>),
    Priority(Vec<RoutableConnectorChoice>),
    VolumeSplit(Vec<ConnectorVolumeSplit>),
    Advanced(ast::Program<ConnectorSelection>),
}

impl TryFrom<RoutingAlgorithmSerde> for RoutingAlgorithm {
    type Error = error_stack::Report<ParsingError>;

    fn try_from(value: RoutingAlgorithmSerde) -> Result<Self, Self::Error> {
        match &value {
            RoutingAlgorithmSerde::Priority(i) if i.is_empty() => {
                Err(ParsingError::StructParseFailure(
                    "Connectors list can't be empty for Priority Algorithm",
                ))?
            }
            RoutingAlgorithmSerde::VolumeSplit(i) if i.is_empty() => {
                Err(ParsingError::StructParseFailure(
                    "Connectors list can't be empty for Volume split Algorithm",
                ))?
            }
            _ => {}
        };
        Ok(match value {
            RoutingAlgorithmSerde::Single(i) => Self::Single(i),
            RoutingAlgorithmSerde::Priority(i) => Self::Priority(i),
            RoutingAlgorithmSerde::VolumeSplit(i) => Self::VolumeSplit(i),
            RoutingAlgorithmSerde::Advanced(i) => Self::Advanced(i),
        })
    }
}

#[derive(Debug, Clone, serde::Serialize, serde::Deserialize, ToSchema)]
#[serde(
    tag = "type",
    content = "data",
    rename_all = "snake_case",
    try_from = "StraightThroughAlgorithmSerde",
    into = "StraightThroughAlgorithmSerde"
)]
pub enum StraightThroughAlgorithm {
    #[schema(title = "Single")]
    Single(Box<RoutableConnectorChoice>),
    #[schema(title = "Priority")]
    Priority(Vec<RoutableConnectorChoice>),
    #[schema(title = "VolumeSplit")]
    VolumeSplit(Vec<ConnectorVolumeSplit>),
}

#[derive(Debug, Clone, serde::Serialize, serde::Deserialize)]
#[serde(tag = "type", content = "data", rename_all = "snake_case")]
pub enum StraightThroughAlgorithmInner {
    Single(Box<RoutableConnectorChoice>),
    Priority(Vec<RoutableConnectorChoice>),
    VolumeSplit(Vec<ConnectorVolumeSplit>),
}

#[derive(Debug, Clone, serde::Serialize, serde::Deserialize)]
#[serde(untagged)]
pub enum StraightThroughAlgorithmSerde {
    Direct(StraightThroughAlgorithmInner),
    Nested {
        algorithm: StraightThroughAlgorithmInner,
    },
}

impl TryFrom<StraightThroughAlgorithmSerde> for StraightThroughAlgorithm {
    type Error = error_stack::Report<ParsingError>;

    fn try_from(value: StraightThroughAlgorithmSerde) -> Result<Self, Self::Error> {
        let inner = match value {
            StraightThroughAlgorithmSerde::Direct(algorithm) => algorithm,
            StraightThroughAlgorithmSerde::Nested { algorithm } => algorithm,
        };

        match &inner {
            StraightThroughAlgorithmInner::Priority(i) if i.is_empty() => {
                Err(ParsingError::StructParseFailure(
                    "Connectors list can't be empty for Priority Algorithm",
                ))?
            }
            StraightThroughAlgorithmInner::VolumeSplit(i) if i.is_empty() => {
                Err(ParsingError::StructParseFailure(
                    "Connectors list can't be empty for Volume split Algorithm",
                ))?
            }
            _ => {}
        };

        Ok(match inner {
            StraightThroughAlgorithmInner::Single(single) => Self::Single(single),
            StraightThroughAlgorithmInner::Priority(plist) => Self::Priority(plist),
            StraightThroughAlgorithmInner::VolumeSplit(vsplit) => Self::VolumeSplit(vsplit),
        })
    }
}

impl From<StraightThroughAlgorithm> for StraightThroughAlgorithmSerde {
    fn from(value: StraightThroughAlgorithm) -> Self {
        let inner = match value {
            StraightThroughAlgorithm::Single(conn) => StraightThroughAlgorithmInner::Single(conn),
            StraightThroughAlgorithm::Priority(plist) => {
                StraightThroughAlgorithmInner::Priority(plist)
            }
            StraightThroughAlgorithm::VolumeSplit(vsplit) => {
                StraightThroughAlgorithmInner::VolumeSplit(vsplit)
            }
        };

        Self::Nested { algorithm: inner }
    }
}

impl From<StraightThroughAlgorithm> for RoutingAlgorithm {
    fn from(value: StraightThroughAlgorithm) -> Self {
        match value {
            StraightThroughAlgorithm::Single(conn) => Self::Single(conn),
            StraightThroughAlgorithm::Priority(conns) => Self::Priority(conns),
            StraightThroughAlgorithm::VolumeSplit(splits) => Self::VolumeSplit(splits),
        }
    }
}

impl RoutingAlgorithm {
    pub fn get_kind(&self) -> RoutingAlgorithmKind {
        match self {
            Self::Single(_) => RoutingAlgorithmKind::Single,
            Self::Priority(_) => RoutingAlgorithmKind::Priority,
            Self::VolumeSplit(_) => RoutingAlgorithmKind::VolumeSplit,
            Self::Advanced(_) => RoutingAlgorithmKind::Advanced,
        }
    }
}

#[derive(Debug, Default, Clone, serde::Serialize, serde::Deserialize)]
pub struct RoutingAlgorithmRef {
    pub algorithm_id: Option<common_utils::id_type::RoutingId>,
    pub timestamp: i64,
    pub config_algo_id: Option<String>,
    pub surcharge_config_algo_id: Option<String>,
}

impl RoutingAlgorithmRef {
    pub fn update_algorithm_id(&mut self, new_id: common_utils::id_type::RoutingId) {
        self.algorithm_id = Some(new_id);
        self.timestamp = common_utils::date_time::now_unix_timestamp();
    }

    pub fn update_conditional_config_id(&mut self, ids: String) {
        self.config_algo_id = Some(ids);
        self.timestamp = common_utils::date_time::now_unix_timestamp();
    }

    pub fn update_surcharge_config_id(&mut self, ids: String) {
        self.surcharge_config_algo_id = Some(ids);
        self.timestamp = common_utils::date_time::now_unix_timestamp();
    }

    pub fn parse_routing_algorithm(
        value: Option<pii::SecretSerdeValue>,
    ) -> Result<Option<Self>, error_stack::Report<ParsingError>> {
        value
            .map(|val| val.parse_value::<Self>("RoutingAlgorithmRef"))
            .transpose()
    }
}

#[derive(Debug, Clone, serde::Serialize, serde::Deserialize, ToSchema)]
pub struct RoutingDictionaryRecord {
    #[schema(value_type = String)]
    pub id: common_utils::id_type::RoutingId,
    #[schema(value_type = String)]
    pub profile_id: common_utils::id_type::ProfileId,
    pub name: String,
    pub kind: RoutingAlgorithmKind,
    pub description: String,
    pub created_at: i64,
    pub modified_at: i64,
    pub algorithm_for: Option<TransactionType>,
}

#[derive(Debug, Clone, serde::Serialize, serde::Deserialize, ToSchema)]
pub struct RoutingDictionary {
    #[schema(value_type = String)]
    pub merchant_id: common_utils::id_type::MerchantId,
    pub active_id: Option<String>,
    pub records: Vec<RoutingDictionaryRecord>,
}

#[derive(serde::Serialize, serde::Deserialize, Debug, ToSchema)]
#[serde(untagged)]
pub enum RoutingKind {
    Config(RoutingDictionary),
    RoutingAlgorithm(Vec<RoutingDictionaryRecord>),
}

#[derive(serde::Serialize, serde::Deserialize, Debug, Clone, ToSchema)]
pub struct RoutingAlgorithmId {
    #[schema(value_type = String)]
    pub routing_algorithm_id: common_utils::id_type::RoutingId,
}

#[derive(Debug, Clone, serde::Serialize, serde::Deserialize)]
pub struct RoutingLinkWrapper {
    pub profile_id: common_utils::id_type::ProfileId,
    pub algorithm_id: RoutingAlgorithmId,
}

#[derive(Debug, Default, Clone, serde::Serialize, serde::Deserialize)]
pub struct DynamicAlgorithmWithTimestamp<T> {
    pub algorithm_id: Option<T>,
    pub timestamp: i64,
}

#[derive(Debug, Default, Clone, serde::Serialize, serde::Deserialize)]
pub struct DynamicRoutingAlgorithmRef {
    pub success_based_algorithm: Option<SuccessBasedAlgorithm>,
<<<<<<< HEAD
    pub dynamic_routing_volume_split: Option<u8>,
    pub elimination_routing_algorithm: Option<EliminationRoutingAlgorithm>,
=======
    pub elimination_routing_algorithm: Option<EliminationRoutingAlgorithm>,
}

pub trait DynamicRoutingAlgoAccessor {
    fn get_algorithm_id_with_timestamp(
        self,
    ) -> DynamicAlgorithmWithTimestamp<common_utils::id_type::RoutingId>;
    fn get_enabled_features(&mut self) -> &mut DynamicRoutingFeatures;
}

impl DynamicRoutingAlgoAccessor for SuccessBasedAlgorithm {
    fn get_algorithm_id_with_timestamp(
        self,
    ) -> DynamicAlgorithmWithTimestamp<common_utils::id_type::RoutingId> {
        self.algorithm_id_with_timestamp
    }
    fn get_enabled_features(&mut self) -> &mut DynamicRoutingFeatures {
        &mut self.enabled_feature
    }
}

impl DynamicRoutingAlgoAccessor for EliminationRoutingAlgorithm {
    fn get_algorithm_id_with_timestamp(
        self,
    ) -> DynamicAlgorithmWithTimestamp<common_utils::id_type::RoutingId> {
        self.algorithm_id_with_timestamp
    }
    fn get_enabled_features(&mut self) -> &mut DynamicRoutingFeatures {
        &mut self.enabled_feature
    }
}

impl EliminationRoutingAlgorithm {
    pub fn new(
        algorithm_id_with_timestamp: DynamicAlgorithmWithTimestamp<
            common_utils::id_type::RoutingId,
        >,
    ) -> Self {
        Self {
            algorithm_id_with_timestamp,
            enabled_feature: DynamicRoutingFeatures::None,
        }
    }
}

impl SuccessBasedAlgorithm {
    pub fn new(
        algorithm_id_with_timestamp: DynamicAlgorithmWithTimestamp<
            common_utils::id_type::RoutingId,
        >,
    ) -> Self {
        Self {
            algorithm_id_with_timestamp,
            enabled_feature: DynamicRoutingFeatures::None,
        }
    }
}

impl DynamicRoutingAlgorithmRef {
    pub fn update(&mut self, new: Self) {
        if let Some(elimination_routing_algorithm) = new.elimination_routing_algorithm {
            self.elimination_routing_algorithm = Some(elimination_routing_algorithm)
        }
        if let Some(success_based_algorithm) = new.success_based_algorithm {
            self.success_based_algorithm = Some(success_based_algorithm)
        }
    }

    pub fn update_specific_ref(
        &mut self,
        algo_type: DynamicRoutingType,
        feature_to_enable: DynamicRoutingFeatures,
    ) {
        match algo_type {
            DynamicRoutingType::SuccessRateBasedRouting => {
                self.success_based_algorithm
                    .as_mut()
                    .map(|algo| algo.enabled_feature = feature_to_enable);
            }
            DynamicRoutingType::EliminationRouting => {
                self.elimination_routing_algorithm
                    .as_mut()
                    .map(|algo| algo.enabled_feature = feature_to_enable);
            }
        }
    }
>>>>>>> 64383915
}

pub trait DynamicRoutingAlgoAccessor {
    fn get_algorithm_id_with_timestamp(
        self,
    ) -> DynamicAlgorithmWithTimestamp<common_utils::id_type::RoutingId>;
    fn get_enabled_features(&mut self) -> &mut DynamicRoutingFeatures;
}

impl DynamicRoutingAlgoAccessor for SuccessBasedAlgorithm {
    fn get_algorithm_id_with_timestamp(
        self,
    ) -> DynamicAlgorithmWithTimestamp<common_utils::id_type::RoutingId> {
        self.algorithm_id_with_timestamp
    }
    fn get_enabled_features(&mut self) -> &mut DynamicRoutingFeatures {
        &mut self.enabled_feature
    }
}

impl DynamicRoutingAlgoAccessor for EliminationRoutingAlgorithm {
    fn get_algorithm_id_with_timestamp(
        self,
    ) -> DynamicAlgorithmWithTimestamp<common_utils::id_type::RoutingId> {
        self.algorithm_id_with_timestamp
    }
    fn get_enabled_features(&mut self) -> &mut DynamicRoutingFeatures {
        &mut self.enabled_feature
    }
}

impl EliminationRoutingAlgorithm {
    pub fn new(
        algorithm_id_with_timestamp: DynamicAlgorithmWithTimestamp<
            common_utils::id_type::RoutingId,
        >,
    ) -> Self {
        Self {
            algorithm_id_with_timestamp,
            enabled_feature: DynamicRoutingFeatures::None,
        }
    }
}

impl SuccessBasedAlgorithm {
    pub fn new(
        algorithm_id_with_timestamp: DynamicAlgorithmWithTimestamp<
            common_utils::id_type::RoutingId,
        >,
    ) -> Self {
        Self {
            algorithm_id_with_timestamp,
            enabled_feature: DynamicRoutingFeatures::None,
        }
    }
}

impl DynamicRoutingAlgorithmRef {
    pub fn update(&mut self, new: Self) {
        if let Some(elimination_routing_algorithm) = new.elimination_routing_algorithm {
            self.elimination_routing_algorithm = Some(elimination_routing_algorithm)
        }
        if let Some(success_based_algorithm) = new.success_based_algorithm {
            self.success_based_algorithm = Some(success_based_algorithm)
        }
    }

    pub fn update_specific_ref(
        &mut self,
        algo_type: DynamicRoutingType,
        feature_to_enable: DynamicRoutingFeatures,
    ) {
        match algo_type {
            DynamicRoutingType::SuccessRateBasedRouting => {
                self.success_based_algorithm
                    .as_mut()
                    .map(|algo| algo.enabled_feature = feature_to_enable);
            }
            DynamicRoutingType::EliminationRouting => {
                self.elimination_routing_algorithm
                    .as_mut()
                    .map(|algo| algo.enabled_feature = feature_to_enable);
            }
        }
    }

    pub fn update_volume_split(&mut self, volume: Option<u8>) {
        self.dynamic_routing_volume_split = volume
    }
}

#[derive(Debug, Default, Clone, serde::Serialize, serde::Deserialize)]
pub struct RoutingVolumeSplit {
    pub routing_type: RoutingType,
    pub split: u8,
}

#[derive(Debug, Clone, serde::Serialize, serde::Deserialize)]
pub struct RoutingVolumeSplitWrapper {
    pub routing_info: RoutingVolumeSplit,
    pub profile_id: common_utils::id_type::ProfileId,
}

#[derive(Debug, Default, Clone, serde::Serialize, serde::Deserialize, Eq, PartialEq)]
pub enum RoutingType {
    #[default]
    Static,
    Dynamic,
}

impl RoutingType {
    pub fn is_dynamic_routing(&self) -> bool {
        self == &Self::Dynamic
    }
}
#[derive(Debug, Clone, serde::Serialize, serde::Deserialize)]
pub struct SuccessBasedAlgorithm {
    pub algorithm_id_with_timestamp:
        DynamicAlgorithmWithTimestamp<common_utils::id_type::RoutingId>,
    #[serde(default)]
    pub enabled_feature: DynamicRoutingFeatures,
}

#[derive(Debug, Clone, serde::Serialize, serde::Deserialize)]
pub struct EliminationRoutingAlgorithm {
    pub algorithm_id_with_timestamp:
        DynamicAlgorithmWithTimestamp<common_utils::id_type::RoutingId>,
    #[serde(default)]
    pub enabled_feature: DynamicRoutingFeatures,
}

impl EliminationRoutingAlgorithm {
    pub fn update_enabled_features(&mut self, feature_to_enable: DynamicRoutingFeatures) {
        self.enabled_feature = feature_to_enable
    }
}

impl SuccessBasedAlgorithm {
    pub fn update_enabled_features(&mut self, feature_to_enable: DynamicRoutingFeatures) {
        self.enabled_feature = feature_to_enable
    }
}

impl DynamicRoutingAlgorithmRef {
    pub fn update_algorithm_id(
        &mut self,
        new_id: common_utils::id_type::RoutingId,
        enabled_feature: DynamicRoutingFeatures,
        dynamic_routing_type: DynamicRoutingType,
    ) {
        match dynamic_routing_type {
            DynamicRoutingType::SuccessRateBasedRouting => {
                self.success_based_algorithm = Some(SuccessBasedAlgorithm {
                    algorithm_id_with_timestamp: DynamicAlgorithmWithTimestamp {
                        algorithm_id: Some(new_id),
                        timestamp: common_utils::date_time::now_unix_timestamp(),
                    },
                    enabled_feature,
                })
            }
            DynamicRoutingType::EliminationRouting => {
                self.elimination_routing_algorithm = Some(EliminationRoutingAlgorithm {
                    algorithm_id_with_timestamp: DynamicAlgorithmWithTimestamp {
                        algorithm_id: Some(new_id),
                        timestamp: common_utils::date_time::now_unix_timestamp(),
                    },
                    enabled_feature,
                })
            }
        };
    }
}

#[derive(Debug, Clone, serde::Serialize, serde::Deserialize, ToSchema)]
pub struct ToggleDynamicRoutingQuery {
    pub enable: DynamicRoutingFeatures,
<<<<<<< HEAD
}

#[derive(Debug, Clone, serde::Serialize, serde::Deserialize, ToSchema)]
pub struct DynamicRoutingVolumeSplitQuery {
    pub split: u8,
=======
>>>>>>> 64383915
}

#[derive(Debug, Default, Clone, serde::Serialize, serde::Deserialize, PartialEq, Eq, ToSchema)]
#[serde(rename_all = "snake_case")]
pub enum DynamicRoutingFeatures {
    Metrics,
    DynamicConnectorSelection,
    #[default]
    None,
}

#[derive(Debug, Clone, serde::Serialize, serde::Deserialize, ToSchema)]
pub struct SuccessBasedRoutingUpdateConfigQuery {
    #[schema(value_type = String)]
    pub algorithm_id: common_utils::id_type::RoutingId,
    #[schema(value_type = String)]
    pub profile_id: common_utils::id_type::ProfileId,
}

#[derive(Clone, Debug, serde::Deserialize, serde::Serialize)]
pub struct ToggleDynamicRoutingWrapper {
    pub profile_id: common_utils::id_type::ProfileId,
    pub feature_to_enable: DynamicRoutingFeatures,
}

#[derive(Clone, Debug, serde::Deserialize, serde::Serialize, ToSchema)]
pub struct ToggleDynamicRoutingPath {
    #[schema(value_type = String)]
    pub profile_id: common_utils::id_type::ProfileId,
}

#[derive(serde::Serialize, serde::Deserialize, Debug, Clone, ToSchema)]
pub struct EliminationRoutingConfig {
    pub params: Option<Vec<DynamicRoutingConfigParams>>,
    // pub labels: Option<Vec<String>>,
    pub elimination_analyser_config: Option<EliminationAnalyserConfig>,
}

#[derive(serde::Serialize, serde::Deserialize, Debug, Clone, ToSchema)]
pub struct EliminationAnalyserConfig {
    pub bucket_size: Option<u32>,
    pub bucket_ttl_in_mins: Option<f64>,
}

impl Default for EliminationRoutingConfig {
    fn default() -> Self {
        Self {
            params: Some(vec![DynamicRoutingConfigParams::PaymentMethod]),
            elimination_analyser_config: Some(EliminationAnalyserConfig {
                bucket_size: Some(5),
                bucket_ttl_in_mins: Some(2.0),
            }),
        }
    }
}

#[derive(serde::Serialize, serde::Deserialize, Debug, Clone, ToSchema)]
pub struct SuccessBasedRoutingConfig {
    pub params: Option<Vec<DynamicRoutingConfigParams>>,
    pub config: Option<SuccessBasedRoutingConfigBody>,
}

impl Default for SuccessBasedRoutingConfig {
    fn default() -> Self {
        Self {
            params: Some(vec![DynamicRoutingConfigParams::PaymentMethod]),
            config: Some(SuccessBasedRoutingConfigBody {
                min_aggregates_size: Some(2),
                default_success_rate: Some(100.0),
                max_aggregates_size: Some(3),
                current_block_threshold: Some(CurrentBlockThreshold {
                    duration_in_mins: Some(5),
                    max_total_count: Some(2),
                }),
            }),
        }
    }
}

#[derive(serde::Serialize, serde::Deserialize, Debug, Clone, ToSchema, strum::Display)]
pub enum DynamicRoutingConfigParams {
    PaymentMethod,
    PaymentMethodType,
    AuthenticationType,
    Currency,
    Country,
    CardNetwork,
    CardBin,
}

#[derive(serde::Serialize, serde::Deserialize, Debug, Clone, ToSchema)]
pub struct SuccessBasedRoutingConfigBody {
    pub min_aggregates_size: Option<u32>,
    pub default_success_rate: Option<f64>,
    pub max_aggregates_size: Option<u32>,
    pub current_block_threshold: Option<CurrentBlockThreshold>,
}

#[derive(serde::Serialize, serde::Deserialize, Debug, Clone, ToSchema)]
pub struct CurrentBlockThreshold {
    pub duration_in_mins: Option<u64>,
    pub max_total_count: Option<u64>,
}

#[derive(Debug, Clone, serde::Serialize, serde::Deserialize)]
pub struct SuccessBasedRoutingPayloadWrapper {
    pub updated_config: SuccessBasedRoutingConfig,
    pub algorithm_id: common_utils::id_type::RoutingId,
    pub profile_id: common_utils::id_type::ProfileId,
}

#[derive(Debug, Clone, strum::Display, serde::Serialize, serde::Deserialize)]
pub enum DynamicRoutingType {
    SuccessRateBasedRouting,
    EliminationRouting,
}

impl SuccessBasedRoutingConfig {
    pub fn update(&mut self, new: Self) {
        if let Some(params) = new.params {
            self.params = Some(params)
        }
        if let Some(new_config) = new.config {
            self.config.as_mut().map(|config| config.update(new_config));
        }
    }
}

impl SuccessBasedRoutingConfigBody {
    pub fn update(&mut self, new: Self) {
        if let Some(min_aggregates_size) = new.min_aggregates_size {
            self.min_aggregates_size = Some(min_aggregates_size)
        }
        if let Some(default_success_rate) = new.default_success_rate {
            self.default_success_rate = Some(default_success_rate)
        }
        if let Some(max_aggregates_size) = new.max_aggregates_size {
            self.max_aggregates_size = Some(max_aggregates_size)
        }
        if let Some(current_block_threshold) = new.current_block_threshold {
            self.current_block_threshold
                .as_mut()
                .map(|threshold| threshold.update(current_block_threshold));
        }
    }
}

impl CurrentBlockThreshold {
    pub fn update(&mut self, new: Self) {
        if let Some(max_total_count) = new.max_total_count {
            self.max_total_count = Some(max_total_count)
        }
    }
}<|MERGE_RESOLUTION|>--- conflicted
+++ resolved
@@ -522,10 +522,7 @@
 #[derive(Debug, Default, Clone, serde::Serialize, serde::Deserialize)]
 pub struct DynamicRoutingAlgorithmRef {
     pub success_based_algorithm: Option<SuccessBasedAlgorithm>,
-<<<<<<< HEAD
     pub dynamic_routing_volume_split: Option<u8>,
-    pub elimination_routing_algorithm: Option<EliminationRoutingAlgorithm>,
-=======
     pub elimination_routing_algorithm: Option<EliminationRoutingAlgorithm>,
 }
 
@@ -612,7 +609,6 @@
             }
         }
     }
->>>>>>> 64383915
 }
 
 pub trait DynamicRoutingAlgoAccessor {
@@ -789,14 +785,11 @@
 #[derive(Debug, Clone, serde::Serialize, serde::Deserialize, ToSchema)]
 pub struct ToggleDynamicRoutingQuery {
     pub enable: DynamicRoutingFeatures,
-<<<<<<< HEAD
 }
 
 #[derive(Debug, Clone, serde::Serialize, serde::Deserialize, ToSchema)]
 pub struct DynamicRoutingVolumeSplitQuery {
     pub split: u8,
-=======
->>>>>>> 64383915
 }
 
 #[derive(Debug, Default, Clone, serde::Serialize, serde::Deserialize, PartialEq, Eq, ToSchema)]
