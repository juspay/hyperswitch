use std::fmt::Debug;

use common_utils::{errors::ParsingError, ext_traits::ValueExt, pii};
pub use euclid::{
    dssa::types::EuclidAnalysable,
    frontend::{
        ast,
        dir::{DirKeyKind, EuclidDirFilter},
    },
};
use serde::{Deserialize, Serialize};
use utoipa::ToSchema;

use crate::enums::{RoutableConnectors, TransactionType};

#[derive(Debug, Clone, Serialize, Deserialize, ToSchema)]
#[serde(tag = "type", content = "data", rename_all = "snake_case")]
pub enum ConnectorSelection {
    Priority(Vec<RoutableConnectorChoice>),
    VolumeSplit(Vec<ConnectorVolumeSplit>),
}

impl ConnectorSelection {
    pub fn get_connector_list(&self) -> Vec<RoutableConnectorChoice> {
        match self {
            Self::Priority(list) => list.clone(),
            Self::VolumeSplit(splits) => {
                splits.iter().map(|split| split.connector.clone()).collect()
            }
        }
    }
}
#[cfg(feature = "v2")]
#[derive(Debug, Clone, serde::Serialize, serde::Deserialize, ToSchema)]
pub struct RoutingConfigRequest {
    pub name: String,
    pub description: String,
    pub algorithm: RoutingAlgorithm,
    #[schema(value_type = String)]
    pub profile_id: common_utils::id_type::ProfileId,
}

#[cfg(feature = "v1")]
#[derive(Debug, Clone, serde::Serialize, serde::Deserialize, ToSchema)]
pub struct RoutingConfigRequest {
    pub name: Option<String>,
    pub description: Option<String>,
    pub algorithm: Option<RoutingAlgorithm>,
    #[schema(value_type = Option<String>)]
    pub profile_id: Option<common_utils::id_type::ProfileId>,
}

#[derive(Debug, serde::Serialize, ToSchema)]
pub struct ProfileDefaultRoutingConfig {
    #[schema(value_type = String)]
    pub profile_id: common_utils::id_type::ProfileId,
    pub connectors: Vec<RoutableConnectorChoice>,
}

#[derive(Clone, Debug, serde::Deserialize, serde::Serialize)]
pub struct RoutingRetrieveQuery {
    pub limit: Option<u16>,
    pub offset: Option<u8>,
}

#[derive(Clone, Debug, serde::Deserialize, serde::Serialize)]
pub struct RoutingRetrieveLinkQuery {
    pub profile_id: Option<common_utils::id_type::ProfileId>,
}

#[derive(Clone, Debug, serde::Deserialize, serde::Serialize)]
pub struct RoutingRetrieveLinkQueryWrapper {
    pub routing_query: RoutingRetrieveQuery,
    pub profile_id: common_utils::id_type::ProfileId,
}
#[derive(Debug, Clone, serde::Serialize, serde::Deserialize, ToSchema)]
/// Response of the retrieved routing configs for a merchant account
pub struct RoutingRetrieveResponse {
    pub algorithm: Option<MerchantRoutingAlgorithm>,
}

#[derive(Debug, serde::Serialize, ToSchema)]
#[serde(untagged)]
pub enum LinkedRoutingConfigRetrieveResponse {
    MerchantAccountBased(RoutingRetrieveResponse),
    ProfileBased(Vec<RoutingDictionaryRecord>),
}

#[derive(Debug, Clone, serde::Serialize, serde::Deserialize, ToSchema)]
/// Routing Algorithm specific to merchants
pub struct MerchantRoutingAlgorithm {
    #[schema(value_type = String)]
    pub id: common_utils::id_type::RoutingId,
    #[schema(value_type = String)]
    pub profile_id: common_utils::id_type::ProfileId,
    pub name: String,
    pub description: String,
    pub algorithm: RoutingAlgorithm,
    pub created_at: i64,
    pub modified_at: i64,
    pub algorithm_for: TransactionType,
}

impl EuclidDirFilter for ConnectorSelection {
    const ALLOWED: &'static [DirKeyKind] = &[
        DirKeyKind::PaymentMethod,
        DirKeyKind::CardBin,
        DirKeyKind::CardType,
        DirKeyKind::CardNetwork,
        DirKeyKind::PayLaterType,
        DirKeyKind::WalletType,
        DirKeyKind::UpiType,
        DirKeyKind::BankRedirectType,
        DirKeyKind::BankDebitType,
        DirKeyKind::CryptoType,
        DirKeyKind::MetaData,
        DirKeyKind::PaymentAmount,
        DirKeyKind::PaymentCurrency,
        DirKeyKind::AuthenticationType,
        DirKeyKind::MandateAcceptanceType,
        DirKeyKind::MandateType,
        DirKeyKind::PaymentType,
        DirKeyKind::SetupFutureUsage,
        DirKeyKind::CaptureMethod,
        DirKeyKind::BillingCountry,
        DirKeyKind::BusinessCountry,
        DirKeyKind::BusinessLabel,
        DirKeyKind::MetaData,
        DirKeyKind::RewardType,
        DirKeyKind::VoucherType,
        DirKeyKind::CardRedirectType,
        DirKeyKind::BankTransferType,
        DirKeyKind::RealTimePaymentType,
    ];
}

impl EuclidAnalysable for ConnectorSelection {
    fn get_dir_value_for_analysis(
        &self,
        rule_name: String,
    ) -> Vec<(euclid::frontend::dir::DirValue, euclid::types::Metadata)> {
        self.get_connector_list()
            .into_iter()
            .map(|connector_choice| {
                let connector_name = connector_choice.connector.to_string();
                let mca_id = connector_choice.merchant_connector_id.clone();

                (
                    euclid::frontend::dir::DirValue::Connector(Box::new(connector_choice.into())),
                    std::collections::HashMap::from_iter([(
                        "CONNECTOR_SELECTION".to_string(),
                        serde_json::json!({
                            "rule_name": rule_name,
                            "connector_name": connector_name,
                            "mca_id": mca_id,
                        }),
                    )]),
                )
            })
            .collect()
    }
}

#[derive(Debug, Clone, serde::Serialize, serde::Deserialize, ToSchema)]
pub struct ConnectorVolumeSplit {
    pub connector: RoutableConnectorChoice,
    pub split: u8,
}

/// Routable Connector chosen for a payment
#[derive(Debug, Clone, serde::Serialize, serde::Deserialize, ToSchema)]
#[serde(from = "RoutableChoiceSerde", into = "RoutableChoiceSerde")]
pub struct RoutableConnectorChoice {
    #[serde(skip)]
    pub choice_kind: RoutableChoiceKind,
    pub connector: RoutableConnectors,
    #[schema(value_type = Option<String>)]
    pub merchant_connector_id: Option<common_utils::id_type::MerchantConnectorAccountId>,
}

#[derive(Debug, Clone, serde::Deserialize, serde::Serialize, ToSchema)]
pub enum RoutableChoiceKind {
    OnlyConnector,
    FullStruct,
}

#[derive(Debug, serde::Deserialize, serde::Serialize)]
#[serde(untagged)]
pub enum RoutableChoiceSerde {
    OnlyConnector(Box<RoutableConnectors>),
    FullStruct {
        connector: RoutableConnectors,
        merchant_connector_id: Option<common_utils::id_type::MerchantConnectorAccountId>,
    },
}

impl std::fmt::Display for RoutableConnectorChoice {
    fn fmt(&self, f: &mut std::fmt::Formatter<'_>) -> std::fmt::Result {
        let base = self.connector.to_string();
        if let Some(mca_id) = &self.merchant_connector_id {
            return write!(f, "{}:{}", base, mca_id.get_string_repr());
        }
        write!(f, "{}", base)
    }
}

impl From<RoutableConnectorChoice> for ast::ConnectorChoice {
    fn from(value: RoutableConnectorChoice) -> Self {
        Self {
            connector: value.connector,
        }
    }
}

impl PartialEq for RoutableConnectorChoice {
    fn eq(&self, other: &Self) -> bool {
        self.connector.eq(&other.connector)
            && self.merchant_connector_id.eq(&other.merchant_connector_id)
    }
}

impl Eq for RoutableConnectorChoice {}

impl From<RoutableChoiceSerde> for RoutableConnectorChoice {
    fn from(value: RoutableChoiceSerde) -> Self {
        match value {
            RoutableChoiceSerde::OnlyConnector(connector) => Self {
                choice_kind: RoutableChoiceKind::OnlyConnector,
                connector: *connector,
                merchant_connector_id: None,
            },

            RoutableChoiceSerde::FullStruct {
                connector,
                merchant_connector_id,
            } => Self {
                choice_kind: RoutableChoiceKind::FullStruct,
                connector,
                merchant_connector_id,
            },
        }
    }
}

impl From<RoutableConnectorChoice> for RoutableChoiceSerde {
    fn from(value: RoutableConnectorChoice) -> Self {
        match value.choice_kind {
            RoutableChoiceKind::OnlyConnector => Self::OnlyConnector(Box::new(value.connector)),
            RoutableChoiceKind::FullStruct => Self::FullStruct {
                connector: value.connector,
                merchant_connector_id: value.merchant_connector_id,
            },
        }
    }
}

#[derive(serde::Serialize, serde::Deserialize, Debug, Clone)]
pub struct RoutableConnectorChoiceWithStatus {
    pub routable_connector_choice: RoutableConnectorChoice,
    pub status: bool,
}

impl RoutableConnectorChoiceWithStatus {
    pub fn new(routable_connector_choice: RoutableConnectorChoice, status: bool) -> Self {
        Self {
            routable_connector_choice,
            status,
        }
    }
}

#[derive(Debug, Copy, Clone, serde::Serialize, serde::Deserialize, strum::Display, ToSchema)]
#[serde(rename_all = "snake_case")]
#[strum(serialize_all = "snake_case")]
pub enum RoutingAlgorithmKind {
    Single,
    Priority,
    VolumeSplit,
    Advanced,
    Dynamic,
}

#[derive(Debug, Clone, serde::Serialize, serde::Deserialize)]
pub struct RoutingPayloadWrapper {
    pub updated_config: Vec<RoutableConnectorChoice>,
    pub profile_id: common_utils::id_type::ProfileId,
}

#[derive(Debug, Clone, serde::Serialize, serde::Deserialize, ToSchema)]
#[serde(
    tag = "type",
    content = "data",
    rename_all = "snake_case",
    try_from = "RoutingAlgorithmSerde"
)]
/// Routing Algorithm kind
pub enum RoutingAlgorithm {
    Single(Box<RoutableConnectorChoice>),
    Priority(Vec<RoutableConnectorChoice>),
    VolumeSplit(Vec<ConnectorVolumeSplit>),
    #[schema(value_type=ProgramConnectorSelection)]
    Advanced(ast::Program<ConnectorSelection>),
}

#[derive(Debug, Clone, serde::Serialize, serde::Deserialize)]
#[serde(tag = "type", content = "data", rename_all = "snake_case")]
pub enum RoutingAlgorithmSerde {
    Single(Box<RoutableConnectorChoice>),
    Priority(Vec<RoutableConnectorChoice>),
    VolumeSplit(Vec<ConnectorVolumeSplit>),
    Advanced(ast::Program<ConnectorSelection>),
}

impl TryFrom<RoutingAlgorithmSerde> for RoutingAlgorithm {
    type Error = error_stack::Report<ParsingError>;

    fn try_from(value: RoutingAlgorithmSerde) -> Result<Self, Self::Error> {
        match &value {
            RoutingAlgorithmSerde::Priority(i) if i.is_empty() => {
                Err(ParsingError::StructParseFailure(
                    "Connectors list can't be empty for Priority Algorithm",
                ))?
            }
            RoutingAlgorithmSerde::VolumeSplit(i) if i.is_empty() => {
                Err(ParsingError::StructParseFailure(
                    "Connectors list can't be empty for Volume split Algorithm",
                ))?
            }
            _ => {}
        };
        Ok(match value {
            RoutingAlgorithmSerde::Single(i) => Self::Single(i),
            RoutingAlgorithmSerde::Priority(i) => Self::Priority(i),
            RoutingAlgorithmSerde::VolumeSplit(i) => Self::VolumeSplit(i),
            RoutingAlgorithmSerde::Advanced(i) => Self::Advanced(i),
        })
    }
}

#[derive(Debug, Clone, serde::Serialize, serde::Deserialize, ToSchema)]
#[serde(
    tag = "type",
    content = "data",
    rename_all = "snake_case",
    try_from = "StraightThroughAlgorithmSerde",
    into = "StraightThroughAlgorithmSerde"
)]
pub enum StraightThroughAlgorithm {
    #[schema(title = "Single")]
    Single(Box<RoutableConnectorChoice>),
    #[schema(title = "Priority")]
    Priority(Vec<RoutableConnectorChoice>),
    #[schema(title = "VolumeSplit")]
    VolumeSplit(Vec<ConnectorVolumeSplit>),
}

#[derive(Debug, Clone, serde::Serialize, serde::Deserialize)]
#[serde(tag = "type", content = "data", rename_all = "snake_case")]
pub enum StraightThroughAlgorithmInner {
    Single(Box<RoutableConnectorChoice>),
    Priority(Vec<RoutableConnectorChoice>),
    VolumeSplit(Vec<ConnectorVolumeSplit>),
}

#[derive(Debug, Clone, serde::Serialize, serde::Deserialize)]
#[serde(untagged)]
pub enum StraightThroughAlgorithmSerde {
    Direct(StraightThroughAlgorithmInner),
    Nested {
        algorithm: StraightThroughAlgorithmInner,
    },
}

impl TryFrom<StraightThroughAlgorithmSerde> for StraightThroughAlgorithm {
    type Error = error_stack::Report<ParsingError>;

    fn try_from(value: StraightThroughAlgorithmSerde) -> Result<Self, Self::Error> {
        let inner = match value {
            StraightThroughAlgorithmSerde::Direct(algorithm) => algorithm,
            StraightThroughAlgorithmSerde::Nested { algorithm } => algorithm,
        };

        match &inner {
            StraightThroughAlgorithmInner::Priority(i) if i.is_empty() => {
                Err(ParsingError::StructParseFailure(
                    "Connectors list can't be empty for Priority Algorithm",
                ))?
            }
            StraightThroughAlgorithmInner::VolumeSplit(i) if i.is_empty() => {
                Err(ParsingError::StructParseFailure(
                    "Connectors list can't be empty for Volume split Algorithm",
                ))?
            }
            _ => {}
        };

        Ok(match inner {
            StraightThroughAlgorithmInner::Single(single) => Self::Single(single),
            StraightThroughAlgorithmInner::Priority(plist) => Self::Priority(plist),
            StraightThroughAlgorithmInner::VolumeSplit(vsplit) => Self::VolumeSplit(vsplit),
        })
    }
}

impl From<StraightThroughAlgorithm> for StraightThroughAlgorithmSerde {
    fn from(value: StraightThroughAlgorithm) -> Self {
        let inner = match value {
            StraightThroughAlgorithm::Single(conn) => StraightThroughAlgorithmInner::Single(conn),
            StraightThroughAlgorithm::Priority(plist) => {
                StraightThroughAlgorithmInner::Priority(plist)
            }
            StraightThroughAlgorithm::VolumeSplit(vsplit) => {
                StraightThroughAlgorithmInner::VolumeSplit(vsplit)
            }
        };

        Self::Nested { algorithm: inner }
    }
}

impl From<StraightThroughAlgorithm> for RoutingAlgorithm {
    fn from(value: StraightThroughAlgorithm) -> Self {
        match value {
            StraightThroughAlgorithm::Single(conn) => Self::Single(conn),
            StraightThroughAlgorithm::Priority(conns) => Self::Priority(conns),
            StraightThroughAlgorithm::VolumeSplit(splits) => Self::VolumeSplit(splits),
        }
    }
}

impl RoutingAlgorithm {
    pub fn get_kind(&self) -> RoutingAlgorithmKind {
        match self {
            Self::Single(_) => RoutingAlgorithmKind::Single,
            Self::Priority(_) => RoutingAlgorithmKind::Priority,
            Self::VolumeSplit(_) => RoutingAlgorithmKind::VolumeSplit,
            Self::Advanced(_) => RoutingAlgorithmKind::Advanced,
        }
    }
}

#[derive(Debug, Default, Clone, serde::Serialize, serde::Deserialize)]
pub struct RoutingAlgorithmRef {
    pub algorithm_id: Option<common_utils::id_type::RoutingId>,
    pub timestamp: i64,
    pub config_algo_id: Option<String>,
    pub surcharge_config_algo_id: Option<String>,
}

impl RoutingAlgorithmRef {
    pub fn update_algorithm_id(&mut self, new_id: common_utils::id_type::RoutingId) {
        self.algorithm_id = Some(new_id);
        self.timestamp = common_utils::date_time::now_unix_timestamp();
    }

    pub fn update_conditional_config_id(&mut self, ids: String) {
        self.config_algo_id = Some(ids);
        self.timestamp = common_utils::date_time::now_unix_timestamp();
    }

    pub fn update_surcharge_config_id(&mut self, ids: String) {
        self.surcharge_config_algo_id = Some(ids);
        self.timestamp = common_utils::date_time::now_unix_timestamp();
    }

    pub fn parse_routing_algorithm(
        value: Option<pii::SecretSerdeValue>,
    ) -> Result<Option<Self>, error_stack::Report<ParsingError>> {
        value
            .map(|val| val.parse_value::<Self>("RoutingAlgorithmRef"))
            .transpose()
    }
}

#[derive(Debug, Clone, serde::Serialize, serde::Deserialize, ToSchema)]

pub struct RoutingDictionaryRecord {
    #[schema(value_type = String)]
    pub id: common_utils::id_type::RoutingId,
    #[schema(value_type = String)]
    pub profile_id: common_utils::id_type::ProfileId,
    pub name: String,
    pub kind: RoutingAlgorithmKind,
    pub description: String,
    pub created_at: i64,
    pub modified_at: i64,
    pub algorithm_for: Option<TransactionType>,
}

#[derive(Debug, Clone, serde::Serialize, serde::Deserialize, ToSchema)]
pub struct RoutingDictionary {
    #[schema(value_type = String)]
    pub merchant_id: common_utils::id_type::MerchantId,
    pub active_id: Option<String>,
    pub records: Vec<RoutingDictionaryRecord>,
}

#[derive(serde::Serialize, serde::Deserialize, Debug, ToSchema)]
#[serde(untagged)]
pub enum RoutingKind {
    Config(RoutingDictionary),
    RoutingAlgorithm(Vec<RoutingDictionaryRecord>),
}

#[derive(serde::Serialize, serde::Deserialize, Debug, Clone, ToSchema)]
pub struct RoutingAlgorithmId {
    #[schema(value_type = String)]
    pub routing_algorithm_id: common_utils::id_type::RoutingId,
}

#[derive(Debug, Clone, serde::Serialize, serde::Deserialize)]
pub struct RoutingLinkWrapper {
    pub profile_id: common_utils::id_type::ProfileId,
    pub algorithm_id: RoutingAlgorithmId,
}

#[derive(Debug, Default, Clone, serde::Serialize, serde::Deserialize)]
pub struct DynamicAlgorithmWithTimestamp<T> {
    pub algorithm_id: Option<T>,
    pub timestamp: i64,
}

#[derive(Debug, Default, Clone, serde::Serialize, serde::Deserialize)]
pub struct DynamicRoutingAlgorithmRef {
    pub success_based_algorithm: Option<SuccessBasedAlgorithm>,
<<<<<<< HEAD
    pub dynamic_routing_volume_split: u8,
=======
    pub elimination_routing_algorithm: Option<EliminationRoutingAlgorithm>,
}

pub trait DynamicRoutingAlgoAccessor {
    fn get_algorithm_id_with_timestamp(
        self,
    ) -> DynamicAlgorithmWithTimestamp<common_utils::id_type::RoutingId>;
    fn get_enabeld_features(&mut self) -> &mut DynamicRoutingFeatures;
}

impl DynamicRoutingAlgoAccessor for SuccessBasedAlgorithm {
    fn get_algorithm_id_with_timestamp(
        self,
    ) -> DynamicAlgorithmWithTimestamp<common_utils::id_type::RoutingId> {
        self.algorithm_id_with_timestamp
    }
    fn get_enabeld_features(&mut self) -> &mut DynamicRoutingFeatures {
        &mut self.enabled_feature
    }
}

impl DynamicRoutingAlgoAccessor for EliminationRoutingAlgorithm {
    fn get_algorithm_id_with_timestamp(
        self,
    ) -> DynamicAlgorithmWithTimestamp<common_utils::id_type::RoutingId> {
        self.algorithm_id_with_timestamp
    }
    fn get_enabeld_features(&mut self) -> &mut DynamicRoutingFeatures {
        &mut self.enabled_feature
    }
}

impl EliminationRoutingAlgorithm {
    pub fn new(
        algorithm_id_with_timestamp: DynamicAlgorithmWithTimestamp<
            common_utils::id_type::RoutingId,
        >,
    ) -> Self {
        Self {
            algorithm_id_with_timestamp,
            enabled_feature: DynamicRoutingFeatures::None,
        }
    }
}

impl SuccessBasedAlgorithm {
    pub fn new(
        algorithm_id_with_timestamp: DynamicAlgorithmWithTimestamp<
            common_utils::id_type::RoutingId,
        >,
    ) -> Self {
        Self {
            algorithm_id_with_timestamp,
            enabled_feature: DynamicRoutingFeatures::None,
        }
    }
}

impl DynamicRoutingAlgorithmRef {
    pub fn update(&mut self, new: Self) {
        if let Some(elimination_routing_algorithm) = new.elimination_routing_algorithm {
            self.elimination_routing_algorithm = Some(elimination_routing_algorithm)
        }
        if let Some(success_based_algorithm) = new.success_based_algorithm {
            self.success_based_algorithm = Some(success_based_algorithm)
        }
    }

    pub fn update_specific_ref(
        &mut self,
        algo_type: DynamicRoutingType,
        feature_to_enable: DynamicRoutingFeatures,
    ) {
        match algo_type {
            DynamicRoutingType::SuccessRateBasedRouting => {
                self.success_based_algorithm
                    .as_mut()
                    .map(|algo| algo.enabled_feature = feature_to_enable);
            }
            DynamicRoutingType::EliminationRouting => {
                self.elimination_routing_algorithm
                    .as_mut()
                    .map(|algo| algo.enabled_feature = feature_to_enable);
            }
        }
    }
>>>>>>> f464b63d
}

#[derive(Debug, Default, Clone, serde::Serialize, serde::Deserialize)]
pub struct RoutingVolumeSplit {
    pub routing_type: RoutingType,
    pub split: u8,
}

#[derive(Debug, Default, Clone, serde::Serialize, serde::Deserialize, Eq, PartialEq)]
pub enum RoutingType {
    #[default]
    Static,
    Dynamic,
}

impl RoutingType {
    pub fn is_dynamic_routing(&self) -> bool {
        self == &Self::Dynamic
    }
}
#[derive(Debug, Clone, serde::Serialize, serde::Deserialize)]
pub struct SuccessBasedAlgorithm {
    pub algorithm_id_with_timestamp:
        DynamicAlgorithmWithTimestamp<common_utils::id_type::RoutingId>,
    #[serde(default)]
    pub enabled_feature: DynamicRoutingFeatures,
}

#[derive(Debug, Clone, serde::Serialize, serde::Deserialize)]
pub struct EliminationRoutingAlgorithm {
    pub algorithm_id_with_timestamp:
        DynamicAlgorithmWithTimestamp<common_utils::id_type::RoutingId>,
    #[serde(default)]
    pub enabled_feature: DynamicRoutingFeatures,
}

impl EliminationRoutingAlgorithm {
    pub fn update_enabled_features(&mut self, feature_to_enable: DynamicRoutingFeatures) {
        self.enabled_feature = feature_to_enable
    }
}

impl SuccessBasedAlgorithm {
    pub fn update_enabled_features(&mut self, feature_to_enable: DynamicRoutingFeatures) {
        self.enabled_feature = feature_to_enable
    }
}

impl DynamicRoutingAlgorithmRef {
    pub fn update_algorithm_id(
        &mut self,
        new_id: common_utils::id_type::RoutingId,
        enabled_feature: DynamicRoutingFeatures,
        dynamic_routing_type: DynamicRoutingType,
    ) {
        match dynamic_routing_type {
            DynamicRoutingType::SuccessRateBasedRouting => {
                self.success_based_algorithm = Some(SuccessBasedAlgorithm {
                    algorithm_id_with_timestamp: DynamicAlgorithmWithTimestamp {
                        algorithm_id: Some(new_id),
                        timestamp: common_utils::date_time::now_unix_timestamp(),
                    },
                    enabled_feature,
                })
            }
            DynamicRoutingType::EliminationRouting => {
                self.elimination_routing_algorithm = Some(EliminationRoutingAlgorithm {
                    algorithm_id_with_timestamp: DynamicAlgorithmWithTimestamp {
                        algorithm_id: Some(new_id),
                        timestamp: common_utils::date_time::now_unix_timestamp(),
                    },
                    enabled_feature,
                })
            }
        };
    }
}

#[derive(Debug, Clone, serde::Serialize, serde::Deserialize, ToSchema)]
pub struct ToggleDynamicRoutingQuery {
    pub enable: DynamicRoutingFeatures,
}

#[derive(Debug, Default, Clone, serde::Serialize, serde::Deserialize, PartialEq, Eq, ToSchema)]
#[serde(rename_all = "snake_case")]
pub enum DynamicRoutingFeatures {
    Metrics,
    DynamicConnectorSelection,
    #[default]
    None,
}

#[derive(Debug, Clone, serde::Serialize, serde::Deserialize, ToSchema)]
pub struct SuccessBasedRoutingUpdateConfigQuery {
    #[schema(value_type = String)]
    pub algorithm_id: common_utils::id_type::RoutingId,
    #[schema(value_type = String)]
    pub profile_id: common_utils::id_type::ProfileId,
}

#[derive(Clone, Debug, serde::Deserialize, serde::Serialize)]
pub struct ToggleDynamicRoutingWrapper {
    pub profile_id: common_utils::id_type::ProfileId,
    pub feature_to_enable: DynamicRoutingFeatures,
}

#[derive(Clone, Debug, serde::Deserialize, serde::Serialize, ToSchema)]
pub struct ToggleDynamicRoutingPath {
    #[schema(value_type = String)]
    pub profile_id: common_utils::id_type::ProfileId,
}

#[derive(serde::Serialize, serde::Deserialize, Debug, Clone, ToSchema)]
pub struct EliminationRoutingConfig {
    pub params: Option<Vec<SuccessBasedRoutingConfigParams>>,
    // pub labels: Option<Vec<String>>,
    pub elimination_analyser_config: Option<EliminationAnalyserConfig>,
}

#[derive(serde::Serialize, serde::Deserialize, Debug, Clone, ToSchema)]
pub struct EliminationAnalyserConfig {
    pub bucket_size: Option<u32>,
    pub bucket_ttl_in_mins: Option<f64>,
}

impl Default for EliminationRoutingConfig {
    fn default() -> Self {
        Self {
            params: Some(vec![SuccessBasedRoutingConfigParams::PaymentMethod]),
            elimination_analyser_config: Some(EliminationAnalyserConfig {
                bucket_size: Some(5),
                bucket_ttl_in_mins: Some(2.0),
            }),
        }
    }
}

#[derive(serde::Serialize, serde::Deserialize, Debug, Clone, ToSchema)]
pub struct SuccessBasedRoutingConfig {
    pub params: Option<Vec<SuccessBasedRoutingConfigParams>>,
    pub config: Option<SuccessBasedRoutingConfigBody>,
}

impl Default for SuccessBasedRoutingConfig {
    fn default() -> Self {
        Self {
            params: Some(vec![SuccessBasedRoutingConfigParams::PaymentMethod]),
            config: Some(SuccessBasedRoutingConfigBody {
                min_aggregates_size: Some(2),
                default_success_rate: Some(100.0),
                max_aggregates_size: Some(3),
                current_block_threshold: Some(CurrentBlockThreshold {
                    duration_in_mins: Some(5),
                    max_total_count: Some(2),
                }),
            }),
        }
    }
}

#[derive(serde::Serialize, serde::Deserialize, Debug, Clone, ToSchema, strum::Display)]
pub enum SuccessBasedRoutingConfigParams {
    PaymentMethod,
    PaymentMethodType,
    AuthenticationType,
    Currency,
    Country,
    CardNetwork,
    CardBin,
}

#[derive(serde::Serialize, serde::Deserialize, Debug, Clone, ToSchema)]
pub struct SuccessBasedRoutingConfigBody {
    pub min_aggregates_size: Option<u32>,
    pub default_success_rate: Option<f64>,
    pub max_aggregates_size: Option<u32>,
    pub current_block_threshold: Option<CurrentBlockThreshold>,
}

#[derive(serde::Serialize, serde::Deserialize, Debug, Clone, ToSchema)]
pub struct CurrentBlockThreshold {
    pub duration_in_mins: Option<u64>,
    pub max_total_count: Option<u64>,
}

#[derive(Debug, Clone, serde::Serialize, serde::Deserialize)]
pub struct SuccessBasedRoutingPayloadWrapper {
    pub updated_config: SuccessBasedRoutingConfig,
    pub algorithm_id: common_utils::id_type::RoutingId,
    pub profile_id: common_utils::id_type::ProfileId,
}

#[derive(Debug, Clone, strum::Display, serde::Serialize, serde::Deserialize)]
pub enum DynamicRoutingType {
    SuccessRateBasedRouting,
    EliminationRouting,
}

impl SuccessBasedRoutingConfig {
    pub fn update(&mut self, new: Self) {
        if let Some(params) = new.params {
            self.params = Some(params)
        }
        if let Some(new_config) = new.config {
            self.config.as_mut().map(|config| config.update(new_config));
        }
    }
}

impl SuccessBasedRoutingConfigBody {
    pub fn update(&mut self, new: Self) {
        if let Some(min_aggregates_size) = new.min_aggregates_size {
            self.min_aggregates_size = Some(min_aggregates_size)
        }
        if let Some(default_success_rate) = new.default_success_rate {
            self.default_success_rate = Some(default_success_rate)
        }
        if let Some(max_aggregates_size) = new.max_aggregates_size {
            self.max_aggregates_size = Some(max_aggregates_size)
        }
        if let Some(current_block_threshold) = new.current_block_threshold {
            self.current_block_threshold
                .as_mut()
                .map(|threshold| threshold.update(current_block_threshold));
        }
    }
}

impl CurrentBlockThreshold {
    pub fn update(&mut self, new: Self) {
        if let Some(max_total_count) = new.max_total_count {
            self.max_total_count = Some(max_total_count)
        }
    }
}<|MERGE_RESOLUTION|>--- conflicted
+++ resolved
@@ -523,9 +523,7 @@
 #[derive(Debug, Default, Clone, serde::Serialize, serde::Deserialize)]
 pub struct DynamicRoutingAlgorithmRef {
     pub success_based_algorithm: Option<SuccessBasedAlgorithm>,
-<<<<<<< HEAD
     pub dynamic_routing_volume_split: u8,
-=======
     pub elimination_routing_algorithm: Option<EliminationRoutingAlgorithm>,
 }
 
@@ -612,7 +610,6 @@
             }
         }
     }
->>>>>>> f464b63d
 }
 
 #[derive(Debug, Default, Clone, serde::Serialize, serde::Deserialize)]
