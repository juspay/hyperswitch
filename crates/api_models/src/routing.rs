--- conflicted
+++ resolved
@@ -63,7 +63,6 @@
     pub offset: Option<u8>,
 }
 
-<<<<<<< HEAD
 #[derive(Debug, Clone, serde::Serialize, serde::Deserialize)]
 pub struct ToggleDynamicRoutingQuery {
     pub status: bool,
@@ -77,10 +76,7 @@
     pub merchant_id: common_utils::id_type::MerchantId,
 }
 
-#[derive(Debug, serde::Deserialize, serde::Serialize)]
-=======
 #[derive(Clone, Debug, serde::Deserialize, serde::Serialize)]
->>>>>>> aa2f5d14
 pub struct RoutingRetrieveLinkQuery {
     pub profile_id: Option<common_utils::id_type::ProfileId>,
 }
