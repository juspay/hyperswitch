--- conflicted
+++ resolved
@@ -386,19 +386,4 @@
 pub struct ListProfilesForUserInOrgAndMerchantAccountResponse {
     pub profile_id: id_type::ProfileId,
     pub profile_name: String,
-<<<<<<< HEAD
-}
-
-#[derive(Debug, serde::Serialize)]
-pub struct ListUsersInEntityResponse {
-    pub email: pii::Email,
-    pub roles: Vec<MinimalRoleInfo>,
-}
-
-#[derive(Debug, serde::Serialize, Clone)]
-pub struct MinimalRoleInfo {
-    pub role_id: String,
-    pub role_name: String,
-=======
->>>>>>> f8227309
 }