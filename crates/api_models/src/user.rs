use common_enums::{PermissionGroup, RoleScope, TokenPurpose};
use common_utils::{crypto::OptionalEncryptableName, pii};
use masking::Secret;

use crate::user_role::UserStatus;
pub mod dashboard_metadata;
#[cfg(feature = "dummy_connector")]
pub mod sample_data;

#[derive(serde::Deserialize, Debug, Clone, serde::Serialize)]
pub struct SignUpWithMerchantIdRequest {
    pub name: Secret<String>,
    pub email: pii::Email,
    pub password: Secret<String>,
    pub company_name: String,
}

pub type SignUpWithMerchantIdResponse = AuthorizeResponse;

#[derive(serde::Deserialize, Debug, Clone, serde::Serialize)]
pub struct SignUpRequest {
    pub email: pii::Email,
    pub password: Secret<String>,
}

pub type SignUpResponse = DashboardEntryResponse;

#[derive(serde::Serialize, Debug, Clone)]
pub struct DashboardEntryResponse {
    pub token: Secret<String>,
    pub merchant_id: String,
    pub name: Secret<String>,
    pub email: pii::Email,
    pub verification_days_left: Option<i64>,
    pub user_role: String,
    //this field is added for audit/debug reasons
    #[serde(skip_serializing)]
    pub user_id: String,
}

pub type SignInRequest = SignUpRequest;

#[derive(Debug, serde::Serialize)]
#[serde(tag = "flow_type", rename_all = "snake_case")]
pub enum SignInResponse {
    MerchantSelect(MerchantSelectResponse),
    DashboardEntry(DashboardEntryResponse),
}

#[derive(Debug, serde::Serialize)]
pub struct MerchantSelectResponse {
    pub token: Secret<String>,
    pub name: Secret<String>,
    pub email: pii::Email,
    pub verification_days_left: Option<i64>,
    pub merchants: Vec<UserMerchantAccount>,
}

#[derive(serde::Deserialize, Debug, Clone, serde::Serialize)]
pub struct ConnectAccountRequest {
    pub email: pii::Email,
}

pub type ConnectAccountResponse = AuthorizeResponse;

#[derive(serde::Serialize, Debug, Clone)]
pub struct AuthorizeResponse {
    pub is_email_sent: bool,
    //this field is added for audit/debug reasons
    #[serde(skip_serializing)]
    pub user_id: String,
    //this field is added for audit/debug reasons
    #[serde(skip_serializing)]
    pub merchant_id: String,
}

#[derive(serde::Deserialize, Debug, serde::Serialize)]
pub struct ChangePasswordRequest {
    pub new_password: Secret<String>,
    pub old_password: Secret<String>,
}

#[derive(serde::Deserialize, Debug, serde::Serialize)]
pub struct ForgotPasswordRequest {
    pub email: pii::Email,
}

#[derive(serde::Deserialize, Debug, serde::Serialize)]
pub struct ResetPasswordRequest {
    pub token: Secret<String>,
    pub password: Secret<String>,
}

#[derive(serde::Deserialize, Debug, serde::Serialize)]
pub struct RotatePasswordRequest {
    pub password: Secret<String>,
}

#[derive(Debug, serde::Deserialize, serde::Serialize, Clone)]
pub struct InviteUserRequest {
    pub email: pii::Email,
    pub name: Secret<String>,
    pub role_id: String,
}

#[derive(Debug, serde::Serialize)]
pub struct InviteMultipleUserResponse {
    pub email: pii::Email,
    pub is_email_sent: bool,
    #[serde(skip_serializing_if = "Option::is_none")]
    pub password: Option<Secret<String>>,
    #[serde(skip_serializing_if = "Option::is_none")]
    pub error: Option<String>,
}

#[derive(Debug, serde::Deserialize, serde::Serialize, Clone)]
pub struct ReInviteUserRequest {
    pub email: pii::Email,
}

#[derive(Debug, serde::Deserialize, serde::Serialize, Clone)]
pub struct AcceptInviteFromEmailRequest {
    pub token: Secret<String>,
}

#[derive(Debug, serde::Deserialize, serde::Serialize)]
pub struct SwitchMerchantIdRequest {
    pub merchant_id: String,
}

#[derive(serde::Deserialize, Debug, serde::Serialize)]
pub struct CreateInternalUserRequest {
    pub name: Secret<String>,
    pub email: pii::Email,
    pub password: Secret<String>,
}

#[derive(Debug, serde::Deserialize, serde::Serialize)]
pub struct UserMerchantCreate {
    pub company_name: String,
}

#[derive(Debug, serde::Serialize)]
pub struct ListUsersResponse(pub Vec<UserDetails>);

#[derive(Debug, serde::Serialize)]
pub struct UserDetails {
    pub email: pii::Email,
    pub name: Secret<String>,
    pub role_id: String,
    pub role_name: String,
    pub status: UserStatus,
    #[serde(with = "common_utils::custom_serde::iso8601")]
    pub last_modified_at: time::PrimitiveDateTime,
}

#[derive(serde::Serialize, Debug, Clone)]
pub struct GetUserDetailsResponse {
    pub merchant_id: String,
    pub name: Secret<String>,
    pub email: pii::Email,
    pub verification_days_left: Option<i64>,
    pub role_id: String,
    // This field is added for audit/debug reasons
    #[serde(skip_serializing)]
    pub user_id: String,
    pub org_id: String,
    pub is_two_factor_auth_setup: bool,
    pub recovery_codes_left: Option<usize>,
}

#[derive(Debug, serde::Deserialize, serde::Serialize)]
pub struct GetUserRoleDetailsRequest {
    pub email: pii::Email,
}

#[derive(Debug, serde::Serialize)]
pub struct GetUserRoleDetailsResponse {
    pub email: pii::Email,
    pub name: Secret<String>,
    pub role_id: String,
    pub role_name: String,
    pub status: UserStatus,
    #[serde(with = "common_utils::custom_serde::iso8601")]
    pub last_modified_at: time::PrimitiveDateTime,
    pub groups: Vec<PermissionGroup>,
    pub role_scope: RoleScope,
}

#[derive(Debug, serde::Deserialize, serde::Serialize)]
pub struct VerifyEmailRequest {
    pub token: Secret<String>,
}

pub type VerifyEmailResponse = SignInResponse;

#[derive(serde::Deserialize, Debug, serde::Serialize)]
pub struct SendVerifyEmailRequest {
    pub email: pii::Email,
}

#[derive(Debug, serde::Serialize)]
pub struct UserMerchantAccount {
    pub merchant_id: String,
    pub merchant_name: OptionalEncryptableName,
    pub is_active: bool,
    pub role_id: String,
    pub role_name: String,
    pub org_id: String,
}

#[cfg(feature = "recon")]
#[derive(serde::Serialize, Debug)]
pub struct VerifyTokenResponse {
    pub merchant_id: String,
    pub user_email: pii::Email,
}

#[derive(Debug, serde::Deserialize, serde::Serialize)]
pub struct UpdateUserAccountDetailsRequest {
    pub name: Option<Secret<String>>,
    pub preferred_merchant_id: Option<String>,
}

#[derive(Debug, serde::Deserialize, serde::Serialize)]
pub struct TokenOnlyQueryParam {
    pub token_only: Option<bool>,
}

#[derive(Debug, serde::Deserialize, serde::Serialize)]
pub struct SkipTwoFactorAuthQueryParam {
    pub skip_two_factor_auth: Option<bool>,
}

#[derive(Debug, serde::Deserialize, serde::Serialize)]
pub struct TokenResponse {
    pub token: Secret<String>,
    pub token_type: TokenPurpose,
}

#[derive(Debug, serde::Deserialize, serde::Serialize)]
pub struct TwoFactorAuthStatusResponse {
    pub totp: bool,
    pub recovery_code: bool,
}

#[derive(Debug, serde::Serialize)]
#[serde(untagged)]
pub enum TokenOrPayloadResponse<T> {
    Token(TokenResponse),
    Payload(T),
}
#[derive(Debug, serde::Deserialize, serde::Serialize)]
pub struct UserFromEmailRequest {
    pub token: Secret<String>,
}

#[derive(Debug, serde::Deserialize, serde::Serialize)]
pub struct BeginTotpResponse {
    pub secret: Option<TotpSecret>,
}

#[derive(Debug, serde::Deserialize, serde::Serialize)]
pub struct TotpSecret {
    pub secret: Secret<String>,
    pub totp_url: Secret<String>,
}

#[derive(Debug, serde::Deserialize, serde::Serialize)]
pub struct VerifyTotpRequest {
    pub totp: Secret<String>,
}

#[derive(Debug, serde::Deserialize, serde::Serialize)]
pub struct VerifyRecoveryCodeRequest {
    pub recovery_code: Secret<String>,
}

#[derive(Debug, serde::Deserialize, serde::Serialize)]
pub struct RecoveryCodes {
    pub recovery_codes: Vec<Secret<String>>,
}

#[derive(Debug, serde::Deserialize, serde::Serialize)]
#[serde(tag = "auth_type")]
#[serde(rename_all = "snake_case")]
pub enum AuthConfig {
    OpenIdConnect {
        private_config: OpenIdConnectPrivateConfig,
        public_config: OpenIdConnectPublicConfig,
    },
    MagicLink,
    Password,
}

#[derive(Debug, serde::Deserialize, serde::Serialize, Clone)]
pub struct OpenIdConnectPrivateConfig {
    pub base_url: String,
    pub client_id: Secret<String>,
    pub client_secret: Secret<String>,
    pub private_key: Option<Secret<String>>,
}

#[derive(Debug, serde::Deserialize, serde::Serialize, Clone)]
pub struct OpenIdConnectPublicConfig {
    pub name: OpenIdProvider,
}

#[derive(
    Debug, serde::Deserialize, serde::Serialize, Copy, Clone, strum::Display, Eq, PartialEq,
)]
#[serde(rename_all = "snake_case")]
#[strum(serialize_all = "snake_case")]
pub enum OpenIdProvider {
    Okta,
}

#[derive(Debug, serde::Deserialize, serde::Serialize)]
pub struct OpenIdConnect {
    pub name: OpenIdProvider,
    pub base_url: String,
    pub client_id: String,
    pub client_secret: Secret<String>,
    pub private_key: Option<Secret<String>>,
}

#[derive(Debug, serde::Deserialize, serde::Serialize)]
pub struct CreateUserAuthenticationMethodRequest {
    pub owner_id: String,
    pub owner_type: common_enums::Owner,
    pub auth_method: AuthConfig,
    pub allow_signup: bool,
}

#[derive(Debug, serde::Deserialize, serde::Serialize)]
pub struct UpdateUserAuthenticationMethodRequest {
    pub id: String,
    // TODO: When adding more fields make config and new fields option
    pub auth_method: AuthConfig,
}

#[derive(Debug, serde::Deserialize, serde::Serialize)]
pub struct GetUserAuthenticationMethodsRequest {
    pub auth_id: String,
}

#[derive(Debug, serde::Deserialize, serde::Serialize)]
pub struct UserAuthenticationMethodResponse {
    pub id: String,
    pub auth_id: String,
    pub auth_method: AuthMethodDetails,
    pub allow_signup: bool,
}

#[derive(Debug, serde::Deserialize, serde::Serialize)]
pub struct AuthMethodDetails {
    #[serde(rename = "type")]
    pub auth_type: common_enums::UserAuthType,
    pub name: Option<OpenIdProvider>,
}

#[derive(Debug, serde::Deserialize, serde::Serialize)]
pub struct GetSsoAuthUrlRequest {
    pub id: String,
}

#[derive(Debug, serde::Deserialize, serde::Serialize)]
pub struct SsoSignInRequest {
    pub state: Secret<String>,
    pub code: Secret<String>,
}

#[derive(Debug, serde::Deserialize, serde::Serialize)]
pub struct AuthIdQueryParam {
    pub auth_id: Option<String>,
}

#[derive(Debug, serde::Deserialize, serde::Serialize)]
pub struct AuthSelectRequest {
<<<<<<< HEAD
    pub id: String,
}

#[derive(Debug, serde::Deserialize, serde::Serialize)]
pub struct UserTransferKeyResponse {
    pub total_transferred: usize,
=======
    pub id: Option<String>,
>>>>>>> 3846b7da
}<|MERGE_RESOLUTION|>--- conflicted
+++ resolved
@@ -377,14 +377,10 @@
 
 #[derive(Debug, serde::Deserialize, serde::Serialize)]
 pub struct AuthSelectRequest {
-<<<<<<< HEAD
-    pub id: String,
+    pub id: Option<String>,
 }
 
 #[derive(Debug, serde::Deserialize, serde::Serialize)]
 pub struct UserTransferKeyResponse {
     pub total_transferred: usize,
-=======
-    pub id: Option<String>,
->>>>>>> 3846b7da
 }