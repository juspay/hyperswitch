use common_enums::{PermissionGroup, RoleScope, TokenPurpose};
use common_utils::{crypto::OptionalEncryptableName, pii};
use masking::Secret;

use crate::user_role::UserStatus;
pub mod dashboard_metadata;
#[cfg(feature = "dummy_connector")]
pub mod sample_data;

#[derive(serde::Deserialize, Debug, Clone, serde::Serialize)]
pub struct SignUpWithMerchantIdRequest {
    pub name: Secret<String>,
    pub email: pii::Email,
    pub password: Secret<String>,
    pub company_name: String,
}

pub type SignUpWithMerchantIdResponse = AuthorizeResponse;

#[derive(serde::Deserialize, Debug, Clone, serde::Serialize)]
pub struct SignUpRequest {
    pub email: pii::Email,
    pub password: Secret<String>,
}

pub type SignUpResponse = DashboardEntryResponse;

#[derive(serde::Serialize, Debug, Clone)]
pub struct DashboardEntryResponse {
    pub token: Secret<String>,
    pub merchant_id: String,
    pub name: Secret<String>,
    pub email: pii::Email,
    pub verification_days_left: Option<i64>,
    pub user_role: String,
    //this field is added for audit/debug reasons
    #[serde(skip_serializing)]
    pub user_id: String,
}

pub type SignInRequest = SignUpRequest;

#[derive(Debug, serde::Serialize)]
#[serde(tag = "flow_type", rename_all = "snake_case")]
pub enum SignInResponse {
    MerchantSelect(MerchantSelectResponse),
    DashboardEntry(DashboardEntryResponse),
}

#[derive(Debug, serde::Serialize)]
pub struct MerchantSelectResponse {
    pub token: Secret<String>,
    pub name: Secret<String>,
    pub email: pii::Email,
    pub verification_days_left: Option<i64>,
    pub merchants: Vec<UserMerchantAccount>,
}

#[derive(serde::Deserialize, Debug, Clone, serde::Serialize)]
pub struct ConnectAccountRequest {
    pub email: pii::Email,
}

pub type ConnectAccountResponse = AuthorizeResponse;

#[derive(serde::Serialize, Debug, Clone)]
pub struct AuthorizeResponse {
    pub is_email_sent: bool,
    //this field is added for audit/debug reasons
    #[serde(skip_serializing)]
    pub user_id: String,
    //this field is added for audit/debug reasons
    #[serde(skip_serializing)]
    pub merchant_id: String,
}

#[derive(serde::Deserialize, Debug, serde::Serialize)]
pub struct ChangePasswordRequest {
    pub new_password: Secret<String>,
    pub old_password: Secret<String>,
}

#[derive(serde::Deserialize, Debug, serde::Serialize)]
pub struct ForgotPasswordRequest {
    pub email: pii::Email,
}

#[derive(serde::Deserialize, Debug, serde::Serialize)]
pub struct ResetPasswordRequest {
    pub token: Secret<String>,
    pub password: Secret<String>,
}

#[derive(serde::Deserialize, Debug, serde::Serialize)]
pub struct RotatePasswordRequest {
    pub password: Secret<String>,
}

#[derive(Debug, serde::Deserialize, serde::Serialize, Clone)]
pub struct InviteUserRequest {
    pub email: pii::Email,
    pub name: Secret<String>,
    pub role_id: String,
}

#[derive(Debug, serde::Serialize)]
pub struct InviteMultipleUserResponse {
    pub email: pii::Email,
    pub is_email_sent: bool,
    #[serde(skip_serializing_if = "Option::is_none")]
    pub password: Option<Secret<String>>,
    #[serde(skip_serializing_if = "Option::is_none")]
    pub error: Option<String>,
}

#[derive(Debug, serde::Deserialize, serde::Serialize, Clone)]
pub struct ReInviteUserRequest {
    pub email: pii::Email,
}

#[derive(Debug, serde::Deserialize, serde::Serialize, Clone)]
pub struct AcceptInviteFromEmailRequest {
    pub token: Secret<String>,
}

#[derive(Debug, serde::Deserialize, serde::Serialize)]
pub struct SwitchMerchantIdRequest {
    pub merchant_id: String,
}

#[derive(serde::Deserialize, Debug, serde::Serialize)]
pub struct CreateInternalUserRequest {
    pub name: Secret<String>,
    pub email: pii::Email,
    pub password: Secret<String>,
}

#[derive(Debug, serde::Deserialize, serde::Serialize)]
pub struct UserMerchantCreate {
    pub company_name: String,
}

#[derive(Debug, serde::Serialize)]
pub struct ListUsersResponse(pub Vec<UserDetails>);

#[derive(Debug, serde::Serialize)]
pub struct UserDetails {
    pub email: pii::Email,
    pub name: Secret<String>,
    pub role_id: String,
    pub role_name: String,
    pub status: UserStatus,
    #[serde(with = "common_utils::custom_serde::iso8601")]
    pub last_modified_at: time::PrimitiveDateTime,
}

#[derive(serde::Serialize, Debug, Clone)]
pub struct GetUserDetailsResponse {
    pub merchant_id: String,
    pub name: Secret<String>,
    pub email: pii::Email,
    pub verification_days_left: Option<i64>,
    pub role_id: String,
    // This field is added for audit/debug reasons
    #[serde(skip_serializing)]
    pub user_id: String,
    pub org_id: String,
    pub is_two_factor_auth_setup: bool,
    pub recovery_codes_left: Option<usize>,
}

#[derive(Debug, serde::Deserialize, serde::Serialize)]
pub struct GetUserRoleDetailsRequest {
    pub email: pii::Email,
}

#[derive(Debug, serde::Serialize)]
pub struct GetUserRoleDetailsResponse {
    pub email: pii::Email,
    pub name: Secret<String>,
    pub role_id: String,
    pub role_name: String,
    pub status: UserStatus,
    #[serde(with = "common_utils::custom_serde::iso8601")]
    pub last_modified_at: time::PrimitiveDateTime,
    pub groups: Vec<PermissionGroup>,
    pub role_scope: RoleScope,
}

#[derive(Debug, serde::Deserialize, serde::Serialize)]
pub struct VerifyEmailRequest {
    pub token: Secret<String>,
}

pub type VerifyEmailResponse = SignInResponse;

#[derive(serde::Deserialize, Debug, serde::Serialize)]
pub struct SendVerifyEmailRequest {
    pub email: pii::Email,
}

#[derive(Debug, serde::Serialize)]
pub struct UserMerchantAccount {
    pub merchant_id: String,
    pub merchant_name: OptionalEncryptableName,
    pub is_active: bool,
    pub role_id: String,
    pub role_name: String,
    pub org_id: String,
}

#[cfg(feature = "recon")]
#[derive(serde::Serialize, Debug)]
pub struct VerifyTokenResponse {
    pub merchant_id: String,
    pub user_email: pii::Email,
}

#[derive(Debug, serde::Deserialize, serde::Serialize)]
pub struct UpdateUserAccountDetailsRequest {
    pub name: Option<Secret<String>>,
    pub preferred_merchant_id: Option<String>,
}

#[derive(Debug, serde::Deserialize, serde::Serialize)]
pub struct TokenOnlyQueryParam {
    pub token_only: Option<bool>,
}

#[derive(Debug, serde::Deserialize, serde::Serialize)]
pub struct SkipTwoFactorAuthQueryParam {
    pub skip_two_factor_auth: Option<bool>,
}

#[derive(Debug, serde::Deserialize, serde::Serialize)]
pub struct TokenResponse {
    pub token: Secret<String>,
    pub token_type: TokenPurpose,
}

#[derive(Debug, serde::Deserialize, serde::Serialize)]
pub struct TwoFactorAuthStatusResponse {
    pub totp: bool,
    pub recovery_code: bool,
}

#[derive(Debug, serde::Serialize)]
#[serde(untagged)]
pub enum TokenOrPayloadResponse<T> {
    Token(TokenResponse),
    Payload(T),
}
#[derive(Debug, serde::Deserialize, serde::Serialize)]
pub struct UserFromEmailRequest {
    pub token: Secret<String>,
}

#[derive(Debug, serde::Deserialize, serde::Serialize)]
pub struct BeginTotpResponse {
    pub secret: Option<TotpSecret>,
}

#[derive(Debug, serde::Deserialize, serde::Serialize)]
pub struct TotpSecret {
    pub secret: Secret<String>,
    pub totp_url: Secret<String>,
}

#[derive(Debug, serde::Deserialize, serde::Serialize)]
pub struct VerifyTotpRequest {
    pub totp: Secret<String>,
}

#[derive(Debug, serde::Deserialize, serde::Serialize)]
pub struct VerifyRecoveryCodeRequest {
    pub recovery_code: Secret<String>,
}

#[derive(Debug, serde::Deserialize, serde::Serialize)]
pub struct RecoveryCodes {
    pub recovery_codes: Vec<Secret<String>>,
}

#[derive(Debug, serde::Deserialize, serde::Serialize)]
#[serde(tag = "auth_type")]
#[serde(rename_all = "snake_case")]
pub enum AuthConfig {
    OpenIdConnect {
        private_config: OpenIdConnectPrivateConfig,
        public_config: OpenIdConnectPublicConfig,
    },
    MagicLink,
    Password,
}

#[derive(Debug, serde::Deserialize, serde::Serialize, Clone)]
pub struct OpenIdConnectPrivateConfig {
    pub base_url: String,
    pub client_id: Secret<String>,
    pub client_secret: Secret<String>,
    pub private_key: Option<Secret<String>>,
}

#[derive(Debug, serde::Deserialize, serde::Serialize, Clone)]
pub struct OpenIdConnectPublicConfig {
    pub name: OpenIdProvider,
}

#[derive(Debug, serde::Deserialize, serde::Serialize, Clone)]
#[serde(rename_all = "snake_case")]
pub enum OpenIdProvider {
    Okta,
}

#[derive(Debug, serde::Deserialize, serde::Serialize)]
pub struct OpenIdConnect {
    pub name: OpenIdProvider,
    pub base_url: String,
    pub client_id: String,
    pub client_secret: Secret<String>,
    pub private_key: Option<Secret<String>>,
}

#[derive(Debug, serde::Deserialize, serde::Serialize)]
pub struct CreateUserAuthenticationMethodRequest {
    pub owner_id: String,
    pub owner_type: common_enums::Owner,
    pub auth_method: AuthConfig,
    pub allow_signup: bool,
}

#[derive(Debug, serde::Deserialize, serde::Serialize)]
pub struct UpdateUserAuthenticationMethodRequest {
    pub id: String,
    // TODO: When adding more fields make config and new fields option
    pub auth_method: AuthConfig,
}

#[derive(Debug, serde::Deserialize, serde::Serialize)]
pub struct GetUserAuthenticationMethodsRequest {
    pub auth_id: String,
}

#[derive(Debug, serde::Deserialize, serde::Serialize)]
pub struct UserAuthenticationMethodResponse {
    pub id: String,
    pub auth_id: String,
    pub auth_method: AuthMethodDetails,
    pub allow_signup: bool,
}

#[derive(Debug, serde::Deserialize, serde::Serialize)]
pub struct AuthMethodDetails {
    #[serde(rename = "type")]
    pub auth_type: common_enums::UserAuthType,
    pub name: Option<OpenIdProvider>,
}

#[derive(Debug, serde::Deserialize, serde::Serialize)]
<<<<<<< HEAD
pub struct GetSsoAuthUrlRequest {
    pub id: String,
}

#[derive(Debug, serde::Deserialize, serde::Serialize)]
pub struct SsoSignInRequest {
    pub state: Secret<String>,
    pub code: Secret<String>
=======
pub struct AuthIdQueryParam {
    pub auth_id: Option<String>,
>>>>>>> 4ccd25d0
}<|MERGE_RESOLUTION|>--- conflicted
+++ resolved
@@ -357,7 +357,6 @@
 }
 
 #[derive(Debug, serde::Deserialize, serde::Serialize)]
-<<<<<<< HEAD
 pub struct GetSsoAuthUrlRequest {
     pub id: String,
 }
@@ -366,8 +365,9 @@
 pub struct SsoSignInRequest {
     pub state: Secret<String>,
     pub code: Secret<String>
-=======
+}
+
+#[derive(Debug, serde::Deserialize, serde::Serialize)]
 pub struct AuthIdQueryParam {
     pub auth_id: Option<String>,
->>>>>>> 4ccd25d0
 }