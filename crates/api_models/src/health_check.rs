--- conflicted
+++ resolved
@@ -5,20 +5,15 @@
     pub locker: bool,
     #[cfg(feature = "olap")]
     pub analytics: bool,
-<<<<<<< HEAD
-}
-
-impl common_utils::events::ApiEventMetric for RouterHealthCheckResponse {}
-=======
     pub outgoing_request: bool,
 }
 
 impl common_utils::events::ApiEventMetric for RouterHealthCheckResponse {}
+
 #[derive(Debug, Clone, serde::Serialize, serde::Deserialize)]
 pub struct SchedulerHealthCheckResponse {
     pub database: bool,
     pub redis: bool,
 }
 
-impl common_utils::events::ApiEventMetric for SchedulerHealthCheckResponse {}
->>>>>>> 892b04f8
+impl common_utils::events::ApiEventMetric for SchedulerHealthCheckResponse {}