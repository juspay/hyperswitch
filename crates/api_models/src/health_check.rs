--- conflicted
+++ resolved
@@ -1,17 +1,5 @@
 #[derive(Debug, Clone, serde::Serialize, serde::Deserialize)]
 pub struct RouterHealthCheckResponse {
-<<<<<<< HEAD
-    pub database: String,
-    pub redis: String,
-    pub locker: String,
-}
-
-#[derive(Debug, Clone, serde::Serialize, serde::Deserialize)]
-pub struct SchedulerHealthCheckResponse {
-    pub database: String,
-    pub redis: String,
-}
-=======
     pub database: bool,
     pub redis: bool,
     pub locker: bool,
@@ -20,4 +8,8 @@
 }
 
 impl common_utils::events::ApiEventMetric for RouterHealthCheckResponse {}
->>>>>>> b0a65e89
+#[derive(Debug, Clone, serde::Serialize, serde::Deserialize)]
+pub struct SchedulerHealthCheckResponse {
+    pub database: bool,
+    pub redis: bool,
+}