--- conflicted
+++ resolved
@@ -257,9 +257,6 @@
     ExternalAuthenticationID(AuthenticationIdType),
     #[cfg(feature = "payouts")]
     PayoutId(PayoutIdType),
-<<<<<<< HEAD
-    InvoiceId(InvoiceIdType),
-=======
     #[cfg(all(feature = "revenue_recovery", feature = "v2"))]
     InvoiceId(InvoiceIdType),
 }
@@ -268,7 +265,6 @@
 #[derive(Clone)]
 pub enum InvoiceIdType {
     ConnectorInvoiceId(String),
->>>>>>> ee8bb092
 }
 
 pub struct IncomingWebhookDetails {
