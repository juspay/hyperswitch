--- conflicted
+++ resolved
@@ -41,19 +41,16 @@
     MandateRevoked,
     EndpointVerification,
     ExternalAuthenticationARes,
-<<<<<<< HEAD
-    #[cfg(feature = "payouts")]
-    PayoutSuccess,
-    #[cfg(feature = "payouts")]
-    PayoutFailure,
-    #[cfg(feature = "payouts")]
-    PayoutProcessing,
-    #[cfg(feature = "payouts")]
-    PayoutCancelled,
-=======
     FrmApproved,
     FrmRejected,
->>>>>>> 8d9c7bc4
+    #[cfg(feature = "payouts")]
+    PayoutSuccess,
+    #[cfg(feature = "payouts")]
+    PayoutFailure,
+    #[cfg(feature = "payouts")]
+    PayoutProcessing,
+    #[cfg(feature = "payouts")]
+    PayoutCancelled,
 }
 
 pub enum WebhookFlow {
@@ -142,17 +139,14 @@
             IncomingWebhookEvent::SourceChargeable
             | IncomingWebhookEvent::SourceTransactionCreated => Self::BankTransfer,
             IncomingWebhookEvent::ExternalAuthenticationARes => Self::ExternalAuthentication,
-<<<<<<< HEAD
+            IncomingWebhookEvent::FrmApproved | IncomingWebhookEvent::FrmRejected => {
+                Self::FraudCheck
+            }
             #[cfg(feature = "payouts")]
             IncomingWebhookEvent::PayoutSuccess
             | IncomingWebhookEvent::PayoutFailure
             | IncomingWebhookEvent::PayoutProcessing
             | IncomingWebhookEvent::PayoutCancelled => Self::Payout,
-=======
-            IncomingWebhookEvent::FrmApproved | IncomingWebhookEvent::FrmRejected => {
-                Self::FraudCheck
-            }
->>>>>>> 8d9c7bc4
         }
     }
 }
