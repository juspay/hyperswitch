use common_utils::custom_serde;
use serde::{Deserialize, Serialize};
use time::PrimitiveDateTime;

use crate::{disputes, enums as api_enums, payments, refunds};

#[derive(Clone, Debug, PartialEq, Eq, Hash, Serialize, Deserialize)]
#[serde(rename_all = "snake_case")]
pub enum IncomingWebhookEvent {
    PaymentIntentFailure,
    PaymentIntentSuccess,
<<<<<<< HEAD
    SourceChargeable,
    SourceTransactionCreated,
    ChargeSucceded,
=======
    PaymentIntentProcessing,
    PaymentActionRequired,
    EventNotSupported,
>>>>>>> 396c43d0
    RefundFailure,
    RefundSuccess,
    DisputeOpened,
    DisputeExpired,
    DisputeAccepted,
    DisputeCancelled,
    DisputeChallenged,
    // dispute has been successfully challenged by the merchant
    DisputeWon,
    // dispute has been unsuccessfully challenged
    DisputeLost,
    EndpointVerification,
}

pub enum WebhookFlow {
    Payment,
    Refund,
    Dispute,
    Subscription,
    ReturnResponse,
    Custom,
}

impl From<IncomingWebhookEvent> for WebhookFlow {
    fn from(evt: IncomingWebhookEvent) -> Self {
        match evt {
            IncomingWebhookEvent::PaymentIntentFailure => Self::Payment,
            IncomingWebhookEvent::PaymentIntentSuccess => Self::Payment,
            IncomingWebhookEvent::PaymentIntentProcessing => Self::Payment,
            IncomingWebhookEvent::PaymentActionRequired => Self::Payment,
            IncomingWebhookEvent::EventNotSupported => Self::Payment,
            IncomingWebhookEvent::RefundSuccess => Self::Refund,
            IncomingWebhookEvent::RefundFailure => Self::Refund,
            IncomingWebhookEvent::DisputeOpened => Self::Dispute,
            IncomingWebhookEvent::DisputeAccepted => Self::Dispute,
            IncomingWebhookEvent::DisputeExpired => Self::Dispute,
            IncomingWebhookEvent::DisputeCancelled => Self::Dispute,
            IncomingWebhookEvent::DisputeChallenged => Self::Dispute,
            IncomingWebhookEvent::DisputeWon => Self::Dispute,
            IncomingWebhookEvent::DisputeLost => Self::Dispute,
            IncomingWebhookEvent::EndpointVerification => Self::ReturnResponse,
            IncomingWebhookEvent::SourceChargeable => Self::Custom,
            IncomingWebhookEvent::SourceTransactionCreated => Self::Custom,
            IncomingWebhookEvent::ChargeSucceded => Self::Payment,
        }
    }
}

pub type MerchantWebhookConfig = std::collections::HashSet<IncomingWebhookEvent>;

pub enum RefundIdType {
    RefundId(String),
    ConnectorRefundId(String),
}

pub enum ObjectReferenceId {
    PaymentId(payments::PaymentIdType),
    RefundId(RefundIdType),
}

pub struct IncomingWebhookDetails {
    pub object_reference_id: ObjectReferenceId,
    pub resource_object: Vec<u8>,
}

#[derive(Debug, Clone, Serialize)]
pub struct OutgoingWebhook {
    pub merchant_id: String,
    pub event_id: String,
    pub event_type: api_enums::EventType,
    pub content: OutgoingWebhookContent,
    #[serde(default, with = "custom_serde::iso8601")]
    pub timestamp: PrimitiveDateTime,
}

#[derive(Debug, Clone, Serialize)]
#[serde(tag = "type", content = "object", rename_all = "snake_case")]
pub enum OutgoingWebhookContent {
    PaymentDetails(payments::PaymentsResponse),
    RefundDetails(refunds::RefundResponse),
    DisputeDetails(Box<disputes::DisputeResponse>),
}

pub trait OutgoingWebhookType: Serialize + From<OutgoingWebhook> + Sync + Send {}
impl OutgoingWebhookType for OutgoingWebhook {}<|MERGE_RESOLUTION|>--- conflicted
+++ resolved
@@ -9,15 +9,12 @@
 pub enum IncomingWebhookEvent {
     PaymentIntentFailure,
     PaymentIntentSuccess,
-<<<<<<< HEAD
+    PaymentIntentProcessing,
+    PaymentActionRequired,
+    EventNotSupported,
     SourceChargeable,
     SourceTransactionCreated,
     ChargeSucceded,
-=======
-    PaymentIntentProcessing,
-    PaymentActionRequired,
-    EventNotSupported,
->>>>>>> 396c43d0
     RefundFailure,
     RefundSuccess,
     DisputeOpened,
