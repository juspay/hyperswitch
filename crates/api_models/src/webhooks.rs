--- conflicted
+++ resolved
@@ -46,12 +46,8 @@
             IncomingWebhookEvent::PaymentIntentSuccess => Self::Payment,
             IncomingWebhookEvent::PaymentIntentProcessing => Self::Payment,
             IncomingWebhookEvent::PaymentActionRequired => Self::Payment,
-<<<<<<< HEAD
             IncomingWebhookEvent::PaymentIntentPartiallyFunded => Self::Payment,
-            IncomingWebhookEvent::EventNotSupported => Self::Payment,
-=======
             IncomingWebhookEvent::EventNotSupported => Self::ReturnResponse,
->>>>>>> fbe1b5ad
             IncomingWebhookEvent::RefundSuccess => Self::Refund,
             IncomingWebhookEvent::RefundFailure => Self::Refund,
             IncomingWebhookEvent::DisputeOpened => Self::Dispute,
