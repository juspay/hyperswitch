--- conflicted
+++ resolved
@@ -1938,13 +1938,11 @@
     pub authentication_product_ids:
         Option<common_types::payments::AuthenticationConnectorAccountMap>,
 
-<<<<<<< HEAD
+    /// Card Testing Guard Configs
+    pub card_testing_guard_config: Option<CardTestingGuardConfig>,
+
     ///Indicates if clear pan retries is enabled or not.
     pub is_clear_pan_retries_enabled: Option<bool>,
-=======
-    /// Card Testing Guard Configs
-    pub card_testing_guard_config: Option<CardTestingGuardConfig>,
->>>>>>> 122c35da
 }
 
 #[nutype::nutype(
@@ -2064,13 +2062,11 @@
     pub authentication_product_ids:
         Option<common_types::payments::AuthenticationConnectorAccountMap>,
 
-<<<<<<< HEAD
+    /// Card Testing Guard Configs
+    pub card_testing_guard_config: Option<CardTestingGuardConfig>,
+
     ///Indicates if clear pan retries is enabled or not.
     pub is_clear_pan_retries_enabled: Option<bool>,
-=======
-    /// Card Testing Guard Configs
-    pub card_testing_guard_config: Option<CardTestingGuardConfig>,
->>>>>>> 122c35da
 }
 
 #[cfg(feature = "v1")]
@@ -2213,13 +2209,11 @@
     pub authentication_product_ids:
         Option<common_types::payments::AuthenticationConnectorAccountMap>,
 
-<<<<<<< HEAD
+    /// Card Testing Guard Configs
+    pub card_testing_guard_config: Option<CardTestingGuardConfig>,
+
     ///Indicates if clear pan retries is enabled or not.
     pub is_clear_pan_retries_enabled: bool,
-=======
-    /// Card Testing Guard Configs
-    pub card_testing_guard_config: Option<CardTestingGuardConfig>,
->>>>>>> 122c35da
 }
 
 #[cfg(feature = "v2")]
@@ -2345,13 +2339,11 @@
     pub authentication_product_ids:
         Option<common_types::payments::AuthenticationConnectorAccountMap>,
 
-<<<<<<< HEAD
+    /// Card Testing Guard Configs
+    pub card_testing_guard_config: Option<CardTestingGuardConfig>,
+
     ///Indicates if clear pan retries is enabled or not.
     pub is_clear_pan_retries_enabled: bool,
-=======
-    /// Card Testing Guard Configs
-    pub card_testing_guard_config: Option<CardTestingGuardConfig>,
->>>>>>> 122c35da
 }
 
 #[cfg(feature = "v1")]
@@ -2484,13 +2476,11 @@
     pub authentication_product_ids:
         Option<common_types::payments::AuthenticationConnectorAccountMap>,
 
-<<<<<<< HEAD
+    /// Card Testing Guard Configs
+    pub card_testing_guard_config: Option<CardTestingGuardConfig>,
+
     ///Indicates if clear pan retries is enabled or not.
     pub is_clear_pan_retries_enabled: Option<bool>,
-=======
-    /// Card Testing Guard Configs
-    pub card_testing_guard_config: Option<CardTestingGuardConfig>,
->>>>>>> 122c35da
 }
 
 #[cfg(feature = "v2")]
@@ -2604,13 +2594,11 @@
     pub authentication_product_ids:
         Option<common_types::payments::AuthenticationConnectorAccountMap>,
 
-<<<<<<< HEAD
+    /// Card Testing Guard Configs
+    pub card_testing_guard_config: Option<CardTestingGuardConfig>,
+
     ///Indicates if clear pan retries is enabled or not.
     pub is_clear_pan_retries_enabled: Option<bool>,
-=======
-    /// Card Testing Guard Configs
-    pub card_testing_guard_config: Option<CardTestingGuardConfig>,
->>>>>>> 122c35da
 }
 
 #[derive(Clone, Debug, serde::Deserialize, serde::Serialize, ToSchema)]
