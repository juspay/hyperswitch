--- conflicted
+++ resolved
@@ -2030,13 +2030,10 @@
     pub display_sdk_only: bool,
     /// Enable saved payment method option for payment link
     pub enabled_saved_payment_method: bool,
-<<<<<<< HEAD
+    /// A list of allowed domains (glob patterns) where this link can be embedded / opened from
+    pub allowed_domains: Option<HashSet<String>>,
     /// Dynamic details related to merchant to be rendered in payment link
     pub merchant_details: IndexMap<String, String>,
-=======
-    /// A list of allowed domains (glob patterns) where this link can be embedded / opened from
-    pub allowed_domains: Option<HashSet<String>>,
->>>>>>> e9bd3454
 }
 
 #[derive(Debug, Clone, serde::Serialize, serde::Deserialize, PartialEq, Eq)]
