use std::collections::{HashMap, HashSet};

use common_utils::{
    consts,
    crypto::Encryptable,
    errors::{self, CustomResult},
    ext_traits::Encode,
    id_type, link_utils, pii,
};
#[cfg(all(
    any(feature = "v1", feature = "v2"),
    not(feature = "merchant_account_v2")
))]
use common_utils::{crypto::OptionalEncryptableName, ext_traits::ValueExt};
#[cfg(all(feature = "v2", feature = "merchant_account_v2"))]
use masking::ExposeInterface;
use masking::Secret;
use serde::{Deserialize, Serialize};
use url;
use utoipa::ToSchema;

use super::payments::AddressDetails;
#[cfg(all(
    any(feature = "v1", feature = "v2"),
    not(feature = "merchant_account_v2")
))]
use crate::routing;
use crate::{enums as api_enums, payment_methods};

#[derive(Clone, Debug, Deserialize, ToSchema, Serialize)]
pub struct MerchantAccountListRequest {
    pub organization_id: String,
}

#[cfg(all(
    any(feature = "v1", feature = "v2"),
    not(feature = "merchant_account_v2")
))]
#[derive(Clone, Debug, Deserialize, ToSchema, Serialize)]
#[serde(deny_unknown_fields)]
pub struct MerchantAccountCreate {
    /// The identifier for the Merchant Account
    #[schema(value_type = String, max_length = 64, min_length = 1, example = "y3oqhf46pyzuxjbcn2giaqnb44")]
    pub merchant_id: id_type::MerchantId,

    /// Name of the Merchant Account
    #[schema(value_type= Option<String>,example = "NewAge Retailer")]
    pub merchant_name: Option<Secret<String>>,

    /// Details about the merchant, can contain phone and emails of primary and secondary contact person
    pub merchant_details: Option<MerchantDetails>,

    /// The URL to redirect after the completion of the operation
    #[schema(value_type = Option<String>, max_length = 255, example = "https://www.example.com/success")]
    pub return_url: Option<url::Url>,

    /// Webhook related details
    pub webhook_details: Option<WebhookDetails>,

    /// The routing algorithm to be used for routing payments to desired connectors
    #[serde(skip)]
    #[schema(deprecated)]
    pub routing_algorithm: Option<serde_json::Value>,

    /// The routing algorithm to be  used for routing payouts to desired connectors
    #[cfg(feature = "payouts")]
    #[schema(value_type = Option<RoutingAlgorithm>,example = json!({"type": "single", "data": "wise"}))]
    pub payout_routing_algorithm: Option<serde_json::Value>,

    /// A boolean value to indicate if the merchant is a sub-merchant under a master or a parent merchant. By default, its value is false.
    #[schema(default = false, example = false)]
    pub sub_merchants_enabled: Option<bool>,

    /// Refers to the Parent Merchant ID if the merchant being created is a sub-merchant
    #[schema(max_length = 255, example = "xkkdf909012sdjki2dkh5sdf", value_type = Option<String>)]
    pub parent_merchant_id: Option<id_type::MerchantId>,

    /// A boolean value to indicate if payment response hash needs to be enabled
    #[schema(default = false, example = true)]
    pub enable_payment_response_hash: Option<bool>,

    /// Refers to the hash key used for calculating the signature for webhooks and redirect response. If the value is not provided, a default value is used.
    pub payment_response_hash_key: Option<String>,

    /// A boolean value to indicate if redirect to merchant with http post needs to be enabled.
    #[schema(default = false, example = true)]
    pub redirect_to_merchant_with_http_post: Option<bool>,

    /// Metadata is useful for storing additional, unstructured information on an object
    #[schema(value_type = Option<Object>, example = r#"{ "city": "NY", "unit": "245" }"#)]
    pub metadata: Option<MerchantAccountMetadata>,

    /// API key that will be used for client side API access. A publishable key has to be always paired with a `client_secret`.
    /// A `client_secret` can be obtained by creating a payment with `confirm` set to false
    #[schema(example = "AH3423bkjbkjdsfbkj")]
    pub publishable_key: Option<String>,

    /// An identifier for the vault used to store payment method information.
    #[schema(example = "locker_abc123")]
    pub locker_id: Option<String>,

    /// Details about the primary business unit of the merchant account
    #[schema(value_type = Option<PrimaryBusinessDetails>)]
    pub primary_business_details: Option<Vec<PrimaryBusinessDetails>>,

    /// The frm routing algorithm to be used for routing payments to desired FRM's
    #[schema(value_type = Option<Object>,example = json!({"type": "single", "data": "signifyd"}))]
    pub frm_routing_algorithm: Option<serde_json::Value>,

    /// The id of the organization to which the merchant belongs to, if not passed an organization is created
    #[schema(value_type = Option<String>, max_length = 64, min_length = 1, example = "org_q98uSGAYbjEwqs0mJwnz")]
    pub organization_id: Option<id_type::OrganizationId>,

    /// Default payment method collect link config
    #[schema(value_type = Option<BusinessCollectLinkConfig>)]
    pub pm_collect_link_config: Option<BusinessCollectLinkConfig>,
}

#[cfg(all(
    any(feature = "v1", feature = "v2"),
    not(feature = "merchant_account_v2")
))]
impl MerchantAccountCreate {
    pub fn get_merchant_reference_id(&self) -> id_type::MerchantId {
        self.merchant_id.clone()
    }

    pub fn get_payment_response_hash_key(&self) -> Option<String> {
        self.payment_response_hash_key.clone().or(Some(
            common_utils::crypto::generate_cryptographically_secure_random_string(64),
        ))
    }

    pub fn get_primary_details_as_value(
        &self,
    ) -> CustomResult<serde_json::Value, errors::ParsingError> {
        self.primary_business_details
            .clone()
            .unwrap_or_default()
            .encode_to_value()
    }

    pub fn get_pm_link_config_as_value(
        &self,
    ) -> CustomResult<Option<serde_json::Value>, errors::ParsingError> {
        self.pm_collect_link_config
            .as_ref()
            .map(|pm_collect_link_config| pm_collect_link_config.encode_to_value())
            .transpose()
    }

    pub fn get_merchant_details_as_secret(
        &self,
    ) -> CustomResult<Option<pii::SecretSerdeValue>, errors::ParsingError> {
        self.merchant_details
            .as_ref()
            .map(|merchant_details| merchant_details.encode_to_value().map(Secret::new))
            .transpose()
    }

    pub fn get_metadata_as_secret(
        &self,
    ) -> CustomResult<Option<pii::SecretSerdeValue>, errors::ParsingError> {
        self.metadata
            .as_ref()
            .map(|metadata| metadata.encode_to_value().map(Secret::new))
            .transpose()
    }

    pub fn get_webhook_details_as_value(
        &self,
    ) -> CustomResult<Option<serde_json::Value>, errors::ParsingError> {
        self.webhook_details
            .as_ref()
            .map(|webhook_details| webhook_details.encode_to_value())
            .transpose()
    }

    pub fn parse_routing_algorithm(&self) -> CustomResult<(), errors::ParsingError> {
        match self.routing_algorithm {
            Some(ref routing_algorithm) => {
                let _: routing::RoutingAlgorithm =
                    routing_algorithm.clone().parse_value("RoutingAlgorithm")?;
                Ok(())
            }
            None => Ok(()),
        }
    }

    // Get the enable payment response hash as a boolean, where the default value is true
    pub fn get_enable_payment_response_hash(&self) -> bool {
        self.enable_payment_response_hash.unwrap_or(true)
    }
}

#[cfg(all(feature = "v2", feature = "merchant_account_v2"))]
#[derive(Clone, Debug, Deserialize, ToSchema, Serialize)]
#[serde(deny_unknown_fields)]
pub struct MerchantAccountCreate {
    /// Name of the Merchant Account, This will be used as a prefix to generate the id
    #[schema(value_type= String, max_length = 64, example = "NewAge Retailer")]
    pub merchant_name: Secret<common_utils::new_type::MerchantName>,

    /// Details about the merchant, contains phone and emails of primary and secondary contact person.
    pub merchant_details: Option<MerchantDetails>,

    /// Metadata is useful for storing additional, unstructured information about the merchant account.
    #[schema(value_type = Option<Object>, example = r#"{ "city": "NY", "unit": "245" }"#)]
    pub metadata: Option<MerchantAccountMetadata>,

    /// The id of the organization to which the merchant belongs to. Please use the organization endpoint to create an organization
    #[schema(value_type = String, max_length = 64, min_length = 1, example = "org_q98uSGAYbjEwqs0mJwnz")]
    pub organization_id: id_type::OrganizationId,
}

#[cfg(all(feature = "v2", feature = "merchant_account_v2"))]
impl MerchantAccountCreate {
    pub fn get_merchant_reference_id(&self) -> id_type::MerchantId {
        id_type::MerchantId::from_merchant_name(self.merchant_name.clone().expose())
    }

    pub fn get_merchant_details_as_secret(
        &self,
    ) -> CustomResult<Option<pii::SecretSerdeValue>, errors::ParsingError> {
        self.merchant_details
            .as_ref()
            .map(|merchant_details| merchant_details.encode_to_value().map(Secret::new))
            .transpose()
    }

    pub fn get_metadata_as_secret(
        &self,
    ) -> CustomResult<Option<pii::SecretSerdeValue>, errors::ParsingError> {
        self.metadata
            .as_ref()
            .map(|metadata| metadata.encode_to_value().map(Secret::new))
            .transpose()
    }

    pub fn get_primary_details_as_value(
        &self,
    ) -> CustomResult<serde_json::Value, errors::ParsingError> {
        Vec::<PrimaryBusinessDetails>::new().encode_to_value()
    }
}

#[derive(Clone, Debug, Deserialize, Serialize, ToSchema)]
pub struct AuthenticationConnectorDetails {
    /// List of authentication connectors
    #[schema(value_type = Vec<AuthenticationConnectors>)]
    pub authentication_connectors: Vec<api_enums::AuthenticationConnectors>,
    /// URL of the (customer service) website that will be shown to the shopper in case of technical errors during the 3D Secure 2 process.
    pub three_ds_requestor_url: String,
}

#[derive(Clone, Debug, Deserialize, Serialize, ToSchema)]
pub struct MerchantAccountMetadata {
    pub compatible_connector: Option<api_enums::Connector>,

    #[serde(flatten)]
    pub data: Option<pii::SecretSerdeValue>,
}
#[derive(Clone, Debug, Deserialize, ToSchema, Serialize)]
#[serde(deny_unknown_fields)]
pub struct MerchantAccountUpdate {
    /// The identifier for the Merchant Account
    #[schema(max_length = 64, example = "y3oqhf46pyzuxjbcn2giaqnb44", value_type = String)]
    pub merchant_id: id_type::MerchantId,

    /// Name of the Merchant Account
    #[schema(example = "NewAge Retailer")]
    pub merchant_name: Option<String>,

    /// Details about the merchant
    pub merchant_details: Option<MerchantDetails>,

    /// The URL to redirect after the completion of the operation
    #[schema(value_type = Option<String>, max_length = 255, example = "https://www.example.com/success")]
    pub return_url: Option<url::Url>,

    /// Webhook related details
    pub webhook_details: Option<WebhookDetails>,

    /// The routing algorithm to be used for routing payments to desired connectors
    #[serde(skip)]
    #[schema(deprecated)]
    pub routing_algorithm: Option<serde_json::Value>,

    /// The routing algorithm to be used to process the incoming request from merchant to outgoing payment processor or payment method. The default is 'Custom'
    #[cfg(feature = "payouts")]
    #[schema(value_type = Option<RoutingAlgorithm>,example = json!({"type": "single", "data": "wise"}))]
    pub payout_routing_algorithm: Option<serde_json::Value>,

    /// A boolean value to indicate if the merchant is a sub-merchant under a master or a parent merchant. By default, its value is false.
    #[schema(default = false, example = false)]
    pub sub_merchants_enabled: Option<bool>,

    /// Refers to the Parent Merchant ID if the merchant being created is a sub-merchant
    #[schema(max_length = 255, example = "xkkdf909012sdjki2dkh5sdf", value_type = Option<String>)]
    pub parent_merchant_id: Option<id_type::MerchantId>,

    /// A boolean value to indicate if payment response hash needs to be enabled
    #[schema(default = false, example = true)]
    pub enable_payment_response_hash: Option<bool>,

    /// Refers to the hash key used for calculating the signature for webhooks and redirect response. If the value is not provided, a default value is used.
    pub payment_response_hash_key: Option<String>,

    /// A boolean value to indicate if redirect to merchant with http post needs to be enabled
    #[schema(default = false, example = true)]
    pub redirect_to_merchant_with_http_post: Option<bool>,

    /// You can specify up to 50 keys, with key names up to 40 characters long and values up to 500 characters long. Metadata is useful for storing additional, structured information on an object.
    #[schema(value_type = Option<Object>, example = r#"{ "city": "NY", "unit": "245" }"#)]
    pub metadata: Option<pii::SecretSerdeValue>,

    /// API key that will be used for server side API access
    #[schema(example = "AH3423bkjbkjdsfbkj")]
    pub publishable_key: Option<String>,

    /// An identifier for the vault used to store payment method information.
    #[schema(example = "locker_abc123")]
    pub locker_id: Option<String>,

    /// Details about the primary business unit of the merchant account
    pub primary_business_details: Option<Vec<PrimaryBusinessDetails>>,

    /// The frm routing algorithm to be used for routing payments to desired FRM's
    #[schema(value_type = Option<Object>,example = json!({"type": "single", "data": "signifyd"}))]
    pub frm_routing_algorithm: Option<serde_json::Value>,

    /// The default business profile that must be used for creating merchant accounts and payments
    /// To unset this field, pass an empty string
    #[schema(max_length = 64)]
    pub default_profile: Option<String>,

    /// Default payment method collect link config
    #[schema(value_type = Option<BusinessCollectLinkConfig>)]
    pub pm_collect_link_config: Option<BusinessCollectLinkConfig>,
}

#[cfg(all(
    any(feature = "v1", feature = "v2"),
    not(feature = "merchant_account_v2")
))]
#[derive(Clone, Debug, ToSchema, Serialize)]
pub struct MerchantAccountResponse {
    /// The identifier for the Merchant Account
    #[schema(max_length = 64, example = "y3oqhf46pyzuxjbcn2giaqnb44", value_type = String)]
    pub merchant_id: id_type::MerchantId,

    /// Name of the Merchant Account
    #[schema(value_type = Option<String>,example = "NewAge Retailer")]
    pub merchant_name: OptionalEncryptableName,

    /// The URL to redirect after completion of the payment
    #[schema(max_length = 255, example = "https://www.example.com/success")]
    pub return_url: Option<String>,

    /// A boolean value to indicate if payment response hash needs to be enabled
    #[schema(default = false, example = true)]
    pub enable_payment_response_hash: bool,

    /// Refers to the hash key used for calculating the signature for webhooks and redirect response. If the value is not provided, a default value is used.
    #[schema(max_length = 255, example = "xkkdf909012sdjki2dkh5sdf")]
    pub payment_response_hash_key: Option<String>,

    /// A boolean value to indicate if redirect to merchant with http post needs to be enabled
    #[schema(default = false, example = true)]
    pub redirect_to_merchant_with_http_post: bool,

    /// Details about the merchant
    #[schema(value_type = Option<MerchantDetails>)]
    pub merchant_details: Option<Encryptable<pii::SecretSerdeValue>>,

    /// Webhook related details
    #[schema(value_type = Option<WebhookDetails>)]
    pub webhook_details: Option<serde_json::Value>,

    /// The routing algorithm to be used to process the incoming request from merchant to outgoing payment processor or payment method. The default is 'Custom'
    #[serde(skip)]
    #[schema(deprecated)]
    pub routing_algorithm: Option<serde_json::Value>,

    /// The routing algorithm to be used to process the incoming request from merchant to outgoing payment processor or payment method. The default is 'Custom'
    #[cfg(feature = "payouts")]
    #[schema(value_type = Option<RoutingAlgorithm>,example = json!({"type": "single", "data": "wise"}))]
    pub payout_routing_algorithm: Option<serde_json::Value>,

    /// A boolean value to indicate if the merchant is a sub-merchant under a master or a parent merchant. By default, its value is false.
    #[schema(default = false, example = false)]
    pub sub_merchants_enabled: Option<bool>,

    /// Refers to the Parent Merchant ID if the merchant being created is a sub-merchant
    #[schema(max_length = 255, example = "xkkdf909012sdjki2dkh5sdf", value_type = Option<String>)]
    pub parent_merchant_id: Option<id_type::MerchantId>,

    /// API key that will be used for server side API access
    #[schema(example = "AH3423bkjbkjdsfbkj")]
    pub publishable_key: Option<String>,

    /// Metadata is useful for storing additional, unstructured information on an object.
    #[schema(value_type = Option<Object>, example = r#"{ "city": "NY", "unit": "245" }"#)]
    pub metadata: Option<pii::SecretSerdeValue>,

    /// An identifier for the vault used to store payment method information.
    #[schema(example = "locker_abc123")]
    pub locker_id: Option<String>,

    /// Details about the primary business unit of the merchant account
    #[schema(value_type = Vec<PrimaryBusinessDetails>)]
    pub primary_business_details: Vec<PrimaryBusinessDetails>,

    /// The frm routing algorithm to be used to process the incoming request from merchant to outgoing payment FRM.
    #[schema(value_type = Option<RoutingAlgorithm>, max_length = 255, example = r#"{"type": "single", "data": "stripe" }"#)]
    pub frm_routing_algorithm: Option<serde_json::Value>,

    /// The organization id merchant is associated with
    #[schema(value_type = String, max_length = 64, min_length = 1, example = "org_q98uSGAYbjEwqs0mJwnz")]
    pub organization_id: id_type::OrganizationId,

    ///  A boolean value to indicate if the merchant has recon service is enabled or not, by default value is false
    pub is_recon_enabled: bool,

    /// The default business profile that must be used for creating merchant accounts and payments
    #[schema(max_length = 64)]
    pub default_profile: Option<String>,

    /// Used to indicate the status of the recon module for a merchant account
    #[schema(value_type = ReconStatus, example = "not_requested")]
    pub recon_status: api_enums::ReconStatus,

    /// Default payment method collect link config
    #[schema(value_type = Option<BusinessCollectLinkConfig>)]
    pub pm_collect_link_config: Option<BusinessCollectLinkConfig>,
}

#[cfg(all(feature = "v2", feature = "merchant_account_v2"))]
#[derive(Clone, Debug, ToSchema, Serialize)]
pub struct MerchantAccountResponse {
    /// The identifier for the Merchant Account
    #[schema(max_length = 64, example = "y3oqhf46pyzuxjbcn2giaqnb44")]
    pub id: id_type::MerchantId,

    /// Name of the Merchant Account
    #[schema(value_type = String,example = "NewAge Retailer")]
    pub merchant_name: Secret<String>,

    /// Details about the merchant
    #[schema(value_type = Option<MerchantDetails>)]
    pub merchant_details: Option<Encryptable<pii::SecretSerdeValue>>,

    /// API key that will be used for server side API access
    #[schema(example = "AH3423bkjbkjdsfbkj")]
    pub publishable_key: String,

    /// Metadata is useful for storing additional, unstructured information on an object.
    #[schema(value_type = Option<Object>, example = r#"{ "city": "NY", "unit": "245" }"#)]
    pub metadata: Option<pii::SecretSerdeValue>,

    /// The id of the organization which the merchant is associated with
    #[schema(value_type = String, max_length = 64, min_length = 1, example = "org_q98uSGAYbjEwqs0mJwnz")]
    pub organization_id: id_type::OrganizationId,

    ///  A boolean value to indicate if the merchant has recon service is enabled or not, by default value is false
    pub is_recon_enabled: bool,

    /// Used to indicate the status of the recon module for a merchant account
    #[schema(value_type = ReconStatus, example = "not_requested")]
    pub recon_status: api_enums::ReconStatus,
}

#[derive(Clone, Debug, Deserialize, ToSchema, Serialize)]
#[serde(deny_unknown_fields)]
pub struct MerchantDetails {
    /// The merchant's primary contact name
    #[schema(value_type = Option<String>, max_length = 255, example = "John Doe")]
    pub primary_contact_person: Option<Secret<String>>,

    /// The merchant's primary phone number
    #[schema(value_type = Option<String>, max_length = 255, example = "999999999")]
    pub primary_phone: Option<Secret<String>>,

    /// The merchant's primary email address
    #[schema(value_type = Option<String>, max_length = 255, example = "johndoe@test.com")]
    pub primary_email: Option<pii::Email>,

    /// The merchant's secondary contact name
    #[schema(value_type = Option<String>, max_length= 255, example = "John Doe2")]
    pub secondary_contact_person: Option<Secret<String>>,

    /// The merchant's secondary phone number
    #[schema(value_type = Option<String>, max_length = 255, example = "999999988")]
    pub secondary_phone: Option<Secret<String>>,

    /// The merchant's secondary email address
    #[schema(value_type = Option<String>, max_length = 255, example = "johndoe2@test.com")]
    pub secondary_email: Option<pii::Email>,

    /// The business website of the merchant
    #[schema(max_length = 255, example = "www.example.com")]
    pub website: Option<String>,

    /// A brief description about merchant's business
    #[schema(
        max_length = 255,
        example = "Online Retail with a wide selection of organic products for North America"
    )]
    pub about_business: Option<String>,

    /// The merchant's address details
    pub address: Option<AddressDetails>,
}
#[derive(Clone, Debug, Deserialize, ToSchema, Serialize, PartialEq)]
#[serde(deny_unknown_fields)]
pub struct PrimaryBusinessDetails {
    #[schema(value_type = CountryAlpha2)]
    pub country: api_enums::CountryAlpha2,
    #[schema(example = "food")]
    pub business: String,
}

#[derive(Clone, Debug, Deserialize, ToSchema, Serialize)]
#[serde(deny_unknown_fields)]
pub struct WebhookDetails {
    ///The version for Webhook
    #[schema(max_length = 255, max_length = 255, example = "1.0.2")]
    pub webhook_version: Option<String>,

    ///The user name for Webhook login
    #[schema(max_length = 255, max_length = 255, example = "ekart_retail")]
    pub webhook_username: Option<String>,

    ///The password for Webhook login
    #[schema(value_type = Option<String>, max_length = 255, example = "ekart@123")]
    pub webhook_password: Option<Secret<String>>,

    ///The url for the webhook endpoint
    #[schema(value_type = Option<String>, example = "www.ekart.com/webhooks")]
    pub webhook_url: Option<Secret<String>>,

    /// If this property is true, a webhook message is posted whenever a new payment is created
    #[schema(example = true)]
    pub payment_created_enabled: Option<bool>,

    /// If this property is true, a webhook message is posted whenever a payment is successful
    #[schema(example = true)]
    pub payment_succeeded_enabled: Option<bool>,

    /// If this property is true, a webhook message is posted whenever a payment fails
    #[schema(example = true)]
    pub payment_failed_enabled: Option<bool>,
}

#[derive(Debug, Serialize, ToSchema)]
pub struct MerchantAccountDeleteResponse {
    /// The identifier for the Merchant Account
    #[schema(max_length = 255, example = "y3oqhf46pyzuxjbcn2giaqnb44", value_type = String)]
    pub merchant_id: id_type::MerchantId,
    /// If the connector is deleted or not
    #[schema(example = false)]
    pub deleted: bool,
}

#[derive(Default, Debug, Deserialize, Serialize)]
pub struct MerchantId {
    pub merchant_id: id_type::MerchantId,
}

#[derive(Default, Debug, Deserialize, ToSchema, Serialize)]
pub struct MerchantConnectorId {
    #[schema(value_type = String)]
    pub merchant_id: id_type::MerchantId,
    pub merchant_connector_id: String,
}

#[cfg(all(feature = "v2", feature = "merchant_connector_account_v2"))]
/// Create a new Merchant Connector for the merchant account. The connector could be a payment processor / facilitator / acquirer or specialized services like Fraud / Accounting etc."
#[derive(Debug, Clone, Serialize, Deserialize, ToSchema)]
#[serde(deny_unknown_fields)]
pub struct MerchantConnectorCreate {
    /// Type of the Connector for the financial use case. Could range from Payments to Accounting to Banking.
    #[schema(value_type = ConnectorType, example = "payment_processor")]
    pub connector_type: api_enums::ConnectorType,
    /// Name of the Connector
    #[schema(value_type = Connector, example = "stripe")]
    pub connector_name: api_enums::Connector,
    /// This is an unique label you can generate and pass in order to identify this connector account on your Hyperswitch dashboard and reports. Eg: if your profile label is `default`, connector label can be `stripe_default`
    #[schema(example = "stripe_US_travel")]
    pub connector_label: Option<String>,

    /// Identifier for the business profile, if not provided default will be chosen from merchant account
    pub profile_id: Option<String>,

    /// An object containing the required details/credentials for a Connector account.
    #[schema(value_type = Option<MerchantConnectorDetails>,example = json!({ "auth_type": "HeaderKey","api_key": "Basic MyVerySecretApiKey" }))]
    pub connector_account_details: Option<pii::SecretSerdeValue>,

    /// An object containing the details about the payment methods that need to be enabled under this merchant connector account
    #[schema(example = json!([
        {
            "payment_method": "wallet",
            "payment_method_types": [
                "upi_collect",
                "upi_intent"
            ],
            "payment_method_issuers": [
                "labore magna ipsum",
                "aute"
            ],
            "payment_schemes": [
                "Discover",
                "Discover"
            ],
            "accepted_currencies": {
                "type": "enable_only",
                "list": ["USD", "EUR"]
            },
            "accepted_countries": {
                "type": "disable_only",
                "list": ["FR", "DE","IN"]
            },
            "minimum_amount": 1,
            "maximum_amount": 68607706,
            "recurring_enabled": true,
            "installment_payment_enabled": true
        }
    ]))]
    pub payment_methods_enabled: Option<Vec<PaymentMethodsEnabled>>,

    /// Webhook details of this merchant connector
    #[schema(example = json!({
        "connector_webhook_details": {
            "merchant_secret": "1234567890987654321"
        }
    }))]
    pub connector_webhook_details: Option<MerchantConnectorWebhookDetails>,

    /// You can specify up to 50 keys, with key names up to 40 characters long and values up to 500 characters long. Metadata is useful for storing additional, structured information on an object.
    #[schema(value_type = Option<Object>,max_length = 255,example = json!({ "city": "NY", "unit": "245" }))]
    pub metadata: Option<pii::SecretSerdeValue>,

    /// A boolean value to indicate if the connector is disabled. By default, its value is false.
    #[schema(default = false, example = false)]
    pub disabled: Option<bool>,

    /// Contains the frm configs for the merchant connector
    #[schema(example = json!(consts::FRM_CONFIGS_EG))]
    pub frm_configs: Option<Vec<FrmConfigs>>,

    /// Unique ID of the connector
    #[schema(example = "mca_5apGeP94tMts6rg3U3kR")]
    pub merchant_connector_id: Option<String>,

<<<<<<< HEAD
    pub pm_auth_config: Option<serde_json::Value>,

    #[schema(value_type = Option<ConnectorStatus>, example = "inactive")]
    pub status: Option<api_enums::ConnectorStatus>,

    /// The identifier for the Merchant Account
    pub merchant_id: String,
=======
    /// pm_auth_config will relate MCA records to their respective chosen auth services, based on payment_method and pmt
    #[schema(value_type = Option<Object>)]
    pub pm_auth_config: Option<pii::SecretSerdeValue>,

    #[schema(value_type = Option<ConnectorStatus>, example = "inactive")]
    // By default the ConnectorStatus is Active
    pub status: Option<api_enums::ConnectorStatus>,

    /// The identifier for the Merchant Account
    #[schema(value_type = String, max_length = 64, min_length = 1, example = "y3oqhf46pyzuxjbcn2giaqnb44")]
    pub merchant_id: id_type::MerchantId,
>>>>>>> 043ea6d8

    /// In case the merchant needs to store any additional sensitive data
    #[schema(value_type = Option<AdditionalMerchantData>)]
    pub additional_merchant_data: Option<AdditionalMerchantData>,
}

#[cfg(all(feature = "v2", feature = "merchant_connector_account_v2"))]
impl MerchantConnectorCreate {
    pub fn get_transaction_type(&self) -> api_enums::TransactionType {
        match self.connector_type {
            #[cfg(feature = "payouts")]
            api_enums::ConnectorType::PayoutProcessor => api_enums::TransactionType::Payout,
            _ => api_enums::TransactionType::Payment,
        }
    }

    pub fn get_frm_config_as_secret(&self) -> Option<Vec<Secret<serde_json::Value>>> {
        match self.frm_configs.as_ref() {
            Some(frm_value) => {
                let configs_for_frm_value: Vec<Secret<serde_json::Value>> = frm_value
                    .iter()
                    .map(|config| config.encode_to_value().map(Secret::new))
                    .collect::<Result<Vec<_>, _>>()
                    .ok()?;
                Some(configs_for_frm_value)
            }
            None => None,
        }
    }

    pub fn get_connector_label(&self, profile_name: String) -> String {
        match self.connector_label.clone() {
            Some(connector_label) => connector_label,
            None => format!("{}_{}", self.connector_name, profile_name),
        }
    }
}

#[cfg(all(
    any(feature = "v1", feature = "v2"),
    not(feature = "merchant_connector_account_v2")
))]
/// Create a new Merchant Connector for the merchant account. The connector could be a payment processor / facilitator / acquirer or specialized services like Fraud / Accounting etc."
#[derive(Debug, Clone, Serialize, Deserialize, ToSchema)]
#[serde(deny_unknown_fields)]
pub struct MerchantConnectorCreate {
    /// Type of the Connector for the financial use case. Could range from Payments to Accounting to Banking.
    #[schema(value_type = ConnectorType, example = "payment_processor")]
    pub connector_type: api_enums::ConnectorType,
    /// Name of the Connector
    #[schema(value_type = Connector, example = "stripe")]
    pub connector_name: api_enums::Connector,
    /// This is an unique label you can generate and pass in order to identify this connector account on your Hyperswitch dashboard and reports. Eg: if your profile label is `default`, connector label can be `stripe_default`
    #[schema(example = "stripe_US_travel")]
    pub connector_label: Option<String>,

    /// Identifier for the business profile, if not provided default will be chosen from merchant account
    pub profile_id: Option<String>,

    /// An object containing the required details/credentials for a Connector account.
    #[schema(value_type = Option<MerchantConnectorDetails>,example = json!({ "auth_type": "HeaderKey","api_key": "Basic MyVerySecretApiKey" }))]
    pub connector_account_details: Option<pii::SecretSerdeValue>,

    /// An object containing the details about the payment methods that need to be enabled under this merchant connector account
    #[schema(example = json!([
        {
            "payment_method": "wallet",
            "payment_method_types": [
                "upi_collect",
                "upi_intent"
            ],
            "payment_method_issuers": [
                "labore magna ipsum",
                "aute"
            ],
            "payment_schemes": [
                "Discover",
                "Discover"
            ],
            "accepted_currencies": {
                "type": "enable_only",
                "list": ["USD", "EUR"]
            },
            "accepted_countries": {
                "type": "disable_only",
                "list": ["FR", "DE","IN"]
            },
            "minimum_amount": 1,
            "maximum_amount": 68607706,
            "recurring_enabled": true,
            "installment_payment_enabled": true
        }
    ]))]
    pub payment_methods_enabled: Option<Vec<PaymentMethodsEnabled>>,

    /// Webhook details of this merchant connector
    #[schema(example = json!({
        "connector_webhook_details": {
            "merchant_secret": "1234567890987654321"
        }
    }))]
    pub connector_webhook_details: Option<MerchantConnectorWebhookDetails>,

    /// You can specify up to 50 keys, with key names up to 40 characters long and values up to 500 characters long. Metadata is useful for storing additional, structured information on an object.
    #[schema(value_type = Option<Object>,max_length = 255,example = json!({ "city": "NY", "unit": "245" }))]
    pub metadata: Option<pii::SecretSerdeValue>,

    /// A boolean value to indicate if the connector is in Test mode. By default, its value is false.
    #[schema(default = false, example = false)]
    pub test_mode: Option<bool>,

    /// A boolean value to indicate if the connector is disabled. By default, its value is false.
    #[schema(default = false, example = false)]
    pub disabled: Option<bool>,

    /// Contains the frm configs for the merchant connector
    #[schema(example = json!(consts::FRM_CONFIGS_EG))]
    pub frm_configs: Option<Vec<FrmConfigs>>,

    /// The business country to which the connector account is attached. To be deprecated soon. Use the 'profile_id' instead
    #[schema(value_type = Option<CountryAlpha2>, example = "US")]
    pub business_country: Option<api_enums::CountryAlpha2>,

    /// The business label to which the connector account is attached. To be deprecated soon. Use the 'profile_id' instead
    pub business_label: Option<String>,

    /// The business sublabel to which the connector account is attached. To be deprecated soon. Use the 'profile_id' instead
    #[schema(example = "chase")]
    pub business_sub_label: Option<String>,

    /// Unique ID of the connector
    #[schema(example = "mca_5apGeP94tMts6rg3U3kR")]
    pub merchant_connector_id: Option<String>,

    #[schema(value_type = Option<Object>)]
    pub pm_auth_config: Option<pii::SecretSerdeValue>,

    #[schema(value_type = Option<ConnectorStatus>, example = "inactive")]
    pub status: Option<api_enums::ConnectorStatus>,

    /// In case the merchant needs to store any additional sensitive data
    #[schema(value_type = Option<AdditionalMerchantData>)]
    pub additional_merchant_data: Option<AdditionalMerchantData>,
}

#[cfg(all(
    any(feature = "v1", feature = "v2"),
    not(feature = "merchant_connector_account_v2")
))]
impl MerchantConnectorCreate {
    pub fn get_transaction_type(&self) -> api_enums::TransactionType {
        match self.connector_type {
            #[cfg(feature = "payouts")]
            api_enums::ConnectorType::PayoutProcessor => api_enums::TransactionType::Payout,
            _ => api_enums::TransactionType::Payment,
        }
    }

    pub fn get_frm_config_as_secret(&self) -> Option<Vec<Secret<serde_json::Value>>> {
        match self.frm_configs.as_ref() {
            Some(frm_value) => {
                let configs_for_frm_value: Vec<Secret<serde_json::Value>> = frm_value
                    .iter()
                    .map(|config| config.encode_to_value().map(Secret::new))
                    .collect::<Result<Vec<_>, _>>()
                    .ok()?;
                Some(configs_for_frm_value)
            }
            None => None,
        }
    }
}

#[derive(Debug, Clone, serde::Deserialize, serde::Serialize, ToSchema)]
#[serde(rename_all = "snake_case")]
pub enum AdditionalMerchantData {
    OpenBankingRecipientData(MerchantRecipientData),
}

#[derive(Debug, Clone, serde::Deserialize, serde::Serialize, ToSchema)]
#[serde(rename_all = "snake_case")]
pub enum MerchantAccountData {
    Iban {
        #[schema(value_type= String)]
        iban: Secret<String>,
        name: String,
        #[schema(value_type= Option<String>)]
        #[serde(skip_serializing_if = "Option::is_none")]
        connector_recipient_id: Option<Secret<String>>,
    },
    Bacs {
        #[schema(value_type= String)]
        account_number: Secret<String>,
        #[schema(value_type= String)]
        sort_code: Secret<String>,
        name: String,
        #[schema(value_type= Option<String>)]
        #[serde(skip_serializing_if = "Option::is_none")]
        connector_recipient_id: Option<Secret<String>>,
    },
}

#[derive(Debug, Clone, serde::Deserialize, serde::Serialize, ToSchema)]
#[serde(rename_all = "snake_case")]
pub enum MerchantRecipientData {
    #[schema(value_type= Option<String>)]
    ConnectorRecipientId(Secret<String>),
    #[schema(value_type= Option<String>)]
    WalletId(Secret<String>),
    AccountData(MerchantAccountData),
}

// Different patterns of authentication.
#[derive(Default, Debug, Clone, serde::Deserialize, serde::Serialize)]
#[serde(tag = "auth_type")]
pub enum ConnectorAuthType {
    TemporaryAuth,
    HeaderKey {
        api_key: Secret<String>,
    },
    BodyKey {
        api_key: Secret<String>,
        key1: Secret<String>,
    },
    SignatureKey {
        api_key: Secret<String>,
        key1: Secret<String>,
        api_secret: Secret<String>,
    },
    MultiAuthKey {
        api_key: Secret<String>,
        key1: Secret<String>,
        api_secret: Secret<String>,
        key2: Secret<String>,
    },
    CurrencyAuthKey {
        auth_key_map: HashMap<common_enums::Currency, pii::SecretSerdeValue>,
    },
    CertificateAuth {
        certificate: Secret<String>,
        private_key: Secret<String>,
    },
    #[default]
    NoKey,
}

#[derive(Debug, Clone, Serialize, Deserialize, ToSchema)]
#[serde(deny_unknown_fields)]
pub struct MerchantConnectorWebhookDetails {
    #[schema(value_type = String, example = "12345678900987654321")]
    pub merchant_secret: Secret<String>,
    #[schema(value_type = String, example = "12345678900987654321")]
    pub additional_secret: Option<Secret<String>>,
}

#[derive(Debug, Clone, Eq, PartialEq, Serialize, Deserialize, ToSchema)]
pub struct MerchantConnectorInfo {
    pub connector_label: String,
    pub merchant_connector_id: String,
}

impl MerchantConnectorInfo {
    pub fn new(connector_label: String, merchant_connector_id: String) -> Self {
        Self {
            connector_label,
            merchant_connector_id,
        }
    }
}

/// Response of creating a new Merchant Connector for the merchant account."
#[cfg(all(feature = "v2", feature = "merchant_connector_account_v2"))]
#[derive(Debug, Clone, Serialize, Deserialize, ToSchema)]
#[serde(deny_unknown_fields)]
pub struct MerchantConnectorResponse {
    /// Type of the Connector for the financial use case. Could range from Payments to Accounting to Banking.
    #[schema(value_type = ConnectorType, example = "payment_processor")]
    pub connector_type: api_enums::ConnectorType,
    /// Name of the Connector
    #[schema(value_type = Connector, example = "stripe")]
    pub connector_name: String,

    /// A unique label to identify the connector account created under a business profile
    #[schema(example = "stripe_US_travel")]
    pub connector_label: Option<String>,

    /// Unique ID of the merchant connector account
    #[schema(example = "mca_5apGeP94tMts6rg3U3kR")]
    pub connector_id: String,

    /// Identifier for the business profile, if not provided default will be chosen from merchant account
    #[schema(max_length = 64)]
    pub profile_id: Option<String>,

    /// An object containing the required details/credentials for a Connector account.
    #[schema(value_type = Option<MerchantConnectorDetails>,example = json!({ "auth_type": "HeaderKey","api_key": "Basic MyVerySecretApiKey" }))]
    pub connector_account_details: pii::SecretSerdeValue,

    /// An object containing the details about the payment methods that need to be enabled under this merchant connector account
    #[schema(example = json!([
        {
            "payment_method": "wallet",
            "payment_method_types": [
                "upi_collect",
                "upi_intent"
            ],
            "payment_method_issuers": [
                "labore magna ipsum",
                "aute"
            ],
            "payment_schemes": [
                "Discover",
                "Discover"
            ],
            "accepted_currencies": {
                "type": "enable_only",
                "list": ["USD", "EUR"]
            },
            "accepted_countries": {
                "type": "disable_only",
                "list": ["FR", "DE","IN"]
            },
            "minimum_amount": 1,
            "maximum_amount": 68607706,
            "recurring_enabled": true,
            "installment_payment_enabled": true
        }
    ]))]
    pub payment_methods_enabled: Option<Vec<PaymentMethodsEnabled>>,

    /// Webhook details of this merchant connector
    #[schema(example = json!({
        "connector_webhook_details": {
            "merchant_secret": "1234567890987654321"
        }
    }))]
    pub connector_webhook_details: Option<MerchantConnectorWebhookDetails>,

    /// You can specify up to 50 keys, with key names up to 40 characters long and values up to 500 characters long. Metadata is useful for storing additional, structured information on an object.
    #[schema(value_type = Option<Object>,max_length = 255,example = json!({ "city": "NY", "unit": "245" }))]
    pub metadata: Option<pii::SecretSerdeValue>,

    /// A boolean value to indicate if the connector is disabled. By default, its value is false.
    #[schema(default = false, example = false)]
    pub disabled: Option<bool>,

    /// Contains the frm configs for the merchant connector
    #[schema(example = json!(consts::FRM_CONFIGS_EG))]
    pub frm_configs: Option<Vec<FrmConfigs>>,

    /// identifier for the verified domains of a particular connector account
    pub applepay_verified_domains: Option<Vec<String>>,

<<<<<<< HEAD
    pub pm_auth_config: Option<serde_json::Value>,
=======
    /// pm_auth_config will relate MCA records to their respective chosen auth services, based on payment_method and pmt
    #[schema(value_type = Option<Object>)]
    pub pm_auth_config: Option<pii::SecretSerdeValue>,
>>>>>>> 043ea6d8

    #[schema(value_type = ConnectorStatus, example = "inactive")]
    pub status: api_enums::ConnectorStatus,

    #[schema(value_type = Option<AdditionalMerchantData>)]
    pub additional_merchant_data: Option<AdditionalMerchantData>,
}

<<<<<<< HEAD
=======
#[cfg(all(feature = "v2", feature = "merchant_connector_account_v2"))]
impl MerchantConnectorResponse {
    pub fn to_merchant_connector_info(&self, connector_label: &String) -> MerchantConnectorInfo {
        MerchantConnectorInfo {
            connector_label: connector_label.to_string(),
            merchant_connector_id: self.connector_id.clone(),
        }
    }
}

>>>>>>> 043ea6d8
/// Response of creating a new Merchant Connector for the merchant account."
#[cfg(all(
    any(feature = "v1", feature = "v2"),
    not(feature = "merchant_connector_account_v2")
))]
#[derive(Debug, Clone, Serialize, Deserialize, ToSchema)]
#[serde(deny_unknown_fields)]
pub struct MerchantConnectorResponse {
    /// Type of the Connector for the financial use case. Could range from Payments to Accounting to Banking.
    #[schema(value_type = ConnectorType, example = "payment_processor")]
    pub connector_type: api_enums::ConnectorType,
    /// Name of the Connector
    #[schema(value_type = Connector, example = "stripe")]
    pub connector_name: String,

    /// A unique label to identify the connector account created under a business profile
    #[schema(example = "stripe_US_travel")]
    pub connector_label: Option<String>,

    /// Unique ID of the merchant connector account
    #[schema(example = "mca_5apGeP94tMts6rg3U3kR")]
    pub merchant_connector_id: String,

    /// Identifier for the business profile, if not provided default will be chosen from merchant account
    #[schema(max_length = 64)]
    pub profile_id: Option<String>,

    /// An object containing the required details/credentials for a Connector account.
    #[schema(value_type = Option<MerchantConnectorDetails>,example = json!({ "auth_type": "HeaderKey","api_key": "Basic MyVerySecretApiKey" }))]
    pub connector_account_details: pii::SecretSerdeValue,

    /// An object containing the details about the payment methods that need to be enabled under this merchant connector account
    #[schema(example = json!([
        {
            "payment_method": "wallet",
            "payment_method_types": [
                "upi_collect",
                "upi_intent"
            ],
            "payment_method_issuers": [
                "labore magna ipsum",
                "aute"
            ],
            "payment_schemes": [
                "Discover",
                "Discover"
            ],
            "accepted_currencies": {
                "type": "enable_only",
                "list": ["USD", "EUR"]
            },
            "accepted_countries": {
                "type": "disable_only",
                "list": ["FR", "DE","IN"]
            },
            "minimum_amount": 1,
            "maximum_amount": 68607706,
            "recurring_enabled": true,
            "installment_payment_enabled": true
        }
    ]))]
    pub payment_methods_enabled: Option<Vec<PaymentMethodsEnabled>>,

    /// Webhook details of this merchant connector
    #[schema(example = json!({
        "connector_webhook_details": {
            "merchant_secret": "1234567890987654321"
        }
    }))]
    pub connector_webhook_details: Option<MerchantConnectorWebhookDetails>,

    /// You can specify up to 50 keys, with key names up to 40 characters long and values up to 500 characters long. Metadata is useful for storing additional, structured information on an object.
    #[schema(value_type = Option<Object>,max_length = 255,example = json!({ "city": "NY", "unit": "245" }))]
    pub metadata: Option<pii::SecretSerdeValue>,

    /// A boolean value to indicate if the connector is in Test mode. By default, its value is false.
    #[schema(default = false, example = false)]
    pub test_mode: Option<bool>,

    /// A boolean value to indicate if the connector is disabled. By default, its value is false.
    #[schema(default = false, example = false)]
    pub disabled: Option<bool>,

    /// Contains the frm configs for the merchant connector
    #[schema(example = json!(consts::FRM_CONFIGS_EG))]
    pub frm_configs: Option<Vec<FrmConfigs>>,

    /// The business country to which the connector account is attached. To be deprecated soon. Use the 'profile_id' instead
    #[schema(value_type = Option<CountryAlpha2>, example = "US")]
    pub business_country: Option<api_enums::CountryAlpha2>,

    ///The business label to which the connector account is attached. To be deprecated soon. Use the 'profile_id' instead
    #[schema(example = "travel")]
    pub business_label: Option<String>,

    /// The business sublabel to which the connector account is attached. To be deprecated soon. Use the 'profile_id' instead
    #[schema(example = "chase")]
    pub business_sub_label: Option<String>,

    /// identifier for the verified domains of a particular connector account
    pub applepay_verified_domains: Option<Vec<String>>,

    #[schema(value_type = Option<Object>)]
    pub pm_auth_config: Option<pii::SecretSerdeValue>,

    #[schema(value_type = ConnectorStatus, example = "inactive")]
    pub status: api_enums::ConnectorStatus,

    #[schema(value_type = Option<AdditionalMerchantData>)]
    pub additional_merchant_data: Option<AdditionalMerchantData>,
}

#[cfg(all(
    any(feature = "v1", feature = "v2"),
    not(feature = "merchant_connector_account_v2")
))]
impl MerchantConnectorResponse {
    pub fn to_merchant_connector_info(&self, connector_label: &String) -> MerchantConnectorInfo {
        MerchantConnectorInfo {
            connector_label: connector_label.to_string(),
            merchant_connector_id: self.merchant_connector_id.clone(),
        }
    }
}

/// Create a new Merchant Connector for the merchant account. The connector could be a payment processor / facilitator / acquirer or specialized services like Fraud / Accounting etc."
#[derive(Debug, Clone, Serialize, Deserialize, ToSchema)]
#[serde(deny_unknown_fields)]
pub struct MerchantConnectorUpdate {
    /// Type of the Connector for the financial use case. Could range from Payments to Accounting to Banking.
    #[schema(value_type = ConnectorType, example = "payment_processor")]
    pub connector_type: api_enums::ConnectorType,

    /// This is an unique label you can generate and pass in order to identify this connector account on your Hyperswitch dashboard and reports. Eg: if your profile label is `default`, connector label can be `stripe_default`
    #[schema(example = "stripe_US_travel")]
    pub connector_label: Option<String>,

    /// An object containing the required details/credentials for a Connector account.
    #[schema(value_type = Option<MerchantConnectorDetails>,example = json!({ "auth_type": "HeaderKey","api_key": "Basic MyVerySecretApiKey" }))]
    pub connector_account_details: Option<pii::SecretSerdeValue>,

    /// An object containing the details about the payment methods that need to be enabled under this merchant connector account
    #[schema(example = json!([
        {
            "payment_method": "wallet",
            "payment_method_types": [
                "upi_collect",
                "upi_intent"
            ],
            "payment_method_issuers": [
                "labore magna ipsum",
                "aute"
            ],
            "payment_schemes": [
                "Discover",
                "Discover"
            ],
            "accepted_currencies": {
                "type": "enable_only",
                "list": ["USD", "EUR"]
            },
            "accepted_countries": {
                "type": "disable_only",
                "list": ["FR", "DE","IN"]
            },
            "minimum_amount": 1,
            "maximum_amount": 68607706,
            "recurring_enabled": true,
            "installment_payment_enabled": true
        }
    ]))]
    pub payment_methods_enabled: Option<Vec<PaymentMethodsEnabled>>,

    /// Webhook details of this merchant connector
    #[schema(example = json!({
        "connector_webhook_details": {
            "merchant_secret": "1234567890987654321"
        }
    }))]
    pub connector_webhook_details: Option<MerchantConnectorWebhookDetails>,

    /// You can specify up to 50 keys, with key names up to 40 characters long and values up to 500 characters long. Metadata is useful for storing additional, structured information on an object.
    #[schema(value_type = Option<Object>,max_length = 255,example = json!({ "city": "NY", "unit": "245" }))]
    pub metadata: Option<pii::SecretSerdeValue>,

    /// A boolean value to indicate if the connector is in Test mode. By default, its value is false.
    #[schema(default = false, example = false)]
    pub test_mode: Option<bool>,

    /// A boolean value to indicate if the connector is disabled. By default, its value is false.
    #[schema(default = false, example = false)]
    pub disabled: Option<bool>,

    /// Contains the frm configs for the merchant connector
    #[schema(example = json!(consts::FRM_CONFIGS_EG))]
    pub frm_configs: Option<Vec<FrmConfigs>>,

    /// pm_auth_config will relate MCA records to their respective chosen auth services, based on payment_method and pmt
    #[schema(value_type = Option<Object>)]
    pub pm_auth_config: Option<pii::SecretSerdeValue>,

    #[schema(value_type = ConnectorStatus, example = "inactive")]
    pub status: Option<api_enums::ConnectorStatus>,
}

///Details of FrmConfigs are mentioned here... it should be passed in payment connector create api call, and stored in merchant_connector_table
#[derive(Debug, Clone, Serialize, Deserialize, ToSchema)]
#[serde(deny_unknown_fields)]
pub struct FrmConfigs {
    ///this is the connector that can be used for the payment
    #[schema(value_type = ConnectorType, example = "payment_processor")]
    pub gateway: Option<api_enums::Connector>,
    ///payment methods that can be used in the payment
    pub payment_methods: Vec<FrmPaymentMethod>,
}

///Details of FrmPaymentMethod are mentioned here... it should be passed in payment connector create api call, and stored in merchant_connector_table
#[derive(Debug, Clone, Serialize, Deserialize, ToSchema)]
#[serde(deny_unknown_fields)]
pub struct FrmPaymentMethod {
    ///payment methods(card, wallet, etc) that can be used in the payment
    #[schema(value_type = PaymentMethod,example = "card")]
    pub payment_method: Option<common_enums::PaymentMethod>,
    ///payment method types(credit, debit) that can be used in the payment. This field is deprecated. It has not been removed to provide backward compatibility.
    pub payment_method_types: Option<Vec<FrmPaymentMethodType>>,
    ///frm flow type to be used, can be pre/post
    #[schema(value_type = Option<FrmPreferredFlowTypes>)]
    pub flow: Option<api_enums::FrmPreferredFlowTypes>,
}

///Details of FrmPaymentMethodType are mentioned here... it should be passed in payment connector create api call, and stored in merchant_connector_table
#[derive(Debug, Clone, Serialize, Deserialize, ToSchema)]
#[serde(deny_unknown_fields)]
pub struct FrmPaymentMethodType {
    ///payment method types(credit, debit) that can be used in the payment
    #[schema(value_type = PaymentMethodType)]
    pub payment_method_type: Option<common_enums::PaymentMethodType>,
    ///card networks(like visa mastercard) types that can be used in the payment
    #[schema(value_type = CardNetwork)]
    pub card_networks: Option<Vec<common_enums::CardNetwork>>,
    ///frm flow type to be used, can be pre/post
    #[schema(value_type = FrmPreferredFlowTypes)]
    pub flow: api_enums::FrmPreferredFlowTypes,
    ///action that the frm would take, in case fraud is detected
    #[schema(value_type = FrmAction)]
    pub action: api_enums::FrmAction,
}
/// Details of all the payment methods enabled for the connector for the given merchant account
#[derive(Debug, Clone, Serialize, Deserialize, ToSchema)]
#[serde(deny_unknown_fields)]
pub struct PaymentMethodsEnabled {
    /// Type of payment method.
    #[schema(value_type = PaymentMethod,example = "card")]
    pub payment_method: common_enums::PaymentMethod,

    /// Subtype of payment method
    #[schema(value_type = Option<Vec<RequestPaymentMethodTypes>>,example = json!(["credit"]))]
    pub payment_method_types: Option<Vec<payment_methods::RequestPaymentMethodTypes>>,
}

#[derive(PartialEq, Eq, Hash, Debug, Clone, serde::Serialize, Deserialize, ToSchema)]
#[serde(
    deny_unknown_fields,
    tag = "type",
    content = "list",
    rename_all = "snake_case"
)]
pub enum AcceptedCurrencies {
    #[schema(value_type = Vec<Currency>)]
    EnableOnly(Vec<api_enums::Currency>),
    #[schema(value_type = Vec<Currency>)]
    DisableOnly(Vec<api_enums::Currency>),
    AllAccepted,
}

#[derive(PartialEq, Eq, Hash, Debug, Clone, serde::Serialize, Deserialize, ToSchema)]
#[serde(
    deny_unknown_fields,
    tag = "type",
    content = "list",
    rename_all = "snake_case"
)]
/// Object to filter the customer countries for which the payment method is displayed
pub enum AcceptedCountries {
    #[schema(value_type = Vec<CountryAlpha2>)]
    EnableOnly(Vec<api_enums::CountryAlpha2>),
    #[schema(value_type = Vec<CountryAlpha2>)]
    DisableOnly(Vec<api_enums::CountryAlpha2>),
    AllAccepted,
}

#[derive(Debug, Clone, Serialize, Deserialize, ToSchema)]
pub struct MerchantConnectorDeleteResponse {
    /// The identifier for the Merchant Account
    #[schema(max_length = 255, example = "y3oqhf46pyzuxjbcn2giaqnb44", value_type = String)]
    pub merchant_id: id_type::MerchantId,
    /// Unique ID of the connector
    #[schema(example = "mca_5apGeP94tMts6rg3U3kR")]
    pub merchant_connector_id: String,
    /// If the connector is deleted or not
    #[schema(example = false)]
    pub deleted: bool,
}

#[derive(Debug, Clone, Serialize, Deserialize, ToSchema)]
pub struct ToggleKVResponse {
    /// The identifier for the Merchant Account
    #[schema(max_length = 255, example = "y3oqhf46pyzuxjbcn2giaqnb44", value_type = String)]
    pub merchant_id: id_type::MerchantId,
    /// Status of KV for the specific merchant
    #[schema(example = true)]
    pub kv_enabled: bool,
}

#[derive(Debug, Clone, Eq, PartialEq, Serialize, Deserialize, ToSchema)]
pub struct MerchantKeyTransferRequest {
    /// Offset for merchant account
    #[schema(example = 32)]
    pub from: u32,
    /// Limit for merchant account
    #[schema(example = 32)]
    pub limit: u32,
}

#[derive(Debug, Clone, Serialize, Deserialize, ToSchema)]
pub struct TransferKeyResponse {
    /// The identifier for the Merchant Account
    #[schema(example = 32)]
    pub total_transferred: usize,
}
#[derive(Debug, Clone, Serialize, Deserialize, ToSchema)]
pub struct ToggleKVRequest {
    #[serde(skip_deserializing)]
    #[schema(value_type = String)]
    pub merchant_id: id_type::MerchantId,
    /// Status of KV for the specific merchant
    #[schema(example = true)]
    pub kv_enabled: bool,
}

#[derive(Debug, Clone, Serialize, Deserialize, ToSchema)]
pub struct ToggleAllKVRequest {
    /// Status of KV for the specific merchant
    #[schema(example = true)]
    pub kv_enabled: bool,
}

#[derive(Debug, Clone, Serialize, Deserialize, ToSchema)]
pub struct ToggleAllKVResponse {
    ///Total number of updated merchants
    #[schema(example = 20)]
    pub total_updated: usize,
    /// Status of KV for the specific merchant
    #[schema(example = true)]
    pub kv_enabled: bool,
}

/// Merchant connector details used to make payments.
#[derive(Debug, Clone, Default, Eq, PartialEq, serde::Deserialize, serde::Serialize, ToSchema)]
pub struct MerchantConnectorDetailsWrap {
    /// Creds Identifier is to uniquely identify the credentials. Do not send any sensitive info, like encoded_data in this field. And do not send the string "null".
    pub creds_identifier: String,
    /// Merchant connector details type type. Base64 Encode the credentials and send it in  this type and send as a string.
    #[schema(value_type = Option<MerchantConnectorDetails>, example = r#"{
        "connector_account_details": {
            "auth_type": "HeaderKey",
            "api_key":"sk_test_xxxxxexamplexxxxxx12345"
        },
        "metadata": {
            "user_defined_field_1": "sample_1",
            "user_defined_field_2": "sample_2",
        },
    }"#)]
    pub encoded_data: Option<Secret<String>>,
}

#[derive(Debug, Clone, Deserialize, Serialize, ToSchema)]
pub struct MerchantConnectorDetails {
    /// Account details of the Connector. You can specify up to 50 keys, with key names up to 40 characters long and values up to 500 characters long. Useful for storing additional, structured information on an object.
    #[schema(value_type = Option<Object>,example = json!({ "auth_type": "HeaderKey","api_key": "Basic MyVerySecretApiKey" }))]
    pub connector_account_details: pii::SecretSerdeValue,
    /// You can specify up to 50 keys, with key names up to 40 characters long and values up to 500 characters long. Metadata is useful for storing additional, structured information on an object.
    #[schema(value_type = Option<Object>,max_length = 255,example = json!({ "city": "NY", "unit": "245" }))]
    pub metadata: Option<pii::SecretSerdeValue>,
}

#[derive(Clone, Debug, Deserialize, ToSchema, Default, Serialize)]
#[serde(deny_unknown_fields)]
pub struct BusinessProfileCreate {
    /// The name of business profile
    #[schema(max_length = 64)]
    pub profile_name: Option<String>,

    /// The URL to redirect after the completion of the operation
    #[schema(value_type = Option<String>, max_length = 255, example = "https://www.example.com/success")]
    pub return_url: Option<url::Url>,

    /// A boolean value to indicate if payment response hash needs to be enabled
    #[schema(default = true, example = true)]
    pub enable_payment_response_hash: Option<bool>,

    /// Refers to the hash key used for calculating the signature for webhooks and redirect response. If the value is not provided, a default value is used.
    pub payment_response_hash_key: Option<String>,

    /// A boolean value to indicate if redirect to merchant with http post needs to be enabled
    #[schema(default = false, example = true)]
    pub redirect_to_merchant_with_http_post: Option<bool>,

    /// Webhook related details
    pub webhook_details: Option<WebhookDetails>,

    /// You can specify up to 50 keys, with key names up to 40 characters long and values up to 500 characters long. Metadata is useful for storing additional, structured information on an object.
    #[schema(value_type = Option<Object>, example = r#"{ "city": "NY", "unit": "245" }"#)]
    pub metadata: Option<pii::SecretSerdeValue>,

    /// The routing algorithm to be used for routing payments to desired connectors
    #[schema(value_type = Option<Object>,example = json!({"type": "single", "data": "stripe"}))]
    pub routing_algorithm: Option<serde_json::Value>,

    /// Will be used to determine the time till which your payment will be active once the payment session starts
    #[schema(example = 900)]
    pub intent_fulfillment_time: Option<u32>,

    /// The frm routing algorithm to be used for routing payments to desired FRM's
    #[schema(value_type = Option<Object>,example = json!({"type": "single", "data": "signifyd"}))]
    pub frm_routing_algorithm: Option<serde_json::Value>,

    /// The routing algorithm to be used to process the incoming request from merchant to outgoing payment processor or payment method. The default is 'Custom'
    #[cfg(feature = "payouts")]
    #[schema(value_type = Option<RoutingAlgorithm>,example = json!({"type": "single", "data": "wise"}))]
    pub payout_routing_algorithm: Option<serde_json::Value>,

    /// Verified applepay domains for a particular profile
    pub applepay_verified_domains: Option<Vec<String>>,

    /// Client Secret Default expiry for all payments created under this business profile
    #[schema(example = 900)]
    pub session_expiry: Option<u32>,

    /// Default Payment Link config for all payment links created under this business profile
    pub payment_link_config: Option<BusinessPaymentLinkConfig>,

    /// External 3DS authentication details
    pub authentication_connector_details: Option<AuthenticationConnectorDetails>,

    /// Whether to use the billing details passed when creating the intent as payment method billing
    pub use_billing_as_payment_method_billing: Option<bool>,

    /// A boolean value to indicate if customer shipping details needs to be collected from wallet connector (Eg. Apple pay, Google pay etc)
    #[schema(default = false, example = false)]
    pub collect_shipping_details_from_wallet_connector: Option<bool>,

    /// A boolean value to indicate if customer billing details needs to be collected from wallet connector (Eg. Apple pay, Google pay etc)
    #[schema(default = false, example = false)]
    pub collect_billing_details_from_wallet_connector: Option<bool>,

    /// Indicates if the MIT (merchant initiated transaction) payments can be made connector
    /// agnostic, i.e., MITs may be processed through different connector than CIT (customer
    /// initiated transaction) based on the routing rules.
    /// If set to `false`, MIT will go through the same connector as the CIT.
    pub is_connector_agnostic_mit_enabled: Option<bool>,

    /// Default payout link config
    #[schema(value_type = Option<BusinessPayoutLinkConfig>)]
    pub payout_link_config: Option<BusinessPayoutLinkConfig>,

    /// These key-value pairs are sent as additional custom headers in the outgoing webhook request. It is recommended not to use more than four key-value pairs.
    #[schema(value_type = Option<Object>, example = r#"{ "key1": "value-1", "key2": "value-2" }"#)]
    pub outgoing_webhook_custom_http_headers: Option<HashMap<String, String>>,
}

#[derive(Clone, Debug, ToSchema, Serialize)]
pub struct BusinessProfileResponse {
    /// The identifier for Merchant Account
    #[schema(max_length = 64, example = "y3oqhf46pyzuxjbcn2giaqnb44", value_type = String)]
    pub merchant_id: id_type::MerchantId,

    /// The default business profile that must be used for creating merchant accounts and payments
    #[schema(max_length = 64, example = "pro_abcdefghijklmnopqrstuvwxyz")]
    pub profile_id: String,

    /// Name of the business profile
    #[schema(max_length = 64)]
    pub profile_name: String,

    /// The URL to redirect after the completion of the operation
    #[schema(value_type = Option<String>, max_length = 255, example = "https://www.example.com/success")]
    pub return_url: Option<String>,

    /// A boolean value to indicate if payment response hash needs to be enabled
    #[schema(default = true, example = true)]
    pub enable_payment_response_hash: bool,

    /// Refers to the hash key used for calculating the signature for webhooks and redirect response. If the value is not provided, a default value is used.
    pub payment_response_hash_key: Option<String>,

    /// A boolean value to indicate if redirect to merchant with http post needs to be enabled
    #[schema(default = false, example = true)]
    pub redirect_to_merchant_with_http_post: bool,

    /// Webhook related details
    #[schema(value_type = Option<WebhookDetails>)]
    pub webhook_details: Option<pii::SecretSerdeValue>,

    /// You can specify up to 50 keys, with key names up to 40 characters long and values up to 500 characters long. Metadata is useful for storing additional, structured information on an object.
    #[schema(value_type = Option<Object>, example = r#"{ "city": "NY", "unit": "245" }"#)]
    pub metadata: Option<pii::SecretSerdeValue>,

    /// The routing algorithm to be used for routing payments to desired connectors
    #[schema(value_type = Option<Object>,example = json!({"type": "single", "data": "stripe"}))]
    pub routing_algorithm: Option<serde_json::Value>,

    /// Will be used to determine the time till which your payment will be active once the payment session starts
    #[schema(example = 900)]
    pub intent_fulfillment_time: Option<i64>,

    /// The routing algorithm to be used to process the incoming request from merchant to outgoing payment processor or payment method. The default is 'Custom'
    #[schema(value_type = Option<Object>,example = json!({"type": "single", "data": "signifyd"}))]
    pub frm_routing_algorithm: Option<serde_json::Value>,

    /// The routing algorithm to be used to process the incoming request from merchant to outgoing payment processor or payment method. The default is 'Custom'
    #[cfg(feature = "payouts")]
    #[schema(value_type = Option<RoutingAlgorithm>,example = json!({"type": "single", "data": "wise"}))]
    pub payout_routing_algorithm: Option<serde_json::Value>,

    /// Verified applepay domains for a particular profile
    pub applepay_verified_domains: Option<Vec<String>>,

    /// Client Secret Default expiry for all payments created under this business profile
    #[schema(example = 900)]
    pub session_expiry: Option<i64>,

    /// Default Payment Link config for all payment links created under this business profile
    pub payment_link_config: Option<serde_json::Value>,

    /// External 3DS authentication details
    pub authentication_connector_details: Option<AuthenticationConnectorDetails>,

    // Whether to use the billing details passed when creating the intent as payment method billing
    pub use_billing_as_payment_method_billing: Option<bool>,

    /// Merchant's config to support extended card info feature
    pub extended_card_info_config: Option<ExtendedCardInfoConfig>,

    /// A boolean value to indicate if customer shipping details needs to be collected from wallet connector (Eg. Apple pay, Google pay etc)
    #[schema(default = false, example = false)]
    pub collect_shipping_details_from_wallet_connector: Option<bool>,

    /// A boolean value to indicate if customer billing details needs to be collected from wallet connector (Eg. Apple pay, Google pay etc)
    #[schema(default = false, example = false)]
    pub collect_billing_details_from_wallet_connector: Option<bool>,

    /// Indicates if the MIT (merchant initiated transaction) payments can be made connector
    /// agnostic, i.e., MITs may be processed through different connector than CIT (customer
    /// initiated transaction) based on the routing rules.
    /// If set to `false`, MIT will go through the same connector as the CIT.
    pub is_connector_agnostic_mit_enabled: Option<bool>,

    /// Default payout link config
    #[schema(value_type = Option<BusinessPayoutLinkConfig>)]
    pub payout_link_config: Option<BusinessPayoutLinkConfig>,

    /// These key-value pairs are sent as additional custom headers in the outgoing webhook request.
    #[schema(value_type = Option<Object>, example = r#"{ "key1": "value-1", "key2": "value-2" }"#)]
    pub outgoing_webhook_custom_http_headers: Option<HashMap<String, String>>,
}

#[derive(Clone, Debug, Deserialize, ToSchema, Serialize)]
#[serde(deny_unknown_fields)]
pub struct BusinessProfileUpdate {
    /// The name of business profile
    #[schema(max_length = 64)]
    pub profile_name: Option<String>,

    /// The URL to redirect after the completion of the operation
    #[schema(value_type = Option<String>, max_length = 255, example = "https://www.example.com/success")]
    pub return_url: Option<url::Url>,

    /// A boolean value to indicate if payment response hash needs to be enabled
    #[schema(default = true, example = true)]
    pub enable_payment_response_hash: Option<bool>,

    /// Refers to the hash key used for calculating the signature for webhooks and redirect response. If the value is not provided, a default value is used.
    pub payment_response_hash_key: Option<String>,

    /// A boolean value to indicate if redirect to merchant with http post needs to be enabled
    #[schema(default = false, example = true)]
    pub redirect_to_merchant_with_http_post: Option<bool>,

    /// Webhook related details
    pub webhook_details: Option<WebhookDetails>,

    /// You can specify up to 50 keys, with key names up to 40 characters long and values up to 500 characters long. Metadata is useful for storing additional, structured information on an object.
    #[schema(value_type = Option<Object>, example = r#"{ "city": "NY", "unit": "245" }"#)]
    pub metadata: Option<pii::SecretSerdeValue>,

    /// The routing algorithm to be used for routing payments to desired connectors
    #[schema(value_type = Option<Object>,example = json!({"type": "single", "data": "stripe"}))]
    pub routing_algorithm: Option<serde_json::Value>,

    /// Will be used to determine the time till which your payment will be active once the payment session starts
    #[schema(example = 900)]
    pub intent_fulfillment_time: Option<u32>,

    /// The frm routing algorithm to be used for routing payments to desired FRM's
    #[schema(value_type = Option<Object>,example = json!({"type": "single", "data": "signifyd"}))]
    pub frm_routing_algorithm: Option<serde_json::Value>,

    /// The routing algorithm to be used to process the incoming request from merchant to outgoing payment processor or payment method. The default is 'Custom'
    #[cfg(feature = "payouts")]
    #[schema(value_type = Option<RoutingAlgorithm>,example = json!({"type": "single", "data": "wise"}))]
    pub payout_routing_algorithm: Option<serde_json::Value>,

    /// Verified applepay domains for a particular profile
    pub applepay_verified_domains: Option<Vec<String>>,

    /// Client Secret Default expiry for all payments created under this business profile
    #[schema(example = 900)]
    pub session_expiry: Option<u32>,

    /// Default Payment Link config for all payment links created under this business profile
    pub payment_link_config: Option<BusinessPaymentLinkConfig>,

    /// External 3DS authentication details
    pub authentication_connector_details: Option<AuthenticationConnectorDetails>,

    /// Merchant's config to support extended card info feature
    pub extended_card_info_config: Option<ExtendedCardInfoConfig>,

    // Whether to use the billing details passed when creating the intent as payment method billing
    pub use_billing_as_payment_method_billing: Option<bool>,

    /// A boolean value to indicate if customer shipping details needs to be collected from wallet connector (Eg. Apple pay, Google pay etc)
    #[schema(default = false, example = false)]
    pub collect_shipping_details_from_wallet_connector: Option<bool>,

    /// A boolean value to indicate if customer billing details needs to be collected from wallet connector (Eg. Apple pay, Google pay etc)
    #[schema(default = false, example = false)]
    pub collect_billing_details_from_wallet_connector: Option<bool>,

    /// Indicates if the MIT (merchant initiated transaction) payments can be made connector
    /// agnostic, i.e., MITs may be processed through different connector than CIT (customer
    /// initiated transaction) based on the routing rules.
    /// If set to `false`, MIT will go through the same connector as the CIT.
    pub is_connector_agnostic_mit_enabled: Option<bool>,

    /// Default payout link config
    #[schema(value_type = Option<BusinessPayoutLinkConfig>)]
    pub payout_link_config: Option<BusinessPayoutLinkConfig>,

    /// These key-value pairs are sent as additional custom headers in the outgoing webhook request. It is recommended not to use more than four key-value pairs.
    #[schema(value_type = Option<Object>, example = r#"{ "key1": "value-1", "key2": "value-2" }"#)]
    pub outgoing_webhook_custom_http_headers: Option<HashMap<String, String>>,
}
#[derive(Clone, Debug, serde::Deserialize, serde::Serialize, ToSchema)]
pub struct BusinessCollectLinkConfig {
    #[serde(flatten)]
    pub config: BusinessGenericLinkConfig,

    /// List of payment methods shown on collect UI
    #[schema(value_type = Vec<EnabledPaymentMethod>, example = r#"[{"payment_method": "bank_transfer", "payment_method_types": ["ach", "bacs", "sepa"]}]"#)]
    pub enabled_payment_methods: Vec<link_utils::EnabledPaymentMethod>,
}

#[derive(Clone, Debug, serde::Deserialize, serde::Serialize, ToSchema)]
pub struct BusinessPayoutLinkConfig {
    #[serde(flatten)]
    pub config: BusinessGenericLinkConfig,
}

#[derive(Clone, Debug, serde::Deserialize, serde::Serialize, ToSchema)]
pub struct BusinessGenericLinkConfig {
    /// Custom domain name to be used for hosting the link
    pub domain_name: Option<String>,

    /// A list of allowed domains (glob patterns) where this link can be embedded / opened from
    pub allowed_domains: HashSet<String>,

    #[serde(flatten)]
    #[schema(value_type = GenericLinkUiConfig)]
    pub ui_config: link_utils::GenericLinkUiConfig,
}

impl BusinessGenericLinkConfig {
    pub fn validate(&self) -> Result<(), &str> {
        // Validate host domain name
        let host_domain_valid = self
            .domain_name
            .clone()
            .map(|host_domain| link_utils::validate_strict_domain(&host_domain))
            .unwrap_or(true);
        if !host_domain_valid {
            return Err("Invalid host domain name received");
        }

        let are_allowed_domains_valid = self
            .allowed_domains
            .clone()
            .iter()
            .all(|allowed_domain| link_utils::validate_wildcard_domain(allowed_domain));
        if !are_allowed_domains_valid {
            return Err("Invalid allowed domain names received");
        }

        Ok(())
    }
}

#[derive(Clone, Debug, serde::Deserialize, serde::Serialize, PartialEq, ToSchema)]
pub struct BusinessPaymentLinkConfig {
    /// Custom domain name to be used for hosting the link in your own domain
    pub domain_name: Option<String>,
    /// Default payment link config for all future payment link
    #[serde(flatten)]
    #[schema(value_type = PaymentLinkConfigRequest)]
    pub default_config: Option<PaymentLinkConfigRequest>,
    /// list of configs for multi theme setup
    pub business_specific_configs: Option<HashMap<String, PaymentLinkConfigRequest>>,
}

#[derive(Clone, Debug, serde::Deserialize, serde::Serialize, PartialEq, ToSchema)]
pub struct PaymentLinkConfigRequest {
    /// custom theme for the payment link
    #[schema(value_type = Option<String>, max_length = 255, example = "#4E6ADD")]
    pub theme: Option<String>,
    /// merchant display logo
    #[schema(value_type = Option<String>, max_length = 255, example = "https://i.pinimg.com/736x/4d/83/5c/4d835ca8aafbbb15f84d07d926fda473.jpg")]
    pub logo: Option<String>,
    /// Custom merchant name for payment link
    #[schema(value_type = Option<String>, max_length = 255, example = "hyperswitch")]
    pub seller_name: Option<String>,
    /// Custom layout for sdk
    #[schema(value_type = Option<String>, max_length = 255, example = "accordion")]
    pub sdk_layout: Option<String>,
    /// Display only the sdk for payment link
    #[schema(default = false, example = true)]
    pub display_sdk_only: Option<bool>,
    /// Enable saved payment method option for payment link
    #[schema(default = false, example = true)]
    pub enabled_saved_payment_method: Option<bool>,
}

#[derive(Clone, Debug, serde::Serialize, serde::Deserialize, PartialEq, ToSchema)]
pub struct PaymentLinkConfig {
    /// custom theme for the payment link
    pub theme: String,
    /// merchant display logo
    pub logo: String,
    /// Custom merchant name for payment link
    pub seller_name: String,
    /// Custom layout for sdk
    pub sdk_layout: String,
    /// Display only the sdk for payment link
    pub display_sdk_only: bool,
    /// Enable saved payment method option for payment link
    pub enabled_saved_payment_method: bool,
}

#[derive(Debug, Clone, serde::Serialize, serde::Deserialize, PartialEq, Eq)]
pub struct ExtendedCardInfoChoice {
    pub enabled: bool,
}

impl common_utils::events::ApiEventMetric for ExtendedCardInfoChoice {}

#[derive(Debug, Clone, serde::Serialize, serde::Deserialize, PartialEq, Eq)]
pub struct ConnectorAgnosticMitChoice {
    pub enabled: bool,
}

impl common_utils::events::ApiEventMetric for ConnectorAgnosticMitChoice {}

impl common_utils::events::ApiEventMetric for payment_methods::PaymentMethodMigrate {}

#[derive(Debug, Clone, serde::Serialize, serde::Deserialize, ToSchema)]
pub struct ExtendedCardInfoConfig {
    /// Merchant public key
    #[schema(value_type = String)]
    pub public_key: Secret<String>,
    /// TTL for extended card info
    #[schema(default = 900, maximum = 7200, value_type = u16)]
    #[serde(default)]
    pub ttl_in_secs: TtlForExtendedCardInfo,
}

#[derive(Debug, serde::Serialize, Clone)]
pub struct TtlForExtendedCardInfo(u16);

impl Default for TtlForExtendedCardInfo {
    fn default() -> Self {
        Self(consts::DEFAULT_TTL_FOR_EXTENDED_CARD_INFO)
    }
}

impl<'de> Deserialize<'de> for TtlForExtendedCardInfo {
    fn deserialize<D>(deserializer: D) -> Result<Self, D::Error>
    where
        D: serde::Deserializer<'de>,
    {
        let value = u16::deserialize(deserializer)?;

        // Check if value exceeds the maximum allowed
        if value > consts::MAX_TTL_FOR_EXTENDED_CARD_INFO {
            Err(serde::de::Error::custom(
                "ttl_in_secs must be less than or equal to 7200 (2hrs)",
            ))
        } else {
            Ok(Self(value))
        }
    }
}

impl std::ops::Deref for TtlForExtendedCardInfo {
    type Target = u16;
    fn deref(&self) -> &Self::Target {
        &self.0
    }
}<|MERGE_RESOLUTION|>--- conflicted
+++ resolved
@@ -652,15 +652,6 @@
     #[schema(example = "mca_5apGeP94tMts6rg3U3kR")]
     pub merchant_connector_id: Option<String>,
 
-<<<<<<< HEAD
-    pub pm_auth_config: Option<serde_json::Value>,
-
-    #[schema(value_type = Option<ConnectorStatus>, example = "inactive")]
-    pub status: Option<api_enums::ConnectorStatus>,
-
-    /// The identifier for the Merchant Account
-    pub merchant_id: String,
-=======
     /// pm_auth_config will relate MCA records to their respective chosen auth services, based on payment_method and pmt
     #[schema(value_type = Option<Object>)]
     pub pm_auth_config: Option<pii::SecretSerdeValue>,
@@ -672,7 +663,6 @@
     /// The identifier for the Merchant Account
     #[schema(value_type = String, max_length = 64, min_length = 1, example = "y3oqhf46pyzuxjbcn2giaqnb44")]
     pub merchant_id: id_type::MerchantId,
->>>>>>> 043ea6d8
 
     /// In case the merchant needs to store any additional sensitive data
     #[schema(value_type = Option<AdditionalMerchantData>)]
@@ -1026,13 +1016,9 @@
     /// identifier for the verified domains of a particular connector account
     pub applepay_verified_domains: Option<Vec<String>>,
 
-<<<<<<< HEAD
-    pub pm_auth_config: Option<serde_json::Value>,
-=======
     /// pm_auth_config will relate MCA records to their respective chosen auth services, based on payment_method and pmt
     #[schema(value_type = Option<Object>)]
     pub pm_auth_config: Option<pii::SecretSerdeValue>,
->>>>>>> 043ea6d8
 
     #[schema(value_type = ConnectorStatus, example = "inactive")]
     pub status: api_enums::ConnectorStatus,
@@ -1041,8 +1027,6 @@
     pub additional_merchant_data: Option<AdditionalMerchantData>,
 }
 
-<<<<<<< HEAD
-=======
 #[cfg(all(feature = "v2", feature = "merchant_connector_account_v2"))]
 impl MerchantConnectorResponse {
     pub fn to_merchant_connector_info(&self, connector_label: &String) -> MerchantConnectorInfo {
@@ -1053,7 +1037,6 @@
     }
 }
 
->>>>>>> 043ea6d8
 /// Response of creating a new Merchant Connector for the merchant account."
 #[cfg(all(
     any(feature = "v1", feature = "v2"),
