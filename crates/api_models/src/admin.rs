--- conflicted
+++ resolved
@@ -1961,13 +1961,11 @@
     /// Card Testing Guard Configs
     pub card_testing_guard_config: Option<CardTestingGuardConfig>,
 
-<<<<<<< HEAD
+    ///Indicates if clear pan retries is enabled or not.
+    pub is_clear_pan_retries_enabled: Option<bool>,
+
     /// Indicates if 3ds challenge is forced
     pub force_3ds_challenge: Option<bool>,
-=======
-    ///Indicates if clear pan retries is enabled or not.
-    pub is_clear_pan_retries_enabled: Option<bool>,
->>>>>>> 759474cd
 }
 
 #[nutype::nutype(
@@ -2237,13 +2235,11 @@
     /// Card Testing Guard Configs
     pub card_testing_guard_config: Option<CardTestingGuardConfig>,
 
-<<<<<<< HEAD
+    ///Indicates if clear pan retries is enabled or not.
+    pub is_clear_pan_retries_enabled: bool,
+
     /// Indicates if 3ds challenge is forced
     pub force_3ds_challenge: Option<bool>,
-=======
-    ///Indicates if clear pan retries is enabled or not.
-    pub is_clear_pan_retries_enabled: bool,
->>>>>>> 759474cd
 }
 
 #[cfg(feature = "v2")]
@@ -2509,13 +2505,11 @@
     /// Card Testing Guard Configs
     pub card_testing_guard_config: Option<CardTestingGuardConfig>,
 
-<<<<<<< HEAD
+    ///Indicates if clear pan retries is enabled or not.
+    pub is_clear_pan_retries_enabled: Option<bool>,
+
     /// Indicates if 3ds challenge is forced
     pub force_3ds_challenge: Option<bool>,
-=======
-    ///Indicates if clear pan retries is enabled or not.
-    pub is_clear_pan_retries_enabled: Option<bool>,
->>>>>>> 759474cd
 }
 
 #[cfg(feature = "v2")]
