--- conflicted
+++ resolved
@@ -97,12 +97,6 @@
 
     /// The id of the organization to which the merchant belongs to
     pub organization_id: Option<String>,
-<<<<<<< HEAD
-
-    /// Config to customise payment link design
-    pub payment_link_config: Option<PaymentLinkConfig>,
-=======
->>>>>>> 1bbd9d5d
 }
 
 #[derive(Clone, Debug, Deserialize, Serialize, ToSchema)]
@@ -189,12 +183,6 @@
     /// To unset this field, pass an empty string
     #[schema(max_length = 64)]
     pub default_profile: Option<String>,
-<<<<<<< HEAD
-
-    /// Default configuration for payment links
-    pub payment_link_config: Option<serde_json::Value>,
-=======
->>>>>>> 1bbd9d5d
 }
 
 #[derive(Clone, Debug, ToSchema, Serialize)]
@@ -290,12 +278,6 @@
     /// Used to indicate the status of the recon module for a merchant account
     #[schema(value_type = ReconStatus, example = "not_requested")]
     pub recon_status: enums::ReconStatus,
-<<<<<<< HEAD
-
-    /// A config to customise payment link designs
-    pub payment_link_config: Option<serde_json::Value>,
-=======
->>>>>>> 1bbd9d5d
 }
 
 #[derive(Clone, Debug, Deserialize, ToSchema, Serialize)]
