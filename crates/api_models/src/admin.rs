--- conflicted
+++ resolved
@@ -288,12 +288,6 @@
 }
 
 #[derive(Clone, Debug, Deserialize, Serialize, ToSchema)]
-<<<<<<< HEAD
-pub struct VaultConnectorDetails {
-    /// Merchant Connector id to be stored for vault connector
-    #[schema(value_type = Option<String>)]
-    pub vault_connector_id: id_type::MerchantConnectorAccountId,
-=======
 pub struct ExternalVaultConnectorDetails {
     /// Merchant Connector id to be stored for vault connector
     #[schema(value_type = Option<String>)]
@@ -302,7 +296,6 @@
     /// External vault to be used for storing payment method information
     #[schema(value_type = Option<VaultSdk>)]
     pub vault_sdk: Option<common_enums::VaultSdk>,
->>>>>>> e3233c67
 }
 
 #[derive(Clone, Debug, Deserialize, Serialize, ToSchema)]
@@ -2266,13 +2259,6 @@
     #[schema(value_type = Option<CountryAlpha2>, example = "US")]
     pub merchant_business_country: Option<api_enums::CountryAlpha2>,
 
-<<<<<<< HEAD
-    /// Indicates if external vault is enabled or not.
-    pub is_external_vault_enabled: Option<bool>,
-
-    /// Vault Connector Details
-    pub vault_connector_details: Option<VaultConnectorDetails>,
-=======
     /// Indicates if the redirection has to open in the iframe
     #[schema(example = false)]
     pub is_iframe_redirection_enabled: Option<bool>,
@@ -2286,7 +2272,6 @@
     /// Four-digit code assigned based on business type to determine processing fees and risk level
     #[schema(value_type = Option<MerchantCategoryCode>, example = "5411")]
     pub merchant_category_code: Option<api_enums::MerchantCategoryCode>,
->>>>>>> e3233c67
 }
 
 #[cfg(feature = "v1")]
@@ -2603,13 +2588,6 @@
     #[schema(value_type = Option<CountryAlpha2>, example = "US")]
     pub merchant_business_country: Option<api_enums::CountryAlpha2>,
 
-<<<<<<< HEAD
-    /// Indicates if external vault is enabled or not.
-    pub is_external_vault_enabled: Option<bool>,
-
-    /// Vault Connector Details
-    pub vault_connector_details: Option<VaultConnectorDetails>,
-=======
     /// Indicates if the redirection has to open in the iframe
     #[schema(example = false)]
     pub is_iframe_redirection_enabled: Option<bool>,
@@ -2623,7 +2601,6 @@
     /// Four-digit code assigned based on business type to determine processing fees and risk level
     #[schema(value_type = Option<MerchantCategoryCode>, example = "5411")]
     pub merchant_category_code: Option<api_enums::MerchantCategoryCode>,
->>>>>>> e3233c67
 }
 
 #[cfg(feature = "v1")]
@@ -2914,17 +2891,12 @@
     /// Indicates if external vault is enabled or not.
     pub is_external_vault_enabled: Option<bool>,
 
-<<<<<<< HEAD
-    /// Vault Connector Details
-    pub vault_connector_details: Option<VaultConnectorDetails>,
-=======
     /// External Vault Connector Details
     pub external_vault_connector_details: Option<ExternalVaultConnectorDetails>,
 
     /// Four-digit code assigned based on business type to determine processing fees and risk level
     #[schema(value_type = Option<MerchantCategoryCode>, example = "5411")]
     pub merchant_category_code: Option<api_enums::MerchantCategoryCode>,
->>>>>>> e3233c67
 }
 
 #[derive(Clone, Debug, serde::Deserialize, serde::Serialize, ToSchema)]
