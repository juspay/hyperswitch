use std::collections::{HashMap, HashSet};

use common_types::primitive_wrappers;
use common_utils::{
    consts,
    crypto::Encryptable,
    errors::{self, CustomResult},
    ext_traits::Encode,
    id_type, link_utils, pii,
};
#[cfg(feature = "v1")]
use common_utils::{crypto::OptionalEncryptableName, ext_traits::ValueExt};
#[cfg(feature = "v2")]
use masking::ExposeInterface;
use masking::{PeekInterface, Secret};
use serde::{Deserialize, Serialize};
use utoipa::ToSchema;

use super::payments::AddressDetails;
use crate::{
    consts::{MAX_ORDER_FULFILLMENT_EXPIRY, MIN_ORDER_FULFILLMENT_EXPIRY},
    enums as api_enums, payment_methods,
};
#[cfg(feature = "v1")]
use crate::{profile_acquirer::ProfileAcquirerResponse, routing};

#[derive(Clone, Debug, Deserialize, ToSchema, Serialize)]
pub struct MerchantAccountListRequest {
    pub organization_id: id_type::OrganizationId,
}

#[cfg(feature = "v1")]
#[derive(Clone, Debug, Deserialize, ToSchema, Serialize)]
#[serde(deny_unknown_fields)]
pub struct MerchantAccountCreate {
    /// The identifier for the Merchant Account
    #[schema(value_type = String, max_length = 64, min_length = 1, example = "y3oqhf46pyzuxjbcn2giaqnb44")]
    pub merchant_id: id_type::MerchantId,

    /// Name of the Merchant Account
    #[schema(value_type= Option<String>,example = "NewAge Retailer")]
    pub merchant_name: Option<Secret<String>>,

    /// Details about the merchant, can contain phone and emails of primary and secondary contact person
    pub merchant_details: Option<MerchantDetails>,

    /// The URL to redirect after the completion of the operation
    #[schema(value_type = Option<String>, max_length = 255, example = "https://www.example.com/success")]
    pub return_url: Option<url::Url>,

    /// Webhook related details
    pub webhook_details: Option<WebhookDetails>,

    /// The routing algorithm to be used for routing payments to desired connectors
    #[serde(skip)]
    #[schema(deprecated)]
    pub routing_algorithm: Option<serde_json::Value>,

    /// The routing algorithm to be  used for routing payouts to desired connectors
    #[cfg(feature = "payouts")]
    #[schema(value_type = Option<StaticRoutingAlgorithm>,example = json!({"type": "single", "data": "wise"}))]
    pub payout_routing_algorithm: Option<serde_json::Value>,

    /// A boolean value to indicate if the merchant is a sub-merchant under a master or a parent merchant. By default, its value is false.
    #[schema(default = false, example = false)]
    pub sub_merchants_enabled: Option<bool>,

    /// Refers to the Parent Merchant ID if the merchant being created is a sub-merchant
    #[schema(max_length = 255, example = "xkkdf909012sdjki2dkh5sdf", value_type = Option<String>)]
    pub parent_merchant_id: Option<id_type::MerchantId>,

    /// A boolean value to indicate if payment response hash needs to be enabled
    #[schema(default = false, example = true)]
    pub enable_payment_response_hash: Option<bool>,

    /// Refers to the hash key used for calculating the signature for webhooks and redirect response. If the value is not provided, a value is automatically generated.
    pub payment_response_hash_key: Option<String>,

    /// A boolean value to indicate if redirect to merchant with http post needs to be enabled.
    #[schema(default = false, example = true)]
    pub redirect_to_merchant_with_http_post: Option<bool>,

    /// Metadata is useful for storing additional, unstructured information on an object
    #[schema(value_type = Option<Object>, example = r#"{ "city": "NY", "unit": "245" }"#)]
    pub metadata: Option<MerchantAccountMetadata>,

    /// API key that will be used for client side API access. A publishable key has to be always paired with a `client_secret`.
    /// A `client_secret` can be obtained by creating a payment with `confirm` set to false
    #[schema(example = "AH3423bkjbkjdsfbkj")]
    pub publishable_key: Option<String>,

    /// An identifier for the vault used to store payment method information.
    #[schema(example = "locker_abc123")]
    pub locker_id: Option<String>,

    /// Details about the primary business unit of the merchant account
    #[schema(value_type = Option<PrimaryBusinessDetails>)]
    pub primary_business_details: Option<Vec<PrimaryBusinessDetails>>,

    /// The frm routing algorithm to be used for routing payments to desired FRM's
    #[schema(value_type = Option<Object>,example = json!({"type": "single", "data": "signifyd"}))]
    pub frm_routing_algorithm: Option<serde_json::Value>,

    /// The id of the organization to which the merchant belongs to, if not passed an organization is created
    #[schema(value_type = Option<String>, max_length = 64, min_length = 1, example = "org_q98uSGAYbjEwqs0mJwnz")]
    pub organization_id: Option<id_type::OrganizationId>,

    /// Default payment method collect link config
    #[schema(value_type = Option<BusinessCollectLinkConfig>)]
    pub pm_collect_link_config: Option<BusinessCollectLinkConfig>,

    /// Product Type of this merchant account
    #[schema(value_type = Option<MerchantProductType>, example = "Orchestration")]
    pub product_type: Option<api_enums::MerchantProductType>,

    /// Merchant Account Type of this merchant account
    #[schema(value_type = Option<MerchantAccountRequestType>, example = "standard")]
    pub merchant_account_type: Option<api_enums::MerchantAccountRequestType>,
}

#[cfg(feature = "v1")]
impl MerchantAccountCreate {
    pub fn get_merchant_reference_id(&self) -> id_type::MerchantId {
        self.merchant_id.clone()
    }

    pub fn get_payment_response_hash_key(&self) -> Option<String> {
        self.payment_response_hash_key.clone().or(Some(
            common_utils::crypto::generate_cryptographically_secure_random_string(64),
        ))
    }

    pub fn get_primary_details_as_value(
        &self,
    ) -> CustomResult<serde_json::Value, errors::ParsingError> {
        self.primary_business_details
            .clone()
            .unwrap_or_default()
            .encode_to_value()
    }

    pub fn get_pm_link_config_as_value(
        &self,
    ) -> CustomResult<Option<serde_json::Value>, errors::ParsingError> {
        self.pm_collect_link_config
            .as_ref()
            .map(|pm_collect_link_config| pm_collect_link_config.encode_to_value())
            .transpose()
    }

    pub fn get_merchant_details_as_secret(
        &self,
    ) -> CustomResult<Option<pii::SecretSerdeValue>, errors::ParsingError> {
        self.merchant_details
            .as_ref()
            .map(|merchant_details| merchant_details.encode_to_value().map(Secret::new))
            .transpose()
    }

    pub fn get_metadata_as_secret(
        &self,
    ) -> CustomResult<Option<pii::SecretSerdeValue>, errors::ParsingError> {
        self.metadata
            .as_ref()
            .map(|metadata| metadata.encode_to_value().map(Secret::new))
            .transpose()
    }

    pub fn parse_routing_algorithm(&self) -> CustomResult<(), errors::ParsingError> {
        match self.routing_algorithm {
            Some(ref routing_algorithm) => {
                let _: routing::StaticRoutingAlgorithm = routing_algorithm
                    .clone()
                    .parse_value("StaticRoutingAlgorithm")?;
                Ok(())
            }
            None => Ok(()),
        }
    }

    // Get the enable payment response hash as a boolean, where the default value is true
    pub fn get_enable_payment_response_hash(&self) -> bool {
        self.enable_payment_response_hash.unwrap_or(true)
    }
}

#[cfg(feature = "v2")]
#[derive(Clone, Debug, Deserialize, ToSchema, Serialize)]
#[serde(deny_unknown_fields)]
#[schema(as = MerchantAccountCreate)]
pub struct MerchantAccountCreateWithoutOrgId {
    /// Name of the Merchant Account, This will be used as a prefix to generate the id
    #[schema(value_type= String, max_length = 64, example = "NewAge Retailer")]
    pub merchant_name: Secret<common_utils::new_type::MerchantName>,

    /// Details about the merchant, contains phone and emails of primary and secondary contact person.
    pub merchant_details: Option<MerchantDetails>,

    /// Metadata is useful for storing additional, unstructured information about the merchant account.
    #[schema(value_type = Option<Object>, example = r#"{ "city": "NY", "unit": "245" }"#)]
    pub metadata: Option<pii::SecretSerdeValue>,

    #[schema(value_type = Option<MerchantProductType>)]
    pub product_type: Option<api_enums::MerchantProductType>,
}

// In v2 the struct used in the API is MerchantAccountCreateWithoutOrgId
// The following struct is only used internally, so we can reuse the common
// part of `create_merchant_account` without duplicating its code for v2
#[cfg(feature = "v2")]
#[derive(Clone, Debug, Serialize, ToSchema)]
pub struct MerchantAccountCreate {
    pub merchant_name: Secret<common_utils::new_type::MerchantName>,
    pub merchant_details: Option<MerchantDetails>,
    pub metadata: Option<pii::SecretSerdeValue>,
    pub organization_id: id_type::OrganizationId,
    /// Product Type of this merchant account
    #[schema(value_type = Option<MerchantProductType>)]
    pub product_type: Option<api_enums::MerchantProductType>,
}

#[cfg(feature = "v2")]
impl MerchantAccountCreate {
    pub fn get_merchant_reference_id(&self) -> id_type::MerchantId {
        id_type::MerchantId::from_merchant_name(self.merchant_name.clone().expose())
    }

    pub fn get_merchant_details_as_secret(
        &self,
    ) -> CustomResult<Option<pii::SecretSerdeValue>, errors::ParsingError> {
        self.merchant_details
            .as_ref()
            .map(|merchant_details| merchant_details.encode_to_value().map(Secret::new))
            .transpose()
    }

    pub fn get_metadata_as_secret(
        &self,
    ) -> CustomResult<Option<pii::SecretSerdeValue>, errors::ParsingError> {
        self.metadata
            .as_ref()
            .map(|metadata| metadata.encode_to_value().map(Secret::new))
            .transpose()
    }

    pub fn get_primary_details_as_value(
        &self,
    ) -> CustomResult<serde_json::Value, errors::ParsingError> {
        Vec::<PrimaryBusinessDetails>::new().encode_to_value()
    }
}

#[derive(Clone, Debug, Deserialize, Serialize, ToSchema)]
pub struct CardTestingGuardConfig {
    /// Determines if Card IP Blocking is enabled for profile
    pub card_ip_blocking_status: CardTestingGuardStatus,
    /// Determines the unsuccessful payment threshold for Card IP Blocking for profile
    pub card_ip_blocking_threshold: i32,
    /// Determines if Guest User Card Blocking is enabled for profile
    pub guest_user_card_blocking_status: CardTestingGuardStatus,
    /// Determines the unsuccessful payment threshold for Guest User Card Blocking for profile
    pub guest_user_card_blocking_threshold: i32,
    /// Determines if Customer Id Blocking is enabled for profile
    pub customer_id_blocking_status: CardTestingGuardStatus,
    /// Determines the unsuccessful payment threshold for Customer Id Blocking for profile
    pub customer_id_blocking_threshold: i32,
    /// Determines Redis Expiry for Card Testing Guard for profile
    pub card_testing_guard_expiry: i32,
}

#[derive(Debug, Clone, serde::Deserialize, serde::Serialize, ToSchema)]
#[serde(rename_all = "snake_case")]
pub enum CardTestingGuardStatus {
    Enabled,
    Disabled,
}

#[derive(Clone, Debug, Deserialize, Serialize, ToSchema)]
pub struct AuthenticationConnectorDetails {
    /// List of authentication connectors
    #[schema(value_type = Vec<AuthenticationConnectors>)]
    pub authentication_connectors: Vec<common_enums::AuthenticationConnectors>,
    /// URL of the (customer service) website that will be shown to the shopper in case of technical errors during the 3D Secure 2 process.
    pub three_ds_requestor_url: String,
    /// Merchant app declaring their URL within the CReq message so that the Authentication app can call the Merchant app after OOB authentication has occurred.
    pub three_ds_requestor_app_url: Option<String>,
}

#[derive(Clone, Debug, Deserialize, Serialize, ToSchema)]
pub struct ExternalVaultConnectorDetails {
    /// Merchant Connector id to be stored for vault connector
    #[schema(value_type = Option<String>)]
    pub vault_connector_id: id_type::MerchantConnectorAccountId,

    /// External vault to be used for storing payment method information
    #[schema(value_type = Option<VaultSdk>)]
    pub vault_sdk: Option<common_enums::VaultSdk>,
}

#[derive(Clone, Debug, Deserialize, Serialize, ToSchema)]
pub struct MerchantAccountMetadata {
    pub compatible_connector: Option<api_enums::Connector>,

    #[serde(flatten)]
    pub data: Option<pii::SecretSerdeValue>,
}

#[cfg(feature = "v1")]
#[derive(Clone, Debug, Deserialize, ToSchema, Serialize)]
#[serde(deny_unknown_fields)]
pub struct MerchantAccountUpdate {
    /// The identifier for the Merchant Account
    #[schema(max_length = 64, example = "y3oqhf46pyzuxjbcn2giaqnb44", value_type = String)]
    pub merchant_id: id_type::MerchantId,

    /// Name of the Merchant Account
    #[schema(example = "NewAge Retailer")]
    pub merchant_name: Option<String>,

    /// Details about the merchant
    pub merchant_details: Option<MerchantDetails>,

    /// The URL to redirect after the completion of the operation
    #[schema(value_type = Option<String>, max_length = 255, example = "https://www.example.com/success")]
    pub return_url: Option<url::Url>,

    /// Webhook related details
    pub webhook_details: Option<WebhookDetails>,

    /// The routing algorithm to be used for routing payments to desired connectors
    #[serde(skip)]
    #[schema(deprecated)]
    pub routing_algorithm: Option<serde_json::Value>,

    /// The routing algorithm to be used to process the incoming request from merchant to outgoing payment processor or payment method. The default is 'Custom'
    #[cfg(feature = "payouts")]
    #[schema(value_type = Option<StaticRoutingAlgorithm>,example = json!({"type": "single", "data": "wise"}))]
    pub payout_routing_algorithm: Option<serde_json::Value>,

    /// A boolean value to indicate if the merchant is a sub-merchant under a master or a parent merchant. By default, its value is false.
    #[schema(default = false, example = false)]
    pub sub_merchants_enabled: Option<bool>,

    /// Refers to the Parent Merchant ID if the merchant being created is a sub-merchant
    #[schema(max_length = 255, example = "xkkdf909012sdjki2dkh5sdf", value_type = Option<String>)]
    pub parent_merchant_id: Option<id_type::MerchantId>,

    /// A boolean value to indicate if payment response hash needs to be enabled
    #[schema(default = false, example = true)]
    pub enable_payment_response_hash: Option<bool>,

    /// Refers to the hash key used for calculating the signature for webhooks and redirect response.
    pub payment_response_hash_key: Option<String>,

    /// A boolean value to indicate if redirect to merchant with http post needs to be enabled
    #[schema(default = false, example = true)]
    pub redirect_to_merchant_with_http_post: Option<bool>,

    /// Metadata is useful for storing additional, unstructured information on an object.
    #[schema(value_type = Option<Object>, example = r#"{ "city": "NY", "unit": "245" }"#)]
    pub metadata: Option<pii::SecretSerdeValue>,

    /// API key that will be used for server side API access
    #[schema(example = "AH3423bkjbkjdsfbkj")]
    pub publishable_key: Option<String>,

    /// An identifier for the vault used to store payment method information.
    #[schema(example = "locker_abc123")]
    pub locker_id: Option<String>,

    /// Details about the primary business unit of the merchant account
    pub primary_business_details: Option<Vec<PrimaryBusinessDetails>>,

    /// The frm routing algorithm to be used for routing payments to desired FRM's
    #[schema(value_type = Option<Object>,example = json!({"type": "single", "data": "signifyd"}))]
    pub frm_routing_algorithm: Option<serde_json::Value>,

    /// The default profile that must be used for creating merchant accounts and payments
    #[schema(max_length = 64, value_type = Option<String>)]
    pub default_profile: Option<id_type::ProfileId>,

    /// Default payment method collect link config
    #[schema(value_type = Option<BusinessCollectLinkConfig>)]
    pub pm_collect_link_config: Option<BusinessCollectLinkConfig>,
}

#[cfg(feature = "v1")]
impl MerchantAccountUpdate {
    pub fn get_primary_details_as_value(
        &self,
    ) -> CustomResult<Option<serde_json::Value>, errors::ParsingError> {
        self.primary_business_details
            .as_ref()
            .map(|primary_business_details| primary_business_details.encode_to_value())
            .transpose()
    }

    pub fn get_pm_link_config_as_value(
        &self,
    ) -> CustomResult<Option<serde_json::Value>, errors::ParsingError> {
        self.pm_collect_link_config
            .as_ref()
            .map(|pm_collect_link_config| pm_collect_link_config.encode_to_value())
            .transpose()
    }

    pub fn get_merchant_details_as_secret(
        &self,
    ) -> CustomResult<Option<pii::SecretSerdeValue>, errors::ParsingError> {
        self.merchant_details
            .as_ref()
            .map(|merchant_details| merchant_details.encode_to_value().map(Secret::new))
            .transpose()
    }

    pub fn get_metadata_as_secret(
        &self,
    ) -> CustomResult<Option<pii::SecretSerdeValue>, errors::ParsingError> {
        self.metadata
            .as_ref()
            .map(|metadata| metadata.encode_to_value().map(Secret::new))
            .transpose()
    }

    pub fn get_webhook_details_as_value(
        &self,
    ) -> CustomResult<Option<serde_json::Value>, errors::ParsingError> {
        self.webhook_details
            .as_ref()
            .map(|webhook_details| webhook_details.encode_to_value())
            .transpose()
    }

    pub fn parse_routing_algorithm(&self) -> CustomResult<(), errors::ParsingError> {
        match self.routing_algorithm {
            Some(ref routing_algorithm) => {
                let _: routing::StaticRoutingAlgorithm = routing_algorithm
                    .clone()
                    .parse_value("StaticRoutingAlgorithm")?;
                Ok(())
            }
            None => Ok(()),
        }
    }

    // Get the enable payment response hash as a boolean, where the default value is true
    pub fn get_enable_payment_response_hash(&self) -> bool {
        self.enable_payment_response_hash.unwrap_or(true)
    }
}

#[cfg(feature = "v2")]
#[derive(Clone, Debug, Deserialize, ToSchema, Serialize)]
#[serde(deny_unknown_fields)]
pub struct MerchantAccountUpdate {
    /// Name of the Merchant Account
    #[schema(example = "NewAge Retailer")]
    pub merchant_name: Option<String>,

    /// Details about the merchant
    pub merchant_details: Option<MerchantDetails>,

    /// Metadata is useful for storing additional, unstructured information on an object.
    #[schema(value_type = Option<Object>, example = r#"{ "city": "NY", "unit": "245" }"#)]
    pub metadata: Option<pii::SecretSerdeValue>,
}

#[cfg(feature = "v2")]
impl MerchantAccountUpdate {
    pub fn get_merchant_details_as_secret(
        &self,
    ) -> CustomResult<Option<pii::SecretSerdeValue>, errors::ParsingError> {
        self.merchant_details
            .as_ref()
            .map(|merchant_details| merchant_details.encode_to_value().map(Secret::new))
            .transpose()
    }

    pub fn get_metadata_as_secret(
        &self,
    ) -> CustomResult<Option<pii::SecretSerdeValue>, errors::ParsingError> {
        self.metadata
            .as_ref()
            .map(|metadata| metadata.encode_to_value().map(Secret::new))
            .transpose()
    }
}

#[cfg(feature = "v1")]
#[derive(Clone, Debug, ToSchema, Serialize)]
pub struct MerchantAccountResponse {
    /// The identifier for the Merchant Account
    #[schema(max_length = 64, example = "y3oqhf46pyzuxjbcn2giaqnb44", value_type = String)]
    pub merchant_id: id_type::MerchantId,

    /// Name of the Merchant Account
    #[schema(value_type = Option<String>,example = "NewAge Retailer")]
    pub merchant_name: OptionalEncryptableName,

    /// The URL to redirect after completion of the payment
    #[schema(max_length = 255, example = "https://www.example.com/success")]
    pub return_url: Option<String>,

    /// A boolean value to indicate if payment response hash needs to be enabled
    #[schema(default = false, example = true)]
    pub enable_payment_response_hash: bool,

    /// Refers to the hash key used for calculating the signature for webhooks and redirect response. If the value is not provided, a value is automatically generated.
    #[schema(max_length = 255, example = "xkkdf909012sdjki2dkh5sdf")]
    pub payment_response_hash_key: Option<String>,

    /// A boolean value to indicate if redirect to merchant with http post needs to be enabled
    #[schema(default = false, example = true)]
    pub redirect_to_merchant_with_http_post: bool,

    /// Details about the merchant
    #[schema(value_type = Option<MerchantDetails>)]
    pub merchant_details: Option<Encryptable<pii::SecretSerdeValue>>,

    /// Webhook related details
    pub webhook_details: Option<WebhookDetails>,

    /// The routing algorithm to be used to process the incoming request from merchant to outgoing payment processor or payment method. The default is 'Custom'
    #[serde(skip)]
    #[schema(deprecated)]
    pub routing_algorithm: Option<serde_json::Value>,

    /// The routing algorithm to be used to process the incoming request from merchant to outgoing payment processor or payment method. The default is 'Custom'
    #[cfg(feature = "payouts")]
    #[schema(value_type = Option<StaticRoutingAlgorithm>,example = json!({"type": "single", "data": "wise"}))]
    pub payout_routing_algorithm: Option<serde_json::Value>,

    /// A boolean value to indicate if the merchant is a sub-merchant under a master or a parent merchant. By default, its value is false.
    #[schema(default = false, example = false)]
    pub sub_merchants_enabled: Option<bool>,

    /// Refers to the Parent Merchant ID if the merchant being created is a sub-merchant
    #[schema(max_length = 255, example = "xkkdf909012sdjki2dkh5sdf", value_type = Option<String>)]
    pub parent_merchant_id: Option<id_type::MerchantId>,

    /// API key that will be used for server side API access
    #[schema(example = "AH3423bkjbkjdsfbkj")]
    pub publishable_key: Option<String>,

    /// Metadata is useful for storing additional, unstructured information on an object.
    #[schema(value_type = Option<Object>, example = r#"{ "city": "NY", "unit": "245" }"#)]
    pub metadata: Option<pii::SecretSerdeValue>,

    /// An identifier for the vault used to store payment method information.
    #[schema(example = "locker_abc123")]
    pub locker_id: Option<String>,

    /// Details about the primary business unit of the merchant account
    #[schema(value_type = Vec<PrimaryBusinessDetails>)]
    pub primary_business_details: Vec<PrimaryBusinessDetails>,

    /// The frm routing algorithm to be used to process the incoming request from merchant to outgoing payment FRM.
    #[schema(value_type = Option<StaticRoutingAlgorithm>, max_length = 255, example = r#"{"type": "single", "data": "stripe" }"#)]
    pub frm_routing_algorithm: Option<serde_json::Value>,

    /// The organization id merchant is associated with
    #[schema(value_type = String, max_length = 64, min_length = 1, example = "org_q98uSGAYbjEwqs0mJwnz")]
    pub organization_id: id_type::OrganizationId,

    ///  A boolean value to indicate if the merchant has recon service is enabled or not, by default value is false
    pub is_recon_enabled: bool,

    /// The default profile that must be used for creating merchant accounts and payments
    #[schema(max_length = 64, value_type = Option<String>)]
    pub default_profile: Option<id_type::ProfileId>,

    /// Used to indicate the status of the recon module for a merchant account
    #[schema(value_type = ReconStatus, example = "not_requested")]
    pub recon_status: api_enums::ReconStatus,

    /// Default payment method collect link config
    #[schema(value_type = Option<BusinessCollectLinkConfig>)]
    pub pm_collect_link_config: Option<BusinessCollectLinkConfig>,

    /// Product Type of this merchant account
    #[schema(value_type = Option<MerchantProductType>, example = "Orchestration")]
    pub product_type: Option<api_enums::MerchantProductType>,

    /// Merchant Account Type of this merchant account
    #[schema(value_type = MerchantAccountType, example = "standard")]
    pub merchant_account_type: api_enums::MerchantAccountType,
}

#[cfg(feature = "v2")]
#[derive(Clone, Debug, ToSchema, Serialize)]
pub struct MerchantAccountResponse {
    /// The identifier for the Merchant Account
    #[schema(max_length = 64, example = "y3oqhf46pyzuxjbcn2giaqnb44", value_type = String)]
    pub id: id_type::MerchantId,

    /// Name of the Merchant Account
    #[schema(value_type = String,example = "NewAge Retailer")]
    pub merchant_name: Secret<String>,

    /// Details about the merchant
    #[schema(value_type = Option<MerchantDetails>)]
    pub merchant_details: Option<Encryptable<pii::SecretSerdeValue>>,

    /// API key that will be used for server side API access
    #[schema(example = "AH3423bkjbkjdsfbkj")]
    pub publishable_key: String,

    /// Metadata is useful for storing additional, unstructured information on an object.
    #[schema(value_type = Option<Object>, example = r#"{ "city": "NY", "unit": "245" }"#)]
    pub metadata: Option<pii::SecretSerdeValue>,

    /// The id of the organization which the merchant is associated with
    #[schema(value_type = String, max_length = 64, min_length = 1, example = "org_q98uSGAYbjEwqs0mJwnz")]
    pub organization_id: id_type::OrganizationId,

    /// Used to indicate the status of the recon module for a merchant account
    #[schema(value_type = ReconStatus, example = "not_requested")]
    pub recon_status: api_enums::ReconStatus,

    /// Product Type of this merchant account
    #[schema(value_type = Option<MerchantProductType>, example = "Orchestration")]
    pub product_type: Option<api_enums::MerchantProductType>,
}

#[derive(Clone, Debug, Deserialize, ToSchema, Serialize)]
#[serde(deny_unknown_fields)]
pub struct MerchantDetails {
    /// The merchant's primary contact name
    #[schema(value_type = Option<String>, max_length = 255, example = "John Doe")]
    pub primary_contact_person: Option<Secret<String>>,

    /// The merchant's primary phone number
    #[schema(value_type = Option<String>, max_length = 255, example = "999999999")]
    pub primary_phone: Option<Secret<String>>,

    /// The merchant's primary email address
    #[schema(value_type = Option<String>, max_length = 255, example = "johndoe@test.com")]
    pub primary_email: Option<pii::Email>,

    /// The merchant's secondary contact name
    #[schema(value_type = Option<String>, max_length= 255, example = "John Doe2")]
    pub secondary_contact_person: Option<Secret<String>>,

    /// The merchant's secondary phone number
    #[schema(value_type = Option<String>, max_length = 255, example = "999999988")]
    pub secondary_phone: Option<Secret<String>>,

    /// The merchant's secondary email address
    #[schema(value_type = Option<String>, max_length = 255, example = "johndoe2@test.com")]
    pub secondary_email: Option<pii::Email>,

    /// The business website of the merchant
    #[schema(max_length = 255, example = "www.example.com")]
    pub website: Option<String>,

    /// A brief description about merchant's business
    #[schema(
        max_length = 255,
        example = "Online Retail with a wide selection of organic products for North America"
    )]
    pub about_business: Option<String>,

    /// The merchant's address details
    pub address: Option<AddressDetails>,

    #[schema(value_type = Option<String>, example = "123456789")]
    pub merchant_tax_registration_id: Option<Secret<String>>,
}
#[derive(Clone, Debug, Deserialize, ToSchema, Serialize, PartialEq)]
#[serde(deny_unknown_fields)]
pub struct PrimaryBusinessDetails {
    #[schema(value_type = CountryAlpha2)]
    pub country: api_enums::CountryAlpha2,
    #[schema(example = "food")]
    pub business: String,
}

#[derive(Clone, Debug, Deserialize, ToSchema, Serialize)]
#[serde(deny_unknown_fields)]
pub struct WebhookDetails {
    ///The version for Webhook
    #[schema(max_length = 255, max_length = 255, example = "1.0.2")]
    pub webhook_version: Option<String>,

    ///The user name for Webhook login
    #[schema(max_length = 255, max_length = 255, example = "ekart_retail")]
    pub webhook_username: Option<String>,

    ///The password for Webhook login
    #[schema(value_type = Option<String>, max_length = 255, example = "ekart@123")]
    pub webhook_password: Option<Secret<String>>,

    ///The url for the webhook endpoint
    #[schema(value_type = Option<String>, example = "www.ekart.com/webhooks")]
    pub webhook_url: Option<Secret<String>>,

    /// If this property is true, a webhook message is posted whenever a new payment is created
    #[schema(example = true)]
    pub payment_created_enabled: Option<bool>,

    /// If this property is true, a webhook message is posted whenever a payment is successful
    #[schema(example = true)]
    pub payment_succeeded_enabled: Option<bool>,

    /// If this property is true, a webhook message is posted whenever a payment fails
    #[schema(example = true)]
    pub payment_failed_enabled: Option<bool>,

    /// List of payment statuses that triggers a webhook for payment intents
    #[schema(value_type = Vec<IntentStatus>, example = json!(["succeeded", "failed", "partially_captured", "requires_merchant_action"]))]
    pub payment_statuses_enabled: Option<Vec<api_enums::IntentStatus>>,

    /// List of refund statuses that triggers a webhook for refunds
    #[schema(value_type = Vec<IntentStatus>, example = json!(["success", "failure"]))]
    pub refund_statuses_enabled: Option<Vec<api_enums::RefundStatus>>,

    /// List of payout statuses that triggers a webhook for payouts
    #[cfg(feature = "payouts")]
    #[schema(value_type = Option<Vec<PayoutStatus>>, example = json!(["success", "failed"]))]
    pub payout_statuses_enabled: Option<Vec<api_enums::PayoutStatus>>,
}

impl WebhookDetails {
    fn validate_statuses<T>(statuses: &[T], status_type_name: &str) -> Result<(), String>
    where
        T: strum::IntoEnumIterator + Copy + PartialEq + std::fmt::Debug,
        T: Into<Option<api_enums::EventType>>,
    {
        let valid_statuses: Vec<T> = T::iter().filter(|s| (*s).into().is_some()).collect();

        for status in statuses {
            if !valid_statuses.contains(status) {
                return Err(format!(
                    "Invalid {status_type_name} webhook status provided: {status:?}"
                ));
            }
        }
        Ok(())
    }

    pub fn validate(&self) -> Result<(), String> {
        if let Some(payment_statuses) = &self.payment_statuses_enabled {
            Self::validate_statuses(payment_statuses, "payment")?;
        }

        if let Some(refund_statuses) = &self.refund_statuses_enabled {
            Self::validate_statuses(refund_statuses, "refund")?;
        }

        #[cfg(feature = "payouts")]
        {
            if let Some(payout_statuses) = &self.payout_statuses_enabled {
                Self::validate_statuses(payout_statuses, "payout")?;
            }
        }

        Ok(())
    }
}

#[derive(Debug, Serialize, ToSchema)]
pub struct MerchantAccountDeleteResponse {
    /// The identifier for the Merchant Account
    #[schema(max_length = 255, example = "y3oqhf46pyzuxjbcn2giaqnb44", value_type = String)]
    pub merchant_id: id_type::MerchantId,
    /// If the connector is deleted or not
    #[schema(example = false)]
    pub deleted: bool,
}

#[derive(Default, Debug, Deserialize, Serialize)]
pub struct MerchantId {
    pub merchant_id: id_type::MerchantId,
}

#[cfg(feature = "v1")]
#[derive(Debug, Deserialize, ToSchema, Serialize)]
pub struct MerchantConnectorId {
    #[schema(value_type = String)]
    pub merchant_id: id_type::MerchantId,
    #[schema(value_type = String)]
    pub merchant_connector_id: id_type::MerchantConnectorAccountId,
}
#[cfg(feature = "v2")]
#[derive(Debug, Deserialize, ToSchema, Serialize)]
pub struct MerchantConnectorId {
    #[schema(value_type = String)]
    pub id: id_type::MerchantConnectorAccountId,
}

#[cfg(feature = "v2")]
/// Create a new Merchant Connector for the merchant account. The connector could be a payment processor / facilitator / acquirer or specialized services like Fraud / Accounting etc."
#[derive(Debug, Clone, Serialize, Deserialize, ToSchema)]
#[serde(deny_unknown_fields)]
pub struct MerchantConnectorCreate {
    /// Type of the Connector for the financial use case. Could range from Payments to Accounting to Banking.
    #[schema(value_type = ConnectorType, example = "payment_processor")]
    pub connector_type: api_enums::ConnectorType,

    /// Name of the Connector
    #[schema(value_type = Connector, example = "stripe")]
    pub connector_name: api_enums::Connector,

    /// This is an unique label you can generate and pass in order to identify this connector account on your Hyperswitch dashboard and reports, If not passed then if will take `connector_name`_`profile_name`. Eg: if your profile label is `default`, connector label can be `stripe_default`
    #[schema(example = "stripe_US_travel")]
    pub connector_label: Option<String>,

    /// Identifier for the profile, if not provided default will be chosen from merchant account
    #[schema(max_length = 64, value_type = String)]
    pub profile_id: id_type::ProfileId,

    /// An object containing the required details/credentials for a Connector account.
    #[schema(value_type = Option<MerchantConnectorDetails>,example = json!({ "auth_type": "HeaderKey","api_key": "Basic MyVerySecretApiKey" }))]
    pub connector_account_details: Option<pii::SecretSerdeValue>,

    /// An object containing the details about the payment methods that need to be enabled under this merchant connector account
    #[schema(value_type = PaymentMethodsEnabled)]
    pub payment_methods_enabled: Option<Vec<common_types::payment_methods::PaymentMethodsEnabled>>,

    /// Webhook details of this merchant connector
    #[schema(example = json!({
        "connector_webhook_details": {
            "merchant_secret": "1234567890987654321"
        }
    }))]
    pub connector_webhook_details: Option<MerchantConnectorWebhookDetails>,

    /// Metadata is useful for storing additional, unstructured information on an object.
    #[schema(value_type = Option<Object>,max_length = 255,example = json!({ "city": "NY", "unit": "245" }))]
    pub metadata: Option<pii::SecretSerdeValue>,

    /// A boolean value to indicate if the connector is disabled. By default, its value is false.
    #[schema(default = false, example = false)]
    pub disabled: Option<bool>,

    /// Contains the frm configs for the merchant connector
    #[schema(example = json!(consts::FRM_CONFIGS_EG))]
    pub frm_configs: Option<Vec<FrmConfigs>>,

    /// pm_auth_config will relate MCA records to their respective chosen auth services, based on payment_method and pmt
    #[schema(value_type = Option<Object>)]
    pub pm_auth_config: Option<pii::SecretSerdeValue>,

    #[schema(value_type = Option<ConnectorStatus>, example = "inactive")]
    // By default the ConnectorStatus is Active
    pub status: Option<api_enums::ConnectorStatus>,

    /// In case the merchant needs to store any additional sensitive data
    #[schema(value_type = Option<AdditionalMerchantData>)]
    pub additional_merchant_data: Option<AdditionalMerchantData>,

    /// The connector_wallets_details is used to store wallet details such as certificates and wallet credentials
    #[schema(value_type = Option<ConnectorWalletDetails>)]
    pub connector_wallets_details: Option<ConnectorWalletDetails>,

    /// Additional data that might be required by hyperswitch, to enable some specific features.
    #[schema(value_type = Option<MerchantConnectorAccountFeatureMetadata>)]
    pub feature_metadata: Option<MerchantConnectorAccountFeatureMetadata>,
}

#[cfg(feature = "v2")]
impl MerchantConnectorCreate {
    pub fn get_transaction_type(&self) -> api_enums::TransactionType {
        match self.connector_type {
            #[cfg(feature = "payouts")]
            api_enums::ConnectorType::PayoutProcessor => api_enums::TransactionType::Payout,
            _ => api_enums::TransactionType::Payment,
        }
    }

    pub fn get_frm_config_as_secret(&self) -> Option<Vec<Secret<serde_json::Value>>> {
        match self.frm_configs.as_ref() {
            Some(frm_value) => {
                let configs_for_frm_value: Vec<Secret<serde_json::Value>> = frm_value
                    .iter()
                    .map(|config| config.encode_to_value().map(Secret::new))
                    .collect::<Result<Vec<_>, _>>()
                    .ok()?;
                Some(configs_for_frm_value)
            }
            None => None,
        }
    }

    pub fn get_connector_label(&self, profile_name: String) -> String {
        match self.connector_label.clone() {
            Some(connector_label) => connector_label,
            None => format!("{}_{}", self.connector_name, profile_name),
        }
    }
}

#[cfg(feature = "v1")]
/// Create a new Merchant Connector for the merchant account. The connector could be a payment processor / facilitator / acquirer or specialized services like Fraud / Accounting etc."
#[derive(Debug, Clone, Serialize, Deserialize, ToSchema)]
#[serde(deny_unknown_fields)]
pub struct MerchantConnectorCreate {
    /// Type of the Connector for the financial use case. Could range from Payments to Accounting to Banking.
    #[schema(value_type = ConnectorType, example = "payment_processor")]
    pub connector_type: api_enums::ConnectorType,
    /// Name of the Connector
    #[schema(value_type = Connector, example = "stripe")]
    pub connector_name: api_enums::Connector,
    /// This is an unique label you can generate and pass in order to identify this connector account on your Hyperswitch dashboard and reports. Eg: if your profile label is `default`, connector label can be `stripe_default`
    #[schema(example = "stripe_US_travel")]
    pub connector_label: Option<String>,

    /// Identifier for the profile, if not provided default will be chosen from merchant account
    #[schema(max_length = 64, value_type = Option<String>)]
    pub profile_id: Option<id_type::ProfileId>,

    /// An object containing the required details/credentials for a Connector account.
    #[schema(value_type = Option<MerchantConnectorDetails>,example = json!({ "auth_type": "HeaderKey","api_key": "Basic MyVerySecretApiKey" }))]
    pub connector_account_details: Option<pii::SecretSerdeValue>,

    /// An object containing the details about the payment methods that need to be enabled under this merchant connector account
    #[schema(example = json!([
        {
            "payment_method": "wallet",
            "payment_method_types": [
                "upi_collect",
                "upi_intent"
            ],
            "payment_method_issuers": [
                "labore magna ipsum",
                "aute"
            ],
            "payment_schemes": [
                "Discover",
                "Discover"
            ],
            "accepted_currencies": {
                "type": "enable_only",
                "list": ["USD", "EUR"]
            },
            "accepted_countries": {
                "type": "disable_only",
                "list": ["FR", "DE","IN"]
            },
            "minimum_amount": 1,
            "maximum_amount": 68607706,
            "recurring_enabled": true,
            "installment_payment_enabled": true
        }
    ]))]
    pub payment_methods_enabled: Option<Vec<PaymentMethodsEnabled>>,

    /// Webhook details of this merchant connector
    #[schema(example = json!({
        "connector_webhook_details": {
            "merchant_secret": "1234567890987654321"
        }
    }))]
    pub connector_webhook_details: Option<MerchantConnectorWebhookDetails>,

    /// Metadata is useful for storing additional, unstructured information on an object.
    #[schema(value_type = Option<Object>,max_length = 255,example = json!({ "city": "NY", "unit": "245" }))]
    pub metadata: Option<pii::SecretSerdeValue>,

    /// A boolean value to indicate if the connector is in Test mode. By default, its value is false.
    #[schema(default = false, example = false)]
    pub test_mode: Option<bool>,

    /// A boolean value to indicate if the connector is disabled. By default, its value is false.
    #[schema(default = false, example = false)]
    pub disabled: Option<bool>,

    /// Contains the frm configs for the merchant connector
    #[schema(example = json!(consts::FRM_CONFIGS_EG))]
    pub frm_configs: Option<Vec<FrmConfigs>>,

    /// The business country to which the connector account is attached. To be deprecated soon. Use the 'profile_id' instead
    #[schema(value_type = Option<CountryAlpha2>, example = "US")]
    pub business_country: Option<api_enums::CountryAlpha2>,

    /// The business label to which the connector account is attached. To be deprecated soon. Use the 'profile_id' instead
    pub business_label: Option<String>,

    /// The business sublabel to which the connector account is attached. To be deprecated soon. Use the 'profile_id' instead
    #[schema(example = "chase")]
    pub business_sub_label: Option<String>,

    /// Unique ID of the connector
    #[schema(example = "mca_5apGeP94tMts6rg3U3kR", value_type = Option<String>)]
    pub merchant_connector_id: Option<id_type::MerchantConnectorAccountId>,

    #[schema(value_type = Option<Object>)]
    pub pm_auth_config: Option<pii::SecretSerdeValue>,

    #[schema(value_type = Option<ConnectorStatus>, example = "inactive")]
    pub status: Option<api_enums::ConnectorStatus>,

    /// In case the merchant needs to store any additional sensitive data
    #[schema(value_type = Option<AdditionalMerchantData>)]
    pub additional_merchant_data: Option<AdditionalMerchantData>,

    /// The connector_wallets_details is used to store wallet details such as certificates and wallet credentials
    #[schema(value_type = Option<ConnectorWalletDetails>)]
    pub connector_wallets_details: Option<ConnectorWalletDetails>,
}

#[cfg(feature = "v1")]
impl MerchantConnectorCreate {
    pub fn get_transaction_type(&self) -> api_enums::TransactionType {
        match self.connector_type {
            #[cfg(feature = "payouts")]
            api_enums::ConnectorType::PayoutProcessor => api_enums::TransactionType::Payout,
            _ => api_enums::TransactionType::Payment,
        }
    }

    pub fn get_frm_config_as_secret(&self) -> Option<Vec<Secret<serde_json::Value>>> {
        match self.frm_configs.as_ref() {
            Some(frm_value) => {
                let configs_for_frm_value: Vec<Secret<serde_json::Value>> = frm_value
                    .iter()
                    .map(|config| config.encode_to_value().map(Secret::new))
                    .collect::<Result<Vec<_>, _>>()
                    .ok()?;
                Some(configs_for_frm_value)
            }
            None => None,
        }
    }
}

#[derive(Debug, Clone, serde::Deserialize, serde::Serialize, ToSchema)]
#[serde(rename_all = "snake_case")]
pub enum AdditionalMerchantData {
    OpenBankingRecipientData(MerchantRecipientData),
}

#[derive(Debug, Clone, serde::Deserialize, serde::Serialize, ToSchema)]
/// Feature metadata for merchant connector account
pub struct MerchantConnectorAccountFeatureMetadata {
    /// Revenue recovery metadata for merchant connector account
    pub revenue_recovery: Option<RevenueRecoveryMetadata>,
}

#[derive(Debug, Clone, serde::Deserialize, serde::Serialize, ToSchema)]
/// Revenue recovery metadata for merchant connector account
pub struct RevenueRecoveryMetadata {
    /// The maximum number of retries allowed for an invoice. This limit is set by the merchant for each `billing connector`. Once this limit is reached, no further retries will be attempted.
    #[schema(value_type = u16, example = "15")]
    pub max_retry_count: u16,
    /// Maximum number of `billing connector` retries before revenue recovery can start executing retries.
    #[schema(value_type = u16, example = "10")]
    pub billing_connector_retry_threshold: u16,
    /// Billing account reference id is payment gateway id at billing connector end.
    /// Merchants need to provide a mapping between these merchant connector account and the corresponding account reference IDs for each `billing connector`.
    #[schema(value_type = u16, example = r#"{ "mca_vDSg5z6AxnisHq5dbJ6g": "stripe_123", "mca_vDSg5z6AumisHqh4x5m1": "adyen_123" }"#)]
    pub billing_account_reference: HashMap<id_type::MerchantConnectorAccountId, String>,
}

#[derive(Debug, Clone, serde::Deserialize, serde::Serialize, ToSchema)]
#[serde(rename_all = "snake_case")]
pub enum MerchantAccountData {
    /// IBAN-based account for international transfers
    Iban {
        /// International Bank Account Number (up to 34 characters)
        #[schema(value_type = String)]
        iban: Secret<String>,

        /// Account holder name
        name: String,
        #[schema(value_type = Option<String>)]
        #[serde(skip_serializing_if = "Option::is_none")]
        connector_recipient_id: Option<Secret<String>>,
    },
    /// UK BACS payment system
    Bacs {
        /// 8-digit UK account number
        #[schema(value_type = String)]
        account_number: Secret<String>,

        /// 6-digit UK sort code
        #[schema(value_type = String, example = "123456")]
        sort_code: Secret<String>,

        /// Account holder name
        name: String,

        #[schema(value_type = Option<String>)]
        #[serde(skip_serializing_if = "Option::is_none")]
        connector_recipient_id: Option<Secret<String>>,
    },
    /// UK Faster Payments (instant transfers)
    FasterPayments {
        /// 8-digit UK account number
        #[schema(value_type = String)]
        account_number: Secret<String>,
        /// 6-digit UK sort code
        #[schema(value_type = String)]
        sort_code: Secret<String>,

        /// Account holder name
        name: String,

        #[schema(value_type = Option<String>)]
        #[serde(skip_serializing_if = "Option::is_none")]
        connector_recipient_id: Option<Secret<String>>,
    },

    /// SEPA payments (Euro zone)
    Sepa {
        /// IBAN for SEPA transfers
        #[schema(value_type = String, example = "FR1420041010050500013M02606")]
        iban: Secret<String>,
        /// Account holder name
        name: String,
        #[schema(value_type = Option<String>)]
        #[serde(skip_serializing_if = "Option::is_none")]
        connector_recipient_id: Option<Secret<String>>,
    },

    /// SEPA Instant payments (10-second transfers)
    SepaInstant {
        /// IBAN for instant SEPA transfers
        #[schema(value_type = String, example = "DE89370400440532013000")]
        iban: Secret<String>,

        /// Account holder name
        name: String,

        #[schema(value_type = Option<String>)]
        #[serde(skip_serializing_if = "Option::is_none")]
        connector_recipient_id: Option<Secret<String>>,
    },

    /// Polish Elixir payment system
    Elixir {
        /// Polish account number (26 digits)
        #[schema(value_type = String, example = "12345678901234567890123456")]
        account_number: Secret<String>,

        /// Polish IBAN (28 chars)
        #[schema(value_type = String, example = "PL27114020040000300201355387")]
        iban: Secret<String>,

        /// Account holder name
        name: String,

        #[schema(value_type = Option<String>)]
        #[serde(skip_serializing_if = "Option::is_none")]
        connector_recipient_id: Option<Secret<String>>,
    },

    /// Swedish Bankgiro system
    Bankgiro {
        /// Bankgiro number (7-8 digits)
        #[schema(value_type = String, example = "5402-9656")]
        number: Secret<String>,

        /// Account holder name
        #[schema(example = "Erik Andersson")]
        name: String,

        #[schema(value_type = Option<String>)]
        #[serde(skip_serializing_if = "Option::is_none")]
        connector_recipient_id: Option<Secret<String>>,
    },

    /// Swedish Plusgiro system
    Plusgiro {
        /// Plusgiro number (2-8 digits)
        #[schema(value_type = String, example = "4789-2")]
        number: Secret<String>,

        /// Account holder name
        #[schema(example = "Anna Larsson")]
        name: String,

        #[schema(value_type = Option<String>)]
        #[serde(skip_serializing_if = "Option::is_none")]
        connector_recipient_id: Option<Secret<String>>,
    },
}

#[derive(Debug, Clone, serde::Deserialize, serde::Serialize, ToSchema)]
#[serde(rename_all = "snake_case")]
pub enum MerchantRecipientData {
    #[schema(value_type= Option<String>)]
    ConnectorRecipientId(Secret<String>),
    #[schema(value_type= Option<String>)]
    WalletId(Secret<String>),
    AccountData(MerchantAccountData),
}

// Different patterns of authentication.
#[derive(Default, Debug, Clone, serde::Deserialize, serde::Serialize)]
#[serde(tag = "auth_type")]
pub enum ConnectorAuthType {
    TemporaryAuth,
    HeaderKey {
        api_key: Secret<String>,
    },
    BodyKey {
        api_key: Secret<String>,
        key1: Secret<String>,
    },
    SignatureKey {
        api_key: Secret<String>,
        key1: Secret<String>,
        api_secret: Secret<String>,
    },
    MultiAuthKey {
        api_key: Secret<String>,
        key1: Secret<String>,
        api_secret: Secret<String>,
        key2: Secret<String>,
    },
    CurrencyAuthKey {
        auth_key_map: HashMap<common_enums::Currency, pii::SecretSerdeValue>,
    },
    CertificateAuth {
        // certificate should be base64 encoded
        certificate: Secret<String>,
        // private_key should be base64 encoded
        private_key: Secret<String>,
    },
    #[default]
    NoKey,
}

#[derive(Debug, Clone, Serialize, Deserialize, ToSchema)]
#[serde(deny_unknown_fields)]
pub struct MerchantConnectorWebhookDetails {
    #[schema(value_type = String, example = "12345678900987654321")]
    pub merchant_secret: Secret<String>,
    #[schema(value_type = String, example = "12345678900987654321")]
    pub additional_secret: Option<Secret<String>>,
}

#[derive(Debug, Clone, Eq, PartialEq, Serialize, Deserialize, ToSchema)]
pub struct MerchantConnectorInfo {
    pub connector_label: String,
    #[schema(value_type = String)]
    pub merchant_connector_id: id_type::MerchantConnectorAccountId,
}

impl MerchantConnectorInfo {
    pub fn new(
        connector_label: String,
        merchant_connector_id: id_type::MerchantConnectorAccountId,
    ) -> Self {
        Self {
            connector_label,
            merchant_connector_id,
        }
    }
}

/// Response of creating a new Merchant Connector for the merchant account."
#[cfg(feature = "v2")]
#[derive(Debug, Clone, Serialize, Deserialize, ToSchema)]
#[serde(deny_unknown_fields)]
pub struct MerchantConnectorResponse {
    /// Type of the Connector for the financial use case. Could range from Payments to Accounting to Banking.
    #[schema(value_type = ConnectorType, example = "payment_processor")]
    pub connector_type: api_enums::ConnectorType,

    /// Name of the Connector
    #[schema(value_type = Connector, example = "stripe")]
    pub connector_name: common_enums::connector_enums::Connector,

    /// A unique label to identify the connector account created under a profile
    #[schema(example = "stripe_US_travel")]
    pub connector_label: Option<String>,

    /// Unique ID of the merchant connector account
    #[schema(example = "mca_5apGeP94tMts6rg3U3kR", value_type = String)]
    pub id: id_type::MerchantConnectorAccountId,

    /// Identifier for the profile, if not provided default will be chosen from merchant account
    #[schema(max_length = 64, value_type = String)]
    pub profile_id: id_type::ProfileId,

    /// An object containing the required details/credentials for a Connector account.
    #[schema(value_type = Option<MerchantConnectorDetails>,example = json!({ "auth_type": "HeaderKey","api_key": "Basic MyVerySecretApiKey" }))]
    pub connector_account_details: pii::SecretSerdeValue,

    /// An object containing the details about the payment methods that need to be enabled under this merchant connector account
    #[schema(value_type = Vec<PaymentMethodsEnabled>)]
    pub payment_methods_enabled: Option<Vec<common_types::payment_methods::PaymentMethodsEnabled>>,

    /// Webhook details of this merchant connector
    #[schema(example = json!({
        "connector_webhook_details": {
            "merchant_secret": "1234567890987654321"
        }
    }))]
    pub connector_webhook_details: Option<MerchantConnectorWebhookDetails>,

    /// Metadata is useful for storing additional, unstructured information on an object.
    #[schema(value_type = Option<Object>,max_length = 255,example = json!({ "city": "NY", "unit": "245" }))]
    pub metadata: Option<pii::SecretSerdeValue>,

    /// A boolean value to indicate if the connector is disabled. By default, its value is false.
    #[schema(default = false, example = false)]
    pub disabled: Option<bool>,

    /// Contains the frm configs for the merchant connector
    #[schema(example = json!(consts::FRM_CONFIGS_EG))]
    pub frm_configs: Option<Vec<FrmConfigs>>,

    /// identifier for the verified domains of a particular connector account
    pub applepay_verified_domains: Option<Vec<String>>,

    /// pm_auth_config will relate MCA records to their respective chosen auth services, based on payment_method and pmt
    #[schema(value_type = Option<Object>)]
    pub pm_auth_config: Option<pii::SecretSerdeValue>,

    #[schema(value_type = ConnectorStatus, example = "inactive")]
    pub status: api_enums::ConnectorStatus,

    #[schema(value_type = Option<AdditionalMerchantData>)]
    pub additional_merchant_data: Option<AdditionalMerchantData>,

    /// The connector_wallets_details is used to store wallet details such as certificates and wallet credentials
    #[schema(value_type = Option<ConnectorWalletDetails>)]
    pub connector_wallets_details: Option<ConnectorWalletDetails>,

    /// Additional data that might be required by hyperswitch, to enable some specific features.
    #[schema(value_type = Option<MerchantConnectorAccountFeatureMetadata>)]
    pub feature_metadata: Option<MerchantConnectorAccountFeatureMetadata>,
}

#[cfg(feature = "v2")]
impl MerchantConnectorResponse {
    pub fn to_merchant_connector_info(&self, connector_label: &String) -> MerchantConnectorInfo {
        MerchantConnectorInfo {
            connector_label: connector_label.to_string(),
            merchant_connector_id: self.id.clone(),
        }
    }
}

/// Response of creating a new Merchant Connector for the merchant account."
#[cfg(feature = "v1")]
#[derive(Debug, Clone, Serialize, Deserialize, ToSchema)]
#[serde(deny_unknown_fields)]
pub struct MerchantConnectorResponse {
    /// Type of the Connector for the financial use case. Could range from Payments to Accounting to Banking.
    #[schema(value_type = ConnectorType, example = "payment_processor")]
    pub connector_type: api_enums::ConnectorType,
    /// Name of the Connector
    #[schema(value_type = Connector, example = "stripe")]
    pub connector_name: String,

    /// A unique label to identify the connector account created under a profile
    #[schema(example = "stripe_US_travel")]
    pub connector_label: Option<String>,

    /// Unique ID of the merchant connector account
    #[schema(example = "mca_5apGeP94tMts6rg3U3kR", value_type = String)]
    pub merchant_connector_id: id_type::MerchantConnectorAccountId,

    /// Identifier for the profile, if not provided default will be chosen from merchant account
    #[schema(max_length = 64, value_type = String)]
    pub profile_id: id_type::ProfileId,

    /// An object containing the required details/credentials for a Connector account.
    #[schema(value_type = Option<MerchantConnectorDetails>,example = json!({ "auth_type": "HeaderKey","api_key": "Basic MyVerySecretApiKey" }))]
    pub connector_account_details: pii::SecretSerdeValue,

    /// An object containing the details about the payment methods that need to be enabled under this merchant connector account
    #[schema(example = json!([
        {
            "payment_method": "wallet",
            "payment_method_types": [
                "upi_collect",
                "upi_intent"
            ],
            "payment_method_issuers": [
                "labore magna ipsum",
                "aute"
            ],
            "payment_schemes": [
                "Discover",
                "Discover"
            ],
            "accepted_currencies": {
                "type": "enable_only",
                "list": ["USD", "EUR"]
            },
            "accepted_countries": {
                "type": "disable_only",
                "list": ["FR", "DE","IN"]
            },
            "minimum_amount": 1,
            "maximum_amount": 68607706,
            "recurring_enabled": true,
            "installment_payment_enabled": true
        }
    ]))]
    pub payment_methods_enabled: Option<Vec<PaymentMethodsEnabled>>,

    /// Webhook details of this merchant connector
    #[schema(example = json!({
        "connector_webhook_details": {
            "merchant_secret": "1234567890987654321"
        }
    }))]
    pub connector_webhook_details: Option<MerchantConnectorWebhookDetails>,

    /// Metadata is useful for storing additional, unstructured information on an object.
    #[schema(value_type = Option<Object>,max_length = 255,example = json!({ "city": "NY", "unit": "245" }))]
    pub metadata: Option<pii::SecretSerdeValue>,

    /// A boolean value to indicate if the connector is in Test mode. By default, its value is false.
    #[schema(default = false, example = false)]
    pub test_mode: Option<bool>,

    /// A boolean value to indicate if the connector is disabled. By default, its value is false.
    #[schema(default = false, example = false)]
    pub disabled: Option<bool>,

    /// Contains the frm configs for the merchant connector
    #[schema(example = json!(consts::FRM_CONFIGS_EG))]
    pub frm_configs: Option<Vec<FrmConfigs>>,

    /// The business country to which the connector account is attached. To be deprecated soon. Use the 'profile_id' instead
    #[schema(value_type = Option<CountryAlpha2>, example = "US")]
    pub business_country: Option<api_enums::CountryAlpha2>,

    ///The business label to which the connector account is attached. To be deprecated soon. Use the 'profile_id' instead
    #[schema(example = "travel")]
    pub business_label: Option<String>,

    /// The business sublabel to which the connector account is attached. To be deprecated soon. Use the 'profile_id' instead
    #[schema(example = "chase")]
    pub business_sub_label: Option<String>,

    /// identifier for the verified domains of a particular connector account
    pub applepay_verified_domains: Option<Vec<String>>,

    #[schema(value_type = Option<Object>)]
    pub pm_auth_config: Option<pii::SecretSerdeValue>,

    #[schema(value_type = ConnectorStatus, example = "inactive")]
    pub status: api_enums::ConnectorStatus,

    #[schema(value_type = Option<AdditionalMerchantData>)]
    pub additional_merchant_data: Option<AdditionalMerchantData>,

    /// The connector_wallets_details is used to store wallet details such as certificates and wallet credentials
    #[schema(value_type = Option<ConnectorWalletDetails>)]
    pub connector_wallets_details: Option<ConnectorWalletDetails>,
}

#[cfg(feature = "v1")]
impl MerchantConnectorResponse {
    pub fn to_merchant_connector_info(&self, connector_label: &String) -> MerchantConnectorInfo {
        MerchantConnectorInfo {
            connector_label: connector_label.to_string(),
            merchant_connector_id: self.merchant_connector_id.clone(),
        }
    }
}

#[cfg(feature = "v1")]
#[derive(Debug, Clone, Serialize, Deserialize, ToSchema)]
#[serde(deny_unknown_fields)]
pub struct MerchantConnectorListResponse {
    /// Type of the Connector for the financial use case. Could range from Payments to Accounting to Banking.
    #[schema(value_type = ConnectorType, example = "payment_processor")]
    pub connector_type: api_enums::ConnectorType,
    /// Name of the Connector
    #[schema(value_type = Connector, example = "stripe")]
    pub connector_name: String,

    /// A unique label to identify the connector account created under a profile
    #[schema(example = "stripe_US_travel")]
    pub connector_label: Option<String>,

    /// Unique ID of the merchant connector account
    #[schema(example = "mca_5apGeP94tMts6rg3U3kR", value_type = String)]
    pub merchant_connector_id: id_type::MerchantConnectorAccountId,

    /// Identifier for the profile, if not provided default will be chosen from merchant account
    #[schema(max_length = 64, value_type = String)]
    pub profile_id: id_type::ProfileId,

    /// An object containing the details about the payment methods that need to be enabled under this merchant connector account
    #[schema(example = json!([
        {
            "payment_method": "wallet",
            "payment_method_types": [
                "upi_collect",
                "upi_intent"
            ],
            "payment_method_issuers": [
                "labore magna ipsum",
                "aute"
            ],
            "payment_schemes": [
                "Discover",
                "Discover"
            ],
            "accepted_currencies": {
                "type": "enable_only",
                "list": ["USD", "EUR"]
            },
            "accepted_countries": {
                "type": "disable_only",
                "list": ["FR", "DE","IN"]
            },
            "minimum_amount": 1,
            "maximum_amount": 68607706,
            "recurring_enabled": true,
            "installment_payment_enabled": true
        }
    ]))]
    pub payment_methods_enabled: Option<Vec<PaymentMethodsEnabled>>,

    /// A boolean value to indicate if the connector is in Test mode. By default, its value is false.
    #[schema(default = false, example = false)]
    pub test_mode: Option<bool>,

    /// A boolean value to indicate if the connector is disabled. By default, its value is false.
    #[schema(default = false, example = false)]
    pub disabled: Option<bool>,

    /// Contains the frm configs for the merchant connector
    #[schema(example = json!(consts::FRM_CONFIGS_EG))]
    pub frm_configs: Option<Vec<FrmConfigs>>,

    /// The business country to which the connector account is attached. To be deprecated soon. Use the 'profile_id' instead
    #[schema(value_type = Option<CountryAlpha2>, example = "US")]
    pub business_country: Option<api_enums::CountryAlpha2>,

    ///The business label to which the connector account is attached. To be deprecated soon. Use the 'profile_id' instead
    #[schema(example = "travel")]
    pub business_label: Option<String>,

    /// The business sublabel to which the connector account is attached. To be deprecated soon. Use the 'profile_id' instead
    #[schema(example = "chase")]
    pub business_sub_label: Option<String>,

    /// identifier for the verified domains of a particular connector account
    pub applepay_verified_domains: Option<Vec<String>>,

    #[schema(value_type = Option<Object>)]
    pub pm_auth_config: Option<pii::SecretSerdeValue>,

    #[schema(value_type = ConnectorStatus, example = "inactive")]
    pub status: api_enums::ConnectorStatus,
}

#[cfg(feature = "v1")]
impl MerchantConnectorListResponse {
    pub fn to_merchant_connector_info(&self, connector_label: &String) -> MerchantConnectorInfo {
        MerchantConnectorInfo {
            connector_label: connector_label.to_string(),
            merchant_connector_id: self.merchant_connector_id.clone(),
        }
    }
    pub fn get_connector_name(&self) -> String {
        self.connector_name.clone()
    }
}

#[cfg(feature = "v2")]
#[derive(Debug, Clone, Serialize, Deserialize, ToSchema)]
#[serde(deny_unknown_fields)]
pub struct MerchantConnectorListResponse {
    /// Type of the Connector for the financial use case. Could range from Payments to Accounting to Banking.
    #[schema(value_type = ConnectorType, example = "payment_processor")]
    pub connector_type: api_enums::ConnectorType,

    /// Name of the Connector
    #[schema(value_type = Connector, example = "stripe")]
    pub connector_name: common_enums::connector_enums::Connector,

    /// A unique label to identify the connector account created under a profile
    #[schema(example = "stripe_US_travel")]
    pub connector_label: Option<String>,

    /// Unique ID of the merchant connector account
    #[schema(example = "mca_5apGeP94tMts6rg3U3kR", value_type = String)]
    pub id: id_type::MerchantConnectorAccountId,

    /// Identifier for the profile, if not provided default will be chosen from merchant account
    #[schema(max_length = 64, value_type = String)]
    pub profile_id: id_type::ProfileId,

    /// An object containing the details about the payment methods that need to be enabled under this merchant connector account
    #[schema(value_type = Vec<PaymentMethodsEnabled>)]
    pub payment_methods_enabled: Option<Vec<common_types::payment_methods::PaymentMethodsEnabled>>,

    /// A boolean value to indicate if the connector is disabled. By default, its value is false.
    #[schema(default = false, example = false)]
    pub disabled: Option<bool>,

    /// Contains the frm configs for the merchant connector
    #[schema(example = json!(consts::FRM_CONFIGS_EG))]
    pub frm_configs: Option<Vec<FrmConfigs>>,

    /// identifier for the verified domains of a particular connector account
    pub applepay_verified_domains: Option<Vec<String>>,

    #[schema(value_type = Option<Object>)]
    pub pm_auth_config: Option<pii::SecretSerdeValue>,

    #[schema(value_type = ConnectorStatus, example = "inactive")]
    pub status: api_enums::ConnectorStatus,
}

#[cfg(feature = "v2")]
impl MerchantConnectorListResponse {
    pub fn to_merchant_connector_info(&self, connector_label: &String) -> MerchantConnectorInfo {
        MerchantConnectorInfo {
            connector_label: connector_label.to_string(),
            merchant_connector_id: self.id.clone(),
        }
    }
    pub fn get_connector_name(&self) -> common_enums::connector_enums::Connector {
        self.connector_name
    }
}

/// Create a new Merchant Connector for the merchant account. The connector could be a payment processor / facilitator / acquirer or specialized services like Fraud / Accounting etc."
#[cfg(feature = "v1")]
#[derive(Debug, Clone, Serialize, Deserialize, ToSchema)]
#[serde(deny_unknown_fields)]
pub struct MerchantConnectorUpdate {
    /// Type of the Connector for the financial use case. Could range from Payments to Accounting to Banking.
    #[schema(value_type = ConnectorType, example = "payment_processor")]
    pub connector_type: api_enums::ConnectorType,

    /// This is an unique label you can generate and pass in order to identify this connector account on your Hyperswitch dashboard and reports. Eg: if your profile label is `default`, connector label can be `stripe_default`
    #[schema(example = "stripe_US_travel")]
    pub connector_label: Option<String>,

    /// An object containing the required details/credentials for a Connector account.
    #[schema(value_type = Option<MerchantConnectorDetails>,example = json!({ "auth_type": "HeaderKey","api_key": "Basic MyVerySecretApiKey" }))]
    pub connector_account_details: Option<pii::SecretSerdeValue>,

    /// An object containing the details about the payment methods that need to be enabled under this merchant connector account
    #[schema(example = json!([
        {
            "payment_method": "wallet",
            "payment_method_types": [
                "upi_collect",
                "upi_intent"
            ],
            "payment_method_issuers": [
                "labore magna ipsum",
                "aute"
            ],
            "payment_schemes": [
                "Discover",
                "Discover"
            ],
            "accepted_currencies": {
                "type": "enable_only",
                "list": ["USD", "EUR"]
            },
            "accepted_countries": {
                "type": "disable_only",
                "list": ["FR", "DE","IN"]
            },
            "minimum_amount": 1,
            "maximum_amount": 68607706,
            "recurring_enabled": true,
            "installment_payment_enabled": true
        }
    ]))]
    pub payment_methods_enabled: Option<Vec<PaymentMethodsEnabled>>,

    /// Webhook details of this merchant connector
    #[schema(example = json!({
        "connector_webhook_details": {
            "merchant_secret": "1234567890987654321"
        }
    }))]
    pub connector_webhook_details: Option<MerchantConnectorWebhookDetails>,

    /// Metadata is useful for storing additional, unstructured information on an object.
    #[schema(value_type = Option<Object>,max_length = 255,example = json!({ "city": "NY", "unit": "245" }))]
    pub metadata: Option<pii::SecretSerdeValue>,

    /// A boolean value to indicate if the connector is in Test mode. By default, its value is false.
    #[schema(default = false, example = false)]
    pub test_mode: Option<bool>,

    /// A boolean value to indicate if the connector is disabled. By default, its value is false.
    #[schema(default = false, example = false)]
    pub disabled: Option<bool>,

    /// Contains the frm configs for the merchant connector
    #[schema(example = json!(consts::FRM_CONFIGS_EG))]
    pub frm_configs: Option<Vec<FrmConfigs>>,

    /// pm_auth_config will relate MCA records to their respective chosen auth services, based on payment_method and pmt
    #[schema(value_type = Option<Object>)]
    pub pm_auth_config: Option<pii::SecretSerdeValue>,

    #[schema(value_type = ConnectorStatus, example = "inactive")]
    pub status: Option<api_enums::ConnectorStatus>,

    /// In case the merchant needs to store any additional sensitive data
    #[schema(value_type = Option<AdditionalMerchantData>)]
    pub additional_merchant_data: Option<AdditionalMerchantData>,

    /// The connector_wallets_details is used to store wallet details such as certificates and wallet credentials
    #[schema(value_type = Option<ConnectorWalletDetails>)]
    pub connector_wallets_details: Option<ConnectorWalletDetails>,
}

#[derive(Debug, Clone, Serialize, Deserialize, ToSchema)]
#[serde(deny_unknown_fields)]
pub struct ConnectorWalletDetails {
    /// This field contains the Apple Pay certificates and credentials for iOS and Web Apple Pay flow
    #[serde(skip_serializing_if = "Option::is_none")]
    #[schema(value_type = Option<Object>)]
    pub apple_pay_combined: Option<pii::SecretSerdeValue>,
    /// This field is for our legacy Apple Pay flow that contains the Apple Pay certificates and credentials for only iOS Apple Pay flow
    #[serde(skip_serializing_if = "Option::is_none")]
    #[schema(value_type = Option<Object>)]
    pub apple_pay: Option<pii::SecretSerdeValue>,
    /// This field contains the Amazon Pay certificates and credentials
    #[serde(skip_serializing_if = "Option::is_none")]
    #[schema(value_type = Option<Object>)]
    pub amazon_pay: Option<pii::SecretSerdeValue>,
    /// This field contains the Samsung Pay certificates and credentials
    #[serde(skip_serializing_if = "Option::is_none")]
    #[schema(value_type = Option<Object>)]
    pub samsung_pay: Option<pii::SecretSerdeValue>,
    /// This field contains the Paze certificates and credentials
    #[serde(skip_serializing_if = "Option::is_none")]
    #[schema(value_type = Option<Object>)]
    pub paze: Option<pii::SecretSerdeValue>,
    /// This field contains the Google Pay certificates and credentials
    #[serde(skip_serializing_if = "Option::is_none")]
    #[schema(value_type = Option<Object>)]
    pub google_pay: Option<pii::SecretSerdeValue>,
}

/// Create a new Merchant Connector for the merchant account. The connector could be a payment processor / facilitator / acquirer or specialized services like Fraud / Accounting etc."
#[cfg(feature = "v2")]
#[derive(Debug, Clone, Serialize, Deserialize, ToSchema)]
#[serde(deny_unknown_fields)]
pub struct MerchantConnectorUpdate {
    /// Type of the Connector for the financial use case. Could range from Payments to Accounting to Banking.
    #[schema(value_type = ConnectorType, example = "payment_processor")]
    pub connector_type: api_enums::ConnectorType,

    /// This is an unique label you can generate and pass in order to identify this connector account on your Hyperswitch dashboard and reports, If not passed then if will take `connector_name`_`profile_name`. Eg: if your profile label is `default`, connector label can be `stripe_default`
    #[schema(example = "stripe_US_travel")]
    pub connector_label: Option<String>,

    /// An object containing the required details/credentials for a Connector account.
    #[schema(value_type = Option<MerchantConnectorDetails>,example = json!({ "auth_type": "HeaderKey","api_key": "Basic MyVerySecretApiKey" }))]
    pub connector_account_details: Option<pii::SecretSerdeValue>,

    /// An object containing the details about the payment methods that need to be enabled under this merchant connector account
    #[schema(value_type = Option<Vec<PaymentMethodsEnabled>>)]
    pub payment_methods_enabled: Option<Vec<common_types::payment_methods::PaymentMethodsEnabled>>,

    /// Webhook details of this merchant connector
    #[schema(example = json!({
        "connector_webhook_details": {
            "merchant_secret": "1234567890987654321"
        }
    }))]
    pub connector_webhook_details: Option<MerchantConnectorWebhookDetails>,

    /// You can specify up to 50 keys, with key names up to 40 characters long and values up to 500 characters long. Metadata is useful for storing additional, structured information on an object.
    #[schema(value_type = Option<Object>,max_length = 255,example = json!({ "city": "NY", "unit": "245" }))]
    pub metadata: Option<pii::SecretSerdeValue>,

    /// A boolean value to indicate if the connector is disabled. By default, its value is false.
    #[schema(default = false, example = false)]
    pub disabled: Option<bool>,

    /// Contains the frm configs for the merchant connector
    #[schema(example = json!(consts::FRM_CONFIGS_EG))]
    pub frm_configs: Option<Vec<FrmConfigs>>,

    /// pm_auth_config will relate MCA records to their respective chosen auth services, based on payment_method and pmt
    #[schema(value_type = Option<Object>)]
    pub pm_auth_config: Option<pii::SecretSerdeValue>,

    #[schema(value_type = ConnectorStatus, example = "inactive")]
    pub status: Option<api_enums::ConnectorStatus>,

    /// The identifier for the Merchant Account
    #[schema(value_type = String, max_length = 64, min_length = 1, example = "y3oqhf46pyzuxjbcn2giaqnb44")]
    pub merchant_id: id_type::MerchantId,

    /// In case the merchant needs to store any additional sensitive data
    #[schema(value_type = Option<AdditionalMerchantData>)]
    pub additional_merchant_data: Option<AdditionalMerchantData>,

    /// The connector_wallets_details is used to store wallet details such as certificates and wallet credentials
    pub connector_wallets_details: Option<ConnectorWalletDetails>,

    /// Additional data that might be required by hyperswitch, to enable some specific features.
    #[schema(value_type = Option<MerchantConnectorAccountFeatureMetadata>)]
    pub feature_metadata: Option<MerchantConnectorAccountFeatureMetadata>,
}

#[cfg(feature = "v2")]
impl MerchantConnectorUpdate {
    pub fn get_frm_config_as_secret(&self) -> Option<Vec<Secret<serde_json::Value>>> {
        match self.frm_configs.as_ref() {
            Some(frm_value) => {
                let configs_for_frm_value: Vec<Secret<serde_json::Value>> = frm_value
                    .iter()
                    .map(|config| config.encode_to_value().map(Secret::new))
                    .collect::<Result<Vec<_>, _>>()
                    .ok()?;
                Some(configs_for_frm_value)
            }
            None => None,
        }
    }
}

///Details of FrmConfigs are mentioned here... it should be passed in payment connector create api call, and stored in merchant_connector_table
#[derive(Debug, Clone, Serialize, Deserialize, ToSchema)]
#[serde(deny_unknown_fields)]
pub struct FrmConfigs {
    ///this is the connector that can be used for the payment
    #[schema(value_type = ConnectorType, example = "payment_processor")]
    pub gateway: Option<api_enums::Connector>,
    ///payment methods that can be used in the payment
    pub payment_methods: Vec<FrmPaymentMethod>,
}

///Details of FrmPaymentMethod are mentioned here... it should be passed in payment connector create api call, and stored in merchant_connector_table
#[derive(Debug, Clone, Serialize, Deserialize, ToSchema)]
#[serde(deny_unknown_fields)]
pub struct FrmPaymentMethod {
    ///payment methods(card, wallet, etc) that can be used in the payment
    #[schema(value_type = PaymentMethod,example = "card")]
    pub payment_method: Option<common_enums::PaymentMethod>,
    ///payment method types(credit, debit) that can be used in the payment. This field is deprecated. It has not been removed to provide backward compatibility.
    pub payment_method_types: Option<Vec<FrmPaymentMethodType>>,
    ///frm flow type to be used, can be pre/post
    #[schema(value_type = Option<FrmPreferredFlowTypes>)]
    pub flow: Option<api_enums::FrmPreferredFlowTypes>,
}

///Details of FrmPaymentMethodType are mentioned here... it should be passed in payment connector create api call, and stored in merchant_connector_table
#[derive(Debug, Clone, Serialize, Deserialize, ToSchema)]
#[serde(deny_unknown_fields)]
pub struct FrmPaymentMethodType {
    ///payment method types(credit, debit) that can be used in the payment
    #[schema(value_type = PaymentMethodType)]
    pub payment_method_type: Option<common_enums::PaymentMethodType>,
    ///card networks(like visa mastercard) types that can be used in the payment
    #[schema(value_type = CardNetwork)]
    pub card_networks: Option<Vec<common_enums::CardNetwork>>,
    ///frm flow type to be used, can be pre/post
    #[schema(value_type = FrmPreferredFlowTypes)]
    pub flow: api_enums::FrmPreferredFlowTypes,
    ///action that the frm would take, in case fraud is detected
    #[schema(value_type = FrmAction)]
    pub action: api_enums::FrmAction,
}
/// Details of all the payment methods enabled for the connector for the given merchant account
#[derive(Debug, Clone, Serialize, Deserialize, ToSchema)]
#[serde(deny_unknown_fields)]
pub struct PaymentMethodsEnabled {
    /// Type of payment method.
    #[schema(value_type = PaymentMethod,example = "card")]
    pub payment_method: common_enums::PaymentMethod,

    /// Subtype of payment method
    #[schema(value_type = Option<Vec<RequestPaymentMethodTypes>>,example = json!(["credit"]))]
    pub payment_method_types: Option<Vec<payment_methods::RequestPaymentMethodTypes>>,
}
impl PaymentMethodsEnabled {
    /// Get payment_method
    #[cfg(feature = "v1")]
    pub fn get_payment_method(&self) -> Option<common_enums::PaymentMethod> {
        Some(self.payment_method)
    }
    /// Get payment_method_types
    #[cfg(feature = "v1")]
    pub fn get_payment_method_type(
        &self,
    ) -> Option<&Vec<payment_methods::RequestPaymentMethodTypes>> {
        self.payment_method_types.as_ref()
    }
}

#[derive(PartialEq, Eq, Hash, Debug, Clone, serde::Serialize, Deserialize, ToSchema)]
#[serde(
    deny_unknown_fields,
    tag = "type",
    content = "list",
    rename_all = "snake_case"
)]
pub enum AcceptedCurrencies {
    #[schema(value_type = Vec<Currency>)]
    EnableOnly(Vec<api_enums::Currency>),
    #[schema(value_type = Vec<Currency>)]
    DisableOnly(Vec<api_enums::Currency>),
    AllAccepted,
}

#[derive(PartialEq, Eq, Hash, Debug, Clone, serde::Serialize, Deserialize, ToSchema)]
#[serde(
    deny_unknown_fields,
    tag = "type",
    content = "list",
    rename_all = "snake_case"
)]
/// Object to filter the customer countries for which the payment method is displayed
pub enum AcceptedCountries {
    #[schema(value_type = Vec<CountryAlpha2>)]
    EnableOnly(Vec<api_enums::CountryAlpha2>),
    #[schema(value_type = Vec<CountryAlpha2>)]
    DisableOnly(Vec<api_enums::CountryAlpha2>),
    AllAccepted,
}

#[cfg(feature = "v1")]
#[derive(Debug, Clone, Serialize, Deserialize, ToSchema)]
pub struct MerchantConnectorDeleteResponse {
    /// The identifier for the Merchant Account
    #[schema(max_length = 255, example = "y3oqhf46pyzuxjbcn2giaqnb44", value_type = String)]
    pub merchant_id: id_type::MerchantId,
    /// Unique ID of the connector
    #[schema(example = "mca_5apGeP94tMts6rg3U3kR", value_type = String)]
    pub merchant_connector_id: id_type::MerchantConnectorAccountId,
    /// If the connector is deleted or not
    #[schema(example = false)]
    pub deleted: bool,
}

#[cfg(feature = "v2")]
#[derive(Debug, Clone, Serialize, Deserialize, ToSchema)]
pub struct MerchantConnectorDeleteResponse {
    /// The identifier for the Merchant Account
    #[schema(max_length = 255, example = "y3oqhf46pyzuxjbcn2giaqnb44", value_type = String)]
    pub merchant_id: id_type::MerchantId,
    /// Unique ID of the connector
    #[schema(example = "mca_5apGeP94tMts6rg3U3kR", value_type = String)]
    pub id: id_type::MerchantConnectorAccountId,
    /// If the connector is deleted or not
    #[schema(example = false)]
    pub deleted: bool,
}

#[derive(Debug, Clone, Serialize, Deserialize, ToSchema)]
pub struct ToggleKVResponse {
    /// The identifier for the Merchant Account
    #[schema(max_length = 255, example = "y3oqhf46pyzuxjbcn2giaqnb44", value_type = String)]
    pub merchant_id: id_type::MerchantId,
    /// Status of KV for the specific merchant
    #[schema(example = true)]
    pub kv_enabled: bool,
}

#[derive(Debug, Clone, Eq, PartialEq, Serialize, Deserialize, ToSchema)]
pub struct MerchantKeyTransferRequest {
    /// Offset for merchant account
    #[schema(example = 32)]
    pub from: u32,
    /// Limit for merchant account
    #[schema(example = 32)]
    pub limit: u32,
}

#[derive(Debug, Clone, Serialize, Deserialize, ToSchema)]
pub struct TransferKeyResponse {
    /// The identifier for the Merchant Account
    #[schema(example = 32)]
    pub total_transferred: usize,
}
#[derive(Debug, Clone, Serialize, Deserialize, ToSchema)]
pub struct ToggleKVRequest {
    #[serde(skip_deserializing)]
    #[schema(value_type = String)]
    pub merchant_id: id_type::MerchantId,
    /// Status of KV for the specific merchant
    #[schema(example = true)]
    pub kv_enabled: bool,
}

#[derive(Debug, Clone, Serialize, Deserialize, ToSchema)]
pub struct ToggleAllKVRequest {
    /// Status of KV for the specific merchant
    #[schema(example = true)]
    pub kv_enabled: bool,
}

#[derive(Debug, Clone, Serialize, Deserialize, ToSchema)]
pub struct ToggleAllKVResponse {
    ///Total number of updated merchants
    #[schema(example = 20)]
    pub total_updated: usize,
    /// Status of KV for the specific merchant
    #[schema(example = true)]
    pub kv_enabled: bool,
}

/// Merchant connector details used to make payments.
#[derive(Debug, Clone, Default, Eq, PartialEq, serde::Deserialize, serde::Serialize, ToSchema)]
pub struct MerchantConnectorDetailsWrap {
    /// Creds Identifier is to uniquely identify the credentials. Do not send any sensitive info, like encoded_data in this field. And do not send the string "null".
    pub creds_identifier: String,
    /// Merchant connector details type type. Base64 Encode the credentials and send it in  this type and send as a string.
    #[schema(value_type = Option<MerchantConnectorDetails>, example = r#"{
        "connector_account_details": {
            "auth_type": "HeaderKey",
            "api_key":"sk_test_xxxxxexamplexxxxxx12345"
        },
        "metadata": {
            "user_defined_field_1": "sample_1",
            "user_defined_field_2": "sample_2",
        },
    }"#)]
    pub encoded_data: Option<Secret<String>>,
}

#[derive(Debug, Clone, Deserialize, Serialize, ToSchema)]
pub struct MerchantConnectorDetails {
    /// Account details of the Connector. You can specify up to 50 keys, with key names up to 40 characters long and values up to 500 characters long. Useful for storing additional, structured information on an object.
    #[schema(value_type = Option<Object>,example = json!({ "auth_type": "HeaderKey","api_key": "Basic MyVerySecretApiKey" }))]
    pub connector_account_details: pii::SecretSerdeValue,
    /// Metadata is useful for storing additional, unstructured information on an object.
    #[schema(value_type = Option<Object>,max_length = 255,example = json!({ "city": "NY", "unit": "245" }))]
    pub metadata: Option<pii::SecretSerdeValue>,
}

#[cfg(feature = "v1")]
#[derive(Clone, Debug, Deserialize, ToSchema, Default, Serialize)]
#[serde(deny_unknown_fields)]
pub struct ProfileCreate {
    /// The name of profile
    #[schema(max_length = 64)]
    pub profile_name: Option<String>,

    /// The URL to redirect after the completion of the operation
    #[schema(value_type = Option<String>, max_length = 255, example = "https://www.example.com/success")]
    pub return_url: Option<url::Url>,

    /// A boolean value to indicate if payment response hash needs to be enabled
    #[schema(default = true, example = true)]
    pub enable_payment_response_hash: Option<bool>,

    /// Refers to the hash key used for calculating the signature for webhooks and redirect response. If the value is not provided, a value is automatically generated.
    pub payment_response_hash_key: Option<String>,

    /// A boolean value to indicate if redirect to merchant with http post needs to be enabled
    #[schema(default = false, example = true)]
    pub redirect_to_merchant_with_http_post: Option<bool>,

    /// Webhook related details
    pub webhook_details: Option<WebhookDetails>,

    /// Metadata is useful for storing additional, unstructured information on an object.
    #[schema(value_type = Option<Object>, example = r#"{ "city": "NY", "unit": "245" }"#)]
    pub metadata: Option<pii::SecretSerdeValue>,

    /// The routing algorithm to be used for routing payments to desired connectors
    #[schema(value_type = Option<Object>,example = json!({"type": "single", "data": "stripe"}))]
    pub routing_algorithm: Option<serde_json::Value>,

    /// Will be used to determine the time till which your payment will be active once the payment session starts
    #[schema(example = 900)]
    pub intent_fulfillment_time: Option<u32>,

    /// The frm routing algorithm to be used for routing payments to desired FRM's
    #[schema(value_type = Option<Object>,example = json!({"type": "single", "data": "signifyd"}))]
    pub frm_routing_algorithm: Option<serde_json::Value>,

    /// The routing algorithm to be used to process the incoming request from merchant to outgoing payment processor or payment method. The default is 'Custom'
    #[cfg(feature = "payouts")]
    #[schema(value_type = Option<StaticRoutingAlgorithm>,example = json!({"type": "single", "data": "wise"}))]
    pub payout_routing_algorithm: Option<serde_json::Value>,

    /// Verified Apple Pay domains for a particular profile
    pub applepay_verified_domains: Option<Vec<String>>,

    /// Client Secret Default expiry for all payments created under this profile
    #[schema(example = 900)]
    pub session_expiry: Option<u32>,

    /// Default Payment Link config for all payment links created under this profile
    pub payment_link_config: Option<BusinessPaymentLinkConfig>,

    /// External 3DS authentication details
    pub authentication_connector_details: Option<AuthenticationConnectorDetails>,

    /// Whether to use the billing details passed when creating the intent as payment method billing
    pub use_billing_as_payment_method_billing: Option<bool>,

    /// A boolean value to indicate if customer shipping details needs to be collected from wallet
    /// connector only if it is required field for connector (Eg. Apple Pay, Google Pay etc)
    #[schema(default = false, example = false)]
    pub collect_shipping_details_from_wallet_connector: Option<bool>,

    /// A boolean value to indicate if customer billing details needs to be collected from wallet
    /// connector only if it is required field for connector (Eg. Apple Pay, Google Pay etc)
    #[schema(default = false, example = false)]
    pub collect_billing_details_from_wallet_connector: Option<bool>,

    /// A boolean value to indicate if customer shipping details needs to be collected from wallet
    /// connector irrespective of connector required fields (Eg. Apple pay, Google pay etc)
    #[schema(default = false, example = false)]
    pub always_collect_shipping_details_from_wallet_connector: Option<bool>,

    /// A boolean value to indicate if customer billing details needs to be collected from wallet
    /// connector irrespective of connector required fields (Eg. Apple pay, Google pay etc)
    #[schema(default = false, example = false)]
    pub always_collect_billing_details_from_wallet_connector: Option<bool>,

    /// Indicates if the MIT (merchant initiated transaction) payments can be made connector
    /// agnostic, i.e., MITs may be processed through different connector than CIT (customer
    /// initiated transaction) based on the routing rules.
    /// If set to `false`, MIT will go through the same connector as the CIT.
    pub is_connector_agnostic_mit_enabled: Option<bool>,

    /// Default payout link config
    #[schema(value_type = Option<BusinessPayoutLinkConfig>)]
    pub payout_link_config: Option<BusinessPayoutLinkConfig>,

    /// These key-value pairs are sent as additional custom headers in the outgoing webhook request. It is recommended not to use more than four key-value pairs.
    #[schema(value_type = Option<Object>, example = r#"{ "key1": "value-1", "key2": "value-2" }"#)]
    pub outgoing_webhook_custom_http_headers: Option<HashMap<String, String>>,

    /// Merchant Connector id to be stored for tax_calculator connector
    #[schema(value_type = Option<String>)]
    pub tax_connector_id: Option<id_type::MerchantConnectorAccountId>,

    /// Indicates if tax_calculator connector is enabled or not.
    /// If set to `true` tax_connector_id will be checked.
    #[serde(default)]
    pub is_tax_connector_enabled: bool,

    /// Indicates if network tokenization is enabled or not.
    #[serde(default)]
    pub is_network_tokenization_enabled: bool,

    /// Indicates if is_auto_retries_enabled is enabled or not.
    pub is_auto_retries_enabled: Option<bool>,

    /// Maximum number of auto retries allowed for a payment
    pub max_auto_retries_enabled: Option<u8>,

    /// Bool indicating if extended authentication must be requested for all payments
    #[schema(value_type = Option<bool>)]
    pub always_request_extended_authorization:
        Option<primitive_wrappers::AlwaysRequestExtendedAuthorization>,

    /// Indicates if click to pay is enabled or not.
    #[serde(default)]
    pub is_click_to_pay_enabled: bool,

    /// Product authentication ids
    #[schema(value_type = Option<Object>, example = r#"{ "click_to_pay": "mca_ushduqwhdohwd", "netcetera": "mca_kwqhudqwd" }"#)]
    pub authentication_product_ids:
        Option<common_types::payments::AuthenticationConnectorAccountMap>,

    /// Card Testing Guard Configs
    pub card_testing_guard_config: Option<CardTestingGuardConfig>,

    ///Indicates if clear pan retries is enabled or not.
    pub is_clear_pan_retries_enabled: Option<bool>,

    /// Indicates if 3ds challenge is forced
    pub force_3ds_challenge: Option<bool>,

    /// Indicates if debit routing is enabled or not
    #[schema(value_type = Option<bool>)]
    pub is_debit_routing_enabled: Option<bool>,

    //Merchant country for the profile
    #[schema(value_type = Option<CountryAlpha2>, example = "US")]
    pub merchant_business_country: Option<api_enums::CountryAlpha2>,

    /// Indicates if the redirection has to open in the iframe
    #[schema(example = false)]
    pub is_iframe_redirection_enabled: Option<bool>,

    /// Indicates if pre network tokenization is enabled or not
    pub is_pre_network_tokenization_enabled: Option<bool>,

    /// Four-digit code assigned based on business type to determine processing fees and risk level
    #[schema(value_type = Option<MerchantCategoryCode>, example = "5411")]
    pub merchant_category_code: Option<api_enums::MerchantCategoryCode>,

    /// Merchant country code.
    /// This is a 3-digit ISO 3166-1 numeric country code that represents the country in which the merchant is registered or operates.
    /// Merchants typically receive this value based on their business registration information or during onboarding via payment processors or acquiring banks.
    /// It is used in payment processing, fraud detection, and regulatory compliance to determine regional rules and routing behavior.
    #[schema(value_type = Option<MerchantCountryCode>, example = "840")]
    pub merchant_country_code: Option<common_types::payments::MerchantCountryCode>,

    /// Time interval (in hours) for polling the connector to check  for new disputes
    #[schema(value_type = Option<i32>, example = 2)]
    pub dispute_polling_interval: Option<primitive_wrappers::DisputePollingIntervalInHours>,

    /// Indicates if manual retry for payment is enabled or not
    pub is_manual_retry_enabled: Option<bool>,

    /// Bool indicating if overcapture  must be requested for all payments
    #[schema(value_type = Option<bool>)]
    pub always_enable_overcapture: Option<primitive_wrappers::AlwaysEnableOvercaptureBool>,

<<<<<<< HEAD
    /// Merchant Connector id to be stored for billing_processor connector
    #[schema(value_type = Option<String>)]
    pub billing_processor_id: Option<id_type::MerchantConnectorAccountId>,
=======
    /// Indicates if external vault is enabled or not.
    #[schema(value_type = Option<ExternalVaultEnabled>, example = "Enable")]
    pub is_external_vault_enabled: Option<common_enums::ExternalVaultEnabled>,

    /// External Vault Connector Details
    pub external_vault_connector_details: Option<ExternalVaultConnectorDetails>,
>>>>>>> e410af26
}

#[nutype::nutype(
    validate(greater_or_equal = MIN_ORDER_FULFILLMENT_EXPIRY, less_or_equal = MAX_ORDER_FULFILLMENT_EXPIRY),
    derive(Clone, Copy, Debug, Deserialize, Serialize)
)]
pub struct OrderFulfillmentTime(i64);

#[cfg(feature = "v2")]
#[derive(Clone, Debug, Deserialize, ToSchema, Default, Serialize)]
#[serde(deny_unknown_fields)]
pub struct ProfileCreate {
    /// The name of profile
    #[schema(max_length = 64)]
    pub profile_name: String,

    /// The URL to redirect after the completion of the operation
    #[schema(value_type = Option<String>, max_length = 255, example = "https://www.example.com/success")]
    pub return_url: Option<common_utils::types::Url>,

    /// A boolean value to indicate if payment response hash needs to be enabled
    #[schema(default = true, example = true)]
    pub enable_payment_response_hash: Option<bool>,

    /// Refers to the hash key used for calculating the signature for webhooks and redirect response. If the value is not provided, a value is automatically generated.
    pub payment_response_hash_key: Option<String>,

    /// A boolean value to indicate if redirect to merchant with http post needs to be enabled
    #[schema(default = false, example = true)]
    pub redirect_to_merchant_with_http_post: Option<bool>,

    /// Webhook related details
    pub webhook_details: Option<WebhookDetails>,

    /// Metadata is useful for storing additional, unstructured information on an object.
    #[schema(value_type = Option<Object>, example = r#"{ "city": "NY", "unit": "245" }"#)]
    pub metadata: Option<pii::SecretSerdeValue>,

    /// Will be used to determine the time till which your payment will be active once the payment session starts
    #[schema(value_type = Option<u32>, example = 900)]
    pub order_fulfillment_time: Option<OrderFulfillmentTime>,

    /// Whether the order fulfillment time is calculated from the origin or the time of creating the payment, or confirming the payment
    #[schema(value_type = Option<OrderFulfillmentTimeOrigin>, example = "create")]
    pub order_fulfillment_time_origin: Option<api_enums::OrderFulfillmentTimeOrigin>,

    /// Verified Apple Pay domains for a particular profile
    pub applepay_verified_domains: Option<Vec<String>>,

    /// Client Secret Default expiry for all payments created under this profile
    #[schema(example = 900)]
    pub session_expiry: Option<u32>,

    /// Default Payment Link config for all payment links created under this profile
    pub payment_link_config: Option<BusinessPaymentLinkConfig>,

    /// External 3DS authentication details
    pub authentication_connector_details: Option<AuthenticationConnectorDetails>,

    /// Whether to use the billing details passed when creating the intent as payment method billing
    pub use_billing_as_payment_method_billing: Option<bool>,

    /// A boolean value to indicate if customer shipping details needs to be collected from wallet
    /// connector only if it is required field for connector (Eg. Apple Pay, Google Pay etc)
    #[schema(default = false, example = false)]
    pub collect_shipping_details_from_wallet_connector_if_required: Option<bool>,

    /// A boolean value to indicate if customer billing details needs to be collected from wallet
    /// connector only if it is required field for connector (Eg. Apple Pay, Google Pay etc)
    #[schema(default = false, example = false)]
    pub collect_billing_details_from_wallet_connector_if_required: Option<bool>,

    /// A boolean value to indicate if customer shipping details needs to be collected from wallet
    /// connector irrespective of connector required fields (Eg. Apple pay, Google pay etc)
    #[schema(default = false, example = false)]
    pub always_collect_shipping_details_from_wallet_connector: Option<bool>,

    /// A boolean value to indicate if customer billing details needs to be collected from wallet
    /// connector irrespective of connector required fields (Eg. Apple pay, Google pay etc)
    #[schema(default = false, example = false)]
    pub always_collect_billing_details_from_wallet_connector: Option<bool>,

    /// Indicates if the MIT (merchant initiated transaction) payments can be made connector
    /// agnostic, i.e., MITs may be processed through different connector than CIT (customer
    /// initiated transaction) based on the routing rules.
    /// If set to `false`, MIT will go through the same connector as the CIT.
    pub is_connector_agnostic_mit_enabled: Option<bool>,

    /// Default payout link config
    #[schema(value_type = Option<BusinessPayoutLinkConfig>)]
    pub payout_link_config: Option<BusinessPayoutLinkConfig>,

    /// These key-value pairs are sent as additional custom headers in the outgoing webhook request. It is recommended not to use more than four key-value pairs.
    #[schema(value_type = Option<Object>, example = r#"{ "key1": "value-1", "key2": "value-2" }"#)]
    pub outgoing_webhook_custom_http_headers: Option<HashMap<String, String>>,

    /// Merchant Connector id to be stored for tax_calculator connector
    #[schema(value_type = Option<String>)]
    pub tax_connector_id: Option<id_type::MerchantConnectorAccountId>,

    /// Indicates if tax_calculator connector is enabled or not.
    /// If set to `true` tax_connector_id will be checked.
    #[serde(default)]
    pub is_tax_connector_enabled: bool,

    /// Indicates if network tokenization is enabled or not.
    #[serde(default)]
    pub is_network_tokenization_enabled: bool,

    /// Indicates if click to pay is enabled or not.
    #[schema(default = false, example = false)]
    #[serde(default)]
    pub is_click_to_pay_enabled: bool,

    /// Product authentication ids
    #[schema(value_type = Option<Object>, example = r#"{ "click_to_pay": "mca_ushduqwhdohwd", "netcetera": "mca_kwqhudqwd" }"#)]
    pub authentication_product_ids:
        Option<common_types::payments::AuthenticationConnectorAccountMap>,

    /// Card Testing Guard Configs
    pub card_testing_guard_config: Option<CardTestingGuardConfig>,

    ///Indicates if clear pan retries is enabled or not.
    pub is_clear_pan_retries_enabled: Option<bool>,

    /// Indicates if debit routing is enabled or not
    #[schema(value_type = Option<bool>)]
    pub is_debit_routing_enabled: Option<bool>,

    //Merchant country for the profile
    #[schema(value_type = Option<CountryAlpha2>, example = "US")]
    pub merchant_business_country: Option<api_enums::CountryAlpha2>,

    /// Indicates if the redirection has to open in the iframe
    #[schema(example = false)]
    pub is_iframe_redirection_enabled: Option<bool>,

    /// Indicates if external vault is enabled or not.
    pub is_external_vault_enabled: Option<bool>,

    /// External Vault Connector Details
    pub external_vault_connector_details: Option<ExternalVaultConnectorDetails>,

    /// Four-digit code assigned based on business type to determine processing fees and risk level
    #[schema(value_type = Option<MerchantCategoryCode>, example = "5411")]
    pub merchant_category_code: Option<api_enums::MerchantCategoryCode>,

    /// Merchant country code.
    /// This is a 3-digit ISO 3166-1 numeric country code that represents the country in which the merchant is registered or operates.
    /// Merchants typically receive this value based on their business registration information or during onboarding via payment processors or acquiring banks.
    /// It is used in payment processing, fraud detection, and regulatory compliance to determine regional rules and routing behavior.
    #[schema(value_type = Option<MerchantCountryCode>, example = "840")]
    pub merchant_country_code: Option<common_types::payments::MerchantCountryCode>,

    /// Enable split payments, i.e., split the amount between multiple payment methods
    #[schema(value_type = Option<SplitTxnsEnabled>, default = "skip")]
    pub split_txns_enabled: Option<common_enums::SplitTxnsEnabled>,

    /// Merchant Connector id to be stored for billing_processor connector
    #[schema(value_type = Option<String>)]
    pub billing_processor_id: Option<id_type::MerchantConnectorAccountId>,
}

#[cfg(feature = "v1")]
#[derive(Clone, Debug, ToSchema, Serialize)]
pub struct ProfileResponse {
    /// The identifier for Merchant Account
    #[schema(max_length = 64, example = "y3oqhf46pyzuxjbcn2giaqnb44", value_type = String)]
    pub merchant_id: id_type::MerchantId,

    /// The identifier for profile. This must be used for creating merchant accounts, payments and payouts
    #[schema(max_length = 64, value_type = String, example = "pro_abcdefghijklmnopqrstuvwxyz")]
    pub profile_id: id_type::ProfileId,

    /// Name of the profile
    #[schema(max_length = 64)]
    pub profile_name: String,

    /// The URL to redirect after the completion of the operation
    #[schema(value_type = Option<String>, max_length = 255, example = "https://www.example.com/success")]
    pub return_url: Option<String>,

    /// A boolean value to indicate if payment response hash needs to be enabled
    #[schema(default = true, example = true)]
    pub enable_payment_response_hash: bool,

    /// Refers to the hash key used for calculating the signature for webhooks and redirect response. If the value is not provided, a value is automatically generated.
    pub payment_response_hash_key: Option<String>,

    /// A boolean value to indicate if redirect to merchant with http post needs to be enabled
    #[schema(default = false, example = true)]
    pub redirect_to_merchant_with_http_post: bool,

    /// Webhook related details
    pub webhook_details: Option<WebhookDetails>,

    /// Metadata is useful for storing additional, unstructured information on an object.
    #[schema(value_type = Option<Object>, example = r#"{ "city": "NY", "unit": "245" }"#)]
    pub metadata: Option<pii::SecretSerdeValue>,

    /// The routing algorithm to be used for routing payments to desired connectors
    #[schema(value_type = Option<Object>,example = json!({"type": "single", "data": "stripe"}))]
    pub routing_algorithm: Option<serde_json::Value>,

    /// Will be used to determine the time till which your payment will be active once the payment session starts
    #[schema(example = 900)]
    pub intent_fulfillment_time: Option<i64>,

    /// The routing algorithm to be used to process the incoming request from merchant to outgoing payment processor or payment method. The default is 'Custom'
    #[schema(value_type = Option<Object>,example = json!({"type": "single", "data": "signifyd"}))]
    pub frm_routing_algorithm: Option<serde_json::Value>,

    /// The routing algorithm to be used to process the incoming request from merchant to outgoing payment processor or payment method. The default is 'Custom'
    #[cfg(feature = "payouts")]
    #[schema(value_type = Option<StaticRoutingAlgorithm>,example = json!({"type": "single", "data": "wise"}))]
    pub payout_routing_algorithm: Option<serde_json::Value>,

    /// Verified Apple Pay domains for a particular profile
    pub applepay_verified_domains: Option<Vec<String>>,

    /// Client Secret Default expiry for all payments created under this profile
    #[schema(example = 900)]
    pub session_expiry: Option<i64>,

    /// Default Payment Link config for all payment links created under this profile
    #[schema(value_type = Option<BusinessPaymentLinkConfig>)]
    pub payment_link_config: Option<BusinessPaymentLinkConfig>,

    /// External 3DS authentication details
    pub authentication_connector_details: Option<AuthenticationConnectorDetails>,

    // Whether to use the billing details passed when creating the intent as payment method billing
    pub use_billing_as_payment_method_billing: Option<bool>,

    /// Merchant's config to support extended card info feature
    pub extended_card_info_config: Option<ExtendedCardInfoConfig>,

    /// A boolean value to indicate if customer shipping details needs to be collected from wallet
    /// connector only if it is required field for connector (Eg. Apple Pay, Google Pay etc)
    #[schema(default = false, example = false)]
    pub collect_shipping_details_from_wallet_connector: Option<bool>,

    /// A boolean value to indicate if customer billing details needs to be collected from wallet
    /// connector only if it is required field for connector (Eg. Apple Pay, Google Pay etc)
    #[schema(default = false, example = false)]
    pub collect_billing_details_from_wallet_connector: Option<bool>,

    /// A boolean value to indicate if customer shipping details needs to be collected from wallet
    /// connector irrespective of connector required fields (Eg. Apple pay, Google pay etc)
    #[schema(default = false, example = false)]
    pub always_collect_shipping_details_from_wallet_connector: Option<bool>,

    /// A boolean value to indicate if customer billing details needs to be collected from wallet
    /// connector irrespective of connector required fields (Eg. Apple pay, Google pay etc)
    #[schema(default = false, example = false)]
    pub always_collect_billing_details_from_wallet_connector: Option<bool>,

    /// Indicates if the MIT (merchant initiated transaction) payments can be made connector
    /// agnostic, i.e., MITs may be processed through different connector than CIT (customer
    /// initiated transaction) based on the routing rules.
    /// If set to `false`, MIT will go through the same connector as the CIT.
    pub is_connector_agnostic_mit_enabled: Option<bool>,

    /// Default payout link config
    #[schema(value_type = Option<BusinessPayoutLinkConfig>)]
    pub payout_link_config: Option<BusinessPayoutLinkConfig>,

    /// These key-value pairs are sent as additional custom headers in the outgoing webhook request.
    #[schema(value_type = Option<Object>, example = r#"{ "key1": "value-1", "key2": "value-2" }"#)]
    pub outgoing_webhook_custom_http_headers: Option<MaskedHeaders>,

    /// Merchant Connector id to be stored for tax_calculator connector
    #[schema(value_type = Option<String>)]
    pub tax_connector_id: Option<id_type::MerchantConnectorAccountId>,

    /// Indicates if tax_calculator connector is enabled or not.
    /// If set to `true` tax_connector_id will be checked.
    pub is_tax_connector_enabled: bool,

    /// Indicates if network tokenization is enabled or not.
    #[schema(default = false, example = false)]
    pub is_network_tokenization_enabled: bool,

    /// Indicates if is_auto_retries_enabled is enabled or not.
    #[schema(default = false, example = false)]
    pub is_auto_retries_enabled: bool,

    /// Maximum number of auto retries allowed for a payment
    pub max_auto_retries_enabled: Option<i16>,

    /// Bool indicating if extended authentication must be requested for all payments
    #[schema(value_type = Option<bool>)]
    pub always_request_extended_authorization:
        Option<primitive_wrappers::AlwaysRequestExtendedAuthorization>,

    /// Indicates if click to pay is enabled or not.
    #[schema(default = false, example = false)]
    pub is_click_to_pay_enabled: bool,

    /// Product authentication ids
    #[schema(value_type = Option<Object>, example = r#"{ "click_to_pay": "mca_ushduqwhdohwd", "netcetera": "mca_kwqhudqwd" }"#)]
    pub authentication_product_ids:
        Option<common_types::payments::AuthenticationConnectorAccountMap>,

    /// Card Testing Guard Configs
    pub card_testing_guard_config: Option<CardTestingGuardConfig>,

    ///Indicates if clear pan retries is enabled or not.
    pub is_clear_pan_retries_enabled: bool,

    /// Indicates if 3ds challenge is forced
    pub force_3ds_challenge: bool,

    /// Indicates if debit routing is enabled or not
    #[schema(value_type = Option<bool>)]
    pub is_debit_routing_enabled: Option<bool>,

    //Merchant country for the profile
    #[schema(value_type = Option<CountryAlpha2>, example = "US")]
    pub merchant_business_country: Option<api_enums::CountryAlpha2>,

    /// Indicates if pre network tokenization is enabled or not
    #[schema(default = false, example = false)]
    pub is_pre_network_tokenization_enabled: bool,

    /// Acquirer configs
    #[schema(value_type = Option<Vec<ProfileAcquirerResponse>>)]
    pub acquirer_configs: Option<Vec<ProfileAcquirerResponse>>,

    /// Indicates if the redirection has to open in the iframe
    #[schema(example = false)]
    pub is_iframe_redirection_enabled: Option<bool>,

    /// Four-digit code assigned based on business type to determine processing fees and risk level
    #[schema(value_type = Option<MerchantCategoryCode>, example = "5411")]
    pub merchant_category_code: Option<api_enums::MerchantCategoryCode>,

    /// Merchant country code.
    /// This is a 3-digit ISO 3166-1 numeric country code that represents the country in which the merchant is registered or operates.
    /// Merchants typically receive this value based on their business registration information or during onboarding via payment processors or acquiring banks.
    /// It is used in payment processing, fraud detection, and regulatory compliance to determine regional rules and routing behavior.
    #[schema(value_type = Option<MerchantCountryCode>, example = "840")]
    pub merchant_country_code: Option<common_types::payments::MerchantCountryCode>,

    /// Time interval (in hours) for polling the connector to check dispute statuses
    #[schema(value_type = Option<u32>, example = 2)]
    pub dispute_polling_interval: Option<primitive_wrappers::DisputePollingIntervalInHours>,

    /// Indicates if manual retry for payment is enabled or not
    pub is_manual_retry_enabled: Option<bool>,

    /// Bool indicating if overcapture  must be requested for all payments
    #[schema(value_type = Option<bool>)]
    pub always_enable_overcapture: Option<primitive_wrappers::AlwaysEnableOvercaptureBool>,

<<<<<<< HEAD
    /// Merchant Connector id to be stored for billing_processor connector
    #[schema(value_type = Option<String>)]
    pub billing_processor_id: Option<id_type::MerchantConnectorAccountId>,
=======
    /// Indicates if external vault is enabled or not.
    #[schema(value_type = Option<ExternalVaultEnabled>, example = "Enable")]
    pub is_external_vault_enabled: Option<common_enums::ExternalVaultEnabled>,

    /// External Vault Connector Details
    pub external_vault_connector_details: Option<ExternalVaultConnectorDetails>,
>>>>>>> e410af26
}

#[cfg(feature = "v2")]
#[derive(Clone, Debug, ToSchema, Serialize)]
pub struct ProfileResponse {
    /// The identifier for Merchant Account
    #[schema(max_length = 64, example = "y3oqhf46pyzuxjbcn2giaqnb44", value_type = String)]
    pub merchant_id: id_type::MerchantId,

    /// The identifier for profile. This must be used for creating merchant accounts, payments and payouts
    #[schema(max_length = 64, value_type = String, example = "pro_abcdefghijklmnopqrstuvwxyz")]
    pub id: id_type::ProfileId,

    /// Name of the profile
    #[schema(max_length = 64)]
    pub profile_name: String,

    /// The URL to redirect after the completion of the operation
    #[schema(value_type = Option<String>, max_length = 255, example = "https://www.example.com/success")]
    pub return_url: Option<common_utils::types::Url>,

    /// A boolean value to indicate if payment response hash needs to be enabled
    #[schema(default = true, example = true)]
    pub enable_payment_response_hash: bool,

    /// Refers to the hash key used for calculating the signature for webhooks and redirect response. If the value is not provided, a value is automatically generated.
    pub payment_response_hash_key: Option<String>,

    /// A boolean value to indicate if redirect to merchant with http post needs to be enabled
    #[schema(default = false, example = true)]
    pub redirect_to_merchant_with_http_post: bool,

    /// Webhook related details
    pub webhook_details: Option<WebhookDetails>,

    /// Metadata is useful for storing additional, unstructured information on an object.
    #[schema(value_type = Option<Object>, example = r#"{ "city": "NY", "unit": "245" }"#)]
    pub metadata: Option<pii::SecretSerdeValue>,

    /// Verified Apple Pay domains for a particular profile
    pub applepay_verified_domains: Option<Vec<String>>,

    /// Client Secret Default expiry for all payments created under this profile
    #[schema(example = 900)]
    pub session_expiry: Option<i64>,

    /// Default Payment Link config for all payment links created under this profile
    #[schema(value_type = Option<BusinessPaymentLinkConfig>)]
    pub payment_link_config: Option<BusinessPaymentLinkConfig>,

    /// External 3DS authentication details
    pub authentication_connector_details: Option<AuthenticationConnectorDetails>,

    // Whether to use the billing details passed when creating the intent as payment method billing
    pub use_billing_as_payment_method_billing: Option<bool>,

    /// Merchant's config to support extended card info feature
    pub extended_card_info_config: Option<ExtendedCardInfoConfig>,

    /// A boolean value to indicate if customer shipping details needs to be collected from wallet
    /// connector only if it is required field for connector (Eg. Apple Pay, Google Pay etc)
    #[schema(default = false, example = false)]
    pub collect_shipping_details_from_wallet_connector_if_required: Option<bool>,

    /// A boolean value to indicate if customer billing details needs to be collected from wallet
    /// connector only if it is required field for connector (Eg. Apple Pay, Google Pay etc)
    #[schema(default = false, example = false)]
    pub collect_billing_details_from_wallet_connector_if_required: Option<bool>,

    /// A boolean value to indicate if customer shipping details needs to be collected from wallet
    /// connector irrespective of connector required fields (Eg. Apple pay, Google pay etc)
    #[schema(default = false, example = false)]
    pub always_collect_shipping_details_from_wallet_connector: Option<bool>,

    /// A boolean value to indicate if customer billing details needs to be collected from wallet
    /// connector irrespective of connector required fields (Eg. Apple pay, Google pay etc)
    #[schema(default = false, example = false)]
    pub always_collect_billing_details_from_wallet_connector: Option<bool>,

    /// Indicates if the MIT (merchant initiated transaction) payments can be made connector
    /// agnostic, i.e., MITs may be processed through different connector than CIT (customer
    /// initiated transaction) based on the routing rules.
    /// If set to `false`, MIT will go through the same connector as the CIT.
    pub is_connector_agnostic_mit_enabled: Option<bool>,

    /// Default payout link config
    #[schema(value_type = Option<BusinessPayoutLinkConfig>)]
    pub payout_link_config: Option<BusinessPayoutLinkConfig>,

    /// These key-value pairs are sent as additional custom headers in the outgoing webhook request.
    #[schema(value_type = Option<Object>, example = r#"{ "key1": "value-1", "key2": "value-2" }"#)]
    pub outgoing_webhook_custom_http_headers: Option<MaskedHeaders>,

    /// Will be used to determine the time till which your payment will be active once the payment session starts
    #[schema(value_type = Option<u32>, example = 900)]
    pub order_fulfillment_time: Option<OrderFulfillmentTime>,

    /// Whether the order fulfillment time is calculated from the origin or the time of creating the payment, or confirming the payment
    #[schema(value_type = Option<OrderFulfillmentTimeOrigin>, example = "create")]
    pub order_fulfillment_time_origin: Option<api_enums::OrderFulfillmentTimeOrigin>,

    /// Merchant Connector id to be stored for tax_calculator connector
    #[schema(value_type = Option<String>)]
    pub tax_connector_id: Option<id_type::MerchantConnectorAccountId>,

    /// Indicates if tax_calculator connector is enabled or not.
    /// If set to `true` tax_connector_id will be checked.
    pub is_tax_connector_enabled: bool,

    /// Indicates if network tokenization is enabled or not.
    #[schema(default = false, example = false)]
    pub is_network_tokenization_enabled: bool,

    /// Indicates if CVV should be collected during payment or not.
    #[schema(value_type = Option<bool>)]
    pub should_collect_cvv_during_payment:
        Option<primitive_wrappers::ShouldCollectCvvDuringPayment>,

    /// Indicates if click to pay is enabled or not.
    #[schema(default = false, example = false)]
    pub is_click_to_pay_enabled: bool,

    /// Product authentication ids
    #[schema(value_type = Option<Object>, example = r#"{ "click_to_pay": "mca_ushduqwhdohwd", "netcetera": "mca_kwqhudqwd" }"#)]
    pub authentication_product_ids:
        Option<common_types::payments::AuthenticationConnectorAccountMap>,

    /// Card Testing Guard Configs
    pub card_testing_guard_config: Option<CardTestingGuardConfig>,

    ///Indicates if clear pan retries is enabled or not.
    pub is_clear_pan_retries_enabled: bool,

    /// Indicates if debit routing is enabled or not
    #[schema(value_type = Option<bool>)]
    pub is_debit_routing_enabled: Option<bool>,

    //Merchant country for the profile
    #[schema(value_type = Option<CountryAlpha2>, example = "US")]
    pub merchant_business_country: Option<api_enums::CountryAlpha2>,

    /// Indicates if the redirection has to open in the iframe
    #[schema(example = false)]
    pub is_iframe_redirection_enabled: Option<bool>,

    /// Indicates if external vault is enabled or not.
    pub is_external_vault_enabled: Option<bool>,

    /// External Vault Connector Details
    pub external_vault_connector_details: Option<ExternalVaultConnectorDetails>,

    /// Four-digit code assigned based on business type to determine processing fees and risk level
    #[schema(value_type = Option<MerchantCategoryCode>, example = "5411")]
    pub merchant_category_code: Option<api_enums::MerchantCategoryCode>,

    /// Merchant country code.
    /// This is a 3-digit ISO 3166-1 numeric country code that represents the country in which the merchant is registered or operates.
    /// Merchants typically receive this value based on their business registration information or during onboarding via payment processors or acquiring banks.
    /// It is used in payment processing, fraud detection, and regulatory compliance to determine regional rules and routing behavior.
    #[schema(value_type = Option<MerchantCountryCode>, example = "840")]
    pub merchant_country_code: Option<common_types::payments::MerchantCountryCode>,

    /// Enable split payments, i.e., split the amount between multiple payment methods
    #[schema(value_type = SplitTxnsEnabled, default = "skip")]
    pub split_txns_enabled: common_enums::SplitTxnsEnabled,

    /// Indicates the state of revenue recovery algorithm type
    #[schema(value_type = Option<RevenueRecoveryAlgorithmType>, example = "cascading")]
    pub revenue_recovery_retry_algorithm_type:
        Option<common_enums::enums::RevenueRecoveryAlgorithmType>,

    /// Merchant Connector id to be stored for billing_processor connector
    #[schema(value_type = Option<String>)]
    pub billing_processor_id: Option<id_type::MerchantConnectorAccountId>,
}

#[cfg(feature = "v1")]
#[derive(Clone, Debug, Deserialize, ToSchema, Serialize)]
#[serde(deny_unknown_fields)]
pub struct ProfileUpdate {
    /// The name of profile
    #[schema(max_length = 64)]
    pub profile_name: Option<String>,

    /// The URL to redirect after the completion of the operation
    #[schema(value_type = Option<String>, max_length = 255, example = "https://www.example.com/success")]
    pub return_url: Option<url::Url>,

    /// A boolean value to indicate if payment response hash needs to be enabled
    #[schema(default = true, example = true)]
    pub enable_payment_response_hash: Option<bool>,

    /// Refers to the hash key used for calculating the signature for webhooks and redirect response.
    pub payment_response_hash_key: Option<String>,

    /// A boolean value to indicate if redirect to merchant with http post needs to be enabled
    #[schema(default = false, example = true)]
    pub redirect_to_merchant_with_http_post: Option<bool>,

    /// Webhook related details
    pub webhook_details: Option<WebhookDetails>,

    /// Metadata is useful for storing additional, unstructured information on an object.
    #[schema(value_type = Option<Object>, example = r#"{ "city": "NY", "unit": "245" }"#)]
    pub metadata: Option<pii::SecretSerdeValue>,

    /// The routing algorithm to be used for routing payments to desired connectors
    #[schema(value_type = Option<Object>,example = json!({"type": "single", "data": "stripe"}))]
    pub routing_algorithm: Option<serde_json::Value>,

    /// Will be used to determine the time till which your payment will be active once the payment session starts
    #[schema(example = 900)]
    pub intent_fulfillment_time: Option<u32>,

    /// The frm routing algorithm to be used for routing payments to desired FRM's
    #[schema(value_type = Option<Object>,example = json!({"type": "single", "data": "signifyd"}))]
    pub frm_routing_algorithm: Option<serde_json::Value>,

    /// The routing algorithm to be used to process the incoming request from merchant to outgoing payment processor or payment method. The default is 'Custom'
    #[cfg(feature = "payouts")]
    #[schema(value_type = Option<StaticRoutingAlgorithm>,example = json!({"type": "single", "data": "wise"}))]
    pub payout_routing_algorithm: Option<serde_json::Value>,

    /// Verified Apple Pay domains for a particular profile
    pub applepay_verified_domains: Option<Vec<String>>,

    /// Client Secret Default expiry for all payments created under this profile
    #[schema(example = 900)]
    pub session_expiry: Option<u32>,

    /// Default Payment Link config for all payment links created under this profile
    pub payment_link_config: Option<BusinessPaymentLinkConfig>,

    /// External 3DS authentication details
    pub authentication_connector_details: Option<AuthenticationConnectorDetails>,

    /// Merchant's config to support extended card info feature
    pub extended_card_info_config: Option<ExtendedCardInfoConfig>,

    // Whether to use the billing details passed when creating the intent as payment method billing
    pub use_billing_as_payment_method_billing: Option<bool>,

    /// A boolean value to indicate if customer shipping details needs to be collected from wallet
    /// connector only if it is required field for connector (Eg. Apple Pay, Google Pay etc)
    #[schema(default = false, example = false)]
    pub collect_shipping_details_from_wallet_connector: Option<bool>,

    /// A boolean value to indicate if customer billing details needs to be collected from wallet
    /// connector only if it is required field for connector (Eg. Apple Pay, Google Pay etc)
    #[schema(default = false, example = false)]
    pub collect_billing_details_from_wallet_connector: Option<bool>,

    /// A boolean value to indicate if customer shipping details needs to be collected from wallet
    /// connector irrespective of connector required fields (Eg. Apple pay, Google pay etc)
    #[schema(default = false, example = false)]
    pub always_collect_shipping_details_from_wallet_connector: Option<bool>,

    /// A boolean value to indicate if customer billing details needs to be collected from wallet
    /// connector irrespective of connector required fields (Eg. Apple pay, Google pay etc)
    #[schema(default = false, example = false)]
    pub always_collect_billing_details_from_wallet_connector: Option<bool>,

    /// Bool indicating if extended authentication must be requested for all payments
    #[schema(value_type = Option<bool>)]
    pub always_request_extended_authorization:
        Option<primitive_wrappers::AlwaysRequestExtendedAuthorization>,

    /// Indicates if the MIT (merchant initiated transaction) payments can be made connector
    /// agnostic, i.e., MITs may be processed through different connector than CIT (customer
    /// initiated transaction) based on the routing rules.
    /// If set to `false`, MIT will go through the same connector as the CIT.
    pub is_connector_agnostic_mit_enabled: Option<bool>,

    /// Default payout link config
    #[schema(value_type = Option<BusinessPayoutLinkConfig>)]
    pub payout_link_config: Option<BusinessPayoutLinkConfig>,

    /// These key-value pairs are sent as additional custom headers in the outgoing webhook request. It is recommended not to use more than four key-value pairs.
    #[schema(value_type = Option<Object>, example = r#"{ "key1": "value-1", "key2": "value-2" }"#)]
    pub outgoing_webhook_custom_http_headers: Option<HashMap<String, String>>,

    /// Merchant Connector id to be stored for tax_calculator connector
    #[schema(value_type = Option<String>)]
    pub tax_connector_id: Option<id_type::MerchantConnectorAccountId>,

    /// Indicates if tax_calculator connector is enabled or not.
    /// If set to `true` tax_connector_id will be checked.
    pub is_tax_connector_enabled: Option<bool>,

    /// Indicates if dynamic routing is enabled or not.
    #[serde(default)]
    pub dynamic_routing_algorithm: Option<serde_json::Value>,

    /// Indicates if network tokenization is enabled or not.
    pub is_network_tokenization_enabled: Option<bool>,

    /// Indicates if is_auto_retries_enabled is enabled or not.
    pub is_auto_retries_enabled: Option<bool>,

    /// Maximum number of auto retries allowed for a payment
    pub max_auto_retries_enabled: Option<u8>,

    /// Indicates if click to pay is enabled or not.
    #[schema(default = false, example = false)]
    pub is_click_to_pay_enabled: Option<bool>,

    /// Product authentication ids
    #[schema(value_type = Option<Object>, example = r#"{ "click_to_pay": "mca_ushduqwhdohwd", "netcetera": "mca_kwqhudqwd" }"#)]
    pub authentication_product_ids:
        Option<common_types::payments::AuthenticationConnectorAccountMap>,

    /// Card Testing Guard Configs
    pub card_testing_guard_config: Option<CardTestingGuardConfig>,

    ///Indicates if clear pan retries is enabled or not.
    pub is_clear_pan_retries_enabled: Option<bool>,

    /// Indicates if 3ds challenge is forced
    pub force_3ds_challenge: Option<bool>,

    /// Indicates if debit routing is enabled or not
    #[schema(value_type = Option<bool>)]
    pub is_debit_routing_enabled: Option<bool>,

    //Merchant country for the profile
    #[schema(value_type = Option<CountryAlpha2>, example = "US")]
    pub merchant_business_country: Option<api_enums::CountryAlpha2>,

    /// Indicates if the redirection has to open in the iframe
    #[schema(example = false)]
    pub is_iframe_redirection_enabled: Option<bool>,

    /// Indicates if pre network tokenization is enabled or not
    #[schema(default = false, example = false)]
    pub is_pre_network_tokenization_enabled: Option<bool>,

    /// Four-digit code assigned based on business type to determine processing fees and risk level
    #[schema(value_type = Option<MerchantCategoryCode>, example = "5411")]
    pub merchant_category_code: Option<api_enums::MerchantCategoryCode>,

    /// Merchant country code.
    /// This is a 3-digit ISO 3166-1 numeric country code that represents the country in which the merchant is registered or operates.
    /// Merchants typically receive this value based on their business registration information or during onboarding via payment processors or acquiring banks.
    /// It is used in payment processing, fraud detection, and regulatory compliance to determine regional rules and routing behavior.
    #[schema(value_type = Option<MerchantCountryCode>, example = "840")]
    pub merchant_country_code: Option<common_types::payments::MerchantCountryCode>,

    /// Time interval (in hours) for polling the connector to check for new disputes
    #[schema(value_type = Option<u32>, example = 2)]
    pub dispute_polling_interval: Option<primitive_wrappers::DisputePollingIntervalInHours>,

    /// Indicates if manual retry for payment is enabled or not
    pub is_manual_retry_enabled: Option<bool>,

    /// Bool indicating if overcapture  must be requested for all payments
    #[schema(value_type = Option<bool>)]
    pub always_enable_overcapture: Option<primitive_wrappers::AlwaysEnableOvercaptureBool>,

<<<<<<< HEAD
    /// Merchant Connector id to be stored for billing_processor connector
    #[schema(value_type = Option<String>)]
    pub billing_processor_id: Option<id_type::MerchantConnectorAccountId>,
=======
    /// Indicates if external vault is enabled or not.
    #[schema(value_type = Option<ExternalVaultEnabled>, example = "Enable")]
    pub is_external_vault_enabled: Option<common_enums::ExternalVaultEnabled>,

    /// External Vault Connector Details
    pub external_vault_connector_details: Option<ExternalVaultConnectorDetails>,
>>>>>>> e410af26
}

#[cfg(feature = "v2")]
#[derive(Clone, Debug, Deserialize, ToSchema, Serialize)]
#[serde(deny_unknown_fields)]
pub struct ProfileUpdate {
    /// The name of profile
    #[schema(max_length = 64)]
    pub profile_name: Option<String>,

    /// The URL to redirect after the completion of the operation
    #[schema(value_type = Option<String>, max_length = 255, example = "https://www.example.com/success")]
    pub return_url: Option<common_utils::types::Url>,

    /// A boolean value to indicate if payment response hash needs to be enabled
    #[schema(default = true, example = true)]
    pub enable_payment_response_hash: Option<bool>,

    /// Refers to the hash key used for calculating the signature for webhooks and redirect response. If the value is not provided, a value is automatically generated.
    pub payment_response_hash_key: Option<String>,

    /// A boolean value to indicate if redirect to merchant with http post needs to be enabled
    #[schema(default = false, example = true)]
    pub redirect_to_merchant_with_http_post: Option<bool>,

    /// Webhook related details
    pub webhook_details: Option<WebhookDetails>,

    /// Metadata is useful for storing additional, unstructured information on an object.
    #[schema(value_type = Option<Object>, example = r#"{ "city": "NY", "unit": "245" }"#)]
    pub metadata: Option<pii::SecretSerdeValue>,

    /// Will be used to determine the time till which your payment will be active once the payment session starts
    #[schema(value_type = Option<u32>, example = 900)]
    pub order_fulfillment_time: Option<OrderFulfillmentTime>,

    /// Whether the order fulfillment time is calculated from the origin or the time of creating the payment, or confirming the payment
    #[schema(value_type = Option<OrderFulfillmentTimeOrigin>, example = "create")]
    pub order_fulfillment_time_origin: Option<api_enums::OrderFulfillmentTimeOrigin>,

    /// Verified Apple Pay domains for a particular profile
    pub applepay_verified_domains: Option<Vec<String>>,

    /// Client Secret Default expiry for all payments created under this profile
    #[schema(example = 900)]
    pub session_expiry: Option<u32>,

    /// Default Payment Link config for all payment links created under this profile
    pub payment_link_config: Option<BusinessPaymentLinkConfig>,

    /// External 3DS authentication details
    pub authentication_connector_details: Option<AuthenticationConnectorDetails>,

    /// Merchant's config to support extended card info feature
    pub extended_card_info_config: Option<ExtendedCardInfoConfig>,

    // Whether to use the billing details passed when creating the intent as payment method billing
    pub use_billing_as_payment_method_billing: Option<bool>,

    /// A boolean value to indicate if customer shipping details needs to be collected from wallet
    /// connector only if it is required field for connector (Eg. Apple Pay, Google Pay etc)
    #[schema(default = false, example = false)]
    pub collect_shipping_details_from_wallet_connector_if_required: Option<bool>,

    /// A boolean value to indicate if customer billing details needs to be collected from wallet
    /// connector only if it is required field for connector (Eg. Apple Pay, Google Pay etc)
    #[schema(default = false, example = false)]
    pub collect_billing_details_from_wallet_connector_if_required: Option<bool>,

    /// A boolean value to indicate if customer shipping details needs to be collected from wallet
    /// connector irrespective of connector required fields (Eg. Apple pay, Google pay etc)
    #[schema(default = false, example = false)]
    pub always_collect_shipping_details_from_wallet_connector: Option<bool>,

    /// A boolean value to indicate if customer billing details needs to be collected from wallet
    /// connector irrespective of connector required fields (Eg. Apple pay, Google pay etc)
    #[schema(default = false, example = false)]
    pub always_collect_billing_details_from_wallet_connector: Option<bool>,

    /// Indicates if the MIT (merchant initiated transaction) payments can be made connector
    /// agnostic, i.e., MITs may be processed through different connector than CIT (customer
    /// initiated transaction) based on the routing rules.
    /// If set to `false`, MIT will go through the same connector as the CIT.
    pub is_connector_agnostic_mit_enabled: Option<bool>,

    /// Default payout link config
    #[schema(value_type = Option<BusinessPayoutLinkConfig>)]
    pub payout_link_config: Option<BusinessPayoutLinkConfig>,

    /// These key-value pairs are sent as additional custom headers in the outgoing webhook request. It is recommended not to use more than four key-value pairs.
    #[schema(value_type = Option<Object>, example = r#"{ "key1": "value-1", "key2": "value-2" }"#)]
    pub outgoing_webhook_custom_http_headers: Option<HashMap<String, String>>,

    /// Merchant Connector id to be stored for tax_calculator connector
    #[schema(value_type = Option<String>)]
    pub tax_connector_id: Option<id_type::MerchantConnectorAccountId>,

    /// Indicates if tax_calculator connector is enabled or not.
    /// If set to `true` tax_connector_id will be checked.
    pub is_tax_connector_enabled: Option<bool>,

    /// Indicates if network tokenization is enabled or not.
    pub is_network_tokenization_enabled: Option<bool>,

    /// Indicates if click to pay is enabled or not.
    #[schema(default = false, example = false)]
    pub is_click_to_pay_enabled: Option<bool>,

    /// Product authentication ids
    #[schema(value_type = Option<Object>, example = r#"{ "click_to_pay": "mca_ushduqwhdohwd", "netcetera": "mca_kwqhudqwd" }"#)]
    pub authentication_product_ids:
        Option<common_types::payments::AuthenticationConnectorAccountMap>,

    /// Card Testing Guard Configs
    pub card_testing_guard_config: Option<CardTestingGuardConfig>,

    ///Indicates if clear pan retries is enabled or not.
    pub is_clear_pan_retries_enabled: Option<bool>,

    /// Indicates if debit routing is enabled or not
    #[schema(value_type = Option<bool>)]
    pub is_debit_routing_enabled: Option<bool>,

    //Merchant country for the profile
    #[schema(value_type = Option<CountryAlpha2>, example = "US")]
    pub merchant_business_country: Option<api_enums::CountryAlpha2>,

    /// Indicates if external vault is enabled or not.
    pub is_external_vault_enabled: Option<bool>,

    /// External Vault Connector Details
    pub external_vault_connector_details: Option<ExternalVaultConnectorDetails>,

    /// Four-digit code assigned based on business type to determine processing fees and risk level
    #[schema(value_type = Option<MerchantCategoryCode>, example = "5411")]
    pub merchant_category_code: Option<api_enums::MerchantCategoryCode>,

    /// Merchant country code.
    /// This is a 3-digit ISO 3166-1 numeric country code that represents the country in which the merchant is registered or operates.
    /// Merchants typically receive this value based on their business registration information or during onboarding via payment processors or acquiring banks.
    /// It is used in payment processing, fraud detection, and regulatory compliance to determine regional rules and routing behavior.
    #[schema(value_type = Option<MerchantCountryCode>, example = "840")]
    pub merchant_country_code: Option<common_types::payments::MerchantCountryCode>,

    /// Indicates the state of revenue recovery algorithm type
    #[schema(value_type = Option<RevenueRecoveryAlgorithmType>, example = "cascading")]
    pub revenue_recovery_retry_algorithm_type:
        Option<common_enums::enums::RevenueRecoveryAlgorithmType>,

    /// Enable split payments, i.e., split the amount between multiple payment methods
    #[schema(value_type = Option<SplitTxnsEnabled>, default = "skip")]
    pub split_txns_enabled: Option<common_enums::SplitTxnsEnabled>,

    /// Merchant Connector id to be stored for billing_processor connector
    #[schema(value_type = Option<String>)]
    pub billing_processor_id: Option<id_type::MerchantConnectorAccountId>,
}

#[derive(Clone, Debug, serde::Deserialize, serde::Serialize, ToSchema)]
pub struct BusinessCollectLinkConfig {
    #[serde(flatten)]
    pub config: BusinessGenericLinkConfig,

    /// List of payment methods shown on collect UI
    #[schema(value_type = Vec<EnabledPaymentMethod>, example = r#"[{"payment_method": "bank_transfer", "payment_method_types": ["ach", "bacs", "sepa"]}]"#)]
    pub enabled_payment_methods: Vec<link_utils::EnabledPaymentMethod>,
}

#[derive(Clone, Debug, serde::Deserialize, serde::Serialize, ToSchema)]
pub struct BusinessPayoutLinkConfig {
    #[serde(flatten)]
    pub config: BusinessGenericLinkConfig,

    /// Form layout of the payout link
    #[schema(value_type = Option<UIWidgetFormLayout>, max_length = 255, example = "tabs")]
    pub form_layout: Option<api_enums::UIWidgetFormLayout>,

    /// Allows for removing any validations / pre-requisites which are necessary in a production environment
    #[schema(value_type = Option<bool>, default = false)]
    pub payout_test_mode: Option<bool>,
}

#[derive(Clone, Debug, serde::Serialize)]
pub struct MaskedHeaders(HashMap<String, String>);

impl MaskedHeaders {
    fn mask_value(value: &str) -> String {
        let value_len = value.len();

        let masked_value = if value_len <= 4 {
            "*".repeat(value_len)
        } else {
            value
                .char_indices()
                .map(|(index, ch)| {
                    if index < 2 || index >= value_len - 2 {
                        // Show the first two and last two characters, mask the rest with '*'
                        ch
                    } else {
                        // Mask the remaining characters
                        '*'
                    }
                })
                .collect::<String>()
        };

        masked_value
    }

    pub fn from_headers(headers: HashMap<String, Secret<String>>) -> Self {
        let masked_headers = headers
            .into_iter()
            .map(|(key, value)| (key, Self::mask_value(value.peek())))
            .collect();

        Self(masked_headers)
    }
}

#[derive(Clone, Debug, serde::Deserialize, serde::Serialize, ToSchema)]
pub struct BusinessGenericLinkConfig {
    /// Custom domain name to be used for hosting the link
    pub domain_name: Option<String>,

    /// A list of allowed domains (glob patterns) where this link can be embedded / opened from
    pub allowed_domains: HashSet<String>,

    #[serde(flatten)]
    #[schema(value_type = GenericLinkUiConfig)]
    pub ui_config: link_utils::GenericLinkUiConfig,
}

impl BusinessGenericLinkConfig {
    pub fn validate(&self) -> Result<(), &str> {
        // Validate host domain name
        let host_domain_valid = self
            .domain_name
            .clone()
            .map(|host_domain| link_utils::validate_strict_domain(&host_domain))
            .unwrap_or(true);
        if !host_domain_valid {
            return Err("Invalid host domain name received in payout_link_config");
        }

        let are_allowed_domains_valid = self
            .allowed_domains
            .clone()
            .iter()
            .all(|allowed_domain| link_utils::validate_wildcard_domain(allowed_domain));
        if !are_allowed_domains_valid {
            return Err("Invalid allowed domain names received in payout_link_config");
        }

        Ok(())
    }
}

#[derive(Clone, Debug, serde::Deserialize, serde::Serialize, PartialEq, ToSchema)]
pub struct BusinessPaymentLinkConfig {
    /// Custom domain name to be used for hosting the link in your own domain
    pub domain_name: Option<String>,
    /// Default payment link config for all future payment link
    #[serde(flatten)]
    #[schema(value_type = PaymentLinkConfigRequest)]
    pub default_config: Option<PaymentLinkConfigRequest>,
    /// list of configs for multi theme setup
    pub business_specific_configs: Option<HashMap<String, PaymentLinkConfigRequest>>,
    /// A list of allowed domains (glob patterns) where this link can be embedded / opened from
    #[schema(value_type = Option<HashSet<String>>)]
    pub allowed_domains: Option<HashSet<String>>,
    /// Toggle for HyperSwitch branding visibility
    pub branding_visibility: Option<bool>,
}

impl BusinessPaymentLinkConfig {
    pub fn validate(&self) -> Result<(), &str> {
        let host_domain_valid = self
            .domain_name
            .clone()
            .map(|host_domain| link_utils::validate_strict_domain(&host_domain))
            .unwrap_or(true);
        if !host_domain_valid {
            return Err("Invalid host domain name received in payment_link_config");
        }

        let are_allowed_domains_valid = self
            .allowed_domains
            .clone()
            .map(|allowed_domains| {
                allowed_domains
                    .iter()
                    .all(|allowed_domain| link_utils::validate_wildcard_domain(allowed_domain))
            })
            .unwrap_or(true);
        if !are_allowed_domains_valid {
            return Err("Invalid allowed domain names received in payment_link_config");
        }

        Ok(())
    }
}

#[derive(Clone, Debug, serde::Deserialize, serde::Serialize, PartialEq, ToSchema)]
pub struct PaymentLinkConfigRequest {
    /// custom theme for the payment link
    #[schema(value_type = Option<String>, max_length = 255, example = "#4E6ADD")]
    pub theme: Option<String>,
    /// merchant display logo
    #[schema(value_type = Option<String>, max_length = 255, example = "https://i.pinimg.com/736x/4d/83/5c/4d835ca8aafbbb15f84d07d926fda473.jpg")]
    pub logo: Option<String>,
    /// Custom merchant name for payment link
    #[schema(value_type = Option<String>, max_length = 255, example = "hyperswitch")]
    pub seller_name: Option<String>,
    /// Custom layout for sdk
    #[schema(value_type = Option<String>, max_length = 255, example = "accordion")]
    pub sdk_layout: Option<String>,
    /// Display only the sdk for payment link
    #[schema(default = false, example = true)]
    pub display_sdk_only: Option<bool>,
    /// Enable saved payment method option for payment link
    #[schema(default = false, example = true)]
    pub enabled_saved_payment_method: Option<bool>,
    /// Hide card nickname field option for payment link
    #[schema(default = false, example = true)]
    pub hide_card_nickname_field: Option<bool>,
    /// Show card form by default for payment link
    #[schema(default = true, example = true)]
    pub show_card_form_by_default: Option<bool>,
    /// Dynamic details related to merchant to be rendered in payment link
    pub transaction_details: Option<Vec<PaymentLinkTransactionDetails>>,
    /// Configurations for the background image for details section
    pub background_image: Option<PaymentLinkBackgroundImageConfig>,
    /// Custom layout for details section
    #[schema(value_type = Option<PaymentLinkDetailsLayout>, example = "layout1")]
    pub details_layout: Option<api_enums::PaymentLinkDetailsLayout>,
    /// Text for payment link's handle confirm button
    pub payment_button_text: Option<String>,
    /// Text for customizing message for card terms
    pub custom_message_for_card_terms: Option<String>,
    /// Custom background colour for payment link's handle confirm button
    pub payment_button_colour: Option<String>,
    /// Skip the status screen after payment completion
    pub skip_status_screen: Option<bool>,
    /// Custom text colour for payment link's handle confirm button
    pub payment_button_text_colour: Option<String>,
    /// Custom background colour for the payment link
    pub background_colour: Option<String>,
    /// SDK configuration rules
    pub sdk_ui_rules: Option<HashMap<String, HashMap<String, String>>>,
    /// Payment link configuration rules
    pub payment_link_ui_rules: Option<HashMap<String, HashMap<String, String>>>,
    /// Flag to enable the button only when the payment form is ready for submission
    pub enable_button_only_on_form_ready: Option<bool>,
    /// Optional header for the SDK's payment form
    pub payment_form_header_text: Option<String>,
    /// Label type in the SDK's payment form
    #[schema(value_type = Option<PaymentLinkSdkLabelType>, example = "floating")]
    pub payment_form_label_type: Option<api_enums::PaymentLinkSdkLabelType>,
    /// Boolean for controlling whether or not to show the explicit consent for storing cards
    #[schema(value_type = Option<PaymentLinkShowSdkTerms>, example = "always")]
    pub show_card_terms: Option<api_enums::PaymentLinkShowSdkTerms>,
    /// Boolean to control payment button text for setup mandate calls
    pub is_setup_mandate_flow: Option<bool>,
    /// Hex color for the CVC icon during error state
    pub color_icon_card_cvc_error: Option<String>,
}

#[derive(Clone, Debug, serde::Deserialize, serde::Serialize, PartialEq, ToSchema)]
pub struct PaymentLinkTransactionDetails {
    /// Key for the transaction details
    #[schema(value_type = String, max_length = 255, example = "Policy-Number")]
    pub key: String,
    /// Value for the transaction details
    #[schema(value_type = String, max_length = 255, example = "297472368473924")]
    pub value: String,
    /// UI configuration for the transaction details
    pub ui_configuration: Option<TransactionDetailsUiConfiguration>,
}

#[derive(Clone, Debug, serde::Deserialize, serde::Serialize, PartialEq, ToSchema)]
pub struct TransactionDetailsUiConfiguration {
    /// Position of the key-value pair in the UI
    #[schema(value_type = Option<i8>, example = 5)]
    pub position: Option<i8>,
    /// Whether the key should be bold
    #[schema(default = false, example = true)]
    pub is_key_bold: Option<bool>,
    /// Whether the value should be bold
    #[schema(default = false, example = true)]
    pub is_value_bold: Option<bool>,
}

#[derive(Clone, Debug, serde::Deserialize, serde::Serialize, PartialEq, ToSchema)]
pub struct PaymentLinkBackgroundImageConfig {
    /// URL of the image
    #[schema(value_type = String, example = "https://hyperswitch.io/favicon.ico")]
    pub url: common_utils::types::Url,
    /// Position of the image in the UI
    #[schema(value_type = Option<ElementPosition>, example = "top-left")]
    pub position: Option<api_enums::ElementPosition>,
    /// Size of the image in the UI
    #[schema(value_type = Option<ElementSize>, example = "contain")]
    pub size: Option<api_enums::ElementSize>,
}

#[derive(Clone, Debug, serde::Serialize, serde::Deserialize, PartialEq, ToSchema)]
pub struct PaymentLinkConfig {
    /// custom theme for the payment link
    pub theme: String,
    /// merchant display logo
    pub logo: String,
    /// Custom merchant name for payment link
    pub seller_name: String,
    /// Custom layout for sdk
    pub sdk_layout: String,
    /// Display only the sdk for payment link
    pub display_sdk_only: bool,
    /// Enable saved payment method option for payment link
    pub enabled_saved_payment_method: bool,
    /// Hide card nickname field option for payment link
    pub hide_card_nickname_field: bool,
    /// Show card form by default for payment link
    pub show_card_form_by_default: bool,
    /// A list of allowed domains (glob patterns) where this link can be embedded / opened from
    pub allowed_domains: Option<HashSet<String>>,
    /// Dynamic details related to merchant to be rendered in payment link
    pub transaction_details: Option<Vec<PaymentLinkTransactionDetails>>,
    /// Configurations for the background image for details section
    pub background_image: Option<PaymentLinkBackgroundImageConfig>,
    /// Custom layout for details section
    #[schema(value_type = Option<PaymentLinkDetailsLayout>, example = "layout1")]
    pub details_layout: Option<api_enums::PaymentLinkDetailsLayout>,
    /// Toggle for HyperSwitch branding visibility
    pub branding_visibility: Option<bool>,
    /// Text for payment link's handle confirm button
    pub payment_button_text: Option<String>,
    /// Text for customizing message for card terms
    pub custom_message_for_card_terms: Option<String>,
    /// Custom background colour for payment link's handle confirm button
    pub payment_button_colour: Option<String>,
    /// Skip the status screen after payment completion
    pub skip_status_screen: Option<bool>,
    /// Custom text colour for payment link's handle confirm button
    pub payment_button_text_colour: Option<String>,
    /// Custom background colour for the payment link
    pub background_colour: Option<String>,
    /// SDK configuration rules
    pub sdk_ui_rules: Option<HashMap<String, HashMap<String, String>>>,
    /// Payment link configuration rules
    pub payment_link_ui_rules: Option<HashMap<String, HashMap<String, String>>>,
    /// Flag to enable the button only when the payment form is ready for submission
    pub enable_button_only_on_form_ready: bool,
    /// Optional header for the SDK's payment form
    pub payment_form_header_text: Option<String>,
    /// Label type in the SDK's payment form
    #[schema(value_type = Option<PaymentLinkSdkLabelType>, example = "floating")]
    pub payment_form_label_type: Option<api_enums::PaymentLinkSdkLabelType>,
    /// Boolean for controlling whether or not to show the explicit consent for storing cards
    #[schema(value_type = Option<PaymentLinkShowSdkTerms>, example = "always")]
    pub show_card_terms: Option<api_enums::PaymentLinkShowSdkTerms>,
    /// Boolean to control payment button text for setup mandate calls
    pub is_setup_mandate_flow: Option<bool>,
    /// Hex color for the CVC icon during error state
    pub color_icon_card_cvc_error: Option<String>,
}

#[derive(Debug, Clone, serde::Serialize, serde::Deserialize, PartialEq, Eq)]
pub struct ExtendedCardInfoChoice {
    pub enabled: bool,
}

impl common_utils::events::ApiEventMetric for ExtendedCardInfoChoice {}

#[derive(Debug, Clone, serde::Serialize, serde::Deserialize, PartialEq, Eq)]
pub struct ConnectorAgnosticMitChoice {
    pub enabled: bool,
}

impl common_utils::events::ApiEventMetric for ConnectorAgnosticMitChoice {}

impl common_utils::events::ApiEventMetric for payment_methods::PaymentMethodMigrate {}

#[derive(Debug, Clone, serde::Serialize, serde::Deserialize, ToSchema)]
pub struct ExtendedCardInfoConfig {
    /// Merchant public key
    #[schema(value_type = String)]
    pub public_key: Secret<String>,
    /// TTL for extended card info
    #[schema(default = 900, maximum = 7200, value_type = u16)]
    #[serde(default)]
    pub ttl_in_secs: TtlForExtendedCardInfo,
}

#[derive(Debug, serde::Serialize, Clone)]
pub struct TtlForExtendedCardInfo(u16);

impl Default for TtlForExtendedCardInfo {
    fn default() -> Self {
        Self(consts::DEFAULT_TTL_FOR_EXTENDED_CARD_INFO)
    }
}

impl<'de> Deserialize<'de> for TtlForExtendedCardInfo {
    fn deserialize<D>(deserializer: D) -> Result<Self, D::Error>
    where
        D: serde::Deserializer<'de>,
    {
        let value = u16::deserialize(deserializer)?;

        // Check if value exceeds the maximum allowed
        if value > consts::MAX_TTL_FOR_EXTENDED_CARD_INFO {
            Err(serde::de::Error::custom(
                "ttl_in_secs must be less than or equal to 7200 (2hrs)",
            ))
        } else {
            Ok(Self(value))
        }
    }
}

impl std::ops::Deref for TtlForExtendedCardInfo {
    type Target = u16;
    fn deref(&self) -> &Self::Target {
        &self.0
    }
}<|MERGE_RESOLUTION|>--- conflicted
+++ resolved
@@ -2204,18 +2204,16 @@
     #[schema(value_type = Option<bool>)]
     pub always_enable_overcapture: Option<primitive_wrappers::AlwaysEnableOvercaptureBool>,
 
-<<<<<<< HEAD
+    /// Indicates if external vault is enabled or not.
+    #[schema(value_type = Option<ExternalVaultEnabled>, example = "Enable")]
+    pub is_external_vault_enabled: Option<common_enums::ExternalVaultEnabled>,
+
+    /// External Vault Connector Details
+    pub external_vault_connector_details: Option<ExternalVaultConnectorDetails>,
+
     /// Merchant Connector id to be stored for billing_processor connector
     #[schema(value_type = Option<String>)]
     pub billing_processor_id: Option<id_type::MerchantConnectorAccountId>,
-=======
-    /// Indicates if external vault is enabled or not.
-    #[schema(value_type = Option<ExternalVaultEnabled>, example = "Enable")]
-    pub is_external_vault_enabled: Option<common_enums::ExternalVaultEnabled>,
-
-    /// External Vault Connector Details
-    pub external_vault_connector_details: Option<ExternalVaultConnectorDetails>,
->>>>>>> e410af26
 }
 
 #[nutype::nutype(
@@ -2571,18 +2569,16 @@
     #[schema(value_type = Option<bool>)]
     pub always_enable_overcapture: Option<primitive_wrappers::AlwaysEnableOvercaptureBool>,
 
-<<<<<<< HEAD
+    /// Indicates if external vault is enabled or not.
+    #[schema(value_type = Option<ExternalVaultEnabled>, example = "Enable")]
+    pub is_external_vault_enabled: Option<common_enums::ExternalVaultEnabled>,
+
+    /// External Vault Connector Details
+    pub external_vault_connector_details: Option<ExternalVaultConnectorDetails>,
+
     /// Merchant Connector id to be stored for billing_processor connector
     #[schema(value_type = Option<String>)]
     pub billing_processor_id: Option<id_type::MerchantConnectorAccountId>,
-=======
-    /// Indicates if external vault is enabled or not.
-    #[schema(value_type = Option<ExternalVaultEnabled>, example = "Enable")]
-    pub is_external_vault_enabled: Option<common_enums::ExternalVaultEnabled>,
-
-    /// External Vault Connector Details
-    pub external_vault_connector_details: Option<ExternalVaultConnectorDetails>,
->>>>>>> e410af26
 }
 
 #[cfg(feature = "v2")]
@@ -2941,18 +2937,16 @@
     #[schema(value_type = Option<bool>)]
     pub always_enable_overcapture: Option<primitive_wrappers::AlwaysEnableOvercaptureBool>,
 
-<<<<<<< HEAD
+    /// Indicates if external vault is enabled or not.
+    #[schema(value_type = Option<ExternalVaultEnabled>, example = "Enable")]
+    pub is_external_vault_enabled: Option<common_enums::ExternalVaultEnabled>,
+
+    /// External Vault Connector Details
+    pub external_vault_connector_details: Option<ExternalVaultConnectorDetails>,
+
     /// Merchant Connector id to be stored for billing_processor connector
     #[schema(value_type = Option<String>)]
     pub billing_processor_id: Option<id_type::MerchantConnectorAccountId>,
-=======
-    /// Indicates if external vault is enabled or not.
-    #[schema(value_type = Option<ExternalVaultEnabled>, example = "Enable")]
-    pub is_external_vault_enabled: Option<common_enums::ExternalVaultEnabled>,
-
-    /// External Vault Connector Details
-    pub external_vault_connector_details: Option<ExternalVaultConnectorDetails>,
->>>>>>> e410af26
 }
 
 #[cfg(feature = "v2")]
