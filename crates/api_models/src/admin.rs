--- conflicted
+++ resolved
@@ -5,10 +5,7 @@
 
 use super::payments::AddressDetails;
 use crate::enums as api_enums;
-<<<<<<< HEAD
 use crate::payment_methods;
-=======
->>>>>>> 7792de55
 
 #[derive(Clone, Debug, Deserialize, ToSchema)]
 #[serde(deny_unknown_fields)]
@@ -308,15 +305,6 @@
     pub payment_method_types: Option<Vec<payment_methods::PaymentMethodTypesInformation>>,
 
     /// List of currencies accepted or has the processing capabilities of the processor
-<<<<<<< HEAD
-    #[schema(value_type = Option<Vec<Currency>>,example = json!(["USD","EUR","AED"]))]
-    pub accepted_currencies: Option<Vec<api_enums::Currency>>,
-
-    ///  List of Countries accepted or has the processing capabilities of the processor
-    #[schema(example = json!(["US","IN"]))]
-    pub accepted_countries: Option<Vec<String>>,
-
-=======
     #[schema(example = json!(
         {
         "enable_all":false,
@@ -334,7 +322,6 @@
         }
     ))]
     pub accepted_countries: Option<AcceptedCountries>,
->>>>>>> 7792de55
     /// Minimum amount supported by the processor. To be represented in the lowest denomination of the target currency (For example, for USD it should be in cents)
     #[schema(example = 1)]
     pub minimum_amount: Option<i32>,
@@ -351,8 +338,6 @@
     /// Boolean to enable installment / EMI / BNPL payments. Default is true.
     #[schema(default = true, example = false)]
     pub installment_payment_enabled: bool,
-<<<<<<< HEAD
-=======
     /// Type of payment experience enabled with the connector
     #[schema(value_type = Option<Vec<PaymentExperience>>,example = json!(["redirect_to_url"]))]
     pub payment_experience: Option<Vec<api_enums::PaymentExperience>>,
@@ -380,7 +365,6 @@
     pub disable_only: Option<Vec<String>>,
     /// List of enable countries, provide in case only few of countries are supported
     pub enable_only: Option<Vec<String>>,
->>>>>>> 7792de55
 }
 
 #[derive(Debug, Clone, Serialize, Deserialize, ToSchema)]
