use std::collections::{HashMap, HashSet};

use common_types::primitive_wrappers;
use common_utils::{
    consts,
    crypto::Encryptable,
    errors::{self, CustomResult},
    ext_traits::Encode,
    id_type, link_utils, pii,
};
#[cfg(feature = "v1")]
use common_utils::{crypto::OptionalEncryptableName, ext_traits::ValueExt};
#[cfg(feature = "v2")]
use masking::ExposeInterface;
use masking::{PeekInterface, Secret};
use serde::{Deserialize, Serialize};
use utoipa::ToSchema;

use super::payments::AddressDetails;
#[cfg(feature = "v1")]
use crate::routing;
use crate::{
    consts::{MAX_ORDER_FULFILLMENT_EXPIRY, MIN_ORDER_FULFILLMENT_EXPIRY},
    enums as api_enums, payment_methods,
};

#[derive(Clone, Debug, Deserialize, ToSchema, Serialize)]
pub struct MerchantAccountListRequest {
    pub organization_id: id_type::OrganizationId,
}

#[cfg(feature = "v1")]
#[derive(Clone, Debug, Deserialize, ToSchema, Serialize)]
#[serde(deny_unknown_fields)]
pub struct MerchantAccountCreate {
    /// The identifier for the Merchant Account
    #[schema(value_type = String, max_length = 64, min_length = 1, example = "y3oqhf46pyzuxjbcn2giaqnb44")]
    pub merchant_id: id_type::MerchantId,

    /// Name of the Merchant Account
    #[schema(value_type= Option<String>,example = "NewAge Retailer")]
    pub merchant_name: Option<Secret<String>>,

    /// Details about the merchant, can contain phone and emails of primary and secondary contact person
    pub merchant_details: Option<MerchantDetails>,

    /// The URL to redirect after the completion of the operation
    #[schema(value_type = Option<String>, max_length = 255, example = "https://www.example.com/success")]
    pub return_url: Option<url::Url>,

    /// Webhook related details
    pub webhook_details: Option<WebhookDetails>,

    /// The routing algorithm to be used for routing payments to desired connectors
    #[serde(skip)]
    #[schema(deprecated)]
    pub routing_algorithm: Option<serde_json::Value>,

    /// The routing algorithm to be  used for routing payouts to desired connectors
    #[cfg(feature = "payouts")]
    #[schema(value_type = Option<StaticRoutingAlgorithm>,example = json!({"type": "single", "data": "wise"}))]
    pub payout_routing_algorithm: Option<serde_json::Value>,

    /// A boolean value to indicate if the merchant is a sub-merchant under a master or a parent merchant. By default, its value is false.
    #[schema(default = false, example = false)]
    pub sub_merchants_enabled: Option<bool>,

    /// Refers to the Parent Merchant ID if the merchant being created is a sub-merchant
    #[schema(max_length = 255, example = "xkkdf909012sdjki2dkh5sdf", value_type = Option<String>)]
    pub parent_merchant_id: Option<id_type::MerchantId>,

    /// A boolean value to indicate if payment response hash needs to be enabled
    #[schema(default = false, example = true)]
    pub enable_payment_response_hash: Option<bool>,

    /// Refers to the hash key used for calculating the signature for webhooks and redirect response. If the value is not provided, a value is automatically generated.
    pub payment_response_hash_key: Option<String>,

    /// A boolean value to indicate if redirect to merchant with http post needs to be enabled.
    #[schema(default = false, example = true)]
    pub redirect_to_merchant_with_http_post: Option<bool>,

    /// Metadata is useful for storing additional, unstructured information on an object
    #[schema(value_type = Option<Object>, example = r#"{ "city": "NY", "unit": "245" }"#)]
    pub metadata: Option<MerchantAccountMetadata>,

    /// API key that will be used for client side API access. A publishable key has to be always paired with a `client_secret`.
    /// A `client_secret` can be obtained by creating a payment with `confirm` set to false
    #[schema(example = "AH3423bkjbkjdsfbkj")]
    pub publishable_key: Option<String>,

    /// An identifier for the vault used to store payment method information.
    #[schema(example = "locker_abc123")]
    pub locker_id: Option<String>,

    /// Details about the primary business unit of the merchant account
    #[schema(value_type = Option<PrimaryBusinessDetails>)]
    pub primary_business_details: Option<Vec<PrimaryBusinessDetails>>,

    /// The frm routing algorithm to be used for routing payments to desired FRM's
    #[schema(value_type = Option<Object>,example = json!({"type": "single", "data": "signifyd"}))]
    pub frm_routing_algorithm: Option<serde_json::Value>,

    /// The id of the organization to which the merchant belongs to, if not passed an organization is created
    #[schema(value_type = Option<String>, max_length = 64, min_length = 1, example = "org_q98uSGAYbjEwqs0mJwnz")]
    pub organization_id: Option<id_type::OrganizationId>,

    /// Default payment method collect link config
    #[schema(value_type = Option<BusinessCollectLinkConfig>)]
    pub pm_collect_link_config: Option<BusinessCollectLinkConfig>,

    /// Product Type of this merchant account
    #[schema(value_type = Option<MerchantProductType>, example = "Orchestration")]
    pub product_type: Option<api_enums::MerchantProductType>,

    /// Merchant Account Type of this merchant account
    #[schema(value_type = Option<MerchantAccountRequestType>, example = "standard")]
    pub merchant_account_type: Option<api_enums::MerchantAccountRequestType>,
}

#[cfg(feature = "v1")]
impl MerchantAccountCreate {
    pub fn get_merchant_reference_id(&self) -> id_type::MerchantId {
        self.merchant_id.clone()
    }

    pub fn get_payment_response_hash_key(&self) -> Option<String> {
        self.payment_response_hash_key.clone().or(Some(
            common_utils::crypto::generate_cryptographically_secure_random_string(64),
        ))
    }

    pub fn get_primary_details_as_value(
        &self,
    ) -> CustomResult<serde_json::Value, errors::ParsingError> {
        self.primary_business_details
            .clone()
            .unwrap_or_default()
            .encode_to_value()
    }

    pub fn get_pm_link_config_as_value(
        &self,
    ) -> CustomResult<Option<serde_json::Value>, errors::ParsingError> {
        self.pm_collect_link_config
            .as_ref()
            .map(|pm_collect_link_config| pm_collect_link_config.encode_to_value())
            .transpose()
    }

    pub fn get_merchant_details_as_secret(
        &self,
    ) -> CustomResult<Option<pii::SecretSerdeValue>, errors::ParsingError> {
        self.merchant_details
            .as_ref()
            .map(|merchant_details| merchant_details.encode_to_value().map(Secret::new))
            .transpose()
    }

    pub fn get_metadata_as_secret(
        &self,
    ) -> CustomResult<Option<pii::SecretSerdeValue>, errors::ParsingError> {
        self.metadata
            .as_ref()
            .map(|metadata| metadata.encode_to_value().map(Secret::new))
            .transpose()
    }

    pub fn parse_routing_algorithm(&self) -> CustomResult<(), errors::ParsingError> {
        match self.routing_algorithm {
            Some(ref routing_algorithm) => {
                let _: routing::StaticRoutingAlgorithm = routing_algorithm
                    .clone()
                    .parse_value("StaticRoutingAlgorithm")?;
                Ok(())
            }
            None => Ok(()),
        }
    }

    // Get the enable payment response hash as a boolean, where the default value is true
    pub fn get_enable_payment_response_hash(&self) -> bool {
        self.enable_payment_response_hash.unwrap_or(true)
    }
}

#[cfg(feature = "v2")]
#[derive(Clone, Debug, Deserialize, ToSchema, Serialize)]
#[serde(deny_unknown_fields)]
#[schema(as = MerchantAccountCreate)]
pub struct MerchantAccountCreateWithoutOrgId {
    /// Name of the Merchant Account, This will be used as a prefix to generate the id
    #[schema(value_type= String, max_length = 64, example = "NewAge Retailer")]
    pub merchant_name: Secret<common_utils::new_type::MerchantName>,

    /// Details about the merchant, contains phone and emails of primary and secondary contact person.
    pub merchant_details: Option<MerchantDetails>,

    /// Metadata is useful for storing additional, unstructured information about the merchant account.
    #[schema(value_type = Option<Object>, example = r#"{ "city": "NY", "unit": "245" }"#)]
    pub metadata: Option<pii::SecretSerdeValue>,

    #[schema(value_type = Option<MerchantProductType>)]
    pub product_type: Option<api_enums::MerchantProductType>,
}

// In v2 the struct used in the API is MerchantAccountCreateWithoutOrgId
// The following struct is only used internally, so we can reuse the common
// part of `create_merchant_account` without duplicating its code for v2
#[cfg(feature = "v2")]
#[derive(Clone, Debug, Serialize, ToSchema)]
pub struct MerchantAccountCreate {
    pub merchant_name: Secret<common_utils::new_type::MerchantName>,
    pub merchant_details: Option<MerchantDetails>,
    pub metadata: Option<pii::SecretSerdeValue>,
    pub organization_id: id_type::OrganizationId,
    /// Product Type of this merchant account
    #[schema(value_type = Option<MerchantProductType>)]
    pub product_type: Option<api_enums::MerchantProductType>,
}

#[cfg(feature = "v2")]
impl MerchantAccountCreate {
    pub fn get_merchant_reference_id(&self) -> id_type::MerchantId {
        id_type::MerchantId::from_merchant_name(self.merchant_name.clone().expose())
    }

    pub fn get_merchant_details_as_secret(
        &self,
    ) -> CustomResult<Option<pii::SecretSerdeValue>, errors::ParsingError> {
        self.merchant_details
            .as_ref()
            .map(|merchant_details| merchant_details.encode_to_value().map(Secret::new))
            .transpose()
    }

    pub fn get_metadata_as_secret(
        &self,
    ) -> CustomResult<Option<pii::SecretSerdeValue>, errors::ParsingError> {
        self.metadata
            .as_ref()
            .map(|metadata| metadata.encode_to_value().map(Secret::new))
            .transpose()
    }

    pub fn get_primary_details_as_value(
        &self,
    ) -> CustomResult<serde_json::Value, errors::ParsingError> {
        Vec::<PrimaryBusinessDetails>::new().encode_to_value()
    }
}

#[derive(Clone, Debug, Deserialize, Serialize, ToSchema)]
pub struct CardTestingGuardConfig {
    /// Determines if Card IP Blocking is enabled for profile
    pub card_ip_blocking_status: CardTestingGuardStatus,
    /// Determines the unsuccessful payment threshold for Card IP Blocking for profile
    pub card_ip_blocking_threshold: i32,
    /// Determines if Guest User Card Blocking is enabled for profile
    pub guest_user_card_blocking_status: CardTestingGuardStatus,
    /// Determines the unsuccessful payment threshold for Guest User Card Blocking for profile
    pub guest_user_card_blocking_threshold: i32,
    /// Determines if Customer Id Blocking is enabled for profile
    pub customer_id_blocking_status: CardTestingGuardStatus,
    /// Determines the unsuccessful payment threshold for Customer Id Blocking for profile
    pub customer_id_blocking_threshold: i32,
    /// Determines Redis Expiry for Card Testing Guard for profile
    pub card_testing_guard_expiry: i32,
}

#[derive(Debug, Clone, serde::Deserialize, serde::Serialize, ToSchema)]
#[serde(rename_all = "snake_case")]
pub enum CardTestingGuardStatus {
    Enabled,
    Disabled,
}

#[derive(Clone, Debug, Deserialize, Serialize, ToSchema)]
pub struct AuthenticationConnectorDetails {
    /// List of authentication connectors
    #[schema(value_type = Vec<AuthenticationConnectors>)]
    pub authentication_connectors: Vec<common_enums::AuthenticationConnectors>,
    /// URL of the (customer service) website that will be shown to the shopper in case of technical errors during the 3D Secure 2 process.
    pub three_ds_requestor_url: String,
    /// Merchant app declaring their URL within the CReq message so that the Authentication app can call the Merchant app after OOB authentication has occurred.
    pub three_ds_requestor_app_url: Option<String>,
}

#[derive(Clone, Debug, Deserialize, Serialize, ToSchema)]
pub struct ExternalVaultConnectorDetails {
    /// Merchant Connector id to be stored for vault connector
    #[schema(value_type = Option<String>)]
    pub vault_connector_id: id_type::MerchantConnectorAccountId,

    /// External vault to be used for storing payment method information
    #[schema(value_type = Option<VaultSdk>)]
    pub vault_sdk: Option<common_enums::VaultSdk>,
}

#[derive(Clone, Debug, Deserialize, Serialize, ToSchema)]
pub struct MerchantAccountMetadata {
    pub compatible_connector: Option<api_enums::Connector>,

    #[serde(flatten)]
    pub data: Option<pii::SecretSerdeValue>,
}

#[cfg(feature = "v1")]
#[derive(Clone, Debug, Deserialize, ToSchema, Serialize)]
#[serde(deny_unknown_fields)]
pub struct MerchantAccountUpdate {
    /// The identifier for the Merchant Account
    #[schema(max_length = 64, example = "y3oqhf46pyzuxjbcn2giaqnb44", value_type = String)]
    pub merchant_id: id_type::MerchantId,

    /// Name of the Merchant Account
    #[schema(example = "NewAge Retailer")]
    pub merchant_name: Option<String>,

    /// Details about the merchant
    pub merchant_details: Option<MerchantDetails>,

    /// The URL to redirect after the completion of the operation
    #[schema(value_type = Option<String>, max_length = 255, example = "https://www.example.com/success")]
    pub return_url: Option<url::Url>,

    /// Webhook related details
    pub webhook_details: Option<WebhookDetails>,

    /// The routing algorithm to be used for routing payments to desired connectors
    #[serde(skip)]
    #[schema(deprecated)]
    pub routing_algorithm: Option<serde_json::Value>,

    /// The routing algorithm to be used to process the incoming request from merchant to outgoing payment processor or payment method. The default is 'Custom'
    #[cfg(feature = "payouts")]
    #[schema(value_type = Option<StaticRoutingAlgorithm>,example = json!({"type": "single", "data": "wise"}))]
    pub payout_routing_algorithm: Option<serde_json::Value>,

    /// A boolean value to indicate if the merchant is a sub-merchant under a master or a parent merchant. By default, its value is false.
    #[schema(default = false, example = false)]
    pub sub_merchants_enabled: Option<bool>,

    /// Refers to the Parent Merchant ID if the merchant being created is a sub-merchant
    #[schema(max_length = 255, example = "xkkdf909012sdjki2dkh5sdf", value_type = Option<String>)]
    pub parent_merchant_id: Option<id_type::MerchantId>,

    /// A boolean value to indicate if payment response hash needs to be enabled
    #[schema(default = false, example = true)]
    pub enable_payment_response_hash: Option<bool>,

    /// Refers to the hash key used for calculating the signature for webhooks and redirect response.
    pub payment_response_hash_key: Option<String>,

    /// A boolean value to indicate if redirect to merchant with http post needs to be enabled
    #[schema(default = false, example = true)]
    pub redirect_to_merchant_with_http_post: Option<bool>,

    /// Metadata is useful for storing additional, unstructured information on an object.
    #[schema(value_type = Option<Object>, example = r#"{ "city": "NY", "unit": "245" }"#)]
    pub metadata: Option<pii::SecretSerdeValue>,

    /// API key that will be used for server side API access
    #[schema(example = "AH3423bkjbkjdsfbkj")]
    pub publishable_key: Option<String>,

    /// An identifier for the vault used to store payment method information.
    #[schema(example = "locker_abc123")]
    pub locker_id: Option<String>,

    /// Details about the primary business unit of the merchant account
    pub primary_business_details: Option<Vec<PrimaryBusinessDetails>>,

    /// The frm routing algorithm to be used for routing payments to desired FRM's
    #[schema(value_type = Option<Object>,example = json!({"type": "single", "data": "signifyd"}))]
    pub frm_routing_algorithm: Option<serde_json::Value>,

    /// The default profile that must be used for creating merchant accounts and payments
    #[schema(max_length = 64, value_type = Option<String>)]
    pub default_profile: Option<id_type::ProfileId>,

    /// Default payment method collect link config
    #[schema(value_type = Option<BusinessCollectLinkConfig>)]
    pub pm_collect_link_config: Option<BusinessCollectLinkConfig>,
}

#[cfg(feature = "v1")]
impl MerchantAccountUpdate {
    pub fn get_primary_details_as_value(
        &self,
    ) -> CustomResult<Option<serde_json::Value>, errors::ParsingError> {
        self.primary_business_details
            .as_ref()
            .map(|primary_business_details| primary_business_details.encode_to_value())
            .transpose()
    }

    pub fn get_pm_link_config_as_value(
        &self,
    ) -> CustomResult<Option<serde_json::Value>, errors::ParsingError> {
        self.pm_collect_link_config
            .as_ref()
            .map(|pm_collect_link_config| pm_collect_link_config.encode_to_value())
            .transpose()
    }

    pub fn get_merchant_details_as_secret(
        &self,
    ) -> CustomResult<Option<pii::SecretSerdeValue>, errors::ParsingError> {
        self.merchant_details
            .as_ref()
            .map(|merchant_details| merchant_details.encode_to_value().map(Secret::new))
            .transpose()
    }

    pub fn get_metadata_as_secret(
        &self,
    ) -> CustomResult<Option<pii::SecretSerdeValue>, errors::ParsingError> {
        self.metadata
            .as_ref()
            .map(|metadata| metadata.encode_to_value().map(Secret::new))
            .transpose()
    }

    pub fn get_webhook_details_as_value(
        &self,
    ) -> CustomResult<Option<serde_json::Value>, errors::ParsingError> {
        self.webhook_details
            .as_ref()
            .map(|webhook_details| webhook_details.encode_to_value())
            .transpose()
    }

    pub fn parse_routing_algorithm(&self) -> CustomResult<(), errors::ParsingError> {
        match self.routing_algorithm {
            Some(ref routing_algorithm) => {
                let _: routing::StaticRoutingAlgorithm = routing_algorithm
                    .clone()
                    .parse_value("StaticRoutingAlgorithm")?;
                Ok(())
            }
            None => Ok(()),
        }
    }

    // Get the enable payment response hash as a boolean, where the default value is true
    pub fn get_enable_payment_response_hash(&self) -> bool {
        self.enable_payment_response_hash.unwrap_or(true)
    }
}

#[cfg(feature = "v2")]
#[derive(Clone, Debug, Deserialize, ToSchema, Serialize)]
#[serde(deny_unknown_fields)]
pub struct MerchantAccountUpdate {
    /// Name of the Merchant Account
    #[schema(example = "NewAge Retailer")]
    pub merchant_name: Option<String>,

    /// Details about the merchant
    pub merchant_details: Option<MerchantDetails>,

    /// Metadata is useful for storing additional, unstructured information on an object.
    #[schema(value_type = Option<Object>, example = r#"{ "city": "NY", "unit": "245" }"#)]
    pub metadata: Option<pii::SecretSerdeValue>,
}

#[cfg(feature = "v2")]
impl MerchantAccountUpdate {
    pub fn get_merchant_details_as_secret(
        &self,
    ) -> CustomResult<Option<pii::SecretSerdeValue>, errors::ParsingError> {
        self.merchant_details
            .as_ref()
            .map(|merchant_details| merchant_details.encode_to_value().map(Secret::new))
            .transpose()
    }

    pub fn get_metadata_as_secret(
        &self,
    ) -> CustomResult<Option<pii::SecretSerdeValue>, errors::ParsingError> {
        self.metadata
            .as_ref()
            .map(|metadata| metadata.encode_to_value().map(Secret::new))
            .transpose()
    }
}

#[cfg(feature = "v1")]
#[derive(Clone, Debug, ToSchema, Serialize)]
pub struct MerchantAccountResponse {
    /// The identifier for the Merchant Account
    #[schema(max_length = 64, example = "y3oqhf46pyzuxjbcn2giaqnb44", value_type = String)]
    pub merchant_id: id_type::MerchantId,

    /// Name of the Merchant Account
    #[schema(value_type = Option<String>,example = "NewAge Retailer")]
    pub merchant_name: OptionalEncryptableName,

    /// The URL to redirect after completion of the payment
    #[schema(max_length = 255, example = "https://www.example.com/success")]
    pub return_url: Option<String>,

    /// A boolean value to indicate if payment response hash needs to be enabled
    #[schema(default = false, example = true)]
    pub enable_payment_response_hash: bool,

    /// Refers to the hash key used for calculating the signature for webhooks and redirect response. If the value is not provided, a value is automatically generated.
    #[schema(max_length = 255, example = "xkkdf909012sdjki2dkh5sdf")]
    pub payment_response_hash_key: Option<String>,

    /// A boolean value to indicate if redirect to merchant with http post needs to be enabled
    #[schema(default = false, example = true)]
    pub redirect_to_merchant_with_http_post: bool,

    /// Details about the merchant
    #[schema(value_type = Option<MerchantDetails>)]
    pub merchant_details: Option<Encryptable<pii::SecretSerdeValue>>,

    /// Webhook related details
    pub webhook_details: Option<WebhookDetails>,

    /// The routing algorithm to be used to process the incoming request from merchant to outgoing payment processor or payment method. The default is 'Custom'
    #[serde(skip)]
    #[schema(deprecated)]
    pub routing_algorithm: Option<serde_json::Value>,

    /// The routing algorithm to be used to process the incoming request from merchant to outgoing payment processor or payment method. The default is 'Custom'
    #[cfg(feature = "payouts")]
    #[schema(value_type = Option<StaticRoutingAlgorithm>,example = json!({"type": "single", "data": "wise"}))]
    pub payout_routing_algorithm: Option<serde_json::Value>,

    /// A boolean value to indicate if the merchant is a sub-merchant under a master or a parent merchant. By default, its value is false.
    #[schema(default = false, example = false)]
    pub sub_merchants_enabled: Option<bool>,

    /// Refers to the Parent Merchant ID if the merchant being created is a sub-merchant
    #[schema(max_length = 255, example = "xkkdf909012sdjki2dkh5sdf", value_type = Option<String>)]
    pub parent_merchant_id: Option<id_type::MerchantId>,

    /// API key that will be used for server side API access
    #[schema(example = "AH3423bkjbkjdsfbkj")]
    pub publishable_key: Option<String>,

    /// Metadata is useful for storing additional, unstructured information on an object.
    #[schema(value_type = Option<Object>, example = r#"{ "city": "NY", "unit": "245" }"#)]
    pub metadata: Option<pii::SecretSerdeValue>,

    /// An identifier for the vault used to store payment method information.
    #[schema(example = "locker_abc123")]
    pub locker_id: Option<String>,

    /// Details about the primary business unit of the merchant account
    #[schema(value_type = Vec<PrimaryBusinessDetails>)]
    pub primary_business_details: Vec<PrimaryBusinessDetails>,

    /// The frm routing algorithm to be used to process the incoming request from merchant to outgoing payment FRM.
    #[schema(value_type = Option<StaticRoutingAlgorithm>, max_length = 255, example = r#"{"type": "single", "data": "stripe" }"#)]
    pub frm_routing_algorithm: Option<serde_json::Value>,

    /// The organization id merchant is associated with
    #[schema(value_type = String, max_length = 64, min_length = 1, example = "org_q98uSGAYbjEwqs0mJwnz")]
    pub organization_id: id_type::OrganizationId,

    ///  A boolean value to indicate if the merchant has recon service is enabled or not, by default value is false
    pub is_recon_enabled: bool,

    /// The default profile that must be used for creating merchant accounts and payments
    #[schema(max_length = 64, value_type = Option<String>)]
    pub default_profile: Option<id_type::ProfileId>,

    /// Used to indicate the status of the recon module for a merchant account
    #[schema(value_type = ReconStatus, example = "not_requested")]
    pub recon_status: api_enums::ReconStatus,

    /// Default payment method collect link config
    #[schema(value_type = Option<BusinessCollectLinkConfig>)]
    pub pm_collect_link_config: Option<BusinessCollectLinkConfig>,

    /// Product Type of this merchant account
    #[schema(value_type = Option<MerchantProductType>, example = "Orchestration")]
    pub product_type: Option<api_enums::MerchantProductType>,

    /// Merchant Account Type of this merchant account
    #[schema(value_type = MerchantAccountType, example = "standard")]
    pub merchant_account_type: api_enums::MerchantAccountType,
}

#[cfg(feature = "v2")]
#[derive(Clone, Debug, ToSchema, Serialize)]
pub struct MerchantAccountResponse {
    /// The identifier for the Merchant Account
    #[schema(max_length = 64, example = "y3oqhf46pyzuxjbcn2giaqnb44", value_type = String)]
    pub id: id_type::MerchantId,

    /// Name of the Merchant Account
    #[schema(value_type = String,example = "NewAge Retailer")]
    pub merchant_name: Secret<String>,

    /// Details about the merchant
    #[schema(value_type = Option<MerchantDetails>)]
    pub merchant_details: Option<Encryptable<pii::SecretSerdeValue>>,

    /// API key that will be used for server side API access
    #[schema(example = "AH3423bkjbkjdsfbkj")]
    pub publishable_key: String,

    /// Metadata is useful for storing additional, unstructured information on an object.
    #[schema(value_type = Option<Object>, example = r#"{ "city": "NY", "unit": "245" }"#)]
    pub metadata: Option<pii::SecretSerdeValue>,

    /// The id of the organization which the merchant is associated with
    #[schema(value_type = String, max_length = 64, min_length = 1, example = "org_q98uSGAYbjEwqs0mJwnz")]
    pub organization_id: id_type::OrganizationId,

    /// Used to indicate the status of the recon module for a merchant account
    #[schema(value_type = ReconStatus, example = "not_requested")]
    pub recon_status: api_enums::ReconStatus,

    /// Product Type of this merchant account
    #[schema(value_type = Option<MerchantProductType>, example = "Orchestration")]
    pub product_type: Option<api_enums::MerchantProductType>,
}

#[derive(Clone, Debug, Deserialize, ToSchema, Serialize)]
#[serde(deny_unknown_fields)]
pub struct MerchantDetails {
    /// The merchant's primary contact name
    #[schema(value_type = Option<String>, max_length = 255, example = "John Doe")]
    pub primary_contact_person: Option<Secret<String>>,

    /// The merchant's primary phone number
    #[schema(value_type = Option<String>, max_length = 255, example = "999999999")]
    pub primary_phone: Option<Secret<String>>,

    /// The merchant's primary email address
    #[schema(value_type = Option<String>, max_length = 255, example = "johndoe@test.com")]
    pub primary_email: Option<pii::Email>,

    /// The merchant's secondary contact name
    #[schema(value_type = Option<String>, max_length= 255, example = "John Doe2")]
    pub secondary_contact_person: Option<Secret<String>>,

    /// The merchant's secondary phone number
    #[schema(value_type = Option<String>, max_length = 255, example = "999999988")]
    pub secondary_phone: Option<Secret<String>>,

    /// The merchant's secondary email address
    #[schema(value_type = Option<String>, max_length = 255, example = "johndoe2@test.com")]
    pub secondary_email: Option<pii::Email>,

    /// The business website of the merchant
    #[schema(max_length = 255, example = "www.example.com")]
    pub website: Option<String>,

    /// A brief description about merchant's business
    #[schema(
        max_length = 255,
        example = "Online Retail with a wide selection of organic products for North America"
    )]
    pub about_business: Option<String>,

    /// The merchant's address details
    pub address: Option<AddressDetails>,
}
#[derive(Clone, Debug, Deserialize, ToSchema, Serialize, PartialEq)]
#[serde(deny_unknown_fields)]
pub struct PrimaryBusinessDetails {
    #[schema(value_type = CountryAlpha2)]
    pub country: api_enums::CountryAlpha2,
    #[schema(example = "food")]
    pub business: String,
}

#[derive(Clone, Debug, Deserialize, ToSchema, Serialize)]
#[serde(deny_unknown_fields)]
pub struct WebhookDetails {
    ///The version for Webhook
    #[schema(max_length = 255, max_length = 255, example = "1.0.2")]
    pub webhook_version: Option<String>,

    ///The user name for Webhook login
    #[schema(max_length = 255, max_length = 255, example = "ekart_retail")]
    pub webhook_username: Option<String>,

    ///The password for Webhook login
    #[schema(value_type = Option<String>, max_length = 255, example = "ekart@123")]
    pub webhook_password: Option<Secret<String>>,

    ///The url for the webhook endpoint
    #[schema(value_type = Option<String>, example = "www.ekart.com/webhooks")]
    pub webhook_url: Option<Secret<String>>,

    /// If this property is true, a webhook message is posted whenever a new payment is created
    #[schema(example = true)]
    pub payment_created_enabled: Option<bool>,

    /// If this property is true, a webhook message is posted whenever a payment is successful
    #[schema(example = true)]
    pub payment_succeeded_enabled: Option<bool>,

    /// If this property is true, a webhook message is posted whenever a payment fails
    #[schema(example = true)]
    pub payment_failed_enabled: Option<bool>,
}

#[derive(Debug, Serialize, ToSchema)]
pub struct MerchantAccountDeleteResponse {
    /// The identifier for the Merchant Account
    #[schema(max_length = 255, example = "y3oqhf46pyzuxjbcn2giaqnb44", value_type = String)]
    pub merchant_id: id_type::MerchantId,
    /// If the connector is deleted or not
    #[schema(example = false)]
    pub deleted: bool,
}

#[derive(Default, Debug, Deserialize, Serialize)]
pub struct MerchantId {
    pub merchant_id: id_type::MerchantId,
}

#[cfg(feature = "v1")]
#[derive(Debug, Deserialize, ToSchema, Serialize)]
pub struct MerchantConnectorId {
    #[schema(value_type = String)]
    pub merchant_id: id_type::MerchantId,
    #[schema(value_type = String)]
    pub merchant_connector_id: id_type::MerchantConnectorAccountId,
}
#[cfg(feature = "v2")]
#[derive(Debug, Deserialize, ToSchema, Serialize)]
pub struct MerchantConnectorId {
    #[schema(value_type = String)]
    pub id: id_type::MerchantConnectorAccountId,
}

#[cfg(feature = "v2")]
/// Create a new Merchant Connector for the merchant account. The connector could be a payment processor / facilitator / acquirer or specialized services like Fraud / Accounting etc."
#[derive(Debug, Clone, Serialize, Deserialize, ToSchema)]
#[serde(deny_unknown_fields)]
pub struct MerchantConnectorCreate {
    /// Type of the Connector for the financial use case. Could range from Payments to Accounting to Banking.
    #[schema(value_type = ConnectorType, example = "payment_processor")]
    pub connector_type: api_enums::ConnectorType,

    /// Name of the Connector
    #[schema(value_type = Connector, example = "stripe")]
    pub connector_name: api_enums::Connector,

    /// This is an unique label you can generate and pass in order to identify this connector account on your Hyperswitch dashboard and reports, If not passed then if will take `connector_name`_`profile_name`. Eg: if your profile label is `default`, connector label can be `stripe_default`
    #[schema(example = "stripe_US_travel")]
    pub connector_label: Option<String>,

    /// Identifier for the profile, if not provided default will be chosen from merchant account
    #[schema(max_length = 64, value_type = String)]
    pub profile_id: id_type::ProfileId,

    /// An object containing the required details/credentials for a Connector account.
    #[schema(value_type = Option<MerchantConnectorDetails>,example = json!({ "auth_type": "HeaderKey","api_key": "Basic MyVerySecretApiKey" }))]
    pub connector_account_details: Option<pii::SecretSerdeValue>,

    /// An object containing the details about the payment methods that need to be enabled under this merchant connector account
    #[schema(value_type = PaymentMethodsEnabled)]
    pub payment_methods_enabled: Option<Vec<common_types::payment_methods::PaymentMethodsEnabled>>,

    /// Webhook details of this merchant connector
    #[schema(example = json!({
        "connector_webhook_details": {
            "merchant_secret": "1234567890987654321"
        }
    }))]
    pub connector_webhook_details: Option<MerchantConnectorWebhookDetails>,

    /// Metadata is useful for storing additional, unstructured information on an object.
    #[schema(value_type = Option<Object>,max_length = 255,example = json!({ "city": "NY", "unit": "245" }))]
    pub metadata: Option<pii::SecretSerdeValue>,

    /// A boolean value to indicate if the connector is disabled. By default, its value is false.
    #[schema(default = false, example = false)]
    pub disabled: Option<bool>,

    /// Contains the frm configs for the merchant connector
    #[schema(example = json!(consts::FRM_CONFIGS_EG))]
    pub frm_configs: Option<Vec<FrmConfigs>>,

    /// pm_auth_config will relate MCA records to their respective chosen auth services, based on payment_method and pmt
    #[schema(value_type = Option<Object>)]
    pub pm_auth_config: Option<pii::SecretSerdeValue>,

    #[schema(value_type = Option<ConnectorStatus>, example = "inactive")]
    // By default the ConnectorStatus is Active
    pub status: Option<api_enums::ConnectorStatus>,

    /// In case the merchant needs to store any additional sensitive data
    #[schema(value_type = Option<AdditionalMerchantData>)]
    pub additional_merchant_data: Option<AdditionalMerchantData>,

    /// The connector_wallets_details is used to store wallet details such as certificates and wallet credentials
    #[schema(value_type = Option<ConnectorWalletDetails>)]
    pub connector_wallets_details: Option<ConnectorWalletDetails>,

    /// Additional data that might be required by hyperswitch, to enable some specific features.
    #[schema(value_type = Option<MerchantConnectorAccountFeatureMetadata>)]
    pub feature_metadata: Option<MerchantConnectorAccountFeatureMetadata>,
}

#[cfg(feature = "v2")]
impl MerchantConnectorCreate {
    pub fn get_transaction_type(&self) -> api_enums::TransactionType {
        match self.connector_type {
            #[cfg(feature = "payouts")]
            api_enums::ConnectorType::PayoutProcessor => api_enums::TransactionType::Payout,
            _ => api_enums::TransactionType::Payment,
        }
    }

    pub fn get_frm_config_as_secret(&self) -> Option<Vec<Secret<serde_json::Value>>> {
        match self.frm_configs.as_ref() {
            Some(frm_value) => {
                let configs_for_frm_value: Vec<Secret<serde_json::Value>> = frm_value
                    .iter()
                    .map(|config| config.encode_to_value().map(Secret::new))
                    .collect::<Result<Vec<_>, _>>()
                    .ok()?;
                Some(configs_for_frm_value)
            }
            None => None,
        }
    }

    pub fn get_connector_label(&self, profile_name: String) -> String {
        match self.connector_label.clone() {
            Some(connector_label) => connector_label,
            None => format!("{}_{}", self.connector_name, profile_name),
        }
    }
}

#[cfg(feature = "v1")]
/// Create a new Merchant Connector for the merchant account. The connector could be a payment processor / facilitator / acquirer or specialized services like Fraud / Accounting etc."
#[derive(Debug, Clone, Serialize, Deserialize, ToSchema)]
#[serde(deny_unknown_fields)]
pub struct MerchantConnectorCreate {
    /// Type of the Connector for the financial use case. Could range from Payments to Accounting to Banking.
    #[schema(value_type = ConnectorType, example = "payment_processor")]
    pub connector_type: api_enums::ConnectorType,
    /// Name of the Connector
    #[schema(value_type = Connector, example = "stripe")]
    pub connector_name: api_enums::Connector,
    /// This is an unique label you can generate and pass in order to identify this connector account on your Hyperswitch dashboard and reports. Eg: if your profile label is `default`, connector label can be `stripe_default`
    #[schema(example = "stripe_US_travel")]
    pub connector_label: Option<String>,

    /// Identifier for the profile, if not provided default will be chosen from merchant account
    #[schema(max_length = 64, value_type = Option<String>)]
    pub profile_id: Option<id_type::ProfileId>,

    /// An object containing the required details/credentials for a Connector account.
    #[schema(value_type = Option<MerchantConnectorDetails>,example = json!({ "auth_type": "HeaderKey","api_key": "Basic MyVerySecretApiKey" }))]
    pub connector_account_details: Option<pii::SecretSerdeValue>,

    /// An object containing the details about the payment methods that need to be enabled under this merchant connector account
    #[schema(example = json!([
        {
            "payment_method": "wallet",
            "payment_method_types": [
                "upi_collect",
                "upi_intent"
            ],
            "payment_method_issuers": [
                "labore magna ipsum",
                "aute"
            ],
            "payment_schemes": [
                "Discover",
                "Discover"
            ],
            "accepted_currencies": {
                "type": "enable_only",
                "list": ["USD", "EUR"]
            },
            "accepted_countries": {
                "type": "disable_only",
                "list": ["FR", "DE","IN"]
            },
            "minimum_amount": 1,
            "maximum_amount": 68607706,
            "recurring_enabled": true,
            "installment_payment_enabled": true
        }
    ]))]
    pub payment_methods_enabled: Option<Vec<PaymentMethodsEnabled>>,

    /// Webhook details of this merchant connector
    #[schema(example = json!({
        "connector_webhook_details": {
            "merchant_secret": "1234567890987654321"
        }
    }))]
    pub connector_webhook_details: Option<MerchantConnectorWebhookDetails>,

    /// Metadata is useful for storing additional, unstructured information on an object.
    #[schema(value_type = Option<Object>,max_length = 255,example = json!({ "city": "NY", "unit": "245" }))]
    pub metadata: Option<pii::SecretSerdeValue>,

    /// A boolean value to indicate if the connector is in Test mode. By default, its value is false.
    #[schema(default = false, example = false)]
    pub test_mode: Option<bool>,

    /// A boolean value to indicate if the connector is disabled. By default, its value is false.
    #[schema(default = false, example = false)]
    pub disabled: Option<bool>,

    /// Contains the frm configs for the merchant connector
    #[schema(example = json!(consts::FRM_CONFIGS_EG))]
    pub frm_configs: Option<Vec<FrmConfigs>>,

    /// The business country to which the connector account is attached. To be deprecated soon. Use the 'profile_id' instead
    #[schema(value_type = Option<CountryAlpha2>, example = "US")]
    pub business_country: Option<api_enums::CountryAlpha2>,

    /// The business label to which the connector account is attached. To be deprecated soon. Use the 'profile_id' instead
    pub business_label: Option<String>,

    /// The business sublabel to which the connector account is attached. To be deprecated soon. Use the 'profile_id' instead
    #[schema(example = "chase")]
    pub business_sub_label: Option<String>,

    /// Unique ID of the connector
    #[schema(example = "mca_5apGeP94tMts6rg3U3kR", value_type = Option<String>)]
    pub merchant_connector_id: Option<id_type::MerchantConnectorAccountId>,

    #[schema(value_type = Option<Object>)]
    pub pm_auth_config: Option<pii::SecretSerdeValue>,

    #[schema(value_type = Option<ConnectorStatus>, example = "inactive")]
    pub status: Option<api_enums::ConnectorStatus>,

    /// In case the merchant needs to store any additional sensitive data
    #[schema(value_type = Option<AdditionalMerchantData>)]
    pub additional_merchant_data: Option<AdditionalMerchantData>,

    /// The connector_wallets_details is used to store wallet details such as certificates and wallet credentials
    #[schema(value_type = Option<ConnectorWalletDetails>)]
    pub connector_wallets_details: Option<ConnectorWalletDetails>,
}

#[cfg(feature = "v1")]
impl MerchantConnectorCreate {
    pub fn get_transaction_type(&self) -> api_enums::TransactionType {
        match self.connector_type {
            #[cfg(feature = "payouts")]
            api_enums::ConnectorType::PayoutProcessor => api_enums::TransactionType::Payout,
            _ => api_enums::TransactionType::Payment,
        }
    }

    pub fn get_frm_config_as_secret(&self) -> Option<Vec<Secret<serde_json::Value>>> {
        match self.frm_configs.as_ref() {
            Some(frm_value) => {
                let configs_for_frm_value: Vec<Secret<serde_json::Value>> = frm_value
                    .iter()
                    .map(|config| config.encode_to_value().map(Secret::new))
                    .collect::<Result<Vec<_>, _>>()
                    .ok()?;
                Some(configs_for_frm_value)
            }
            None => None,
        }
    }
}

#[derive(Debug, Clone, serde::Deserialize, serde::Serialize, ToSchema)]
#[serde(rename_all = "snake_case")]
pub enum AdditionalMerchantData {
    OpenBankingRecipientData(MerchantRecipientData),
}

#[derive(Debug, Clone, serde::Deserialize, serde::Serialize, ToSchema)]
/// Feature metadata for merchant connector account
pub struct MerchantConnectorAccountFeatureMetadata {
    /// Revenue recovery metadata for merchant connector account
    pub revenue_recovery: Option<RevenueRecoveryMetadata>,
}

#[derive(Debug, Clone, serde::Deserialize, serde::Serialize, ToSchema)]
/// Revenue recovery metadata for merchant connector account
pub struct RevenueRecoveryMetadata {
    /// The maximum number of retries allowed for an invoice. This limit is set by the merchant for each `billing connector`. Once this limit is reached, no further retries will be attempted.
    #[schema(value_type = u16, example = "15")]
    pub max_retry_count: u16,
    /// Maximum number of `billing connector` retries before revenue recovery can start executing retries.
    #[schema(value_type = u16, example = "10")]
    pub billing_connector_retry_threshold: u16,
    /// Billing account reference id is payment gateway id at billing connector end.
    /// Merchants need to provide a mapping between these merchant connector account and the corresponding account reference IDs for each `billing connector`.
    #[schema(value_type = u16, example = r#"{ "mca_vDSg5z6AxnisHq5dbJ6g": "stripe_123", "mca_vDSg5z6AumisHqh4x5m1": "adyen_123" }"#)]
    pub billing_account_reference: HashMap<id_type::MerchantConnectorAccountId, String>,
}

#[derive(Debug, Clone, serde::Deserialize, serde::Serialize, ToSchema)]
#[serde(rename_all = "snake_case")]
pub enum MerchantAccountData {
    /// IBAN-based account for international transfers
    Iban {
        /// International Bank Account Number (up to 34 characters)
        #[schema(value_type = String)]
        iban: Secret<String>,

        /// Account holder name
        name: String,
        #[schema(value_type = Option<String>)]
        #[serde(skip_serializing_if = "Option::is_none")]
        connector_recipient_id: Option<Secret<String>>,
    },
    /// UK BACS payment system
    Bacs {
        /// 8-digit UK account number
        #[schema(value_type = String)]
        account_number: Secret<String>,

        /// 6-digit UK sort code
        #[schema(value_type = String, example = "123456")]
        sort_code: Secret<String>,

        /// Account holder name
        name: String,

        #[schema(value_type = Option<String>)]
        #[serde(skip_serializing_if = "Option::is_none")]
        connector_recipient_id: Option<Secret<String>>,
    },
    /// UK Faster Payments (instant transfers)
    FasterPayments {
        /// 8-digit UK account number
        #[schema(value_type = String)]
        account_number: Secret<String>,
        /// 6-digit UK sort code
        #[schema(value_type = String)]
        sort_code: Secret<String>,

        /// Account holder name
        name: String,

        #[schema(value_type = Option<String>)]
        #[serde(skip_serializing_if = "Option::is_none")]
        connector_recipient_id: Option<Secret<String>>,
    },

    /// SEPA payments (Euro zone)
    Sepa {
        /// IBAN for SEPA transfers
        #[schema(value_type = String, example = "FR1420041010050500013M02606")]
        iban: Secret<String>,
        /// Account holder name
        name: String,
        #[schema(value_type = Option<String>)]
        #[serde(skip_serializing_if = "Option::is_none")]
        connector_recipient_id: Option<Secret<String>>,
    },

    /// SEPA Instant payments (10-second transfers)
    SepaInstant {
        /// IBAN for instant SEPA transfers
        #[schema(value_type = String, example = "DE89370400440532013000")]
        iban: Secret<String>,

        /// Account holder name
        name: String,

        #[schema(value_type = Option<String>)]
        #[serde(skip_serializing_if = "Option::is_none")]
        connector_recipient_id: Option<Secret<String>>,
    },

    /// Polish Elixir payment system
    Elixir {
        /// Polish account number (26 digits)
        #[schema(value_type = String, example = "12345678901234567890123456")]
        account_number: Secret<String>,

        /// Polish IBAN (28 chars)
        #[schema(value_type = String, example = "PL27114020040000300201355387")]
        iban: Secret<String>,

        /// Account holder name
        name: String,

        #[schema(value_type = Option<String>)]
        #[serde(skip_serializing_if = "Option::is_none")]
        connector_recipient_id: Option<Secret<String>>,
    },

    /// Swedish Bankgiro system
    Bankgiro {
        /// Bankgiro number (7-8 digits)
        #[schema(value_type = String, example = "5402-9656")]
        number: Secret<String>,

        /// Account holder name
        #[schema(example = "Erik Andersson")]
        name: String,

        #[schema(value_type = Option<String>)]
        #[serde(skip_serializing_if = "Option::is_none")]
        connector_recipient_id: Option<Secret<String>>,
    },

    /// Swedish Plusgiro system
    Plusgiro {
        /// Plusgiro number (2-8 digits)
        #[schema(value_type = String, example = "4789-2")]
        number: Secret<String>,

        /// Account holder name
        #[schema(example = "Anna Larsson")]
        name: String,

        #[schema(value_type = Option<String>)]
        #[serde(skip_serializing_if = "Option::is_none")]
        connector_recipient_id: Option<Secret<String>>,
    },
}

#[derive(Debug, Clone, serde::Deserialize, serde::Serialize, ToSchema)]
#[serde(rename_all = "snake_case")]
pub enum MerchantRecipientData {
    #[schema(value_type= Option<String>)]
    ConnectorRecipientId(Secret<String>),
    #[schema(value_type= Option<String>)]
    WalletId(Secret<String>),
    AccountData(MerchantAccountData),
}

// Different patterns of authentication.
#[derive(Default, Debug, Clone, serde::Deserialize, serde::Serialize)]
#[serde(tag = "auth_type")]
pub enum ConnectorAuthType {
    TemporaryAuth,
    HeaderKey {
        api_key: Secret<String>,
    },
    BodyKey {
        api_key: Secret<String>,
        key1: Secret<String>,
    },
    SignatureKey {
        api_key: Secret<String>,
        key1: Secret<String>,
        api_secret: Secret<String>,
    },
    MultiAuthKey {
        api_key: Secret<String>,
        key1: Secret<String>,
        api_secret: Secret<String>,
        key2: Secret<String>,
    },
    CurrencyAuthKey {
        auth_key_map: HashMap<common_enums::Currency, pii::SecretSerdeValue>,
    },
    CertificateAuth {
        certificate: Secret<String>,
        private_key: Secret<String>,
    },
    #[default]
    NoKey,
}

#[derive(Debug, Clone, Serialize, Deserialize, ToSchema)]
#[serde(deny_unknown_fields)]
pub struct MerchantConnectorWebhookDetails {
    #[schema(value_type = String, example = "12345678900987654321")]
    pub merchant_secret: Secret<String>,
    #[schema(value_type = String, example = "12345678900987654321")]
    pub additional_secret: Option<Secret<String>>,
}

#[derive(Debug, Clone, Eq, PartialEq, Serialize, Deserialize, ToSchema)]
pub struct MerchantConnectorInfo {
    pub connector_label: String,
    #[schema(value_type = String)]
    pub merchant_connector_id: id_type::MerchantConnectorAccountId,
}

impl MerchantConnectorInfo {
    pub fn new(
        connector_label: String,
        merchant_connector_id: id_type::MerchantConnectorAccountId,
    ) -> Self {
        Self {
            connector_label,
            merchant_connector_id,
        }
    }
}

/// Response of creating a new Merchant Connector for the merchant account."
#[cfg(feature = "v2")]
#[derive(Debug, Clone, Serialize, Deserialize, ToSchema)]
#[serde(deny_unknown_fields)]
pub struct MerchantConnectorResponse {
    /// Type of the Connector for the financial use case. Could range from Payments to Accounting to Banking.
    #[schema(value_type = ConnectorType, example = "payment_processor")]
    pub connector_type: api_enums::ConnectorType,

    /// Name of the Connector
    #[schema(value_type = Connector, example = "stripe")]
    pub connector_name: common_enums::connector_enums::Connector,

    /// A unique label to identify the connector account created under a profile
    #[schema(example = "stripe_US_travel")]
    pub connector_label: Option<String>,

    /// Unique ID of the merchant connector account
    #[schema(example = "mca_5apGeP94tMts6rg3U3kR", value_type = String)]
    pub id: id_type::MerchantConnectorAccountId,

    /// Identifier for the profile, if not provided default will be chosen from merchant account
    #[schema(max_length = 64, value_type = String)]
    pub profile_id: id_type::ProfileId,

    /// An object containing the required details/credentials for a Connector account.
    #[schema(value_type = Option<MerchantConnectorDetails>,example = json!({ "auth_type": "HeaderKey","api_key": "Basic MyVerySecretApiKey" }))]
    pub connector_account_details: pii::SecretSerdeValue,

    /// An object containing the details about the payment methods that need to be enabled under this merchant connector account
    #[schema(value_type = Vec<PaymentMethodsEnabled>)]
    pub payment_methods_enabled: Option<Vec<common_types::payment_methods::PaymentMethodsEnabled>>,

    /// Webhook details of this merchant connector
    #[schema(example = json!({
        "connector_webhook_details": {
            "merchant_secret": "1234567890987654321"
        }
    }))]
    pub connector_webhook_details: Option<MerchantConnectorWebhookDetails>,

    /// Metadata is useful for storing additional, unstructured information on an object.
    #[schema(value_type = Option<Object>,max_length = 255,example = json!({ "city": "NY", "unit": "245" }))]
    pub metadata: Option<pii::SecretSerdeValue>,

    /// A boolean value to indicate if the connector is disabled. By default, its value is false.
    #[schema(default = false, example = false)]
    pub disabled: Option<bool>,

    /// Contains the frm configs for the merchant connector
    #[schema(example = json!(consts::FRM_CONFIGS_EG))]
    pub frm_configs: Option<Vec<FrmConfigs>>,

    /// identifier for the verified domains of a particular connector account
    pub applepay_verified_domains: Option<Vec<String>>,

    /// pm_auth_config will relate MCA records to their respective chosen auth services, based on payment_method and pmt
    #[schema(value_type = Option<Object>)]
    pub pm_auth_config: Option<pii::SecretSerdeValue>,

    #[schema(value_type = ConnectorStatus, example = "inactive")]
    pub status: api_enums::ConnectorStatus,

    #[schema(value_type = Option<AdditionalMerchantData>)]
    pub additional_merchant_data: Option<AdditionalMerchantData>,

    /// The connector_wallets_details is used to store wallet details such as certificates and wallet credentials
    #[schema(value_type = Option<ConnectorWalletDetails>)]
    pub connector_wallets_details: Option<ConnectorWalletDetails>,

    /// Additional data that might be required by hyperswitch, to enable some specific features.
    #[schema(value_type = Option<MerchantConnectorAccountFeatureMetadata>)]
    pub feature_metadata: Option<MerchantConnectorAccountFeatureMetadata>,
}

#[cfg(feature = "v2")]
impl MerchantConnectorResponse {
    pub fn to_merchant_connector_info(&self, connector_label: &String) -> MerchantConnectorInfo {
        MerchantConnectorInfo {
            connector_label: connector_label.to_string(),
            merchant_connector_id: self.id.clone(),
        }
    }
}

/// Response of creating a new Merchant Connector for the merchant account."
#[cfg(feature = "v1")]
#[derive(Debug, Clone, Serialize, Deserialize, ToSchema)]
#[serde(deny_unknown_fields)]
pub struct MerchantConnectorResponse {
    /// Type of the Connector for the financial use case. Could range from Payments to Accounting to Banking.
    #[schema(value_type = ConnectorType, example = "payment_processor")]
    pub connector_type: api_enums::ConnectorType,
    /// Name of the Connector
    #[schema(value_type = Connector, example = "stripe")]
    pub connector_name: String,

    /// A unique label to identify the connector account created under a profile
    #[schema(example = "stripe_US_travel")]
    pub connector_label: Option<String>,

    /// Unique ID of the merchant connector account
    #[schema(example = "mca_5apGeP94tMts6rg3U3kR", value_type = String)]
    pub merchant_connector_id: id_type::MerchantConnectorAccountId,

    /// Identifier for the profile, if not provided default will be chosen from merchant account
    #[schema(max_length = 64, value_type = String)]
    pub profile_id: id_type::ProfileId,

    /// An object containing the required details/credentials for a Connector account.
    #[schema(value_type = Option<MerchantConnectorDetails>,example = json!({ "auth_type": "HeaderKey","api_key": "Basic MyVerySecretApiKey" }))]
    pub connector_account_details: pii::SecretSerdeValue,

    /// An object containing the details about the payment methods that need to be enabled under this merchant connector account
    #[schema(example = json!([
        {
            "payment_method": "wallet",
            "payment_method_types": [
                "upi_collect",
                "upi_intent"
            ],
            "payment_method_issuers": [
                "labore magna ipsum",
                "aute"
            ],
            "payment_schemes": [
                "Discover",
                "Discover"
            ],
            "accepted_currencies": {
                "type": "enable_only",
                "list": ["USD", "EUR"]
            },
            "accepted_countries": {
                "type": "disable_only",
                "list": ["FR", "DE","IN"]
            },
            "minimum_amount": 1,
            "maximum_amount": 68607706,
            "recurring_enabled": true,
            "installment_payment_enabled": true
        }
    ]))]
    pub payment_methods_enabled: Option<Vec<PaymentMethodsEnabled>>,

    /// Webhook details of this merchant connector
    #[schema(example = json!({
        "connector_webhook_details": {
            "merchant_secret": "1234567890987654321"
        }
    }))]
    pub connector_webhook_details: Option<MerchantConnectorWebhookDetails>,

    /// Metadata is useful for storing additional, unstructured information on an object.
    #[schema(value_type = Option<Object>,max_length = 255,example = json!({ "city": "NY", "unit": "245" }))]
    pub metadata: Option<pii::SecretSerdeValue>,

    /// A boolean value to indicate if the connector is in Test mode. By default, its value is false.
    #[schema(default = false, example = false)]
    pub test_mode: Option<bool>,

    /// A boolean value to indicate if the connector is disabled. By default, its value is false.
    #[schema(default = false, example = false)]
    pub disabled: Option<bool>,

    /// Contains the frm configs for the merchant connector
    #[schema(example = json!(consts::FRM_CONFIGS_EG))]
    pub frm_configs: Option<Vec<FrmConfigs>>,

    /// The business country to which the connector account is attached. To be deprecated soon. Use the 'profile_id' instead
    #[schema(value_type = Option<CountryAlpha2>, example = "US")]
    pub business_country: Option<api_enums::CountryAlpha2>,

    ///The business label to which the connector account is attached. To be deprecated soon. Use the 'profile_id' instead
    #[schema(example = "travel")]
    pub business_label: Option<String>,

    /// The business sublabel to which the connector account is attached. To be deprecated soon. Use the 'profile_id' instead
    #[schema(example = "chase")]
    pub business_sub_label: Option<String>,

    /// identifier for the verified domains of a particular connector account
    pub applepay_verified_domains: Option<Vec<String>>,

    #[schema(value_type = Option<Object>)]
    pub pm_auth_config: Option<pii::SecretSerdeValue>,

    #[schema(value_type = ConnectorStatus, example = "inactive")]
    pub status: api_enums::ConnectorStatus,

    #[schema(value_type = Option<AdditionalMerchantData>)]
    pub additional_merchant_data: Option<AdditionalMerchantData>,

    /// The connector_wallets_details is used to store wallet details such as certificates and wallet credentials
    #[schema(value_type = Option<ConnectorWalletDetails>)]
    pub connector_wallets_details: Option<ConnectorWalletDetails>,
}

#[cfg(feature = "v1")]
impl MerchantConnectorResponse {
    pub fn to_merchant_connector_info(&self, connector_label: &String) -> MerchantConnectorInfo {
        MerchantConnectorInfo {
            connector_label: connector_label.to_string(),
            merchant_connector_id: self.merchant_connector_id.clone(),
        }
    }
}

#[cfg(feature = "v1")]
#[derive(Debug, Clone, Serialize, Deserialize, ToSchema)]
#[serde(deny_unknown_fields)]
pub struct MerchantConnectorListResponse {
    /// Type of the Connector for the financial use case. Could range from Payments to Accounting to Banking.
    #[schema(value_type = ConnectorType, example = "payment_processor")]
    pub connector_type: api_enums::ConnectorType,
    /// Name of the Connector
    #[schema(value_type = Connector, example = "stripe")]
    pub connector_name: String,

    /// A unique label to identify the connector account created under a profile
    #[schema(example = "stripe_US_travel")]
    pub connector_label: Option<String>,

    /// Unique ID of the merchant connector account
    #[schema(example = "mca_5apGeP94tMts6rg3U3kR", value_type = String)]
    pub merchant_connector_id: id_type::MerchantConnectorAccountId,

    /// Identifier for the profile, if not provided default will be chosen from merchant account
    #[schema(max_length = 64, value_type = String)]
    pub profile_id: id_type::ProfileId,

    /// An object containing the details about the payment methods that need to be enabled under this merchant connector account
    #[schema(example = json!([
        {
            "payment_method": "wallet",
            "payment_method_types": [
                "upi_collect",
                "upi_intent"
            ],
            "payment_method_issuers": [
                "labore magna ipsum",
                "aute"
            ],
            "payment_schemes": [
                "Discover",
                "Discover"
            ],
            "accepted_currencies": {
                "type": "enable_only",
                "list": ["USD", "EUR"]
            },
            "accepted_countries": {
                "type": "disable_only",
                "list": ["FR", "DE","IN"]
            },
            "minimum_amount": 1,
            "maximum_amount": 68607706,
            "recurring_enabled": true,
            "installment_payment_enabled": true
        }
    ]))]
    pub payment_methods_enabled: Option<Vec<PaymentMethodsEnabled>>,

    /// A boolean value to indicate if the connector is in Test mode. By default, its value is false.
    #[schema(default = false, example = false)]
    pub test_mode: Option<bool>,

    /// A boolean value to indicate if the connector is disabled. By default, its value is false.
    #[schema(default = false, example = false)]
    pub disabled: Option<bool>,

    /// Contains the frm configs for the merchant connector
    #[schema(example = json!(consts::FRM_CONFIGS_EG))]
    pub frm_configs: Option<Vec<FrmConfigs>>,

    /// The business country to which the connector account is attached. To be deprecated soon. Use the 'profile_id' instead
    #[schema(value_type = Option<CountryAlpha2>, example = "US")]
    pub business_country: Option<api_enums::CountryAlpha2>,

    ///The business label to which the connector account is attached. To be deprecated soon. Use the 'profile_id' instead
    #[schema(example = "travel")]
    pub business_label: Option<String>,

    /// The business sublabel to which the connector account is attached. To be deprecated soon. Use the 'profile_id' instead
    #[schema(example = "chase")]
    pub business_sub_label: Option<String>,

    /// identifier for the verified domains of a particular connector account
    pub applepay_verified_domains: Option<Vec<String>>,

    #[schema(value_type = Option<Object>)]
    pub pm_auth_config: Option<pii::SecretSerdeValue>,

    #[schema(value_type = ConnectorStatus, example = "inactive")]
    pub status: api_enums::ConnectorStatus,
}

#[cfg(feature = "v1")]
impl MerchantConnectorListResponse {
    pub fn to_merchant_connector_info(&self, connector_label: &String) -> MerchantConnectorInfo {
        MerchantConnectorInfo {
            connector_label: connector_label.to_string(),
            merchant_connector_id: self.merchant_connector_id.clone(),
        }
    }
    pub fn get_connector_name(&self) -> String {
        self.connector_name.clone()
    }
}

#[cfg(feature = "v2")]
#[derive(Debug, Clone, Serialize, Deserialize, ToSchema)]
#[serde(deny_unknown_fields)]
pub struct MerchantConnectorListResponse {
    /// Type of the Connector for the financial use case. Could range from Payments to Accounting to Banking.
    #[schema(value_type = ConnectorType, example = "payment_processor")]
    pub connector_type: api_enums::ConnectorType,

    /// Name of the Connector
    #[schema(value_type = Connector, example = "stripe")]
    pub connector_name: common_enums::connector_enums::Connector,

    /// A unique label to identify the connector account created under a profile
    #[schema(example = "stripe_US_travel")]
    pub connector_label: Option<String>,

    /// Unique ID of the merchant connector account
    #[schema(example = "mca_5apGeP94tMts6rg3U3kR", value_type = String)]
    pub id: id_type::MerchantConnectorAccountId,

    /// Identifier for the profile, if not provided default will be chosen from merchant account
    #[schema(max_length = 64, value_type = String)]
    pub profile_id: id_type::ProfileId,

    /// An object containing the details about the payment methods that need to be enabled under this merchant connector account
    #[schema(value_type = Vec<PaymentMethodsEnabled>)]
    pub payment_methods_enabled: Option<Vec<common_types::payment_methods::PaymentMethodsEnabled>>,

    /// A boolean value to indicate if the connector is disabled. By default, its value is false.
    #[schema(default = false, example = false)]
    pub disabled: Option<bool>,

    /// Contains the frm configs for the merchant connector
    #[schema(example = json!(consts::FRM_CONFIGS_EG))]
    pub frm_configs: Option<Vec<FrmConfigs>>,

    /// identifier for the verified domains of a particular connector account
    pub applepay_verified_domains: Option<Vec<String>>,

    #[schema(value_type = Option<Object>)]
    pub pm_auth_config: Option<pii::SecretSerdeValue>,

    #[schema(value_type = ConnectorStatus, example = "inactive")]
    pub status: api_enums::ConnectorStatus,
}

#[cfg(feature = "v2")]
impl MerchantConnectorListResponse {
    pub fn to_merchant_connector_info(&self, connector_label: &String) -> MerchantConnectorInfo {
        MerchantConnectorInfo {
            connector_label: connector_label.to_string(),
            merchant_connector_id: self.id.clone(),
        }
    }
    pub fn get_connector_name(&self) -> common_enums::connector_enums::Connector {
        self.connector_name
    }
}

/// Create a new Merchant Connector for the merchant account. The connector could be a payment processor / facilitator / acquirer or specialized services like Fraud / Accounting etc."
#[cfg(feature = "v1")]
#[derive(Debug, Clone, Serialize, Deserialize, ToSchema)]
#[serde(deny_unknown_fields)]
pub struct MerchantConnectorUpdate {
    /// Type of the Connector for the financial use case. Could range from Payments to Accounting to Banking.
    #[schema(value_type = ConnectorType, example = "payment_processor")]
    pub connector_type: api_enums::ConnectorType,

    /// This is an unique label you can generate and pass in order to identify this connector account on your Hyperswitch dashboard and reports. Eg: if your profile label is `default`, connector label can be `stripe_default`
    #[schema(example = "stripe_US_travel")]
    pub connector_label: Option<String>,

    /// An object containing the required details/credentials for a Connector account.
    #[schema(value_type = Option<MerchantConnectorDetails>,example = json!({ "auth_type": "HeaderKey","api_key": "Basic MyVerySecretApiKey" }))]
    pub connector_account_details: Option<pii::SecretSerdeValue>,

    /// An object containing the details about the payment methods that need to be enabled under this merchant connector account
    #[schema(example = json!([
        {
            "payment_method": "wallet",
            "payment_method_types": [
                "upi_collect",
                "upi_intent"
            ],
            "payment_method_issuers": [
                "labore magna ipsum",
                "aute"
            ],
            "payment_schemes": [
                "Discover",
                "Discover"
            ],
            "accepted_currencies": {
                "type": "enable_only",
                "list": ["USD", "EUR"]
            },
            "accepted_countries": {
                "type": "disable_only",
                "list": ["FR", "DE","IN"]
            },
            "minimum_amount": 1,
            "maximum_amount": 68607706,
            "recurring_enabled": true,
            "installment_payment_enabled": true
        }
    ]))]
    pub payment_methods_enabled: Option<Vec<PaymentMethodsEnabled>>,

    /// Webhook details of this merchant connector
    #[schema(example = json!({
        "connector_webhook_details": {
            "merchant_secret": "1234567890987654321"
        }
    }))]
    pub connector_webhook_details: Option<MerchantConnectorWebhookDetails>,

    /// Metadata is useful for storing additional, unstructured information on an object.
    #[schema(value_type = Option<Object>,max_length = 255,example = json!({ "city": "NY", "unit": "245" }))]
    pub metadata: Option<pii::SecretSerdeValue>,

    /// A boolean value to indicate if the connector is in Test mode. By default, its value is false.
    #[schema(default = false, example = false)]
    pub test_mode: Option<bool>,

    /// A boolean value to indicate if the connector is disabled. By default, its value is false.
    #[schema(default = false, example = false)]
    pub disabled: Option<bool>,

    /// Contains the frm configs for the merchant connector
    #[schema(example = json!(consts::FRM_CONFIGS_EG))]
    pub frm_configs: Option<Vec<FrmConfigs>>,

    /// pm_auth_config will relate MCA records to their respective chosen auth services, based on payment_method and pmt
    #[schema(value_type = Option<Object>)]
    pub pm_auth_config: Option<pii::SecretSerdeValue>,

    #[schema(value_type = ConnectorStatus, example = "inactive")]
    pub status: Option<api_enums::ConnectorStatus>,

    /// In case the merchant needs to store any additional sensitive data
    #[schema(value_type = Option<AdditionalMerchantData>)]
    pub additional_merchant_data: Option<AdditionalMerchantData>,

    /// The connector_wallets_details is used to store wallet details such as certificates and wallet credentials
    #[schema(value_type = Option<ConnectorWalletDetails>)]
    pub connector_wallets_details: Option<ConnectorWalletDetails>,
}

#[derive(Debug, Clone, Serialize, Deserialize, ToSchema)]
#[serde(deny_unknown_fields)]
pub struct ConnectorWalletDetails {
    /// This field contains the Apple Pay certificates and credentials for iOS and Web Apple Pay flow
    #[serde(skip_serializing_if = "Option::is_none")]
    #[schema(value_type = Option<Object>)]
    pub apple_pay_combined: Option<pii::SecretSerdeValue>,
    /// This field is for our legacy Apple Pay flow that contains the Apple Pay certificates and credentials for only iOS Apple Pay flow
    #[serde(skip_serializing_if = "Option::is_none")]
    #[schema(value_type = Option<Object>)]
    pub apple_pay: Option<pii::SecretSerdeValue>,
    /// This field contains the Samsung Pay certificates and credentials
    #[serde(skip_serializing_if = "Option::is_none")]
    #[schema(value_type = Option<Object>)]
    pub samsung_pay: Option<pii::SecretSerdeValue>,
    /// This field contains the Paze certificates and credentials
    #[serde(skip_serializing_if = "Option::is_none")]
    #[schema(value_type = Option<Object>)]
    pub paze: Option<pii::SecretSerdeValue>,
    /// This field contains the Google Pay certificates and credentials
    #[serde(skip_serializing_if = "Option::is_none")]
    #[schema(value_type = Option<Object>)]
    pub google_pay: Option<pii::SecretSerdeValue>,
}

/// Create a new Merchant Connector for the merchant account. The connector could be a payment processor / facilitator / acquirer or specialized services like Fraud / Accounting etc."
#[cfg(feature = "v2")]
#[derive(Debug, Clone, Serialize, Deserialize, ToSchema)]
#[serde(deny_unknown_fields)]
pub struct MerchantConnectorUpdate {
    /// Type of the Connector for the financial use case. Could range from Payments to Accounting to Banking.
    #[schema(value_type = ConnectorType, example = "payment_processor")]
    pub connector_type: api_enums::ConnectorType,

    /// This is an unique label you can generate and pass in order to identify this connector account on your Hyperswitch dashboard and reports, If not passed then if will take `connector_name`_`profile_name`. Eg: if your profile label is `default`, connector label can be `stripe_default`
    #[schema(example = "stripe_US_travel")]
    pub connector_label: Option<String>,

    /// An object containing the required details/credentials for a Connector account.
    #[schema(value_type = Option<MerchantConnectorDetails>,example = json!({ "auth_type": "HeaderKey","api_key": "Basic MyVerySecretApiKey" }))]
    pub connector_account_details: Option<pii::SecretSerdeValue>,

    /// An object containing the details about the payment methods that need to be enabled under this merchant connector account
    #[schema(value_type = Option<Vec<PaymentMethodsEnabled>>)]
    pub payment_methods_enabled: Option<Vec<common_types::payment_methods::PaymentMethodsEnabled>>,

    /// Webhook details of this merchant connector
    #[schema(example = json!({
        "connector_webhook_details": {
            "merchant_secret": "1234567890987654321"
        }
    }))]
    pub connector_webhook_details: Option<MerchantConnectorWebhookDetails>,

    /// You can specify up to 50 keys, with key names up to 40 characters long and values up to 500 characters long. Metadata is useful for storing additional, structured information on an object.
    #[schema(value_type = Option<Object>,max_length = 255,example = json!({ "city": "NY", "unit": "245" }))]
    pub metadata: Option<pii::SecretSerdeValue>,

    /// A boolean value to indicate if the connector is disabled. By default, its value is false.
    #[schema(default = false, example = false)]
    pub disabled: Option<bool>,

    /// Contains the frm configs for the merchant connector
    #[schema(example = json!(consts::FRM_CONFIGS_EG))]
    pub frm_configs: Option<Vec<FrmConfigs>>,

    /// pm_auth_config will relate MCA records to their respective chosen auth services, based on payment_method and pmt
    #[schema(value_type = Option<Object>)]
    pub pm_auth_config: Option<pii::SecretSerdeValue>,

    #[schema(value_type = ConnectorStatus, example = "inactive")]
    pub status: Option<api_enums::ConnectorStatus>,

    /// The identifier for the Merchant Account
    #[schema(value_type = String, max_length = 64, min_length = 1, example = "y3oqhf46pyzuxjbcn2giaqnb44")]
    pub merchant_id: id_type::MerchantId,

    /// In case the merchant needs to store any additional sensitive data
    #[schema(value_type = Option<AdditionalMerchantData>)]
    pub additional_merchant_data: Option<AdditionalMerchantData>,

    /// The connector_wallets_details is used to store wallet details such as certificates and wallet credentials
    pub connector_wallets_details: Option<ConnectorWalletDetails>,

    /// Additional data that might be required by hyperswitch, to enable some specific features.
    #[schema(value_type = Option<MerchantConnectorAccountFeatureMetadata>)]
    pub feature_metadata: Option<MerchantConnectorAccountFeatureMetadata>,
}

#[cfg(feature = "v2")]
impl MerchantConnectorUpdate {
    pub fn get_frm_config_as_secret(&self) -> Option<Vec<Secret<serde_json::Value>>> {
        match self.frm_configs.as_ref() {
            Some(frm_value) => {
                let configs_for_frm_value: Vec<Secret<serde_json::Value>> = frm_value
                    .iter()
                    .map(|config| config.encode_to_value().map(Secret::new))
                    .collect::<Result<Vec<_>, _>>()
                    .ok()?;
                Some(configs_for_frm_value)
            }
            None => None,
        }
    }
}

///Details of FrmConfigs are mentioned here... it should be passed in payment connector create api call, and stored in merchant_connector_table
#[derive(Debug, Clone, Serialize, Deserialize, ToSchema)]
#[serde(deny_unknown_fields)]
pub struct FrmConfigs {
    ///this is the connector that can be used for the payment
    #[schema(value_type = ConnectorType, example = "payment_processor")]
    pub gateway: Option<api_enums::Connector>,
    ///payment methods that can be used in the payment
    pub payment_methods: Vec<FrmPaymentMethod>,
}

///Details of FrmPaymentMethod are mentioned here... it should be passed in payment connector create api call, and stored in merchant_connector_table
#[derive(Debug, Clone, Serialize, Deserialize, ToSchema)]
#[serde(deny_unknown_fields)]
pub struct FrmPaymentMethod {
    ///payment methods(card, wallet, etc) that can be used in the payment
    #[schema(value_type = PaymentMethod,example = "card")]
    pub payment_method: Option<common_enums::PaymentMethod>,
    ///payment method types(credit, debit) that can be used in the payment. This field is deprecated. It has not been removed to provide backward compatibility.
    pub payment_method_types: Option<Vec<FrmPaymentMethodType>>,
    ///frm flow type to be used, can be pre/post
    #[schema(value_type = Option<FrmPreferredFlowTypes>)]
    pub flow: Option<api_enums::FrmPreferredFlowTypes>,
}

///Details of FrmPaymentMethodType are mentioned here... it should be passed in payment connector create api call, and stored in merchant_connector_table
#[derive(Debug, Clone, Serialize, Deserialize, ToSchema)]
#[serde(deny_unknown_fields)]
pub struct FrmPaymentMethodType {
    ///payment method types(credit, debit) that can be used in the payment
    #[schema(value_type = PaymentMethodType)]
    pub payment_method_type: Option<common_enums::PaymentMethodType>,
    ///card networks(like visa mastercard) types that can be used in the payment
    #[schema(value_type = CardNetwork)]
    pub card_networks: Option<Vec<common_enums::CardNetwork>>,
    ///frm flow type to be used, can be pre/post
    #[schema(value_type = FrmPreferredFlowTypes)]
    pub flow: api_enums::FrmPreferredFlowTypes,
    ///action that the frm would take, in case fraud is detected
    #[schema(value_type = FrmAction)]
    pub action: api_enums::FrmAction,
}
/// Details of all the payment methods enabled for the connector for the given merchant account
#[derive(Debug, Clone, Serialize, Deserialize, ToSchema)]
#[serde(deny_unknown_fields)]
pub struct PaymentMethodsEnabled {
    /// Type of payment method.
    #[schema(value_type = PaymentMethod,example = "card")]
    pub payment_method: common_enums::PaymentMethod,

    /// Subtype of payment method
    #[schema(value_type = Option<Vec<RequestPaymentMethodTypes>>,example = json!(["credit"]))]
    pub payment_method_types: Option<Vec<payment_methods::RequestPaymentMethodTypes>>,
}
impl PaymentMethodsEnabled {
    /// Get payment_method
    #[cfg(feature = "v1")]
    pub fn get_payment_method(&self) -> Option<common_enums::PaymentMethod> {
        Some(self.payment_method)
    }
    /// Get payment_method_types
    #[cfg(feature = "v1")]
    pub fn get_payment_method_type(
        &self,
    ) -> Option<&Vec<payment_methods::RequestPaymentMethodTypes>> {
        self.payment_method_types.as_ref()
    }
}

#[derive(PartialEq, Eq, Hash, Debug, Clone, serde::Serialize, Deserialize, ToSchema)]
#[serde(
    deny_unknown_fields,
    tag = "type",
    content = "list",
    rename_all = "snake_case"
)]
pub enum AcceptedCurrencies {
    #[schema(value_type = Vec<Currency>)]
    EnableOnly(Vec<api_enums::Currency>),
    #[schema(value_type = Vec<Currency>)]
    DisableOnly(Vec<api_enums::Currency>),
    AllAccepted,
}

#[derive(PartialEq, Eq, Hash, Debug, Clone, serde::Serialize, Deserialize, ToSchema)]
#[serde(
    deny_unknown_fields,
    tag = "type",
    content = "list",
    rename_all = "snake_case"
)]
/// Object to filter the customer countries for which the payment method is displayed
pub enum AcceptedCountries {
    #[schema(value_type = Vec<CountryAlpha2>)]
    EnableOnly(Vec<api_enums::CountryAlpha2>),
    #[schema(value_type = Vec<CountryAlpha2>)]
    DisableOnly(Vec<api_enums::CountryAlpha2>),
    AllAccepted,
}

#[cfg(feature = "v1")]
#[derive(Debug, Clone, Serialize, Deserialize, ToSchema)]
pub struct MerchantConnectorDeleteResponse {
    /// The identifier for the Merchant Account
    #[schema(max_length = 255, example = "y3oqhf46pyzuxjbcn2giaqnb44", value_type = String)]
    pub merchant_id: id_type::MerchantId,
    /// Unique ID of the connector
    #[schema(example = "mca_5apGeP94tMts6rg3U3kR", value_type = String)]
    pub merchant_connector_id: id_type::MerchantConnectorAccountId,
    /// If the connector is deleted or not
    #[schema(example = false)]
    pub deleted: bool,
}

#[cfg(feature = "v2")]
#[derive(Debug, Clone, Serialize, Deserialize, ToSchema)]
pub struct MerchantConnectorDeleteResponse {
    /// The identifier for the Merchant Account
    #[schema(max_length = 255, example = "y3oqhf46pyzuxjbcn2giaqnb44", value_type = String)]
    pub merchant_id: id_type::MerchantId,
    /// Unique ID of the connector
    #[schema(example = "mca_5apGeP94tMts6rg3U3kR", value_type = String)]
    pub id: id_type::MerchantConnectorAccountId,
    /// If the connector is deleted or not
    #[schema(example = false)]
    pub deleted: bool,
}

#[derive(Debug, Clone, Serialize, Deserialize, ToSchema)]
pub struct ToggleKVResponse {
    /// The identifier for the Merchant Account
    #[schema(max_length = 255, example = "y3oqhf46pyzuxjbcn2giaqnb44", value_type = String)]
    pub merchant_id: id_type::MerchantId,
    /// Status of KV for the specific merchant
    #[schema(example = true)]
    pub kv_enabled: bool,
}

#[derive(Debug, Clone, Eq, PartialEq, Serialize, Deserialize, ToSchema)]
pub struct MerchantKeyTransferRequest {
    /// Offset for merchant account
    #[schema(example = 32)]
    pub from: u32,
    /// Limit for merchant account
    #[schema(example = 32)]
    pub limit: u32,
}

#[derive(Debug, Clone, Serialize, Deserialize, ToSchema)]
pub struct TransferKeyResponse {
    /// The identifier for the Merchant Account
    #[schema(example = 32)]
    pub total_transferred: usize,
}
#[derive(Debug, Clone, Serialize, Deserialize, ToSchema)]
pub struct ToggleKVRequest {
    #[serde(skip_deserializing)]
    #[schema(value_type = String)]
    pub merchant_id: id_type::MerchantId,
    /// Status of KV for the specific merchant
    #[schema(example = true)]
    pub kv_enabled: bool,
}

#[derive(Debug, Clone, Serialize, Deserialize, ToSchema)]
pub struct ToggleAllKVRequest {
    /// Status of KV for the specific merchant
    #[schema(example = true)]
    pub kv_enabled: bool,
}

#[derive(Debug, Clone, Serialize, Deserialize, ToSchema)]
pub struct ToggleAllKVResponse {
    ///Total number of updated merchants
    #[schema(example = 20)]
    pub total_updated: usize,
    /// Status of KV for the specific merchant
    #[schema(example = true)]
    pub kv_enabled: bool,
}

/// Merchant connector details used to make payments.
#[derive(Debug, Clone, Default, Eq, PartialEq, serde::Deserialize, serde::Serialize, ToSchema)]
pub struct MerchantConnectorDetailsWrap {
    /// Creds Identifier is to uniquely identify the credentials. Do not send any sensitive info, like encoded_data in this field. And do not send the string "null".
    pub creds_identifier: String,
    /// Merchant connector details type type. Base64 Encode the credentials and send it in  this type and send as a string.
    #[schema(value_type = Option<MerchantConnectorDetails>, example = r#"{
        "connector_account_details": {
            "auth_type": "HeaderKey",
            "api_key":"sk_test_xxxxxexamplexxxxxx12345"
        },
        "metadata": {
            "user_defined_field_1": "sample_1",
            "user_defined_field_2": "sample_2",
        },
    }"#)]
    pub encoded_data: Option<Secret<String>>,
}

#[derive(Debug, Clone, Deserialize, Serialize, ToSchema)]
pub struct MerchantConnectorDetails {
    /// Account details of the Connector. You can specify up to 50 keys, with key names up to 40 characters long and values up to 500 characters long. Useful for storing additional, structured information on an object.
    #[schema(value_type = Option<Object>,example = json!({ "auth_type": "HeaderKey","api_key": "Basic MyVerySecretApiKey" }))]
    pub connector_account_details: pii::SecretSerdeValue,
    /// Metadata is useful for storing additional, unstructured information on an object.
    #[schema(value_type = Option<Object>,max_length = 255,example = json!({ "city": "NY", "unit": "245" }))]
    pub metadata: Option<pii::SecretSerdeValue>,
}

#[cfg(feature = "v1")]
#[derive(Clone, Debug, Deserialize, ToSchema, Default, Serialize)]
#[serde(deny_unknown_fields)]
pub struct ProfileCreate {
    /// The name of profile
    #[schema(max_length = 64)]
    pub profile_name: Option<String>,

    /// The URL to redirect after the completion of the operation
    #[schema(value_type = Option<String>, max_length = 255, example = "https://www.example.com/success")]
    pub return_url: Option<url::Url>,

    /// A boolean value to indicate if payment response hash needs to be enabled
    #[schema(default = true, example = true)]
    pub enable_payment_response_hash: Option<bool>,

    /// Refers to the hash key used for calculating the signature for webhooks and redirect response. If the value is not provided, a value is automatically generated.
    pub payment_response_hash_key: Option<String>,

    /// A boolean value to indicate if redirect to merchant with http post needs to be enabled
    #[schema(default = false, example = true)]
    pub redirect_to_merchant_with_http_post: Option<bool>,

    /// Webhook related details
    pub webhook_details: Option<WebhookDetails>,

    /// Metadata is useful for storing additional, unstructured information on an object.
    #[schema(value_type = Option<Object>, example = r#"{ "city": "NY", "unit": "245" }"#)]
    pub metadata: Option<pii::SecretSerdeValue>,

    /// The routing algorithm to be used for routing payments to desired connectors
    #[schema(value_type = Option<Object>,example = json!({"type": "single", "data": "stripe"}))]
    pub routing_algorithm: Option<serde_json::Value>,

    /// Will be used to determine the time till which your payment will be active once the payment session starts
    #[schema(example = 900)]
    pub intent_fulfillment_time: Option<u32>,

    /// The frm routing algorithm to be used for routing payments to desired FRM's
    #[schema(value_type = Option<Object>,example = json!({"type": "single", "data": "signifyd"}))]
    pub frm_routing_algorithm: Option<serde_json::Value>,

    /// The routing algorithm to be used to process the incoming request from merchant to outgoing payment processor or payment method. The default is 'Custom'
    #[cfg(feature = "payouts")]
    #[schema(value_type = Option<StaticRoutingAlgorithm>,example = json!({"type": "single", "data": "wise"}))]
    pub payout_routing_algorithm: Option<serde_json::Value>,

    /// Verified Apple Pay domains for a particular profile
    pub applepay_verified_domains: Option<Vec<String>>,

    /// Client Secret Default expiry for all payments created under this profile
    #[schema(example = 900)]
    pub session_expiry: Option<u32>,

    /// Default Payment Link config for all payment links created under this profile
    pub payment_link_config: Option<BusinessPaymentLinkConfig>,

    /// External 3DS authentication details
    pub authentication_connector_details: Option<AuthenticationConnectorDetails>,

    /// Whether to use the billing details passed when creating the intent as payment method billing
    pub use_billing_as_payment_method_billing: Option<bool>,

    /// A boolean value to indicate if customer shipping details needs to be collected from wallet
    /// connector only if it is required field for connector (Eg. Apple Pay, Google Pay etc)
    #[schema(default = false, example = false)]
    pub collect_shipping_details_from_wallet_connector: Option<bool>,

    /// A boolean value to indicate if customer billing details needs to be collected from wallet
    /// connector only if it is required field for connector (Eg. Apple Pay, Google Pay etc)
    #[schema(default = false, example = false)]
    pub collect_billing_details_from_wallet_connector: Option<bool>,

    /// A boolean value to indicate if customer shipping details needs to be collected from wallet
    /// connector irrespective of connector required fields (Eg. Apple pay, Google pay etc)
    #[schema(default = false, example = false)]
    pub always_collect_shipping_details_from_wallet_connector: Option<bool>,

    /// A boolean value to indicate if customer billing details needs to be collected from wallet
    /// connector irrespective of connector required fields (Eg. Apple pay, Google pay etc)
    #[schema(default = false, example = false)]
    pub always_collect_billing_details_from_wallet_connector: Option<bool>,

    /// Indicates if the MIT (merchant initiated transaction) payments can be made connector
    /// agnostic, i.e., MITs may be processed through different connector than CIT (customer
    /// initiated transaction) based on the routing rules.
    /// If set to `false`, MIT will go through the same connector as the CIT.
    pub is_connector_agnostic_mit_enabled: Option<bool>,

    /// Default payout link config
    #[schema(value_type = Option<BusinessPayoutLinkConfig>)]
    pub payout_link_config: Option<BusinessPayoutLinkConfig>,

    /// These key-value pairs are sent as additional custom headers in the outgoing webhook request. It is recommended not to use more than four key-value pairs.
    #[schema(value_type = Option<Object>, example = r#"{ "key1": "value-1", "key2": "value-2" }"#)]
    pub outgoing_webhook_custom_http_headers: Option<HashMap<String, String>>,

    /// Merchant Connector id to be stored for tax_calculator connector
    #[schema(value_type = Option<String>)]
    pub tax_connector_id: Option<id_type::MerchantConnectorAccountId>,

    /// Indicates if tax_calculator connector is enabled or not.
    /// If set to `true` tax_connector_id will be checked.
    #[serde(default)]
    pub is_tax_connector_enabled: bool,

    /// Indicates if network tokenization is enabled or not.
    #[serde(default)]
    pub is_network_tokenization_enabled: bool,

    /// Indicates if is_auto_retries_enabled is enabled or not.
    pub is_auto_retries_enabled: Option<bool>,

    /// Maximum number of auto retries allowed for a payment
    pub max_auto_retries_enabled: Option<u8>,

    /// Bool indicating if extended authentication must be requested for all payments
    #[schema(value_type = Option<bool>)]
    pub always_request_extended_authorization:
        Option<primitive_wrappers::AlwaysRequestExtendedAuthorization>,

    /// Indicates if click to pay is enabled or not.
    #[serde(default)]
    pub is_click_to_pay_enabled: bool,

    /// Product authentication ids
    #[schema(value_type = Option<Object>, example = r#"{ "click_to_pay": "mca_ushduqwhdohwd", "netcetera": "mca_kwqhudqwd" }"#)]
    pub authentication_product_ids:
        Option<common_types::payments::AuthenticationConnectorAccountMap>,

    /// Card Testing Guard Configs
    pub card_testing_guard_config: Option<CardTestingGuardConfig>,

    ///Indicates if clear pan retries is enabled or not.
    pub is_clear_pan_retries_enabled: Option<bool>,

    /// Indicates if 3ds challenge is forced
    pub force_3ds_challenge: Option<bool>,

    /// Indicates if debit routing is enabled or not
    #[schema(value_type = Option<bool>)]
    pub is_debit_routing_enabled: Option<bool>,

    //Merchant country for the profile
    #[schema(value_type = Option<CountryAlpha2>, example = "US")]
    pub merchant_business_country: Option<api_enums::CountryAlpha2>,

    /// Indicates if the redirection has to open in the iframe
    #[schema(example = false)]
    pub is_iframe_redirection_enabled: Option<bool>,

    /// Indicates if pre network tokenization is enabled or not
    pub is_pre_network_tokenization_enabled: Option<bool>,

    /// Four-digit code assigned based on business type to determine processing fees and risk level
    #[schema(value_type = Option<MerchantCategoryCode>, example = "5411")]
    pub merchant_category_code: Option<api_enums::MerchantCategoryCode>,
}

#[nutype::nutype(
    validate(greater_or_equal = MIN_ORDER_FULFILLMENT_EXPIRY, less_or_equal = MAX_ORDER_FULFILLMENT_EXPIRY),
    derive(Clone, Copy, Debug, Deserialize, Serialize)
)]
pub struct OrderFulfillmentTime(i64);

#[cfg(feature = "v2")]
#[derive(Clone, Debug, Deserialize, ToSchema, Default, Serialize)]
#[serde(deny_unknown_fields)]
pub struct ProfileCreate {
    /// The name of profile
    #[schema(max_length = 64)]
    pub profile_name: String,

    /// The URL to redirect after the completion of the operation
    #[schema(value_type = Option<String>, max_length = 255, example = "https://www.example.com/success")]
    pub return_url: Option<common_utils::types::Url>,

    /// A boolean value to indicate if payment response hash needs to be enabled
    #[schema(default = true, example = true)]
    pub enable_payment_response_hash: Option<bool>,

    /// Refers to the hash key used for calculating the signature for webhooks and redirect response. If the value is not provided, a value is automatically generated.
    pub payment_response_hash_key: Option<String>,

    /// A boolean value to indicate if redirect to merchant with http post needs to be enabled
    #[schema(default = false, example = true)]
    pub redirect_to_merchant_with_http_post: Option<bool>,

    /// Webhook related details
    pub webhook_details: Option<WebhookDetails>,

    /// Metadata is useful for storing additional, unstructured information on an object.
    #[schema(value_type = Option<Object>, example = r#"{ "city": "NY", "unit": "245" }"#)]
    pub metadata: Option<pii::SecretSerdeValue>,

    /// Will be used to determine the time till which your payment will be active once the payment session starts
    #[schema(value_type = Option<u32>, example = 900)]
    pub order_fulfillment_time: Option<OrderFulfillmentTime>,

    /// Whether the order fulfillment time is calculated from the origin or the time of creating the payment, or confirming the payment
    #[schema(value_type = Option<OrderFulfillmentTimeOrigin>, example = "create")]
    pub order_fulfillment_time_origin: Option<api_enums::OrderFulfillmentTimeOrigin>,

    /// Verified Apple Pay domains for a particular profile
    pub applepay_verified_domains: Option<Vec<String>>,

    /// Client Secret Default expiry for all payments created under this profile
    #[schema(example = 900)]
    pub session_expiry: Option<u32>,

    /// Default Payment Link config for all payment links created under this profile
    pub payment_link_config: Option<BusinessPaymentLinkConfig>,

    /// External 3DS authentication details
    pub authentication_connector_details: Option<AuthenticationConnectorDetails>,

    /// Whether to use the billing details passed when creating the intent as payment method billing
    pub use_billing_as_payment_method_billing: Option<bool>,

    /// A boolean value to indicate if customer shipping details needs to be collected from wallet
    /// connector only if it is required field for connector (Eg. Apple Pay, Google Pay etc)
    #[schema(default = false, example = false)]
    pub collect_shipping_details_from_wallet_connector_if_required: Option<bool>,

    /// A boolean value to indicate if customer billing details needs to be collected from wallet
    /// connector only if it is required field for connector (Eg. Apple Pay, Google Pay etc)
    #[schema(default = false, example = false)]
    pub collect_billing_details_from_wallet_connector_if_required: Option<bool>,

    /// A boolean value to indicate if customer shipping details needs to be collected from wallet
    /// connector irrespective of connector required fields (Eg. Apple pay, Google pay etc)
    #[schema(default = false, example = false)]
    pub always_collect_shipping_details_from_wallet_connector: Option<bool>,

    /// A boolean value to indicate if customer billing details needs to be collected from wallet
    /// connector irrespective of connector required fields (Eg. Apple pay, Google pay etc)
    #[schema(default = false, example = false)]
    pub always_collect_billing_details_from_wallet_connector: Option<bool>,

    /// Indicates if the MIT (merchant initiated transaction) payments can be made connector
    /// agnostic, i.e., MITs may be processed through different connector than CIT (customer
    /// initiated transaction) based on the routing rules.
    /// If set to `false`, MIT will go through the same connector as the CIT.
    pub is_connector_agnostic_mit_enabled: Option<bool>,

    /// Default payout link config
    #[schema(value_type = Option<BusinessPayoutLinkConfig>)]
    pub payout_link_config: Option<BusinessPayoutLinkConfig>,

    /// These key-value pairs are sent as additional custom headers in the outgoing webhook request. It is recommended not to use more than four key-value pairs.
    #[schema(value_type = Option<Object>, example = r#"{ "key1": "value-1", "key2": "value-2" }"#)]
    pub outgoing_webhook_custom_http_headers: Option<HashMap<String, String>>,

    /// Merchant Connector id to be stored for tax_calculator connector
    #[schema(value_type = Option<String>)]
    pub tax_connector_id: Option<id_type::MerchantConnectorAccountId>,

    /// Indicates if tax_calculator connector is enabled or not.
    /// If set to `true` tax_connector_id will be checked.
    #[serde(default)]
    pub is_tax_connector_enabled: bool,

    /// Indicates if network tokenization is enabled or not.
    #[serde(default)]
    pub is_network_tokenization_enabled: bool,

    /// Indicates if click to pay is enabled or not.
    #[schema(default = false, example = false)]
    #[serde(default)]
    pub is_click_to_pay_enabled: bool,

    /// Product authentication ids
    #[schema(value_type = Option<Object>, example = r#"{ "click_to_pay": "mca_ushduqwhdohwd", "netcetera": "mca_kwqhudqwd" }"#)]
    pub authentication_product_ids:
        Option<common_types::payments::AuthenticationConnectorAccountMap>,

    /// Card Testing Guard Configs
    pub card_testing_guard_config: Option<CardTestingGuardConfig>,

    ///Indicates if clear pan retries is enabled or not.
    pub is_clear_pan_retries_enabled: Option<bool>,

    /// Indicates if debit routing is enabled or not
    #[schema(value_type = Option<bool>)]
    pub is_debit_routing_enabled: Option<bool>,

    //Merchant country for the profile
    #[schema(value_type = Option<CountryAlpha2>, example = "US")]
    pub merchant_business_country: Option<api_enums::CountryAlpha2>,

    /// Indicates if the redirection has to open in the iframe
    #[schema(example = false)]
    pub is_iframe_redirection_enabled: Option<bool>,

    /// Indicates if external vault is enabled or not.
    pub is_external_vault_enabled: Option<bool>,

    /// External Vault Connector Details
    pub external_vault_connector_details: Option<ExternalVaultConnectorDetails>,

    /// Four-digit code assigned based on business type to determine processing fees and risk level
    #[schema(value_type = Option<MerchantCategoryCode>, example = "5411")]
    pub merchant_category_code: Option<api_enums::MerchantCategoryCode>,
}

#[cfg(feature = "v1")]
#[derive(Clone, Debug, ToSchema, Serialize)]
pub struct ProfileResponse {
    /// The identifier for Merchant Account
    #[schema(max_length = 64, example = "y3oqhf46pyzuxjbcn2giaqnb44", value_type = String)]
    pub merchant_id: id_type::MerchantId,

    /// The identifier for profile. This must be used for creating merchant accounts, payments and payouts
    #[schema(max_length = 64, value_type = String, example = "pro_abcdefghijklmnopqrstuvwxyz")]
    pub profile_id: id_type::ProfileId,

    /// Name of the profile
    #[schema(max_length = 64)]
    pub profile_name: String,

    /// The URL to redirect after the completion of the operation
    #[schema(value_type = Option<String>, max_length = 255, example = "https://www.example.com/success")]
    pub return_url: Option<String>,

    /// A boolean value to indicate if payment response hash needs to be enabled
    #[schema(default = true, example = true)]
    pub enable_payment_response_hash: bool,

    /// Refers to the hash key used for calculating the signature for webhooks and redirect response. If the value is not provided, a value is automatically generated.
    pub payment_response_hash_key: Option<String>,

    /// A boolean value to indicate if redirect to merchant with http post needs to be enabled
    #[schema(default = false, example = true)]
    pub redirect_to_merchant_with_http_post: bool,

    /// Webhook related details
    pub webhook_details: Option<WebhookDetails>,

    /// Metadata is useful for storing additional, unstructured information on an object.
    #[schema(value_type = Option<Object>, example = r#"{ "city": "NY", "unit": "245" }"#)]
    pub metadata: Option<pii::SecretSerdeValue>,

    /// The routing algorithm to be used for routing payments to desired connectors
    #[schema(value_type = Option<Object>,example = json!({"type": "single", "data": "stripe"}))]
    pub routing_algorithm: Option<serde_json::Value>,

    /// Will be used to determine the time till which your payment will be active once the payment session starts
    #[schema(example = 900)]
    pub intent_fulfillment_time: Option<i64>,

    /// The routing algorithm to be used to process the incoming request from merchant to outgoing payment processor or payment method. The default is 'Custom'
    #[schema(value_type = Option<Object>,example = json!({"type": "single", "data": "signifyd"}))]
    pub frm_routing_algorithm: Option<serde_json::Value>,

    /// The routing algorithm to be used to process the incoming request from merchant to outgoing payment processor or payment method. The default is 'Custom'
    #[cfg(feature = "payouts")]
    #[schema(value_type = Option<StaticRoutingAlgorithm>,example = json!({"type": "single", "data": "wise"}))]
    pub payout_routing_algorithm: Option<serde_json::Value>,

    /// Verified Apple Pay domains for a particular profile
    pub applepay_verified_domains: Option<Vec<String>>,

    /// Client Secret Default expiry for all payments created under this profile
    #[schema(example = 900)]
    pub session_expiry: Option<i64>,

    /// Default Payment Link config for all payment links created under this profile
    #[schema(value_type = Option<BusinessPaymentLinkConfig>)]
    pub payment_link_config: Option<BusinessPaymentLinkConfig>,

    /// External 3DS authentication details
    pub authentication_connector_details: Option<AuthenticationConnectorDetails>,

    // Whether to use the billing details passed when creating the intent as payment method billing
    pub use_billing_as_payment_method_billing: Option<bool>,

    /// Merchant's config to support extended card info feature
    pub extended_card_info_config: Option<ExtendedCardInfoConfig>,

    /// A boolean value to indicate if customer shipping details needs to be collected from wallet
    /// connector only if it is required field for connector (Eg. Apple Pay, Google Pay etc)
    #[schema(default = false, example = false)]
    pub collect_shipping_details_from_wallet_connector: Option<bool>,

    /// A boolean value to indicate if customer billing details needs to be collected from wallet
    /// connector only if it is required field for connector (Eg. Apple Pay, Google Pay etc)
    #[schema(default = false, example = false)]
    pub collect_billing_details_from_wallet_connector: Option<bool>,

    /// A boolean value to indicate if customer shipping details needs to be collected from wallet
    /// connector irrespective of connector required fields (Eg. Apple pay, Google pay etc)
    #[schema(default = false, example = false)]
    pub always_collect_shipping_details_from_wallet_connector: Option<bool>,

    /// A boolean value to indicate if customer billing details needs to be collected from wallet
    /// connector irrespective of connector required fields (Eg. Apple pay, Google pay etc)
    #[schema(default = false, example = false)]
    pub always_collect_billing_details_from_wallet_connector: Option<bool>,

    /// Indicates if the MIT (merchant initiated transaction) payments can be made connector
    /// agnostic, i.e., MITs may be processed through different connector than CIT (customer
    /// initiated transaction) based on the routing rules.
    /// If set to `false`, MIT will go through the same connector as the CIT.
    pub is_connector_agnostic_mit_enabled: Option<bool>,

    /// Default payout link config
    #[schema(value_type = Option<BusinessPayoutLinkConfig>)]
    pub payout_link_config: Option<BusinessPayoutLinkConfig>,

    /// These key-value pairs are sent as additional custom headers in the outgoing webhook request.
    #[schema(value_type = Option<Object>, example = r#"{ "key1": "value-1", "key2": "value-2" }"#)]
    pub outgoing_webhook_custom_http_headers: Option<MaskedHeaders>,

    /// Merchant Connector id to be stored for tax_calculator connector
    #[schema(value_type = Option<String>)]
    pub tax_connector_id: Option<id_type::MerchantConnectorAccountId>,

    /// Indicates if tax_calculator connector is enabled or not.
    /// If set to `true` tax_connector_id will be checked.
    pub is_tax_connector_enabled: bool,

    /// Indicates if network tokenization is enabled or not.
    #[schema(default = false, example = false)]
    pub is_network_tokenization_enabled: bool,

    /// Indicates if is_auto_retries_enabled is enabled or not.
    #[schema(default = false, example = false)]
    pub is_auto_retries_enabled: bool,

    /// Maximum number of auto retries allowed for a payment
    pub max_auto_retries_enabled: Option<i16>,

    /// Bool indicating if extended authentication must be requested for all payments
    #[schema(value_type = Option<bool>)]
    pub always_request_extended_authorization:
        Option<primitive_wrappers::AlwaysRequestExtendedAuthorization>,

    /// Indicates if click to pay is enabled or not.
    #[schema(default = false, example = false)]
    pub is_click_to_pay_enabled: bool,

    /// Product authentication ids
    #[schema(value_type = Option<Object>, example = r#"{ "click_to_pay": "mca_ushduqwhdohwd", "netcetera": "mca_kwqhudqwd" }"#)]
    pub authentication_product_ids:
        Option<common_types::payments::AuthenticationConnectorAccountMap>,

    /// Card Testing Guard Configs
    pub card_testing_guard_config: Option<CardTestingGuardConfig>,

    ///Indicates if clear pan retries is enabled or not.
    pub is_clear_pan_retries_enabled: bool,

    /// Indicates if 3ds challenge is forced
    pub force_3ds_challenge: bool,

    /// Indicates if debit routing is enabled or not
    #[schema(value_type = Option<bool>)]
    pub is_debit_routing_enabled: Option<bool>,

    //Merchant country for the profile
    #[schema(value_type = Option<CountryAlpha2>, example = "US")]
    pub merchant_business_country: Option<api_enums::CountryAlpha2>,

    /// Indicates if pre network tokenization is enabled or not
    #[schema(default = false, example = false)]
    pub is_pre_network_tokenization_enabled: bool,

<<<<<<< HEAD
    /// Four-digit code assigned based on business type to determine processing fees and risk level
    #[schema(value_type = Option<MerchantCategoryCode>, example = "5411")]
    pub merchant_category_code: Option<api_enums::MerchantCategoryCode>,
=======
    /// Indicates if the redirection has to open in the iframe
    #[schema(example = false)]
    pub is_iframe_redirection_enabled: Option<bool>,
>>>>>>> b159a1d2
}

#[cfg(feature = "v2")]
#[derive(Clone, Debug, ToSchema, Serialize)]
pub struct ProfileResponse {
    /// The identifier for Merchant Account
    #[schema(max_length = 64, example = "y3oqhf46pyzuxjbcn2giaqnb44", value_type = String)]
    pub merchant_id: id_type::MerchantId,

    /// The identifier for profile. This must be used for creating merchant accounts, payments and payouts
    #[schema(max_length = 64, value_type = String, example = "pro_abcdefghijklmnopqrstuvwxyz")]
    pub id: id_type::ProfileId,

    /// Name of the profile
    #[schema(max_length = 64)]
    pub profile_name: String,

    /// The URL to redirect after the completion of the operation
    #[schema(value_type = Option<String>, max_length = 255, example = "https://www.example.com/success")]
    pub return_url: Option<common_utils::types::Url>,

    /// A boolean value to indicate if payment response hash needs to be enabled
    #[schema(default = true, example = true)]
    pub enable_payment_response_hash: bool,

    /// Refers to the hash key used for calculating the signature for webhooks and redirect response. If the value is not provided, a value is automatically generated.
    pub payment_response_hash_key: Option<String>,

    /// A boolean value to indicate if redirect to merchant with http post needs to be enabled
    #[schema(default = false, example = true)]
    pub redirect_to_merchant_with_http_post: bool,

    /// Webhook related details
    pub webhook_details: Option<WebhookDetails>,

    /// Metadata is useful for storing additional, unstructured information on an object.
    #[schema(value_type = Option<Object>, example = r#"{ "city": "NY", "unit": "245" }"#)]
    pub metadata: Option<pii::SecretSerdeValue>,

    /// Verified Apple Pay domains for a particular profile
    pub applepay_verified_domains: Option<Vec<String>>,

    /// Client Secret Default expiry for all payments created under this profile
    #[schema(example = 900)]
    pub session_expiry: Option<i64>,

    /// Default Payment Link config for all payment links created under this profile
    #[schema(value_type = Option<BusinessPaymentLinkConfig>)]
    pub payment_link_config: Option<BusinessPaymentLinkConfig>,

    /// External 3DS authentication details
    pub authentication_connector_details: Option<AuthenticationConnectorDetails>,

    // Whether to use the billing details passed when creating the intent as payment method billing
    pub use_billing_as_payment_method_billing: Option<bool>,

    /// Merchant's config to support extended card info feature
    pub extended_card_info_config: Option<ExtendedCardInfoConfig>,

    /// A boolean value to indicate if customer shipping details needs to be collected from wallet
    /// connector only if it is required field for connector (Eg. Apple Pay, Google Pay etc)
    #[schema(default = false, example = false)]
    pub collect_shipping_details_from_wallet_connector_if_required: Option<bool>,

    /// A boolean value to indicate if customer billing details needs to be collected from wallet
    /// connector only if it is required field for connector (Eg. Apple Pay, Google Pay etc)
    #[schema(default = false, example = false)]
    pub collect_billing_details_from_wallet_connector_if_required: Option<bool>,

    /// A boolean value to indicate if customer shipping details needs to be collected from wallet
    /// connector irrespective of connector required fields (Eg. Apple pay, Google pay etc)
    #[schema(default = false, example = false)]
    pub always_collect_shipping_details_from_wallet_connector: Option<bool>,

    /// A boolean value to indicate if customer billing details needs to be collected from wallet
    /// connector irrespective of connector required fields (Eg. Apple pay, Google pay etc)
    #[schema(default = false, example = false)]
    pub always_collect_billing_details_from_wallet_connector: Option<bool>,

    /// Indicates if the MIT (merchant initiated transaction) payments can be made connector
    /// agnostic, i.e., MITs may be processed through different connector than CIT (customer
    /// initiated transaction) based on the routing rules.
    /// If set to `false`, MIT will go through the same connector as the CIT.
    pub is_connector_agnostic_mit_enabled: Option<bool>,

    /// Default payout link config
    #[schema(value_type = Option<BusinessPayoutLinkConfig>)]
    pub payout_link_config: Option<BusinessPayoutLinkConfig>,

    /// These key-value pairs are sent as additional custom headers in the outgoing webhook request.
    #[schema(value_type = Option<Object>, example = r#"{ "key1": "value-1", "key2": "value-2" }"#)]
    pub outgoing_webhook_custom_http_headers: Option<MaskedHeaders>,

    /// Will be used to determine the time till which your payment will be active once the payment session starts
    #[schema(value_type = Option<u32>, example = 900)]
    pub order_fulfillment_time: Option<OrderFulfillmentTime>,

    /// Whether the order fulfillment time is calculated from the origin or the time of creating the payment, or confirming the payment
    #[schema(value_type = Option<OrderFulfillmentTimeOrigin>, example = "create")]
    pub order_fulfillment_time_origin: Option<api_enums::OrderFulfillmentTimeOrigin>,

    /// Merchant Connector id to be stored for tax_calculator connector
    #[schema(value_type = Option<String>)]
    pub tax_connector_id: Option<id_type::MerchantConnectorAccountId>,

    /// Indicates if tax_calculator connector is enabled or not.
    /// If set to `true` tax_connector_id will be checked.
    pub is_tax_connector_enabled: bool,

    /// Indicates if network tokenization is enabled or not.
    #[schema(default = false, example = false)]
    pub is_network_tokenization_enabled: bool,

    /// Indicates if CVV should be collected during payment or not.
    #[schema(value_type = Option<bool>)]
    pub should_collect_cvv_during_payment:
        Option<primitive_wrappers::ShouldCollectCvvDuringPayment>,

    /// Indicates if click to pay is enabled or not.
    #[schema(default = false, example = false)]
    pub is_click_to_pay_enabled: bool,

    /// Product authentication ids
    #[schema(value_type = Option<Object>, example = r#"{ "click_to_pay": "mca_ushduqwhdohwd", "netcetera": "mca_kwqhudqwd" }"#)]
    pub authentication_product_ids:
        Option<common_types::payments::AuthenticationConnectorAccountMap>,

    /// Card Testing Guard Configs
    pub card_testing_guard_config: Option<CardTestingGuardConfig>,

    ///Indicates if clear pan retries is enabled or not.
    pub is_clear_pan_retries_enabled: bool,

    /// Indicates if debit routing is enabled or not
    #[schema(value_type = Option<bool>)]
    pub is_debit_routing_enabled: Option<bool>,

    //Merchant country for the profile
    #[schema(value_type = Option<CountryAlpha2>, example = "US")]
    pub merchant_business_country: Option<api_enums::CountryAlpha2>,

    /// Indicates if the redirection has to open in the iframe
    #[schema(example = false)]
    pub is_iframe_redirection_enabled: Option<bool>,

    /// Indicates if external vault is enabled or not.
    pub is_external_vault_enabled: Option<bool>,

    /// External Vault Connector Details
    pub external_vault_connector_details: Option<ExternalVaultConnectorDetails>,

    /// Four-digit code assigned based on business type to determine processing fees and risk level
    #[schema(value_type = Option<MerchantCategoryCode>, example = "5411")]
    pub merchant_category_code: Option<api_enums::MerchantCategoryCode>,
}

#[cfg(feature = "v1")]
#[derive(Clone, Debug, Deserialize, ToSchema, Serialize)]
#[serde(deny_unknown_fields)]
pub struct ProfileUpdate {
    /// The name of profile
    #[schema(max_length = 64)]
    pub profile_name: Option<String>,

    /// The URL to redirect after the completion of the operation
    #[schema(value_type = Option<String>, max_length = 255, example = "https://www.example.com/success")]
    pub return_url: Option<url::Url>,

    /// A boolean value to indicate if payment response hash needs to be enabled
    #[schema(default = true, example = true)]
    pub enable_payment_response_hash: Option<bool>,

    /// Refers to the hash key used for calculating the signature for webhooks and redirect response.
    pub payment_response_hash_key: Option<String>,

    /// A boolean value to indicate if redirect to merchant with http post needs to be enabled
    #[schema(default = false, example = true)]
    pub redirect_to_merchant_with_http_post: Option<bool>,

    /// Webhook related details
    pub webhook_details: Option<WebhookDetails>,

    /// Metadata is useful for storing additional, unstructured information on an object.
    #[schema(value_type = Option<Object>, example = r#"{ "city": "NY", "unit": "245" }"#)]
    pub metadata: Option<pii::SecretSerdeValue>,

    /// The routing algorithm to be used for routing payments to desired connectors
    #[schema(value_type = Option<Object>,example = json!({"type": "single", "data": "stripe"}))]
    pub routing_algorithm: Option<serde_json::Value>,

    /// Will be used to determine the time till which your payment will be active once the payment session starts
    #[schema(example = 900)]
    pub intent_fulfillment_time: Option<u32>,

    /// The frm routing algorithm to be used for routing payments to desired FRM's
    #[schema(value_type = Option<Object>,example = json!({"type": "single", "data": "signifyd"}))]
    pub frm_routing_algorithm: Option<serde_json::Value>,

    /// The routing algorithm to be used to process the incoming request from merchant to outgoing payment processor or payment method. The default is 'Custom'
    #[cfg(feature = "payouts")]
    #[schema(value_type = Option<StaticRoutingAlgorithm>,example = json!({"type": "single", "data": "wise"}))]
    pub payout_routing_algorithm: Option<serde_json::Value>,

    /// Verified Apple Pay domains for a particular profile
    pub applepay_verified_domains: Option<Vec<String>>,

    /// Client Secret Default expiry for all payments created under this profile
    #[schema(example = 900)]
    pub session_expiry: Option<u32>,

    /// Default Payment Link config for all payment links created under this profile
    pub payment_link_config: Option<BusinessPaymentLinkConfig>,

    /// External 3DS authentication details
    pub authentication_connector_details: Option<AuthenticationConnectorDetails>,

    /// Merchant's config to support extended card info feature
    pub extended_card_info_config: Option<ExtendedCardInfoConfig>,

    // Whether to use the billing details passed when creating the intent as payment method billing
    pub use_billing_as_payment_method_billing: Option<bool>,

    /// A boolean value to indicate if customer shipping details needs to be collected from wallet
    /// connector only if it is required field for connector (Eg. Apple Pay, Google Pay etc)
    #[schema(default = false, example = false)]
    pub collect_shipping_details_from_wallet_connector: Option<bool>,

    /// A boolean value to indicate if customer billing details needs to be collected from wallet
    /// connector only if it is required field for connector (Eg. Apple Pay, Google Pay etc)
    #[schema(default = false, example = false)]
    pub collect_billing_details_from_wallet_connector: Option<bool>,

    /// A boolean value to indicate if customer shipping details needs to be collected from wallet
    /// connector irrespective of connector required fields (Eg. Apple pay, Google pay etc)
    #[schema(default = false, example = false)]
    pub always_collect_shipping_details_from_wallet_connector: Option<bool>,

    /// A boolean value to indicate if customer billing details needs to be collected from wallet
    /// connector irrespective of connector required fields (Eg. Apple pay, Google pay etc)
    #[schema(default = false, example = false)]
    pub always_collect_billing_details_from_wallet_connector: Option<bool>,

    /// Indicates if the MIT (merchant initiated transaction) payments can be made connector
    /// agnostic, i.e., MITs may be processed through different connector than CIT (customer
    /// initiated transaction) based on the routing rules.
    /// If set to `false`, MIT will go through the same connector as the CIT.
    pub is_connector_agnostic_mit_enabled: Option<bool>,

    /// Default payout link config
    #[schema(value_type = Option<BusinessPayoutLinkConfig>)]
    pub payout_link_config: Option<BusinessPayoutLinkConfig>,

    /// These key-value pairs are sent as additional custom headers in the outgoing webhook request. It is recommended not to use more than four key-value pairs.
    #[schema(value_type = Option<Object>, example = r#"{ "key1": "value-1", "key2": "value-2" }"#)]
    pub outgoing_webhook_custom_http_headers: Option<HashMap<String, String>>,

    /// Merchant Connector id to be stored for tax_calculator connector
    #[schema(value_type = Option<String>)]
    pub tax_connector_id: Option<id_type::MerchantConnectorAccountId>,

    /// Indicates if tax_calculator connector is enabled or not.
    /// If set to `true` tax_connector_id will be checked.
    pub is_tax_connector_enabled: Option<bool>,

    /// Indicates if dynamic routing is enabled or not.
    #[serde(default)]
    pub dynamic_routing_algorithm: Option<serde_json::Value>,

    /// Indicates if network tokenization is enabled or not.
    pub is_network_tokenization_enabled: Option<bool>,

    /// Indicates if is_auto_retries_enabled is enabled or not.
    pub is_auto_retries_enabled: Option<bool>,

    /// Maximum number of auto retries allowed for a payment
    pub max_auto_retries_enabled: Option<u8>,

    /// Indicates if click to pay is enabled or not.
    #[schema(default = false, example = false)]
    pub is_click_to_pay_enabled: Option<bool>,

    /// Product authentication ids
    #[schema(value_type = Option<Object>, example = r#"{ "click_to_pay": "mca_ushduqwhdohwd", "netcetera": "mca_kwqhudqwd" }"#)]
    pub authentication_product_ids:
        Option<common_types::payments::AuthenticationConnectorAccountMap>,

    /// Card Testing Guard Configs
    pub card_testing_guard_config: Option<CardTestingGuardConfig>,

    ///Indicates if clear pan retries is enabled or not.
    pub is_clear_pan_retries_enabled: Option<bool>,

    /// Indicates if 3ds challenge is forced
    pub force_3ds_challenge: Option<bool>,

    /// Indicates if debit routing is enabled or not
    #[schema(value_type = Option<bool>)]
    pub is_debit_routing_enabled: Option<bool>,

    //Merchant country for the profile
    #[schema(value_type = Option<CountryAlpha2>, example = "US")]
    pub merchant_business_country: Option<api_enums::CountryAlpha2>,

    /// Indicates if the redirection has to open in the iframe
    #[schema(example = false)]
    pub is_iframe_redirection_enabled: Option<bool>,

    /// Indicates if pre network tokenization is enabled or not
    #[schema(default = false, example = false)]
    pub is_pre_network_tokenization_enabled: Option<bool>,

    /// Four-digit code assigned based on business type to determine processing fees and risk level
    #[schema(value_type = Option<MerchantCategoryCode>, example = "5411")]
    pub merchant_category_code: Option<api_enums::MerchantCategoryCode>,
}

#[cfg(feature = "v2")]
#[derive(Clone, Debug, Deserialize, ToSchema, Serialize)]
#[serde(deny_unknown_fields)]
pub struct ProfileUpdate {
    /// The name of profile
    #[schema(max_length = 64)]
    pub profile_name: Option<String>,

    /// The URL to redirect after the completion of the operation
    #[schema(value_type = Option<String>, max_length = 255, example = "https://www.example.com/success")]
    pub return_url: Option<common_utils::types::Url>,

    /// A boolean value to indicate if payment response hash needs to be enabled
    #[schema(default = true, example = true)]
    pub enable_payment_response_hash: Option<bool>,

    /// Refers to the hash key used for calculating the signature for webhooks and redirect response. If the value is not provided, a value is automatically generated.
    pub payment_response_hash_key: Option<String>,

    /// A boolean value to indicate if redirect to merchant with http post needs to be enabled
    #[schema(default = false, example = true)]
    pub redirect_to_merchant_with_http_post: Option<bool>,

    /// Webhook related details
    pub webhook_details: Option<WebhookDetails>,

    /// Metadata is useful for storing additional, unstructured information on an object.
    #[schema(value_type = Option<Object>, example = r#"{ "city": "NY", "unit": "245" }"#)]
    pub metadata: Option<pii::SecretSerdeValue>,

    /// Will be used to determine the time till which your payment will be active once the payment session starts
    #[schema(value_type = Option<u32>, example = 900)]
    pub order_fulfillment_time: Option<OrderFulfillmentTime>,

    /// Whether the order fulfillment time is calculated from the origin or the time of creating the payment, or confirming the payment
    #[schema(value_type = Option<OrderFulfillmentTimeOrigin>, example = "create")]
    pub order_fulfillment_time_origin: Option<api_enums::OrderFulfillmentTimeOrigin>,

    /// Verified Apple Pay domains for a particular profile
    pub applepay_verified_domains: Option<Vec<String>>,

    /// Client Secret Default expiry for all payments created under this profile
    #[schema(example = 900)]
    pub session_expiry: Option<u32>,

    /// Default Payment Link config for all payment links created under this profile
    pub payment_link_config: Option<BusinessPaymentLinkConfig>,

    /// External 3DS authentication details
    pub authentication_connector_details: Option<AuthenticationConnectorDetails>,

    /// Merchant's config to support extended card info feature
    pub extended_card_info_config: Option<ExtendedCardInfoConfig>,

    // Whether to use the billing details passed when creating the intent as payment method billing
    pub use_billing_as_payment_method_billing: Option<bool>,

    /// A boolean value to indicate if customer shipping details needs to be collected from wallet
    /// connector only if it is required field for connector (Eg. Apple Pay, Google Pay etc)
    #[schema(default = false, example = false)]
    pub collect_shipping_details_from_wallet_connector_if_required: Option<bool>,

    /// A boolean value to indicate if customer billing details needs to be collected from wallet
    /// connector only if it is required field for connector (Eg. Apple Pay, Google Pay etc)
    #[schema(default = false, example = false)]
    pub collect_billing_details_from_wallet_connector_if_required: Option<bool>,

    /// A boolean value to indicate if customer shipping details needs to be collected from wallet
    /// connector irrespective of connector required fields (Eg. Apple pay, Google pay etc)
    #[schema(default = false, example = false)]
    pub always_collect_shipping_details_from_wallet_connector: Option<bool>,

    /// A boolean value to indicate if customer billing details needs to be collected from wallet
    /// connector irrespective of connector required fields (Eg. Apple pay, Google pay etc)
    #[schema(default = false, example = false)]
    pub always_collect_billing_details_from_wallet_connector: Option<bool>,

    /// Indicates if the MIT (merchant initiated transaction) payments can be made connector
    /// agnostic, i.e., MITs may be processed through different connector than CIT (customer
    /// initiated transaction) based on the routing rules.
    /// If set to `false`, MIT will go through the same connector as the CIT.
    pub is_connector_agnostic_mit_enabled: Option<bool>,

    /// Default payout link config
    #[schema(value_type = Option<BusinessPayoutLinkConfig>)]
    pub payout_link_config: Option<BusinessPayoutLinkConfig>,

    /// These key-value pairs are sent as additional custom headers in the outgoing webhook request. It is recommended not to use more than four key-value pairs.
    #[schema(value_type = Option<Object>, example = r#"{ "key1": "value-1", "key2": "value-2" }"#)]
    pub outgoing_webhook_custom_http_headers: Option<HashMap<String, String>>,

    /// Merchant Connector id to be stored for tax_calculator connector
    #[schema(value_type = Option<String>)]
    pub tax_connector_id: Option<id_type::MerchantConnectorAccountId>,

    /// Indicates if tax_calculator connector is enabled or not.
    /// If set to `true` tax_connector_id will be checked.
    pub is_tax_connector_enabled: Option<bool>,

    /// Indicates if network tokenization is enabled or not.
    pub is_network_tokenization_enabled: Option<bool>,

    /// Indicates if click to pay is enabled or not.
    #[schema(default = false, example = false)]
    pub is_click_to_pay_enabled: Option<bool>,

    /// Product authentication ids
    #[schema(value_type = Option<Object>, example = r#"{ "click_to_pay": "mca_ushduqwhdohwd", "netcetera": "mca_kwqhudqwd" }"#)]
    pub authentication_product_ids:
        Option<common_types::payments::AuthenticationConnectorAccountMap>,

    /// Card Testing Guard Configs
    pub card_testing_guard_config: Option<CardTestingGuardConfig>,

    ///Indicates if clear pan retries is enabled or not.
    pub is_clear_pan_retries_enabled: Option<bool>,

    /// Indicates if debit routing is enabled or not
    #[schema(value_type = Option<bool>)]
    pub is_debit_routing_enabled: Option<bool>,

    //Merchant country for the profile
    #[schema(value_type = Option<CountryAlpha2>, example = "US")]
    pub merchant_business_country: Option<api_enums::CountryAlpha2>,

    /// Indicates if external vault is enabled or not.
    pub is_external_vault_enabled: Option<bool>,

    /// External Vault Connector Details
    pub external_vault_connector_details: Option<ExternalVaultConnectorDetails>,

    /// Four-digit code assigned based on business type to determine processing fees and risk level
    #[schema(value_type = Option<MerchantCategoryCode>, example = "5411")]
    pub merchant_category_code: Option<api_enums::MerchantCategoryCode>,
}

#[derive(Clone, Debug, serde::Deserialize, serde::Serialize, ToSchema)]
pub struct BusinessCollectLinkConfig {
    #[serde(flatten)]
    pub config: BusinessGenericLinkConfig,

    /// List of payment methods shown on collect UI
    #[schema(value_type = Vec<EnabledPaymentMethod>, example = r#"[{"payment_method": "bank_transfer", "payment_method_types": ["ach", "bacs", "sepa"]}]"#)]
    pub enabled_payment_methods: Vec<link_utils::EnabledPaymentMethod>,
}

#[derive(Clone, Debug, serde::Deserialize, serde::Serialize, ToSchema)]
pub struct BusinessPayoutLinkConfig {
    #[serde(flatten)]
    pub config: BusinessGenericLinkConfig,

    /// Form layout of the payout link
    #[schema(value_type = Option<UIWidgetFormLayout>, max_length = 255, example = "tabs")]
    pub form_layout: Option<api_enums::UIWidgetFormLayout>,

    /// Allows for removing any validations / pre-requisites which are necessary in a production environment
    #[schema(value_type = Option<bool>, default = false)]
    pub payout_test_mode: Option<bool>,
}

#[derive(Clone, Debug, serde::Serialize)]
pub struct MaskedHeaders(HashMap<String, String>);

impl MaskedHeaders {
    fn mask_value(value: &str) -> String {
        let value_len = value.len();

        let masked_value = if value_len <= 4 {
            "*".repeat(value_len)
        } else {
            value
                .char_indices()
                .map(|(index, ch)| {
                    if index < 2 || index >= value_len - 2 {
                        // Show the first two and last two characters, mask the rest with '*'
                        ch
                    } else {
                        // Mask the remaining characters
                        '*'
                    }
                })
                .collect::<String>()
        };

        masked_value
    }

    pub fn from_headers(headers: HashMap<String, Secret<String>>) -> Self {
        let masked_headers = headers
            .into_iter()
            .map(|(key, value)| (key, Self::mask_value(value.peek())))
            .collect();

        Self(masked_headers)
    }
}

#[derive(Clone, Debug, serde::Deserialize, serde::Serialize, ToSchema)]
pub struct BusinessGenericLinkConfig {
    /// Custom domain name to be used for hosting the link
    pub domain_name: Option<String>,

    /// A list of allowed domains (glob patterns) where this link can be embedded / opened from
    pub allowed_domains: HashSet<String>,

    #[serde(flatten)]
    #[schema(value_type = GenericLinkUiConfig)]
    pub ui_config: link_utils::GenericLinkUiConfig,
}

impl BusinessGenericLinkConfig {
    pub fn validate(&self) -> Result<(), &str> {
        // Validate host domain name
        let host_domain_valid = self
            .domain_name
            .clone()
            .map(|host_domain| link_utils::validate_strict_domain(&host_domain))
            .unwrap_or(true);
        if !host_domain_valid {
            return Err("Invalid host domain name received in payout_link_config");
        }

        let are_allowed_domains_valid = self
            .allowed_domains
            .clone()
            .iter()
            .all(|allowed_domain| link_utils::validate_wildcard_domain(allowed_domain));
        if !are_allowed_domains_valid {
            return Err("Invalid allowed domain names received in payout_link_config");
        }

        Ok(())
    }
}

#[derive(Clone, Debug, serde::Deserialize, serde::Serialize, PartialEq, ToSchema)]
pub struct BusinessPaymentLinkConfig {
    /// Custom domain name to be used for hosting the link in your own domain
    pub domain_name: Option<String>,
    /// Default payment link config for all future payment link
    #[serde(flatten)]
    #[schema(value_type = PaymentLinkConfigRequest)]
    pub default_config: Option<PaymentLinkConfigRequest>,
    /// list of configs for multi theme setup
    pub business_specific_configs: Option<HashMap<String, PaymentLinkConfigRequest>>,
    /// A list of allowed domains (glob patterns) where this link can be embedded / opened from
    #[schema(value_type = Option<HashSet<String>>)]
    pub allowed_domains: Option<HashSet<String>>,
    /// Toggle for HyperSwitch branding visibility
    pub branding_visibility: Option<bool>,
}

impl BusinessPaymentLinkConfig {
    pub fn validate(&self) -> Result<(), &str> {
        let host_domain_valid = self
            .domain_name
            .clone()
            .map(|host_domain| link_utils::validate_strict_domain(&host_domain))
            .unwrap_or(true);
        if !host_domain_valid {
            return Err("Invalid host domain name received in payment_link_config");
        }

        let are_allowed_domains_valid = self
            .allowed_domains
            .clone()
            .map(|allowed_domains| {
                allowed_domains
                    .iter()
                    .all(|allowed_domain| link_utils::validate_wildcard_domain(allowed_domain))
            })
            .unwrap_or(true);
        if !are_allowed_domains_valid {
            return Err("Invalid allowed domain names received in payment_link_config");
        }

        Ok(())
    }
}

#[derive(Clone, Debug, serde::Deserialize, serde::Serialize, PartialEq, ToSchema)]
pub struct PaymentLinkConfigRequest {
    /// custom theme for the payment link
    #[schema(value_type = Option<String>, max_length = 255, example = "#4E6ADD")]
    pub theme: Option<String>,
    /// merchant display logo
    #[schema(value_type = Option<String>, max_length = 255, example = "https://i.pinimg.com/736x/4d/83/5c/4d835ca8aafbbb15f84d07d926fda473.jpg")]
    pub logo: Option<String>,
    /// Custom merchant name for payment link
    #[schema(value_type = Option<String>, max_length = 255, example = "hyperswitch")]
    pub seller_name: Option<String>,
    /// Custom layout for sdk
    #[schema(value_type = Option<String>, max_length = 255, example = "accordion")]
    pub sdk_layout: Option<String>,
    /// Display only the sdk for payment link
    #[schema(default = false, example = true)]
    pub display_sdk_only: Option<bool>,
    /// Enable saved payment method option for payment link
    #[schema(default = false, example = true)]
    pub enabled_saved_payment_method: Option<bool>,
    /// Hide card nickname field option for payment link
    #[schema(default = false, example = true)]
    pub hide_card_nickname_field: Option<bool>,
    /// Show card form by default for payment link
    #[schema(default = true, example = true)]
    pub show_card_form_by_default: Option<bool>,
    /// Dynamic details related to merchant to be rendered in payment link
    pub transaction_details: Option<Vec<PaymentLinkTransactionDetails>>,
    /// Configurations for the background image for details section
    pub background_image: Option<PaymentLinkBackgroundImageConfig>,
    /// Custom layout for details section
    #[schema(value_type = Option<PaymentLinkDetailsLayout>, example = "layout1")]
    pub details_layout: Option<api_enums::PaymentLinkDetailsLayout>,
    /// Text for payment link's handle confirm button
    pub payment_button_text: Option<String>,
    /// Text for customizing message for card terms
    pub custom_message_for_card_terms: Option<String>,
    /// Custom background colour for payment link's handle confirm button
    pub payment_button_colour: Option<String>,
    /// Skip the status screen after payment completion
    pub skip_status_screen: Option<bool>,
    /// Custom text colour for payment link's handle confirm button
    pub payment_button_text_colour: Option<String>,
    /// Custom background colour for the payment link
    pub background_colour: Option<String>,
    /// SDK configuration rules
    pub sdk_ui_rules: Option<HashMap<String, HashMap<String, String>>>,
    /// Payment link configuration rules
    pub payment_link_ui_rules: Option<HashMap<String, HashMap<String, String>>>,
    /// Flag to enable the button only when the payment form is ready for submission
    pub enable_button_only_on_form_ready: Option<bool>,
    /// Optional header for the SDK's payment form
    pub payment_form_header_text: Option<String>,
    /// Label type in the SDK's payment form
    #[schema(value_type = Option<PaymentLinkSdkLabelType>, example = "floating")]
    pub payment_form_label_type: Option<api_enums::PaymentLinkSdkLabelType>,
    /// Boolean for controlling whether or not to show the explicit consent for storing cards
    #[schema(value_type = Option<PaymentLinkShowSdkTerms>, example = "always")]
    pub show_card_terms: Option<api_enums::PaymentLinkShowSdkTerms>,
    /// Boolean to control payment button text for setup mandate calls
    pub is_setup_mandate_flow: Option<bool>,
    /// Hex color for the CVC icon during error state
    pub color_icon_card_cvc_error: Option<String>,
}

#[derive(Clone, Debug, serde::Deserialize, serde::Serialize, PartialEq, ToSchema)]
pub struct PaymentLinkTransactionDetails {
    /// Key for the transaction details
    #[schema(value_type = String, max_length = 255, example = "Policy-Number")]
    pub key: String,
    /// Value for the transaction details
    #[schema(value_type = String, max_length = 255, example = "297472368473924")]
    pub value: String,
    /// UI configuration for the transaction details
    pub ui_configuration: Option<TransactionDetailsUiConfiguration>,
}

#[derive(Clone, Debug, serde::Deserialize, serde::Serialize, PartialEq, ToSchema)]
pub struct TransactionDetailsUiConfiguration {
    /// Position of the key-value pair in the UI
    #[schema(value_type = Option<i8>, example = 5)]
    pub position: Option<i8>,
    /// Whether the key should be bold
    #[schema(default = false, example = true)]
    pub is_key_bold: Option<bool>,
    /// Whether the value should be bold
    #[schema(default = false, example = true)]
    pub is_value_bold: Option<bool>,
}

#[derive(Clone, Debug, serde::Deserialize, serde::Serialize, PartialEq, ToSchema)]
pub struct PaymentLinkBackgroundImageConfig {
    /// URL of the image
    #[schema(value_type = String, example = "https://hyperswitch.io/favicon.ico")]
    pub url: common_utils::types::Url,
    /// Position of the image in the UI
    #[schema(value_type = Option<ElementPosition>, example = "top-left")]
    pub position: Option<api_enums::ElementPosition>,
    /// Size of the image in the UI
    #[schema(value_type = Option<ElementSize>, example = "contain")]
    pub size: Option<api_enums::ElementSize>,
}

#[derive(Clone, Debug, serde::Serialize, serde::Deserialize, PartialEq, ToSchema)]
pub struct PaymentLinkConfig {
    /// custom theme for the payment link
    pub theme: String,
    /// merchant display logo
    pub logo: String,
    /// Custom merchant name for payment link
    pub seller_name: String,
    /// Custom layout for sdk
    pub sdk_layout: String,
    /// Display only the sdk for payment link
    pub display_sdk_only: bool,
    /// Enable saved payment method option for payment link
    pub enabled_saved_payment_method: bool,
    /// Hide card nickname field option for payment link
    pub hide_card_nickname_field: bool,
    /// Show card form by default for payment link
    pub show_card_form_by_default: bool,
    /// A list of allowed domains (glob patterns) where this link can be embedded / opened from
    pub allowed_domains: Option<HashSet<String>>,
    /// Dynamic details related to merchant to be rendered in payment link
    pub transaction_details: Option<Vec<PaymentLinkTransactionDetails>>,
    /// Configurations for the background image for details section
    pub background_image: Option<PaymentLinkBackgroundImageConfig>,
    /// Custom layout for details section
    #[schema(value_type = Option<PaymentLinkDetailsLayout>, example = "layout1")]
    pub details_layout: Option<api_enums::PaymentLinkDetailsLayout>,
    /// Toggle for HyperSwitch branding visibility
    pub branding_visibility: Option<bool>,
    /// Text for payment link's handle confirm button
    pub payment_button_text: Option<String>,
    /// Text for customizing message for card terms
    pub custom_message_for_card_terms: Option<String>,
    /// Custom background colour for payment link's handle confirm button
    pub payment_button_colour: Option<String>,
    /// Skip the status screen after payment completion
    pub skip_status_screen: Option<bool>,
    /// Custom text colour for payment link's handle confirm button
    pub payment_button_text_colour: Option<String>,
    /// Custom background colour for the payment link
    pub background_colour: Option<String>,
    /// SDK configuration rules
    pub sdk_ui_rules: Option<HashMap<String, HashMap<String, String>>>,
    /// Payment link configuration rules
    pub payment_link_ui_rules: Option<HashMap<String, HashMap<String, String>>>,
    /// Flag to enable the button only when the payment form is ready for submission
    pub enable_button_only_on_form_ready: bool,
    /// Optional header for the SDK's payment form
    pub payment_form_header_text: Option<String>,
    /// Label type in the SDK's payment form
    #[schema(value_type = Option<PaymentLinkSdkLabelType>, example = "floating")]
    pub payment_form_label_type: Option<api_enums::PaymentLinkSdkLabelType>,
    /// Boolean for controlling whether or not to show the explicit consent for storing cards
    #[schema(value_type = Option<PaymentLinkShowSdkTerms>, example = "always")]
    pub show_card_terms: Option<api_enums::PaymentLinkShowSdkTerms>,
    /// Boolean to control payment button text for setup mandate calls
    pub is_setup_mandate_flow: Option<bool>,
    /// Hex color for the CVC icon during error state
    pub color_icon_card_cvc_error: Option<String>,
}

#[derive(Debug, Clone, serde::Serialize, serde::Deserialize, PartialEq, Eq)]
pub struct ExtendedCardInfoChoice {
    pub enabled: bool,
}

impl common_utils::events::ApiEventMetric for ExtendedCardInfoChoice {}

#[derive(Debug, Clone, serde::Serialize, serde::Deserialize, PartialEq, Eq)]
pub struct ConnectorAgnosticMitChoice {
    pub enabled: bool,
}

impl common_utils::events::ApiEventMetric for ConnectorAgnosticMitChoice {}

impl common_utils::events::ApiEventMetric for payment_methods::PaymentMethodMigrate {}

#[derive(Debug, Clone, serde::Serialize, serde::Deserialize, ToSchema)]
pub struct ExtendedCardInfoConfig {
    /// Merchant public key
    #[schema(value_type = String)]
    pub public_key: Secret<String>,
    /// TTL for extended card info
    #[schema(default = 900, maximum = 7200, value_type = u16)]
    #[serde(default)]
    pub ttl_in_secs: TtlForExtendedCardInfo,
}

#[derive(Debug, serde::Serialize, Clone)]
pub struct TtlForExtendedCardInfo(u16);

impl Default for TtlForExtendedCardInfo {
    fn default() -> Self {
        Self(consts::DEFAULT_TTL_FOR_EXTENDED_CARD_INFO)
    }
}

impl<'de> Deserialize<'de> for TtlForExtendedCardInfo {
    fn deserialize<D>(deserializer: D) -> Result<Self, D::Error>
    where
        D: serde::Deserializer<'de>,
    {
        let value = u16::deserialize(deserializer)?;

        // Check if value exceeds the maximum allowed
        if value > consts::MAX_TTL_FOR_EXTENDED_CARD_INFO {
            Err(serde::de::Error::custom(
                "ttl_in_secs must be less than or equal to 7200 (2hrs)",
            ))
        } else {
            Ok(Self(value))
        }
    }
}

impl std::ops::Deref for TtlForExtendedCardInfo {
    type Target = u16;
    fn deref(&self) -> &Self::Target {
        &self.0
    }
}<|MERGE_RESOLUTION|>--- conflicted
+++ resolved
@@ -2435,15 +2435,13 @@
     #[schema(default = false, example = false)]
     pub is_pre_network_tokenization_enabled: bool,
 
-<<<<<<< HEAD
+    /// Indicates if the redirection has to open in the iframe
+    #[schema(example = false)]
+    pub is_iframe_redirection_enabled: Option<bool>,
+
     /// Four-digit code assigned based on business type to determine processing fees and risk level
     #[schema(value_type = Option<MerchantCategoryCode>, example = "5411")]
     pub merchant_category_code: Option<api_enums::MerchantCategoryCode>,
-=======
-    /// Indicates if the redirection has to open in the iframe
-    #[schema(example = false)]
-    pub is_iframe_redirection_enabled: Option<bool>,
->>>>>>> b159a1d2
 }
 
 #[cfg(feature = "v2")]
