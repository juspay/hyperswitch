--- conflicted
+++ resolved
@@ -1918,13 +1918,6 @@
     /// If set to `true` tax_connector_id will be checked.
     #[serde(default)]
     pub is_tax_connector_enabled: bool,
-<<<<<<< HEAD
-
-    /// Indicates if dynamic routing is enabled or not with the specific algorithmId.
-    #[schema(value_type = String)]
-    pub dynamic_routing_algorithm: Option<id_type::RoutingId>,
-=======
->>>>>>> b1ad3497
 }
 
 #[nutype::nutype(
