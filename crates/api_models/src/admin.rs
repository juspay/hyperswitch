--- conflicted
+++ resolved
@@ -1920,21 +1920,13 @@
     /// Whether to use the billing details passed when creating the intent as payment method billing
     pub use_billing_as_payment_method_billing: Option<bool>,
 
-<<<<<<< HEAD
     /// A boolean value to indicate if customer shipping details needs to be collected from wallet
     /// connector only if it is required field for connector (Eg. Apple Pay, Google Pay etc)
-=======
-    /// A boolean value to indicate if customer shipping details needs to be collected from wallet connector (Eg. Apple Pay, Google Pay, etc.)
->>>>>>> beb4fb05
     #[schema(default = false, example = false)]
     pub collect_shipping_details_from_wallet_connector_if_required: Option<bool>,
 
-<<<<<<< HEAD
     /// A boolean value to indicate if customer billing details needs to be collected from wallet
     /// connector only if it is required field for connector (Eg. Apple Pay, Google Pay etc)
-=======
-    /// A boolean value to indicate if customer billing details needs to be collected from wallet connector (Eg. Apple Pay, Google Pay, etc.)
->>>>>>> beb4fb05
     #[schema(default = false, example = false)]
     pub collect_billing_details_from_wallet_connector_if_required: Option<bool>,
 
@@ -2025,11 +2017,11 @@
 
     /// A boolean value to indicate if customer shipping details needs to be collected from wallet connector (Eg. Apple Pay, Google Pay, etc.)
     #[schema(default = false, example = false)]
-    pub collect_shipping_details_from_wallet_connector: Option<bool>,
+    pub collect_shipping_details_from_wallet_connector_if_required: Option<bool>,
 
     /// A boolean value to indicate if customer billing details needs to be collected from wallet connector (Eg. Apple Pay, Google Pay, etc.)
     #[schema(default = false, example = false)]
-    pub collect_billing_details_from_wallet_connector: Option<bool>,
+    pub collect_billing_details_from_wallet_connector_if_required: Option<bool>,
 
     /// A boolean value to indicate if customer shipping details needs to be collected from wallet
     /// connector irrespective of connector required fields (Eg. Apple pay, Google pay etc)
@@ -2133,21 +2125,13 @@
     /// Merchant's config to support extended card info feature
     pub extended_card_info_config: Option<ExtendedCardInfoConfig>,
 
-<<<<<<< HEAD
     /// A boolean value to indicate if customer shipping details needs to be collected from wallet
     /// connector only if it is required field for connector (Eg. Apple Pay, Google Pay etc)
-=======
-    /// A boolean value to indicate if customer shipping details needs to be collected from wallet connector (Eg. Apple Pay, Google Pay, etc.)
->>>>>>> beb4fb05
     #[schema(default = false, example = false)]
     pub collect_shipping_details_from_wallet_connector_if_required: Option<bool>,
 
-<<<<<<< HEAD
     /// A boolean value to indicate if customer billing details needs to be collected from wallet
     /// connector only if it is required field for connector (Eg. Apple Pay, Google Pay etc)
-=======
-    /// A boolean value to indicate if customer billing details needs to be collected from wallet connector (Eg. Apple Pay, Google Pay, etc.)
->>>>>>> beb4fb05
     #[schema(default = false, example = false)]
     pub collect_billing_details_from_wallet_connector_if_required: Option<bool>,
 
@@ -2233,13 +2217,15 @@
     /// Merchant's config to support extended card info feature
     pub extended_card_info_config: Option<ExtendedCardInfoConfig>,
 
-    /// A boolean value to indicate if customer shipping details needs to be collected from wallet connector (Eg. Apple Pay, Google Pay, etc.)
-    #[schema(default = false, example = false)]
-    pub collect_shipping_details_from_wallet_connector: Option<bool>,
-
-    /// A boolean value to indicate if customer billing details needs to be collected from wallet connector (Eg. Apple Pay, Google Pay, etc.)
-    #[schema(default = false, example = false)]
-    pub collect_billing_details_from_wallet_connector: Option<bool>,
+    /// A boolean value to indicate if customer shipping details needs to be collected from wallet
+    /// connector only if it is required field for connector (Eg. Apple Pay, Google Pay etc)
+    #[schema(default = false, example = false)]
+    pub collect_shipping_details_from_wallet_connector_if_required: Option<bool>,
+
+    /// A boolean value to indicate if customer billing details needs to be collected from wallet
+    /// connector only if it is required field for connector (Eg. Apple Pay, Google Pay etc)
+    #[schema(default = false, example = false)]
+    pub collect_billing_details_from_wallet_connector_if_required: Option<bool>,
 
     /// A boolean value to indicate if customer shipping details needs to be collected from wallet
     /// connector irrespective of connector required fields (Eg. Apple pay, Google pay etc)
@@ -2435,13 +2421,25 @@
     // Whether to use the billing details passed when creating the intent as payment method billing
     pub use_billing_as_payment_method_billing: Option<bool>,
 
-    /// A boolean value to indicate if customer shipping details needs to be collected from wallet connector (Eg. Apple Pay, Google Pay, etc.)
-    #[schema(default = false, example = false)]
-    pub collect_shipping_details_from_wallet_connector: Option<bool>,
-
-    /// A boolean value to indicate if customer billing details needs to be collected from wallet connector (Eg. Apple Pay, Google Pay, etc.)
-    #[schema(default = false, example = false)]
-    pub collect_billing_details_from_wallet_connector: Option<bool>,
+    /// A boolean value to indicate if customer shipping details needs to be collected from wallet
+    /// connector only if it is required field for connector (Eg. Apple Pay, Google Pay etc)
+    #[schema(default = false, example = false)]
+    pub collect_shipping_details_from_wallet_connector_if_required: Option<bool>,
+
+    /// A boolean value to indicate if customer billing details needs to be collected from wallet
+    /// connector only if it is required field for connector (Eg. Apple Pay, Google Pay etc)
+    #[schema(default = false, example = false)]
+    pub collect_billing_details_from_wallet_connector_if_required: Option<bool>,
+
+    /// A boolean value to indicate if customer shipping details needs to be collected from wallet
+    /// connector irrespective of connector required fields (Eg. Apple pay, Google pay etc)
+    #[schema(default = false, example = false)]
+    pub always_collect_shipping_details_from_wallet_connector: Option<bool>,
+
+    /// A boolean value to indicate if customer billing details needs to be collected from wallet
+    /// connector irrespective of connector required fields (Eg. Apple pay, Google pay etc)
+    #[schema(default = false, example = false)]
+    pub always_collect_billing_details_from_wallet_connector: Option<bool>,
 
     /// Indicates if the MIT (merchant initiated transaction) payments can be made connector
     /// agnostic, i.e., MITs may be processed through different connector than CIT (customer
