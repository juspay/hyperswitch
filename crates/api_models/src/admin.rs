use std::collections::HashMap;

use common_utils::{
    consts,
    crypto::{Encryptable, OptionalEncryptableName},
    pii,
};
use masking::Secret;
use serde::{Deserialize, Serialize};
use url;
use utoipa::ToSchema;

use super::payments::AddressDetails;
use crate::{
    enums,
    enums::{self as api_enums},
    payment_methods,
};

#[derive(Clone, Debug, Deserialize, ToSchema, Serialize)]
pub struct MerchantAccountListRequest {
    pub organization_id: String,
}

#[derive(Clone, Debug, Deserialize, ToSchema, Serialize)]
#[serde(deny_unknown_fields)]
pub struct MerchantAccountCreate {
    /// The identifier for the Merchant Account
    #[schema(max_length = 255, example = "y3oqhf46pyzuxjbcn2giaqnb44")]
    pub merchant_id: String,

    /// Name of the Merchant Account
    #[schema(value_type= Option<String>,example = "NewAge Retailer")]
    pub merchant_name: Option<Secret<String>>,

    /// Details about the merchant
    pub merchant_details: Option<MerchantDetails>,

    /// The URL to redirect after the completion of the operation
    #[schema(value_type = Option<String>, max_length = 255, example = "https://www.example.com/success")]
    pub return_url: Option<url::Url>,

    /// Webhook related details
    pub webhook_details: Option<WebhookDetails>,

    /// The routing algorithm to be used for routing payments to desired connectors
    #[serde(skip)]
    #[schema(deprecated)]
    pub routing_algorithm: Option<serde_json::Value>,

    /// The routing algorithm to be  used for routing payouts to desired connectors
    #[cfg(feature = "payouts")]
    #[schema(value_type = Option<RoutingAlgorithm>,example = json!({"type": "single", "data": "wise"}))]
    pub payout_routing_algorithm: Option<serde_json::Value>,

    /// A boolean value to indicate if the merchant is a sub-merchant under a master or a parent merchant. By default, its value is false.
    #[schema(default = false, example = false)]
    pub sub_merchants_enabled: Option<bool>,

    /// Refers to the Parent Merchant ID if the merchant being created is a sub-merchant
    #[schema(max_length = 255, example = "xkkdf909012sdjki2dkh5sdf")]
    pub parent_merchant_id: Option<String>,

    /// A boolean value to indicate if payment response hash needs to be enabled
    #[schema(default = false, example = true)]
    pub enable_payment_response_hash: Option<bool>,

    /// Refers to the hash key used for calculating the signature for webhooks and redirect response. If the value is not provided, a default value is used.
    pub payment_response_hash_key: Option<String>,

    /// A boolean value to indicate if redirect to merchant with http post needs to be enabled.
    #[schema(default = false, example = true)]
    pub redirect_to_merchant_with_http_post: Option<bool>,

    /// You can specify up to 50 keys, with key names up to 40 characters long and values up to 500 characters long. Metadata is useful for storing additional, structured information on an object.
    #[schema(value_type = Option<Object>, example = r#"{ "city": "NY", "unit": "245" }"#)]
    pub metadata: Option<MerchantAccountMetadata>,

    /// API key that will be used for client side API access. A publishable key has to be always paired with a `client_secret`.
    /// A `client_secret` can be obtained by creating a payment with `confirm` set to false
    #[schema(example = "AH3423bkjbkjdsfbkj")]
    pub publishable_key: Option<String>,

    /// An identifier for the vault used to store payment method information.
    #[schema(example = "locker_abc123")]
    pub locker_id: Option<String>,

    /// Details about the primary business unit of the merchant account
    #[schema(value_type = Option<PrimaryBusinessDetails>)]
    pub primary_business_details: Option<Vec<PrimaryBusinessDetails>>,

    /// The frm routing algorithm to be used for routing payments to desired FRM's
    #[schema(value_type = Option<Object>,example = json!({"type": "single", "data": "signifyd"}))]
    pub frm_routing_algorithm: Option<serde_json::Value>,

    /// The id of the organization to which the merchant belongs to
    pub organization_id: Option<String>,
}

#[derive(Clone, Debug, Deserialize, Serialize, ToSchema)]
pub struct AuthenticationConnectorDetails {
    /// List of authentication connectors
    #[schema(value_type = Vec<AuthenticationConnectors>)]
    pub authentication_connectors: Vec<enums::AuthenticationConnectors>,
    /// URL of the (customer service) website that will be shown to the shopper in case of technical errors during the 3D Secure 2 process.
    pub three_ds_requestor_url: String,
}

#[derive(Clone, Debug, Deserialize, Serialize, ToSchema)]
pub struct MerchantAccountMetadata {
    pub compatible_connector: Option<api_enums::Connector>,

    #[serde(flatten)]
    pub data: Option<pii::SecretSerdeValue>,
}
#[derive(Clone, Debug, Deserialize, ToSchema, Serialize)]
#[serde(deny_unknown_fields)]
pub struct MerchantAccountUpdate {
    /// The identifier for the Merchant Account
    #[schema(max_length = 255, example = "y3oqhf46pyzuxjbcn2giaqnb44")]
    pub merchant_id: String,

    /// Name of the Merchant Account
    #[schema(example = "NewAge Retailer")]
    pub merchant_name: Option<String>,

    /// Details about the merchant
    pub merchant_details: Option<MerchantDetails>,

    /// The URL to redirect after the completion of the operation
    #[schema(value_type = Option<String>, max_length = 255, example = "https://www.example.com/success")]
    pub return_url: Option<url::Url>,

    /// Webhook related details
    pub webhook_details: Option<WebhookDetails>,

    /// The routing algorithm to be used for routing payments to desired connectors
    #[serde(skip)]
    #[schema(deprecated)]
    pub routing_algorithm: Option<serde_json::Value>,

    /// The routing algorithm to be used to process the incoming request from merchant to outgoing payment processor or payment method. The default is 'Custom'
    #[cfg(feature = "payouts")]
    #[schema(value_type = Option<RoutingAlgorithm>,example = json!({"type": "single", "data": "wise"}))]
    pub payout_routing_algorithm: Option<serde_json::Value>,

    /// A boolean value to indicate if the merchant is a sub-merchant under a master or a parent merchant. By default, its value is false.
    #[schema(default = false, example = false)]
    pub sub_merchants_enabled: Option<bool>,

    /// Refers to the Parent Merchant ID if the merchant being created is a sub-merchant
    #[schema(max_length = 255, example = "xkkdf909012sdjki2dkh5sdf")]
    pub parent_merchant_id: Option<String>,

    /// A boolean value to indicate if payment response hash needs to be enabled
    #[schema(default = false, example = true)]
    pub enable_payment_response_hash: Option<bool>,

    /// Refers to the hash key used for calculating the signature for webhooks and redirect response. If the value is not provided, a default value is used.
    pub payment_response_hash_key: Option<String>,

    /// A boolean value to indicate if redirect to merchant with http post needs to be enabled
    #[schema(default = false, example = true)]
    pub redirect_to_merchant_with_http_post: Option<bool>,

    /// You can specify up to 50 keys, with key names up to 40 characters long and values up to 500 characters long. Metadata is useful for storing additional, structured information on an object.
    #[schema(value_type = Option<Object>, example = r#"{ "city": "NY", "unit": "245" }"#)]
    pub metadata: Option<pii::SecretSerdeValue>,

    /// API key that will be used for server side API access
    #[schema(example = "AH3423bkjbkjdsfbkj")]
    pub publishable_key: Option<String>,

    /// An identifier for the vault used to store payment method information.
    #[schema(example = "locker_abc123")]
    pub locker_id: Option<String>,

    /// Details about the primary business unit of the merchant account
    pub primary_business_details: Option<Vec<PrimaryBusinessDetails>>,

    /// The frm routing algorithm to be used for routing payments to desired FRM's
    #[schema(value_type = Option<Object>,example = json!({"type": "single", "data": "signifyd"}))]
    pub frm_routing_algorithm: Option<serde_json::Value>,

    /// The default business profile that must be used for creating merchant accounts and payments
    /// To unset this field, pass an empty string
    #[schema(max_length = 64)]
    pub default_profile: Option<String>,
}

#[derive(Clone, Debug, ToSchema, Serialize)]
pub struct MerchantAccountResponse {
    /// The identifier for the Merchant Account
    #[schema(max_length = 255, example = "y3oqhf46pyzuxjbcn2giaqnb44")]
    pub merchant_id: String,

    /// Name of the Merchant Account
    #[schema(value_type = Option<String>,example = "NewAge Retailer")]
    pub merchant_name: OptionalEncryptableName,

    /// The URL to redirect after completion of the payment
    #[schema(max_length = 255, example = "https://www.example.com/success")]
    pub return_url: Option<String>,

    /// A boolean value to indicate if payment response hash needs to be enabled
    #[schema(default = false, example = true)]
    pub enable_payment_response_hash: bool,

    /// Refers to the hash key used for calculating the signature for webhooks and redirect response. If the value is not provided, a default value is used.
    #[schema(max_length = 255, example = "xkkdf909012sdjki2dkh5sdf")]
    pub payment_response_hash_key: Option<String>,

    /// A boolean value to indicate if redirect to merchant with http post needs to be enabled
    #[schema(default = false, example = true)]
    pub redirect_to_merchant_with_http_post: bool,

    /// Details about the merchant
    #[schema(value_type = Option<MerchantDetails>)]
    pub merchant_details: Option<Encryptable<pii::SecretSerdeValue>>,

    /// Webhook related details
    #[schema(value_type = Option<WebhookDetails>)]
    pub webhook_details: Option<serde_json::Value>,

    /// The routing algorithm to be used to process the incoming request from merchant to outgoing payment processor or payment method. The default is 'Custom'
    #[serde(skip)]
    #[schema(deprecated)]
    pub routing_algorithm: Option<serde_json::Value>,

    /// The routing algorithm to be used to process the incoming request from merchant to outgoing payment processor or payment method. The default is 'Custom'
    #[cfg(feature = "payouts")]
    #[schema(value_type = Option<RoutingAlgorithm>,example = json!({"type": "single", "data": "wise"}))]
    pub payout_routing_algorithm: Option<serde_json::Value>,

    /// A boolean value to indicate if the merchant is a sub-merchant under a master or a parent merchant. By default, its value is false.
    #[schema(default = false, example = false)]
    pub sub_merchants_enabled: Option<bool>,

    /// Refers to the Parent Merchant ID if the merchant being created is a sub-merchant
    #[schema(max_length = 255, example = "xkkdf909012sdjki2dkh5sdf")]
    pub parent_merchant_id: Option<String>,

    /// API key that will be used for server side API access
    #[schema(example = "AH3423bkjbkjdsfbkj")]
    pub publishable_key: Option<String>,

    /// You can specify up to 50 keys, with key names up to 40 characters long and values up to 500 characters long. Metadata is useful for storing additional, structured information on an object.
    #[schema(value_type = Option<Object>, example = r#"{ "city": "NY", "unit": "245" }"#)]
    pub metadata: Option<pii::SecretSerdeValue>,

    /// An identifier for the vault used to store payment method information.
    #[schema(example = "locker_abc123")]
    pub locker_id: Option<String>,

    /// Details about the primary business unit of the merchant account
    #[schema(value_type = Vec<PrimaryBusinessDetails>)]
    pub primary_business_details: Vec<PrimaryBusinessDetails>,

    /// The frm routing algorithm to be used to process the incoming request from merchant to outgoing payment FRM.
    #[schema(value_type = Option<RoutingAlgorithm>, max_length = 255, example = r#"{"type": "single", "data": "stripe" }"#)]
    pub frm_routing_algorithm: Option<serde_json::Value>,

    ///Will be used to expire client secret after certain amount of time to be supplied in seconds
    ///(900) for 15 mins
    pub intent_fulfillment_time: Option<i64>,

    /// The organization id merchant is associated with
    pub organization_id: String,

    ///  A boolean value to indicate if the merchant has recon service is enabled or not, by default value is false
    pub is_recon_enabled: bool,

    /// The default business profile that must be used for creating merchant accounts and payments
    #[schema(max_length = 64)]
    pub default_profile: Option<String>,

    /// Used to indicate the status of the recon module for a merchant account
    #[schema(value_type = ReconStatus, example = "not_requested")]
    pub recon_status: enums::ReconStatus,
}

#[derive(Clone, Debug, Deserialize, ToSchema, Serialize)]
#[serde(deny_unknown_fields)]
pub struct MerchantDetails {
    /// The merchant's primary contact name
    #[schema(value_type = Option<String>, max_length = 255, example = "John Doe")]
    pub primary_contact_person: Option<Secret<String>>,

    /// The merchant's primary phone number
    #[schema(value_type = Option<String>, max_length = 255, example = "999999999")]
    pub primary_phone: Option<Secret<String>>,

    /// The merchant's primary email address
    #[schema(value_type = Option<String>, max_length = 255, example = "johndoe@test.com")]
    pub primary_email: Option<pii::Email>,

    /// The merchant's secondary contact name
    #[schema(value_type = Option<String>, max_length= 255, example = "John Doe2")]
    pub secondary_contact_person: Option<Secret<String>>,

    /// The merchant's secondary phone number
    #[schema(value_type = Option<String>, max_length = 255, example = "999999988")]
    pub secondary_phone: Option<Secret<String>>,

    /// The merchant's secondary email address
    #[schema(value_type = Option<String>, max_length = 255, example = "johndoe2@test.com")]
    pub secondary_email: Option<pii::Email>,

    /// The business website of the merchant
    #[schema(max_length = 255, example = "www.example.com")]
    pub website: Option<String>,

    /// A brief description about merchant's business
    #[schema(
        max_length = 255,
        example = "Online Retail with a wide selection of organic products for North America"
    )]
    pub about_business: Option<String>,

    /// The merchant's address details
    pub address: Option<AddressDetails>,
}
#[derive(Clone, Debug, Deserialize, ToSchema, Serialize, PartialEq)]
#[serde(deny_unknown_fields)]
pub struct PrimaryBusinessDetails {
    #[schema(value_type = CountryAlpha2)]
    pub country: api_enums::CountryAlpha2,
    #[schema(example = "food")]
    pub business: String,
}

#[derive(Clone, Debug, Deserialize, ToSchema, Serialize)]
#[serde(deny_unknown_fields)]
pub struct WebhookDetails {
    ///The version for Webhook
    #[schema(max_length = 255, max_length = 255, example = "1.0.2")]
    pub webhook_version: Option<String>,

    ///The user name for Webhook login
    #[schema(max_length = 255, max_length = 255, example = "ekart_retail")]
    pub webhook_username: Option<String>,

    ///The password for Webhook login
    #[schema(value_type = Option<String>, max_length = 255, example = "ekart@123")]
    pub webhook_password: Option<Secret<String>>,

    ///The url for the webhook endpoint
    #[schema(value_type = Option<String>, example = "www.ekart.com/webhooks")]
    pub webhook_url: Option<Secret<String>>,

    /// If this property is true, a webhook message is posted whenever a new payment is created
    #[schema(example = true)]
    pub payment_created_enabled: Option<bool>,

    /// If this property is true, a webhook message is posted whenever a payment is successful
    #[schema(example = true)]
    pub payment_succeeded_enabled: Option<bool>,

    /// If this property is true, a webhook message is posted whenever a payment fails
    #[schema(example = true)]
    pub payment_failed_enabled: Option<bool>,
}

#[derive(Debug, Serialize, ToSchema)]
pub struct MerchantAccountDeleteResponse {
    /// The identifier for the Merchant Account
    #[schema(max_length = 255, example = "y3oqhf46pyzuxjbcn2giaqnb44")]
    pub merchant_id: String,
    /// If the connector is deleted or not
    #[schema(example = false)]
    pub deleted: bool,
}

#[derive(Default, Debug, Deserialize, Serialize)]
pub struct MerchantId {
    pub merchant_id: String,
}

#[derive(Default, Debug, Deserialize, ToSchema, Serialize)]
pub struct MerchantConnectorId {
    pub merchant_id: String,
    pub merchant_connector_id: String,
}

/// Create a new Merchant Connector for the merchant account. The connector could be a payment processor / facilitator / acquirer or specialized services like Fraud / Accounting etc."
#[derive(Debug, Clone, Serialize, Deserialize, ToSchema)]
#[serde(deny_unknown_fields)]
pub struct MerchantConnectorCreate {
    /// Type of the Connector for the financial use case. Could range from Payments to Accounting to Banking.
    #[schema(value_type = ConnectorType, example = "payment_processor")]
    pub connector_type: api_enums::ConnectorType,
    /// Name of the Connector
    #[schema(value_type = Connector, example = "stripe")]
    pub connector_name: api_enums::Connector,
    /// This is an unique label you can generate and pass in order to identify this connector account on your Hyperswitch dashboard and reports. Eg: if your profile label is `default`, connector label can be `stripe_default`
    #[schema(example = "stripe_US_travel")]
    pub connector_label: Option<String>,

    /// Identifier for the business profile, if not provided default will be chosen from merchant account
    pub profile_id: Option<String>,

    /// An object containing the required details/credentials for a Connector account.
    #[schema(value_type = Option<MerchantConnectorDetails>,example = json!({ "auth_type": "HeaderKey","api_key": "Basic MyVerySecretApiKey" }))]
    pub connector_account_details: Option<pii::SecretSerdeValue>,

    /// An object containing the details about the payment methods that need to be enabled under this merchant connector account
    #[schema(example = json!([
        {
            "payment_method": "wallet",
            "payment_method_types": [
                "upi_collect",
                "upi_intent"
            ],
            "payment_method_issuers": [
                "labore magna ipsum",
                "aute"
            ],
            "payment_schemes": [
                "Discover",
                "Discover"
            ],
            "accepted_currencies": {
                "type": "enable_only",
                "list": ["USD", "EUR"]
            },
            "accepted_countries": {
                "type": "disable_only",
                "list": ["FR", "DE","IN"]
            },
            "minimum_amount": 1,
            "maximum_amount": 68607706,
            "recurring_enabled": true,
            "installment_payment_enabled": true
        }
    ]))]
    pub payment_methods_enabled: Option<Vec<PaymentMethodsEnabled>>,

    /// Webhook details of this merchant connector
    #[schema(example = json!({
        "connector_webhook_details": {
            "merchant_secret": "1234567890987654321"
        }
    }))]
    pub connector_webhook_details: Option<MerchantConnectorWebhookDetails>,

    /// You can specify up to 50 keys, with key names up to 40 characters long and values up to 500 characters long. Metadata is useful for storing additional, structured information on an object.
    #[schema(value_type = Option<Object>,max_length = 255,example = json!({ "city": "NY", "unit": "245" }))]
    pub metadata: Option<pii::SecretSerdeValue>,

    /// A boolean value to indicate if the connector is in Test mode. By default, its value is false.
    #[schema(default = false, example = false)]
    pub test_mode: Option<bool>,

    /// A boolean value to indicate if the connector is disabled. By default, its value is false.
    #[schema(default = false, example = false)]
    pub disabled: Option<bool>,

    /// Contains the frm configs for the merchant connector
    #[schema(example = json!(common_utils::consts::FRM_CONFIGS_EG))]
    pub frm_configs: Option<Vec<FrmConfigs>>,

    /// The business country to which the connector account is attached. To be deprecated soon. Use the 'profile_id' instead
    #[schema(value_type = Option<CountryAlpha2>, example = "US")]
    pub business_country: Option<api_enums::CountryAlpha2>,

    /// The business label to which the connector account is attached. To be deprecated soon. Use the 'profile_id' instead
    pub business_label: Option<String>,

    /// The business sublabel to which the connector account is attached. To be deprecated soon. Use the 'profile_id' instead
    #[schema(example = "chase")]
    pub business_sub_label: Option<String>,

    /// Unique ID of the connector
    #[schema(example = "mca_5apGeP94tMts6rg3U3kR")]
    pub merchant_connector_id: Option<String>,

    pub pm_auth_config: Option<serde_json::Value>,

    #[schema(value_type = Option<ConnectorStatus>, example = "inactive")]
    pub status: Option<api_enums::ConnectorStatus>,
}

// Different patterns of authentication.
#[derive(Default, Debug, Clone, serde::Deserialize, serde::Serialize)]
#[serde(tag = "auth_type")]
pub enum ConnectorAuthType {
    TemporaryAuth,
    HeaderKey {
        api_key: Secret<String>,
    },
    BodyKey {
        api_key: Secret<String>,
        key1: Secret<String>,
    },
    SignatureKey {
        api_key: Secret<String>,
        key1: Secret<String>,
        api_secret: Secret<String>,
    },
    MultiAuthKey {
        api_key: Secret<String>,
        key1: Secret<String>,
        api_secret: Secret<String>,
        key2: Secret<String>,
    },
    CurrencyAuthKey {
        auth_key_map: HashMap<common_enums::Currency, pii::SecretSerdeValue>,
    },
    CertificateAuth {
        certificate: Secret<String>,
        private_key: Secret<String>,
    },
    #[default]
    NoKey,
}

#[derive(Debug, Clone, Serialize, Deserialize, ToSchema)]
#[serde(deny_unknown_fields)]
pub struct MerchantConnectorWebhookDetails {
    #[schema(value_type = String, example = "12345678900987654321")]
    pub merchant_secret: Secret<String>,
    #[schema(value_type = String, example = "12345678900987654321")]
    pub additional_secret: Option<Secret<String>>,
}

#[derive(Debug, Clone, Serialize, Deserialize, ToSchema)]
pub struct MerchantConnectorInfo {
    pub connector_label: String,
    pub merchant_connector_id: String,
}

/// Response of creating a new Merchant Connector for the merchant account."
#[derive(Debug, Clone, Serialize, Deserialize, ToSchema)]
#[serde(deny_unknown_fields)]
pub struct MerchantConnectorResponse {
    /// Type of the Connector for the financial use case. Could range from Payments to Accounting to Banking.
    #[schema(value_type = ConnectorType, example = "payment_processor")]
    pub connector_type: api_enums::ConnectorType,
    /// Name of the Connector
    #[schema(value_type = Connector, example = "stripe")]
    pub connector_name: String,

    /// A unique label to identify the connector account created under a business profile
    #[schema(example = "stripe_US_travel")]
    pub connector_label: Option<String>,

    /// Unique ID of the merchant connector account
    #[schema(example = "mca_5apGeP94tMts6rg3U3kR")]
    pub merchant_connector_id: String,

    /// Identifier for the business profile, if not provided default will be chosen from merchant account
    #[schema(max_length = 64)]
    pub profile_id: Option<String>,

    /// An object containing the required details/credentials for a Connector account.
    #[schema(value_type = Option<MerchantConnectorDetails>,example = json!({ "auth_type": "HeaderKey","api_key": "Basic MyVerySecretApiKey" }))]
    pub connector_account_details: pii::SecretSerdeValue,

    /// An object containing the details about the payment methods that need to be enabled under this merchant connector account
    #[schema(example = json!([
        {
            "payment_method": "wallet",
            "payment_method_types": [
                "upi_collect",
                "upi_intent"
            ],
            "payment_method_issuers": [
                "labore magna ipsum",
                "aute"
            ],
            "payment_schemes": [
                "Discover",
                "Discover"
            ],
            "accepted_currencies": {
                "type": "enable_only",
                "list": ["USD", "EUR"]
            },
            "accepted_countries": {
                "type": "disable_only",
                "list": ["FR", "DE","IN"]
            },
            "minimum_amount": 1,
            "maximum_amount": 68607706,
            "recurring_enabled": true,
            "installment_payment_enabled": true
        }
    ]))]
    pub payment_methods_enabled: Option<Vec<PaymentMethodsEnabled>>,

    /// Webhook details of this merchant connector
    #[schema(example = json!({
        "connector_webhook_details": {
            "merchant_secret": "1234567890987654321"
        }
    }))]
    pub connector_webhook_details: Option<MerchantConnectorWebhookDetails>,

    /// You can specify up to 50 keys, with key names up to 40 characters long and values up to 500 characters long. Metadata is useful for storing additional, structured information on an object.
    #[schema(value_type = Option<Object>,max_length = 255,example = json!({ "city": "NY", "unit": "245" }))]
    pub metadata: Option<pii::SecretSerdeValue>,

    /// A boolean value to indicate if the connector is in Test mode. By default, its value is false.
    #[schema(default = false, example = false)]
    pub test_mode: Option<bool>,

    /// A boolean value to indicate if the connector is disabled. By default, its value is false.
    #[schema(default = false, example = false)]
    pub disabled: Option<bool>,

    /// Contains the frm configs for the merchant connector
    #[schema(example = json!(common_utils::consts::FRM_CONFIGS_EG))]
    pub frm_configs: Option<Vec<FrmConfigs>>,

    /// The business country to which the connector account is attached. To be deprecated soon. Use the 'profile_id' instead
    #[schema(value_type = Option<CountryAlpha2>, example = "US")]
    pub business_country: Option<api_enums::CountryAlpha2>,

    ///The business label to which the connector account is attached. To be deprecated soon. Use the 'profile_id' instead
    #[schema(example = "travel")]
    pub business_label: Option<String>,

    /// The business sublabel to which the connector account is attached. To be deprecated soon. Use the 'profile_id' instead
    #[schema(example = "chase")]
    pub business_sub_label: Option<String>,

    /// identifier for the verified domains of a particular connector account
    pub applepay_verified_domains: Option<Vec<String>>,

    pub pm_auth_config: Option<serde_json::Value>,

    #[schema(value_type = ConnectorStatus, example = "inactive")]
    pub status: api_enums::ConnectorStatus,
}

/// Create a new Merchant Connector for the merchant account. The connector could be a payment processor / facilitator / acquirer or specialized services like Fraud / Accounting etc."
#[derive(Debug, Clone, Serialize, Deserialize, ToSchema)]
#[serde(deny_unknown_fields)]
pub struct MerchantConnectorUpdate {
    /// Type of the Connector for the financial use case. Could range from Payments to Accounting to Banking.
    #[schema(value_type = ConnectorType, example = "payment_processor")]
    pub connector_type: api_enums::ConnectorType,

    /// This is an unique label you can generate and pass in order to identify this connector account on your Hyperswitch dashboard and reports. Eg: if your profile label is `default`, connector label can be `stripe_default`
    #[schema(example = "stripe_US_travel")]
    pub connector_label: Option<String>,

    /// An object containing the required details/credentials for a Connector account.
    #[schema(value_type = Option<MerchantConnectorDetails>,example = json!({ "auth_type": "HeaderKey","api_key": "Basic MyVerySecretApiKey" }))]
    pub connector_account_details: Option<pii::SecretSerdeValue>,

    /// An object containing the details about the payment methods that need to be enabled under this merchant connector account
    #[schema(example = json!([
        {
            "payment_method": "wallet",
            "payment_method_types": [
                "upi_collect",
                "upi_intent"
            ],
            "payment_method_issuers": [
                "labore magna ipsum",
                "aute"
            ],
            "payment_schemes": [
                "Discover",
                "Discover"
            ],
            "accepted_currencies": {
                "type": "enable_only",
                "list": ["USD", "EUR"]
            },
            "accepted_countries": {
                "type": "disable_only",
                "list": ["FR", "DE","IN"]
            },
            "minimum_amount": 1,
            "maximum_amount": 68607706,
            "recurring_enabled": true,
            "installment_payment_enabled": true
        }
    ]))]
    pub payment_methods_enabled: Option<Vec<PaymentMethodsEnabled>>,

    /// Webhook details of this merchant connector
    #[schema(example = json!({
        "connector_webhook_details": {
            "merchant_secret": "1234567890987654321"
        }
    }))]
    pub connector_webhook_details: Option<MerchantConnectorWebhookDetails>,

    /// You can specify up to 50 keys, with key names up to 40 characters long and values up to 500 characters long. Metadata is useful for storing additional, structured information on an object.
    #[schema(value_type = Option<Object>,max_length = 255,example = json!({ "city": "NY", "unit": "245" }))]
    pub metadata: Option<pii::SecretSerdeValue>,

    /// A boolean value to indicate if the connector is in Test mode. By default, its value is false.
    #[schema(default = false, example = false)]
    pub test_mode: Option<bool>,

    /// A boolean value to indicate if the connector is disabled. By default, its value is false.
    #[schema(default = false, example = false)]
    pub disabled: Option<bool>,

    /// Contains the frm configs for the merchant connector
    #[schema(example = json!(common_utils::consts::FRM_CONFIGS_EG))]
    pub frm_configs: Option<Vec<FrmConfigs>>,

    pub pm_auth_config: Option<serde_json::Value>,

    #[schema(value_type = ConnectorStatus, example = "inactive")]
    pub status: Option<api_enums::ConnectorStatus>,
}

///Details of FrmConfigs are mentioned here... it should be passed in payment connector create api call, and stored in merchant_connector_table
#[derive(Debug, Clone, Serialize, Deserialize, ToSchema)]
#[serde(deny_unknown_fields)]
pub struct FrmConfigs {
    ///this is the connector that can be used for the payment
    #[schema(value_type = ConnectorType, example = "payment_processor")]
    pub gateway: Option<api_enums::Connector>,
    ///payment methods that can be used in the payment
    pub payment_methods: Vec<FrmPaymentMethod>,
}

///Details of FrmPaymentMethod are mentioned here... it should be passed in payment connector create api call, and stored in merchant_connector_table
#[derive(Debug, Clone, Serialize, Deserialize, ToSchema)]
#[serde(deny_unknown_fields)]
pub struct FrmPaymentMethod {
    ///payment methods(card, wallet, etc) that can be used in the payment
    #[schema(value_type = PaymentMethod,example = "card")]
    pub payment_method: Option<common_enums::PaymentMethod>,
    ///payment method types(credit, debit) that can be used in the payment
    pub payment_method_types: Vec<FrmPaymentMethodType>,
}

///Details of FrmPaymentMethodType are mentioned here... it should be passed in payment connector create api call, and stored in merchant_connector_table
#[derive(Debug, Clone, Serialize, Deserialize, ToSchema)]
#[serde(deny_unknown_fields)]
pub struct FrmPaymentMethodType {
    ///payment method types(credit, debit) that can be used in the payment
    #[schema(value_type = PaymentMethodType)]
    pub payment_method_type: Option<common_enums::PaymentMethodType>,
    ///card networks(like visa mastercard) types that can be used in the payment
    #[schema(value_type = CardNetwork)]
    pub card_networks: Option<Vec<common_enums::CardNetwork>>,
    ///frm flow type to be used...can be pre/post
    #[schema(value_type = FrmPreferredFlowTypes)]
    pub flow: api_enums::FrmPreferredFlowTypes,
    ///action that the frm would take, in case fraud is detected
    #[schema(value_type = FrmAction)]
    pub action: api_enums::FrmAction,
}
/// Details of all the payment methods enabled for the connector for the given merchant account
#[derive(Debug, Clone, Serialize, Deserialize, ToSchema)]
#[serde(deny_unknown_fields)]
pub struct PaymentMethodsEnabled {
    /// Type of payment method.
    #[schema(value_type = PaymentMethod,example = "card")]
    pub payment_method: common_enums::PaymentMethod,

    /// Subtype of payment method
    #[schema(value_type = Option<Vec<RequestPaymentMethodTypes>>,example = json!(["credit"]))]
    pub payment_method_types: Option<Vec<payment_methods::RequestPaymentMethodTypes>>,
}

#[derive(PartialEq, Eq, Hash, Debug, Clone, serde::Serialize, Deserialize, ToSchema)]
#[serde(
    deny_unknown_fields,
    tag = "type",
    content = "list",
    rename_all = "snake_case"
)]
pub enum AcceptedCurrencies {
    #[schema(value_type = Vec<Currency>)]
    EnableOnly(Vec<api_enums::Currency>),
    #[schema(value_type = Vec<Currency>)]
    DisableOnly(Vec<api_enums::Currency>),
    AllAccepted,
}

#[derive(PartialEq, Eq, Hash, Debug, Clone, serde::Serialize, Deserialize, ToSchema)]
#[serde(
    deny_unknown_fields,
    tag = "type",
    content = "list",
    rename_all = "snake_case"
)]
/// Object to filter the customer countries for which the payment method is displayed
pub enum AcceptedCountries {
    #[schema(value_type = Vec<CountryAlpha2>)]
    EnableOnly(Vec<api_enums::CountryAlpha2>),
    #[schema(value_type = Vec<CountryAlpha2>)]
    DisableOnly(Vec<api_enums::CountryAlpha2>),
    AllAccepted,
}

#[derive(Debug, Clone, Serialize, Deserialize, ToSchema)]
pub struct MerchantConnectorDeleteResponse {
    /// The identifier for the Merchant Account
    #[schema(max_length = 255, example = "y3oqhf46pyzuxjbcn2giaqnb44")]
    pub merchant_id: String,
    /// Unique ID of the connector
    #[schema(example = "mca_5apGeP94tMts6rg3U3kR")]
    pub merchant_connector_id: String,
    /// If the connector is deleted or not
    #[schema(example = false)]
    pub deleted: bool,
}

#[derive(Debug, Clone, Serialize, Deserialize, ToSchema)]
pub struct ToggleKVResponse {
    /// The identifier for the Merchant Account
    #[schema(max_length = 255, example = "y3oqhf46pyzuxjbcn2giaqnb44")]
    pub merchant_id: String,
    /// Status of KV for the specific merchant
    #[schema(example = true)]
    pub kv_enabled: bool,
}

#[derive(Debug, Clone, Serialize, Deserialize, ToSchema)]
pub struct ToggleKVRequest {
    #[serde(skip_deserializing)]
    pub merchant_id: String,
    /// Status of KV for the specific merchant
    #[schema(example = true)]
    pub kv_enabled: bool,
}

#[derive(Debug, Clone, Default, Eq, PartialEq, serde::Deserialize, serde::Serialize, ToSchema)]
pub struct MerchantConnectorDetailsWrap {
    /// Creds Identifier is to uniquely identify the credentials. Do not send any sensitive info in this field. And do not send the string "null".
    pub creds_identifier: String,
    /// Merchant connector details type type. Base64 Encode the credentials and send it in  this type and send as a string.
    #[schema(value_type = Option<MerchantConnectorDetails>, example = r#"{
        "connector_account_details": {
            "auth_type": "HeaderKey",
            "api_key":"sk_test_xxxxxexamplexxxxxx12345"
        },
        "metadata": {
            "user_defined_field_1": "sample_1",
            "user_defined_field_2": "sample_2",
        },
    }"#)]
    pub encoded_data: Option<Secret<String>>,
}

#[derive(Debug, Clone, Deserialize, Serialize, ToSchema)]
pub struct MerchantConnectorDetails {
    /// Account details of the Connector. You can specify up to 50 keys, with key names up to 40 characters long and values up to 500 characters long. Useful for storing additional, structured information on an object.
    #[schema(value_type = Option<Object>,example = json!({ "auth_type": "HeaderKey","api_key": "Basic MyVerySecretApiKey" }))]
    pub connector_account_details: pii::SecretSerdeValue,
    /// You can specify up to 50 keys, with key names up to 40 characters long and values up to 500 characters long. Metadata is useful for storing additional, structured information on an object.
    #[schema(value_type = Option<Object>,max_length = 255,example = json!({ "city": "NY", "unit": "245" }))]
    pub metadata: Option<pii::SecretSerdeValue>,
}

#[derive(Clone, Debug, Deserialize, ToSchema, Default, Serialize)]
#[serde(deny_unknown_fields)]
pub struct BusinessProfileCreate {
    /// The name of business profile
    #[schema(max_length = 64)]
    pub profile_name: Option<String>,

    /// The URL to redirect after the completion of the operation
    #[schema(value_type = Option<String>, max_length = 255, example = "https://www.example.com/success")]
    pub return_url: Option<url::Url>,

    /// A boolean value to indicate if payment response hash needs to be enabled
    #[schema(default = true, example = true)]
    pub enable_payment_response_hash: Option<bool>,

    /// Refers to the hash key used for calculating the signature for webhooks and redirect response. If the value is not provided, a default value is used.
    pub payment_response_hash_key: Option<String>,

    /// A boolean value to indicate if redirect to merchant with http post needs to be enabled
    #[schema(default = false, example = true)]
    pub redirect_to_merchant_with_http_post: Option<bool>,

    /// Webhook related details
    pub webhook_details: Option<WebhookDetails>,

    /// You can specify up to 50 keys, with key names up to 40 characters long and values up to 500 characters long. Metadata is useful for storing additional, structured information on an object.
    #[schema(value_type = Option<Object>, example = r#"{ "city": "NY", "unit": "245" }"#)]
    pub metadata: Option<pii::SecretSerdeValue>,

    /// The routing algorithm to be used for routing payments to desired connectors
    #[schema(value_type = Option<Object>,example = json!({"type": "single", "data": "stripe"}))]
    pub routing_algorithm: Option<serde_json::Value>,

    ///Will be used to expire client secret after certain amount of time to be supplied in seconds
    ///(900) for 15 mins
    #[schema(example = 900)]
    pub intent_fulfillment_time: Option<u32>,

    /// The frm routing algorithm to be used for routing payments to desired FRM's
    #[schema(value_type = Option<Object>,example = json!({"type": "single", "data": "signifyd"}))]
    pub frm_routing_algorithm: Option<serde_json::Value>,

    /// The routing algorithm to be used to process the incoming request from merchant to outgoing payment processor or payment method. The default is 'Custom'
    #[cfg(feature = "payouts")]
    #[schema(value_type = Option<RoutingAlgorithm>,example = json!({"type": "single", "data": "wise"}))]
    pub payout_routing_algorithm: Option<serde_json::Value>,

    /// Verified applepay domains for a particular profile
    pub applepay_verified_domains: Option<Vec<String>>,

    /// Client Secret Default expiry for all payments created under this business profile
    #[schema(example = 900)]
    pub session_expiry: Option<u32>,

    /// Default Payment Link config for all payment links created under this business profile
    pub payment_link_config: Option<BusinessPaymentLinkConfig>,

    /// External 3DS authentication details
    pub authentication_connector_details: Option<AuthenticationConnectorDetails>,
}

#[derive(Clone, Debug, ToSchema, Serialize)]
pub struct BusinessProfileResponse {
    /// The identifier for Merchant Account
    #[schema(max_length = 64, example = "y3oqhf46pyzuxjbcn2giaqnb44")]
    pub merchant_id: String,

    /// The default business profile that must be used for creating merchant accounts and payments
    #[schema(max_length = 64, example = "pro_abcdefghijklmnopqrstuvwxyz")]
    pub profile_id: String,

    /// Name of the business profile
    #[schema(max_length = 64)]
    pub profile_name: String,

    /// The URL to redirect after the completion of the operation
    #[schema(value_type = Option<String>, max_length = 255, example = "https://www.example.com/success")]
    pub return_url: Option<String>,

    /// A boolean value to indicate if payment response hash needs to be enabled
    #[schema(default = true, example = true)]
    pub enable_payment_response_hash: bool,

    /// Refers to the hash key used for calculating the signature for webhooks and redirect response. If the value is not provided, a default value is used.
    pub payment_response_hash_key: Option<String>,

    /// A boolean value to indicate if redirect to merchant with http post needs to be enabled
    #[schema(default = false, example = true)]
    pub redirect_to_merchant_with_http_post: bool,

    /// Webhook related details
    #[schema(value_type = Option<WebhookDetails>)]
    pub webhook_details: Option<pii::SecretSerdeValue>,

    /// You can specify up to 50 keys, with key names up to 40 characters long and values up to 500 characters long. Metadata is useful for storing additional, structured information on an object.
    #[schema(value_type = Option<Object>, example = r#"{ "city": "NY", "unit": "245" }"#)]
    pub metadata: Option<pii::SecretSerdeValue>,

    /// The routing algorithm to be used for routing payments to desired connectors
    #[schema(value_type = Option<Object>,example = json!({"type": "single", "data": "stripe"}))]
    pub routing_algorithm: Option<serde_json::Value>,

    ///Will be used to expire client secret after certain amount of time to be supplied in seconds
    ///(900) for 15 mins
    #[schema(example = 900)]
    pub intent_fulfillment_time: Option<i64>,

    /// The routing algorithm to be used to process the incoming request from merchant to outgoing payment processor or payment method. The default is 'Custom'
    #[schema(value_type = Option<Object>,example = json!({"type": "single", "data": "signifyd"}))]
    pub frm_routing_algorithm: Option<serde_json::Value>,

    /// The routing algorithm to be used to process the incoming request from merchant to outgoing payment processor or payment method. The default is 'Custom'
    #[cfg(feature = "payouts")]
    #[schema(value_type = Option<RoutingAlgorithm>,example = json!({"type": "single", "data": "wise"}))]
    pub payout_routing_algorithm: Option<serde_json::Value>,

    /// Verified applepay domains for a particular profile
    pub applepay_verified_domains: Option<Vec<String>>,

    /// Client Secret Default expiry for all payments created under this business profile
    #[schema(example = 900)]
    pub session_expiry: Option<i64>,

    /// Default Payment Link config for all payment links created under this business profile
    pub payment_link_config: Option<serde_json::Value>,

    /// External 3DS authentication details
    pub authentication_connector_details: Option<AuthenticationConnectorDetails>,
}

#[derive(Clone, Debug, Deserialize, ToSchema, Serialize)]
#[serde(deny_unknown_fields)]
pub struct BusinessProfileUpdate {
    /// The name of business profile
    #[schema(max_length = 64)]
    pub profile_name: Option<String>,

    /// The URL to redirect after the completion of the operation
    #[schema(value_type = Option<String>, max_length = 255, example = "https://www.example.com/success")]
    pub return_url: Option<url::Url>,

    /// A boolean value to indicate if payment response hash needs to be enabled
    #[schema(default = true, example = true)]
    pub enable_payment_response_hash: Option<bool>,

    /// Refers to the hash key used for calculating the signature for webhooks and redirect response. If the value is not provided, a default value is used.
    pub payment_response_hash_key: Option<String>,

    /// A boolean value to indicate if redirect to merchant with http post needs to be enabled
    #[schema(default = false, example = true)]
    pub redirect_to_merchant_with_http_post: Option<bool>,

    /// Webhook related details
    pub webhook_details: Option<WebhookDetails>,

    /// You can specify up to 50 keys, with key names up to 40 characters long and values up to 500 characters long. Metadata is useful for storing additional, structured information on an object.
    #[schema(value_type = Option<Object>, example = r#"{ "city": "NY", "unit": "245" }"#)]
    pub metadata: Option<pii::SecretSerdeValue>,

    /// The routing algorithm to be used for routing payments to desired connectors
    #[schema(value_type = Option<Object>,example = json!({"type": "single", "data": "stripe"}))]
    pub routing_algorithm: Option<serde_json::Value>,

    ///Will be used to expire client secret after certain amount of time to be supplied in seconds
    ///(900) for 15 mins
    #[schema(example = 900)]
    pub intent_fulfillment_time: Option<u32>,

    /// The frm routing algorithm to be used for routing payments to desired FRM's
    #[schema(value_type = Option<Object>,example = json!({"type": "single", "data": "signifyd"}))]
    pub frm_routing_algorithm: Option<serde_json::Value>,

    /// The routing algorithm to be used to process the incoming request from merchant to outgoing payment processor or payment method. The default is 'Custom'
    #[cfg(feature = "payouts")]
    #[schema(value_type = Option<RoutingAlgorithm>,example = json!({"type": "single", "data": "wise"}))]
    pub payout_routing_algorithm: Option<serde_json::Value>,

    /// Verified applepay domains for a particular profile
    pub applepay_verified_domains: Option<Vec<String>>,

    /// Client Secret Default expiry for all payments created under this business profile
    #[schema(example = 900)]
    pub session_expiry: Option<u32>,

    /// Default Payment Link config for all payment links created under this business profile
    pub payment_link_config: Option<BusinessPaymentLinkConfig>,

    /// External 3DS authentication details
    pub authentication_connector_details: Option<AuthenticationConnectorDetails>,

    /// Merchant's config to support extended card info feature
    pub extended_card_info_config: Option<ExtendedCardInfoConfig>,
}

#[derive(Clone, Debug, serde::Deserialize, serde::Serialize, PartialEq, ToSchema)]
pub struct BusinessPaymentLinkConfig {
    pub domain_name: Option<String>,
    #[serde(flatten)]
    pub config: PaymentLinkConfigRequest,
}

#[derive(Clone, Debug, serde::Deserialize, serde::Serialize, PartialEq, ToSchema)]
pub struct PaymentLinkConfigRequest {
    /// custom theme for the payment link
    #[schema(value_type = Option<String>, max_length = 255, example = "#4E6ADD")]
    pub theme: Option<String>,
    /// merchant display logo
    #[schema(value_type = Option<String>, max_length = 255, example = "https://i.pinimg.com/736x/4d/83/5c/4d835ca8aafbbb15f84d07d926fda473.jpg")]
    pub logo: Option<String>,
    /// Custom merchant name for payment link
    #[schema(value_type = Option<String>, max_length = 255, example = "hyperswitch")]
    pub seller_name: Option<String>,
    /// Custom layout for sdk
    #[schema(value_type = Option<String>, max_length = 255, example = "accordion")]
    pub sdk_layout: Option<String>,
    /// Display only the sdk for payment link
    #[schema(default = false, example = true)]
    pub display_sdk_only: Option<bool>,
    /// Enable saved payment method option for payment link
    #[schema(default = false, example = true)]
    pub enabled_saved_payment_method: Option<bool>,
}

#[derive(Clone, Debug, serde::Serialize, serde::Deserialize, PartialEq, ToSchema)]
pub struct PaymentLinkConfig {
    /// custom theme for the payment link
    pub theme: String,
    /// merchant display logo
    pub logo: String,
    /// Custom merchant name for payment link
    pub seller_name: String,
    /// Custom layout for sdk
    pub sdk_layout: String,
    /// Display only the sdk for payment link
    pub display_sdk_only: bool,
    /// Enable saved payment method option for payment link
    pub enabled_saved_payment_method: bool,
}

#[derive(Debug, Clone, serde::Serialize, serde::Deserialize, PartialEq, Eq)]
pub struct ExtendedCardInfoChoice {
    pub enabled: bool,
}

impl common_utils::events::ApiEventMetric for ExtendedCardInfoChoice {}

#[derive(Debug, Clone, serde::Serialize, serde::Deserialize, PartialEq, Eq)]
pub struct ConnectorAgnosticMitChoice {
    pub enabled: bool,
}

<<<<<<< HEAD
impl common_utils::events::ApiEventMetric for ConnectorAgnosticMitChoice {}
=======
impl common_utils::events::ApiEventMetric for ConnectorAgnosticMitChoice {}

#[derive(Debug, Clone, serde::Serialize, serde::Deserialize, ToSchema)]
pub struct ExtendedCardInfoConfig {
    /// Merchant public key
    #[schema(value_type = String)]
    pub public_key: Secret<String>,
    /// TTL for extended card info
    #[schema(default = 900, maximum = 3600, value_type = u16)]
    #[serde(default)]
    pub ttl_in_secs: TtlForExtendedCardInfo,
}

#[derive(Debug, serde::Serialize, Clone)]
pub struct TtlForExtendedCardInfo(u16);

impl Default for TtlForExtendedCardInfo {
    fn default() -> Self {
        Self(consts::DEFAULT_TTL_FOR_EXTENDED_CARD_INFO)
    }
}

impl<'de> Deserialize<'de> for TtlForExtendedCardInfo {
    fn deserialize<D>(deserializer: D) -> Result<Self, D::Error>
    where
        D: serde::Deserializer<'de>,
    {
        let value = u16::deserialize(deserializer)?;

        // Check if value exceeds the maximum allowed
        if value > consts::MAX_TTL_FOR_EXTENDED_CARD_INFO {
            Err(serde::de::Error::custom(
                "ttl_in_secs must be less than or equal to 3600 (1hr)",
            ))
        } else {
            Ok(Self(value))
        }
    }
}

impl std::ops::Deref for TtlForExtendedCardInfo {
    type Target = u16;
    fn deref(&self) -> &Self::Target {
        &self.0
    }
}
>>>>>>> f63a9702
<|MERGE_RESOLUTION|>--- conflicted
+++ resolved
@@ -1105,9 +1105,6 @@
     pub enabled: bool,
 }
 
-<<<<<<< HEAD
-impl common_utils::events::ApiEventMetric for ConnectorAgnosticMitChoice {}
-=======
 impl common_utils::events::ApiEventMetric for ConnectorAgnosticMitChoice {}
 
 #[derive(Debug, Clone, serde::Serialize, serde::Deserialize, ToSchema)]
@@ -1153,5 +1150,4 @@
     fn deref(&self) -> &Self::Target {
         &self.0
     }
-}
->>>>>>> f63a9702
+}