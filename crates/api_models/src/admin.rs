use std::collections::HashMap;

use common_utils::{
    consts,
    crypto::{Encryptable, OptionalEncryptableName},
    pii,
};
use masking::Secret;
use serde::{Deserialize, Serialize};
use url;
use utoipa::ToSchema;

use super::payments::AddressDetails;
use crate::{
    enums,
    enums::{self as api_enums},
    payment_methods,
};

#[derive(Clone, Debug, Deserialize, ToSchema, Serialize)]
pub struct MerchantAccountListRequest {
    pub organization_id: String,
}

#[derive(Clone, Debug, Deserialize, ToSchema, Serialize)]
#[serde(deny_unknown_fields)]
pub struct MerchantAccountCreate {
    /// The identifier for the Merchant Account
    #[schema(max_length = 255, example = "y3oqhf46pyzuxjbcn2giaqnb44")]
    pub merchant_id: String,

    /// Name of the Merchant Account
    #[schema(value_type= Option<String>,example = "NewAge Retailer")]
    pub merchant_name: Option<Secret<String>>,

    /// Details about the merchant
    pub merchant_details: Option<MerchantDetails>,

    /// The URL to redirect after the completion of the operation
    #[schema(value_type = Option<String>, max_length = 255, example = "https://www.example.com/success")]
    pub return_url: Option<url::Url>,

    /// Webhook related details
    pub webhook_details: Option<WebhookDetails>,

    /// The routing algorithm to be used for routing payments to desired connectors
    #[serde(skip)]
    #[schema(deprecated)]
    pub routing_algorithm: Option<serde_json::Value>,

    /// The routing algorithm to be  used for routing payouts to desired connectors
    #[cfg(feature = "payouts")]
    #[schema(value_type = Option<RoutingAlgorithm>,example = json!({"type": "single", "data": "wise"}))]
    pub payout_routing_algorithm: Option<serde_json::Value>,

    /// A boolean value to indicate if the merchant is a sub-merchant under a master or a parent merchant. By default, its value is false.
    #[schema(default = false, example = false)]
    pub sub_merchants_enabled: Option<bool>,

    /// Refers to the Parent Merchant ID if the merchant being created is a sub-merchant
    #[schema(max_length = 255, example = "xkkdf909012sdjki2dkh5sdf")]
    pub parent_merchant_id: Option<String>,

    /// A boolean value to indicate if payment response hash needs to be enabled
    #[schema(default = false, example = true)]
    pub enable_payment_response_hash: Option<bool>,

    /// Refers to the hash key used for calculating the signature for webhooks and redirect response. If the value is not provided, a default value is used.
    pub payment_response_hash_key: Option<String>,

    /// A boolean value to indicate if redirect to merchant with http post needs to be enabled.
    #[schema(default = false, example = true)]
    pub redirect_to_merchant_with_http_post: Option<bool>,

    /// You can specify up to 50 keys, with key names up to 40 characters long and values up to 500 characters long. Metadata is useful for storing additional, structured information on an object.
    #[schema(value_type = Option<Object>, example = r#"{ "city": "NY", "unit": "245" }"#)]
    pub metadata: Option<MerchantAccountMetadata>,

    /// API key that will be used for client side API access. A publishable key has to be always paired with a `client_secret`.
    /// A `client_secret` can be obtained by creating a payment with `confirm` set to false
    #[schema(example = "AH3423bkjbkjdsfbkj")]
    pub publishable_key: Option<String>,

    /// An identifier for the vault used to store payment method information.
    #[schema(example = "locker_abc123")]
    pub locker_id: Option<String>,

    /// Details about the primary business unit of the merchant account
    #[schema(value_type = Option<PrimaryBusinessDetails>)]
    pub primary_business_details: Option<Vec<PrimaryBusinessDetails>>,

    /// The frm routing algorithm to be used for routing payments to desired FRM's
    #[schema(value_type = Option<Object>,example = json!({"type": "single", "data": "signifyd"}))]
    pub frm_routing_algorithm: Option<serde_json::Value>,

    /// The id of the organization to which the merchant belongs to
    pub organization_id: Option<String>,
}

#[derive(Clone, Debug, Deserialize, Serialize, ToSchema)]
pub struct AuthenticationConnectorDetails {
    /// List of authentication connectors
    #[schema(value_type = Vec<AuthenticationConnectors>)]
    pub authentication_connectors: Vec<enums::AuthenticationConnectors>,
    /// URL of the (customer service) website that will be shown to the shopper in case of technical errors during the 3D Secure 2 process.
    pub three_ds_requestor_url: String,
}

#[derive(Clone, Debug, Deserialize, Serialize, ToSchema)]
pub struct MerchantAccountMetadata {
    pub compatible_connector: Option<api_enums::Connector>,

    #[serde(flatten)]
    pub data: Option<pii::SecretSerdeValue>,
}
#[derive(Clone, Debug, Deserialize, ToSchema, Serialize)]
#[serde(deny_unknown_fields)]
pub struct MerchantAccountUpdate {
    /// The identifier for the Merchant Account
    #[schema(max_length = 255, example = "y3oqhf46pyzuxjbcn2giaqnb44")]
    pub merchant_id: String,

    /// Name of the Merchant Account
    #[schema(example = "NewAge Retailer")]
    pub merchant_name: Option<String>,

    /// Details about the merchant
    pub merchant_details: Option<MerchantDetails>,

    /// The URL to redirect after the completion of the operation
    #[schema(value_type = Option<String>, max_length = 255, example = "https://www.example.com/success")]
    pub return_url: Option<url::Url>,

    /// Webhook related details
    pub webhook_details: Option<WebhookDetails>,

    /// The routing algorithm to be used for routing payments to desired connectors
    #[serde(skip)]
    #[schema(deprecated)]
    pub routing_algorithm: Option<serde_json::Value>,

    /// The routing algorithm to be used to process the incoming request from merchant to outgoing payment processor or payment method. The default is 'Custom'
    #[cfg(feature = "payouts")]
    #[schema(value_type = Option<RoutingAlgorithm>,example = json!({"type": "single", "data": "wise"}))]
    pub payout_routing_algorithm: Option<serde_json::Value>,

    /// A boolean value to indicate if the merchant is a sub-merchant under a master or a parent merchant. By default, its value is false.
    #[schema(default = false, example = false)]
    pub sub_merchants_enabled: Option<bool>,

    /// Refers to the Parent Merchant ID if the merchant being created is a sub-merchant
    #[schema(max_length = 255, example = "xkkdf909012sdjki2dkh5sdf")]
    pub parent_merchant_id: Option<String>,

    /// A boolean value to indicate if payment response hash needs to be enabled
    #[schema(default = false, example = true)]
    pub enable_payment_response_hash: Option<bool>,

    /// Refers to the hash key used for calculating the signature for webhooks and redirect response. If the value is not provided, a default value is used.
    pub payment_response_hash_key: Option<String>,

    /// A boolean value to indicate if redirect to merchant with http post needs to be enabled
    #[schema(default = false, example = true)]
    pub redirect_to_merchant_with_http_post: Option<bool>,

    /// You can specify up to 50 keys, with key names up to 40 characters long and values up to 500 characters long. Metadata is useful for storing additional, structured information on an object.
    #[schema(value_type = Option<Object>, example = r#"{ "city": "NY", "unit": "245" }"#)]
    pub metadata: Option<pii::SecretSerdeValue>,

    /// API key that will be used for server side API access
    #[schema(example = "AH3423bkjbkjdsfbkj")]
    pub publishable_key: Option<String>,

    /// An identifier for the vault used to store payment method information.
    #[schema(example = "locker_abc123")]
    pub locker_id: Option<String>,

    /// Details about the primary business unit of the merchant account
    pub primary_business_details: Option<Vec<PrimaryBusinessDetails>>,

    /// The frm routing algorithm to be used for routing payments to desired FRM's
    #[schema(value_type = Option<Object>,example = json!({"type": "single", "data": "signifyd"}))]
    pub frm_routing_algorithm: Option<serde_json::Value>,

    /// The default business profile that must be used for creating merchant accounts and payments
    /// To unset this field, pass an empty string
    #[schema(max_length = 64)]
    pub default_profile: Option<String>,
}

#[derive(Clone, Debug, ToSchema, Serialize)]
pub struct MerchantAccountResponse {
    /// The identifier for the Merchant Account
    #[schema(max_length = 255, example = "y3oqhf46pyzuxjbcn2giaqnb44")]
    pub merchant_id: String,

    /// Name of the Merchant Account
    #[schema(value_type = Option<String>,example = "NewAge Retailer")]
    pub merchant_name: OptionalEncryptableName,

    /// The URL to redirect after completion of the payment
    #[schema(max_length = 255, example = "https://www.example.com/success")]
    pub return_url: Option<String>,

    /// A boolean value to indicate if payment response hash needs to be enabled
    #[schema(default = false, example = true)]
    pub enable_payment_response_hash: bool,

    /// Refers to the hash key used for calculating the signature for webhooks and redirect response. If the value is not provided, a default value is used.
    #[schema(max_length = 255, example = "xkkdf909012sdjki2dkh5sdf")]
    pub payment_response_hash_key: Option<String>,

    /// A boolean value to indicate if redirect to merchant with http post needs to be enabled
    #[schema(default = false, example = true)]
    pub redirect_to_merchant_with_http_post: bool,

    /// Details about the merchant
    #[schema(value_type = Option<MerchantDetails>)]
    pub merchant_details: Option<Encryptable<pii::SecretSerdeValue>>,

    /// Webhook related details
    #[schema(value_type = Option<WebhookDetails>)]
    pub webhook_details: Option<serde_json::Value>,

    /// The routing algorithm to be used to process the incoming request from merchant to outgoing payment processor or payment method. The default is 'Custom'
    #[serde(skip)]
    #[schema(deprecated)]
    pub routing_algorithm: Option<serde_json::Value>,

    /// The routing algorithm to be used to process the incoming request from merchant to outgoing payment processor or payment method. The default is 'Custom'
    #[cfg(feature = "payouts")]
    #[schema(value_type = Option<RoutingAlgorithm>,example = json!({"type": "single", "data": "wise"}))]
    pub payout_routing_algorithm: Option<serde_json::Value>,

    /// A boolean value to indicate if the merchant is a sub-merchant under a master or a parent merchant. By default, its value is false.
    #[schema(default = false, example = false)]
    pub sub_merchants_enabled: Option<bool>,

    /// Refers to the Parent Merchant ID if the merchant being created is a sub-merchant
    #[schema(max_length = 255, example = "xkkdf909012sdjki2dkh5sdf")]
    pub parent_merchant_id: Option<String>,

    /// API key that will be used for server side API access
    #[schema(example = "AH3423bkjbkjdsfbkj")]
    pub publishable_key: Option<String>,

    /// You can specify up to 50 keys, with key names up to 40 characters long and values up to 500 characters long. Metadata is useful for storing additional, structured information on an object.
    #[schema(value_type = Option<Object>, example = r#"{ "city": "NY", "unit": "245" }"#)]
    pub metadata: Option<pii::SecretSerdeValue>,

    /// An identifier for the vault used to store payment method information.
    #[schema(example = "locker_abc123")]
    pub locker_id: Option<String>,

    /// Details about the primary business unit of the merchant account
    #[schema(value_type = Vec<PrimaryBusinessDetails>)]
    pub primary_business_details: Vec<PrimaryBusinessDetails>,

    /// The frm routing algorithm to be used to process the incoming request from merchant to outgoing payment FRM.
    #[schema(value_type = Option<RoutingAlgorithm>, max_length = 255, example = r#"{"type": "single", "data": "stripe" }"#)]
    pub frm_routing_algorithm: Option<serde_json::Value>,

    ///Will be used to expire client secret after certain amount of time to be supplied in seconds
    ///(900) for 15 mins
    pub intent_fulfillment_time: Option<i64>,

    /// The organization id merchant is associated with
    pub organization_id: String,

    ///  A boolean value to indicate if the merchant has recon service is enabled or not, by default value is false
    pub is_recon_enabled: bool,

    /// The default business profile that must be used for creating merchant accounts and payments
    #[schema(max_length = 64)]
    pub default_profile: Option<String>,

    /// Used to indicate the status of the recon module for a merchant account
    #[schema(value_type = ReconStatus, example = "not_requested")]
    pub recon_status: enums::ReconStatus,
}

#[derive(Clone, Debug, Deserialize, ToSchema, Serialize)]
#[serde(deny_unknown_fields)]
pub struct MerchantDetails {
    /// The merchant's primary contact name
    #[schema(value_type = Option<String>, max_length = 255, example = "John Doe")]
    pub primary_contact_person: Option<Secret<String>>,

    /// The merchant's primary phone number
    #[schema(value_type = Option<String>, max_length = 255, example = "999999999")]
    pub primary_phone: Option<Secret<String>>,

    /// The merchant's primary email address
    #[schema(value_type = Option<String>, max_length = 255, example = "johndoe@test.com")]
    pub primary_email: Option<pii::Email>,

    /// The merchant's secondary contact name
    #[schema(value_type = Option<String>, max_length= 255, example = "John Doe2")]
    pub secondary_contact_person: Option<Secret<String>>,

    /// The merchant's secondary phone number
    #[schema(value_type = Option<String>, max_length = 255, example = "999999988")]
    pub secondary_phone: Option<Secret<String>>,

    /// The merchant's secondary email address
    #[schema(value_type = Option<String>, max_length = 255, example = "johndoe2@test.com")]
    pub secondary_email: Option<pii::Email>,

    /// The business website of the merchant
    #[schema(max_length = 255, example = "www.example.com")]
    pub website: Option<String>,

    /// A brief description about merchant's business
    #[schema(
        max_length = 255,
        example = "Online Retail with a wide selection of organic products for North America"
    )]
    pub about_business: Option<String>,

    /// The merchant's address details
    pub address: Option<AddressDetails>,
}
#[derive(Clone, Debug, Deserialize, ToSchema, Serialize, PartialEq)]
#[serde(deny_unknown_fields)]
pub struct PrimaryBusinessDetails {
    #[schema(value_type = CountryAlpha2)]
    pub country: api_enums::CountryAlpha2,
    #[schema(example = "food")]
    pub business: String,
}

#[derive(Clone, Debug, Deserialize, ToSchema, Serialize)]
#[serde(deny_unknown_fields)]
pub struct WebhookDetails {
    ///The version for Webhook
    #[schema(max_length = 255, max_length = 255, example = "1.0.2")]
    pub webhook_version: Option<String>,

    ///The user name for Webhook login
    #[schema(max_length = 255, max_length = 255, example = "ekart_retail")]
    pub webhook_username: Option<String>,

    ///The password for Webhook login
    #[schema(value_type = Option<String>, max_length = 255, example = "ekart@123")]
    pub webhook_password: Option<Secret<String>>,

    ///The url for the webhook endpoint
    #[schema(value_type = Option<String>, example = "www.ekart.com/webhooks")]
    pub webhook_url: Option<Secret<String>>,

    /// If this property is true, a webhook message is posted whenever a new payment is created
    #[schema(example = true)]
    pub payment_created_enabled: Option<bool>,

    /// If this property is true, a webhook message is posted whenever a payment is successful
    #[schema(example = true)]
    pub payment_succeeded_enabled: Option<bool>,

    /// If this property is true, a webhook message is posted whenever a payment fails
    #[schema(example = true)]
    pub payment_failed_enabled: Option<bool>,
}

#[derive(Debug, Serialize, ToSchema)]
pub struct MerchantAccountDeleteResponse {
    /// The identifier for the Merchant Account
    #[schema(max_length = 255, example = "y3oqhf46pyzuxjbcn2giaqnb44")]
    pub merchant_id: String,
    /// If the connector is deleted or not
    #[schema(example = false)]
    pub deleted: bool,
}

#[derive(Default, Debug, Deserialize, Serialize)]
pub struct MerchantId {
    pub merchant_id: String,
}

#[derive(Default, Debug, Deserialize, ToSchema, Serialize)]
pub struct MerchantConnectorId {
    pub merchant_id: String,
    pub merchant_connector_id: String,
}

/// Create a new Merchant Connector for the merchant account. The connector could be a payment processor / facilitator / acquirer or specialized services like Fraud / Accounting etc."
#[derive(Debug, Clone, Serialize, Deserialize, ToSchema)]
#[serde(deny_unknown_fields)]
pub struct MerchantConnectorCreate {
    /// Type of the Connector for the financial use case. Could range from Payments to Accounting to Banking.
    #[schema(value_type = ConnectorType, example = "payment_processor")]
    pub connector_type: api_enums::ConnectorType,
    /// Name of the Connector
    #[schema(value_type = Connector, example = "stripe")]
    pub connector_name: api_enums::Connector,
    /// This is an unique label you can generate and pass in order to identify this connector account on your Hyperswitch dashboard and reports. Eg: if your profile label is `default`, connector label can be `stripe_default`
    #[schema(example = "stripe_US_travel")]
    pub connector_label: Option<String>,

    /// Identifier for the business profile, if not provided default will be chosen from merchant account
    pub profile_id: Option<String>,

    /// An object containing the required details/credentials for a Connector account.
    #[schema(value_type = Option<MerchantConnectorDetails>,example = json!({ "auth_type": "HeaderKey","api_key": "Basic MyVerySecretApiKey" }))]
    pub connector_account_details: Option<pii::SecretSerdeValue>,

    /// An object containing the details about the payment methods that need to be enabled under this merchant connector account
    #[schema(example = json!([
        {
            "payment_method": "wallet",
            "payment_method_types": [
                "upi_collect",
                "upi_intent"
            ],
            "payment_method_issuers": [
                "labore magna ipsum",
                "aute"
            ],
            "payment_schemes": [
                "Discover",
                "Discover"
            ],
            "accepted_currencies": {
                "type": "enable_only",
                "list": ["USD", "EUR"]
            },
            "accepted_countries": {
                "type": "disable_only",
                "list": ["FR", "DE","IN"]
            },
            "minimum_amount": 1,
            "maximum_amount": 68607706,
            "recurring_enabled": true,
            "installment_payment_enabled": true
        }
    ]))]
    pub payment_methods_enabled: Option<Vec<PaymentMethodsEnabled>>,

    /// Webhook details of this merchant connector
    #[schema(example = json!({
        "connector_webhook_details": {
            "merchant_secret": "1234567890987654321"
        }
    }))]
    pub connector_webhook_details: Option<MerchantConnectorWebhookDetails>,

    /// You can specify up to 50 keys, with key names up to 40 characters long and values up to 500 characters long. Metadata is useful for storing additional, structured information on an object.
    #[schema(value_type = Option<Object>,max_length = 255,example = json!({ "city": "NY", "unit": "245" }))]
    pub metadata: Option<pii::SecretSerdeValue>,

    /// A boolean value to indicate if the connector is in Test mode. By default, its value is false.
    #[schema(default = false, example = false)]
    pub test_mode: Option<bool>,

    /// A boolean value to indicate if the connector is disabled. By default, its value is false.
    #[schema(default = false, example = false)]
    pub disabled: Option<bool>,

    /// Contains the frm configs for the merchant connector
    #[schema(example = json!(common_utils::consts::FRM_CONFIGS_EG))]
    pub frm_configs: Option<Vec<FrmConfigs>>,

    /// The business country to which the connector account is attached. To be deprecated soon. Use the 'profile_id' instead
    #[schema(value_type = Option<CountryAlpha2>, example = "US")]
    pub business_country: Option<api_enums::CountryAlpha2>,

    /// The business label to which the connector account is attached. To be deprecated soon. Use the 'profile_id' instead
    pub business_label: Option<String>,

    /// The business sublabel to which the connector account is attached. To be deprecated soon. Use the 'profile_id' instead
    #[schema(example = "chase")]
    pub business_sub_label: Option<String>,

    /// Unique ID of the connector
    #[schema(example = "mca_5apGeP94tMts6rg3U3kR")]
    pub merchant_connector_id: Option<String>,

    pub pm_auth_config: Option<serde_json::Value>,

    #[schema(value_type = Option<ConnectorStatus>, example = "inactive")]
    pub status: Option<api_enums::ConnectorStatus>,
}

// Different patterns of authentication.
#[derive(Default, Debug, Clone, serde::Deserialize, serde::Serialize)]
#[serde(tag = "auth_type")]
pub enum ConnectorAuthType {
    TemporaryAuth,
    HeaderKey {
        api_key: Secret<String>,
    },
    BodyKey {
        api_key: Secret<String>,
        key1: Secret<String>,
    },
    SignatureKey {
        api_key: Secret<String>,
        key1: Secret<String>,
        api_secret: Secret<String>,
    },
    MultiAuthKey {
        api_key: Secret<String>,
        key1: Secret<String>,
        api_secret: Secret<String>,
        key2: Secret<String>,
    },
    CurrencyAuthKey {
        auth_key_map: HashMap<common_enums::Currency, pii::SecretSerdeValue>,
    },
    CertificateAuth {
        certificate: Secret<String>,
        private_key: Secret<String>,
    },
    #[default]
    NoKey,
}

#[derive(Debug, Clone, Serialize, Deserialize, ToSchema)]
#[serde(deny_unknown_fields)]
pub struct MerchantConnectorWebhookDetails {
    #[schema(value_type = String, example = "12345678900987654321")]
    pub merchant_secret: Secret<String>,
    #[schema(value_type = String, example = "12345678900987654321")]
    pub additional_secret: Option<Secret<String>>,
}

#[derive(Debug, Clone, Serialize, Deserialize, ToSchema)]
pub struct MerchantConnectorInfo {
    pub connector_label: String,
    pub merchant_connector_id: String,
}

/// Response of creating a new Merchant Connector for the merchant account."
#[derive(Debug, Clone, Serialize, Deserialize, ToSchema)]
#[serde(deny_unknown_fields)]
pub struct MerchantConnectorResponse {
    /// Type of the Connector for the financial use case. Could range from Payments to Accounting to Banking.
    #[schema(value_type = ConnectorType, example = "payment_processor")]
    pub connector_type: api_enums::ConnectorType,
    /// Name of the Connector
    #[schema(value_type = Connector, example = "stripe")]
    pub connector_name: String,

    /// A unique label to identify the connector account created under a business profile
    #[schema(example = "stripe_US_travel")]
    pub connector_label: Option<String>,

    /// Unique ID of the merchant connector account
    #[schema(example = "mca_5apGeP94tMts6rg3U3kR")]
    pub merchant_connector_id: String,

    /// Identifier for the business profile, if not provided default will be chosen from merchant account
    #[schema(max_length = 64)]
    pub profile_id: Option<String>,

    /// An object containing the required details/credentials for a Connector account.
    #[schema(value_type = Option<MerchantConnectorDetails>,example = json!({ "auth_type": "HeaderKey","api_key": "Basic MyVerySecretApiKey" }))]
    pub connector_account_details: pii::SecretSerdeValue,

    /// An object containing the details about the payment methods that need to be enabled under this merchant connector account
    #[schema(example = json!([
        {
            "payment_method": "wallet",
            "payment_method_types": [
                "upi_collect",
                "upi_intent"
            ],
            "payment_method_issuers": [
                "labore magna ipsum",
                "aute"
            ],
            "payment_schemes": [
                "Discover",
                "Discover"
            ],
            "accepted_currencies": {
                "type": "enable_only",
                "list": ["USD", "EUR"]
            },
            "accepted_countries": {
                "type": "disable_only",
                "list": ["FR", "DE","IN"]
            },
            "minimum_amount": 1,
            "maximum_amount": 68607706,
            "recurring_enabled": true,
            "installment_payment_enabled": true
        }
    ]))]
    pub payment_methods_enabled: Option<Vec<PaymentMethodsEnabled>>,

    /// Webhook details of this merchant connector
    #[schema(example = json!({
        "connector_webhook_details": {
            "merchant_secret": "1234567890987654321"
        }
    }))]
    pub connector_webhook_details: Option<MerchantConnectorWebhookDetails>,

    /// You can specify up to 50 keys, with key names up to 40 characters long and values up to 500 characters long. Metadata is useful for storing additional, structured information on an object.
    #[schema(value_type = Option<Object>,max_length = 255,example = json!({ "city": "NY", "unit": "245" }))]
    pub metadata: Option<pii::SecretSerdeValue>,

    /// A boolean value to indicate if the connector is in Test mode. By default, its value is false.
    #[schema(default = false, example = false)]
    pub test_mode: Option<bool>,

    /// A boolean value to indicate if the connector is disabled. By default, its value is false.
    #[schema(default = false, example = false)]
    pub disabled: Option<bool>,

    /// Contains the frm configs for the merchant connector
    #[schema(example = json!(common_utils::consts::FRM_CONFIGS_EG))]
    pub frm_configs: Option<Vec<FrmConfigs>>,

    /// The business country to which the connector account is attached. To be deprecated soon. Use the 'profile_id' instead
    #[schema(value_type = Option<CountryAlpha2>, example = "US")]
    pub business_country: Option<api_enums::CountryAlpha2>,

    ///The business label to which the connector account is attached. To be deprecated soon. Use the 'profile_id' instead
    #[schema(example = "travel")]
    pub business_label: Option<String>,

    /// The business sublabel to which the connector account is attached. To be deprecated soon. Use the 'profile_id' instead
    #[schema(example = "chase")]
    pub business_sub_label: Option<String>,

    /// identifier for the verified domains of a particular connector account
    pub applepay_verified_domains: Option<Vec<String>>,

    pub pm_auth_config: Option<serde_json::Value>,

    #[schema(value_type = ConnectorStatus, example = "inactive")]
    pub status: api_enums::ConnectorStatus,
}

/// Create a new Merchant Connector for the merchant account. The connector could be a payment processor / facilitator / acquirer or specialized services like Fraud / Accounting etc."
#[derive(Debug, Clone, Serialize, Deserialize, ToSchema)]
#[serde(deny_unknown_fields)]
pub struct MerchantConnectorUpdate {
    /// Type of the Connector for the financial use case. Could range from Payments to Accounting to Banking.
    #[schema(value_type = ConnectorType, example = "payment_processor")]
    pub connector_type: api_enums::ConnectorType,

    /// This is an unique label you can generate and pass in order to identify this connector account on your Hyperswitch dashboard and reports. Eg: if your profile label is `default`, connector label can be `stripe_default`
    #[schema(example = "stripe_US_travel")]
    pub connector_label: Option<String>,

    /// An object containing the required details/credentials for a Connector account.
    #[schema(value_type = Option<MerchantConnectorDetails>,example = json!({ "auth_type": "HeaderKey","api_key": "Basic MyVerySecretApiKey" }))]
    pub connector_account_details: Option<pii::SecretSerdeValue>,

    /// An object containing the details about the payment methods that need to be enabled under this merchant connector account
    #[schema(example = json!([
        {
            "payment_method": "wallet",
            "payment_method_types": [
                "upi_collect",
                "upi_intent"
            ],
            "payment_method_issuers": [
                "labore magna ipsum",
                "aute"
            ],
            "payment_schemes": [
                "Discover",
                "Discover"
            ],
            "accepted_currencies": {
                "type": "enable_only",
                "list": ["USD", "EUR"]
            },
            "accepted_countries": {
                "type": "disable_only",
                "list": ["FR", "DE","IN"]
            },
            "minimum_amount": 1,
            "maximum_amount": 68607706,
            "recurring_enabled": true,
            "installment_payment_enabled": true
        }
    ]))]
    pub payment_methods_enabled: Option<Vec<PaymentMethodsEnabled>>,

    /// Webhook details of this merchant connector
    #[schema(example = json!({
        "connector_webhook_details": {
            "merchant_secret": "1234567890987654321"
        }
    }))]
    pub connector_webhook_details: Option<MerchantConnectorWebhookDetails>,

    /// You can specify up to 50 keys, with key names up to 40 characters long and values up to 500 characters long. Metadata is useful for storing additional, structured information on an object.
    #[schema(value_type = Option<Object>,max_length = 255,example = json!({ "city": "NY", "unit": "245" }))]
    pub metadata: Option<pii::SecretSerdeValue>,

    /// A boolean value to indicate if the connector is in Test mode. By default, its value is false.
    #[schema(default = false, example = false)]
    pub test_mode: Option<bool>,

    /// A boolean value to indicate if the connector is disabled. By default, its value is false.
    #[schema(default = false, example = false)]
    pub disabled: Option<bool>,

    /// Contains the frm configs for the merchant connector
    #[schema(example = json!(common_utils::consts::FRM_CONFIGS_EG))]
    pub frm_configs: Option<Vec<FrmConfigs>>,

    pub pm_auth_config: Option<serde_json::Value>,

    #[schema(value_type = ConnectorStatus, example = "inactive")]
    pub status: Option<api_enums::ConnectorStatus>,
}

///Details of FrmConfigs are mentioned here... it should be passed in payment connector create api call, and stored in merchant_connector_table
#[derive(Debug, Clone, Serialize, Deserialize, ToSchema)]
#[serde(deny_unknown_fields)]
pub struct FrmConfigs {
    ///this is the connector that can be used for the payment
    #[schema(value_type = ConnectorType, example = "payment_processor")]
    pub gateway: Option<api_enums::Connector>,
    ///payment methods that can be used in the payment
    pub payment_methods: Vec<FrmPaymentMethod>,
}

///Details of FrmPaymentMethod are mentioned here... it should be passed in payment connector create api call, and stored in merchant_connector_table
#[derive(Debug, Clone, Serialize, Deserialize, ToSchema)]
#[serde(deny_unknown_fields)]
pub struct FrmPaymentMethod {
    ///payment methods(card, wallet, etc) that can be used in the payment
    #[schema(value_type = PaymentMethod,example = "card")]
    pub payment_method: Option<common_enums::PaymentMethod>,
    ///payment method types(credit, debit) that can be used in the payment
    pub payment_method_types: Vec<FrmPaymentMethodType>,
}

///Details of FrmPaymentMethodType are mentioned here... it should be passed in payment connector create api call, and stored in merchant_connector_table
#[derive(Debug, Clone, Serialize, Deserialize, ToSchema)]
#[serde(deny_unknown_fields)]
pub struct FrmPaymentMethodType {
    ///payment method types(credit, debit) that can be used in the payment
    #[schema(value_type = PaymentMethodType)]
    pub payment_method_type: Option<common_enums::PaymentMethodType>,
    ///card networks(like visa mastercard) types that can be used in the payment
    #[schema(value_type = CardNetwork)]
    pub card_networks: Option<Vec<common_enums::CardNetwork>>,
    ///frm flow type to be used...can be pre/post
    #[schema(value_type = FrmPreferredFlowTypes)]
    pub flow: api_enums::FrmPreferredFlowTypes,
    ///action that the frm would take, in case fraud is detected
    #[schema(value_type = FrmAction)]
    pub action: api_enums::FrmAction,
}
/// Details of all the payment methods enabled for the connector for the given merchant account
#[derive(Debug, Clone, Serialize, Deserialize, ToSchema)]
#[serde(deny_unknown_fields)]
pub struct PaymentMethodsEnabled {
    /// Type of payment method.
    #[schema(value_type = PaymentMethod,example = "card")]
    pub payment_method: common_enums::PaymentMethod,

    /// Subtype of payment method
    #[schema(value_type = Option<Vec<RequestPaymentMethodTypes>>,example = json!(["credit"]))]
    pub payment_method_types: Option<Vec<payment_methods::RequestPaymentMethodTypes>>,
}

#[derive(PartialEq, Eq, Hash, Debug, Clone, serde::Serialize, Deserialize, ToSchema)]
#[serde(
    deny_unknown_fields,
    tag = "type",
    content = "list",
    rename_all = "snake_case"
)]
pub enum AcceptedCurrencies {
    #[schema(value_type = Vec<Currency>)]
    EnableOnly(Vec<api_enums::Currency>),
    #[schema(value_type = Vec<Currency>)]
    DisableOnly(Vec<api_enums::Currency>),
    AllAccepted,
}

#[derive(PartialEq, Eq, Hash, Debug, Clone, serde::Serialize, Deserialize, ToSchema)]
#[serde(
    deny_unknown_fields,
    tag = "type",
    content = "list",
    rename_all = "snake_case"
)]
/// Object to filter the customer countries for which the payment method is displayed
pub enum AcceptedCountries {
    #[schema(value_type = Vec<CountryAlpha2>)]
    EnableOnly(Vec<api_enums::CountryAlpha2>),
    #[schema(value_type = Vec<CountryAlpha2>)]
    DisableOnly(Vec<api_enums::CountryAlpha2>),
    AllAccepted,
}

#[derive(Debug, Clone, Serialize, Deserialize, ToSchema)]
pub struct MerchantConnectorDeleteResponse {
    /// The identifier for the Merchant Account
    #[schema(max_length = 255, example = "y3oqhf46pyzuxjbcn2giaqnb44")]
    pub merchant_id: String,
    /// Unique ID of the connector
    #[schema(example = "mca_5apGeP94tMts6rg3U3kR")]
    pub merchant_connector_id: String,
    /// If the connector is deleted or not
    #[schema(example = false)]
    pub deleted: bool,
}

#[derive(Debug, Clone, Serialize, Deserialize, ToSchema)]
pub struct ToggleKVResponse {
    /// The identifier for the Merchant Account
    #[schema(max_length = 255, example = "y3oqhf46pyzuxjbcn2giaqnb44")]
    pub merchant_id: String,
    /// Status of KV for the specific merchant
    #[schema(example = true)]
    pub kv_enabled: bool,
}

#[derive(Debug, Clone, Serialize, Deserialize, ToSchema)]
pub struct ToggleKVRequest {
    #[serde(skip_deserializing)]
    pub merchant_id: String,
    /// Status of KV for the specific merchant
    #[schema(example = true)]
    pub kv_enabled: bool,
}

#[derive(Debug, Clone, Default, Eq, PartialEq, serde::Deserialize, serde::Serialize, ToSchema)]
pub struct MerchantConnectorDetailsWrap {
    /// Creds Identifier is to uniquely identify the credentials. Do not send any sensitive info in this field. And do not send the string "null".
    pub creds_identifier: String,
    /// Merchant connector details type type. Base64 Encode the credentials and send it in  this type and send as a string.
    #[schema(value_type = Option<MerchantConnectorDetails>, example = r#"{
        "connector_account_details": {
            "auth_type": "HeaderKey",
            "api_key":"sk_test_xxxxxexamplexxxxxx12345"
        },
        "metadata": {
            "user_defined_field_1": "sample_1",
            "user_defined_field_2": "sample_2",
        },
    }"#)]
    pub encoded_data: Option<Secret<String>>,
}

#[derive(Debug, Clone, Deserialize, Serialize, ToSchema)]
pub struct MerchantConnectorDetails {
    /// Account details of the Connector. You can specify up to 50 keys, with key names up to 40 characters long and values up to 500 characters long. Useful for storing additional, structured information on an object.
    #[schema(value_type = Option<Object>,example = json!({ "auth_type": "HeaderKey","api_key": "Basic MyVerySecretApiKey" }))]
    pub connector_account_details: pii::SecretSerdeValue,
    /// You can specify up to 50 keys, with key names up to 40 characters long and values up to 500 characters long. Metadata is useful for storing additional, structured information on an object.
    #[schema(value_type = Option<Object>,max_length = 255,example = json!({ "city": "NY", "unit": "245" }))]
    pub metadata: Option<pii::SecretSerdeValue>,
}

#[derive(Clone, Debug, Deserialize, ToSchema, Default, Serialize)]
#[serde(deny_unknown_fields)]
pub struct BusinessProfileCreate {
    /// The name of business profile
    #[schema(max_length = 64)]
    pub profile_name: Option<String>,

    /// The URL to redirect after the completion of the operation
    #[schema(value_type = Option<String>, max_length = 255, example = "https://www.example.com/success")]
    pub return_url: Option<url::Url>,

    /// A boolean value to indicate if payment response hash needs to be enabled
    #[schema(default = true, example = true)]
    pub enable_payment_response_hash: Option<bool>,

    /// Refers to the hash key used for calculating the signature for webhooks and redirect response. If the value is not provided, a default value is used.
    pub payment_response_hash_key: Option<String>,

    /// A boolean value to indicate if redirect to merchant with http post needs to be enabled
    #[schema(default = false, example = true)]
    pub redirect_to_merchant_with_http_post: Option<bool>,

    /// Webhook related details
    pub webhook_details: Option<WebhookDetails>,

    /// You can specify up to 50 keys, with key names up to 40 characters long and values up to 500 characters long. Metadata is useful for storing additional, structured information on an object.
    #[schema(value_type = Option<Object>, example = r#"{ "city": "NY", "unit": "245" }"#)]
    pub metadata: Option<pii::SecretSerdeValue>,

    /// The routing algorithm to be used for routing payments to desired connectors
    #[schema(value_type = Option<Object>,example = json!({"type": "single", "data": "stripe"}))]
    pub routing_algorithm: Option<serde_json::Value>,

    ///Will be used to expire client secret after certain amount of time to be supplied in seconds
    ///(900) for 15 mins
    #[schema(example = 900)]
    pub intent_fulfillment_time: Option<u32>,

    /// The frm routing algorithm to be used for routing payments to desired FRM's
    #[schema(value_type = Option<Object>,example = json!({"type": "single", "data": "signifyd"}))]
    pub frm_routing_algorithm: Option<serde_json::Value>,

    /// The routing algorithm to be used to process the incoming request from merchant to outgoing payment processor or payment method. The default is 'Custom'
    #[cfg(feature = "payouts")]
    #[schema(value_type = Option<RoutingAlgorithm>,example = json!({"type": "single", "data": "wise"}))]
    pub payout_routing_algorithm: Option<serde_json::Value>,

    /// Verified applepay domains for a particular profile
    pub applepay_verified_domains: Option<Vec<String>>,

    /// Client Secret Default expiry for all payments created under this business profile
    #[schema(example = 900)]
    pub session_expiry: Option<u32>,

    /// Default Payment Link config for all payment links created under this business profile
    pub payment_link_config: Option<BusinessPaymentLinkConfig>,

    /// External 3DS authentication details
    pub authentication_connector_details: Option<AuthenticationConnectorDetails>,
}

#[derive(Clone, Debug, ToSchema, Serialize)]
pub struct BusinessProfileResponse {
    /// The identifier for Merchant Account
    #[schema(max_length = 64, example = "y3oqhf46pyzuxjbcn2giaqnb44")]
    pub merchant_id: String,

    /// The default business profile that must be used for creating merchant accounts and payments
    #[schema(max_length = 64, example = "pro_abcdefghijklmnopqrstuvwxyz")]
    pub profile_id: String,

    /// Name of the business profile
    #[schema(max_length = 64)]
    pub profile_name: String,

    /// The URL to redirect after the completion of the operation
    #[schema(value_type = Option<String>, max_length = 255, example = "https://www.example.com/success")]
    pub return_url: Option<String>,

    /// A boolean value to indicate if payment response hash needs to be enabled
    #[schema(default = true, example = true)]
    pub enable_payment_response_hash: bool,

    /// Refers to the hash key used for calculating the signature for webhooks and redirect response. If the value is not provided, a default value is used.
    pub payment_response_hash_key: Option<String>,

    /// A boolean value to indicate if redirect to merchant with http post needs to be enabled
    #[schema(default = false, example = true)]
    pub redirect_to_merchant_with_http_post: bool,

    /// Webhook related details
    #[schema(value_type = Option<WebhookDetails>)]
    pub webhook_details: Option<pii::SecretSerdeValue>,

    /// You can specify up to 50 keys, with key names up to 40 characters long and values up to 500 characters long. Metadata is useful for storing additional, structured information on an object.
    #[schema(value_type = Option<Object>, example = r#"{ "city": "NY", "unit": "245" }"#)]
    pub metadata: Option<pii::SecretSerdeValue>,

    /// The routing algorithm to be used for routing payments to desired connectors
    #[schema(value_type = Option<Object>,example = json!({"type": "single", "data": "stripe"}))]
    pub routing_algorithm: Option<serde_json::Value>,

    ///Will be used to expire client secret after certain amount of time to be supplied in seconds
    ///(900) for 15 mins
    #[schema(example = 900)]
    pub intent_fulfillment_time: Option<i64>,

    /// The routing algorithm to be used to process the incoming request from merchant to outgoing payment processor or payment method. The default is 'Custom'
    #[schema(value_type = Option<Object>,example = json!({"type": "single", "data": "signifyd"}))]
    pub frm_routing_algorithm: Option<serde_json::Value>,

    /// The routing algorithm to be used to process the incoming request from merchant to outgoing payment processor or payment method. The default is 'Custom'
    #[cfg(feature = "payouts")]
    #[schema(value_type = Option<RoutingAlgorithm>,example = json!({"type": "single", "data": "wise"}))]
    pub payout_routing_algorithm: Option<serde_json::Value>,

    /// Verified applepay domains for a particular profile
    pub applepay_verified_domains: Option<Vec<String>>,

    /// Client Secret Default expiry for all payments created under this business profile
    #[schema(example = 900)]
    pub session_expiry: Option<i64>,

    /// Default Payment Link config for all payment links created under this business profile
    pub payment_link_config: Option<serde_json::Value>,

    /// External 3DS authentication details
    pub authentication_connector_details: Option<AuthenticationConnectorDetails>,
}

#[derive(Clone, Debug, Deserialize, ToSchema, Serialize)]
#[serde(deny_unknown_fields)]
pub struct BusinessProfileUpdate {
    /// The name of business profile
    #[schema(max_length = 64)]
    pub profile_name: Option<String>,

    /// The URL to redirect after the completion of the operation
    #[schema(value_type = Option<String>, max_length = 255, example = "https://www.example.com/success")]
    pub return_url: Option<url::Url>,

    /// A boolean value to indicate if payment response hash needs to be enabled
    #[schema(default = true, example = true)]
    pub enable_payment_response_hash: Option<bool>,

    /// Refers to the hash key used for calculating the signature for webhooks and redirect response. If the value is not provided, a default value is used.
    pub payment_response_hash_key: Option<String>,

    /// A boolean value to indicate if redirect to merchant with http post needs to be enabled
    #[schema(default = false, example = true)]
    pub redirect_to_merchant_with_http_post: Option<bool>,

    /// Webhook related details
    pub webhook_details: Option<WebhookDetails>,

    /// You can specify up to 50 keys, with key names up to 40 characters long and values up to 500 characters long. Metadata is useful for storing additional, structured information on an object.
    #[schema(value_type = Option<Object>, example = r#"{ "city": "NY", "unit": "245" }"#)]
    pub metadata: Option<pii::SecretSerdeValue>,

    /// The routing algorithm to be used for routing payments to desired connectors
    #[schema(value_type = Option<Object>,example = json!({"type": "single", "data": "stripe"}))]
    pub routing_algorithm: Option<serde_json::Value>,

    ///Will be used to expire client secret after certain amount of time to be supplied in seconds
    ///(900) for 15 mins
    #[schema(example = 900)]
    pub intent_fulfillment_time: Option<u32>,

    /// The frm routing algorithm to be used for routing payments to desired FRM's
    #[schema(value_type = Option<Object>,example = json!({"type": "single", "data": "signifyd"}))]
    pub frm_routing_algorithm: Option<serde_json::Value>,

    /// The routing algorithm to be used to process the incoming request from merchant to outgoing payment processor or payment method. The default is 'Custom'
    #[cfg(feature = "payouts")]
    #[schema(value_type = Option<RoutingAlgorithm>,example = json!({"type": "single", "data": "wise"}))]
    pub payout_routing_algorithm: Option<serde_json::Value>,

    /// Verified applepay domains for a particular profile
    pub applepay_verified_domains: Option<Vec<String>>,

    /// Client Secret Default expiry for all payments created under this business profile
    #[schema(example = 900)]
    pub session_expiry: Option<u32>,

    /// Default Payment Link config for all payment links created under this business profile
    pub payment_link_config: Option<BusinessPaymentLinkConfig>,

    /// External 3DS authentication details
    pub authentication_connector_details: Option<AuthenticationConnectorDetails>,

    /// Merchant's config to support extended card info feature
    pub extended_card_info_config: Option<ExtendedCardInfoConfig>,
}

#[derive(Clone, Debug, serde::Deserialize, serde::Serialize, PartialEq, ToSchema)]
pub struct BusinessPaymentLinkConfig {
    pub domain_name: Option<String>,
    #[serde(flatten)]
    pub config: PaymentLinkConfigRequest,
}

#[derive(Clone, Debug, serde::Deserialize, serde::Serialize, PartialEq, ToSchema)]
pub struct PaymentLinkConfigRequest {
    /// custom theme for the payment link
    #[schema(value_type = Option<String>, max_length = 255, example = "#4E6ADD")]
    pub theme: Option<String>,
    /// merchant display logo
    #[schema(value_type = Option<String>, max_length = 255, example = "https://i.pinimg.com/736x/4d/83/5c/4d835ca8aafbbb15f84d07d926fda473.jpg")]
    pub logo: Option<String>,
    /// Custom merchant name for payment link
    #[schema(value_type = Option<String>, max_length = 255, example = "hyperswitch")]
    pub seller_name: Option<String>,
    /// Custom layout for sdk
    #[schema(value_type = Option<String>, max_length = 255, example = "accordion")]
    pub sdk_layout: Option<String>,
    /// Display only the sdk for payment link
    #[schema(default = false, example = true)]
    pub display_sdk_only: Option<bool>,
    /// Enable saved payment method option for payment link
    #[schema(default = false, example = true)]
    pub enabled_saved_payment_method: Option<bool>,
}

#[derive(Clone, Debug, serde::Serialize, serde::Deserialize, PartialEq, ToSchema)]
pub struct PaymentLinkConfig {
    /// custom theme for the payment link
    pub theme: String,
    /// merchant display logo
    pub logo: String,
    /// Custom merchant name for payment link
    pub seller_name: String,
    /// Custom layout for sdk
    pub sdk_layout: String,
    /// Display only the sdk for payment link
    pub display_sdk_only: bool,
    /// Enable saved payment method option for payment link
    pub enabled_saved_payment_method: bool,
}

#[derive(Debug, Clone, serde::Serialize, serde::Deserialize, PartialEq, Eq)]
pub struct ExtendedCardInfoChoice {
    pub enabled: bool,
}

impl common_utils::events::ApiEventMetric for ExtendedCardInfoChoice {}

<<<<<<< HEAD
#[derive(Debug, Clone, serde::Serialize, serde::Deserialize, PartialEq, Eq)]
pub struct ConnectorAgnosticMitChoice {
    pub enabled: bool,
}

impl common_utils::events::ApiEventMetric for ConnectorAgnosticMitChoice {}
=======
#[derive(Debug, Clone, serde::Serialize, serde::Deserialize, ToSchema)]
pub struct ExtendedCardInfoConfig {
    /// Merchant public key
    #[schema(value_type = String)]
    pub public_key: Secret<String>,
    /// TTL for extended card info
    #[schema(default = 900, maximum = 3600, value_type = u16)]
    #[serde(default)]
    pub ttl_in_secs: TtlForExtendedCardInfo,
}

#[derive(Debug, serde::Serialize, Clone)]
pub struct TtlForExtendedCardInfo(u16);

impl Default for TtlForExtendedCardInfo {
    fn default() -> Self {
        Self(consts::DEFAULT_TTL_FOR_EXTENDED_CARD_INFO)
    }
}

impl<'de> Deserialize<'de> for TtlForExtendedCardInfo {
    fn deserialize<D>(deserializer: D) -> Result<Self, D::Error>
    where
        D: serde::Deserializer<'de>,
    {
        let value = u16::deserialize(deserializer)?;

        // Check if value exceeds the maximum allowed
        if value > consts::MAX_TTL_FOR_EXTENDED_CARD_INFO {
            Err(serde::de::Error::custom(
                "ttl_in_secs must be less than or equal to 3600 (1hr)",
            ))
        } else {
            Ok(Self(value))
        }
    }
}

impl std::ops::Deref for TtlForExtendedCardInfo {
    type Target = u16;
    fn deref(&self) -> &Self::Target {
        &self.0
    }
}
>>>>>>> 5442574c
<|MERGE_RESOLUTION|>--- conflicted
+++ resolved
@@ -1100,14 +1100,13 @@
 
 impl common_utils::events::ApiEventMetric for ExtendedCardInfoChoice {}
 
-<<<<<<< HEAD
 #[derive(Debug, Clone, serde::Serialize, serde::Deserialize, PartialEq, Eq)]
 pub struct ConnectorAgnosticMitChoice {
     pub enabled: bool,
 }
 
 impl common_utils::events::ApiEventMetric for ConnectorAgnosticMitChoice {}
-=======
+
 #[derive(Debug, Clone, serde::Serialize, serde::Deserialize, ToSchema)]
 pub struct ExtendedCardInfoConfig {
     /// Merchant public key
@@ -1151,5 +1150,4 @@
     fn deref(&self) -> &Self::Target {
         &self.0
     }
-}
->>>>>>> 5442574c
+}