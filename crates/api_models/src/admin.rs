--- conflicted
+++ resolved
@@ -728,12 +728,7 @@
         for status in statuses {
             if !valid_statuses.contains(status) {
                 return Err(format!(
-<<<<<<< HEAD
-                    "Invalid {} webhook status provided: {:?}",
-                    status_type_name, status
-=======
                     "Invalid {status_type_name} webhook status provided: {status:?}"
->>>>>>> de92973b
                 ));
             }
         }
