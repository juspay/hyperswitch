--- conflicted
+++ resolved
@@ -1964,14 +1964,12 @@
     ///Indicates if clear pan retries is enabled or not.
     pub is_clear_pan_retries_enabled: Option<bool>,
 
-<<<<<<< HEAD
+    /// Indicates if 3ds challenge is forced
+    pub force_3ds_challenge: Option<bool>,
+
     /// Indicates if the overcapture is always requested or not.
     #[serde(default)]
     pub always_request_overcapture: Option<bool>,
-=======
-    /// Indicates if 3ds challenge is forced
-    pub force_3ds_challenge: Option<bool>,
->>>>>>> 2353f393
 }
 
 #[nutype::nutype(
@@ -2244,14 +2242,12 @@
     ///Indicates if clear pan retries is enabled or not.
     pub is_clear_pan_retries_enabled: bool,
 
-<<<<<<< HEAD
-    /// Indicates if the overcapture is always requested or not.
-    #[schema(default = false, example = false)]
-    pub always_request_overcapture: Option<bool>,
-=======
     /// Indicates if 3ds challenge is forced
     pub force_3ds_challenge: bool,
->>>>>>> 2353f393
+
+    /// Indicates if the overcapture is always requested or not.
+    #[schema(default = false, example = false)]
+    pub always_request_overcapture: Option<bool>,
 }
 
 #[cfg(feature = "v2")]
@@ -2520,14 +2516,12 @@
     ///Indicates if clear pan retries is enabled or not.
     pub is_clear_pan_retries_enabled: Option<bool>,
 
-<<<<<<< HEAD
+    /// Indicates if 3ds challenge is forced
+    pub force_3ds_challenge: Option<bool>,
+
     /// Indicates if the overcapture is always requested or not.
     #[schema(example = false)]
     pub always_request_overcapture: Option<bool>,
-=======
-    /// Indicates if 3ds challenge is forced
-    pub force_3ds_challenge: Option<bool>,
->>>>>>> 2353f393
 }
 
 #[cfg(feature = "v2")]
