--- conflicted
+++ resolved
@@ -1010,11 +1010,7 @@
     /// Verified applepay domains for a particular profile
     pub applepay_verified_domains: Option<Vec<String>>,
 
-<<<<<<< HEAD
-    /// Default Payment Link config for all payment links
-=======
     /// Default Payment Link config for all payment links created under this business profile
->>>>>>> 99891e62
     pub payment_link_config: Option<BusinessPaymentLinkConfig>,
 }
 
@@ -1154,12 +1150,6 @@
 
 #[derive(Clone, Debug, serde::Deserialize, serde::Serialize, PartialEq, ToSchema)]
 pub struct PaymentLinkConfigRequest {
-<<<<<<< HEAD
-    /// Custom Payment link expiry
-    #[schema(example = 900)]
-    pub max_age: Option<i64>,
-=======
->>>>>>> 99891e62
     /// custom theme for the payment link
     #[schema(value_type = Option<String>, max_length = 255, example = "#4E6ADD")]
     pub theme: Option<String>,
@@ -1173,11 +1163,6 @@
 
 #[derive(Clone, Debug, serde::Serialize, serde::Deserialize, PartialEq, ToSchema)]
 pub struct PaymentLinkConfig {
-<<<<<<< HEAD
-    /// Custom Payment link expiry
-    pub max_age: i64,
-=======
->>>>>>> 99891e62
     /// custom theme for the payment link
     pub theme: String,
     /// merchant display logo
