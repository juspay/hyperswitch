--- conflicted
+++ resolved
@@ -31,7 +31,6 @@
     #[schema(value_type = Option<String>)]
     pub profile_id: Option<common_utils::id_type::ProfileId>,
 
-<<<<<<< HEAD
     /// Filter events by their class.
     #[serde(default, with = "common_utils::custom_serde::json_string")]
     pub event_class: Option<HashSet<EventClass>>,
@@ -39,10 +38,8 @@
     /// Filter events by their type.
     #[serde(default, with = "common_utils::custom_serde::json_string")]
     pub event_type: Option<HashSet<EventType>>,
-=======
     /// Filter all events by `is_overall_delivery_successful` field of the event.
     pub is_delivered: Option<bool>,
->>>>>>> f7ea4cce
 }
 
 #[derive(Debug)]
@@ -52,12 +49,9 @@
         created_before: Option<PrimitiveDateTime>,
         limit: Option<i64>,
         offset: Option<i64>,
-<<<<<<< HEAD
         event_class: Option<HashSet<EventClass>>,
         event_type: Option<HashSet<EventType>>,
-=======
         is_delivered: Option<bool>,
->>>>>>> f7ea4cce
     },
     ObjectIdFilter {
         object_id: String,
