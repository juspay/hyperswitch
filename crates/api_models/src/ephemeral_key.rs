--- conflicted
+++ resolved
@@ -1,11 +1,7 @@
 use common_utils::id_type;
 #[cfg(feature = "v2")]
 use masking::Secret;
-<<<<<<< HEAD
-use serde;
 use smithy::SmithyModel;
-=======
->>>>>>> 1b3bce0a
 use utoipa::ToSchema;
 
 #[cfg(feature = "v1")]
