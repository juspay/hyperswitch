--- conflicted
+++ resolved
@@ -2672,15 +2672,11 @@
 #[cfg(feature = "v2")]
 #[derive(Debug, serde::Serialize, ToSchema, Clone)]
 pub struct AuthenticationDetails {
-<<<<<<< HEAD
     /// The status of authentication for the payment method
     #[schema(value_type = IntentStatus)]
     pub status: common_enums::IntentStatus,
 
     /// Error details of the authentication
     #[schema(value_type = ErrorDetails)]
-=======
-    pub status: common_enums::IntentStatus,
->>>>>>> d945da63
     pub error: Option<payments::ErrorDetails>,
 }