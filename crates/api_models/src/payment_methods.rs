--- conflicted
+++ resolved
@@ -991,7 +991,6 @@
 }
 
 #[cfg(all(feature = "v2", feature = "payment_methods_v2"))]
-<<<<<<< HEAD
 impl From<CardDetail> for CardDetailFromLocker {
     fn from(item: CardDetail) -> Self {
         Self {
@@ -1013,8 +1012,6 @@
 }
 
 #[cfg(all(feature = "v2", feature = "payment_methods_v2"))]
-=======
->>>>>>> b2364414
 impl From<CardDetail> for CardDetailsPaymentMethod {
     fn from(item: CardDetail) -> Self {
         Self {
@@ -1033,34 +1030,6 @@
     }
 }
 
-<<<<<<< HEAD
-// #[cfg(all(feature = "v2", feature = "payment_methods_v2"))]
-// impl From<CardDetailsPaymentMethod> for CardDetail {
-//     fn from(item: CardDetailsPaymentMethod) -> Self {
-//         Self {
-//             card_issuing_country: item
-//                 .issuer_country
-//                 .as_ref()
-//                 .map(|c| api_enums::CountryAlpha2::from_str(c))
-//                 .transpose()
-//                 .ok()
-//                 .flatten(),
-//             last4_digits: Some(item.card_number.get_last4()),
-//             expiry_month: Some(item.card_exp_month),
-//             expiry_year: Some(item.card_exp_year),
-//             card_holder_name: item.card_holder_name,
-//             nick_name: item.nick_name,
-//             card_isin: None,
-//             card_issuer: item.card_issuer,
-//             card_network: item.card_network,
-//             card_type: item.card_type.map(|card| card.to_string()),
-//             saved_to_locker: true,
-//         }
-//     }
-// }
-
-=======
->>>>>>> b2364414
 #[cfg(all(
     any(feature = "v1", feature = "v2"),
     not(feature = "payment_methods_v2")
