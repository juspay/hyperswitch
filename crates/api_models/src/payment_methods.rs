use std::collections::{HashMap, HashSet};
#[cfg(all(feature = "v2", feature = "payment_methods_v2"))]
use std::str::FromStr;

use cards::CardNumber;
use common_utils::{
    consts::SURCHARGE_PERCENTAGE_PRECISION_LENGTH,
    crypto::OptionalEncryptableName,
    errors,
    ext_traits::OptionExt,
    id_type, link_utils, pii,
    types::{MinorUnit, Percentage, Surcharge},
};
use masking::PeekInterface;
use serde::de;
use utoipa::{schema, ToSchema};

#[cfg(all(any(feature = "v1", feature = "v2"), not(feature = "customer_v2")))]
use crate::customers;
#[cfg(feature = "payouts")]
use crate::payouts;
use crate::{
    admin, enums as api_enums,
    payments::{self, BankCodeResponse},
};

#[cfg(all(
    any(feature = "v1", feature = "v2"),
    not(feature = "payment_methods_v2")
))]
#[derive(Debug, serde::Deserialize, serde::Serialize, Clone, ToSchema)]
#[serde(deny_unknown_fields)]
pub struct PaymentMethodCreate {
    /// The type of payment method use for the payment.
    #[schema(value_type = PaymentMethod,example = "card")]
    pub payment_method: Option<api_enums::PaymentMethod>,

    /// This is a sub-category of payment method.
    #[schema(value_type = Option<PaymentMethodType>,example = "credit")]
    pub payment_method_type: Option<api_enums::PaymentMethodType>,

    /// The name of the bank/ provider issuing the payment method to the end user
    #[schema(example = "Citibank")]
    pub payment_method_issuer: Option<String>,

    /// A standard code representing the issuer of payment method
    #[schema(value_type = Option<PaymentMethodIssuerCode>,example = "jp_applepay")]
    pub payment_method_issuer_code: Option<api_enums::PaymentMethodIssuerCode>,

    /// Card Details
    #[schema(example = json!({
    "card_number": "4111111145551142",
    "card_exp_month": "10",
    "card_exp_year": "25",
    "card_holder_name": "John Doe"}))]
    pub card: Option<CardDetail>,

    /// You can specify up to 50 keys, with key names up to 40 characters long and values up to 500 characters long. Metadata is useful for storing additional, structured information on an object.
    #[schema(value_type = Option<Object>,example = json!({ "city": "NY", "unit": "245" }))]
    pub metadata: Option<pii::SecretSerdeValue>,

    /// The unique identifier of the customer.
    #[schema(value_type = Option<String>, max_length = 64, min_length = 1, example = "cus_y3oqhf46pyzuxjbcn2giaqnb44")]
    pub customer_id: Option<id_type::CustomerId>,

    /// The card network
    #[schema(example = "Visa")]
    pub card_network: Option<String>,

    /// Payment method details from locker
    #[cfg(feature = "payouts")]
    #[schema(value_type = Option<Bank>)]
    pub bank_transfer: Option<payouts::Bank>,

    /// Payment method details from locker
    #[cfg(feature = "payouts")]
    #[schema(value_type = Option<Wallet>)]
    pub wallet: Option<payouts::Wallet>,

    /// For Client based calls, SDK will use the client_secret
    /// in order to call /payment_methods
    /// Client secret will be generated whenever a new
    /// payment method is created
    pub client_secret: Option<String>,

    /// Payment method data to be passed in case of client
    /// based flow
    pub payment_method_data: Option<PaymentMethodCreateData>,

    /// The billing details of the payment method
    #[schema(value_type = Option<Address>)]
    pub billing: Option<payments::Address>,

    #[serde(skip_deserializing)]
    /// The connector mandate details of the payment method, this is added only for cards migration
    /// api and is skipped during deserialization of the payment method create request as this
    /// it should not be passed in the request
    pub connector_mandate_details: Option<PaymentsMandateReference>,

    #[serde(skip_deserializing)]
    /// The transaction id of a CIT (customer initiated transaction) associated with the payment method,
    /// this is added only for cards migration api and is skipped during deserialization of the
    /// payment method create request as it should not be passed in the request
    pub network_transaction_id: Option<String>,
}

#[cfg(all(feature = "v2", feature = "payment_methods_v2"))]
#[derive(Debug, serde::Deserialize, serde::Serialize, Clone, ToSchema)]
#[serde(deny_unknown_fields)]
pub struct PaymentMethodCreate {
    /// The type of payment method use for the payment.
    #[schema(value_type = PaymentMethod,example = "card")]
    pub payment_method: api_enums::PaymentMethod,

    /// This is a sub-category of payment method.
    #[schema(value_type = PaymentMethodType,example = "credit")]
    pub payment_method_type: api_enums::PaymentMethodType,

    /// You can specify up to 50 keys, with key names up to 40 characters long and values up to 500 characters long. Metadata is useful for storing additional, structured information on an object.
    #[schema(value_type = Option<Object>,example = json!({ "city": "NY", "unit": "245" }))]
    pub metadata: Option<pii::SecretSerdeValue>,

    /// The unique identifier of the customer.
    #[schema(value_type = String, max_length = 64, min_length = 1, example = "cus_y3oqhf46pyzuxjbcn2giaqnb44")]
    pub customer_id: id_type::CustomerId,

    /// Payment method data to be passed
    pub payment_method_data: PaymentMethodCreateData,

    /// The billing details of the payment method
    #[schema(value_type = Option<Address>)]
    pub billing: Option<payments::Address>,
}

#[cfg(all(feature = "v2", feature = "payment_methods_v2"))]
#[derive(Debug, serde::Deserialize, serde::Serialize, Clone, ToSchema)]
#[serde(deny_unknown_fields)]
pub struct PaymentMethodIntentCreate {
    /// You can specify up to 50 keys, with key names up to 40 characters long and values up to 500 characters long. Metadata is useful for storing additional, structured information on an object.
    #[schema(value_type = Option<Object>,example = json!({ "city": "NY", "unit": "245" }))]
    pub metadata: Option<pii::SecretSerdeValue>,

    /// The billing details of the payment method
    #[schema(value_type = Option<Address>)]
    pub billing: Option<payments::Address>,

    /// The unique identifier of the customer.
    #[schema(value_type = String, max_length = 64, min_length = 1, example = "cus_y3oqhf46pyzuxjbcn2giaqnb44")]
    pub customer_id: id_type::CustomerId,
}

#[cfg(all(feature = "v2", feature = "payment_methods_v2"))]
#[derive(Debug, serde::Deserialize, serde::Serialize, Clone, ToSchema)]
#[serde(deny_unknown_fields)]
pub struct PaymentMethodIntentConfirm {
    /// For SDK based calls, client_secret would be required
    pub client_secret: String,

    /// The unique identifier of the customer.
    #[schema(value_type = Option<String>, max_length = 64, min_length = 1, example = "cus_y3oqhf46pyzuxjbcn2giaqnb44")]
    pub customer_id: Option<id_type::CustomerId>,

    /// Payment method data to be passed
    pub payment_method_data: PaymentMethodCreateData,

    /// The type of payment method use for the payment.
    #[schema(value_type = PaymentMethod,example = "card")]
    pub payment_method: api_enums::PaymentMethod,

    /// This is a sub-category of payment method.
    #[schema(value_type = PaymentMethodType,example = "credit")]
    pub payment_method_type: api_enums::PaymentMethodType,
}

#[cfg(all(feature = "v2", feature = "payment_methods_v2"))]
impl PaymentMethodIntentConfirm {
    pub fn validate_payment_method_data_against_payment_method(
        payment_method: api_enums::PaymentMethod,
        payment_method_data: PaymentMethodCreateData,
    ) -> bool {
        match payment_method {
            api_enums::PaymentMethod::Card => {
                matches!(payment_method_data, PaymentMethodCreateData::Card(_))
            }
            _ => false,
        }
    }
}

#[cfg(all(feature = "v2", feature = "payment_methods_v2"))]
#[derive(Debug, serde::Deserialize, serde::Serialize, Clone, ToSchema)]
#[serde(deny_unknown_fields)]
pub struct PaymentMethodIntentConfirmInternal {
    #[schema(value_type = Option<String>, max_length = 64, min_length = 1, example = "cus_y3oqhf46pyzuxjbcn2giaqnb44")]
    pub id: String,
    /// The type of payment method use for the payment.
    #[schema(value_type = PaymentMethod,example = "card")]
    pub payment_method: api_enums::PaymentMethod,

    /// This is a sub-category of payment method.
    #[schema(value_type = PaymentMethodType,example = "credit")]
    pub payment_method_type: api_enums::PaymentMethodType,

    /// For SDK based calls, client_secret would be required
    pub client_secret: String,

    /// The unique identifier of the customer.
    #[schema(value_type = Option<String>, max_length = 64, min_length = 1, example = "cus_y3oqhf46pyzuxjbcn2giaqnb44")]
    pub customer_id: Option<id_type::CustomerId>,

    /// Payment method data to be passed
    pub payment_method_data: PaymentMethodCreateData,
}

#[cfg(all(feature = "v2", feature = "payment_methods_v2"))]
impl From<PaymentMethodIntentConfirmInternal> for PaymentMethodIntentConfirm {
    fn from(item: PaymentMethodIntentConfirmInternal) -> Self {
        Self {
            client_secret: item.client_secret,
            payment_method: item.payment_method,
            payment_method_type: item.payment_method_type,
            customer_id: item.customer_id,
            payment_method_data: item.payment_method_data.clone(),
        }
    }
}
#[derive(Debug, serde::Deserialize, serde::Serialize, Clone)]
/// This struct is only used by and internal api to migrate payment method
pub struct PaymentMethodMigrate {
    /// Merchant id
    pub merchant_id: id_type::MerchantId,

    /// The type of payment method use for the payment.
    pub payment_method: Option<api_enums::PaymentMethod>,

    /// This is a sub-category of payment method.
    pub payment_method_type: Option<api_enums::PaymentMethodType>,

    /// The name of the bank/ provider issuing the payment method to the end user
    pub payment_method_issuer: Option<String>,

    /// A standard code representing the issuer of payment method
    pub payment_method_issuer_code: Option<api_enums::PaymentMethodIssuerCode>,

    /// Card Details
    pub card: Option<MigrateCardDetail>,

    //to skip card expiry validation
    //if it is set to true, card expiry validation will be skipped
    #[serde(default)]
    pub skip_card_expiry_validation: Option<bool>,

    /// Network token details
    pub network_token: Option<MigrateNetworkTokenDetail>,

    /// You can specify up to 50 keys, with key names up to 40 characters long and values up to 500 characters long. Metadata is useful for storing additional, structured information on an object.
    pub metadata: Option<pii::SecretSerdeValue>,

    /// The unique identifier of the customer.
    pub customer_id: Option<id_type::CustomerId>,

    /// The card network
    pub card_network: Option<String>,

    /// Payment method details from locker
    #[cfg(feature = "payouts")]
    pub bank_transfer: Option<payouts::Bank>,

    /// Payment method details from locker
    #[cfg(feature = "payouts")]
    pub wallet: Option<payouts::Wallet>,

    /// Payment method data to be passed in case of client
    /// based flow
    pub payment_method_data: Option<PaymentMethodCreateData>,

    /// The billing details of the payment method
    pub billing: Option<payments::Address>,

    /// The connector mandate details of the payment method
    pub connector_mandate_details: Option<PaymentsMandateReference>,

    // The CIT (customer initiated transaction) transaction id associated with the payment method
    pub network_transaction_id: Option<String>,
}

#[derive(Debug, serde::Deserialize, serde::Serialize, ToSchema)]
pub struct PaymentMethodMigrateResponse {
    //payment method response when payment method entry is created
    pub payment_method_response: PaymentMethodResponse,

    //card data migration status
    pub card_migrated: Option<bool>,

    //network token data migration status
    pub network_token_migrated: Option<bool>,

    //connector mandate details migration status
    pub connector_mandate_details_migrated: Option<bool>,

    //network transaction id migration status
    pub network_transaction_id_migrated: Option<bool>,
}

#[derive(Debug, Clone, serde::Serialize, serde::Deserialize)]
pub struct PaymentsMandateReference(
    pub HashMap<id_type::MerchantConnectorAccountId, PaymentsMandateReferenceRecord>,
);

#[derive(Debug, Clone, serde::Serialize, serde::Deserialize)]
pub struct PaymentsMandateReferenceRecord {
    pub connector_mandate_id: String,
    pub payment_method_type: Option<common_enums::PaymentMethodType>,
    pub original_payment_authorized_amount: Option<i64>,
    pub original_payment_authorized_currency: Option<common_enums::Currency>,
}

#[cfg(all(
    any(feature = "v1", feature = "v2"),
    not(feature = "payment_methods_v2")
))]
impl PaymentMethodCreate {
    pub fn get_payment_method_create_from_payment_method_migrate(
        card_number: CardNumber,
        payment_method_migrate: &PaymentMethodMigrate,
    ) -> Self {
        let card_details =
            payment_method_migrate
                .card
                .as_ref()
                .map(|payment_method_migrate_card| CardDetail {
                    card_number,
                    card_exp_month: payment_method_migrate_card.card_exp_month.clone(),
                    card_exp_year: payment_method_migrate_card.card_exp_year.clone(),
                    card_holder_name: payment_method_migrate_card.card_holder_name.clone(),
                    nick_name: payment_method_migrate_card.nick_name.clone(),
                    card_issuing_country: payment_method_migrate_card.card_issuing_country.clone(),
                    card_network: payment_method_migrate_card.card_network.clone(),
                    card_issuer: payment_method_migrate_card.card_issuer.clone(),
                    card_type: payment_method_migrate_card.card_type.clone(),
                });

        Self {
            customer_id: payment_method_migrate.customer_id.clone(),
            payment_method: payment_method_migrate.payment_method,
            payment_method_type: payment_method_migrate.payment_method_type,
            payment_method_issuer: payment_method_migrate.payment_method_issuer.clone(),
            payment_method_issuer_code: payment_method_migrate.payment_method_issuer_code,
            metadata: payment_method_migrate.metadata.clone(),
            payment_method_data: payment_method_migrate.payment_method_data.clone(),
            connector_mandate_details: payment_method_migrate.connector_mandate_details.clone(),
            client_secret: None,
            billing: payment_method_migrate.billing.clone(),
            card: card_details,
            card_network: payment_method_migrate.card_network.clone(),
            #[cfg(feature = "payouts")]
            bank_transfer: payment_method_migrate.bank_transfer.clone(),
            #[cfg(feature = "payouts")]
            wallet: payment_method_migrate.wallet.clone(),
            network_transaction_id: payment_method_migrate.network_transaction_id.clone(),
        }
    }
}

#[cfg(all(feature = "v2", feature = "payment_methods_v2"))]
impl PaymentMethodCreate {
    pub fn validate_payment_method_data_against_payment_method(
        payment_method: api_enums::PaymentMethod,
        payment_method_data: PaymentMethodCreateData,
    ) -> bool {
        match payment_method {
            api_enums::PaymentMethod::Card => {
                matches!(payment_method_data, PaymentMethodCreateData::Card(_))
            }
            _ => false,
        }
    }
}

#[cfg(all(
    any(feature = "v1", feature = "v2"),
    not(feature = "payment_methods_v2")
))]
#[derive(Debug, serde::Deserialize, serde::Serialize, Clone, ToSchema)]
#[serde(deny_unknown_fields)]
pub struct PaymentMethodUpdate {
    /// Card Details
    #[schema(example = json!({
    "card_number": "4111111145551142",
    "card_exp_month": "10",
    "card_exp_year": "25",
    "card_holder_name": "John Doe"}))]
    pub card: Option<CardDetailUpdate>,

    /// This is a 15 minute expiry token which shall be used from the client to authenticate and perform sessions from the SDK
    #[schema(max_length = 30, min_length = 30, example = "secret_k2uj3he2893eiu2d")]
    pub client_secret: Option<String>,
}

#[cfg(all(feature = "v2", feature = "payment_methods_v2"))]
#[derive(Debug, serde::Deserialize, serde::Serialize, Clone, ToSchema)]
#[serde(deny_unknown_fields)]
pub struct PaymentMethodUpdate {
    /// payment method data to be passed
    pub payment_method_data: PaymentMethodUpdateData,

    /// This is a 15 minute expiry token which shall be used from the client to authenticate and perform sessions from the SDK
    #[schema(max_length = 30, min_length = 30, example = "secret_k2uj3he2893eiu2d")]
    pub client_secret: Option<String>,
}

#[cfg(all(feature = "v2", feature = "payment_methods_v2"))]
#[derive(Debug, serde::Deserialize, serde::Serialize, Clone, ToSchema)]
#[serde(deny_unknown_fields)]
#[serde(rename_all = "snake_case")]
#[serde(rename = "payment_method_data")]
pub enum PaymentMethodUpdateData {
    Card(CardDetailUpdate),
}

#[cfg(all(feature = "v2", feature = "payment_methods_v2"))]
#[derive(Debug, serde::Deserialize, serde::Serialize, Clone, ToSchema)]
#[serde(deny_unknown_fields)]
#[serde(rename_all = "snake_case")]
#[serde(rename = "payment_method_data")]
pub enum PaymentMethodCreateData {
    Card(CardDetail),
}

#[cfg(all(
    any(feature = "v1", feature = "v2"),
    not(feature = "payment_methods_v2")
))]
#[derive(Debug, serde::Deserialize, serde::Serialize, Clone, ToSchema)]
#[serde(deny_unknown_fields)]
#[serde(rename_all = "snake_case")]
#[serde(rename = "payment_method_data")]
pub enum PaymentMethodCreateData {
    Card(CardDetail),
}

#[cfg(all(
    any(feature = "v1", feature = "v2"),
    not(feature = "payment_methods_v2")
))]
#[derive(Debug, serde::Deserialize, serde::Serialize, Clone, ToSchema)]
#[serde(deny_unknown_fields)]
pub struct CardDetail {
    /// Card Number
    #[schema(value_type = String,example = "4111111145551142")]
    pub card_number: CardNumber,

    /// Card Expiry Month
    #[schema(value_type = String,example = "10")]
    pub card_exp_month: masking::Secret<String>,

    /// Card Expiry Year
    #[schema(value_type = String,example = "25")]
    pub card_exp_year: masking::Secret<String>,

    /// Card Holder Name
    #[schema(value_type = String,example = "John Doe")]
    pub card_holder_name: Option<masking::Secret<String>>,

    /// Card Holder's Nick Name
    #[schema(value_type = Option<String>,example = "John Doe")]
    pub nick_name: Option<masking::Secret<String>>,

    /// Card Issuing Country
    pub card_issuing_country: Option<String>,

    /// Card's Network
    #[schema(value_type = Option<CardNetwork>)]
    pub card_network: Option<api_enums::CardNetwork>,

    /// Issuer Bank for Card
    pub card_issuer: Option<String>,

    /// Card Type
    pub card_type: Option<String>,
}

#[cfg(all(feature = "v2", feature = "payment_methods_v2"))]
#[derive(
    Debug, serde::Deserialize, serde::Serialize, Clone, ToSchema, strum::EnumString, strum::Display,
)]
#[serde(rename_all = "snake_case")]
pub enum CardType {
    Credit,
    Debit,
}

#[cfg(all(feature = "v2", feature = "payment_methods_v2"))]
#[derive(Debug, serde::Deserialize, serde::Serialize, Clone, ToSchema)]
#[serde(deny_unknown_fields)]
pub struct CardDetail {
    /// Card Number
    #[schema(value_type = String,example = "4111111145551142")]
    pub card_number: CardNumber,

    /// Card Expiry Month
    #[schema(value_type = String,example = "10")]
    pub card_exp_month: masking::Secret<String>,

    /// Card Expiry Year
    #[schema(value_type = String,example = "25")]
    pub card_exp_year: masking::Secret<String>,

    /// Card Holder Name
    #[schema(value_type = String,example = "John Doe")]
    pub card_holder_name: Option<masking::Secret<String>>,

    /// Card Holder's Nick Name
    #[schema(value_type = Option<String>,example = "John Doe")]
    pub nick_name: Option<masking::Secret<String>>,

    /// Card Issuing Country
    pub card_issuing_country: Option<api_enums::CountryAlpha2>,

    /// Card's Network
    #[schema(value_type = Option<CardNetwork>)]
    pub card_network: Option<api_enums::CardNetwork>,

    /// Issuer Bank for Card
    pub card_issuer: Option<String>,

    /// Card Type
    pub card_type: Option<CardType>,
}

#[derive(Debug, serde::Deserialize, serde::Serialize, Clone, ToSchema)]
#[serde(deny_unknown_fields)]
pub struct MigrateCardDetail {
    /// Card Number
    #[schema(value_type = String,example = "4111111145551142")]
    pub card_number: masking::Secret<String>,

    /// Card Expiry Month
    #[schema(value_type = String,example = "10")]
    pub card_exp_month: masking::Secret<String>,

    /// Card Expiry Year
    #[schema(value_type = String,example = "25")]
    pub card_exp_year: masking::Secret<String>,

    /// Card Holder Name
    #[schema(value_type = String,example = "John Doe")]
    pub card_holder_name: Option<masking::Secret<String>>,

    /// Card Holder's Nick Name
    #[schema(value_type = Option<String>,example = "John Doe")]
    pub nick_name: Option<masking::Secret<String>>,

    /// Card Issuing Country
    pub card_issuing_country: Option<String>,

    /// Card's Network
    #[schema(value_type = Option<CardNetwork>)]
    pub card_network: Option<api_enums::CardNetwork>,

    /// Issuer Bank for Card
    pub card_issuer: Option<String>,

    /// Card Type
    pub card_type: Option<String>,
}

#[derive(Debug, serde::Deserialize, serde::Serialize, Clone, ToSchema)]
#[serde(deny_unknown_fields)]
pub struct MigrateNetworkTokenData {
    /// Token Number
    #[schema(value_type = String,example = "4111111145551142")]
    pub network_token_number: masking::Secret<String>,

    /// Token Expiry Month
    #[schema(value_type = String,example = "10")]
    pub network_token_exp_month: masking::Secret<String>,

    /// Card Expiry Year
    #[schema(value_type = String,example = "25")]
    pub network_token_exp_year: masking::Secret<String>,

    /// Card Holder Name
    #[schema(value_type = String,example = "John Doe")]
    pub card_holder_name: Option<masking::Secret<String>>,

    /// Card Holder's Nick Name
    #[schema(value_type = Option<String>,example = "John Doe")]
    pub nick_name: Option<masking::Secret<String>>,

    /// Card Issuing Country
    pub card_issuing_country: Option<String>,

    /// Card's Network
    #[schema(value_type = Option<CardNetwork>)]
    pub card_network: Option<api_enums::CardNetwork>,

    /// Issuer Bank for Card
    pub card_issuer: Option<String>,

    /// Card Type
    pub card_type: Option<String>,
}

#[derive(Debug, serde::Deserialize, serde::Serialize, Clone, ToSchema)]
#[serde(deny_unknown_fields)]
pub struct MigrateNetworkTokenDetail {
    /// Network token details
    pub network_token_data: MigrateNetworkTokenData,

    /// Network token requestor reference id
    pub network_token_requestor_ref_id: String,
}

#[cfg(all(
    any(feature = "v1", feature = "v2"),
    not(feature = "payment_methods_v2")
))]
#[derive(Debug, serde::Deserialize, serde::Serialize, Clone, ToSchema)]
#[serde(deny_unknown_fields)]
pub struct CardDetailUpdate {
    /// Card Expiry Month
    #[schema(value_type = String,example = "10")]
    pub card_exp_month: Option<masking::Secret<String>>,

    /// Card Expiry Year
    #[schema(value_type = String,example = "25")]
    pub card_exp_year: Option<masking::Secret<String>>,

    /// Card Holder Name
    #[schema(value_type = String,example = "John Doe")]
    pub card_holder_name: Option<masking::Secret<String>>,

    /// Card Holder's Nick Name
    #[schema(value_type = Option<String>,example = "John Doe")]
    pub nick_name: Option<masking::Secret<String>>,
}

#[cfg(all(
    any(feature = "v1", feature = "v2"),
    not(feature = "payment_methods_v2")
))]
impl CardDetailUpdate {
    pub fn apply(&self, card_data_from_locker: Card) -> CardDetail {
        CardDetail {
            card_number: card_data_from_locker.card_number,
            card_exp_month: self
                .card_exp_month
                .clone()
                .unwrap_or(card_data_from_locker.card_exp_month),
            card_exp_year: self
                .card_exp_year
                .clone()
                .unwrap_or(card_data_from_locker.card_exp_year),
            card_holder_name: self
                .card_holder_name
                .clone()
                .or(card_data_from_locker.name_on_card),
            nick_name: self
                .nick_name
                .clone()
                .or(card_data_from_locker.nick_name.map(masking::Secret::new)),
            card_issuing_country: None,
            card_network: None,
            card_issuer: None,
            card_type: None,
        }
    }
}

#[cfg(all(feature = "v2", feature = "payment_methods_v2"))]
#[derive(Debug, serde::Deserialize, serde::Serialize, Clone, ToSchema)]
#[serde(deny_unknown_fields)]
pub struct CardDetailUpdate {
    /// Card Holder Name
    #[schema(value_type = String,example = "John Doe")]
    pub card_holder_name: Option<masking::Secret<String>>,

    /// Card Holder's Nick Name
    #[schema(value_type = Option<String>,example = "John Doe")]
    pub nick_name: Option<masking::Secret<String>>,
}

#[cfg(all(feature = "v2", feature = "payment_methods_v2"))]
impl CardDetailUpdate {
    pub fn apply(&self, card_data_from_locker: Card) -> CardDetail {
        CardDetail {
            card_number: card_data_from_locker.card_number,
            card_exp_month: card_data_from_locker.card_exp_month,
            card_exp_year: card_data_from_locker.card_exp_year,
            card_holder_name: self
                .card_holder_name
                .clone()
                .or(card_data_from_locker.name_on_card),
            nick_name: self
                .nick_name
                .clone()
                .or(card_data_from_locker.nick_name.map(masking::Secret::new)),
            card_issuing_country: None,
            card_network: None,
            card_issuer: None,
            card_type: None,
        }
    }
}

#[cfg(all(feature = "v2", feature = "payment_methods_v2"))]
#[derive(Debug, serde::Deserialize, serde::Serialize, Clone, ToSchema)]
#[serde(deny_unknown_fields)]
#[serde(rename_all = "snake_case")]
#[serde(rename = "payment_method_data")]
pub enum PaymentMethodResponseData {
    Card(CardDetailFromLocker),
}

#[cfg(all(
    any(feature = "v1", feature = "v2"),
    not(feature = "payment_methods_v2")
))]
#[derive(Debug, serde::Deserialize, serde::Serialize, ToSchema)]
pub struct PaymentMethodResponse {
    /// Unique identifier for a merchant
    #[schema(example = "merchant_1671528864", value_type = String)]
    pub merchant_id: id_type::MerchantId,

    /// The unique identifier of the customer.
    #[schema(value_type = Option<String>, max_length = 64, min_length = 1, example = "cus_y3oqhf46pyzuxjbcn2giaqnb44")]
    pub customer_id: Option<id_type::CustomerId>,

    /// The unique identifier of the Payment method
    #[schema(example = "card_rGK4Vi5iSW70MY7J2mIg")]
    pub payment_method_id: String,

    /// The type of payment method use for the payment.
    #[schema(value_type = PaymentMethod, example = "card")]
    pub payment_method: Option<api_enums::PaymentMethod>,

    /// This is a sub-category of payment method.
    #[schema(value_type = Option<PaymentMethodType>, example = "credit")]
    pub payment_method_type: Option<api_enums::PaymentMethodType>,

    /// Card details from card locker
    #[schema(example = json!({"last4": "1142","exp_month": "03","exp_year": "2030"}))]
    pub card: Option<CardDetailFromLocker>,

    /// Indicates whether the payment method is eligible for recurring payments
    #[schema(example = true)]
    pub recurring_enabled: bool,

    /// Indicates whether the payment method is eligible for installment payments
    #[schema(example = true)]
    pub installment_payment_enabled: bool,

    /// Type of payment experience enabled with the connector
    #[schema(value_type = Option<Vec<PaymentExperience>>, example = json!(["redirect_to_url"]))]
    pub payment_experience: Option<Vec<api_enums::PaymentExperience>>,

    /// You can specify up to 50 keys, with key names up to 40 characters long and values up to 500 characters long. Metadata is useful for storing additional, structured information on an object.
    #[schema(value_type = Option<Object>, example = json!({ "city": "NY", "unit": "245" }))]
    pub metadata: Option<pii::SecretSerdeValue>,

    ///  A timestamp (ISO 8601 code) that determines when the customer was created
    #[schema(value_type = Option<PrimitiveDateTime>, example = "2023-01-18T11:04:09.922Z")]
    #[serde(default, with = "common_utils::custom_serde::iso8601::option")]
    pub created: Option<time::PrimitiveDateTime>,

    /// Payment method details from locker
    #[cfg(feature = "payouts")]
    #[schema(value_type = Option<Bank>)]
    #[serde(skip_serializing_if = "Option::is_none")]
    pub bank_transfer: Option<payouts::Bank>,

    #[schema(value_type = Option<PrimitiveDateTime>, example = "2024-02-24T11:04:09.922Z")]
    #[serde(default, with = "common_utils::custom_serde::iso8601::option")]
    pub last_used_at: Option<time::PrimitiveDateTime>,

    /// For Client based calls
    pub client_secret: Option<String>,
}

#[cfg(all(feature = "v2", feature = "payment_methods_v2"))]
#[derive(Debug, serde::Deserialize, serde::Serialize, ToSchema, Clone)]
pub struct PaymentMethodResponse {
    /// Unique identifier for a merchant
    #[schema(example = "merchant_1671528864")]
    pub merchant_id: id_type::MerchantId,

    /// The unique identifier of the customer.
    #[schema(value_type = Option<String>, max_length = 64, min_length = 1, example = "cus_y3oqhf46pyzuxjbcn2giaqnb44")]
    pub customer_id: id_type::CustomerId,

    /// The unique identifier of the Payment method
    #[schema(example = "card_rGK4Vi5iSW70MY7J2mIg")]
    pub payment_method_id: String,

    /// The type of payment method use for the payment.
    #[schema(value_type = PaymentMethod, example = "card")]
    pub payment_method: Option<api_enums::PaymentMethod>,

    /// This is a sub-category of payment method.
    #[schema(value_type = Option<PaymentMethodType>, example = "credit")]
    pub payment_method_type: Option<api_enums::PaymentMethodType>,

    /// Indicates whether the payment method is eligible for recurring payments
    #[schema(example = true)]
    pub recurring_enabled: bool,

    /// You can specify up to 50 keys, with key names up to 40 characters long and values up to 500 characters long. Metadata is useful for storing additional, structured information on an object.
    #[schema(value_type = Option<Object>, example = json!({ "city": "NY", "unit": "245" }))]
    pub metadata: Option<pii::SecretSerdeValue>,

    ///  A timestamp (ISO 8601 code) that determines when the customer was created
    #[schema(value_type = Option<PrimitiveDateTime>, example = "2023-01-18T11:04:09.922Z")]
    #[serde(default, with = "common_utils::custom_serde::iso8601::option")]
    pub created: Option<time::PrimitiveDateTime>,

    #[schema(value_type = Option<PrimitiveDateTime>, example = "2024-02-24T11:04:09.922Z")]
    #[serde(default, with = "common_utils::custom_serde::iso8601::option")]
    pub last_used_at: Option<time::PrimitiveDateTime>,

    /// For Client based calls
    pub client_secret: Option<String>,

    pub payment_method_data: Option<PaymentMethodResponseData>,
}

#[derive(Clone, Debug, Eq, PartialEq, serde::Deserialize, serde::Serialize)]
pub enum PaymentMethodsData {
    Card(CardDetailsPaymentMethod),
    BankDetails(PaymentMethodDataBankCreds),
}
#[derive(Clone, Debug, Eq, PartialEq, serde::Deserialize, serde::Serialize)]
pub struct CardDetailsPaymentMethod {
    pub last4_digits: Option<String>,
    pub issuer_country: Option<String>,
    pub expiry_month: Option<masking::Secret<String>>,
    pub expiry_year: Option<masking::Secret<String>>,
    pub nick_name: Option<masking::Secret<String>>,
    pub card_holder_name: Option<masking::Secret<String>>,
    pub card_isin: Option<String>,
    pub card_issuer: Option<String>,
    pub card_network: Option<api_enums::CardNetwork>,
    pub card_type: Option<String>,
    #[serde(default = "saved_in_locker_default")]
    pub saved_to_locker: bool,
}

#[derive(Debug, Clone, Eq, PartialEq, serde::Serialize, serde::Deserialize)]
pub struct PaymentMethodDataBankCreds {
    pub mask: String,
    pub hash: String,
    pub account_type: Option<String>,
    pub account_name: Option<String>,
    pub payment_method_type: api_enums::PaymentMethodType,
    pub connector_details: Vec<BankAccountConnectorDetails>,
}

#[derive(Debug, Clone, serde::Serialize, serde::Deserialize)]
pub struct BankAccountTokenData {
    pub payment_method_type: api_enums::PaymentMethodType,
    pub payment_method: api_enums::PaymentMethod,
    pub connector_details: BankAccountConnectorDetails,
}

#[derive(Debug, Clone, Eq, PartialEq, serde::Serialize, serde::Deserialize)]
pub struct BankAccountConnectorDetails {
    pub connector: String,
    pub account_id: masking::Secret<String>,
    pub mca_id: id_type::MerchantConnectorAccountId,
    pub access_token: BankAccountAccessCreds,
}

#[derive(Debug, Clone, Eq, PartialEq, serde::Serialize, serde::Deserialize)]
pub enum BankAccountAccessCreds {
    AccessToken(masking::Secret<String>),
}

#[derive(Debug, serde::Deserialize, serde::Serialize, Clone)]
pub struct Card {
    pub card_number: CardNumber,
    pub name_on_card: Option<masking::Secret<String>>,
    pub card_exp_month: masking::Secret<String>,
    pub card_exp_year: masking::Secret<String>,
    pub card_brand: Option<String>,
    pub card_isin: Option<String>,
    pub nick_name: Option<String>,
}

#[cfg(all(
    any(feature = "v1", feature = "v2"),
    not(feature = "payment_methods_v2")
))]
#[derive(Debug, serde::Deserialize, serde::Serialize, Clone, ToSchema)]
pub struct CardDetailFromLocker {
    pub scheme: Option<String>,
    pub issuer_country: Option<String>,
    pub last4_digits: Option<String>,
    #[serde(skip)]
    #[schema(value_type=Option<String>)]
    pub card_number: Option<CardNumber>,

    #[schema(value_type=Option<String>)]
    pub expiry_month: Option<masking::Secret<String>>,

    #[schema(value_type=Option<String>)]
    pub expiry_year: Option<masking::Secret<String>>,

    #[schema(value_type=Option<String>)]
    pub card_token: Option<masking::Secret<String>>,

    #[schema(value_type=Option<String>)]
    pub card_holder_name: Option<masking::Secret<String>>,

    #[schema(value_type=Option<String>)]
    pub card_fingerprint: Option<masking::Secret<String>>,

    #[schema(value_type=Option<String>)]
    pub nick_name: Option<masking::Secret<String>>,

    #[schema(value_type = Option<CardNetwork>)]
    pub card_network: Option<api_enums::CardNetwork>,

    pub card_isin: Option<String>,
    pub card_issuer: Option<String>,
    pub card_type: Option<String>,
    pub saved_to_locker: bool,
}

#[cfg(all(feature = "v2", feature = "payment_methods_v2"))]
#[derive(Debug, serde::Deserialize, serde::Serialize, Clone, ToSchema)]
pub struct CardDetailFromLocker {
    pub issuer_country: Option<api_enums::CountryAlpha2>,
    pub last4_digits: Option<String>,
    #[serde(skip)]
    #[schema(value_type=Option<String>)]
    pub card_number: Option<CardNumber>,

    #[schema(value_type=Option<String>)]
    pub expiry_month: Option<masking::Secret<String>>,

    #[schema(value_type=Option<String>)]
    pub expiry_year: Option<masking::Secret<String>>,

    #[schema(value_type=Option<String>)]
    pub card_holder_name: Option<masking::Secret<String>>,

    #[schema(value_type=Option<String>)]
    pub card_fingerprint: Option<masking::Secret<String>>,

    #[schema(value_type=Option<String>)]
    pub nick_name: Option<masking::Secret<String>>,

    #[schema(value_type = Option<CardNetwork>)]
    pub card_network: Option<api_enums::CardNetwork>,

    pub card_isin: Option<String>,
    pub card_issuer: Option<String>,
    pub card_type: Option<String>,
    pub saved_to_locker: bool,
}

fn saved_in_locker_default() -> bool {
    true
}

#[cfg(all(
    any(feature = "v1", feature = "v2"),
    not(feature = "payment_methods_v2")
))]
impl From<CardDetailFromLocker> for payments::AdditionalCardInfo {
    fn from(item: CardDetailFromLocker) -> Self {
        Self {
            card_issuer: item.card_issuer,
            card_network: item.card_network,
            card_type: item.card_type,
            card_issuing_country: item.issuer_country,
            bank_code: None,
            last4: item.last4_digits,
            card_isin: item.card_isin,
            card_extended_bin: item
                .card_number
                .map(|card_number| card_number.get_extended_card_bin()),
            card_exp_month: item.expiry_month,
            card_exp_year: item.expiry_year,
            card_holder_name: item.card_holder_name,
            payment_checks: None,
            authentication_data: None,
        }
    }
}

#[cfg(all(feature = "v2", feature = "payment_methods_v2"))]
impl From<CardDetailFromLocker> for payments::AdditionalCardInfo {
    fn from(item: CardDetailFromLocker) -> Self {
        Self {
            card_issuer: item.card_issuer,
            card_network: item.card_network,
            card_type: item.card_type,
            card_issuing_country: item.issuer_country.map(|country| country.to_string()),
            bank_code: None,
            last4: item.last4_digits,
            card_isin: item.card_isin,
            card_extended_bin: item
                .card_number
                .map(|card_number| card_number.get_extended_card_bin()),
            card_exp_month: item.expiry_month,
            card_exp_year: item.expiry_year,
            card_holder_name: item.card_holder_name,
            payment_checks: None,
            authentication_data: None,
        }
    }
}

#[cfg(all(
    any(feature = "v1", feature = "v2"),
    not(feature = "payment_methods_v2")
))]
impl From<CardDetailsPaymentMethod> for CardDetailFromLocker {
    fn from(item: CardDetailsPaymentMethod) -> Self {
        Self {
            scheme: None,
            issuer_country: item.issuer_country,
            last4_digits: item.last4_digits,
            card_number: None,
            expiry_month: item.expiry_month,
            expiry_year: item.expiry_year,
            card_token: None,
            card_holder_name: item.card_holder_name,
            card_fingerprint: None,
            nick_name: item.nick_name,
            card_isin: item.card_isin,
            card_issuer: item.card_issuer,
            card_network: item.card_network,
            card_type: item.card_type,
            saved_to_locker: item.saved_to_locker,
        }
    }
}

#[cfg(all(feature = "v2", feature = "payment_methods_v2"))]
impl From<CardDetailsPaymentMethod> for CardDetailFromLocker {
    fn from(item: CardDetailsPaymentMethod) -> Self {
        Self {
            issuer_country: item
                .issuer_country
                .as_ref()
                .map(|c| api_enums::CountryAlpha2::from_str(c))
                .transpose()
                .ok()
                .flatten(),
            last4_digits: item.last4_digits,
            card_number: None,
            expiry_month: item.expiry_month,
            expiry_year: item.expiry_year,
            card_holder_name: item.card_holder_name,
            card_fingerprint: None,
            nick_name: item.nick_name,
            card_isin: item.card_isin,
            card_issuer: item.card_issuer,
            card_network: item.card_network,
            card_type: item.card_type,
            saved_to_locker: item.saved_to_locker,
        }
    }
}

#[cfg(all(feature = "v2", feature = "payment_methods_v2"))]
impl From<CardDetail> for CardDetailFromLocker {
    fn from(item: CardDetail) -> Self {
        Self {
            issuer_country: item.card_issuing_country,
            last4_digits: Some(item.card_number.get_last4()),
            card_number: Some(item.card_number),
            expiry_month: Some(item.card_exp_month),
            expiry_year: Some(item.card_exp_year),
            card_holder_name: item.card_holder_name,
            nick_name: item.nick_name,
            card_isin: None,
            card_issuer: item.card_issuer,
            card_network: item.card_network,
            card_type: item.card_type.map(|card| card.to_string()),
            saved_to_locker: true,
            card_fingerprint: None,
        }
    }
}

#[cfg(all(feature = "v2", feature = "payment_methods_v2"))]
impl From<CardDetail> for CardDetailsPaymentMethod {
    fn from(item: CardDetail) -> Self {
        Self {
            issuer_country: item.card_issuing_country.map(|c| c.to_string()),
            last4_digits: Some(item.card_number.get_last4()),
            expiry_month: Some(item.card_exp_month),
            expiry_year: Some(item.card_exp_year),
            card_holder_name: item.card_holder_name,
            nick_name: item.nick_name,
            card_isin: None,
            card_issuer: item.card_issuer,
            card_network: item.card_network,
            card_type: item.card_type.map(|card| card.to_string()),
            saved_to_locker: true,
        }
    }
}

#[cfg(all(
    any(feature = "v1", feature = "v2"),
    not(feature = "payment_methods_v2")
))]
impl From<CardDetailFromLocker> for CardDetailsPaymentMethod {
    fn from(item: CardDetailFromLocker) -> Self {
        Self {
            issuer_country: item.issuer_country,
            last4_digits: item.last4_digits,
            expiry_month: item.expiry_month,
            expiry_year: item.expiry_year,
            nick_name: item.nick_name,
            card_holder_name: item.card_holder_name,
            card_isin: item.card_isin,
            card_issuer: item.card_issuer,
            card_network: item.card_network,
            card_type: item.card_type,
            saved_to_locker: item.saved_to_locker,
        }
    }
}

#[cfg(all(feature = "v2", feature = "payment_methods_v2"))]
impl From<CardDetailFromLocker> for CardDetailsPaymentMethod {
    fn from(item: CardDetailFromLocker) -> Self {
        Self {
            issuer_country: item.issuer_country.map(|country| country.to_string()),
            last4_digits: item.last4_digits,
            expiry_month: item.expiry_month,
            expiry_year: item.expiry_year,
            nick_name: item.nick_name,
            card_holder_name: item.card_holder_name,
            card_isin: item.card_isin,
            card_issuer: item.card_issuer,
            card_network: item.card_network,
            card_type: item.card_type,
            saved_to_locker: item.saved_to_locker,
        }
    }
}

#[derive(Debug, Clone, serde::Serialize, serde::Deserialize, ToSchema, PartialEq, Eq)]
pub struct PaymentExperienceTypes {
    /// The payment experience enabled
    #[schema(value_type = Option<PaymentExperience>, example = "redirect_to_url")]
    pub payment_experience_type: api_enums::PaymentExperience,

    /// The list of eligible connectors for a given payment experience
    #[schema(example = json!(["stripe", "adyen"]))]
    pub eligible_connectors: Vec<String>,
}

#[derive(Debug, Clone, serde::Serialize, ToSchema, PartialEq)]
pub struct CardNetworkTypes {
    /// The card network enabled
    #[schema(value_type = Option<CardNetwork>, example = "Visa")]
    pub card_network: api_enums::CardNetwork,

    /// surcharge details for this card network
    pub surcharge_details: Option<SurchargeDetailsResponse>,

    /// The list of eligible connectors for a given card network
    #[schema(example = json!(["stripe", "adyen"]))]
    pub eligible_connectors: Vec<String>,
}

#[derive(Debug, Clone, serde::Serialize, serde::Deserialize, ToSchema, PartialEq, Eq)]
pub struct BankDebitTypes {
    pub eligible_connectors: Vec<String>,
}

#[derive(Debug, Clone, serde::Serialize, ToSchema, PartialEq)]
pub struct ResponsePaymentMethodTypes {
    /// The payment method type enabled
    #[schema(example = "klarna")]
    pub payment_method_type: api_enums::PaymentMethodType,

    /// The list of payment experiences enabled, if applicable for a payment method type
    pub payment_experience: Option<Vec<PaymentExperienceTypes>>,

    /// The list of card networks enabled, if applicable for a payment method type
    pub card_networks: Option<Vec<CardNetworkTypes>>,

    /// The list of banks enabled, if applicable for a payment method type
    pub bank_names: Option<Vec<BankCodeResponse>>,

    /// The Bank debit payment method information, if applicable for a payment method type.
    pub bank_debits: Option<BankDebitTypes>,
    /// The Bank transfer payment method information, if applicable for a payment method type.
    pub bank_transfers: Option<BankTransferTypes>,

    /// Required fields for the payment_method_type.
    pub required_fields: Option<HashMap<String, RequiredFieldInfo>>,

    /// surcharge details for this payment method type if exists
    pub surcharge_details: Option<SurchargeDetailsResponse>,

    /// auth service connector label for this payment method type, if exists
    pub pm_auth_connector: Option<String>,
}

#[derive(Clone, Debug, PartialEq, serde::Serialize, ToSchema)]
#[serde(rename_all = "snake_case")]
pub struct SurchargeDetailsResponse {
    /// surcharge value
    pub surcharge: SurchargeResponse,
    /// tax on surcharge value
    pub tax_on_surcharge: Option<SurchargePercentage>,
    /// surcharge amount for this payment
    pub display_surcharge_amount: f64,
    /// tax on surcharge amount for this payment
    pub display_tax_on_surcharge_amount: f64,
    /// sum of display_surcharge_amount and display_tax_on_surcharge_amount
    pub display_total_surcharge_amount: f64,
}

#[derive(Clone, Debug, PartialEq, serde::Serialize, ToSchema)]
#[serde(rename_all = "snake_case", tag = "type", content = "value")]
pub enum SurchargeResponse {
    /// Fixed Surcharge value
    Fixed(MinorUnit),
    /// Surcharge percentage
    Rate(SurchargePercentage),
}

impl From<Surcharge> for SurchargeResponse {
    fn from(value: Surcharge) -> Self {
        match value {
            Surcharge::Fixed(amount) => Self::Fixed(amount),
            Surcharge::Rate(percentage) => Self::Rate(percentage.into()),
        }
    }
}

#[derive(Clone, Default, Debug, PartialEq, serde::Serialize, ToSchema)]
pub struct SurchargePercentage {
    percentage: f32,
}

impl From<Percentage<SURCHARGE_PERCENTAGE_PRECISION_LENGTH>> for SurchargePercentage {
    fn from(value: Percentage<SURCHARGE_PERCENTAGE_PRECISION_LENGTH>) -> Self {
        Self {
            percentage: value.get_percentage(),
        }
    }
}
/// Required fields info used while listing the payment_method_data
#[derive(Debug, serde::Deserialize, serde::Serialize, Clone, PartialEq, Eq, ToSchema)]
pub struct RequiredFieldInfo {
    /// Required field for a payment_method through a payment_method_type
    pub required_field: String,

    /// Display name of the required field in the front-end
    pub display_name: String,

    /// Possible field type of required field
    #[schema(value_type = FieldType)]
    pub field_type: api_enums::FieldType,

    #[schema(value_type = Option<String>)]
    pub value: Option<masking::Secret<String>>,
}

#[derive(Debug, Clone, serde::Serialize, ToSchema)]
pub struct ResponsePaymentMethodsEnabled {
    /// The payment method enabled
    #[schema(value_type = PaymentMethod)]
    pub payment_method: api_enums::PaymentMethod,

    /// The list of payment method types enabled for a connector account
    pub payment_method_types: Vec<ResponsePaymentMethodTypes>,
}

#[derive(Debug, Clone, serde::Serialize, serde::Deserialize, ToSchema, PartialEq, Eq)]
pub struct BankTransferTypes {
    /// The list of eligible connectors for a given payment experience
    #[schema(example = json!(["stripe", "adyen"]))]
    pub eligible_connectors: Vec<String>,
}

#[derive(Clone, Debug)]
pub struct ResponsePaymentMethodIntermediate {
    pub payment_method_type: api_enums::PaymentMethodType,
    pub payment_experience: Option<api_enums::PaymentExperience>,
    pub card_networks: Option<Vec<api_enums::CardNetwork>>,
    pub payment_method: api_enums::PaymentMethod,
    pub connector: String,
    pub merchant_connector_id: String,
}

impl ResponsePaymentMethodIntermediate {
    pub fn new(
        pm_type: RequestPaymentMethodTypes,
        connector: String,
        merchant_connector_id: String,
        pm: api_enums::PaymentMethod,
    ) -> Self {
        Self {
            payment_method_type: pm_type.payment_method_type,
            payment_experience: pm_type.payment_experience,
            card_networks: pm_type.card_networks,
            payment_method: pm,
            connector,
            merchant_connector_id,
        }
    }
}

#[derive(Debug, Clone, serde::Serialize, serde::Deserialize, ToSchema, PartialEq, Eq, Hash)]
pub struct RequestPaymentMethodTypes {
    #[schema(value_type = PaymentMethodType)]
    pub payment_method_type: api_enums::PaymentMethodType,
    #[schema(value_type = Option<PaymentExperience>)]
    pub payment_experience: Option<api_enums::PaymentExperience>,
    #[schema(value_type = Option<Vec<CardNetwork>>)]
    pub card_networks: Option<Vec<api_enums::CardNetwork>>,
    /// List of currencies accepted or has the processing capabilities of the processor
    #[schema(example = json!(
        {
            "type": "specific_accepted",
            "list": ["USD", "INR"]
        }
    ), value_type = Option<AcceptedCurrencies>)]
    pub accepted_currencies: Option<admin::AcceptedCurrencies>,

    ///  List of Countries accepted or has the processing capabilities of the processor
    #[schema(example = json!(
        {
            "type": "specific_accepted",
            "list": ["UK", "AU"]
        }
    ), value_type = Option<AcceptedCountries>)]
    pub accepted_countries: Option<admin::AcceptedCountries>,

    /// Minimum amount supported by the processor. To be represented in the lowest denomination of the target currency (For example, for USD it should be in cents)
    #[schema(example = 1)]
    pub minimum_amount: Option<MinorUnit>,

    /// Maximum amount supported by the processor. To be represented in the lowest denomination of
    /// the target currency (For example, for USD it should be in cents)
    #[schema(example = 1313)]
    pub maximum_amount: Option<MinorUnit>,

    /// Boolean to enable recurring payments / mandates. Default is true.
    #[schema(default = true, example = false)]
    pub recurring_enabled: bool,

    /// Boolean to enable installment / EMI / BNPL payments. Default is true.
    #[schema(default = true, example = false)]
    pub installment_payment_enabled: bool,
}

#[cfg(all(
    any(feature = "v1", feature = "v2"),
    not(feature = "payment_methods_v2")
))]
//List Payment Method
#[derive(Debug, Clone, serde::Serialize, Default, ToSchema)]
#[serde(deny_unknown_fields)]
pub struct PaymentMethodListRequest {
    /// This is a 15 minute expiry token which shall be used from the client to authenticate and perform sessions from the SDK
    #[schema(max_length = 30, min_length = 30, example = "secret_k2uj3he2893eiu2d")]
    pub client_secret: Option<String>,

    /// The two-letter ISO currency code
    #[schema(value_type = Option<Vec<CountryAlpha2>>, example = json!(["US", "UK", "IN"]))]
    pub accepted_countries: Option<Vec<api_enums::CountryAlpha2>>,

    /// The three-letter ISO currency code
    #[schema(value_type = Option<Vec<Currency>>,example = json!(["USD", "EUR"]))]
    pub accepted_currencies: Option<Vec<api_enums::Currency>>,

    /// Filter by amount
    #[schema(example = 60)]
    pub amount: Option<MinorUnit>,

    /// Indicates whether the payment method is eligible for recurring payments
    #[schema(example = true)]
    pub recurring_enabled: Option<bool>,

    /// Indicates whether the payment method is eligible for installment payments
    #[schema(example = true)]
    pub installment_payment_enabled: Option<bool>,

    /// Indicates whether the payment method is eligible for card netwotks
    #[schema(value_type = Option<Vec<CardNetwork>>, example = json!(["visa", "mastercard"]))]
    pub card_networks: Option<Vec<api_enums::CardNetwork>>,

    /// Indicates the limit of last used payment methods
    #[schema(example = 1)]
    pub limit: Option<i64>,
}

#[cfg(all(
    any(feature = "v1", feature = "v2"),
    not(feature = "payment_methods_v2")
))]
impl<'de> serde::Deserialize<'de> for PaymentMethodListRequest {
    fn deserialize<D>(deserializer: D) -> Result<Self, D::Error>
    where
        D: serde::Deserializer<'de>,
    {
        struct FieldVisitor;

        impl<'de> de::Visitor<'de> for FieldVisitor {
            type Value = PaymentMethodListRequest;

            fn expecting(&self, formatter: &mut std::fmt::Formatter<'_>) -> std::fmt::Result {
                formatter.write_str("Failed while deserializing as map")
            }

            fn visit_map<A>(self, mut map: A) -> Result<Self::Value, A::Error>
            where
                A: de::MapAccess<'de>,
            {
                let mut output = PaymentMethodListRequest::default();

                while let Some(key) = map.next_key()? {
                    match key {
                        "client_secret" => {
                            set_or_reject_duplicate(
                                &mut output.client_secret,
                                "client_secret",
                                map.next_value()?,
                            )?;
                        }
                        "accepted_countries" => match output.accepted_countries.as_mut() {
                            Some(inner) => inner.push(map.next_value()?),
                            None => {
                                output.accepted_countries = Some(vec![map.next_value()?]);
                            }
                        },
                        "accepted_currencies" => match output.accepted_currencies.as_mut() {
                            Some(inner) => inner.push(map.next_value()?),
                            None => {
                                output.accepted_currencies = Some(vec![map.next_value()?]);
                            }
                        },
                        "amount" => {
                            set_or_reject_duplicate(
                                &mut output.amount,
                                "amount",
                                map.next_value()?,
                            )?;
                        }
                        "recurring_enabled" => {
                            set_or_reject_duplicate(
                                &mut output.recurring_enabled,
                                "recurring_enabled",
                                map.next_value()?,
                            )?;
                        }
                        "installment_payment_enabled" => {
                            set_or_reject_duplicate(
                                &mut output.installment_payment_enabled,
                                "installment_payment_enabled",
                                map.next_value()?,
                            )?;
                        }
                        "card_network" => match output.card_networks.as_mut() {
                            Some(inner) => inner.push(map.next_value()?),
                            None => output.card_networks = Some(vec![map.next_value()?]),
                        },
                        "limit" => {
                            set_or_reject_duplicate(&mut output.limit, "limit", map.next_value()?)?;
                        }
                        _ => {}
                    }
                }

                Ok(output)
            }
        }

        deserializer.deserialize_identifier(FieldVisitor)
    }
}

#[cfg(all(feature = "v2", feature = "payment_methods_v2"))]
//List Payment Method
#[derive(Debug, Clone, serde::Serialize, Default, ToSchema)]
#[serde(deny_unknown_fields)]
pub struct PaymentMethodListRequest {
    /// This is a 15 minute expiry token which shall be used from the client to authenticate and perform sessions from the SDK
    #[schema(max_length = 30, min_length = 30, example = "secret_k2uj3he2893eiu2d")]
    pub client_secret: Option<String>,

    /// The two-letter ISO currency code
    #[schema(value_type = Option<Vec<CountryAlpha2>>, example = json!(["US", "UK", "IN"]))]
    pub accepted_countries: Option<Vec<api_enums::CountryAlpha2>>,

    /// Filter by amount
    #[schema(example = 60)]
    pub amount: Option<MinorUnit>,

    /// The three-letter ISO currency code
    #[schema(value_type = Option<Vec<Currency>>,example = json!(["USD", "EUR"]))]
    pub accepted_currencies: Option<Vec<api_enums::Currency>>,

    /// Indicates whether the payment method is eligible for recurring payments
    #[schema(example = true)]
    pub recurring_enabled: Option<bool>,

    /// Indicates whether the payment method is eligible for card netwotks
    #[schema(value_type = Option<Vec<CardNetwork>>, example = json!(["visa", "mastercard"]))]
    pub card_networks: Option<Vec<api_enums::CardNetwork>>,

    /// Indicates the limit of last used payment methods
    #[schema(example = 1)]
    pub limit: Option<i64>,
}

#[cfg(all(feature = "v2", feature = "payment_methods_v2"))]
impl<'de> serde::Deserialize<'de> for PaymentMethodListRequest {
    fn deserialize<D>(deserializer: D) -> Result<Self, D::Error>
    where
        D: serde::Deserializer<'de>,
    {
        struct FieldVisitor;

        impl<'de> de::Visitor<'de> for FieldVisitor {
            type Value = PaymentMethodListRequest;

            fn expecting(&self, formatter: &mut std::fmt::Formatter<'_>) -> std::fmt::Result {
                formatter.write_str("Failed while deserializing as map")
            }

            fn visit_map<A>(self, mut map: A) -> Result<Self::Value, A::Error>
            where
                A: de::MapAccess<'de>,
            {
                let mut output = PaymentMethodListRequest::default();

                while let Some(key) = map.next_key()? {
                    match key {
                        "client_secret" => {
                            set_or_reject_duplicate(
                                &mut output.client_secret,
                                "client_secret",
                                map.next_value()?,
                            )?;
                        }
                        "accepted_countries" => match output.accepted_countries.as_mut() {
                            Some(inner) => inner.push(map.next_value()?),
                            None => {
                                output.accepted_countries = Some(vec![map.next_value()?]);
                            }
                        },
                        "amount" => {
                            set_or_reject_duplicate(
                                &mut output.amount,
                                "amount",
                                map.next_value()?,
                            )?;
                        }
                        "accepted_currencies" => match output.accepted_currencies.as_mut() {
                            Some(inner) => inner.push(map.next_value()?),
                            None => {
                                output.accepted_currencies = Some(vec![map.next_value()?]);
                            }
                        },
                        "recurring_enabled" => {
                            set_or_reject_duplicate(
                                &mut output.recurring_enabled,
                                "recurring_enabled",
                                map.next_value()?,
                            )?;
                        }
                        "card_network" => match output.card_networks.as_mut() {
                            Some(inner) => inner.push(map.next_value()?),
                            None => output.card_networks = Some(vec![map.next_value()?]),
                        },
                        "limit" => {
                            set_or_reject_duplicate(&mut output.limit, "limit", map.next_value()?)?;
                        }
                        _ => {}
                    }
                }

                Ok(output)
            }
        }

        deserializer.deserialize_identifier(FieldVisitor)
    }
}

// Try to set the provided value to the data otherwise throw an error
fn set_or_reject_duplicate<T, E: de::Error>(
    data: &mut Option<T>,
    name: &'static str,
    value: T,
) -> Result<(), E> {
    match data {
        Some(_inner) => Err(de::Error::duplicate_field(name)),
        None => {
            *data = Some(value);
            Ok(())
        }
    }
}

#[derive(Debug, serde::Serialize, ToSchema)]
pub struct PaymentMethodListResponse {
    /// Redirect URL of the merchant
    #[schema(example = "https://www.google.com")]
    pub redirect_url: Option<String>,

    /// currency of the Payment to be done
    #[schema(example = "USD", value_type = Currency)]
    pub currency: Option<api_enums::Currency>,

    /// Information about the payment method
    #[schema(value_type = Vec<PaymentMethodList>,example = json!(
    [
        {
            "payment_method": "wallet",
            "payment_experience": null,
            "payment_method_issuers": [
                "labore magna ipsum",
                "aute"
            ]
        }
    ]
    ))]
    pub payment_methods: Vec<ResponsePaymentMethodsEnabled>,
    /// Value indicating if the current payment is a mandate payment
    #[schema(value_type = MandateType)]
    pub mandate_payment: Option<payments::MandateType>,

    #[schema(value_type = Option<String>)]
    pub merchant_name: OptionalEncryptableName,

    /// flag to indicate if surcharge and tax breakup screen should be shown or not
    #[schema(value_type = bool)]
    pub show_surcharge_breakup_screen: bool,

    #[schema(value_type = Option<PaymentType>)]
    pub payment_type: Option<api_enums::PaymentType>,

    /// flag to indicate whether to perform external 3ds authentication
    #[schema(example = true)]
    pub request_external_three_ds_authentication: bool,

    /// flag that indicates whether to collect shipping details from wallets or from the customer
    pub collect_shipping_details_from_wallets: Option<bool>,

    /// flag that indicates whether to collect billing details from wallets or from the customer
    pub collect_billing_details_from_wallets: Option<bool>,

    /// flag that indicates whether to calculate tax on the order amount
    pub is_tax_calculation_enabled: bool,
}

#[derive(Eq, PartialEq, Hash, Debug, serde::Deserialize, ToSchema)]
pub struct PaymentMethodList {
    /// The type of payment method use for the payment.
    #[schema(value_type = PaymentMethod,example = "card")]
    pub payment_method: api_enums::PaymentMethod,

    /// This is a sub-category of payment method.
    #[schema(value_type = Option<Vec<PaymentMethodType>>,example = json!(["credit"]))]
    pub payment_method_types: Option<Vec<RequestPaymentMethodTypes>>,
}

/// Currently if the payment method is Wallet or Paylater the relevant fields are `payment_method`
/// and `payment_method_issuers`. Otherwise only consider
/// `payment_method`,`payment_method_issuers`,`payment_method_types`,`payment_schemes` fields.
impl serde::Serialize for PaymentMethodList {
    fn serialize<S>(&self, serializer: S) -> Result<S::Ok, S::Error>
    where
        S: serde::Serializer,
    {
        use serde::ser::SerializeStruct;
        let mut state = serializer.serialize_struct("PaymentMethodList", 4)?;
        state.serialize_field("payment_method", &self.payment_method)?;

        state.serialize_field("payment_method_types", &self.payment_method_types)?;

        state.end()
    }
}

#[cfg(all(
    any(feature = "v2", feature = "v1"),
    not(feature = "payment_methods_v2")
))]
#[derive(Debug, serde::Serialize, ToSchema)]
pub struct CustomerPaymentMethodsListResponse {
    /// List of payment methods for customer
    pub customer_payment_methods: Vec<CustomerPaymentMethod>,
    /// Returns whether a customer id is not tied to a payment intent (only when the request is made against a client secret)
    pub is_guest_customer: Option<bool>,
}

#[cfg(all(feature = "v2", feature = "payment_methods_v2"))]
#[derive(Debug, serde::Serialize, ToSchema)]
pub struct CustomerPaymentMethodsListResponse {
    /// List of payment methods for customer
    pub customer_payment_methods: Vec<CustomerPaymentMethod>,
    /// Returns whether a customer id is not tied to a payment intent (only when the request is made against a client secret)
    pub is_guest_customer: Option<bool>,
}

#[cfg(all(
    any(feature = "v2", feature = "v1"),
    not(feature = "payment_methods_v2")
))]
#[derive(Debug, serde::Serialize, ToSchema)]
pub struct PaymentMethodDeleteResponse {
    /// The unique identifier of the Payment method
    #[schema(example = "card_rGK4Vi5iSW70MY7J2mIg")]
    pub payment_method_id: String,

    /// Whether payment method was deleted or not
    #[schema(example = true)]
    pub deleted: bool,
}

#[cfg(all(feature = "v2", feature = "payment_methods_v2"))]
#[derive(Debug, serde::Serialize, ToSchema)]
pub struct PaymentMethodDeleteResponse {
    /// The unique identifier of the Payment method
    #[schema(example = "card_rGK4Vi5iSW70MY7J2mIg")]
    pub payment_method_id: String,
}
#[derive(Debug, serde::Serialize, ToSchema)]
pub struct CustomerDefaultPaymentMethodResponse {
    /// The unique identifier of the Payment method
    #[schema(example = "card_rGK4Vi5iSW70MY7J2mIg")]
    pub default_payment_method_id: Option<String>,
    /// The unique identifier of the customer.
    #[schema(value_type = String, max_length = 64, min_length = 1, example = "cus_y3oqhf46pyzuxjbcn2giaqnb44")]
    pub customer_id: id_type::CustomerId,
    /// The type of payment method use for the payment.
    #[schema(value_type = PaymentMethod,example = "card")]
    pub payment_method: api_enums::PaymentMethod,
    /// This is a sub-category of payment method.
    #[schema(value_type = Option<PaymentMethodType>,example = "credit")]
    pub payment_method_type: Option<api_enums::PaymentMethodType>,
}

#[cfg(all(feature = "v2", feature = "payment_methods_v2"))]
#[derive(Debug, Clone, serde::Serialize, ToSchema)]
pub struct CustomerPaymentMethod {
    /// Token for payment method in temporary card locker which gets refreshed often
    #[schema(example = "7ebf443f-a050-4067-84e5-e6f6d4800aef")]
    pub payment_token: Option<String>,
    /// The unique identifier of the customer.
    #[schema(example = "pm_iouuy468iyuowqs")]
    pub payment_method_id: String,

    /// The unique identifier of the customer.
    #[schema(value_type = String, max_length = 64, min_length = 1, example = "cus_y3oqhf46pyzuxjbcn2giaqnb44")]
    pub customer_id: id_type::CustomerId,

    /// The type of payment method use for the payment.
    #[schema(value_type = PaymentMethod,example = "card")]
    pub payment_method: api_enums::PaymentMethod,

    /// This is a sub-category of payment method.
    #[schema(value_type = Option<PaymentMethodType>,example = "credit_card")]
    pub payment_method_type: Option<api_enums::PaymentMethodType>,

    /// Indicates whether the payment method is eligible for recurring payments
    #[schema(example = true)]
    pub recurring_enabled: bool,

    /// PaymentMethod Data from locker
    pub payment_method_data: Option<PaymentMethodListData>,

    /// Masked bank details from PM auth services
    #[schema(example = json!({"mask": "0000"}))]
    pub bank: Option<MaskedBankDetails>,

    /// You can specify up to 50 keys, with key names up to 40 characters long and values up to 500 characters long. Metadata is useful for storing additional, structured information on an object.
    #[schema(value_type = Option<Object>,example = json!({ "city": "NY", "unit": "245" }))]
    pub metadata: Option<pii::SecretSerdeValue>,

    ///  A timestamp (ISO 8601 code) that determines when the customer was created
    #[schema(value_type = Option<PrimitiveDateTime>,example = "2023-01-18T11:04:09.922Z")]
    #[serde(default, with = "common_utils::custom_serde::iso8601::option")]
    pub created: Option<time::PrimitiveDateTime>,

    /// Surcharge details for this saved card
    pub surcharge_details: Option<SurchargeDetailsResponse>,

    /// Whether this payment method requires CVV to be collected
    #[schema(example = true)]
    pub requires_cvv: bool,

    ///  A timestamp (ISO 8601 code) that determines when the payment method was last used
    #[schema(value_type = Option<PrimitiveDateTime>,example = "2024-02-24T11:04:09.922Z")]
    #[serde(default, with = "common_utils::custom_serde::iso8601::option")]
    pub last_used_at: Option<time::PrimitiveDateTime>,
    /// Indicates if the payment method has been set to default or not
    #[schema(example = true)]
    pub is_default: bool,

    /// The billing details of the payment method
    #[schema(value_type = Option<Address>)]
    pub billing: Option<payments::Address>,
}

#[cfg(all(feature = "v2", feature = "payment_methods_v2"))]
#[derive(Debug, Clone, serde::Serialize, ToSchema)]
#[serde(rename_all = "snake_case")]
pub enum PaymentMethodListData {
    Card(CardDetailFromLocker),
    #[cfg(feature = "payouts")]
    Bank(payouts::Bank),
}

#[cfg(all(
    any(feature = "v2", feature = "v1"),
    not(feature = "payment_methods_v2")
))]
#[derive(Debug, Clone, serde::Serialize, ToSchema)]
pub struct CustomerPaymentMethod {
    /// Token for payment method in temporary card locker which gets refreshed often
    #[schema(example = "7ebf443f-a050-4067-84e5-e6f6d4800aef")]
    pub payment_token: String,
    /// The unique identifier of the customer.
    #[schema(example = "pm_iouuy468iyuowqs")]
    pub payment_method_id: String,

    /// The unique identifier of the customer.
    #[schema(value_type = String, max_length = 64, min_length = 1, example = "cus_y3oqhf46pyzuxjbcn2giaqnb44")]
    pub customer_id: id_type::CustomerId,

    /// The type of payment method use for the payment.
    #[schema(value_type = PaymentMethod,example = "card")]
    pub payment_method: api_enums::PaymentMethod,

    /// This is a sub-category of payment method.
    #[schema(value_type = Option<PaymentMethodType>,example = "credit_card")]
    pub payment_method_type: Option<api_enums::PaymentMethodType>,

    /// The name of the bank/ provider issuing the payment method to the end user
    #[schema(example = "Citibank")]
    pub payment_method_issuer: Option<String>,

    /// A standard code representing the issuer of payment method
    #[schema(value_type = Option<PaymentMethodIssuerCode>,example = "jp_applepay")]
    pub payment_method_issuer_code: Option<api_enums::PaymentMethodIssuerCode>,

    /// Indicates whether the payment method is eligible for recurring payments
    #[schema(example = true)]
    pub recurring_enabled: bool,

    /// Indicates whether the payment method is eligible for installment payments
    #[schema(example = true)]
    pub installment_payment_enabled: bool,

    /// Type of payment experience enabled with the connector
    #[schema(value_type = Option<Vec<PaymentExperience>>,example = json!(["redirect_to_url"]))]
    pub payment_experience: Option<Vec<api_enums::PaymentExperience>>,

    /// Card details from card locker
    #[schema(example = json!({"last4": "1142","exp_month": "03","exp_year": "2030"}))]
    pub card: Option<CardDetailFromLocker>,

    /// You can specify up to 50 keys, with key names up to 40 characters long and values up to 500 characters long. Metadata is useful for storing additional, structured information on an object.
    #[schema(value_type = Option<Object>,example = json!({ "city": "NY", "unit": "245" }))]
    pub metadata: Option<pii::SecretSerdeValue>,

    ///  A timestamp (ISO 8601 code) that determines when the customer was created
    #[schema(value_type = Option<PrimitiveDateTime>,example = "2023-01-18T11:04:09.922Z")]
    #[serde(default, with = "common_utils::custom_serde::iso8601::option")]
    pub created: Option<time::PrimitiveDateTime>,

    /// Payment method details from locker
    #[cfg(feature = "payouts")]
    #[schema(value_type = Option<Bank>)]
    #[serde(skip_serializing_if = "Option::is_none")]
    pub bank_transfer: Option<payouts::Bank>,

    /// Masked bank details from PM auth services
    #[schema(example = json!({"mask": "0000"}))]
    pub bank: Option<MaskedBankDetails>,

    /// Surcharge details for this saved card
    pub surcharge_details: Option<SurchargeDetailsResponse>,

    /// Whether this payment method requires CVV to be collected
    #[schema(example = true)]
    pub requires_cvv: bool,

    ///  A timestamp (ISO 8601 code) that determines when the payment method was last used
    #[schema(value_type = Option<PrimitiveDateTime>,example = "2024-02-24T11:04:09.922Z")]
    #[serde(default, with = "common_utils::custom_serde::iso8601::option")]
    pub last_used_at: Option<time::PrimitiveDateTime>,
    /// Indicates if the payment method has been set to default or not
    #[schema(example = true)]
    pub default_payment_method_set: bool,

    /// The billing details of the payment method
    #[schema(value_type = Option<Address>)]
    pub billing: Option<payments::Address>,
}

#[derive(Debug, Clone, serde::Serialize, serde::Deserialize, ToSchema)]
pub struct PaymentMethodCollectLinkRequest {
    /// The unique identifier for the collect link.
    #[schema(value_type = Option<String>, example = "pm_collect_link_2bdacf398vwzq5n422S1")]
    pub pm_collect_link_id: Option<String>,

    /// The unique identifier of the customer.
    #[schema(value_type = String, example = "cus_92dnwed8s32bV9D8Snbiasd8v")]
    pub customer_id: id_type::CustomerId,

    #[serde(flatten)]
    #[schema(value_type = Option<GenericLinkUiConfig>)]
    pub ui_config: Option<link_utils::GenericLinkUiConfig>,

    /// Will be used to expire client secret after certain amount of time to be supplied in seconds
    /// (900) for 15 mins
    #[schema(value_type = Option<u32>, example = 900)]
    pub session_expiry: Option<u32>,

    /// Redirect to this URL post completion
    #[schema(value_type = Option<String>, example = "https://sandbox.hyperswitch.io/payment_method/collect/pm_collect_link_2bdacf398vwzq5n422S1/status")]
    pub return_url: Option<String>,

    /// List of payment methods shown on collect UI
    #[schema(value_type = Option<Vec<EnabledPaymentMethod>>, example = r#"[{"payment_method": "bank_transfer", "payment_method_types": ["ach", "bacs"]}]"#)]
    pub enabled_payment_methods: Option<Vec<link_utils::EnabledPaymentMethod>>,
}

#[derive(Debug, Clone, serde::Serialize, serde::Deserialize, ToSchema)]
pub struct PaymentMethodCollectLinkResponse {
    /// The unique identifier for the collect link.
    #[schema(value_type = String, example = "pm_collect_link_2bdacf398vwzq5n422S1")]
    pub pm_collect_link_id: String,

    /// The unique identifier of the customer.
    #[schema(value_type = String, example = "cus_92dnwed8s32bV9D8Snbiasd8v")]
    pub customer_id: id_type::CustomerId,

    /// Time when this link will be expired in ISO8601 format
    #[schema(value_type = PrimitiveDateTime, example = "2025-01-18T11:04:09.922Z")]
    #[serde(with = "common_utils::custom_serde::iso8601")]
    pub expiry: time::PrimitiveDateTime,

    /// URL to the form's link generated for collecting payment method details.
    #[schema(value_type = String, example = "https://sandbox.hyperswitch.io/payment_method/collect/pm_collect_link_2bdacf398vwzq5n422S1")]
    pub link: masking::Secret<url::Url>,

    /// Redirect to this URL post completion
    #[schema(value_type = Option<String>, example = "https://sandbox.hyperswitch.io/payment_method/collect/pm_collect_link_2bdacf398vwzq5n422S1/status")]
    pub return_url: Option<String>,

    /// Collect link config used
    #[serde(flatten)]
    #[schema(value_type = GenericLinkUiConfig)]
    pub ui_config: link_utils::GenericLinkUiConfig,

    /// List of payment methods shown on collect UI
    #[schema(value_type = Option<Vec<EnabledPaymentMethod>>, example = r#"[{"payment_method": "bank_transfer", "payment_method_types": ["ach", "bacs"]}]"#)]
    pub enabled_payment_methods: Option<Vec<link_utils::EnabledPaymentMethod>>,
}

#[derive(Debug, Clone, serde::Serialize, serde::Deserialize, ToSchema)]
pub struct PaymentMethodCollectLinkRenderRequest {
    /// Unique identifier for a merchant.
    #[schema(example = "merchant_1671528864", value_type = String)]
    pub merchant_id: id_type::MerchantId,

    /// The unique identifier for the collect link.
    #[schema(value_type = String, example = "pm_collect_link_2bdacf398vwzq5n422S1")]
    pub pm_collect_link_id: String,
}

#[derive(Clone, Debug, serde::Serialize)]
pub struct PaymentMethodCollectLinkDetails {
    pub publishable_key: masking::Secret<String>,
    pub client_secret: masking::Secret<String>,
    pub pm_collect_link_id: String,
    pub customer_id: id_type::CustomerId,
    #[serde(with = "common_utils::custom_serde::iso8601")]
    pub session_expiry: time::PrimitiveDateTime,
    pub return_url: Option<String>,
    #[serde(flatten)]
    pub ui_config: link_utils::GenericLinkUiConfigFormData,
    pub enabled_payment_methods: Option<Vec<link_utils::EnabledPaymentMethod>>,
}

#[derive(Clone, Debug, serde::Serialize)]
pub struct PaymentMethodCollectLinkStatusDetails {
    pub pm_collect_link_id: String,
    pub customer_id: id_type::CustomerId,
    #[serde(with = "common_utils::custom_serde::iso8601")]
    pub session_expiry: time::PrimitiveDateTime,
    pub return_url: Option<url::Url>,
    pub status: link_utils::PaymentMethodCollectStatus,
    #[serde(flatten)]
    pub ui_config: link_utils::GenericLinkUiConfigFormData,
}

#[derive(Debug, Clone, serde::Serialize, serde::Deserialize, ToSchema)]
pub struct MaskedBankDetails {
    pub mask: String,
}

#[derive(Debug, Clone, serde::Serialize, serde::Deserialize)]
pub struct PaymentMethodId {
    pub payment_method_id: String,
}

#[derive(Debug, serde::Serialize, serde::Deserialize, Clone, ToSchema)]
pub struct DefaultPaymentMethod {
    #[schema(value_type = String, max_length = 64, min_length = 1, example = "cus_y3oqhf46pyzuxjbcn2giaqnb44")]
    pub customer_id: id_type::CustomerId,
    pub payment_method_id: String,
}
//------------------------------------------------TokenizeService------------------------------------------------
#[derive(Debug, serde::Serialize, serde::Deserialize)]
pub struct TokenizePayloadEncrypted {
    pub payload: String,
    pub key_id: String,
    pub version: Option<String>,
}

#[derive(Debug, serde::Serialize, serde::Deserialize)]
pub struct TokenizePayloadRequest {
    pub value1: String,
    pub value2: String,
    pub lookup_key: String,
    pub service_name: String,
}

#[derive(Debug, serde::Serialize, serde::Deserialize)]
pub struct GetTokenizePayloadRequest {
    pub lookup_key: String,
    pub service_name: String,
    pub get_value2: bool,
}

#[derive(Debug, serde::Serialize, serde::Deserialize)]
pub struct DeleteTokenizeByTokenRequest {
    pub lookup_key: String,
    pub service_name: String,
}

#[derive(Debug, serde::Serialize)] // Blocked: Yet to be implemented by `basilisk`
pub struct DeleteTokenizeByDateRequest {
    pub buffer_minutes: i32,
    pub service_name: String,
    pub max_rows: i32,
}

#[derive(Debug, serde::Deserialize)]
pub struct GetTokenizePayloadResponse {
    pub lookup_key: String,
    pub get_value2: Option<bool>,
}
#[derive(Debug, serde::Serialize, serde::Deserialize)]
#[serde(rename_all = "camelCase")]
pub struct TokenizedCardValue1 {
    pub card_number: String,
    pub exp_year: String,
    pub exp_month: String,
    pub name_on_card: Option<String>,
    pub nickname: Option<String>,
    pub card_last_four: Option<String>,
    pub card_token: Option<String>,
}

#[derive(Debug, serde::Serialize, serde::Deserialize)]
#[serde(rename_all = "camelCase")]
pub struct ListCountriesCurrenciesRequest {
    pub connector: api_enums::Connector,
    pub payment_method_type: api_enums::PaymentMethodType,
}

#[derive(Debug, serde::Serialize, serde::Deserialize)]
#[serde(rename_all = "camelCase")]
pub struct ListCountriesCurrenciesResponse {
    pub currencies: HashSet<api_enums::Currency>,
    pub countries: HashSet<CountryCodeWithName>,
}

#[derive(Debug, serde::Serialize, serde::Deserialize, Eq, Hash, PartialEq)]
pub struct CountryCodeWithName {
    pub code: api_enums::CountryAlpha2,
    pub name: api_enums::Country,
}

#[derive(Debug, serde::Serialize, serde::Deserialize)]
#[serde(rename_all = "camelCase")]
pub struct TokenizedCardValue2 {
    pub card_security_code: Option<String>,
    pub card_fingerprint: Option<String>,
    pub external_id: Option<String>,
    pub customer_id: Option<id_type::CustomerId>,
    pub payment_method_id: Option<String>,
}

#[derive(Debug, serde::Serialize, serde::Deserialize)]
pub struct TokenizedWalletValue1 {
    pub data: payments::WalletData,
}

#[derive(Debug, serde::Serialize, serde::Deserialize)]
pub struct TokenizedWalletValue2 {
    pub customer_id: Option<id_type::CustomerId>,
}

#[derive(Debug, serde::Serialize, serde::Deserialize)]
pub struct TokenizedBankTransferValue1 {
    pub data: payments::BankTransferData,
}

#[derive(Debug, serde::Serialize, serde::Deserialize)]
pub struct TokenizedBankTransferValue2 {
    pub customer_id: Option<id_type::CustomerId>,
}

#[derive(Debug, serde::Serialize, serde::Deserialize)]
pub struct TokenizedBankRedirectValue1 {
    pub data: payments::BankRedirectData,
}

#[derive(Debug, serde::Serialize, serde::Deserialize)]
pub struct TokenizedBankRedirectValue2 {
    pub customer_id: Option<id_type::CustomerId>,
}

#[derive(Debug, Clone, serde::Deserialize, serde::Serialize)]
pub struct PaymentMethodRecord {
    pub customer_id: id_type::CustomerId,
    pub name: Option<masking::Secret<String>>,
    pub email: Option<pii::Email>,
    pub phone: Option<masking::Secret<String>>,
    pub phone_country_code: Option<String>,
    pub merchant_id: Option<id_type::MerchantId>,
    pub payment_method: Option<api_enums::PaymentMethod>,
    pub payment_method_type: Option<api_enums::PaymentMethodType>,
    pub nick_name: masking::Secret<String>,
    pub payment_instrument_id: Option<masking::Secret<String>>,
    pub card_number_masked: masking::Secret<String>,
    pub card_expiry_month: masking::Secret<String>,
    pub card_expiry_year: masking::Secret<String>,
    pub card_scheme: Option<String>,
    pub original_transaction_id: Option<String>,
    pub billing_address_zip: masking::Secret<String>,
    pub billing_address_state: masking::Secret<String>,
    pub billing_address_first_name: masking::Secret<String>,
    pub billing_address_last_name: masking::Secret<String>,
    pub billing_address_city: String,
    pub billing_address_country: Option<api_enums::CountryAlpha2>,
    pub billing_address_line1: masking::Secret<String>,
    pub billing_address_line2: Option<masking::Secret<String>>,
    pub billing_address_line3: Option<masking::Secret<String>>,
    pub raw_card_number: Option<masking::Secret<String>>,
    pub merchant_connector_id: Option<id_type::MerchantConnectorAccountId>,
    pub original_transaction_amount: Option<i64>,
    pub original_transaction_currency: Option<common_enums::Currency>,
    pub line_number: Option<i64>,
    pub network_token_number: Option<masking::Secret<String>>,
    pub network_token_expiry_month: Option<masking::Secret<String>>,
    pub network_token_expiry_year: Option<masking::Secret<String>>,
    pub network_token_requestor_ref_id: Option<String>,
    pub skip_card_expiry_validation: Option<bool>,
}

#[derive(Debug, Default, serde::Serialize)]
pub struct PaymentMethodMigrationResponse {
    pub line_number: Option<i64>,
    #[serde(skip_serializing_if = "Option::is_none")]
    pub payment_method_id: Option<String>,
    #[serde(skip_serializing_if = "Option::is_none")]
    pub payment_method: Option<api_enums::PaymentMethod>,
    #[serde(skip_serializing_if = "Option::is_none")]
    pub payment_method_type: Option<api_enums::PaymentMethodType>,
    pub customer_id: Option<id_type::CustomerId>,
    pub migration_status: MigrationStatus,
    #[serde(skip_serializing_if = "Option::is_none")]
    pub migration_error: Option<String>,
    pub card_number_masked: Option<masking::Secret<String>>,
    pub card_migrated: Option<bool>,
    pub network_token_migrated: Option<bool>,
    pub connector_mandate_details_migrated: Option<bool>,
    pub network_transaction_id_migrated: Option<bool>,
}

#[derive(Debug, Default, serde::Serialize)]
pub enum MigrationStatus {
    Success,
    #[default]
    Failed,
}

type PaymentMethodMigrationResponseType = (
    Result<PaymentMethodMigrateResponse, String>,
    PaymentMethodRecord,
);
#[cfg(all(
    any(feature = "v2", feature = "v1"),
    not(feature = "payment_methods_v2")
))]
impl From<PaymentMethodMigrationResponseType> for PaymentMethodMigrationResponse {
    fn from((response, record): PaymentMethodMigrationResponseType) -> Self {
        match response {
            Ok(res) => Self {
                payment_method_id: Some(res.payment_method_response.payment_method_id),
                payment_method: res.payment_method_response.payment_method,
                payment_method_type: res.payment_method_response.payment_method_type,
                customer_id: res.payment_method_response.customer_id,
                migration_status: MigrationStatus::Success,
                migration_error: None,
                card_number_masked: Some(record.card_number_masked),
                line_number: record.line_number,
                card_migrated: res.card_migrated,
                network_token_migrated: res.network_token_migrated,
                connector_mandate_details_migrated: res.connector_mandate_details_migrated,
                network_transaction_id_migrated: res.network_transaction_id_migrated,
            },
            Err(e) => Self {
                customer_id: Some(record.customer_id),
                migration_status: MigrationStatus::Failed,
                migration_error: Some(e),
                card_number_masked: Some(record.card_number_masked),
                line_number: record.line_number,
                ..Self::default()
            },
        }
    }
}

#[cfg(all(feature = "v2", feature = "payment_methods_v2"))]
impl From<PaymentMethodMigrationResponseType> for PaymentMethodMigrationResponse {
    fn from((response, record): PaymentMethodMigrationResponseType) -> Self {
        match response {
            Ok(res) => Self {
                payment_method_id: Some(res.payment_method_id),
                payment_method: res.payment_method,
                payment_method_type: res.payment_method_type,
                customer_id: Some(res.customer_id),
                migration_status: MigrationStatus::Success,
                migration_error: None,
                card_number_masked: Some(record.card_number_masked),
                line_number: record.line_number,
            },
            Err(e) => Self {
                customer_id: Some(record.customer_id),
                migration_status: MigrationStatus::Failed,
                migration_error: Some(e),
                card_number_masked: Some(record.card_number_masked),
                line_number: record.line_number,
                ..Self::default()
            },
        }
    }
}

impl
    TryFrom<(
        PaymentMethodRecord,
        id_type::MerchantId,
        Option<id_type::MerchantConnectorAccountId>,
    )> for PaymentMethodMigrate
{
    type Error = error_stack::Report<errors::ValidationError>;
    fn try_from(
        item: (
            PaymentMethodRecord,
            id_type::MerchantId,
            Option<id_type::MerchantConnectorAccountId>,
        ),
    ) -> Result<Self, Self::Error> {
        let (record, merchant_id, mca_id) = item;

        //  if payment instrument id is present then only construct this
        let connector_mandate_details = if record.payment_instrument_id.is_some() {
            Some(PaymentsMandateReference(HashMap::from([(
                mca_id.get_required_value("merchant_connector_id")?,
                PaymentsMandateReferenceRecord {
                    connector_mandate_id: record
                        .payment_instrument_id
                        .get_required_value("payment_instrument_id")?
                        .peek()
                        .to_string(),
                    payment_method_type: record.payment_method_type,
                    original_payment_authorized_amount: record.original_transaction_amount,
                    original_payment_authorized_currency: record.original_transaction_currency,
                },
            )])))
        } else {
            None
        };
        Ok(Self {
            merchant_id,
            customer_id: Some(record.customer_id),
            card: Some(MigrateCardDetail {
                card_number: record.raw_card_number.unwrap_or(record.card_number_masked),
                card_exp_month: record.card_expiry_month,
                card_exp_year: record.card_expiry_year,
                card_holder_name: record.name.clone(),
                card_network: None,
                card_type: None,
                card_issuer: None,
                card_issuing_country: None,
                nick_name: Some(record.nick_name.clone()),
<<<<<<< HEAD
            }),
            network_token: Some(MigrateNetworkTokenDetail {
                network_token_data: MigrateNetworkTokenData {
                    network_token_number: record.network_token_number.unwrap_or_default(),
                    network_token_exp_month: record.network_token_expiry_month.unwrap_or_default(),
                    network_token_exp_year: record.network_token_expiry_year.unwrap_or_default(),
                    card_holder_name: record.name,
                    nick_name: Some(record.nick_name),
                    card_issuing_country: None,
                    card_network: None,
                    card_issuer: None,
                    card_type: None,
                },
                network_token_requestor_ref_id: record
                    .network_token_requestor_ref_id
                    .unwrap_or_default(),
=======
>>>>>>> 19cf0f74
            }),
            payment_method: record.payment_method,
            payment_method_type: record.payment_method_type,
            payment_method_issuer: None,
            billing: Some(payments::Address {
                address: Some(payments::AddressDetails {
                    city: Some(record.billing_address_city),
                    country: record.billing_address_country,
                    line1: Some(record.billing_address_line1),
                    line2: record.billing_address_line2,
                    state: Some(record.billing_address_state),
                    line3: record.billing_address_line3,
                    zip: Some(record.billing_address_zip),
                    first_name: Some(record.billing_address_first_name),
                    last_name: Some(record.billing_address_last_name),
                }),
                phone: Some(payments::PhoneDetails {
                    number: record.phone,
                    country_code: record.phone_country_code,
                }),
                email: record.email,
            }),
            connector_mandate_details,
            metadata: None,
            payment_method_issuer_code: None,
            card_network: None,
            #[cfg(feature = "payouts")]
            bank_transfer: None,
            #[cfg(feature = "payouts")]
            wallet: None,
            payment_method_data: None,
            network_transaction_id: record.original_transaction_id,
<<<<<<< HEAD
            skip_card_expiry_validation: record.skip_card_expiry_validation,
=======
>>>>>>> 19cf0f74
        })
    }
}

#[cfg(all(any(feature = "v1", feature = "v2"), not(feature = "customer_v2")))]
impl From<(PaymentMethodRecord, id_type::MerchantId)> for customers::CustomerRequest {
    fn from(value: (PaymentMethodRecord, id_type::MerchantId)) -> Self {
        let (record, merchant_id) = value;
        Self {
            customer_id: Some(record.customer_id),
            merchant_id,
            name: record.name,
            email: record.email,
            phone: record.phone,
            description: None,
            phone_country_code: record.phone_country_code,
            address: Some(payments::AddressDetails {
                city: Some(record.billing_address_city),
                country: record.billing_address_country,
                line1: Some(record.billing_address_line1),
                line2: record.billing_address_line2,
                state: Some(record.billing_address_state),
                line3: record.billing_address_line3,
                zip: Some(record.billing_address_zip),
                first_name: Some(record.billing_address_first_name),
                last_name: Some(record.billing_address_last_name),
            }),
            metadata: None,
        }
    }
}

// #[cfg(feature = "v2")]
// impl From<PaymentMethodRecord> for customers::CustomerRequest {
//     fn from(record: PaymentMethodRecord) -> Self {
//         Self {
//             merchant_reference_id: Some(record.customer_id),
//             name: record.name.unwrap(),
//             email: record.email.unwrap(),
//             phone: record.phone,
//             description: None,
//             phone_country_code: record.phone_country_code,
//             default_billing_address: Some(payments::AddressDetails {
//                 city: Some(record.billing_address_city),
//                 country: record.billing_address_country,
//                 line1: Some(record.billing_address_line1),
//                 line2: record.billing_address_line2,
//                 state: Some(record.billing_address_state),
//                 line3: record.billing_address_line3,
//                 zip: Some(record.billing_address_zip),
//                 first_name: Some(record.billing_address_first_name),
//                 last_name: Some(record.billing_address_last_name),
//             }),
//             default_shipping_address: None,
//             metadata: None,
//         }
//     }
// }<|MERGE_RESOLUTION|>--- conflicted
+++ resolved
@@ -244,11 +244,6 @@
 
     /// Card Details
     pub card: Option<MigrateCardDetail>,
-
-    //to skip card expiry validation
-    //if it is set to true, card expiry validation will be skipped
-    #[serde(default)]
-    pub skip_card_expiry_validation: Option<bool>,
 
     /// Network token details
     pub network_token: Option<MigrateNetworkTokenDetail>,
@@ -2168,7 +2163,6 @@
     pub network_token_expiry_month: Option<masking::Secret<String>>,
     pub network_token_expiry_year: Option<masking::Secret<String>>,
     pub network_token_requestor_ref_id: Option<String>,
-    pub skip_card_expiry_validation: Option<bool>,
 }
 
 #[derive(Debug, Default, serde::Serialize)]
@@ -2309,7 +2303,6 @@
                 card_issuer: None,
                 card_issuing_country: None,
                 nick_name: Some(record.nick_name.clone()),
-<<<<<<< HEAD
             }),
             network_token: Some(MigrateNetworkTokenDetail {
                 network_token_data: MigrateNetworkTokenData {
@@ -2317,7 +2310,7 @@
                     network_token_exp_month: record.network_token_expiry_month.unwrap_or_default(),
                     network_token_exp_year: record.network_token_expiry_year.unwrap_or_default(),
                     card_holder_name: record.name,
-                    nick_name: Some(record.nick_name),
+                    nick_name: Some(record.nick_name.clone()),
                     card_issuing_country: None,
                     card_network: None,
                     card_issuer: None,
@@ -2326,8 +2319,6 @@
                 network_token_requestor_ref_id: record
                     .network_token_requestor_ref_id
                     .unwrap_or_default(),
-=======
->>>>>>> 19cf0f74
             }),
             payment_method: record.payment_method,
             payment_method_type: record.payment_method_type,
@@ -2360,10 +2351,6 @@
             wallet: None,
             payment_method_data: None,
             network_transaction_id: record.original_transaction_id,
-<<<<<<< HEAD
-            skip_card_expiry_validation: record.skip_card_expiry_validation,
-=======
->>>>>>> 19cf0f74
         })
     }
 }
