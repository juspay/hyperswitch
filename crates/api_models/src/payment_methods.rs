use std::collections::HashMap;

use cards::CardNumber;
use common_utils::{
    consts::SURCHARGE_PERCENTAGE_PRECISION_LENGTH, crypto::OptionalEncryptableName, pii,
    types::Percentage,
};
use serde::de;
use utoipa::ToSchema;

#[cfg(feature = "payouts")]
use crate::payouts;
use crate::{
<<<<<<< HEAD
    admin, enums as api_enums,
    payments::{self, BankCodeResponse, RequestSurchargeDetails},
=======
    admin,
    customers::CustomerId,
    enums as api_enums,
    payments::{self, BankCodeResponse},
>>>>>>> 89857941
};

#[derive(Debug, serde::Deserialize, serde::Serialize, Clone, ToSchema)]
#[serde(deny_unknown_fields)]
pub struct PaymentMethodCreate {
    /// The type of payment method use for the payment.
    #[schema(value_type = PaymentMethodType,example = "card")]
    pub payment_method: api_enums::PaymentMethod,

    /// This is a sub-category of payment method.
    #[schema(value_type = Option<PaymentMethodType>,example = "credit")]
    pub payment_method_type: Option<api_enums::PaymentMethodType>,

    /// The name of the bank/ provider issuing the payment method to the end user
    #[schema(example = "Citibank")]
    pub payment_method_issuer: Option<String>,

    /// A standard code representing the issuer of payment method
    #[schema(value_type = Option<PaymentMethodIssuerCode>,example = "jp_applepay")]
    pub payment_method_issuer_code: Option<api_enums::PaymentMethodIssuerCode>,

    /// Card Details
    #[schema(example = json!({
    "card_number": "4111111145551142",
    "card_exp_month": "10",
    "card_exp_year": "25",
    "card_holder_name": "John Doe"}))]
    pub card: Option<CardDetail>,

    /// You can specify up to 50 keys, with key names up to 40 characters long and values up to 500 characters long. Metadata is useful for storing additional, structured information on an object.
    #[schema(value_type = Option<Object>,example = json!({ "city": "NY", "unit": "245" }))]
    pub metadata: Option<pii::SecretSerdeValue>,

    /// The unique identifier of the customer.
    #[schema(example = "cus_meowerunwiuwiwqw")]
    pub customer_id: Option<String>,

    /// The card network
    #[schema(example = "Visa")]
    pub card_network: Option<String>,
}

#[derive(Debug, serde::Deserialize, serde::Serialize, Clone, ToSchema)]
#[serde(deny_unknown_fields)]
pub struct PaymentMethodUpdate {
    /// Card Details
    #[schema(example = json!({
    "card_number": "4111111145551142",
    "card_exp_month": "10",
    "card_exp_year": "25",
    "card_holder_name": "John Doe"}))]
    pub card: Option<CardDetail>,

    /// You can specify up to 50 keys, with key names up to 40 characters long and values up to 500 characters long. Metadata is useful for storing additional, structured information on an object.
    #[schema(value_type = Option<CardNetwork>,example = "Visa")]
    pub card_network: Option<api_enums::CardNetwork>,

    /// You can specify up to 50 keys, with key names up to 40 characters long and values up to 500 characters long. Metadata is useful for storing additional, structured information on an object.
    #[schema(value_type = Option<Object>,example = json!({ "city": "NY", "unit": "245" }))]
    pub metadata: Option<pii::SecretSerdeValue>,
}

#[derive(Debug, serde::Deserialize, serde::Serialize, Clone, ToSchema)]
#[serde(deny_unknown_fields)]
pub struct CardDetail {
    /// Card Number
    #[schema(value_type = String,example = "4111111145551142")]
    pub card_number: CardNumber,

    /// Card Expiry Month
    #[schema(value_type = String,example = "10")]
    pub card_exp_month: masking::Secret<String>,

    /// Card Expiry Year
    #[schema(value_type = String,example = "25")]
    pub card_exp_year: masking::Secret<String>,

    /// Card Holder Name
    #[schema(value_type = String,example = "John Doe")]
    pub card_holder_name: Option<masking::Secret<String>>,

    /// Card Holder's Nick Name
    #[schema(value_type = Option<String>,example = "John Doe")]
    pub nick_name: Option<masking::Secret<String>>,
}

#[derive(Debug, serde::Deserialize, serde::Serialize, ToSchema)]
pub struct PaymentMethodResponse {
    /// Unique identifier for a merchant
    #[schema(example = "merchant_1671528864")]
    pub merchant_id: String,

    /// The unique identifier of the customer.
    #[schema(example = "cus_meowerunwiuwiwqw")]
    pub customer_id: Option<String>,

    /// The unique identifier of the Payment method
    #[schema(example = "card_rGK4Vi5iSW70MY7J2mIy")]
    pub payment_method_id: String,

    /// The type of payment method use for the payment.
    #[schema(value_type = PaymentMethodType, example = "card")]
    pub payment_method: api_enums::PaymentMethod,

    /// This is a sub-category of payment method.
    #[schema(value_type = Option<PaymentMethodType>, example = "credit")]
    pub payment_method_type: Option<api_enums::PaymentMethodType>,

    /// Card details from card locker
    #[schema(example = json!({"last4": "1142","exp_month": "03","exp_year": "2030"}))]
    pub card: Option<CardDetailFromLocker>,

    /// Indicates whether the payment method is eligible for recurring payments
    #[schema(example = true)]
    pub recurring_enabled: bool,

    /// Indicates whether the payment method is eligible for installment payments
    #[schema(example = true)]
    pub installment_payment_enabled: bool,

    /// Type of payment experience enabled with the connector
    #[schema(value_type = Option<Vec<PaymentExperience>>, example = json!(["redirect_to_url"]))]
    pub payment_experience: Option<Vec<api_enums::PaymentExperience>>,

    /// You can specify up to 50 keys, with key names up to 40 characters long and values up to 500 characters long. Metadata is useful for storing additional, structured information on an object.
    #[schema(value_type = Option<Object>, example = json!({ "city": "NY", "unit": "245" }))]
    pub metadata: Option<pii::SecretSerdeValue>,

    ///  A timestamp (ISO 8601 code) that determines when the customer was created
    #[schema(value_type = Option<PrimitiveDateTime>, example = "2023-01-18T11:04:09.922Z")]
    #[serde(default, with = "common_utils::custom_serde::iso8601::option")]
    pub created: Option<time::PrimitiveDateTime>,
}

#[derive(Clone, Debug, Eq, PartialEq, serde::Deserialize, serde::Serialize)]
pub enum PaymentMethodsData {
    Card(CardDetailsPaymentMethod),
    BankDetails(PaymentMethodDataBankCreds),
}
#[derive(Clone, Debug, Eq, PartialEq, serde::Deserialize, serde::Serialize)]
pub struct CardDetailsPaymentMethod {
    pub last4_digits: Option<String>,
    pub issuer_country: Option<String>,
    pub expiry_month: Option<masking::Secret<String>>,
    pub expiry_year: Option<masking::Secret<String>>,
    pub nick_name: Option<masking::Secret<String>>,
    pub card_holder_name: Option<masking::Secret<String>>,
}

#[derive(Debug, Clone, Eq, PartialEq, serde::Serialize, serde::Deserialize)]
pub struct PaymentMethodDataBankCreds {
    pub mask: String,
    pub hash: String,
    pub account_type: Option<String>,
    pub account_name: Option<String>,
    pub payment_method_type: api_enums::PaymentMethodType,
    pub connector_details: Vec<BankAccountConnectorDetails>,
}

#[derive(Debug, Clone, Eq, PartialEq, serde::Serialize, serde::Deserialize)]
pub struct BankAccountConnectorDetails {
    pub connector: String,
    pub account_id: String,
    pub mca_id: String,
    pub access_token: BankAccountAccessCreds,
}

#[derive(Debug, Clone, Eq, PartialEq, serde::Serialize, serde::Deserialize)]
pub enum BankAccountAccessCreds {
    AccessToken(String),
}
#[derive(Debug, serde::Deserialize, serde::Serialize, Clone, ToSchema)]
pub struct CardDetailFromLocker {
    pub scheme: Option<String>,
    pub issuer_country: Option<String>,
    pub last4_digits: Option<String>,
    #[serde(skip)]
    #[schema(value_type=Option<String>)]
    pub card_number: Option<CardNumber>,

    #[schema(value_type=Option<String>)]
    pub expiry_month: Option<masking::Secret<String>>,

    #[schema(value_type=Option<String>)]
    pub expiry_year: Option<masking::Secret<String>>,

    #[schema(value_type=Option<String>)]
    pub card_token: Option<masking::Secret<String>>,

    #[schema(value_type=Option<String>)]
    pub card_holder_name: Option<masking::Secret<String>>,

    #[schema(value_type=Option<String>)]
    pub card_fingerprint: Option<masking::Secret<String>>,

    #[schema(value_type=Option<String>)]
    pub nick_name: Option<masking::Secret<String>>,
}

impl From<CardDetailsPaymentMethod> for CardDetailFromLocker {
    fn from(item: CardDetailsPaymentMethod) -> Self {
        Self {
            scheme: None,
            issuer_country: item.issuer_country,
            last4_digits: item.last4_digits,
            card_number: None,
            expiry_month: item.expiry_month,
            expiry_year: item.expiry_year,
            card_token: None,
            card_holder_name: item.card_holder_name,
            card_fingerprint: None,
            nick_name: item.nick_name,
        }
    }
}

impl From<CardDetailFromLocker> for CardDetailsPaymentMethod {
    fn from(item: CardDetailFromLocker) -> Self {
        Self {
            issuer_country: item.issuer_country,
            last4_digits: item.last4_digits,
            expiry_month: item.expiry_month,
            expiry_year: item.expiry_year,
            nick_name: item.nick_name,
            card_holder_name: item.card_holder_name,
        }
    }
}

#[derive(Debug, Clone, serde::Serialize, serde::Deserialize, ToSchema, PartialEq, Eq)]
pub struct PaymentExperienceTypes {
    /// The payment experience enabled
    #[schema(value_type = Option<PaymentExperience>, example = "redirect_to_url")]
    pub payment_experience_type: api_enums::PaymentExperience,

    /// The list of eligible connectors for a given payment experience
    #[schema(example = json!(["stripe", "adyen"]))]
    pub eligible_connectors: Vec<String>,
}

#[derive(Debug, Clone, serde::Serialize, ToSchema, PartialEq)]
pub struct CardNetworkTypes {
    /// The card network enabled
    #[schema(value_type = Option<CardNetwork>, example = "Visa")]
    pub card_network: api_enums::CardNetwork,

    /// surcharge details for this card network
    #[schema(example = r#"
        {
            "surcharge": {
                "type": "rate",
                "value": {
                    "percentage": 2.5
                }
            },
            "tax_on_surcharge": {
                "percentage": 1.5
            }
        }
    "#)]
    pub surcharge_details: Option<SurchargeDetailsResponse>,

    /// The list of eligible connectors for a given card network
    #[schema(example = json!(["stripe", "adyen"]))]
    pub eligible_connectors: Vec<String>,
}

#[derive(Debug, Clone, serde::Serialize, serde::Deserialize, ToSchema, PartialEq, Eq)]
pub struct BankDebitTypes {
    pub eligible_connectors: Vec<String>,
}

#[derive(Debug, Clone, serde::Serialize, ToSchema, PartialEq)]
pub struct ResponsePaymentMethodTypes {
    /// The payment method type enabled
    #[schema(example = "klarna")]
    pub payment_method_type: api_enums::PaymentMethodType,

    /// The list of payment experiences enabled, if applicable for a payment method type
    pub payment_experience: Option<Vec<PaymentExperienceTypes>>,

    /// The list of card networks enabled, if applicable for a payment method type
    pub card_networks: Option<Vec<CardNetworkTypes>>,

    /// The list of banks enabled, if applicable for a payment method type
    pub bank_names: Option<Vec<BankCodeResponse>>,

    /// The Bank debit payment method information, if applicable for a payment method type.
    pub bank_debits: Option<BankDebitTypes>,
    /// The Bank transfer payment method information, if applicable for a payment method type.
    pub bank_transfers: Option<BankTransferTypes>,

    /// Required fields for the payment_method_type.
    pub required_fields: Option<HashMap<String, RequiredFieldInfo>>,

    /// surcharge details for this payment method type if exists
    #[schema(example = r#"
        {
            "surcharge": {
                "type": "rate",
                "value": {
                    "percentage": 2.5
                }
            },
            "tax_on_surcharge": {
                "percentage": 1.5
            }
        }
    "#)]
    pub surcharge_details: Option<SurchargeDetailsResponse>,
}
#[derive(Clone, Debug, PartialEq, serde::Serialize, serde::Deserialize, ToSchema)]
#[serde(rename_all = "snake_case")]
pub struct SurchargeDetailsResponse {
    /// surcharge value
    pub surcharge: Surcharge,
    /// tax on surcharge value
    pub tax_on_surcharge: Option<Percentage<SURCHARGE_PERCENTAGE_PRECISION_LENGTH>>,
    /// surcharge amount for this payment
    pub surcharge_amount: i64,
    /// tax on surcharge amount for this payment
    pub tax_on_surcharge_amount: i64,
    /// sum of original amount,
    pub final_amount: i64,
}

impl SurchargeDetailsResponse {
    pub fn is_request_surcharge_matching(
        &self,
        request_surcharge_details: RequestSurchargeDetails,
    ) -> bool {
        request_surcharge_details.surcharge_amount == self.surcharge_amount
            && request_surcharge_details.tax_amount.unwrap_or(0) == self.tax_on_surcharge_amount
    }
}

#[derive(Clone, Debug)]
pub struct SurchargeMetadata {
    surcharge_results: HashMap<
        (
            common_enums::PaymentMethod,
            common_enums::PaymentMethodType,
            Option<common_enums::CardNetwork>,
        ),
        SurchargeDetailsResponse,
    >,
    pub payment_attempt_id: String,
}

impl SurchargeMetadata {
    pub fn new(payment_attempt_id: String) -> Self {
        Self {
            surcharge_results: HashMap::new(),
            payment_attempt_id,
        }
    }
    pub fn is_empty_result(&self) -> bool {
        self.surcharge_results.is_empty()
    }
    pub fn get_surcharge_results_size(&self) -> usize {
        self.surcharge_results.len()
    }
    pub fn insert_surcharge_details(
        &mut self,
        payment_method: &common_enums::PaymentMethod,
        payment_method_type: &common_enums::PaymentMethodType,
        card_network: Option<&common_enums::CardNetwork>,
        surcharge_details: SurchargeDetailsResponse,
    ) {
        let key = (
            payment_method.to_owned(),
            payment_method_type.to_owned(),
            card_network.cloned(),
        );
        self.surcharge_results.insert(key, surcharge_details);
    }
    pub fn get_surcharge_details(
        &self,
        payment_method: &common_enums::PaymentMethod,
        payment_method_type: &common_enums::PaymentMethodType,
        card_network: Option<&common_enums::CardNetwork>,
    ) -> Option<&SurchargeDetailsResponse> {
        let key = &(
            payment_method.to_owned(),
            payment_method_type.to_owned(),
            card_network.cloned(),
        );
        self.surcharge_results.get(key)
    }
    pub fn get_surcharge_metadata_redis_key(payment_attempt_id: &str) -> String {
        format!("surcharge_metadata_{}", payment_attempt_id)
    }
    pub fn get_individual_surcharge_key_value_pairs(
        &self,
    ) -> Vec<(String, SurchargeDetailsResponse)> {
        self.surcharge_results
            .iter()
            .map(|((pm, pmt, card_network), surcharge_details)| {
                let key =
                    Self::get_surcharge_details_redis_hashset_key(pm, pmt, card_network.as_ref());
                (key, surcharge_details.to_owned())
            })
            .collect()
    }
    pub fn get_surcharge_details_redis_hashset_key(
        payment_method: &common_enums::PaymentMethod,
        payment_method_type: &common_enums::PaymentMethodType,
        card_network: Option<&common_enums::CardNetwork>,
    ) -> String {
        if let Some(card_network) = card_network {
            format!(
                "{}_{}_{}",
                payment_method, payment_method_type, card_network
            )
        } else {
            format!("{}_{}", payment_method, payment_method_type)
        }
    }
}

#[derive(Clone, Debug, PartialEq, serde::Serialize, serde::Deserialize, ToSchema)]
#[serde(rename_all = "snake_case", tag = "type", content = "value")]
pub enum Surcharge {
    /// Fixed Surcharge value
    Fixed(i64),
    /// Surcharge percentage
    Rate(Percentage<SURCHARGE_PERCENTAGE_PRECISION_LENGTH>),
}

/// Required fields info used while listing the payment_method_data
#[derive(Debug, serde::Deserialize, serde::Serialize, Clone, PartialEq, Eq, ToSchema, Hash)]
pub struct RequiredFieldInfo {
    /// Required field for a payment_method through a payment_method_type
    pub required_field: String,

    /// Display name of the required field in the front-end
    pub display_name: String,

    /// Possible field type of required field
    #[schema(value_type = FieldType)]
    pub field_type: api_enums::FieldType,

    pub value: Option<String>,
}

#[derive(Debug, Clone, serde::Serialize, ToSchema)]
pub struct ResponsePaymentMethodsEnabled {
    /// The payment method enabled
    #[schema(value_type = PaymentMethod)]
    pub payment_method: api_enums::PaymentMethod,

    /// The list of payment method types enabled for a connector account
    pub payment_method_types: Vec<ResponsePaymentMethodTypes>,
}

#[derive(Debug, Clone, serde::Serialize, serde::Deserialize, ToSchema, PartialEq, Eq)]
pub struct BankTransferTypes {
    /// The list of eligible connectors for a given payment experience
    #[schema(example = json!(["stripe", "adyen"]))]
    pub eligible_connectors: Vec<String>,
}

#[derive(Clone, Debug)]
pub struct ResponsePaymentMethodIntermediate {
    pub payment_method_type: api_enums::PaymentMethodType,
    pub payment_experience: Option<api_enums::PaymentExperience>,
    pub card_networks: Option<Vec<api_enums::CardNetwork>>,
    pub payment_method: api_enums::PaymentMethod,
    pub connector: String,
}

impl ResponsePaymentMethodIntermediate {
    pub fn new(
        pm_type: RequestPaymentMethodTypes,
        connector: String,
        pm: api_enums::PaymentMethod,
    ) -> Self {
        Self {
            payment_method_type: pm_type.payment_method_type,
            payment_experience: pm_type.payment_experience,
            card_networks: pm_type.card_networks,
            payment_method: pm,
            connector,
        }
    }
}

#[derive(Debug, Clone, serde::Serialize, serde::Deserialize, ToSchema, PartialEq, Eq, Hash)]
pub struct RequestPaymentMethodTypes {
    pub payment_method_type: api_enums::PaymentMethodType,
    pub payment_experience: Option<api_enums::PaymentExperience>,
    pub card_networks: Option<Vec<api_enums::CardNetwork>>,
    /// List of currencies accepted or has the processing capabilities of the processor
    #[schema(example = json!(
        {
            "type": "specific_accepted",
            "list": ["USD", "INR"]
        }
    ))]
    pub accepted_currencies: Option<admin::AcceptedCurrencies>,

    ///  List of Countries accepted or has the processing capabilities of the processor
    #[schema(example = json!(
        {
            "type": "specific_accepted",
            "list": ["UK", "AU"]
        }
    ))]
    pub accepted_countries: Option<admin::AcceptedCountries>,

    /// Minimum amount supported by the processor. To be represented in the lowest denomination of the target currency (For example, for USD it should be in cents)
    #[schema(example = 1)]
    pub minimum_amount: Option<i32>,

    /// Maximum amount supported by the processor. To be represented in the lowest denomination of
    /// the target currency (For example, for USD it should be in cents)
    #[schema(example = 1313)]
    pub maximum_amount: Option<i32>,

    /// Boolean to enable recurring payments / mandates. Default is true.
    #[schema(default = true, example = false)]
    pub recurring_enabled: bool,

    /// Boolean to enable installment / EMI / BNPL payments. Default is true.
    #[schema(default = true, example = false)]
    pub installment_payment_enabled: bool,
}

//List Payment Method
#[derive(Debug, Clone, serde::Serialize, Default, ToSchema)]
#[serde(deny_unknown_fields)]
pub struct PaymentMethodListRequest {
    #[serde(skip_deserializing)]
    pub customer_id: Option<CustomerId>,
    /// This is a 15 minute expiry token which shall be used from the client to authenticate and perform sessions from the SDK
    #[schema(max_length = 30, min_length = 30, example = "secret_k2uj3he2893ein2d")]
    pub client_secret: Option<String>,

    /// The two-letter ISO currency code
    #[schema(value_type = Option<Vec<CountryAlpha2>>, example = json!(["US", "UK", "IN"]))]
    pub accepted_countries: Option<Vec<api_enums::CountryAlpha2>>,

    /// The three-letter ISO currency code
    #[schema(value_type = Option<Vec<Currency>>,example = json!(["USD", "EUR"]))]
    pub accepted_currencies: Option<Vec<api_enums::Currency>>,

    /// Filter by amount
    #[schema(example = 60)]
    pub amount: Option<i64>,

    /// Indicates whether the payment method is eligible for recurring payments
    #[schema(example = true)]
    pub recurring_enabled: Option<bool>,

    /// Indicates whether the payment method is eligible for installment payments
    #[schema(example = true)]
    pub installment_payment_enabled: Option<bool>,

    /// Indicates whether the payment method is eligible for card netwotks
    #[schema(value_type = Option<Vec<CardNetwork>>, example = json!(["visa", "mastercard"]))]
    pub card_networks: Option<Vec<api_enums::CardNetwork>>,
}

impl<'de> serde::Deserialize<'de> for PaymentMethodListRequest {
    fn deserialize<D>(deserializer: D) -> Result<Self, D::Error>
    where
        D: serde::Deserializer<'de>,
    {
        struct FieldVisitor;

        impl<'de> de::Visitor<'de> for FieldVisitor {
            type Value = PaymentMethodListRequest;

            fn expecting(&self, formatter: &mut std::fmt::Formatter<'_>) -> std::fmt::Result {
                formatter.write_str("Failed while deserializing as map")
            }

            fn visit_map<A>(self, mut map: A) -> Result<Self::Value, A::Error>
            where
                A: de::MapAccess<'de>,
            {
                let mut output = PaymentMethodListRequest::default();

                while let Some(key) = map.next_key()? {
                    match key {
                        "client_secret" => {
                            set_or_reject_duplicate(
                                &mut output.client_secret,
                                "client_secret",
                                map.next_value()?,
                            )?;
                        }
                        "accepted_countries" => match output.accepted_countries.as_mut() {
                            Some(inner) => inner.push(map.next_value()?),
                            None => {
                                output.accepted_countries = Some(vec![map.next_value()?]);
                            }
                        },
                        "accepted_currencies" => match output.accepted_currencies.as_mut() {
                            Some(inner) => inner.push(map.next_value()?),
                            None => {
                                output.accepted_currencies = Some(vec![map.next_value()?]);
                            }
                        },
                        "amount" => {
                            set_or_reject_duplicate(
                                &mut output.amount,
                                "amount",
                                map.next_value()?,
                            )?;
                        }
                        "recurring_enabled" => {
                            set_or_reject_duplicate(
                                &mut output.recurring_enabled,
                                "recurring_enabled",
                                map.next_value()?,
                            )?;
                        }
                        "installment_payment_enabled" => {
                            set_or_reject_duplicate(
                                &mut output.installment_payment_enabled,
                                "installment_payment_enabled",
                                map.next_value()?,
                            )?;
                        }
                        "card_network" => match output.card_networks.as_mut() {
                            Some(inner) => inner.push(map.next_value()?),
                            None => output.card_networks = Some(vec![map.next_value()?]),
                        },
                        _ => {}
                    }
                }

                Ok(output)
            }
        }

        deserializer.deserialize_identifier(FieldVisitor)
    }
}

// Try to set the provided value to the data otherwise throw an error
fn set_or_reject_duplicate<T, E: de::Error>(
    data: &mut Option<T>,
    name: &'static str,
    value: T,
) -> Result<(), E> {
    match data {
        Some(_inner) => Err(de::Error::duplicate_field(name)),
        None => {
            *data = Some(value);
            Ok(())
        }
    }
}

#[derive(Debug, serde::Serialize, ToSchema)]
pub struct PaymentMethodListResponse {
    /// Redirect URL of the merchant
    #[schema(example = "https://www.google.com")]
    pub redirect_url: Option<String>,

    /// Information about the payment method
    #[schema(value_type = Vec<PaymentMethodList>,example = json!(
    [
        {
            "payment_method": "wallet",
            "payment_experience": null,
            "payment_method_issuers": [
                "labore magna ipsum",
                "aute"
            ]
        }
    ]
    ))]
    pub payment_methods: Vec<ResponsePaymentMethodsEnabled>,
    /// Value indicating if the current payment is a mandate payment
    #[schema(value_type = MandateType)]
    pub mandate_payment: Option<payments::MandateType>,

    #[schema(value_type = Option<String>)]
    pub merchant_name: OptionalEncryptableName,

    /// flag to indicate if surcharge and tax breakup screen should be shown or not
    #[schema(value_type = bool)]
    pub show_surcharge_breakup_screen: bool,

    #[schema(value_type = Option<PaymentType>)]
    pub payment_type: Option<api_enums::PaymentType>,
}

#[derive(Eq, PartialEq, Hash, Debug, serde::Deserialize, ToSchema)]
pub struct PaymentMethodList {
    /// The type of payment method use for the payment.
    #[schema(value_type = PaymentMethod,example = "card")]
    pub payment_method: api_enums::PaymentMethod,

    /// This is a sub-category of payment method.
    #[schema(value_type = Option<Vec<PaymentMethodType>>,example = json!(["credit"]))]
    pub payment_method_types: Option<Vec<RequestPaymentMethodTypes>>,
}

/// Currently if the payment method is Wallet or Paylater the relevant fields are `payment_method`
/// and `payment_method_issuers`. Otherwise only consider
/// `payment_method`,`payment_method_issuers`,`payment_method_types`,`payment_schemes` fields.
impl serde::Serialize for PaymentMethodList {
    fn serialize<S>(&self, serializer: S) -> Result<S::Ok, S::Error>
    where
        S: serde::Serializer,
    {
        use serde::ser::SerializeStruct;
        let mut state = serializer.serialize_struct("PaymentMethodList", 4)?;
        state.serialize_field("payment_method", &self.payment_method)?;

        state.serialize_field("payment_method_types", &self.payment_method_types)?;

        state.end()
    }
}

#[derive(Debug, serde::Serialize, ToSchema)]
pub struct CustomerPaymentMethodsListResponse {
    /// List of payment methods for customer
    pub customer_payment_methods: Vec<CustomerPaymentMethod>,
}

#[derive(Debug, serde::Serialize, ToSchema)]
pub struct PaymentMethodDeleteResponse {
    /// The unique identifier of the Payment method
    #[schema(example = "card_rGK4Vi5iSW70MY7J2mIy")]
    pub payment_method_id: String,

    /// Whether payment method was deleted or not
    #[schema(example = true)]
    pub deleted: bool,
}

#[derive(Debug, Clone, serde::Serialize, ToSchema)]
pub struct CustomerPaymentMethod {
    /// Token for payment method in temporary card locker which gets refreshed often
    #[schema(example = "7ebf443f-a050-4067-84e5-e6f6d4800aef")]
    pub payment_token: String,

    /// The unique identifier of the customer.
    #[schema(example = "cus_meowerunwiuwiwqw")]
    pub customer_id: String,

    /// The type of payment method use for the payment.
    #[schema(value_type = PaymentMethodType,example = "card")]
    pub payment_method: api_enums::PaymentMethod,

    /// This is a sub-category of payment method.
    #[schema(value_type = Option<PaymentMethodType>,example = "credit_card")]
    pub payment_method_type: Option<api_enums::PaymentMethodType>,

    /// The name of the bank/ provider issuing the payment method to the end user
    #[schema(example = "Citibank")]
    pub payment_method_issuer: Option<String>,

    /// A standard code representing the issuer of payment method
    #[schema(value_type = Option<PaymentMethodIssuerCode>,example = "jp_applepay")]
    pub payment_method_issuer_code: Option<api_enums::PaymentMethodIssuerCode>,

    /// Indicates whether the payment method is eligible for recurring payments
    #[schema(example = true)]
    pub recurring_enabled: bool,

    /// Indicates whether the payment method is eligible for installment payments
    #[schema(example = true)]
    pub installment_payment_enabled: bool,

    /// Type of payment experience enabled with the connector
    #[schema(value_type = Option<Vec<PaymentExperience>>,example = json!(["redirect_to_url"]))]
    pub payment_experience: Option<Vec<api_enums::PaymentExperience>>,

    /// Card details from card locker
    #[schema(example = json!({"last4": "1142","exp_month": "03","exp_year": "2030"}))]
    pub card: Option<CardDetailFromLocker>,

    /// You can specify up to 50 keys, with key names up to 40 characters long and values up to 500 characters long. Metadata is useful for storing additional, structured information on an object.
    #[schema(value_type = Option<Object>,example = json!({ "city": "NY", "unit": "245" }))]
    pub metadata: Option<pii::SecretSerdeValue>,

    ///  A timestamp (ISO 8601 code) that determines when the customer was created
    #[schema(value_type = Option<PrimitiveDateTime>,example = "2023-01-18T11:04:09.922Z")]
    #[serde(default, with = "common_utils::custom_serde::iso8601::option")]
    pub created: Option<time::PrimitiveDateTime>,

    /// Payment method details from locker
    #[cfg(feature = "payouts")]
    #[schema(value_type = Option<Bank>)]
    pub bank_transfer: Option<payouts::Bank>,

    /// Whether this payment method requires CVV to be collected
    #[schema(example = true)]
    pub requires_cvv: bool,
}
#[derive(Debug, Clone, serde::Serialize, serde::Deserialize)]
pub struct PaymentMethodId {
    pub payment_method_id: String,
}

//------------------------------------------------TokenizeService------------------------------------------------
#[derive(Debug, serde::Serialize, serde::Deserialize)]
pub struct TokenizePayloadEncrypted {
    pub payload: String,
    pub key_id: String,
    pub version: Option<String>,
}

#[derive(Debug, serde::Serialize, serde::Deserialize)]
pub struct TokenizePayloadRequest {
    pub value1: String,
    pub value2: String,
    pub lookup_key: String,
    pub service_name: String,
}

#[derive(Debug, serde::Serialize, serde::Deserialize)]
pub struct GetTokenizePayloadRequest {
    pub lookup_key: String,
    pub service_name: String,
    pub get_value2: bool,
}

#[derive(Debug, serde::Serialize, serde::Deserialize)]
pub struct DeleteTokenizeByTokenRequest {
    pub lookup_key: String,
    pub service_name: String,
}

#[derive(Debug, serde::Serialize)] // Blocked: Yet to be implemented by `basilisk`
pub struct DeleteTokenizeByDateRequest {
    pub buffer_minutes: i32,
    pub service_name: String,
    pub max_rows: i32,
}

#[derive(Debug, serde::Deserialize)]
pub struct GetTokenizePayloadResponse {
    pub lookup_key: String,
    pub get_value2: Option<bool>,
}
#[derive(Debug, serde::Serialize, serde::Deserialize)]
#[serde(rename_all = "camelCase")]
pub struct TokenizedCardValue1 {
    pub card_number: String,
    pub exp_year: String,
    pub exp_month: String,
    pub name_on_card: Option<String>,
    pub nickname: Option<String>,
    pub card_last_four: Option<String>,
    pub card_token: Option<String>,
}

#[derive(Debug, serde::Serialize, serde::Deserialize)]
#[serde(rename_all = "camelCase")]
pub struct TokenizedCardValue2 {
    pub card_security_code: Option<String>,
    pub card_fingerprint: Option<String>,
    pub external_id: Option<String>,
    pub customer_id: Option<String>,
    pub payment_method_id: Option<String>,
}

#[derive(Debug, serde::Serialize, serde::Deserialize)]
pub struct TokenizedWalletValue1 {
    pub data: payments::WalletData,
}

#[derive(Debug, serde::Serialize, serde::Deserialize)]
pub struct TokenizedWalletValue2 {
    pub customer_id: Option<String>,
}

#[derive(Debug, serde::Serialize, serde::Deserialize)]
pub struct TokenizedBankTransferValue1 {
    pub data: payments::BankTransferData,
}

#[derive(Debug, serde::Serialize, serde::Deserialize)]
pub struct TokenizedBankTransferValue2 {
    pub customer_id: Option<String>,
}

#[derive(Debug, serde::Serialize, serde::Deserialize)]
pub struct TokenizedBankRedirectValue1 {
    pub data: payments::BankRedirectData,
}

#[derive(Debug, serde::Serialize, serde::Deserialize)]
pub struct TokenizedBankRedirectValue2 {
    pub customer_id: Option<String>,
}<|MERGE_RESOLUTION|>--- conflicted
+++ resolved
@@ -11,15 +11,10 @@
 #[cfg(feature = "payouts")]
 use crate::payouts;
 use crate::{
-<<<<<<< HEAD
-    admin, enums as api_enums,
-    payments::{self, BankCodeResponse, RequestSurchargeDetails},
-=======
     admin,
     customers::CustomerId,
     enums as api_enums,
-    payments::{self, BankCodeResponse},
->>>>>>> 89857941
+    payments::{self, BankCodeResponse, RequestSurchargeDetails},
 };
 
 #[derive(Debug, serde::Deserialize, serde::Serialize, Clone, ToSchema)]
