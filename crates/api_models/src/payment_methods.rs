use cards::CardNumber;
use common_utils::pii;
use serde::de;
use utoipa::ToSchema;

use crate::{
    admin, enums as api_enums,
    payments::{self, BankCodeResponse},
};

#[derive(Debug, serde::Deserialize, serde::Serialize, Clone, ToSchema)]
#[serde(deny_unknown_fields)]
pub struct PaymentMethodCreate {
    /// The type of payment method use for the payment.
    #[schema(value_type = PaymentMethodType,example = "card")]
    pub payment_method: api_enums::PaymentMethod,

    /// This is a sub-category of payment method.
    #[schema(value_type = Option<PaymentMethodType>,example = "credit")]
    pub payment_method_type: Option<api_enums::PaymentMethodType>,

    /// The name of the bank/ provider issuing the payment method to the end user
    #[schema(example = "Citibank")]
    pub payment_method_issuer: Option<String>,

    /// A standard code representing the issuer of payment method
    #[schema(value_type = Option<PaymentMethodIssuerCode>,example = "jp_applepay")]
    pub payment_method_issuer_code: Option<api_enums::PaymentMethodIssuerCode>,

    /// Card Details
    #[schema(example = json!({
    "card_number": "4111111145551142",
    "card_exp_month": "10",
    "card_exp_year": "25",
    "card_holder_name": "John Doe"}))]
    pub card: Option<CardDetail>,

    /// You can specify up to 50 keys, with key names up to 40 characters long and values up to 500 characters long. Metadata is useful for storing additional, structured information on an object.
    #[schema(value_type = Option<Object>,example = json!({ "city": "NY", "unit": "245" }))]
    pub metadata: Option<pii::SecretSerdeValue>,

    /// The unique identifier of the customer.
    #[schema(example = "cus_meowerunwiuwiwqw")]
    pub customer_id: Option<String>,

    /// The card network
    #[schema(example = "Visa")]
    pub card_network: Option<String>,
}

#[derive(Debug, serde::Deserialize, serde::Serialize, Clone, ToSchema)]
#[serde(deny_unknown_fields)]
pub struct PaymentMethodUpdate {
    /// Card Details
    #[schema(example = json!({
    "card_number": "4111111145551142",
    "card_exp_month": "10",
    "card_exp_year": "25",
    "card_holder_name": "John Doe"}))]
    pub card: Option<CardDetail>,

    /// You can specify up to 50 keys, with key names up to 40 characters long and values up to 500 characters long. Metadata is useful for storing additional, structured information on an object.
    #[schema(value_type = Option<CardNetwork>,example = "Visa")]
    pub card_network: Option<api_enums::CardNetwork>,

    /// You can specify up to 50 keys, with key names up to 40 characters long and values up to 500 characters long. Metadata is useful for storing additional, structured information on an object.
    #[schema(value_type = Option<Object>,example = json!({ "city": "NY", "unit": "245" }))]
    pub metadata: Option<pii::SecretSerdeValue>,
}

#[derive(Debug, serde::Deserialize, serde::Serialize, Clone, ToSchema)]
#[serde(deny_unknown_fields)]
pub struct CardDetail {
    /// Card Number
    #[schema(value_type = String,example = "4111111145551142")]
    pub card_number: CardNumber,

    /// Card Expiry Month
    #[schema(value_type = String,example = "10")]
    pub card_exp_month: masking::Secret<String>,

    /// Card Expiry Year
    #[schema(value_type = String,example = "25")]
    pub card_exp_year: masking::Secret<String>,

    /// Card Holder Name
    #[schema(value_type = String,example = "John Doe")]
    pub card_holder_name: Option<masking::Secret<String>>,
}

#[derive(Debug, serde::Deserialize, serde::Serialize, ToSchema)]
pub struct PaymentMethodResponse {
    /// Unique identifier for a merchant
    #[schema(example = "merchant_1671528864")]
    pub merchant_id: String,

    /// The unique identifier of the customer.
    #[schema(example = "cus_meowerunwiuwiwqw")]
    pub customer_id: Option<String>,

    /// The unique identifier of the Payment method
    #[schema(example = "card_rGK4Vi5iSW70MY7J2mIy")]
    pub payment_method_id: String,

    /// The type of payment method use for the payment.
    #[schema(value_type = PaymentMethodType, example = "card")]
    pub payment_method: api_enums::PaymentMethod,

    /// This is a sub-category of payment method.
    #[schema(value_type = Option<PaymentMethodType>, example = "credit")]
    pub payment_method_type: Option<api_enums::PaymentMethodType>,

    /// Card details from card locker
    #[schema(example = json!({"last4": "1142","exp_month": "03","exp_year": "2030"}))]
    pub card: Option<CardDetailFromLocker>,

    /// Indicates whether the payment method is eligible for recurring payments
    #[schema(example = true)]
    pub recurring_enabled: bool,

    /// Indicates whether the payment method is eligible for installment payments
    #[schema(example = true)]
    pub installment_payment_enabled: bool,

    /// Type of payment experience enabled with the connector
    #[schema(value_type = Option<Vec<PaymentExperience>>, example = json!(["redirect_to_url"]))]
    pub payment_experience: Option<Vec<api_enums::PaymentExperience>>,

    /// You can specify up to 50 keys, with key names up to 40 characters long and values up to 500 characters long. Metadata is useful for storing additional, structured information on an object.
    #[schema(value_type = Option<Object>, example = json!({ "city": "NY", "unit": "245" }))]
    pub metadata: Option<pii::SecretSerdeValue>,

    ///  A timestamp (ISO 8601 code) that determines when the customer was created
    #[schema(value_type = Option<PrimitiveDateTime>, example = "2023-01-18T11:04:09.922Z")]
    #[serde(default, with = "common_utils::custom_serde::iso8601::option")]
    pub created: Option<time::PrimitiveDateTime>,
}

#[derive(Debug, serde::Deserialize, serde::Serialize, Clone, ToSchema)]
pub struct CardDetailFromLocker {
    pub scheme: Option<String>,
    pub issuer_country: Option<String>,
    pub last4_digits: Option<String>,
    #[serde(skip)]
    #[schema(value_type=Option<String>)]
    pub card_number: Option<CardNumber>,

    #[schema(value_type=Option<String>)]
    pub expiry_month: Option<masking::Secret<String>>,

    #[schema(value_type=Option<String>)]
    pub expiry_year: Option<masking::Secret<String>>,

    #[schema(value_type=Option<String>)]
    pub card_token: Option<masking::Secret<String>>,

    #[schema(value_type=Option<String>)]
    pub card_holder_name: Option<masking::Secret<String>>,

    #[schema(value_type=Option<String>)]
    pub card_fingerprint: Option<masking::Secret<String>>,
}

#[derive(Debug, Clone, serde::Serialize, serde::Deserialize, ToSchema, PartialEq, Eq)]
pub struct PaymentExperienceTypes {
    /// The payment experience enabled
    #[schema(value_type = Option<PaymentExperience>, example = "redirect_to_url")]
    pub payment_experience_type: api_enums::PaymentExperience,

    /// The list of eligible connectors for a given payment experience
    #[schema(example = json!(["stripe", "adyen"]))]
    pub eligible_connectors: Vec<String>,
}

#[derive(Debug, Clone, serde::Serialize, serde::Deserialize, ToSchema, PartialEq, Eq)]
pub struct CardNetworkTypes {
    /// The card network enabled
    #[schema(value_type = Option<CardNetwork>, example = "Visa")]
    pub card_network: api_enums::CardNetwork,

    /// The list of eligible connectors for a given card network
    #[schema(example = json!(["stripe", "adyen"]))]
    pub eligible_connectors: Vec<String>,
}

#[derive(Debug, Clone, serde::Serialize, serde::Deserialize, ToSchema, PartialEq, Eq)]
pub struct BankDebitTypes {
    pub eligible_connectors: Vec<String>,
}

#[derive(Debug, Clone, serde::Serialize, serde::Deserialize, ToSchema, PartialEq, Eq)]
pub struct ResponsePaymentMethodTypes {
    /// The payment method type enabled
    #[schema(example = "klarna")]
    pub payment_method_type: api_enums::PaymentMethodType,

    /// The list of payment experiences enabled, if applicable for a payment method type
    pub payment_experience: Option<Vec<PaymentExperienceTypes>>,

    /// The list of card networks enabled, if applicable for a payment method type
    pub card_networks: Option<Vec<CardNetworkTypes>>,

    /// The list of banks enabled, if applicable for a payment method type
    pub bank_names: Option<Vec<BankCodeResponse>>,
<<<<<<< HEAD
    pub bank_transfers: Option<BankTransferTypes>,
=======

    /// The Bank debit payment method information, if applicable for a payment method type.
    pub bank_debits: Option<BankDebitTypes>,
>>>>>>> cef0a6e0
}

#[derive(Debug, Clone, serde::Deserialize, serde::Serialize, ToSchema)]
pub struct ResponsePaymentMethodsEnabled {
    /// The payment method enabled
    #[schema(value_type = PaymentMethod)]
    pub payment_method: api_enums::PaymentMethod,

    /// The list of payment method types enabled for a connector account
    pub payment_method_types: Vec<ResponsePaymentMethodTypes>,
}

#[derive(Debug, Clone, serde::Serialize, serde::Deserialize, ToSchema, PartialEq, Eq)]
pub struct BankTransferTypes {
    pub eligible_connectors: Vec<String>,
}

#[derive(Clone, Debug)]
pub struct ResponsePaymentMethodIntermediate {
    pub payment_method_type: api_enums::PaymentMethodType,
    pub payment_experience: Option<api_enums::PaymentExperience>,
    pub card_networks: Option<Vec<api_enums::CardNetwork>>,
    pub payment_method: api_enums::PaymentMethod,
    pub connector: String,
}

impl ResponsePaymentMethodIntermediate {
    pub fn new(
        pm_type: RequestPaymentMethodTypes,
        connector: String,
        pm: api_enums::PaymentMethod,
    ) -> Self {
        Self {
            payment_method_type: pm_type.payment_method_type,
            payment_experience: pm_type.payment_experience,
            card_networks: pm_type.card_networks,
            payment_method: pm,
            connector,
        }
    }
}

#[derive(Debug, Clone, serde::Serialize, serde::Deserialize, ToSchema, PartialEq, Eq, Hash)]
pub struct RequestPaymentMethodTypes {
    pub payment_method_type: api_enums::PaymentMethodType,
    pub payment_experience: Option<api_enums::PaymentExperience>,
    pub card_networks: Option<Vec<api_enums::CardNetwork>>,
    /// List of currencies accepted or has the processing capabilities of the processor
    #[schema(example = json!(
        {
            "type": "specific_accepted",
            "list": ["USD", "INR"]
        }
    ))]
    pub accepted_currencies: Option<admin::AcceptedCurrencies>,

    ///  List of Countries accepted or has the processing capabilities of the processor
    #[schema(example = json!(
        {
            "type": "specific_accepted",
            "list": ["UK", "AU"]
        }
    ))]
    pub accepted_countries: Option<admin::AcceptedCountries>,

    /// Minimum amount supported by the processor. To be represented in the lowest denomination of the target currency (For example, for USD it should be in cents)
    #[schema(example = 1)]
    pub minimum_amount: Option<i32>,

    /// Maximum amount supported by the processor. To be represented in the lowest denomination of
    /// the target currency (For example, for USD it should be in cents)
    #[schema(example = 1313)]
    pub maximum_amount: Option<i32>,

    /// Boolean to enable recurring payments / mandates. Default is true.
    #[schema(default = true, example = false)]
    pub recurring_enabled: bool,

    /// Boolean to enable installment / EMI / BNPL payments. Default is true.
    #[schema(default = true, example = false)]
    pub installment_payment_enabled: bool,
}

//List Payment Method
#[derive(Debug, serde::Serialize, Default, ToSchema)]
#[serde(deny_unknown_fields)]
pub struct PaymentMethodListRequest {
    /// This is a 15 minute expiry token which shall be used from the client to authenticate and perform sessions from the SDK
    #[schema(max_length = 30, min_length = 30, example = "secret_k2uj3he2893ein2d")]
    pub client_secret: Option<String>,

    /// The two-letter ISO currency code
    #[schema(value_type = Option<Vec<CountryAlpha2>>, example = json!(["US", "UK", "IN"]))]
    pub accepted_countries: Option<Vec<api_enums::CountryAlpha2>>,

    /// The three-letter ISO currency code
    #[schema(value_type = Option<Vec<Currency>>,example = json!(["USD", "EUR"]))]
    pub accepted_currencies: Option<Vec<api_enums::Currency>>,

    /// Filter by amount
    #[schema(example = 60)]
    pub amount: Option<i64>,

    /// Indicates whether the payment method is eligible for recurring payments
    #[schema(example = true)]
    pub recurring_enabled: Option<bool>,

    /// Indicates whether the payment method is eligible for installment payments
    #[schema(example = true)]
    pub installment_payment_enabled: Option<bool>,

    /// Indicates whether the payment method is eligible for card netwotks
    #[schema(value_type = Option<Vec<CardNetwork>>, example = json!(["visa", "mastercard"]))]
    pub card_networks: Option<Vec<api_enums::CardNetwork>>,
}

impl<'de> serde::Deserialize<'de> for PaymentMethodListRequest {
    fn deserialize<D>(deserializer: D) -> Result<Self, D::Error>
    where
        D: serde::Deserializer<'de>,
    {
        struct FieldVisitor;

        impl<'de> de::Visitor<'de> for FieldVisitor {
            type Value = PaymentMethodListRequest;

            fn expecting(&self, formatter: &mut std::fmt::Formatter<'_>) -> std::fmt::Result {
                formatter.write_str("Failed while deserializing as map")
            }

            fn visit_map<A>(self, mut map: A) -> Result<Self::Value, A::Error>
            where
                A: de::MapAccess<'de>,
            {
                let mut output = PaymentMethodListRequest::default();

                while let Some(key) = map.next_key()? {
                    match key {
                        "client_secret" => {
                            set_or_reject_duplicate(
                                &mut output.client_secret,
                                "client_secret",
                                map.next_value()?,
                            )?;
                        }
                        "accepted_countries" => match output.accepted_countries.as_mut() {
                            Some(inner) => inner.push(map.next_value()?),
                            None => {
                                output.accepted_countries = Some(vec![map.next_value()?]);
                            }
                        },
                        "accepted_currencies" => match output.accepted_currencies.as_mut() {
                            Some(inner) => inner.push(map.next_value()?),
                            None => {
                                output.accepted_currencies = Some(vec![map.next_value()?]);
                            }
                        },
                        "amount" => {
                            set_or_reject_duplicate(
                                &mut output.amount,
                                "amount",
                                map.next_value()?,
                            )?;
                        }
                        "recurring_enabled" => {
                            set_or_reject_duplicate(
                                &mut output.recurring_enabled,
                                "recurring_enabled",
                                map.next_value()?,
                            )?;
                        }
                        "installment_payment_enabled" => {
                            set_or_reject_duplicate(
                                &mut output.installment_payment_enabled,
                                "installment_payment_enabled",
                                map.next_value()?,
                            )?;
                        }
                        "card_network" => match output.card_networks.as_mut() {
                            Some(inner) => inner.push(map.next_value()?),
                            None => output.card_networks = Some(vec![map.next_value()?]),
                        },
                        _ => {}
                    }
                }

                Ok(output)
            }
        }

        deserializer.deserialize_identifier(FieldVisitor)
    }
}

// Try to set the provided value to the data otherwise throw an error
fn set_or_reject_duplicate<T, E: de::Error>(
    data: &mut Option<T>,
    name: &'static str,
    value: T,
) -> Result<(), E> {
    match data {
        Some(_inner) => Err(de::Error::duplicate_field(name)),
        None => {
            *data = Some(value);
            Ok(())
        }
    }
}

#[derive(Debug, serde::Serialize, ToSchema)]
pub struct PaymentMethodListResponse {
    /// Redirect URL of the merchant
    #[schema(example = "https://www.google.com")]
    pub redirect_url: Option<String>,

    /// Information about the payment method
    #[schema(value_type = Vec<PaymentMethodList>,example = json!(
    [
        {
            "payment_method": "wallet",
            "payment_experience": null,
            "payment_method_issuers": [
                "labore magna ipsum",
                "aute"
            ]
        }
    ]
    ))]
    pub payment_methods: Vec<ResponsePaymentMethodsEnabled>,
}

#[derive(Eq, PartialEq, Hash, Debug, serde::Deserialize, ToSchema)]
pub struct PaymentMethodList {
    /// The type of payment method use for the payment.
    #[schema(value_type = PaymentMethod,example = "card")]
    pub payment_method: api_enums::PaymentMethod,

    /// This is a sub-category of payment method.
    #[schema(value_type = Option<Vec<PaymentMethodType>>,example = json!(["credit"]))]
    pub payment_method_types: Option<Vec<RequestPaymentMethodTypes>>,
}

/// Currently if the payment method is Wallet or Paylater the relevant fields are `payment_method`
/// and `payment_method_issuers`. Otherwise only consider
/// `payment_method`,`payment_method_issuers`,`payment_method_types`,`payment_schemes` fields.
impl serde::Serialize for PaymentMethodList {
    fn serialize<S>(&self, serializer: S) -> Result<S::Ok, S::Error>
    where
        S: serde::Serializer,
    {
        use serde::ser::SerializeStruct;
        let mut state = serializer.serialize_struct("PaymentMethodList", 4)?;
        state.serialize_field("payment_method", &self.payment_method)?;

        state.serialize_field("payment_method_types", &self.payment_method_types)?;

        state.end()
    }
}

#[derive(Debug, serde::Serialize, ToSchema)]
pub struct CustomerPaymentMethodsListResponse {
    /// List of payment methods for customer
    pub customer_payment_methods: Vec<CustomerPaymentMethod>,
}

#[derive(Debug, serde::Serialize, ToSchema)]
pub struct PaymentMethodDeleteResponse {
    /// The unique identifier of the Payment method
    #[schema(example = "card_rGK4Vi5iSW70MY7J2mIy")]
    pub payment_method_id: String,

    /// Whether payment method was deleted or not
    #[schema(example = true)]
    pub deleted: bool,
}

#[derive(Debug, Clone, serde::Serialize, ToSchema)]
pub struct CustomerPaymentMethod {
    /// Token for payment method in temporary card locker which gets refreshed often
    #[schema(example = "7ebf443f-a050-4067-84e5-e6f6d4800aef")]
    pub payment_token: String,

    /// The unique identifier of the customer.
    #[schema(example = "cus_meowerunwiuwiwqw")]
    pub customer_id: String,

    /// The type of payment method use for the payment.
    #[schema(value_type = PaymentMethodType,example = "card")]
    pub payment_method: api_enums::PaymentMethod,

    /// This is a sub-category of payment method.
    #[schema(value_type = Option<PaymentMethodType>,example = "credit_card")]
    pub payment_method_type: Option<api_enums::PaymentMethodType>,

    /// The name of the bank/ provider issuing the payment method to the end user
    #[schema(example = "Citibank")]
    pub payment_method_issuer: Option<String>,

    /// A standard code representing the issuer of payment method
    #[schema(value_type = Option<PaymentMethodIssuerCode>,example = "jp_applepay")]
    pub payment_method_issuer_code: Option<api_enums::PaymentMethodIssuerCode>,

    /// Indicates whether the payment method is eligible for recurring payments
    #[schema(example = true)]
    pub recurring_enabled: bool,

    /// Indicates whether the payment method is eligible for installment payments
    #[schema(example = true)]
    pub installment_payment_enabled: bool,

    /// Type of payment experience enabled with the connector
    #[schema(value_type = Option<Vec<PaymentExperience>>,example = json!(["redirect_to_url"]))]
    pub payment_experience: Option<Vec<api_enums::PaymentExperience>>,

    /// Card details from card locker
    #[schema(example = json!({"last4": "1142","exp_month": "03","exp_year": "2030"}))]
    pub card: Option<CardDetailFromLocker>,

    /// You can specify up to 50 keys, with key names up to 40 characters long and values up to 500 characters long. Metadata is useful for storing additional, structured information on an object.
    #[schema(value_type = Option<Object>,example = json!({ "city": "NY", "unit": "245" }))]
    pub metadata: Option<pii::SecretSerdeValue>,

    ///  A timestamp (ISO 8601 code) that determines when the customer was created
    #[schema(value_type = Option<PrimitiveDateTime>,example = "2023-01-18T11:04:09.922Z")]
    #[serde(default, with = "common_utils::custom_serde::iso8601::option")]
    pub created: Option<time::PrimitiveDateTime>,
}
#[derive(Debug, serde::Serialize, serde::Deserialize)]
pub struct PaymentMethodId {
    pub payment_method_id: String,
}

//------------------------------------------------TokenizeService------------------------------------------------
#[derive(Debug, serde::Serialize, serde::Deserialize)]
pub struct TokenizePayloadEncrypted {
    pub payload: String,
    pub key_id: String,
    pub version: Option<String>,
}

#[derive(Debug, serde::Serialize, serde::Deserialize)]
pub struct TokenizePayloadRequest {
    pub value1: String,
    pub value2: String,
    pub lookup_key: String,
    pub service_name: String,
}

#[derive(Debug, serde::Serialize, serde::Deserialize)]
pub struct GetTokenizePayloadRequest {
    pub lookup_key: String,
    pub service_name: String,
    pub get_value2: bool,
}

#[derive(Debug, serde::Serialize, serde::Deserialize)]
pub struct DeleteTokenizeByTokenRequest {
    pub lookup_key: String,
    pub service_name: String,
}

#[derive(Debug, serde::Serialize)] // Blocked: Yet to be implemented by `basilisk`
pub struct DeleteTokenizeByDateRequest {
    pub buffer_minutes: i32,
    pub service_name: String,
    pub max_rows: i32,
}

#[derive(Debug, serde::Deserialize)]
pub struct GetTokenizePayloadResponse {
    pub lookup_key: String,
    pub get_value2: Option<bool>,
}
#[derive(Debug, serde::Serialize, serde::Deserialize)]
#[serde(rename_all = "camelCase")]
pub struct TokenizedCardValue1 {
    pub card_number: String,
    pub exp_year: String,
    pub exp_month: String,
    pub name_on_card: Option<String>,
    pub nickname: Option<String>,
    pub card_last_four: Option<String>,
    pub card_token: Option<String>,
}

#[derive(Debug, serde::Serialize, serde::Deserialize)]
#[serde(rename_all = "camelCase")]
pub struct TokenizedCardValue2 {
    pub card_security_code: Option<String>,
    pub card_fingerprint: Option<String>,
    pub external_id: Option<String>,
    pub customer_id: Option<String>,
    pub payment_method_id: Option<String>,
}

#[derive(Debug, serde::Serialize, serde::Deserialize)]
pub struct TokenizedWalletValue1 {
    pub data: payments::WalletData,
}

#[derive(Debug, serde::Serialize, serde::Deserialize)]
pub struct TokenizedWalletValue2 {
    pub customer_id: Option<String>,
}

#[derive(Debug, serde::Serialize, serde::Deserialize)]
pub struct TokenizedBankTransferValue1 {
    pub data: payments::BankTransferData,
}

#[derive(Debug, serde::Serialize, serde::Deserialize)]
pub struct TokenizedBankTransferValue2 {
    pub customer_id: Option<String>,
}<|MERGE_RESOLUTION|>--- conflicted
+++ resolved
@@ -202,13 +202,10 @@
 
     /// The list of banks enabled, if applicable for a payment method type
     pub bank_names: Option<Vec<BankCodeResponse>>,
-<<<<<<< HEAD
-    pub bank_transfers: Option<BankTransferTypes>,
-=======
 
     /// The Bank debit payment method information, if applicable for a payment method type.
     pub bank_debits: Option<BankDebitTypes>,
->>>>>>> cef0a6e0
+    pub bank_transfers: Option<BankTransferTypes>,
 }
 
 #[derive(Debug, Clone, serde::Deserialize, serde::Serialize, ToSchema)]
