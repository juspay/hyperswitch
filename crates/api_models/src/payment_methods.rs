--- conflicted
+++ resolved
@@ -1068,7 +1068,6 @@
 }
 
 #[cfg(feature = "v1")]
-<<<<<<< HEAD
 impl From<(Card, Option<common_enums::CardNetwork>)> for CardDetail {
     fn from((card, card_network): (Card, Option<common_enums::CardNetwork>)) -> Self {
         Self {
@@ -1083,14 +1082,9 @@
             card_type: None,
         }
     }
-}
-
-#[cfg(all(
-    any(feature = "v1", feature = "v2"),
-    not(feature = "payment_methods_v2")
-))]
-=======
->>>>>>> cfd0b079
+} 
+
+#[cfg(feature = "v1")]
 #[derive(Debug, serde::Deserialize, serde::Serialize, Clone, ToSchema)]
 pub struct CardDetailFromLocker {
     pub scheme: Option<String>,
