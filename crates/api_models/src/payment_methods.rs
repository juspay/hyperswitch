use std::collections::{HashMap, HashSet};
#[cfg(all(feature = "v2", feature = "payment_methods_v2"))]
use std::str::FromStr;

use cards::CardNumber;
use common_utils::{
    consts::SURCHARGE_PERCENTAGE_PRECISION_LENGTH,
    crypto::OptionalEncryptableName,
    errors,
    ext_traits::OptionExt,
    id_type, link_utils, pii,
    types::{MinorUnit, Percentage, Surcharge},
};
use masking::PeekInterface;
use serde::de;
use utoipa::{schema, ToSchema};

#[cfg(all(any(feature = "v1", feature = "v2"), not(feature = "customer_v2")))]
use crate::customers;
#[cfg(feature = "payouts")]
use crate::payouts;
use crate::{
    admin, enums as api_enums,
    payments::{self, BankCodeResponse},
};

#[cfg(all(
    any(feature = "v1", feature = "v2"),
    not(feature = "payment_methods_v2")
))]
#[derive(Debug, serde::Deserialize, serde::Serialize, Clone, ToSchema)]
#[serde(deny_unknown_fields)]
pub struct PaymentMethodCreate {
    /// The type of payment method use for the payment.
    #[schema(value_type = PaymentMethod,example = "card")]
    pub payment_method: Option<api_enums::PaymentMethod>,

    /// This is a sub-category of payment method.
    #[schema(value_type = Option<PaymentMethodType>,example = "credit")]
    pub payment_method_type: Option<api_enums::PaymentMethodType>,

    /// The name of the bank/ provider issuing the payment method to the end user
    #[schema(example = "Citibank")]
    pub payment_method_issuer: Option<String>,

    /// A standard code representing the issuer of payment method
    #[schema(value_type = Option<PaymentMethodIssuerCode>,example = "jp_applepay")]
    pub payment_method_issuer_code: Option<api_enums::PaymentMethodIssuerCode>,

    /// Card Details
    #[schema(example = json!({
    "card_number": "4111111145551142",
    "card_exp_month": "10",
    "card_exp_year": "25",
    "card_holder_name": "John Doe"}))]
    pub card: Option<CardDetail>,

    /// You can specify up to 50 keys, with key names up to 40 characters long and values up to 500 characters long. Metadata is useful for storing additional, structured information on an object.
    #[schema(value_type = Option<Object>,example = json!({ "city": "NY", "unit": "245" }))]
    pub metadata: Option<pii::SecretSerdeValue>,

    /// The unique identifier of the customer.
    #[schema(value_type = Option<String>, max_length = 64, min_length = 1, example = "cus_y3oqhf46pyzuxjbcn2giaqnb44")]
    pub customer_id: Option<id_type::CustomerId>,

    /// The card network
    #[schema(example = "Visa")]
    pub card_network: Option<String>,

    /// Payment method details from locker
    #[cfg(feature = "payouts")]
    #[schema(value_type = Option<Bank>)]
    pub bank_transfer: Option<payouts::Bank>,

    /// Payment method details from locker
    #[cfg(feature = "payouts")]
    #[schema(value_type = Option<Wallet>)]
    pub wallet: Option<payouts::Wallet>,

    /// For Client based calls, SDK will use the client_secret
    /// in order to call /payment_methods
    /// Client secret will be generated whenever a new
    /// payment method is created
    pub client_secret: Option<String>,

    /// Payment method data to be passed in case of client
    /// based flow
    pub payment_method_data: Option<PaymentMethodCreateData>,

    /// The billing details of the payment method
    #[schema(value_type = Option<Address>)]
    pub billing: Option<payments::Address>,

    #[serde(skip_deserializing)]
    /// The connector mandate details of the payment method, this is added only for cards migration
    /// api and is skipped during deserialization of the payment method create request as this
    /// it should not be passed in the request
    pub connector_mandate_details: Option<PaymentsMandateReference>,

    #[serde(skip_deserializing)]
    /// The transaction id of a CIT (customer initiated transaction) associated with the payment method,
    /// this is added only for cards migration api and is skipped during deserialization of the
    /// payment method create request as it should not be passed in the request
    pub network_transaction_id: Option<String>,
}

#[cfg(all(feature = "v2", feature = "payment_methods_v2"))]
#[derive(Debug, serde::Deserialize, serde::Serialize, Clone, ToSchema)]
#[serde(deny_unknown_fields)]
pub struct PaymentMethodCreate {
    /// The type of payment method use for the payment.
    #[schema(value_type = PaymentMethod,example = "card")]
    pub payment_method_type: api_enums::PaymentMethod,

    /// This is a sub-category of payment method.
    #[schema(value_type = PaymentMethodType,example = "credit")]
    pub payment_method_subtype: api_enums::PaymentMethodType,

    /// You can specify up to 50 keys, with key names up to 40 characters long and values up to 500 characters long. Metadata is useful for storing additional, structured information on an object.
    #[schema(value_type = Option<Object>,example = json!({ "city": "NY", "unit": "245" }))]
    pub metadata: Option<pii::SecretSerdeValue>,

    /// The unique identifier of the customer.
    #[schema(value_type = String, max_length = 64, min_length = 1, example = "cus_y3oqhf46pyzuxjbcn2giaqnb44")]
    pub customer_id: id_type::CustomerId,

    /// Payment method data to be passed
    pub payment_method_data: PaymentMethodCreateData,

    /// The billing details of the payment method
    #[schema(value_type = Option<Address>)]
    pub billing: Option<payments::Address>,
}

#[cfg(all(feature = "v2", feature = "payment_methods_v2"))]
#[derive(Debug, serde::Deserialize, serde::Serialize, Clone, ToSchema)]
#[serde(deny_unknown_fields)]
pub struct PaymentMethodIntentCreate {
    /// You can specify up to 50 keys, with key names up to 40 characters long and values up to 500 characters long. Metadata is useful for storing additional, structured information on an object.
    #[schema(value_type = Option<Object>,example = json!({ "city": "NY", "unit": "245" }))]
    pub metadata: Option<pii::SecretSerdeValue>,

    /// The billing details of the payment method
    #[schema(value_type = Option<Address>)]
    pub billing: Option<payments::Address>,

    /// The unique identifier of the customer.
    #[schema(value_type = String, max_length = 64, min_length = 1, example = "cus_y3oqhf46pyzuxjbcn2giaqnb44")]
    pub customer_id: id_type::CustomerId,
}

#[cfg(all(feature = "v2", feature = "payment_methods_v2"))]
#[derive(Debug, serde::Deserialize, serde::Serialize, Clone, ToSchema)]
#[serde(deny_unknown_fields)]
pub struct PaymentMethodIntentConfirm {
    /// For SDK based calls, client_secret would be required
    pub client_secret: String,

    /// The unique identifier of the customer.
    #[schema(value_type = Option<String>, max_length = 64, min_length = 1, example = "cus_y3oqhf46pyzuxjbcn2giaqnb44")]
    pub customer_id: Option<id_type::CustomerId>,

    /// Payment method data to be passed
    pub payment_method_data: PaymentMethodCreateData,

    /// The type of payment method use for the payment.
    #[schema(value_type = PaymentMethod,example = "card")]
    pub payment_method_type: api_enums::PaymentMethod,

    /// This is a sub-category of payment method.
    #[schema(value_type = PaymentMethodType,example = "credit")]
    pub payment_method_subtype: api_enums::PaymentMethodType,
}

#[cfg(all(feature = "v2", feature = "payment_methods_v2"))]
impl PaymentMethodIntentConfirm {
    pub fn validate_payment_method_data_against_payment_method(
        payment_method_type: api_enums::PaymentMethod,
        payment_method_data: PaymentMethodCreateData,
    ) -> bool {
        match payment_method_type {
            api_enums::PaymentMethod::Card => {
                matches!(payment_method_data, PaymentMethodCreateData::Card(_))
            }
            _ => false,
        }
    }
}

#[cfg(all(feature = "v2", feature = "payment_methods_v2"))]
#[derive(Debug, serde::Deserialize, serde::Serialize, Clone, ToSchema)]
#[serde(deny_unknown_fields)]
pub struct PaymentMethodIntentConfirmInternal {
    #[schema(value_type = Option<String>, max_length = 64, min_length = 1, example = "cus_y3oqhf46pyzuxjbcn2giaqnb44")]
    pub id: String,
    /// The type of payment method use for the payment.
    #[schema(value_type = PaymentMethod,example = "card")]
    pub payment_method_type: api_enums::PaymentMethod,

    /// This is a sub-category of payment method.
    #[schema(value_type = PaymentMethodType,example = "credit")]
    pub payment_method_subtype: api_enums::PaymentMethodType,

    /// For SDK based calls, client_secret would be required
    pub client_secret: String,

    /// The unique identifier of the customer.
    #[schema(value_type = Option<String>, max_length = 64, min_length = 1, example = "cus_y3oqhf46pyzuxjbcn2giaqnb44")]
    pub customer_id: Option<id_type::CustomerId>,

    /// Payment method data to be passed
    pub payment_method_data: PaymentMethodCreateData,
}

#[cfg(all(feature = "v2", feature = "payment_methods_v2"))]
impl From<PaymentMethodIntentConfirmInternal> for PaymentMethodIntentConfirm {
    fn from(item: PaymentMethodIntentConfirmInternal) -> Self {
        Self {
            client_secret: item.client_secret,
            payment_method_type: item.payment_method_type,
            payment_method_subtype: item.payment_method_subtype,
            customer_id: item.customer_id,
            payment_method_data: item.payment_method_data.clone(),
        }
    }
}
#[derive(Debug, serde::Deserialize, serde::Serialize, Clone)]
/// This struct is only used by and internal api to migrate payment method
pub struct PaymentMethodMigrate {
    /// Merchant id
    pub merchant_id: id_type::MerchantId,

    /// The type of payment method use for the payment.
    pub payment_method: Option<api_enums::PaymentMethod>,

    /// This is a sub-category of payment method.
    pub payment_method_type: Option<api_enums::PaymentMethodType>,

    /// The name of the bank/ provider issuing the payment method to the end user
    pub payment_method_issuer: Option<String>,

    /// A standard code representing the issuer of payment method
    pub payment_method_issuer_code: Option<api_enums::PaymentMethodIssuerCode>,

    /// Card Details
    pub card: Option<MigrateCardDetail>,

    /// Network token details
    pub network_token: Option<MigrateNetworkTokenDetail>,

    /// You can specify up to 50 keys, with key names up to 40 characters long and values up to 500 characters long. Metadata is useful for storing additional, structured information on an object.
    pub metadata: Option<pii::SecretSerdeValue>,

    /// The unique identifier of the customer.
    pub customer_id: Option<id_type::CustomerId>,

    /// The card network
    pub card_network: Option<String>,

    /// Payment method details from locker
    #[cfg(feature = "payouts")]
    pub bank_transfer: Option<payouts::Bank>,

    /// Payment method details from locker
    #[cfg(feature = "payouts")]
    pub wallet: Option<payouts::Wallet>,

    /// Payment method data to be passed in case of client
    /// based flow
    pub payment_method_data: Option<PaymentMethodCreateData>,

    /// The billing details of the payment method
    pub billing: Option<payments::Address>,

    /// The connector mandate details of the payment method
    pub connector_mandate_details: Option<PaymentsMandateReference>,

    // The CIT (customer initiated transaction) transaction id associated with the payment method
    pub network_transaction_id: Option<String>,
}

#[derive(Debug, serde::Deserialize, serde::Serialize, ToSchema)]
pub struct PaymentMethodMigrateResponse {
    //payment method response when payment method entry is created
    pub payment_method_response: PaymentMethodResponse,

    //card data migration status
    pub card_migrated: Option<bool>,

    //network token data migration status
    pub network_token_migrated: Option<bool>,

    //connector mandate details migration status
    pub connector_mandate_details_migrated: Option<bool>,

    //network transaction id migration status
    pub network_transaction_id_migrated: Option<bool>,
}

#[derive(Debug, Clone, serde::Serialize, serde::Deserialize)]
pub struct PaymentsMandateReference(
    pub HashMap<id_type::MerchantConnectorAccountId, PaymentsMandateReferenceRecord>,
);

#[derive(Debug, Clone, serde::Serialize, serde::Deserialize)]
pub struct PaymentsMandateReferenceRecord {
    pub connector_mandate_id: String,
    pub payment_method_type: Option<common_enums::PaymentMethodType>,
    pub original_payment_authorized_amount: Option<i64>,
    pub original_payment_authorized_currency: Option<common_enums::Currency>,
}

#[cfg(all(
    any(feature = "v1", feature = "v2"),
    not(feature = "payment_methods_v2")
))]
impl PaymentMethodCreate {
    pub fn get_payment_method_create_from_payment_method_migrate(
        card_number: CardNumber,
        payment_method_migrate: &PaymentMethodMigrate,
    ) -> Self {
        let card_details =
            payment_method_migrate
                .card
                .as_ref()
                .map(|payment_method_migrate_card| CardDetail {
                    card_number,
                    card_exp_month: payment_method_migrate_card.card_exp_month.clone(),
                    card_exp_year: payment_method_migrate_card.card_exp_year.clone(),
                    card_holder_name: payment_method_migrate_card.card_holder_name.clone(),
                    nick_name: payment_method_migrate_card.nick_name.clone(),
                    card_issuing_country: payment_method_migrate_card.card_issuing_country.clone(),
                    card_network: payment_method_migrate_card.card_network.clone(),
                    card_issuer: payment_method_migrate_card.card_issuer.clone(),
                    card_type: payment_method_migrate_card.card_type.clone(),
                });

        Self {
            customer_id: payment_method_migrate.customer_id.clone(),
            payment_method: payment_method_migrate.payment_method,
            payment_method_type: payment_method_migrate.payment_method_type,
            payment_method_issuer: payment_method_migrate.payment_method_issuer.clone(),
            payment_method_issuer_code: payment_method_migrate.payment_method_issuer_code,
            metadata: payment_method_migrate.metadata.clone(),
            payment_method_data: payment_method_migrate.payment_method_data.clone(),
            connector_mandate_details: payment_method_migrate.connector_mandate_details.clone(),
            client_secret: None,
            billing: payment_method_migrate.billing.clone(),
            card: card_details,
            card_network: payment_method_migrate.card_network.clone(),
            #[cfg(feature = "payouts")]
            bank_transfer: payment_method_migrate.bank_transfer.clone(),
            #[cfg(feature = "payouts")]
            wallet: payment_method_migrate.wallet.clone(),
            network_transaction_id: payment_method_migrate.network_transaction_id.clone(),
        }
    }
}

#[cfg(all(feature = "v2", feature = "payment_methods_v2"))]
impl PaymentMethodCreate {
    pub fn validate_payment_method_data_against_payment_method(
        payment_method_type: api_enums::PaymentMethod,
        payment_method_data: PaymentMethodCreateData,
    ) -> bool {
        match payment_method_type {
            api_enums::PaymentMethod::Card => {
                matches!(payment_method_data, PaymentMethodCreateData::Card(_))
            }
            _ => false,
        }
    }
}

#[cfg(all(
    any(feature = "v1", feature = "v2"),
    not(feature = "payment_methods_v2")
))]
#[derive(Debug, serde::Deserialize, serde::Serialize, Clone, ToSchema)]
#[serde(deny_unknown_fields)]
pub struct PaymentMethodUpdate {
    /// Card Details
    #[schema(example = json!({
    "card_number": "4111111145551142",
    "card_exp_month": "10",
    "card_exp_year": "25",
    "card_holder_name": "John Doe"}))]
    pub card: Option<CardDetailUpdate>,

    /// This is a 15 minute expiry token which shall be used from the client to authenticate and perform sessions from the SDK
    #[schema(max_length = 30, min_length = 30, example = "secret_k2uj3he2893eiu2d")]
    pub client_secret: Option<String>,
}

#[cfg(all(feature = "v2", feature = "payment_methods_v2"))]
#[derive(Debug, serde::Deserialize, serde::Serialize, Clone, ToSchema)]
#[serde(deny_unknown_fields)]
pub struct PaymentMethodUpdate {
    /// payment method data to be passed
    pub payment_method_data: PaymentMethodUpdateData,

    /// This is a 15 minute expiry token which shall be used from the client to authenticate and perform sessions from the SDK
    #[schema(max_length = 30, min_length = 30, example = "secret_k2uj3he2893eiu2d")]
    pub client_secret: Option<String>,
}

#[cfg(all(feature = "v2", feature = "payment_methods_v2"))]
#[derive(Debug, serde::Deserialize, serde::Serialize, Clone, ToSchema)]
#[serde(deny_unknown_fields)]
#[serde(rename_all = "snake_case")]
#[serde(rename = "payment_method_data")]
pub enum PaymentMethodUpdateData {
    Card(CardDetailUpdate),
}

#[cfg(all(feature = "v2", feature = "payment_methods_v2"))]
#[derive(Debug, serde::Deserialize, serde::Serialize, Clone, ToSchema)]
#[serde(deny_unknown_fields)]
#[serde(rename_all = "snake_case")]
#[serde(rename = "payment_method_data")]
pub enum PaymentMethodCreateData {
    Card(CardDetail),
}

#[cfg(all(
    any(feature = "v1", feature = "v2"),
    not(feature = "payment_methods_v2")
))]
#[derive(Debug, serde::Deserialize, serde::Serialize, Clone, ToSchema)]
#[serde(deny_unknown_fields)]
#[serde(rename_all = "snake_case")]
#[serde(rename = "payment_method_data")]
pub enum PaymentMethodCreateData {
    Card(CardDetail),
}

#[cfg(all(
    any(feature = "v1", feature = "v2"),
    not(feature = "payment_methods_v2")
))]
#[derive(Debug, serde::Deserialize, serde::Serialize, Clone, ToSchema)]
#[serde(deny_unknown_fields)]
pub struct CardDetail {
    /// Card Number
    #[schema(value_type = String,example = "4111111145551142")]
    pub card_number: CardNumber,

    /// Card Expiry Month
    #[schema(value_type = String,example = "10")]
    pub card_exp_month: masking::Secret<String>,

    /// Card Expiry Year
    #[schema(value_type = String,example = "25")]
    pub card_exp_year: masking::Secret<String>,

    /// Card Holder Name
    #[schema(value_type = String,example = "John Doe")]
    pub card_holder_name: Option<masking::Secret<String>>,

    /// Card Holder's Nick Name
    #[schema(value_type = Option<String>,example = "John Doe")]
    pub nick_name: Option<masking::Secret<String>>,

    /// Card Issuing Country
    pub card_issuing_country: Option<String>,

    /// Card's Network
    #[schema(value_type = Option<CardNetwork>)]
    pub card_network: Option<api_enums::CardNetwork>,

    /// Issuer Bank for Card
    pub card_issuer: Option<String>,

    /// Card Type
    pub card_type: Option<String>,
}

#[cfg(all(feature = "v2", feature = "payment_methods_v2"))]
#[derive(
    Debug, serde::Deserialize, serde::Serialize, Clone, ToSchema, strum::EnumString, strum::Display,
)]
#[serde(rename_all = "snake_case")]
pub enum CardType {
    Credit,
    Debit,
}

#[cfg(all(feature = "v2", feature = "payment_methods_v2"))]
#[derive(Debug, serde::Deserialize, serde::Serialize, Clone, ToSchema)]
#[serde(deny_unknown_fields)]
pub struct CardDetail {
    /// Card Number
    #[schema(value_type = String,example = "4111111145551142")]
    pub card_number: CardNumber,

    /// Card Expiry Month
    #[schema(value_type = String,example = "10")]
    pub card_exp_month: masking::Secret<String>,

    /// Card Expiry Year
    #[schema(value_type = String,example = "25")]
    pub card_exp_year: masking::Secret<String>,

    /// Card Holder Name
    #[schema(value_type = String,example = "John Doe")]
    pub card_holder_name: Option<masking::Secret<String>>,

    /// Card Holder's Nick Name
    #[schema(value_type = Option<String>,example = "John Doe")]
    pub nick_name: Option<masking::Secret<String>>,

    /// Card Issuing Country
    #[schema(value_type = CountryAlpha2)]
    pub card_issuing_country: Option<api_enums::CountryAlpha2>,

    /// Card's Network
    #[schema(value_type = Option<CardNetwork>)]
    pub card_network: Option<api_enums::CardNetwork>,

    /// Issuer Bank for Card
    pub card_issuer: Option<String>,

    /// Card Type
    pub card_type: Option<CardType>,
}

#[derive(Debug, serde::Deserialize, serde::Serialize, Clone, ToSchema)]
#[serde(deny_unknown_fields)]
pub struct MigrateCardDetail {
    /// Card Number
    #[schema(value_type = String,example = "4111111145551142")]
    pub card_number: masking::Secret<String>,

    /// Card Expiry Month
    #[schema(value_type = String,example = "10")]
    pub card_exp_month: masking::Secret<String>,

    /// Card Expiry Year
    #[schema(value_type = String,example = "25")]
    pub card_exp_year: masking::Secret<String>,

    /// Card Holder Name
    #[schema(value_type = String,example = "John Doe")]
    pub card_holder_name: Option<masking::Secret<String>>,

    /// Card Holder's Nick Name
    #[schema(value_type = Option<String>,example = "John Doe")]
    pub nick_name: Option<masking::Secret<String>>,

    /// Card Issuing Country
    pub card_issuing_country: Option<String>,

    /// Card's Network
    #[schema(value_type = Option<CardNetwork>)]
    pub card_network: Option<api_enums::CardNetwork>,

    /// Issuer Bank for Card
    pub card_issuer: Option<String>,

    /// Card Type
    pub card_type: Option<String>,
}

#[derive(Debug, serde::Deserialize, serde::Serialize, Clone, ToSchema)]
#[serde(deny_unknown_fields)]
pub struct MigrateNetworkTokenData {
    /// Network Token Number
    #[schema(value_type = String,example = "4111111145551142")]
    pub network_token_number: CardNumber,

    /// Network Token Expiry Month
    #[schema(value_type = String,example = "10")]
    pub network_token_exp_month: masking::Secret<String>,

    /// Network Token Expiry Year
    #[schema(value_type = String,example = "25")]
    pub network_token_exp_year: masking::Secret<String>,

    /// Card Holder Name
    #[schema(value_type = String,example = "John Doe")]
    pub card_holder_name: Option<masking::Secret<String>>,

    /// Card Holder's Nick Name
    #[schema(value_type = Option<String>,example = "John Doe")]
    pub nick_name: Option<masking::Secret<String>>,

    /// Card Issuing Country
    pub card_issuing_country: Option<String>,

    /// Card's Network
    #[schema(value_type = Option<CardNetwork>)]
    pub card_network: Option<api_enums::CardNetwork>,

    /// Issuer Bank for Card
    pub card_issuer: Option<String>,

    /// Card Type
    pub card_type: Option<String>,
}

#[derive(Debug, serde::Deserialize, serde::Serialize, Clone, ToSchema)]
#[serde(deny_unknown_fields)]
pub struct MigrateNetworkTokenDetail {
    /// Network token details
    pub network_token_data: MigrateNetworkTokenData,

    /// Network token requestor reference id
    pub network_token_requestor_ref_id: String,
}

#[cfg(all(
    any(feature = "v1", feature = "v2"),
    not(feature = "payment_methods_v2")
))]
#[derive(Debug, serde::Deserialize, serde::Serialize, Clone, ToSchema)]
#[serde(deny_unknown_fields)]
pub struct CardDetailUpdate {
    /// Card Expiry Month
    #[schema(value_type = String,example = "10")]
    pub card_exp_month: Option<masking::Secret<String>>,

    /// Card Expiry Year
    #[schema(value_type = String,example = "25")]
    pub card_exp_year: Option<masking::Secret<String>>,

    /// Card Holder Name
    #[schema(value_type = String,example = "John Doe")]
    pub card_holder_name: Option<masking::Secret<String>>,

    /// Card Holder's Nick Name
    #[schema(value_type = Option<String>,example = "John Doe")]
    pub nick_name: Option<masking::Secret<String>>,
}

#[cfg(all(
    any(feature = "v1", feature = "v2"),
    not(feature = "payment_methods_v2")
))]
impl CardDetailUpdate {
    pub fn apply(&self, card_data_from_locker: Card) -> CardDetail {
        CardDetail {
            card_number: card_data_from_locker.card_number,
            card_exp_month: self
                .card_exp_month
                .clone()
                .unwrap_or(card_data_from_locker.card_exp_month),
            card_exp_year: self
                .card_exp_year
                .clone()
                .unwrap_or(card_data_from_locker.card_exp_year),
            card_holder_name: self
                .card_holder_name
                .clone()
                .or(card_data_from_locker.name_on_card),
            nick_name: self
                .nick_name
                .clone()
                .or(card_data_from_locker.nick_name.map(masking::Secret::new)),
            card_issuing_country: None,
            card_network: None,
            card_issuer: None,
            card_type: None,
        }
    }
}

#[cfg(all(feature = "v2", feature = "payment_methods_v2"))]
#[derive(Debug, serde::Deserialize, serde::Serialize, Clone, ToSchema)]
#[serde(deny_unknown_fields)]
pub struct CardDetailUpdate {
    /// Card Holder Name
    #[schema(value_type = String,example = "John Doe")]
    pub card_holder_name: Option<masking::Secret<String>>,

    /// Card Holder's Nick Name
    #[schema(value_type = Option<String>,example = "John Doe")]
    pub nick_name: Option<masking::Secret<String>>,
}

#[cfg(all(feature = "v2", feature = "payment_methods_v2"))]
impl CardDetailUpdate {
    pub fn apply(&self, card_data_from_locker: Card) -> CardDetail {
        CardDetail {
            card_number: card_data_from_locker.card_number,
            card_exp_month: card_data_from_locker.card_exp_month,
            card_exp_year: card_data_from_locker.card_exp_year,
            card_holder_name: self
                .card_holder_name
                .clone()
                .or(card_data_from_locker.name_on_card),
            nick_name: self
                .nick_name
                .clone()
                .or(card_data_from_locker.nick_name.map(masking::Secret::new)),
            card_issuing_country: None,
            card_network: None,
            card_issuer: None,
            card_type: None,
        }
    }
}

#[cfg(all(feature = "v2", feature = "payment_methods_v2"))]
#[derive(Debug, serde::Deserialize, serde::Serialize, Clone, ToSchema)]
#[serde(deny_unknown_fields)]
#[serde(rename_all = "snake_case")]
#[serde(rename = "payment_method_data")]
pub enum PaymentMethodResponseData {
    Card(CardDetailFromLocker),
}

#[cfg(all(
    any(feature = "v1", feature = "v2"),
    not(feature = "payment_methods_v2")
))]
#[derive(Debug, serde::Deserialize, serde::Serialize, ToSchema)]
pub struct PaymentMethodResponse {
    /// Unique identifier for a merchant
    #[schema(example = "merchant_1671528864", value_type = String)]
    pub merchant_id: id_type::MerchantId,

    /// The unique identifier of the customer.
    #[schema(value_type = Option<String>, max_length = 64, min_length = 1, example = "cus_y3oqhf46pyzuxjbcn2giaqnb44")]
    pub customer_id: Option<id_type::CustomerId>,

    /// The unique identifier of the Payment method
    #[schema(example = "card_rGK4Vi5iSW70MY7J2mIg")]
    pub payment_method_id: String,

    /// The type of payment method use for the payment.
    #[schema(value_type = PaymentMethod, example = "card")]
    pub payment_method: Option<api_enums::PaymentMethod>,

    /// This is a sub-category of payment method.
    #[schema(value_type = Option<PaymentMethodType>, example = "credit")]
    pub payment_method_type: Option<api_enums::PaymentMethodType>,

    /// Card details from card locker
    #[schema(example = json!({"last4": "1142","exp_month": "03","exp_year": "2030"}))]
    pub card: Option<CardDetailFromLocker>,

    /// Indicates whether the payment method is eligible for recurring payments
    #[schema(example = true)]
    pub recurring_enabled: bool,

    /// Indicates whether the payment method is eligible for installment payments
    #[schema(example = true)]
    pub installment_payment_enabled: bool,

    /// Type of payment experience enabled with the connector
    #[schema(value_type = Option<Vec<PaymentExperience>>, example = json!(["redirect_to_url"]))]
    pub payment_experience: Option<Vec<api_enums::PaymentExperience>>,

    /// You can specify up to 50 keys, with key names up to 40 characters long and values up to 500 characters long. Metadata is useful for storing additional, structured information on an object.
    #[schema(value_type = Option<Object>, example = json!({ "city": "NY", "unit": "245" }))]
    pub metadata: Option<pii::SecretSerdeValue>,

    ///  A timestamp (ISO 8601 code) that determines when the customer was created
    #[schema(value_type = Option<PrimitiveDateTime>, example = "2023-01-18T11:04:09.922Z")]
    #[serde(default, with = "common_utils::custom_serde::iso8601::option")]
    pub created: Option<time::PrimitiveDateTime>,

    /// Payment method details from locker
    #[cfg(feature = "payouts")]
    #[schema(value_type = Option<Bank>)]
    #[serde(skip_serializing_if = "Option::is_none")]
    pub bank_transfer: Option<payouts::Bank>,

    #[schema(value_type = Option<PrimitiveDateTime>, example = "2024-02-24T11:04:09.922Z")]
    #[serde(default, with = "common_utils::custom_serde::iso8601::option")]
    pub last_used_at: Option<time::PrimitiveDateTime>,

    /// For Client based calls
    pub client_secret: Option<String>,
}

#[cfg(all(feature = "v2", feature = "payment_methods_v2"))]
#[derive(Debug, serde::Deserialize, serde::Serialize, ToSchema, Clone)]
pub struct PaymentMethodResponse {
    /// Unique identifier for a merchant
    #[schema(example = "merchant_1671528864", value_type = String)]
    pub merchant_id: id_type::MerchantId,

    /// The unique identifier of the customer.
    #[schema(value_type = Option<String>, max_length = 64, min_length = 1, example = "cus_y3oqhf46pyzuxjbcn2giaqnb44")]
    pub customer_id: id_type::CustomerId,

    /// The unique identifier of the Payment method
    #[schema(example = "card_rGK4Vi5iSW70MY7J2mIg")]
    pub payment_method_id: String,

    /// The type of payment method use for the payment.
    #[schema(value_type = PaymentMethod, example = "card")]
    pub payment_method_type: Option<api_enums::PaymentMethod>,

    /// This is a sub-category of payment method.
    #[schema(value_type = Option<PaymentMethodType>, example = "credit")]
    pub payment_method_subtype: Option<api_enums::PaymentMethodType>,

    /// Indicates whether the payment method is eligible for recurring payments
    #[schema(example = true)]
    pub recurring_enabled: bool,

    ///  A timestamp (ISO 8601 code) that determines when the customer was created
    #[schema(value_type = Option<PrimitiveDateTime>, example = "2023-01-18T11:04:09.922Z")]
    #[serde(default, with = "common_utils::custom_serde::iso8601::option")]
    pub created: Option<time::PrimitiveDateTime>,

    #[schema(value_type = Option<PrimitiveDateTime>, example = "2024-02-24T11:04:09.922Z")]
    #[serde(default, with = "common_utils::custom_serde::iso8601::option")]
    pub last_used_at: Option<time::PrimitiveDateTime>,

    /// For Client based calls
    pub client_secret: Option<String>,

    pub payment_method_data: Option<PaymentMethodResponseData>,
}

#[derive(Clone, Debug, Eq, PartialEq, serde::Deserialize, serde::Serialize)]
pub enum PaymentMethodsData {
    Card(CardDetailsPaymentMethod),
    BankDetails(PaymentMethodDataBankCreds),
}
#[derive(Clone, Debug, Eq, PartialEq, serde::Deserialize, serde::Serialize)]
pub struct CardDetailsPaymentMethod {
    pub last4_digits: Option<String>,
    pub issuer_country: Option<String>,
    pub expiry_month: Option<masking::Secret<String>>,
    pub expiry_year: Option<masking::Secret<String>>,
    pub nick_name: Option<masking::Secret<String>>,
    pub card_holder_name: Option<masking::Secret<String>>,
    pub card_isin: Option<String>,
    pub card_issuer: Option<String>,
    pub card_network: Option<api_enums::CardNetwork>,
    pub card_type: Option<String>,
    #[serde(default = "saved_in_locker_default")]
    pub saved_to_locker: bool,
}

#[derive(Debug, Clone, Eq, PartialEq, serde::Serialize, serde::Deserialize)]
pub struct PaymentMethodDataBankCreds {
    pub mask: String,
    pub hash: String,
    pub account_type: Option<String>,
    pub account_name: Option<String>,
    pub payment_method_type: api_enums::PaymentMethodType,
    pub connector_details: Vec<BankAccountConnectorDetails>,
}

#[derive(Debug, Clone, serde::Serialize, serde::Deserialize)]
pub struct BankAccountTokenData {
    pub payment_method_type: api_enums::PaymentMethodType,
    pub payment_method: api_enums::PaymentMethod,
    pub connector_details: BankAccountConnectorDetails,
}

#[derive(Debug, Clone, Eq, PartialEq, serde::Serialize, serde::Deserialize)]
pub struct BankAccountConnectorDetails {
    pub connector: String,
    pub account_id: masking::Secret<String>,
    pub mca_id: id_type::MerchantConnectorAccountId,
    pub access_token: BankAccountAccessCreds,
}

#[derive(Debug, Clone, Eq, PartialEq, serde::Serialize, serde::Deserialize)]
pub enum BankAccountAccessCreds {
    AccessToken(masking::Secret<String>),
}

#[derive(Debug, serde::Deserialize, serde::Serialize, Clone)]
pub struct Card {
    pub card_number: CardNumber,
    pub name_on_card: Option<masking::Secret<String>>,
    pub card_exp_month: masking::Secret<String>,
    pub card_exp_year: masking::Secret<String>,
    pub card_brand: Option<String>,
    pub card_isin: Option<String>,
    pub nick_name: Option<String>,
}

#[cfg(all(
    any(feature = "v1", feature = "v2"),
    not(feature = "payment_methods_v2")
))]
#[derive(Debug, serde::Deserialize, serde::Serialize, Clone, ToSchema)]
pub struct CardDetailFromLocker {
    pub scheme: Option<String>,
    pub issuer_country: Option<String>,
    pub last4_digits: Option<String>,
    #[serde(skip)]
    #[schema(value_type=Option<String>)]
    pub card_number: Option<CardNumber>,

    #[schema(value_type=Option<String>)]
    pub expiry_month: Option<masking::Secret<String>>,

    #[schema(value_type=Option<String>)]
    pub expiry_year: Option<masking::Secret<String>>,

    #[schema(value_type=Option<String>)]
    pub card_token: Option<masking::Secret<String>>,

    #[schema(value_type=Option<String>)]
    pub card_holder_name: Option<masking::Secret<String>>,

    #[schema(value_type=Option<String>)]
    pub card_fingerprint: Option<masking::Secret<String>>,

    #[schema(value_type=Option<String>)]
    pub nick_name: Option<masking::Secret<String>>,

    #[schema(value_type = Option<CardNetwork>)]
    pub card_network: Option<api_enums::CardNetwork>,

    pub card_isin: Option<String>,
    pub card_issuer: Option<String>,
    pub card_type: Option<String>,
    pub saved_to_locker: bool,
}

#[cfg(all(feature = "v2", feature = "payment_methods_v2"))]
#[derive(Debug, serde::Deserialize, serde::Serialize, Clone, ToSchema)]
pub struct CardDetailFromLocker {
    #[schema(value_type = Option<CountryAlpha2>)]
    pub issuer_country: Option<api_enums::CountryAlpha2>,
    pub last4_digits: Option<String>,
    #[serde(skip)]
    #[schema(value_type=Option<String>)]
    pub card_number: Option<CardNumber>,

    #[schema(value_type=Option<String>)]
    pub expiry_month: Option<masking::Secret<String>>,

    #[schema(value_type=Option<String>)]
    pub expiry_year: Option<masking::Secret<String>>,

    #[schema(value_type=Option<String>)]
    pub card_holder_name: Option<masking::Secret<String>>,

    #[schema(value_type=Option<String>)]
    pub card_fingerprint: Option<masking::Secret<String>>,

    #[schema(value_type=Option<String>)]
    pub nick_name: Option<masking::Secret<String>>,

    #[schema(value_type = Option<CardNetwork>)]
    pub card_network: Option<api_enums::CardNetwork>,

    pub card_isin: Option<String>,
    pub card_issuer: Option<String>,
    pub card_type: Option<String>,
    pub saved_to_locker: bool,
}

fn saved_in_locker_default() -> bool {
    true
}

#[cfg(all(
    any(feature = "v1", feature = "v2"),
    not(feature = "payment_methods_v2")
))]
impl From<CardDetailFromLocker> for payments::AdditionalCardInfo {
    fn from(item: CardDetailFromLocker) -> Self {
        Self {
            card_issuer: item.card_issuer,
            card_network: item.card_network,
            card_type: item.card_type,
            card_issuing_country: item.issuer_country,
            bank_code: None,
            last4: item.last4_digits,
            card_isin: item.card_isin,
            card_extended_bin: item
                .card_number
                .map(|card_number| card_number.get_extended_card_bin()),
            card_exp_month: item.expiry_month,
            card_exp_year: item.expiry_year,
            card_holder_name: item.card_holder_name,
            payment_checks: None,
            authentication_data: None,
        }
    }
}

#[cfg(all(feature = "v2", feature = "payment_methods_v2"))]
impl From<CardDetailFromLocker> for payments::AdditionalCardInfo {
    fn from(item: CardDetailFromLocker) -> Self {
        Self {
            card_issuer: item.card_issuer,
            card_network: item.card_network,
            card_type: item.card_type,
            card_issuing_country: item.issuer_country.map(|country| country.to_string()),
            bank_code: None,
            last4: item.last4_digits,
            card_isin: item.card_isin,
            card_extended_bin: item
                .card_number
                .map(|card_number| card_number.get_extended_card_bin()),
            card_exp_month: item.expiry_month,
            card_exp_year: item.expiry_year,
            card_holder_name: item.card_holder_name,
            payment_checks: None,
            authentication_data: None,
        }
    }
}

#[cfg(all(
    any(feature = "v1", feature = "v2"),
    not(feature = "payment_methods_v2")
))]
impl From<CardDetailsPaymentMethod> for CardDetailFromLocker {
    fn from(item: CardDetailsPaymentMethod) -> Self {
        Self {
            scheme: None,
            issuer_country: item.issuer_country,
            last4_digits: item.last4_digits,
            card_number: None,
            expiry_month: item.expiry_month,
            expiry_year: item.expiry_year,
            card_token: None,
            card_holder_name: item.card_holder_name,
            card_fingerprint: None,
            nick_name: item.nick_name,
            card_isin: item.card_isin,
            card_issuer: item.card_issuer,
            card_network: item.card_network,
            card_type: item.card_type,
            saved_to_locker: item.saved_to_locker,
        }
    }
}

#[cfg(all(feature = "v2", feature = "payment_methods_v2"))]
impl From<CardDetailsPaymentMethod> for CardDetailFromLocker {
    fn from(item: CardDetailsPaymentMethod) -> Self {
        Self {
            issuer_country: item
                .issuer_country
                .as_ref()
                .map(|c| api_enums::CountryAlpha2::from_str(c))
                .transpose()
                .ok()
                .flatten(),
            last4_digits: item.last4_digits,
            card_number: None,
            expiry_month: item.expiry_month,
            expiry_year: item.expiry_year,
            card_holder_name: item.card_holder_name,
            card_fingerprint: None,
            nick_name: item.nick_name,
            card_isin: item.card_isin,
            card_issuer: item.card_issuer,
            card_network: item.card_network,
            card_type: item.card_type,
            saved_to_locker: item.saved_to_locker,
        }
    }
}

#[cfg(all(feature = "v2", feature = "payment_methods_v2"))]
impl From<CardDetail> for CardDetailFromLocker {
    fn from(item: CardDetail) -> Self {
        Self {
            issuer_country: item.card_issuing_country,
            last4_digits: Some(item.card_number.get_last4()),
            card_number: Some(item.card_number),
            expiry_month: Some(item.card_exp_month),
            expiry_year: Some(item.card_exp_year),
            card_holder_name: item.card_holder_name,
            nick_name: item.nick_name,
            card_isin: None,
            card_issuer: item.card_issuer,
            card_network: item.card_network,
            card_type: item.card_type.map(|card| card.to_string()),
            saved_to_locker: true,
            card_fingerprint: None,
        }
    }
}

#[cfg(all(feature = "v2", feature = "payment_methods_v2"))]
impl From<CardDetail> for CardDetailsPaymentMethod {
    fn from(item: CardDetail) -> Self {
        Self {
            issuer_country: item.card_issuing_country.map(|c| c.to_string()),
            last4_digits: Some(item.card_number.get_last4()),
            expiry_month: Some(item.card_exp_month),
            expiry_year: Some(item.card_exp_year),
            card_holder_name: item.card_holder_name,
            nick_name: item.nick_name,
            card_isin: None,
            card_issuer: item.card_issuer,
            card_network: item.card_network,
            card_type: item.card_type.map(|card| card.to_string()),
            saved_to_locker: true,
        }
    }
}

#[cfg(all(
    any(feature = "v1", feature = "v2"),
    not(feature = "payment_methods_v2")
))]
impl From<CardDetailFromLocker> for CardDetailsPaymentMethod {
    fn from(item: CardDetailFromLocker) -> Self {
        Self {
            issuer_country: item.issuer_country,
            last4_digits: item.last4_digits,
            expiry_month: item.expiry_month,
            expiry_year: item.expiry_year,
            nick_name: item.nick_name,
            card_holder_name: item.card_holder_name,
            card_isin: item.card_isin,
            card_issuer: item.card_issuer,
            card_network: item.card_network,
            card_type: item.card_type,
            saved_to_locker: item.saved_to_locker,
        }
    }
}

#[cfg(all(feature = "v2", feature = "payment_methods_v2"))]
impl From<CardDetailFromLocker> for CardDetailsPaymentMethod {
    fn from(item: CardDetailFromLocker) -> Self {
        Self {
            issuer_country: item.issuer_country.map(|country| country.to_string()),
            last4_digits: item.last4_digits,
            expiry_month: item.expiry_month,
            expiry_year: item.expiry_year,
            nick_name: item.nick_name,
            card_holder_name: item.card_holder_name,
            card_isin: item.card_isin,
            card_issuer: item.card_issuer,
            card_network: item.card_network,
            card_type: item.card_type,
            saved_to_locker: item.saved_to_locker,
        }
    }
}

#[derive(Debug, Clone, serde::Serialize, serde::Deserialize, ToSchema, PartialEq, Eq)]
pub struct PaymentExperienceTypes {
    /// The payment experience enabled
    #[schema(value_type = Option<PaymentExperience>, example = "redirect_to_url")]
    pub payment_experience_type: api_enums::PaymentExperience,

    /// The list of eligible connectors for a given payment experience
    #[schema(example = json!(["stripe", "adyen"]))]
    pub eligible_connectors: Vec<String>,
}

#[derive(Debug, Clone, serde::Serialize, ToSchema, PartialEq)]
pub struct CardNetworkTypes {
    /// The card network enabled
    #[schema(value_type = Option<CardNetwork>, example = "Visa")]
    pub card_network: api_enums::CardNetwork,

    /// surcharge details for this card network
    pub surcharge_details: Option<SurchargeDetailsResponse>,

    /// The list of eligible connectors for a given card network
    #[schema(example = json!(["stripe", "adyen"]))]
    pub eligible_connectors: Vec<String>,
}

#[derive(Debug, Clone, serde::Serialize, serde::Deserialize, ToSchema, PartialEq, Eq)]
pub struct BankDebitTypes {
    pub eligible_connectors: Vec<String>,
}

#[cfg(all(
    any(feature = "v1", feature = "v2"),
    not(feature = "payment_methods_v2")
))]
#[derive(Debug, Clone, serde::Serialize, ToSchema, PartialEq)]
pub struct ResponsePaymentMethodTypes {
    /// The payment method type enabled
    #[schema(example = "klarna", value_type = PaymentMethodType)]
    pub payment_method_type: api_enums::PaymentMethodType,

    /// The list of payment experiences enabled, if applicable for a payment method type
    pub payment_experience: Option<Vec<PaymentExperienceTypes>>,

    /// The list of card networks enabled, if applicable for a payment method type
    pub card_networks: Option<Vec<CardNetworkTypes>>,

    /// The list of banks enabled, if applicable for a payment method type
    pub bank_names: Option<Vec<BankCodeResponse>>,

    /// The Bank debit payment method information, if applicable for a payment method type.
    pub bank_debits: Option<BankDebitTypes>,

    /// The Bank transfer payment method information, if applicable for a payment method type.
    pub bank_transfers: Option<BankTransferTypes>,

    /// Required fields for the payment_method_type.
    pub required_fields: Option<HashMap<String, RequiredFieldInfo>>,

    /// surcharge details for this payment method type if exists
    pub surcharge_details: Option<SurchargeDetailsResponse>,

    /// auth service connector label for this payment method type, if exists
    pub pm_auth_connector: Option<String>,
}

#[cfg(all(feature = "v2", feature = "payment_methods_v2"))]
#[derive(Debug, Clone, serde::Serialize, ToSchema, PartialEq)]
pub struct ResponsePaymentMethodTypes {
    /// The payment method type enabled
    #[schema(example = "klarna", value_type = PaymentMethodType)]
    pub payment_method_subtype: api_enums::PaymentMethodType,

    /// The list of payment experiences enabled, if applicable for a payment method type
    pub payment_experience: Option<Vec<PaymentExperienceTypes>>,

    /// The list of card networks enabled, if applicable for a payment method type
    pub card_networks: Option<Vec<CardNetworkTypes>>,

    /// The list of banks enabled, if applicable for a payment method type
    pub bank_names: Option<Vec<BankCodeResponse>>,

    /// The Bank debit payment method information, if applicable for a payment method type.
    pub bank_debits: Option<BankDebitTypes>,

    /// The Bank transfer payment method information, if applicable for a payment method type.
    pub bank_transfers: Option<BankTransferTypes>,

    /// Required fields for the payment_method_type.
    pub required_fields: Option<HashMap<String, RequiredFieldInfo>>,

    /// surcharge details for this payment method type if exists
    pub surcharge_details: Option<SurchargeDetailsResponse>,

    /// auth service connector label for this payment method type, if exists
    pub pm_auth_connector: Option<String>,
}

#[derive(Clone, Debug, PartialEq, serde::Serialize, ToSchema)]
#[serde(rename_all = "snake_case")]
pub struct SurchargeDetailsResponse {
    /// surcharge value
    pub surcharge: SurchargeResponse,
    /// tax on surcharge value
    pub tax_on_surcharge: Option<SurchargePercentage>,
    /// surcharge amount for this payment
    pub display_surcharge_amount: f64,
    /// tax on surcharge amount for this payment
    pub display_tax_on_surcharge_amount: f64,
    /// sum of display_surcharge_amount and display_tax_on_surcharge_amount
    pub display_total_surcharge_amount: f64,
}

#[derive(Clone, Debug, PartialEq, serde::Serialize, ToSchema)]
#[serde(rename_all = "snake_case", tag = "type", content = "value")]
pub enum SurchargeResponse {
    /// Fixed Surcharge value
    Fixed(MinorUnit),
    /// Surcharge percentage
    Rate(SurchargePercentage),
}

impl From<Surcharge> for SurchargeResponse {
    fn from(value: Surcharge) -> Self {
        match value {
            Surcharge::Fixed(amount) => Self::Fixed(amount),
            Surcharge::Rate(percentage) => Self::Rate(percentage.into()),
        }
    }
}

#[derive(Clone, Default, Debug, PartialEq, serde::Serialize, ToSchema)]
pub struct SurchargePercentage {
    percentage: f32,
}

impl From<Percentage<SURCHARGE_PERCENTAGE_PRECISION_LENGTH>> for SurchargePercentage {
    fn from(value: Percentage<SURCHARGE_PERCENTAGE_PRECISION_LENGTH>) -> Self {
        Self {
            percentage: value.get_percentage(),
        }
    }
}
/// Required fields info used while listing the payment_method_data
#[derive(Debug, serde::Deserialize, serde::Serialize, Clone, PartialEq, Eq, ToSchema)]
pub struct RequiredFieldInfo {
    /// Required field for a payment_method through a payment_method_type
    pub required_field: String,

    /// Display name of the required field in the front-end
    pub display_name: String,

    /// Possible field type of required field
    #[schema(value_type = FieldType)]
    pub field_type: api_enums::FieldType,

    #[schema(value_type = Option<String>)]
    pub value: Option<masking::Secret<String>>,
}

#[derive(Debug, Clone, serde::Serialize, ToSchema)]
pub struct ResponsePaymentMethodsEnabled {
    /// The payment method enabled
    #[schema(value_type = PaymentMethod)]
    pub payment_method: api_enums::PaymentMethod,

    /// The list of payment method types enabled for a connector account
    pub payment_method_types: Vec<ResponsePaymentMethodTypes>,
}

#[derive(Debug, Clone, serde::Serialize, serde::Deserialize, ToSchema, PartialEq, Eq)]
pub struct BankTransferTypes {
    /// The list of eligible connectors for a given payment experience
    #[schema(example = json!(["stripe", "adyen"]))]
    pub eligible_connectors: Vec<String>,
}

#[derive(Clone, Debug)]
pub struct ResponsePaymentMethodIntermediate {
    pub payment_method_type: api_enums::PaymentMethodType,
    pub payment_experience: Option<api_enums::PaymentExperience>,
    pub card_networks: Option<Vec<api_enums::CardNetwork>>,
    pub payment_method: api_enums::PaymentMethod,
    pub connector: String,
    pub merchant_connector_id: String,
}

impl ResponsePaymentMethodIntermediate {
    pub fn new(
        pm_type: RequestPaymentMethodTypes,
        connector: String,
        merchant_connector_id: String,
        pm: api_enums::PaymentMethod,
    ) -> Self {
        Self {
            payment_method_type: pm_type.payment_method_type,
            payment_experience: pm_type.payment_experience,
            card_networks: pm_type.card_networks,
            payment_method: pm,
            connector,
            merchant_connector_id,
        }
    }
}

#[derive(Debug, Clone, serde::Serialize, serde::Deserialize, ToSchema, PartialEq, Eq, Hash)]
pub struct RequestPaymentMethodTypes {
    #[schema(value_type = PaymentMethodType)]
    pub payment_method_type: api_enums::PaymentMethodType,
    #[schema(value_type = Option<PaymentExperience>)]
    pub payment_experience: Option<api_enums::PaymentExperience>,
    #[schema(value_type = Option<Vec<CardNetwork>>)]
    pub card_networks: Option<Vec<api_enums::CardNetwork>>,
    /// List of currencies accepted or has the processing capabilities of the processor
    #[schema(example = json!(
        {
            "type": "specific_accepted",
            "list": ["USD", "INR"]
        }
    ), value_type = Option<AcceptedCurrencies>)]
    pub accepted_currencies: Option<admin::AcceptedCurrencies>,

    ///  List of Countries accepted or has the processing capabilities of the processor
    #[schema(example = json!(
        {
            "type": "specific_accepted",
            "list": ["UK", "AU"]
        }
    ), value_type = Option<AcceptedCountries>)]
    pub accepted_countries: Option<admin::AcceptedCountries>,

    /// Minimum amount supported by the processor. To be represented in the lowest denomination of the target currency (For example, for USD it should be in cents)
    #[schema(example = 1)]
    pub minimum_amount: Option<MinorUnit>,

    /// Maximum amount supported by the processor. To be represented in the lowest denomination of
    /// the target currency (For example, for USD it should be in cents)
    #[schema(example = 1313)]
    pub maximum_amount: Option<MinorUnit>,

    /// Boolean to enable recurring payments / mandates. Default is true.
    #[schema(default = true, example = false)]
    pub recurring_enabled: bool,

    /// Boolean to enable installment / EMI / BNPL payments. Default is true.
    #[schema(default = true, example = false)]
    pub installment_payment_enabled: bool,
}

#[cfg(all(
    any(feature = "v1", feature = "v2"),
    not(feature = "payment_methods_v2")
))]
//List Payment Method
#[derive(Debug, Clone, serde::Serialize, Default, ToSchema)]
#[serde(deny_unknown_fields)]
pub struct PaymentMethodListRequest {
    /// This is a 15 minute expiry token which shall be used from the client to authenticate and perform sessions from the SDK
    #[schema(max_length = 30, min_length = 30, example = "secret_k2uj3he2893eiu2d")]
    pub client_secret: Option<String>,

    /// The two-letter ISO currency code
    #[schema(value_type = Option<Vec<CountryAlpha2>>, example = json!(["US", "UK", "IN"]))]
    pub accepted_countries: Option<Vec<api_enums::CountryAlpha2>>,

    /// The three-letter ISO currency code
    #[schema(value_type = Option<Vec<Currency>>,example = json!(["USD", "EUR"]))]
    pub accepted_currencies: Option<Vec<api_enums::Currency>>,

    /// Filter by amount
    #[schema(example = 60)]
    pub amount: Option<MinorUnit>,

    /// Indicates whether the payment method is eligible for recurring payments
    #[schema(example = true)]
    pub recurring_enabled: Option<bool>,

    /// Indicates whether the payment method is eligible for installment payments
    #[schema(example = true)]
    pub installment_payment_enabled: Option<bool>,

    /// Indicates whether the payment method is eligible for card netwotks
    #[schema(value_type = Option<Vec<CardNetwork>>, example = json!(["visa", "mastercard"]))]
    pub card_networks: Option<Vec<api_enums::CardNetwork>>,

    /// Indicates the limit of last used payment methods
    #[schema(example = 1)]
    pub limit: Option<i64>,
}

#[cfg(all(
    any(feature = "v1", feature = "v2"),
    not(feature = "payment_methods_v2")
))]
impl<'de> serde::Deserialize<'de> for PaymentMethodListRequest {
    fn deserialize<D>(deserializer: D) -> Result<Self, D::Error>
    where
        D: serde::Deserializer<'de>,
    {
        struct FieldVisitor;

        impl<'de> de::Visitor<'de> for FieldVisitor {
            type Value = PaymentMethodListRequest;

            fn expecting(&self, formatter: &mut std::fmt::Formatter<'_>) -> std::fmt::Result {
                formatter.write_str("Failed while deserializing as map")
            }

            fn visit_map<A>(self, mut map: A) -> Result<Self::Value, A::Error>
            where
                A: de::MapAccess<'de>,
            {
                let mut output = PaymentMethodListRequest::default();

                while let Some(key) = map.next_key()? {
                    match key {
                        "client_secret" => {
                            set_or_reject_duplicate(
                                &mut output.client_secret,
                                "client_secret",
                                map.next_value()?,
                            )?;
                        }
                        "accepted_countries" => match output.accepted_countries.as_mut() {
                            Some(inner) => inner.push(map.next_value()?),
                            None => {
                                output.accepted_countries = Some(vec![map.next_value()?]);
                            }
                        },
                        "accepted_currencies" => match output.accepted_currencies.as_mut() {
                            Some(inner) => inner.push(map.next_value()?),
                            None => {
                                output.accepted_currencies = Some(vec![map.next_value()?]);
                            }
                        },
                        "amount" => {
                            set_or_reject_duplicate(
                                &mut output.amount,
                                "amount",
                                map.next_value()?,
                            )?;
                        }
                        "recurring_enabled" => {
                            set_or_reject_duplicate(
                                &mut output.recurring_enabled,
                                "recurring_enabled",
                                map.next_value()?,
                            )?;
                        }
                        "installment_payment_enabled" => {
                            set_or_reject_duplicate(
                                &mut output.installment_payment_enabled,
                                "installment_payment_enabled",
                                map.next_value()?,
                            )?;
                        }
                        "card_network" => match output.card_networks.as_mut() {
                            Some(inner) => inner.push(map.next_value()?),
                            None => output.card_networks = Some(vec![map.next_value()?]),
                        },
                        "limit" => {
                            set_or_reject_duplicate(&mut output.limit, "limit", map.next_value()?)?;
                        }
                        _ => {}
                    }
                }

                Ok(output)
            }
        }

        deserializer.deserialize_identifier(FieldVisitor)
    }
}

#[cfg(all(feature = "v2", feature = "payment_methods_v2"))]
//List Payment Method
#[derive(Debug, Clone, serde::Serialize, Default, ToSchema)]
#[serde(deny_unknown_fields)]
pub struct PaymentMethodListRequest {
    /// This is a 15 minute expiry token which shall be used from the client to authenticate and perform sessions from the SDK
    #[schema(max_length = 30, min_length = 30, example = "secret_k2uj3he2893eiu2d")]
    pub client_secret: Option<String>,

    /// The two-letter ISO currency code
    #[schema(value_type = Option<Vec<CountryAlpha2>>, example = json!(["US", "UK", "IN"]))]
    pub accepted_countries: Option<Vec<api_enums::CountryAlpha2>>,

    /// Filter by amount
    #[schema(example = 60)]
    pub amount: Option<MinorUnit>,

    /// The three-letter ISO currency code
    #[schema(value_type = Option<Vec<Currency>>,example = json!(["USD", "EUR"]))]
    pub accepted_currencies: Option<Vec<api_enums::Currency>>,

    /// Indicates whether the payment method is eligible for recurring payments
    #[schema(example = true)]
    pub recurring_enabled: Option<bool>,

    /// Indicates whether the payment method is eligible for card netwotks
    #[schema(value_type = Option<Vec<CardNetwork>>, example = json!(["visa", "mastercard"]))]
    pub card_networks: Option<Vec<api_enums::CardNetwork>>,

    /// Indicates the limit of last used payment methods
    #[schema(example = 1)]
    pub limit: Option<i64>,
}

#[cfg(all(feature = "v2", feature = "payment_methods_v2"))]
impl<'de> serde::Deserialize<'de> for PaymentMethodListRequest {
    fn deserialize<D>(deserializer: D) -> Result<Self, D::Error>
    where
        D: serde::Deserializer<'de>,
    {
        struct FieldVisitor;

        impl<'de> de::Visitor<'de> for FieldVisitor {
            type Value = PaymentMethodListRequest;

            fn expecting(&self, formatter: &mut std::fmt::Formatter<'_>) -> std::fmt::Result {
                formatter.write_str("Failed while deserializing as map")
            }

            fn visit_map<A>(self, mut map: A) -> Result<Self::Value, A::Error>
            where
                A: de::MapAccess<'de>,
            {
                let mut output = PaymentMethodListRequest::default();

                while let Some(key) = map.next_key()? {
                    match key {
                        "client_secret" => {
                            set_or_reject_duplicate(
                                &mut output.client_secret,
                                "client_secret",
                                map.next_value()?,
                            )?;
                        }
                        "accepted_countries" => match output.accepted_countries.as_mut() {
                            Some(inner) => inner.push(map.next_value()?),
                            None => {
                                output.accepted_countries = Some(vec![map.next_value()?]);
                            }
                        },
                        "amount" => {
                            set_or_reject_duplicate(
                                &mut output.amount,
                                "amount",
                                map.next_value()?,
                            )?;
                        }
                        "accepted_currencies" => match output.accepted_currencies.as_mut() {
                            Some(inner) => inner.push(map.next_value()?),
                            None => {
                                output.accepted_currencies = Some(vec![map.next_value()?]);
                            }
                        },
                        "recurring_enabled" => {
                            set_or_reject_duplicate(
                                &mut output.recurring_enabled,
                                "recurring_enabled",
                                map.next_value()?,
                            )?;
                        }
                        "card_network" => match output.card_networks.as_mut() {
                            Some(inner) => inner.push(map.next_value()?),
                            None => output.card_networks = Some(vec![map.next_value()?]),
                        },
                        "limit" => {
                            set_or_reject_duplicate(&mut output.limit, "limit", map.next_value()?)?;
                        }
                        _ => {}
                    }
                }

                Ok(output)
            }
        }

        deserializer.deserialize_identifier(FieldVisitor)
    }
}

// Try to set the provided value to the data otherwise throw an error
fn set_or_reject_duplicate<T, E: de::Error>(
    data: &mut Option<T>,
    name: &'static str,
    value: T,
) -> Result<(), E> {
    match data {
        Some(_inner) => Err(de::Error::duplicate_field(name)),
        None => {
            *data = Some(value);
            Ok(())
        }
    }
}

#[derive(Debug, serde::Serialize, ToSchema)]
pub struct PaymentMethodListResponse {
    /// Redirect URL of the merchant
    #[schema(example = "https://www.google.com")]
    pub redirect_url: Option<String>,

    /// currency of the Payment to be done
    #[schema(example = "USD", value_type = Currency)]
    pub currency: Option<api_enums::Currency>,

    /// Information about the payment method
    pub payment_methods: Vec<ResponsePaymentMethodsEnabled>,
    /// Value indicating if the current payment is a mandate payment
    #[schema(value_type = MandateType)]
    pub mandate_payment: Option<payments::MandateType>,

    #[schema(value_type = Option<String>)]
    pub merchant_name: OptionalEncryptableName,

    /// flag to indicate if surcharge and tax breakup screen should be shown or not
    #[schema(value_type = bool)]
    pub show_surcharge_breakup_screen: bool,

    #[schema(value_type = Option<PaymentType>)]
    pub payment_type: Option<api_enums::PaymentType>,

    /// flag to indicate whether to perform external 3ds authentication
    #[schema(example = true)]
    pub request_external_three_ds_authentication: bool,

    /// flag that indicates whether to collect shipping details from wallets or from the customer
    pub collect_shipping_details_from_wallets: Option<bool>,

    /// flag that indicates whether to collect billing details from wallets or from the customer
    pub collect_billing_details_from_wallets: Option<bool>,

    /// flag that indicates whether to calculate tax on the order amount
    pub is_tax_calculation_enabled: bool,
}

#[cfg(all(
    any(feature = "v2", feature = "v1"),
    not(feature = "payment_methods_v2")
))]
#[derive(Debug, serde::Serialize, ToSchema)]
pub struct CustomerPaymentMethodsListResponse {
    /// List of payment methods for customer
    pub customer_payment_methods: Vec<CustomerPaymentMethod>,
    /// Returns whether a customer id is not tied to a payment intent (only when the request is made against a client secret)
    pub is_guest_customer: Option<bool>,
}

#[cfg(all(feature = "v2", feature = "payment_methods_v2"))]
#[derive(Debug, serde::Serialize, ToSchema)]
pub struct CustomerPaymentMethodsListResponse {
    /// List of payment methods for customer
    pub customer_payment_methods: Vec<CustomerPaymentMethod>,
    /// Returns whether a customer id is not tied to a payment intent (only when the request is made against a client secret)
    pub is_guest_customer: Option<bool>,
}

#[cfg(all(
    any(feature = "v2", feature = "v1"),
    not(feature = "payment_methods_v2")
))]
#[derive(Debug, serde::Serialize, ToSchema)]
pub struct PaymentMethodDeleteResponse {
    /// The unique identifier of the Payment method
    #[schema(example = "card_rGK4Vi5iSW70MY7J2mIg")]
    pub payment_method_id: String,

    /// Whether payment method was deleted or not
    #[schema(example = true)]
    pub deleted: bool,
}

#[cfg(all(feature = "v2", feature = "payment_methods_v2"))]
#[derive(Debug, serde::Serialize, ToSchema)]
pub struct PaymentMethodDeleteResponse {
    /// The unique identifier of the Payment method
    #[schema(example = "card_rGK4Vi5iSW70MY7J2mIg")]
    pub payment_method_id: String,
}
#[derive(Debug, serde::Serialize, ToSchema)]
pub struct CustomerDefaultPaymentMethodResponse {
    /// The unique identifier of the Payment method
    #[schema(example = "card_rGK4Vi5iSW70MY7J2mIg")]
    pub default_payment_method_id: Option<String>,
    /// The unique identifier of the customer.
    #[schema(value_type = String, max_length = 64, min_length = 1, example = "cus_y3oqhf46pyzuxjbcn2giaqnb44")]
    pub customer_id: id_type::CustomerId,
    /// The type of payment method use for the payment.
    #[schema(value_type = PaymentMethod,example = "card")]
    pub payment_method: api_enums::PaymentMethod,
    /// This is a sub-category of payment method.
    #[schema(value_type = Option<PaymentMethodType>,example = "credit")]
    pub payment_method_type: Option<api_enums::PaymentMethodType>,
}

#[cfg(all(feature = "v2", feature = "payment_methods_v2"))]
#[derive(Debug, Clone, serde::Serialize, ToSchema)]
pub struct CustomerPaymentMethod {
    /// Token for payment method in temporary card locker which gets refreshed often
    #[schema(example = "7ebf443f-a050-4067-84e5-e6f6d4800aef")]
    pub payment_token: Option<String>,
    /// The unique identifier of the customer.
    #[schema(example = "pm_iouuy468iyuowqs")]
    pub payment_method_id: String,

    /// The unique identifier of the customer.
    #[schema(value_type = String, max_length = 64, min_length = 1, example = "cus_y3oqhf46pyzuxjbcn2giaqnb44")]
    pub customer_id: id_type::CustomerId,

    /// The type of payment method use for the payment.
    #[schema(value_type = PaymentMethod,example = "card")]
    pub payment_method_type: api_enums::PaymentMethod,

    /// This is a sub-category of payment method.
    #[schema(value_type = Option<PaymentMethodType>,example = "credit_card")]
    pub payment_method_subtype: Option<api_enums::PaymentMethodType>,

    /// Indicates whether the payment method is eligible for recurring payments
    #[schema(example = true)]
    pub recurring_enabled: bool,

    /// PaymentMethod Data from locker
    pub payment_method_data: Option<PaymentMethodListData>,

    /// Masked bank details from PM auth services
    #[schema(example = json!({"mask": "0000"}))]
    pub bank: Option<MaskedBankDetails>,

    ///  A timestamp (ISO 8601 code) that determines when the customer was created
    #[schema(value_type = Option<PrimitiveDateTime>,example = "2023-01-18T11:04:09.922Z")]
    #[serde(default, with = "common_utils::custom_serde::iso8601::option")]
    pub created: Option<time::PrimitiveDateTime>,

    /// Surcharge details for this saved card
    pub surcharge_details: Option<SurchargeDetailsResponse>,

    /// Whether this payment method requires CVV to be collected
    #[schema(example = true)]
    pub requires_cvv: bool,

    ///  A timestamp (ISO 8601 code) that determines when the payment method was last used
    #[schema(value_type = Option<PrimitiveDateTime>,example = "2024-02-24T11:04:09.922Z")]
    #[serde(default, with = "common_utils::custom_serde::iso8601::option")]
    pub last_used_at: Option<time::PrimitiveDateTime>,
    /// Indicates if the payment method has been set to default or not
    #[schema(example = true)]
    pub is_default: bool,

    /// The billing details of the payment method
    #[schema(value_type = Option<Address>)]
    pub billing: Option<payments::Address>,
}

#[cfg(all(feature = "v2", feature = "payment_methods_v2"))]
#[derive(Debug, Clone, serde::Serialize, ToSchema)]
#[serde(rename_all = "snake_case")]
pub enum PaymentMethodListData {
    Card(CardDetailFromLocker),
    #[cfg(feature = "payouts")]
    #[schema(value_type = Bank)]
    Bank(payouts::Bank),
}

#[cfg(all(
    any(feature = "v2", feature = "v1"),
    not(feature = "payment_methods_v2")
))]
#[derive(Debug, Clone, serde::Serialize, ToSchema)]
pub struct CustomerPaymentMethod {
    /// Token for payment method in temporary card locker which gets refreshed often
    #[schema(example = "7ebf443f-a050-4067-84e5-e6f6d4800aef")]
    pub payment_token: String,
    /// The unique identifier of the customer.
    #[schema(example = "pm_iouuy468iyuowqs")]
    pub payment_method_id: String,

    /// The unique identifier of the customer.
    #[schema(value_type = String, max_length = 64, min_length = 1, example = "cus_y3oqhf46pyzuxjbcn2giaqnb44")]
    pub customer_id: id_type::CustomerId,

    /// The type of payment method use for the payment.
    #[schema(value_type = PaymentMethod,example = "card")]
    pub payment_method: api_enums::PaymentMethod,

    /// This is a sub-category of payment method.
    #[schema(value_type = Option<PaymentMethodType>,example = "credit_card")]
    pub payment_method_type: Option<api_enums::PaymentMethodType>,

    /// The name of the bank/ provider issuing the payment method to the end user
    #[schema(example = "Citibank")]
    pub payment_method_issuer: Option<String>,

    /// A standard code representing the issuer of payment method
    #[schema(value_type = Option<PaymentMethodIssuerCode>,example = "jp_applepay")]
    pub payment_method_issuer_code: Option<api_enums::PaymentMethodIssuerCode>,

    /// Indicates whether the payment method is eligible for recurring payments
    #[schema(example = true)]
    pub recurring_enabled: bool,

    /// Indicates whether the payment method is eligible for installment payments
    #[schema(example = true)]
    pub installment_payment_enabled: bool,

    /// Type of payment experience enabled with the connector
    #[schema(value_type = Option<Vec<PaymentExperience>>,example = json!(["redirect_to_url"]))]
    pub payment_experience: Option<Vec<api_enums::PaymentExperience>>,

    /// Card details from card locker
    #[schema(example = json!({"last4": "1142","exp_month": "03","exp_year": "2030"}))]
    pub card: Option<CardDetailFromLocker>,

    /// You can specify up to 50 keys, with key names up to 40 characters long and values up to 500 characters long. Metadata is useful for storing additional, structured information on an object.
    #[schema(value_type = Option<Object>,example = json!({ "city": "NY", "unit": "245" }))]
    pub metadata: Option<pii::SecretSerdeValue>,

    ///  A timestamp (ISO 8601 code) that determines when the customer was created
    #[schema(value_type = Option<PrimitiveDateTime>,example = "2023-01-18T11:04:09.922Z")]
    #[serde(default, with = "common_utils::custom_serde::iso8601::option")]
    pub created: Option<time::PrimitiveDateTime>,

    /// Payment method details from locker
    #[cfg(feature = "payouts")]
    #[schema(value_type = Option<Bank>)]
    #[serde(skip_serializing_if = "Option::is_none")]
    pub bank_transfer: Option<payouts::Bank>,

    /// Masked bank details from PM auth services
    #[schema(example = json!({"mask": "0000"}))]
    pub bank: Option<MaskedBankDetails>,

    /// Surcharge details for this saved card
    pub surcharge_details: Option<SurchargeDetailsResponse>,

    /// Whether this payment method requires CVV to be collected
    #[schema(example = true)]
    pub requires_cvv: bool,

    ///  A timestamp (ISO 8601 code) that determines when the payment method was last used
    #[schema(value_type = Option<PrimitiveDateTime>,example = "2024-02-24T11:04:09.922Z")]
    #[serde(default, with = "common_utils::custom_serde::iso8601::option")]
    pub last_used_at: Option<time::PrimitiveDateTime>,
    /// Indicates if the payment method has been set to default or not
    #[schema(example = true)]
    pub default_payment_method_set: bool,

    /// The billing details of the payment method
    #[schema(value_type = Option<Address>)]
    pub billing: Option<payments::Address>,
}

#[derive(Debug, Clone, serde::Serialize, serde::Deserialize, ToSchema)]
pub struct PaymentMethodCollectLinkRequest {
    /// The unique identifier for the collect link.
    #[schema(value_type = Option<String>, example = "pm_collect_link_2bdacf398vwzq5n422S1")]
    pub pm_collect_link_id: Option<String>,

    /// The unique identifier of the customer.
    #[schema(value_type = String, example = "cus_92dnwed8s32bV9D8Snbiasd8v")]
    pub customer_id: id_type::CustomerId,

    #[serde(flatten)]
    #[schema(value_type = Option<GenericLinkUiConfig>)]
    pub ui_config: Option<link_utils::GenericLinkUiConfig>,

    /// Will be used to expire client secret after certain amount of time to be supplied in seconds
    /// (900) for 15 mins
    #[schema(value_type = Option<u32>, example = 900)]
    pub session_expiry: Option<u32>,

    /// Redirect to this URL post completion
    #[schema(value_type = Option<String>, example = "https://sandbox.hyperswitch.io/payment_method/collect/pm_collect_link_2bdacf398vwzq5n422S1/status")]
    pub return_url: Option<String>,

    /// List of payment methods shown on collect UI
    #[schema(value_type = Option<Vec<EnabledPaymentMethod>>, example = r#"[{"payment_method": "bank_transfer", "payment_method_types": ["ach", "bacs"]}]"#)]
    pub enabled_payment_methods: Option<Vec<link_utils::EnabledPaymentMethod>>,
}

#[derive(Debug, Clone, serde::Serialize, serde::Deserialize, ToSchema)]
pub struct PaymentMethodCollectLinkResponse {
    /// The unique identifier for the collect link.
    #[schema(value_type = String, example = "pm_collect_link_2bdacf398vwzq5n422S1")]
    pub pm_collect_link_id: String,

    /// The unique identifier of the customer.
    #[schema(value_type = String, example = "cus_92dnwed8s32bV9D8Snbiasd8v")]
    pub customer_id: id_type::CustomerId,

    /// Time when this link will be expired in ISO8601 format
    #[schema(value_type = PrimitiveDateTime, example = "2025-01-18T11:04:09.922Z")]
    #[serde(with = "common_utils::custom_serde::iso8601")]
    pub expiry: time::PrimitiveDateTime,

    /// URL to the form's link generated for collecting payment method details.
    #[schema(value_type = String, example = "https://sandbox.hyperswitch.io/payment_method/collect/pm_collect_link_2bdacf398vwzq5n422S1")]
    pub link: masking::Secret<url::Url>,

    /// Redirect to this URL post completion
    #[schema(value_type = Option<String>, example = "https://sandbox.hyperswitch.io/payment_method/collect/pm_collect_link_2bdacf398vwzq5n422S1/status")]
    pub return_url: Option<String>,

    /// Collect link config used
    #[serde(flatten)]
    #[schema(value_type = GenericLinkUiConfig)]
    pub ui_config: link_utils::GenericLinkUiConfig,

    /// List of payment methods shown on collect UI
    #[schema(value_type = Option<Vec<EnabledPaymentMethod>>, example = r#"[{"payment_method": "bank_transfer", "payment_method_types": ["ach", "bacs"]}]"#)]
    pub enabled_payment_methods: Option<Vec<link_utils::EnabledPaymentMethod>>,
}

#[derive(Debug, Clone, serde::Serialize, serde::Deserialize, ToSchema)]
pub struct PaymentMethodCollectLinkRenderRequest {
    /// Unique identifier for a merchant.
    #[schema(example = "merchant_1671528864", value_type = String)]
    pub merchant_id: id_type::MerchantId,

    /// The unique identifier for the collect link.
    #[schema(value_type = String, example = "pm_collect_link_2bdacf398vwzq5n422S1")]
    pub pm_collect_link_id: String,
}

#[derive(Clone, Debug, serde::Serialize)]
pub struct PaymentMethodCollectLinkDetails {
    pub publishable_key: masking::Secret<String>,
    pub client_secret: masking::Secret<String>,
    pub pm_collect_link_id: String,
    pub customer_id: id_type::CustomerId,
    #[serde(with = "common_utils::custom_serde::iso8601")]
    pub session_expiry: time::PrimitiveDateTime,
    pub return_url: Option<String>,
    #[serde(flatten)]
    pub ui_config: link_utils::GenericLinkUiConfigFormData,
    pub enabled_payment_methods: Option<Vec<link_utils::EnabledPaymentMethod>>,
}

#[derive(Clone, Debug, serde::Serialize)]
pub struct PaymentMethodCollectLinkStatusDetails {
    pub pm_collect_link_id: String,
    pub customer_id: id_type::CustomerId,
    #[serde(with = "common_utils::custom_serde::iso8601")]
    pub session_expiry: time::PrimitiveDateTime,
    pub return_url: Option<url::Url>,
    pub status: link_utils::PaymentMethodCollectStatus,
    #[serde(flatten)]
    pub ui_config: link_utils::GenericLinkUiConfigFormData,
}

#[derive(Debug, Clone, serde::Serialize, serde::Deserialize, ToSchema)]
pub struct MaskedBankDetails {
    pub mask: String,
}

#[derive(Debug, Clone, serde::Serialize, serde::Deserialize)]
pub struct PaymentMethodId {
    pub payment_method_id: String,
}

#[derive(Debug, serde::Serialize, serde::Deserialize, Clone, ToSchema)]
pub struct DefaultPaymentMethod {
    #[schema(value_type = String, max_length = 64, min_length = 1, example = "cus_y3oqhf46pyzuxjbcn2giaqnb44")]
    pub customer_id: id_type::CustomerId,
    pub payment_method_id: String,
}
//------------------------------------------------TokenizeService------------------------------------------------
#[derive(Debug, serde::Serialize, serde::Deserialize)]
pub struct TokenizePayloadEncrypted {
    pub payload: String,
    pub key_id: String,
    pub version: Option<String>,
}

#[derive(Debug, serde::Serialize, serde::Deserialize)]
pub struct TokenizePayloadRequest {
    pub value1: String,
    pub value2: String,
    pub lookup_key: String,
    pub service_name: String,
}

#[derive(Debug, serde::Serialize, serde::Deserialize)]
pub struct GetTokenizePayloadRequest {
    pub lookup_key: String,
    pub service_name: String,
    pub get_value2: bool,
}

#[derive(Debug, serde::Serialize, serde::Deserialize)]
pub struct DeleteTokenizeByTokenRequest {
    pub lookup_key: String,
    pub service_name: String,
}

#[derive(Debug, serde::Serialize)] // Blocked: Yet to be implemented by `basilisk`
pub struct DeleteTokenizeByDateRequest {
    pub buffer_minutes: i32,
    pub service_name: String,
    pub max_rows: i32,
}

#[derive(Debug, serde::Deserialize)]
pub struct GetTokenizePayloadResponse {
    pub lookup_key: String,
    pub get_value2: Option<bool>,
}
#[derive(Debug, serde::Serialize, serde::Deserialize)]
#[serde(rename_all = "camelCase")]
pub struct TokenizedCardValue1 {
    pub card_number: String,
    pub exp_year: String,
    pub exp_month: String,
    pub name_on_card: Option<String>,
    pub nickname: Option<String>,
    pub card_last_four: Option<String>,
    pub card_token: Option<String>,
}

#[derive(Debug, serde::Serialize, serde::Deserialize)]
#[serde(rename_all = "camelCase")]
pub struct ListCountriesCurrenciesRequest {
    pub connector: api_enums::Connector,
    pub payment_method_type: api_enums::PaymentMethodType,
}

#[derive(Debug, serde::Serialize, serde::Deserialize)]
#[serde(rename_all = "camelCase")]
pub struct ListCountriesCurrenciesResponse {
    pub currencies: HashSet<api_enums::Currency>,
    pub countries: HashSet<CountryCodeWithName>,
}

#[derive(Debug, serde::Serialize, serde::Deserialize, Eq, Hash, PartialEq)]
pub struct CountryCodeWithName {
    pub code: api_enums::CountryAlpha2,
    pub name: api_enums::Country,
}

#[derive(Debug, serde::Serialize, serde::Deserialize)]
#[serde(rename_all = "camelCase")]
pub struct TokenizedCardValue2 {
    pub card_security_code: Option<String>,
    pub card_fingerprint: Option<String>,
    pub external_id: Option<String>,
    pub customer_id: Option<id_type::CustomerId>,
    pub payment_method_id: Option<String>,
}

#[derive(Debug, serde::Serialize, serde::Deserialize)]
pub struct TokenizedWalletValue1 {
    pub data: payments::WalletData,
}

#[derive(Debug, serde::Serialize, serde::Deserialize)]
pub struct TokenizedWalletValue2 {
    pub customer_id: Option<id_type::CustomerId>,
}

#[derive(Debug, serde::Serialize, serde::Deserialize)]
pub struct TokenizedBankTransferValue1 {
    pub data: payments::BankTransferData,
}

#[derive(Debug, serde::Serialize, serde::Deserialize)]
pub struct TokenizedBankTransferValue2 {
    pub customer_id: Option<id_type::CustomerId>,
}

#[derive(Debug, serde::Serialize, serde::Deserialize)]
pub struct TokenizedBankRedirectValue1 {
    pub data: payments::BankRedirectData,
}

#[derive(Debug, serde::Serialize, serde::Deserialize)]
pub struct TokenizedBankRedirectValue2 {
    pub customer_id: Option<id_type::CustomerId>,
}

#[derive(Debug, Clone, serde::Deserialize, serde::Serialize)]
pub struct PaymentMethodRecord {
    pub customer_id: id_type::CustomerId,
    pub name: Option<masking::Secret<String>>,
    pub email: Option<pii::Email>,
    pub phone: Option<masking::Secret<String>>,
    pub phone_country_code: Option<String>,
    pub merchant_id: Option<id_type::MerchantId>,
    pub payment_method: Option<api_enums::PaymentMethod>,
    pub payment_method_type: Option<api_enums::PaymentMethodType>,
    pub nick_name: masking::Secret<String>,
    pub payment_instrument_id: Option<masking::Secret<String>>,
    pub card_number_masked: masking::Secret<String>,
    pub card_expiry_month: masking::Secret<String>,
    pub card_expiry_year: masking::Secret<String>,
    pub card_scheme: Option<String>,
    pub original_transaction_id: Option<String>,
    pub billing_address_zip: masking::Secret<String>,
    pub billing_address_state: masking::Secret<String>,
    pub billing_address_first_name: masking::Secret<String>,
    pub billing_address_last_name: masking::Secret<String>,
    pub billing_address_city: String,
    pub billing_address_country: Option<api_enums::CountryAlpha2>,
    pub billing_address_line1: masking::Secret<String>,
    pub billing_address_line2: Option<masking::Secret<String>>,
    pub billing_address_line3: Option<masking::Secret<String>>,
    pub raw_card_number: Option<masking::Secret<String>>,
    pub merchant_connector_id: Option<id_type::MerchantConnectorAccountId>,
    pub original_transaction_amount: Option<i64>,
    pub original_transaction_currency: Option<common_enums::Currency>,
    pub line_number: Option<i64>,
    pub network_token_number: Option<CardNumber>,
    pub network_token_expiry_month: Option<masking::Secret<String>>,
    pub network_token_expiry_year: Option<masking::Secret<String>>,
    pub network_token_requestor_ref_id: Option<String>,
}

#[derive(Debug, Default, serde::Serialize)]
pub struct PaymentMethodMigrationResponse {
    pub line_number: Option<i64>,
    #[serde(skip_serializing_if = "Option::is_none")]
    pub payment_method_id: Option<String>,
    #[serde(skip_serializing_if = "Option::is_none")]
    pub payment_method: Option<api_enums::PaymentMethod>,
    #[serde(skip_serializing_if = "Option::is_none")]
    pub payment_method_type: Option<api_enums::PaymentMethodType>,
    pub customer_id: Option<id_type::CustomerId>,
    pub migration_status: MigrationStatus,
    #[serde(skip_serializing_if = "Option::is_none")]
    pub migration_error: Option<String>,
    pub card_number_masked: Option<masking::Secret<String>>,
    pub card_migrated: Option<bool>,
    pub network_token_migrated: Option<bool>,
    pub connector_mandate_details_migrated: Option<bool>,
    pub network_transaction_id_migrated: Option<bool>,
}

#[derive(Debug, Default, serde::Serialize)]
pub enum MigrationStatus {
    Success,
    #[default]
    Failed,
}

type PaymentMethodMigrationResponseType = (
    Result<PaymentMethodMigrateResponse, String>,
    PaymentMethodRecord,
);
#[cfg(all(
    any(feature = "v2", feature = "v1"),
    not(feature = "payment_methods_v2")
))]
impl From<PaymentMethodMigrationResponseType> for PaymentMethodMigrationResponse {
    fn from((response, record): PaymentMethodMigrationResponseType) -> Self {
        match response {
            Ok(res) => Self {
                payment_method_id: Some(res.payment_method_response.payment_method_id),
                payment_method: res.payment_method_response.payment_method,
                payment_method_type: res.payment_method_response.payment_method_type,
                customer_id: res.payment_method_response.customer_id,
                migration_status: MigrationStatus::Success,
                migration_error: None,
                card_number_masked: Some(record.card_number_masked),
                line_number: record.line_number,
                card_migrated: res.card_migrated,
                network_token_migrated: res.network_token_migrated,
                connector_mandate_details_migrated: res.connector_mandate_details_migrated,
                network_transaction_id_migrated: res.network_transaction_id_migrated,
            },
            Err(e) => Self {
                customer_id: Some(record.customer_id),
                migration_status: MigrationStatus::Failed,
                migration_error: Some(e),
                card_number_masked: Some(record.card_number_masked),
                line_number: record.line_number,
                ..Self::default()
            },
        }
    }
}

#[cfg(all(feature = "v2", feature = "payment_methods_v2"))]
impl From<PaymentMethodMigrationResponseType> for PaymentMethodMigrationResponse {
    fn from((response, record): PaymentMethodMigrationResponseType) -> Self {
        match response {
            Ok(res) => Self {
<<<<<<< HEAD
                payment_method_id: Some(res.payment_method_response.payment_method_id),
                payment_method: res.payment_method_response.payment_method,
                payment_method_type: res.payment_method_response.payment_method_type,
                customer_id: Some(res.payment_method_response.customer_id),
=======
                payment_method_id: Some(res.payment_method_id),
                payment_method: res.payment_method_type,
                payment_method_type: res.payment_method_subtype,
                customer_id: Some(res.customer_id),
>>>>>>> 43d87913
                migration_status: MigrationStatus::Success,
                migration_error: None,
                card_number_masked: Some(record.card_number_masked),
                line_number: record.line_number,
                card_migrated: res.card_migrated,
                network_token_migrated: res.network_token_migrated,
                connector_mandate_details_migrated: res.connector_mandate_details_migrated,
                network_transaction_id_migrated: res.network_transaction_id_migrated,
            },
            Err(e) => Self {
                customer_id: Some(record.customer_id),
                migration_status: MigrationStatus::Failed,
                migration_error: Some(e),
                card_number_masked: Some(record.card_number_masked),
                line_number: record.line_number,
                ..Self::default()
            },
        }
    }
}

impl
    TryFrom<(
        PaymentMethodRecord,
        id_type::MerchantId,
        Option<id_type::MerchantConnectorAccountId>,
    )> for PaymentMethodMigrate
{
    type Error = error_stack::Report<errors::ValidationError>;
    fn try_from(
        item: (
            PaymentMethodRecord,
            id_type::MerchantId,
            Option<id_type::MerchantConnectorAccountId>,
        ),
    ) -> Result<Self, Self::Error> {
        let (record, merchant_id, mca_id) = item;

        //  if payment instrument id is present then only construct this
        let connector_mandate_details = if record.payment_instrument_id.is_some() {
            Some(PaymentsMandateReference(HashMap::from([(
                mca_id.get_required_value("merchant_connector_id")?,
                PaymentsMandateReferenceRecord {
                    connector_mandate_id: record
                        .payment_instrument_id
                        .get_required_value("payment_instrument_id")?
                        .peek()
                        .to_string(),
                    payment_method_type: record.payment_method_type,
                    original_payment_authorized_amount: record.original_transaction_amount,
                    original_payment_authorized_currency: record.original_transaction_currency,
                },
            )])))
        } else {
            None
        };
        Ok(Self {
            merchant_id,
            customer_id: Some(record.customer_id),
            card: Some(MigrateCardDetail {
                card_number: record.raw_card_number.unwrap_or(record.card_number_masked),
                card_exp_month: record.card_expiry_month,
                card_exp_year: record.card_expiry_year,
                card_holder_name: record.name.clone(),
                card_network: None,
                card_type: None,
                card_issuer: None,
                card_issuing_country: None,
                nick_name: Some(record.nick_name.clone()),
            }),
            network_token: Some(MigrateNetworkTokenDetail {
                network_token_data: MigrateNetworkTokenData {
                    network_token_number: record.network_token_number.unwrap_or_default(),
                    network_token_exp_month: record.network_token_expiry_month.unwrap_or_default(),
                    network_token_exp_year: record.network_token_expiry_year.unwrap_or_default(),
                    card_holder_name: record.name,
                    nick_name: Some(record.nick_name.clone()),
                    card_issuing_country: None,
                    card_network: None,
                    card_issuer: None,
                    card_type: None,
                },
                network_token_requestor_ref_id: record
                    .network_token_requestor_ref_id
                    .unwrap_or_default(),
            }),
            payment_method: record.payment_method,
            payment_method_type: record.payment_method_type,
            payment_method_issuer: None,
            billing: Some(payments::Address {
                address: Some(payments::AddressDetails {
                    city: Some(record.billing_address_city),
                    country: record.billing_address_country,
                    line1: Some(record.billing_address_line1),
                    line2: record.billing_address_line2,
                    state: Some(record.billing_address_state),
                    line3: record.billing_address_line3,
                    zip: Some(record.billing_address_zip),
                    first_name: Some(record.billing_address_first_name),
                    last_name: Some(record.billing_address_last_name),
                }),
                phone: Some(payments::PhoneDetails {
                    number: record.phone,
                    country_code: record.phone_country_code,
                }),
                email: record.email,
            }),
            connector_mandate_details,
            metadata: None,
            payment_method_issuer_code: None,
            card_network: None,
            #[cfg(feature = "payouts")]
            bank_transfer: None,
            #[cfg(feature = "payouts")]
            wallet: None,
            payment_method_data: None,
            network_transaction_id: record.original_transaction_id,
        })
    }
}

#[cfg(all(any(feature = "v1", feature = "v2"), not(feature = "customer_v2")))]
impl From<(PaymentMethodRecord, id_type::MerchantId)> for customers::CustomerRequest {
    fn from(value: (PaymentMethodRecord, id_type::MerchantId)) -> Self {
        let (record, merchant_id) = value;
        Self {
            customer_id: Some(record.customer_id),
            merchant_id,
            name: record.name,
            email: record.email,
            phone: record.phone,
            description: None,
            phone_country_code: record.phone_country_code,
            address: Some(payments::AddressDetails {
                city: Some(record.billing_address_city),
                country: record.billing_address_country,
                line1: Some(record.billing_address_line1),
                line2: record.billing_address_line2,
                state: Some(record.billing_address_state),
                line3: record.billing_address_line3,
                zip: Some(record.billing_address_zip),
                first_name: Some(record.billing_address_first_name),
                last_name: Some(record.billing_address_last_name),
            }),
            metadata: None,
        }
    }
}

// #[cfg(feature = "v2")]
// impl From<PaymentMethodRecord> for customers::CustomerRequest {
//     fn from(record: PaymentMethodRecord) -> Self {
//         Self {
//             merchant_reference_id: Some(record.customer_id),
//             name: record.name.unwrap(),
//             email: record.email.unwrap(),
//             phone: record.phone,
//             description: None,
//             phone_country_code: record.phone_country_code,
//             default_billing_address: Some(payments::AddressDetails {
//                 city: Some(record.billing_address_city),
//                 country: record.billing_address_country,
//                 line1: Some(record.billing_address_line1),
//                 line2: record.billing_address_line2,
//                 state: Some(record.billing_address_state),
//                 line3: record.billing_address_line3,
//                 zip: Some(record.billing_address_zip),
//                 first_name: Some(record.billing_address_first_name),
//                 last_name: Some(record.billing_address_last_name),
//             }),
//             default_shipping_address: None,
//             metadata: None,
//         }
//     }
// }<|MERGE_RESOLUTION|>--- conflicted
+++ resolved
@@ -2225,17 +2225,10 @@
     fn from((response, record): PaymentMethodMigrationResponseType) -> Self {
         match response {
             Ok(res) => Self {
-<<<<<<< HEAD
                 payment_method_id: Some(res.payment_method_response.payment_method_id),
-                payment_method: res.payment_method_response.payment_method,
-                payment_method_type: res.payment_method_response.payment_method_type,
+                payment_method: res.payment_method_response.payment_method_type,
+                payment_method_type: res.payment_method_response.payment_method_subtype,
                 customer_id: Some(res.payment_method_response.customer_id),
-=======
-                payment_method_id: Some(res.payment_method_id),
-                payment_method: res.payment_method_type,
-                payment_method_type: res.payment_method_subtype,
-                customer_id: Some(res.customer_id),
->>>>>>> 43d87913
                 migration_status: MigrationStatus::Success,
                 migration_error: None,
                 card_number_masked: Some(record.card_number_masked),
