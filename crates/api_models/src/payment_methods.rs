--- conflicted
+++ resolved
@@ -564,17 +564,6 @@
 #[derive(Debug, serde::Deserialize, serde::Serialize, Clone, ToSchema)]
 #[serde(deny_unknown_fields)]
 pub struct MigrateNetworkTokenData {
-<<<<<<< HEAD
-    /// Token Number
-    #[schema(value_type = String,example = "4111111145551142")]
-    pub network_token_number: masking::Secret<String>,
-
-    /// Token Expiry Month
-    #[schema(value_type = String,example = "10")]
-    pub network_token_exp_month: masking::Secret<String>,
-
-    /// Card Expiry Year
-=======
     /// Network Token Number
     #[schema(value_type = String,example = "4111111145551142")]
     pub network_token_number: CardNumber,
@@ -584,7 +573,6 @@
     pub network_token_exp_month: masking::Secret<String>,
 
     /// Network Token Expiry Year
->>>>>>> 55fe82fd
     #[schema(value_type = String,example = "25")]
     pub network_token_exp_year: masking::Secret<String>,
 
@@ -2195,11 +2183,7 @@
     pub original_transaction_amount: Option<i64>,
     pub original_transaction_currency: Option<common_enums::Currency>,
     pub line_number: Option<i64>,
-<<<<<<< HEAD
-    pub network_token_number: Option<masking::Secret<String>>,
-=======
     pub network_token_number: Option<CardNumber>,
->>>>>>> 55fe82fd
     pub network_token_expiry_month: Option<masking::Secret<String>>,
     pub network_token_expiry_year: Option<masking::Secret<String>>,
     pub network_token_requestor_ref_id: Option<String>,
