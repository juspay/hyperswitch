use std::collections::HashSet;

use common_utils::pii;
use serde::de;
use utoipa::ToSchema;

<<<<<<< HEAD
use crate::{enums as api_enums, payments};
=======
use crate::{admin, enums as api_enums};
>>>>>>> f3224cc4

#[derive(Debug, serde::Deserialize, serde::Serialize, Clone, ToSchema)]
#[serde(deny_unknown_fields)]
pub struct CreatePaymentMethod {
    /// The type of payment method use for the payment.
    #[schema(value_type = PaymentMethodType,example = "card")]
    pub payment_method: api_enums::PaymentMethodType,

    /// This is a sub-category of payment method.
    #[schema(value_type = Option<PaymentMethodSubType>,example = "credit_card")]
    pub payment_method_type: Option<api_enums::PaymentMethodSubType>,

    /// The name of the bank/ provider issuing the payment method to the end user
    #[schema(example = "Citibank")]
    pub payment_method_issuer: Option<String>,

    /// A standard code representing the issuer of payment method
    #[schema(value_type = Option<PaymentMethodIssuerCode>,example = "jp_applepay")]
    pub payment_method_issuer_code: Option<api_enums::PaymentMethodIssuerCode>,

    /// Card Details
    #[schema(example = json!({
    "card_number": "4111111145551142",
    "card_exp_month": "10",
    "card_exp_year": "25",
    "card_holder_name": "John Doe"}))]
    pub card: Option<CardDetail>,

    /// You can specify up to 50 keys, with key names up to 40 characters long and values up to 500 characters long. Metadata is useful for storing additional, structured information on an object.
    #[schema(value_type = Option<Object>,example = json!({ "city": "NY", "unit": "245" }))]
    pub metadata: Option<serde_json::Value>,

    /// The unique identifier of the customer.
    #[schema(example = "cus_meowerunwiuwiwqw")]
    pub customer_id: Option<String>,
}

#[derive(Debug, serde::Deserialize, serde::Serialize, Clone, ToSchema)]
#[serde(deny_unknown_fields)]
pub struct UpdatePaymentMethod {
    /// Card Details
    #[schema(example = json!({
    "card_number": "4111111145551142",
    "card_exp_month": "10",
    "card_exp_year": "25",
    "card_holder_name": "John Doe"}))]
    pub card: Option<CardDetail>,

    /// You can specify up to 50 keys, with key names up to 40 characters long and values up to 500 characters long. Metadata is useful for storing additional, structured information on an object.
    #[schema(value_type = Option<Object>,example = json!({ "city": "NY", "unit": "245" }))]
    pub metadata: Option<serde_json::Value>,
}

#[derive(Debug, serde::Deserialize, serde::Serialize, Clone, ToSchema)]
#[serde(deny_unknown_fields)]
pub struct CardDetail {
    /// Card Number
    #[schema(value_type = String,example = "4111111145551142")]
    pub card_number: masking::Secret<String, pii::CardNumber>,

    /// Card Expiry Month
    #[schema(value_type = String,example = "10")]
    pub card_exp_month: masking::Secret<String>,

    /// Card Expiry Year
    #[schema(value_type = String,example = "25")]
    pub card_exp_year: masking::Secret<String>,

    /// Card Holder Name
    #[schema(value_type = String,example = "John Doe")]
    pub card_holder_name: Option<masking::Secret<String>>,
}

#[derive(Debug, serde::Deserialize, serde::Serialize, ToSchema)]
pub struct PaymentMethodResponse {
    /// Unique identifier for a merchant
    #[schema(example = "merchant_1671528864")]
    pub merchant_id: String,

    /// The unique identifier of the customer.
    #[schema(example = "cus_meowerunwiuwiwqw")]
    pub customer_id: Option<String>,

    /// The unique identifier of the Payment method
    #[schema(example = "card_rGK4Vi5iSW70MY7J2mIy")]
    pub payment_method_id: String,

    /// The type of payment method use for the payment.
    #[schema(value_type = PaymentMethodType,example = "card")]
    pub payment_method: api_enums::PaymentMethodType,

    /// This is a sub-category of payment method.
    #[schema(value_type = Option<PaymentMethodSubType>,example = "credit_card")]
    pub payment_method_type: Option<api_enums::PaymentMethodSubType>,

    /// The name of the bank/ provider issuing the payment method to the end user
    #[schema(example = "Citibank")]
    pub payment_method_issuer: Option<String>,

    /// A standard code representing the issuer of payment method
    #[schema(value_type = Option<PaymentMethodIssuerCode>,example = "jp_applepay")]
    pub payment_method_issuer_code: Option<api_enums::PaymentMethodIssuerCode>,

    /// Card details from card locker
    #[schema(example = json!({"last4": "1142","exp_month": "03","exp_year": "2030"}))]
    pub card: Option<CardDetailFromLocker>,

    /// Indicates whether the payment method is eligible for recurring payments
    #[schema(example = true)]
    pub recurring_enabled: bool,

    /// Indicates whether the payment method is eligible for installment payments
    #[schema(example = true)]
    pub installment_payment_enabled: bool,

    /// Type of payment experience enabled with the connector
    #[schema(value_type = Option<Vec<PaymentExperience>>,example = json!(["redirect_to_url"]))]
    pub payment_experience: Option<Vec<api_enums::PaymentExperience>>,

    /// You can specify up to 50 keys, with key names up to 40 characters long and values up to 500 characters long. Metadata is useful for storing additional, structured information on an object.
    #[schema(value_type = Option<Object>,example = json!({ "city": "NY", "unit": "245" }))]
    pub metadata: Option<serde_json::Value>,

    ///  A timestamp (ISO 8601 code) that determines when the customer was created
    #[schema(value_type = Option<PrimitiveDateTime>,example = "2023-01-18T11:04:09.922Z")]
    #[serde(default, with = "common_utils::custom_serde::iso8601::option")]
    pub created: Option<time::PrimitiveDateTime>,
}

#[derive(Debug, serde::Deserialize, serde::Serialize, Clone, ToSchema)]
pub struct CardDetailFromLocker {
    pub scheme: Option<String>,
    pub issuer_country: Option<String>,
    pub last4_digits: Option<String>,
    #[serde(skip)]
    #[schema(value_type=Option<String>)]
    pub card_number: Option<masking::Secret<String, pii::CardNumber>>,

    #[schema(value_type=Option<String>)]
    pub expiry_month: Option<masking::Secret<String>>,

    #[schema(value_type=Option<String>)]
    pub expiry_year: Option<masking::Secret<String>>,

    #[schema(value_type=Option<String>)]
    pub card_token: Option<masking::Secret<String>>,

    #[schema(value_type=Option<String>)]
    pub card_holder_name: Option<masking::Secret<String>>,

    #[schema(value_type=Option<String>)]
    pub card_fingerprint: Option<masking::Secret<String>>,
}

//List Payment Method
#[derive(Debug, serde::Serialize, Default, ToSchema)]
#[serde(deny_unknown_fields)]
pub struct ListPaymentMethodRequest {
    /// This is a 15 minute expiry token which shall be used from the client to authenticate and perform sessions from the SDK
    #[schema(max_length = 30, min_length = 30, example = "secret_k2uj3he2893ein2d")]
    pub client_secret: Option<String>,

    /// The two-letter ISO currency code
    #[schema(example = json!(["US", "UK", "IN"]))]
    pub accepted_countries: Option<Vec<String>>,

    /// The three-letter ISO currency code
    #[schema(value_type = Option<Vec<Currency>>,example = json!(["USD", "EUR"]))]
    pub accepted_currencies: Option<Vec<api_enums::Currency>>,

    /// Filter by amount
    #[schema(example = 60)]
    pub amount: Option<i64>,

    /// Indicates whether the payment method is eligible for recurring payments
    #[schema(example = true)]
    pub recurring_enabled: Option<bool>,

    /// Indicates whether the payment method is eligible for installment payments
    #[schema(example = true)]
    pub installment_payment_enabled: Option<bool>,
}

impl<'de> serde::Deserialize<'de> for ListPaymentMethodRequest {
    fn deserialize<D>(deserializer: D) -> Result<Self, D::Error>
    where
        D: serde::Deserializer<'de>,
    {
        struct FieldVisitor;

        impl<'de> de::Visitor<'de> for FieldVisitor {
            type Value = ListPaymentMethodRequest;

            fn expecting(&self, formatter: &mut std::fmt::Formatter<'_>) -> std::fmt::Result {
                formatter.write_str("Failed while deserializing as map")
            }

            fn visit_map<A>(self, mut map: A) -> Result<Self::Value, A::Error>
            where
                A: de::MapAccess<'de>,
            {
                let mut output = ListPaymentMethodRequest::default();

                while let Some(key) = map.next_key()? {
                    match key {
                        "client_secret" => {
                            set_or_reject_duplicate(
                                &mut output.client_secret,
                                "client_secret",
                                map.next_value()?,
                            )?;
                        }
                        "accepted_countries" => match output.accepted_countries.as_mut() {
                            Some(inner) => inner.push(map.next_value()?),
                            None => {
                                output.accepted_countries = Some(vec![map.next_value()?]);
                            }
                        },
                        "accepted_currencies" => match output.accepted_currencies.as_mut() {
                            Some(inner) => inner.push(map.next_value()?),
                            None => {
                                output.accepted_currencies = Some(vec![map.next_value()?]);
                            }
                        },
                        "amount" => {
                            set_or_reject_duplicate(
                                &mut output.amount,
                                "amount",
                                map.next_value()?,
                            )?;
                        }
                        "recurring_enabled" => {
                            set_or_reject_duplicate(
                                &mut output.recurring_enabled,
                                "recurring_enabled",
                                map.next_value()?,
                            )?;
                        }
                        "installment_payment_enabled" => {
                            set_or_reject_duplicate(
                                &mut output.installment_payment_enabled,
                                "installment_payment_enabled",
                                map.next_value()?,
                            )?;
                        }
                        _ => {}
                    }
                }

                Ok(output)
            }
        }

        deserializer.deserialize_identifier(FieldVisitor)
    }
}

// Try to set the provided value to the data otherwise throw an error
fn set_or_reject_duplicate<T, E: de::Error>(
    data: &mut Option<T>,
    name: &'static str,
    value: T,
) -> Result<(), E> {
    match data {
        Some(_inner) => Err(de::Error::duplicate_field(name)),
        None => {
            *data = Some(value);
            Ok(())
        }
    }
}

#[derive(Debug, serde::Serialize, ToSchema)]
pub struct ListPaymentMethodResponse {
    /// Redirect URL of the merchant
    #[schema(example = "https://www.google.com")]
    pub redirect_url: Option<String>,

    /// Information about the payment method
    #[schema(value_type = Vec<ListPaymentMethod>,example = json!(
    [
        {
            "payment_method": "wallet",
            "payment_experience": null,
            "payment_method_issuers": [
                "labore magna ipsum",
                "aute"
            ]
        }
    ]
    ))]
    pub payment_methods: Vec<ListPaymentMethod>,
}

#[derive(Eq, PartialEq, Hash, Debug, serde::Deserialize, ToSchema)]
pub struct ListPaymentMethod {
    /// The type of payment method use for the payment.
    #[schema(value_type = PaymentMethodType,example = "card")]
    pub payment_method: api_enums::PaymentMethodType,

    /// This is a sub-category of payment method.
    #[schema(value_type = Option<Vec<PaymentMethodSubType>>,example = json!(["credit_card"]))]
    pub payment_method_types: Option<Vec<api_enums::PaymentMethodSubType>>,

    /// The name of the bank/ provider issuing the payment method to the end user
    #[schema(example = json!(["Citibank"]))]
    pub payment_method_issuers: Option<Vec<String>>,

    /// A standard code representing the issuer of payment method
    #[schema(value_type = Option<Vec<PaymentMethodIssuerCode>>,example = json!(["jp_applepay"]))]
    pub payment_method_issuer_code: Option<Vec<api_enums::PaymentMethodIssuerCode>>,

    /// List of payment schemes accepted or has the processing capabilities of the processor
    #[schema(example = json!(["MASTER", "VISA", "DINERS"]))]
    pub payment_schemes: Option<Vec<String>>,

    /// List of Countries accepted or has the processing capabilities of the processor
    #[schema(example = json!(
        {
            "enable_all":false,
            "disable_only": ["FR", "DE","IN"],
            "enable_only": ["UK","AU"]
        }
    ))]
    pub accepted_countries: Option<admin::AcceptedCountries>,

    /// List of currencies accepted or has the processing capabilities of the processor
    #[schema(example = json!(
        {
        "enable_all":false,
        "disable_only": ["INR", "CAD", "AED","JPY"],
        "enable_only": ["EUR","USD"]
        }
    ))]
    pub accepted_currencies: Option<admin::AcceptedCurrencies>,

    /// Minimum amount supported by the processor. To be represented in the lowest denomination of
    /// the target currency (For example, for USD it should be in cents)
    #[schema(example = 60000)]
    pub minimum_amount: Option<i64>,

    /// Maximum amount supported by the processor. To be represented in the lowest denomination of
    /// the target currency (For example, for USD it should be in cents)
    #[schema(example = 1)]
    pub maximum_amount: Option<i64>,

    /// Boolean to enable recurring payments / mandates. Default is true.
    #[schema(example = true)]
    pub recurring_enabled: bool,

    /// Boolean to enable installment / EMI / BNPL payments. Default is true.
    #[schema(example = true)]
    pub installment_payment_enabled: bool,

    /// Type of payment experience enabled with the connector
    #[schema(value_type = Option<Vec<PaymentExperience>>, example = json!(["redirect_to_url"]))]
    pub payment_experience: Option<Vec<api_enums::PaymentExperience>>,

    /// Eligible connectors for this payment method
    #[schema(example = json!(["stripe", "adyen"]))]
    pub eligible_connectors: Option<Vec<String>>,
}

/// Currently if the payment method is Wallet or Paylater the relevant fields are `payment_method`
/// and `payment_method_issuers`. Otherwise only consider
/// `payment_method`,`payment_method_issuers`,`payment_method_types`,`payment_schemes` fields.
impl serde::Serialize for ListPaymentMethod {
    fn serialize<S>(&self, serializer: S) -> Result<S::Ok, S::Error>
    where
        S: serde::Serializer,
    {
        use serde::ser::SerializeStruct;
        let mut state = serializer.serialize_struct("ListPaymentMethod", 4)?;
        state.serialize_field("payment_method", &self.payment_method)?;
        state.serialize_field("payment_experience", &self.payment_experience)?;
        state.serialize_field("eligible_connectors", &self.eligible_connectors)?;
        match self.payment_method {
            api_enums::PaymentMethodType::Wallet | api_enums::PaymentMethodType::PayLater => {
                state.serialize_field("payment_method_issuers", &self.payment_method_issuers)?;
            }
            _ => {
                state.serialize_field("payment_method_issuers", &self.payment_method_issuers)?;
                state.serialize_field("payment_method_types", &self.payment_method_types)?;
                state.serialize_field("payment_schemes", &self.payment_schemes)?;
            }
        }
        state.end()
    }
}

#[derive(Debug, serde::Serialize, ToSchema)]
pub struct ListCustomerPaymentMethodsResponse {
    /// List of enabled payment methods for a customer
    #[schema(value_type = Vec<ListPaymentMethod>,example = json!(
        [
            {
                "payment_method": "wallet",
                "payment_experience": null,
                "payment_method_issuers": [
                    "labore magna ipsum",
                    "aute"
                ]
            }
        ]
    ))]
    pub enabled_payment_methods: HashSet<ListPaymentMethod>,

    /// List of payment methods for customer
    pub customer_payment_methods: Vec<CustomerPaymentMethod>,
}

#[derive(Debug, serde::Serialize, ToSchema)]
pub struct DeletePaymentMethodResponse {
    /// The unique identifier of the Payment method
    #[schema(example = "card_rGK4Vi5iSW70MY7J2mIy")]
    pub payment_method_id: String,

    /// Whether payment method was deleted or not
    #[schema(example = true)]
    pub deleted: bool,
}

#[derive(Debug, serde::Serialize, ToSchema)]
pub struct CustomerPaymentMethod {
    /// Token for payment method in temporary card locker which gets refreshed often
    #[schema(example = "7ebf443f-a050-4067-84e5-e6f6d4800aef")]
    pub payment_token: String,

    /// The unique identifier of the customer.
    #[schema(example = "cus_meowerunwiuwiwqw")]
    pub customer_id: String,

    /// The type of payment method use for the payment.
    #[schema(value_type = PaymentMethodType,example = "card")]
    pub payment_method: api_enums::PaymentMethodType,

    /// This is a sub-category of payment method.
    #[schema(value_type = Option<PaymentMethodSubType>,example = "credit_card")]
    pub payment_method_type: Option<api_enums::PaymentMethodSubType>,

    /// The name of the bank/ provider issuing the payment method to the end user
    #[schema(example = "Citibank")]
    pub payment_method_issuer: Option<String>,

    /// A standard code representing the issuer of payment method
    #[schema(value_type = Option<PaymentMethodIssuerCode>,example = "jp_applepay")]
    pub payment_method_issuer_code: Option<api_enums::PaymentMethodIssuerCode>,

    /// Indicates whether the payment method is eligible for recurring payments
    #[schema(example = true)]
    pub recurring_enabled: bool,

    /// Indicates whether the payment method is eligible for installment payments
    #[schema(example = true)]
    pub installment_payment_enabled: bool,

    /// Type of payment experience enabled with the connector
    #[schema(value_type = Option<Vec<PaymentExperience>>,example = json!(["redirect_to_url"]))]
    pub payment_experience: Option<Vec<api_enums::PaymentExperience>>,

    /// Card details from card locker
    #[schema(example = json!({"last4": "1142","exp_month": "03","exp_year": "2030"}))]
    pub card: Option<CardDetailFromLocker>,

    /// You can specify up to 50 keys, with key names up to 40 characters long and values up to 500 characters long. Metadata is useful for storing additional, structured information on an object.
    #[schema(value_type = Option<Object>,example = json!({ "city": "NY", "unit": "245" }))]
    pub metadata: Option<serde_json::Value>,

    ///  A timestamp (ISO 8601 code) that determines when the customer was created
    #[schema(value_type = Option<PrimitiveDateTime>,example = "2023-01-18T11:04:09.922Z")]
    #[serde(default, with = "common_utils::custom_serde::iso8601::option")]
    pub created: Option<time::PrimitiveDateTime>,
}
#[derive(Debug, serde::Serialize, serde::Deserialize)]
pub struct PaymentMethodId {
    pub payment_method_id: String,
}

//------------------------------------------------TokenizeService------------------------------------------------
#[derive(Debug, serde::Serialize, serde::Deserialize)]
pub struct TokenizePayloadEncrypted {
    pub payload: String,
    pub key_id: String,
    pub version: Option<String>,
}

#[derive(Debug, serde::Serialize, serde::Deserialize)]
pub struct TokenizePayloadRequest {
    pub value1: String,
    pub value2: String,
    pub lookup_key: String,
    pub service_name: String,
}

#[derive(Debug, serde::Serialize, serde::Deserialize)]
pub struct GetTokenizePayloadRequest {
    pub lookup_key: String,
    pub get_value2: bool,
}

#[derive(Debug, serde::Serialize)]
pub struct DeleteTokenizeByTokenRequest {
    pub lookup_key: String,
}

#[derive(Debug, serde::Serialize)] // Blocked: Yet to be implemented by `basilisk`
pub struct DeleteTokenizeByDateRequest {
    pub buffer_minutes: i32,
    pub service_name: String,
    pub max_rows: i32,
}

#[derive(Debug, serde::Deserialize)]
pub struct GetTokenizePayloadResponse {
    pub lookup_key: String,
    pub get_value2: Option<bool>,
}
#[derive(Debug, serde::Serialize, serde::Deserialize)]
#[serde(rename_all = "camelCase")]
pub struct TokenizedCardValue1 {
    pub card_number: String,
    pub exp_year: String,
    pub exp_month: String,
    pub name_on_card: Option<String>,
    pub nickname: Option<String>,
    pub card_last_four: Option<String>,
    pub card_token: Option<String>,
}

#[derive(Debug, serde::Serialize, serde::Deserialize)]
#[serde(rename_all = "camelCase")]
pub struct TokenizedCardValue2 {
    pub card_security_code: Option<String>,
    pub card_fingerprint: Option<String>,
    pub external_id: Option<String>,
    pub customer_id: Option<String>,
    pub payment_method_id: Option<String>,
}

#[derive(Debug, serde::Serialize, serde::Deserialize)]
pub struct TokenizedWalletValue1 {
    pub data: WalletData,
}

#[derive(Debug, serde::Serialize, serde::Deserialize)]
pub enum WalletData {
    GpayWallet(GpayWalletData),
    ApplePayWallet(ApplePayWalletData),
    PayPalWallet(PayPalWalletData),
    Paypal(PaypalRedirection),
}

#[derive(Debug, serde::Serialize, serde::Deserialize)]
pub struct PaypalRedirection {}

#[derive(Debug, serde::Serialize, serde::Deserialize)]
pub struct GpayWalletData {
    pub pm_type: String,
    pub description: String,
    pub info: GpayPaymentMethodInfo,
    pub tokenization_data: GpayTokenizationData,
}

#[derive(Debug, serde::Serialize, serde::Deserialize)]
pub struct GpayPaymentMethodInfo {
    pub card_network: String,
    pub card_details: String,
}

#[derive(Debug, serde::Serialize, serde::Deserialize)]
pub struct GpayTokenizationData {
    pub token_type: String,
    pub token: String,
}

#[derive(Debug, serde::Serialize, serde::Deserialize)]
pub struct ApplePayWalletData {
    pub payment_data: ApplepayPaymentData,
    pub payment_method: ApplepayPaymentMethod,
    pub transaction_identifier: String,
}

#[derive(Debug, serde::Serialize, serde::Deserialize)]
pub struct ApplepayPaymentData {
    pub data: String,
    pub signature: String,
    pub header: ApplepayHeader,
    pub version: String,
}

#[derive(Debug, serde::Serialize, serde::Deserialize)]
pub struct ApplepayHeader {
    pub public_key_hash: String,
    pub ephemeral_public_key: String,
    pub transaction_id: String,
}

#[derive(Debug, serde::Serialize, serde::Deserialize)]
pub struct ApplepayPaymentMethod {
    pub display_name: String,
    pub network: String,
    #[serde(rename = "type")]
    pub pm_type: String,
}

#[derive(Debug, serde::Serialize, serde::Deserialize)]
pub struct PayPalWalletData {
    pub token: String,
}

#[derive(Debug, serde::Serialize, serde::Deserialize)]
pub struct TokenizedWalletValue2 {
    pub customer_id: Option<String>,
}

impl From<payments::WalletData> for WalletData {
    fn from(value: payments::WalletData) -> Self {
        match value {
            payments::WalletData::Gpay(data) => Self::GpayWallet(data.into()),
            payments::WalletData::Applepay(data) => Self::ApplePayWallet(data.into()),
            payments::WalletData::PaypalSdk(data) => Self::PayPalWallet(data.into()),
            payments::WalletData::Paypal(_) => Self::Paypal(PaypalRedirection {}),
        }
    }
}

impl From<GpayWalletData> for payments::GpayWalletData {
    fn from(value: GpayWalletData) -> Self {
        Self {
            pm_type: value.pm_type,
            description: value.description,
            info: value.info.into(),
            tokenization_data: value.tokenization_data.into(),
        }
    }
}

impl From<ApplePayWalletData> for payments::ApplePayWalletData {
    fn from(value: ApplePayWalletData) -> Self {
        Self {
            payment_data: value.payment_data.into(),
            payment_method: value.payment_method.into(),
            transaction_identifier: value.transaction_identifier,
        }
    }
}

impl From<ApplepayPaymentMethod> for payments::ApplepayPaymentMethod {
    fn from(value: ApplepayPaymentMethod) -> Self {
        Self {
            display_name: value.display_name,
            network: value.network,
            pm_type: value.pm_type,
        }
    }
}

impl From<ApplepayPaymentData> for payments::ApplepayPaymentData {
    fn from(value: ApplepayPaymentData) -> Self {
        Self {
            data: value.data,
            signature: value.signature,
            header: value.header.into(),
            version: value.version,
        }
    }
}

impl From<ApplepayHeader> for payments::ApplepayHeader {
    fn from(value: ApplepayHeader) -> Self {
        Self {
            public_key_hash: value.public_key_hash,
            ephemeral_public_key: value.ephemeral_public_key,
            transaction_id: value.transaction_id,
        }
    }
}

impl From<PayPalWalletData> for payments::PayPalWalletData {
    fn from(value: PayPalWalletData) -> Self {
        Self { token: value.token }
    }
}

impl From<GpayPaymentMethodInfo> for payments::GpayPaymentMethodInfo {
    fn from(value: GpayPaymentMethodInfo) -> Self {
        Self {
            card_network: value.card_network,
            card_details: value.card_details,
        }
    }
}

impl From<GpayTokenizationData> for payments::GpayTokenizationData {
    fn from(value: GpayTokenizationData) -> Self {
        Self {
            token_type: value.token_type,
            token: value.token,
        }
    }
}

impl From<payments::GpayWalletData> for GpayWalletData {
    fn from(value: payments::GpayWalletData) -> Self {
        Self {
            pm_type: value.pm_type,
            description: value.description,
            info: value.info.into(),
            tokenization_data: value.tokenization_data.into(),
        }
    }
}

impl From<payments::ApplePayWalletData> for ApplePayWalletData {
    fn from(value: payments::ApplePayWalletData) -> Self {
        Self {
            payment_data: value.payment_data.into(),
            payment_method: value.payment_method.into(),
            transaction_identifier: value.transaction_identifier,
        }
    }
}

impl From<payments::ApplepayPaymentMethod> for ApplepayPaymentMethod {
    fn from(value: payments::ApplepayPaymentMethod) -> Self {
        Self {
            display_name: value.display_name,
            network: value.network,
            pm_type: value.pm_type,
        }
    }
}

impl From<payments::ApplepayPaymentData> for ApplepayPaymentData {
    fn from(value: payments::ApplepayPaymentData) -> Self {
        Self {
            data: value.data,
            signature: value.signature,
            header: value.header.into(),
            version: value.version,
        }
    }
}

impl From<payments::ApplepayHeader> for ApplepayHeader {
    fn from(value: payments::ApplepayHeader) -> Self {
        Self {
            public_key_hash: value.public_key_hash,
            ephemeral_public_key: value.ephemeral_public_key,
            transaction_id: value.transaction_id,
        }
    }
}

impl From<payments::PayPalWalletData> for PayPalWalletData {
    fn from(value: payments::PayPalWalletData) -> Self {
        Self { token: value.token }
    }
}

impl From<payments::GpayPaymentMethodInfo> for GpayPaymentMethodInfo {
    fn from(value: payments::GpayPaymentMethodInfo) -> Self {
        Self {
            card_network: value.card_network,
            card_details: value.card_details,
        }
    }
}

impl From<payments::GpayTokenizationData> for GpayTokenizationData {
    fn from(value: payments::GpayTokenizationData) -> Self {
        Self {
            token_type: value.token_type,
            token: value.token,
        }
    }
}

impl From<WalletData> for payments::WalletData {
    fn from(value: WalletData) -> Self {
        match value {
            WalletData::GpayWallet(data) => Self::Gpay(data.into()),
            WalletData::ApplePayWallet(data) => Self::Applepay(data.into()),
            WalletData::PayPalWallet(data) => Self::PaypalSdk(data.into()),
            WalletData::Paypal(_) => Self::Paypal(payments::PaypalRedirection {}),
        }
    }
}<|MERGE_RESOLUTION|>--- conflicted
+++ resolved
@@ -4,11 +4,7 @@
 use serde::de;
 use utoipa::ToSchema;
 
-<<<<<<< HEAD
-use crate::{enums as api_enums, payments};
-=======
-use crate::{admin, enums as api_enums};
->>>>>>> f3224cc4
+use crate::{admin, enums as api_enums, payments};
 
 #[derive(Debug, serde::Deserialize, serde::Serialize, Clone, ToSchema)]
 #[serde(deny_unknown_fields)]
@@ -326,7 +322,7 @@
     pub payment_schemes: Option<Vec<String>>,
 
     /// List of Countries accepted or has the processing capabilities of the processor
-    #[schema(example = json!(
+    #[schema(value_type = Option<AcceptedCountries>, example = json!(
         {
             "enable_all":false,
             "disable_only": ["FR", "DE","IN"],
@@ -336,7 +332,7 @@
     pub accepted_countries: Option<admin::AcceptedCountries>,
 
     /// List of currencies accepted or has the processing capabilities of the processor
-    #[schema(example = json!(
+    #[schema(value_type = Option<AcceptedCurrencies>, example = json!(
         {
         "enable_all":false,
         "disable_only": ["INR", "CAD", "AED","JPY"],
