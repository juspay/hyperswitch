use std::collections::{HashMap, HashSet};
#[cfg(all(feature = "v2", feature = "payment_methods_v2"))]
use std::str::FromStr;

use cards::CardNumber;
use common_utils::{
    consts::SURCHARGE_PERCENTAGE_PRECISION_LENGTH,
    crypto::OptionalEncryptableName,
    errors,
    ext_traits::OptionExt,
    id_type, link_utils, pii,
    types::{MinorUnit, Percentage, Surcharge},
};
use masking::PeekInterface;
use serde::de;
use utoipa::{schema, ToSchema};

#[cfg(all(any(feature = "v1", feature = "v2"), not(feature = "customer_v2")))]
use crate::customers;
#[cfg(feature = "payouts")]
use crate::payouts;
use crate::{
    admin, enums as api_enums,
    payments::{self, BankCodeResponse},
};

#[cfg(all(
    any(feature = "v1", feature = "v2"),
    not(feature = "payment_methods_v2")
))]
#[derive(Debug, serde::Deserialize, serde::Serialize, Clone, ToSchema)]
#[serde(deny_unknown_fields)]
pub struct PaymentMethodCreate {
    /// The type of payment method use for the payment.
    #[schema(value_type = PaymentMethod,example = "card")]
    pub payment_method: Option<api_enums::PaymentMethod>,

    /// This is a sub-category of payment method.
    #[schema(value_type = Option<PaymentMethodType>,example = "credit")]
    pub payment_method_type: Option<api_enums::PaymentMethodType>,

    /// The name of the bank/ provider issuing the payment method to the end user
    #[schema(example = "Citibank")]
    pub payment_method_issuer: Option<String>,

    /// A standard code representing the issuer of payment method
    #[schema(value_type = Option<PaymentMethodIssuerCode>,example = "jp_applepay")]
    pub payment_method_issuer_code: Option<api_enums::PaymentMethodIssuerCode>,

    /// Card Details
    #[schema(example = json!({
    "card_number": "4111111145551142",
    "card_exp_month": "10",
    "card_exp_year": "25",
    "card_holder_name": "John Doe"}))]
    pub card: Option<CardDetail>,

    /// You can specify up to 50 keys, with key names up to 40 characters long and values up to 500 characters long. Metadata is useful for storing additional, structured information on an object.
    #[schema(value_type = Option<Object>,example = json!({ "city": "NY", "unit": "245" }))]
    pub metadata: Option<pii::SecretSerdeValue>,

    /// The unique identifier of the customer.
    #[schema(value_type = Option<String>, max_length = 64, min_length = 1, example = "cus_y3oqhf46pyzuxjbcn2giaqnb44")]
    pub customer_id: Option<id_type::CustomerId>,

    /// The card network
    #[schema(example = "Visa")]
    pub card_network: Option<String>,

    /// Payment method details from locker
    #[cfg(feature = "payouts")]
    #[schema(value_type = Option<Bank>)]
    pub bank_transfer: Option<payouts::Bank>,

    /// Payment method details from locker
    #[cfg(feature = "payouts")]
    #[schema(value_type = Option<Wallet>)]
    pub wallet: Option<payouts::Wallet>,

    /// For Client based calls, SDK will use the client_secret
    /// in order to call /payment_methods
    /// Client secret will be generated whenever a new
    /// payment method is created
    pub client_secret: Option<String>,

    /// Payment method data to be passed in case of client
    /// based flow
    pub payment_method_data: Option<PaymentMethodCreateData>,

    /// The billing details of the payment method
    #[schema(value_type = Option<Address>)]
    pub billing: Option<payments::Address>,

    #[serde(skip_deserializing)]
    /// The connector mandate details of the payment method, this is added only for cards migration
    /// api and is skipped during deserialization of the payment method create request as this
    /// it should not be passed in the request
    pub connector_mandate_details: Option<PaymentsMandateReference>,

    #[serde(skip_deserializing)]
    /// The transaction id of a CIT (customer initiated transaction) associated with the payment method,
    /// this is added only for cards migration api and is skipped during deserialization of the
    /// payment method create request as it should not be passed in the request
    pub network_transaction_id: Option<String>,
}

#[cfg(all(feature = "v2", feature = "payment_methods_v2"))]
#[derive(Debug, serde::Deserialize, serde::Serialize, Clone, ToSchema)]
#[serde(deny_unknown_fields)]
pub struct PaymentMethodCreate {
    /// The type of payment method use for the payment.
    #[schema(value_type = PaymentMethod,example = "card")]
    pub payment_method_type: api_enums::PaymentMethod,

    /// This is a sub-category of payment method.
    #[schema(value_type = PaymentMethodType,example = "credit")]
    pub payment_method_subtype: api_enums::PaymentMethodType,

    /// You can specify up to 50 keys, with key names up to 40 characters long and values up to 500 characters long. Metadata is useful for storing additional, structured information on an object.
    #[schema(value_type = Option<Object>,example = json!({ "city": "NY", "unit": "245" }))]
    pub metadata: Option<pii::SecretSerdeValue>,

    /// The unique identifier of the customer.
    #[schema(
        min_length = 32,
        max_length = 64,
        example = "12345_cus_01926c58bc6e77c09e809964e72af8c8",
        value_type = String
    )]
    pub customer_id: id_type::GlobalCustomerId,

    /// Payment method data to be passed
    pub payment_method_data: PaymentMethodCreateData,

    /// The billing details of the payment method
    #[schema(value_type = Option<Address>)]
    pub billing: Option<payments::Address>,

<<<<<<< HEAD
    /// The network tokenization configuration if applicable
    #[schema(value_type = Option<NetworkTokenization>)]
    pub network_tokenization: Option<common_types::payment_methods::NetworkTokenization>,
=======
    /// Network Tokenization details
    pub network_tokenization: Option<NetworkTokenization>,
}

#[cfg(all(feature = "v2", feature = "payment_methods_v2"))]
#[derive(Debug, serde::Deserialize, serde::Serialize, Clone, ToSchema)]
pub struct NetworkTokenization {
    /// Indicates whether payment method data [card] should be tokenized
    pub enabled: bool,
>>>>>>> 05f5aaba
}

#[cfg(all(feature = "v2", feature = "payment_methods_v2"))]
#[derive(Debug, serde::Deserialize, serde::Serialize, Clone, ToSchema)]
#[serde(deny_unknown_fields)]
pub struct PaymentMethodIntentCreate {
    /// You can specify up to 50 keys, with key names up to 40 characters long and values up to 500 characters long. Metadata is useful for storing additional, structured information on an object.
    #[schema(value_type = Option<Object>,example = json!({ "city": "NY", "unit": "245" }))]
    pub metadata: Option<pii::SecretSerdeValue>,

    /// The billing details of the payment method
    #[schema(value_type = Option<Address>)]
    pub billing: Option<payments::Address>,

    /// The unique identifier of the customer.
    #[schema(
        min_length = 32,
        max_length = 64,
        example = "12345_cus_01926c58bc6e77c09e809964e72af8c8",
        value_type = String
    )]
    pub customer_id: id_type::GlobalCustomerId,
}

#[cfg(all(feature = "v2", feature = "payment_methods_v2"))]
#[derive(Debug, serde::Deserialize, serde::Serialize, Clone, ToSchema)]
#[serde(deny_unknown_fields)]
pub struct PaymentMethodIntentConfirm {
    /// The unique identifier of the customer.
    #[schema(value_type = Option<String>, max_length = 64, min_length = 1, example = "cus_y3oqhf46pyzuxjbcn2giaqnb44")]
    pub customer_id: Option<id_type::CustomerId>,

    /// Payment method data to be passed
    pub payment_method_data: PaymentMethodCreateData,

    /// The type of payment method use for the payment.
    #[schema(value_type = PaymentMethod,example = "card")]
    pub payment_method_type: api_enums::PaymentMethod,

    /// This is a sub-category of payment method.
    #[schema(value_type = PaymentMethodType,example = "credit")]
    pub payment_method_subtype: api_enums::PaymentMethodType,
}

#[cfg(all(feature = "v2", feature = "payment_methods_v2"))]
impl PaymentMethodIntentConfirm {
    pub fn validate_payment_method_data_against_payment_method(
        payment_method_type: api_enums::PaymentMethod,
        payment_method_data: PaymentMethodCreateData,
    ) -> bool {
        match payment_method_type {
            api_enums::PaymentMethod::Card => {
                matches!(payment_method_data, PaymentMethodCreateData::Card(_))
            }
            _ => false,
        }
    }
}

/// This struct is used internally only
#[cfg(all(feature = "v2", feature = "payment_methods_v2"))]
#[derive(Debug, serde::Deserialize, serde::Serialize, Clone)]
pub struct PaymentMethodIntentConfirmInternal {
    pub id: id_type::GlobalPaymentMethodId,
    pub request: PaymentMethodIntentConfirm,
}

#[cfg(all(feature = "v2", feature = "payment_methods_v2"))]
impl From<PaymentMethodIntentConfirmInternal> for PaymentMethodIntentConfirm {
    fn from(item: PaymentMethodIntentConfirmInternal) -> Self {
        item.request
    }
}
#[derive(Debug, serde::Deserialize, serde::Serialize, Clone)]
/// This struct is only used by and internal api to migrate payment method
pub struct PaymentMethodMigrate {
    /// Merchant id
    pub merchant_id: id_type::MerchantId,

    /// The type of payment method use for the payment.
    pub payment_method: Option<api_enums::PaymentMethod>,

    /// This is a sub-category of payment method.
    pub payment_method_type: Option<api_enums::PaymentMethodType>,

    /// The name of the bank/ provider issuing the payment method to the end user
    pub payment_method_issuer: Option<String>,

    /// A standard code representing the issuer of payment method
    pub payment_method_issuer_code: Option<api_enums::PaymentMethodIssuerCode>,

    /// Card Details
    pub card: Option<MigrateCardDetail>,

    /// Network token details
    pub network_token: Option<MigrateNetworkTokenDetail>,

    /// You can specify up to 50 keys, with key names up to 40 characters long and values up to 500 characters long. Metadata is useful for storing additional, structured information on an object.
    pub metadata: Option<pii::SecretSerdeValue>,

    /// The unique identifier of the customer.
    pub customer_id: Option<id_type::CustomerId>,

    /// The card network
    pub card_network: Option<String>,

    /// Payment method details from locker
    #[cfg(feature = "payouts")]
    pub bank_transfer: Option<payouts::Bank>,

    /// Payment method details from locker
    #[cfg(feature = "payouts")]
    pub wallet: Option<payouts::Wallet>,

    /// Payment method data to be passed in case of client
    /// based flow
    pub payment_method_data: Option<PaymentMethodCreateData>,

    /// The billing details of the payment method
    pub billing: Option<payments::Address>,

    /// The connector mandate details of the payment method
    #[serde(deserialize_with = "deserialize_connector_mandate_details")]
    pub connector_mandate_details: Option<CommonMandateReference>,

    // The CIT (customer initiated transaction) transaction id associated with the payment method
    pub network_transaction_id: Option<String>,
}

#[derive(Debug, serde::Deserialize, serde::Serialize, ToSchema)]
pub struct PaymentMethodMigrateResponse {
    //payment method response when payment method entry is created
    pub payment_method_response: PaymentMethodResponse,

    //card data migration status
    pub card_migrated: Option<bool>,

    //network token data migration status
    pub network_token_migrated: Option<bool>,

    //connector mandate details migration status
    pub connector_mandate_details_migrated: Option<bool>,

    //network transaction id migration status
    pub network_transaction_id_migrated: Option<bool>,
}

#[derive(Debug, Default, Clone, serde::Serialize, serde::Deserialize)]
pub struct PaymentsMandateReference(
    pub HashMap<id_type::MerchantConnectorAccountId, PaymentsMandateReferenceRecord>,
);

#[derive(Debug, Clone, serde::Deserialize, serde::Serialize)]
pub struct PayoutsMandateReference(
    pub HashMap<id_type::MerchantConnectorAccountId, PayoutsMandateReferenceRecord>,
);

#[derive(Debug, Clone, serde::Deserialize, serde::Serialize)]
pub struct PayoutsMandateReferenceRecord {
    pub transfer_method_id: Option<String>,
}

#[derive(Debug, Clone, serde::Deserialize, serde::Serialize)]
pub struct PaymentsMandateReferenceRecord {
    pub connector_mandate_id: String,
    pub payment_method_type: Option<common_enums::PaymentMethodType>,
    pub original_payment_authorized_amount: Option<i64>,
    pub original_payment_authorized_currency: Option<common_enums::Currency>,
}

#[derive(Debug, Clone, serde::Deserialize, serde::Serialize)]
pub struct CommonMandateReference {
    pub payments: Option<PaymentsMandateReference>,
    pub payouts: Option<PayoutsMandateReference>,
}

impl From<CommonMandateReference> for PaymentsMandateReference {
    fn from(common_mandate: CommonMandateReference) -> Self {
        common_mandate.payments.unwrap_or_default()
    }
}

impl From<PaymentsMandateReference> for CommonMandateReference {
    fn from(payments_reference: PaymentsMandateReference) -> Self {
        Self {
            payments: Some(payments_reference),
            payouts: None,
        }
    }
}

fn deserialize_connector_mandate_details<'de, D>(
    deserializer: D,
) -> Result<Option<CommonMandateReference>, D::Error>
where
    D: serde::Deserializer<'de>,
{
    let value: Option<serde_json::Value> =
        <Option<serde_json::Value> as de::Deserialize>::deserialize(deserializer)?;

    let payments_data = value
        .clone()
        .map(|mut mandate_details| {
            mandate_details
                .as_object_mut()
                .map(|obj| obj.remove("payouts"));

            serde_json::from_value::<PaymentsMandateReference>(mandate_details)
        })
        .transpose()
        .map_err(|err| {
            let err_msg = format!("{err:?}");
            de::Error::custom(format_args!(
                "Failed to deserialize PaymentsMandateReference `{}`",
                err_msg
            ))
        })?;

    let payouts_data = value
        .clone()
        .map(|mandate_details| {
            serde_json::from_value::<Option<CommonMandateReference>>(mandate_details).map(
                |optional_common_mandate_details| {
                    optional_common_mandate_details
                        .and_then(|common_mandate_details| common_mandate_details.payouts)
                },
            )
        })
        .transpose()
        .map_err(|err| {
            let err_msg = format!("{err:?}");
            de::Error::custom(format_args!(
                "Failed to deserialize CommonMandateReference `{}`",
                err_msg
            ))
        })?
        .flatten();

    Ok(Some(CommonMandateReference {
        payments: payments_data,
        payouts: payouts_data,
    }))
}

#[cfg(all(
    any(feature = "v1", feature = "v2"),
    not(feature = "payment_methods_v2")
))]
impl PaymentMethodCreate {
    pub fn get_payment_method_create_from_payment_method_migrate(
        card_number: CardNumber,
        payment_method_migrate: &PaymentMethodMigrate,
    ) -> Self {
        let card_details =
            payment_method_migrate
                .card
                .as_ref()
                .map(|payment_method_migrate_card| CardDetail {
                    card_number,
                    card_exp_month: payment_method_migrate_card.card_exp_month.clone(),
                    card_exp_year: payment_method_migrate_card.card_exp_year.clone(),
                    card_holder_name: payment_method_migrate_card.card_holder_name.clone(),
                    nick_name: payment_method_migrate_card.nick_name.clone(),
                    card_issuing_country: payment_method_migrate_card.card_issuing_country.clone(),
                    card_network: payment_method_migrate_card.card_network.clone(),
                    card_issuer: payment_method_migrate_card.card_issuer.clone(),
                    card_type: payment_method_migrate_card.card_type.clone(),
                });

        Self {
            customer_id: payment_method_migrate.customer_id.clone(),
            payment_method: payment_method_migrate.payment_method,
            payment_method_type: payment_method_migrate.payment_method_type,
            payment_method_issuer: payment_method_migrate.payment_method_issuer.clone(),
            payment_method_issuer_code: payment_method_migrate.payment_method_issuer_code,
            metadata: payment_method_migrate.metadata.clone(),
            payment_method_data: payment_method_migrate.payment_method_data.clone(),
            connector_mandate_details: payment_method_migrate
                .connector_mandate_details
                .clone()
                .map(|common_mandate_reference| {
                    PaymentsMandateReference::from(common_mandate_reference)
                }),
            client_secret: None,
            billing: payment_method_migrate.billing.clone(),
            card: card_details,
            card_network: payment_method_migrate.card_network.clone(),
            #[cfg(feature = "payouts")]
            bank_transfer: payment_method_migrate.bank_transfer.clone(),
            #[cfg(feature = "payouts")]
            wallet: payment_method_migrate.wallet.clone(),
            network_transaction_id: payment_method_migrate.network_transaction_id.clone(),
        }
    }
}

#[cfg(all(feature = "v2", feature = "payment_methods_v2"))]
impl PaymentMethodCreate {
    pub fn validate_payment_method_data_against_payment_method(
        payment_method_type: api_enums::PaymentMethod,
        payment_method_data: PaymentMethodCreateData,
    ) -> bool {
        match payment_method_type {
            api_enums::PaymentMethod::Card => {
                matches!(payment_method_data, PaymentMethodCreateData::Card(_))
            }
            _ => false,
        }
    }
}

#[cfg(all(
    any(feature = "v1", feature = "v2"),
    not(feature = "payment_methods_v2")
))]
#[derive(Debug, serde::Deserialize, serde::Serialize, Clone, ToSchema)]
#[serde(deny_unknown_fields)]
pub struct PaymentMethodUpdate {
    /// Card Details
    #[schema(example = json!({
    "card_number": "4111111145551142",
    "card_exp_month": "10",
    "card_exp_year": "25",
    "card_holder_name": "John Doe"}))]
    pub card: Option<CardDetailUpdate>,

    /// This is a 15 minute expiry token which shall be used from the client to authenticate and perform sessions from the SDK
    #[schema(max_length = 30, min_length = 30, example = "secret_k2uj3he2893eiu2d")]
    pub client_secret: Option<String>,
}

#[cfg(all(feature = "v2", feature = "payment_methods_v2"))]
#[derive(Debug, serde::Deserialize, serde::Serialize, Clone, ToSchema)]
#[serde(deny_unknown_fields)]
pub struct PaymentMethodUpdate {
    /// payment method data to be passed
    pub payment_method_data: PaymentMethodUpdateData,
}

#[cfg(all(feature = "v2", feature = "payment_methods_v2"))]
#[derive(Debug, serde::Deserialize, serde::Serialize, Clone, ToSchema)]
#[serde(deny_unknown_fields)]
#[serde(rename_all = "snake_case")]
#[serde(rename = "payment_method_data")]
pub enum PaymentMethodUpdateData {
    Card(CardDetailUpdate),
}

#[cfg(all(feature = "v2", feature = "payment_methods_v2"))]
#[derive(Debug, serde::Deserialize, serde::Serialize, Clone, ToSchema)]
#[serde(deny_unknown_fields)]
#[serde(rename_all = "snake_case")]
#[serde(rename = "payment_method_data")]
pub enum PaymentMethodCreateData {
    Card(CardDetail),
}

#[cfg(all(
    any(feature = "v1", feature = "v2"),
    not(feature = "payment_methods_v2")
))]
#[derive(Debug, serde::Deserialize, serde::Serialize, Clone, ToSchema)]
#[serde(deny_unknown_fields)]
#[serde(rename_all = "snake_case")]
#[serde(rename = "payment_method_data")]
pub enum PaymentMethodCreateData {
    Card(CardDetail),
}

#[cfg(all(
    any(feature = "v1", feature = "v2"),
    not(feature = "payment_methods_v2")
))]
#[derive(Debug, serde::Deserialize, serde::Serialize, Clone, ToSchema)]
#[serde(deny_unknown_fields)]
pub struct CardDetail {
    /// Card Number
    #[schema(value_type = String,example = "4111111145551142")]
    pub card_number: CardNumber,

    /// Card Expiry Month
    #[schema(value_type = String,example = "10")]
    pub card_exp_month: masking::Secret<String>,

    /// Card Expiry Year
    #[schema(value_type = String,example = "25")]
    pub card_exp_year: masking::Secret<String>,

    /// Card Holder Name
    #[schema(value_type = String,example = "John Doe")]
    pub card_holder_name: Option<masking::Secret<String>>,

    /// Card Holder's Nick Name
    #[schema(value_type = Option<String>,example = "John Doe")]
    pub nick_name: Option<masking::Secret<String>>,

    /// Card Issuing Country
    pub card_issuing_country: Option<String>,

    /// Card's Network
    #[schema(value_type = Option<CardNetwork>)]
    pub card_network: Option<api_enums::CardNetwork>,

    /// Issuer Bank for Card
    pub card_issuer: Option<String>,

    /// Card Type
    pub card_type: Option<String>,
}

#[cfg(all(feature = "v2", feature = "payment_methods_v2"))]
#[derive(
    Debug,
    serde::Deserialize,
    serde::Serialize,
    Clone,
    ToSchema,
    strum::EnumString,
    strum::Display,
    Eq,
    PartialEq,
)]
#[serde(rename_all = "snake_case")]
pub enum CardType {
    Credit,
    Debit,
}

#[cfg(all(feature = "v2", feature = "payment_methods_v2"))]
#[derive(Debug, serde::Deserialize, serde::Serialize, Clone, ToSchema)]
#[serde(deny_unknown_fields)]
pub struct CardDetail {
    /// Card Number
    #[schema(value_type = String,example = "4111111145551142")]
    pub card_number: CardNumber,

    /// Card Expiry Month
    #[schema(value_type = String,example = "10")]
    pub card_exp_month: masking::Secret<String>,

    /// Card Expiry Year
    #[schema(value_type = String,example = "25")]
    pub card_exp_year: masking::Secret<String>,

    /// Card Holder Name
    #[schema(value_type = String,example = "John Doe")]
    pub card_holder_name: Option<masking::Secret<String>>,

    /// Card Holder's Nick Name
    #[schema(value_type = Option<String>,example = "John Doe")]
    pub nick_name: Option<masking::Secret<String>>,

    /// Card Issuing Country
    #[schema(value_type = CountryAlpha2)]
    pub card_issuing_country: Option<api_enums::CountryAlpha2>,

    /// Card's Network
    #[schema(value_type = Option<CardNetwork>)]
    pub card_network: Option<api_enums::CardNetwork>,

    /// Issuer Bank for Card
    pub card_issuer: Option<String>,

    /// Card Type
    pub card_type: Option<CardType>,
}

#[derive(Debug, serde::Deserialize, serde::Serialize, Clone, ToSchema)]
#[serde(deny_unknown_fields)]
pub struct MigrateCardDetail {
    /// Card Number
    #[schema(value_type = String,example = "4111111145551142")]
    pub card_number: masking::Secret<String>,

    /// Card Expiry Month
    #[schema(value_type = String,example = "10")]
    pub card_exp_month: masking::Secret<String>,

    /// Card Expiry Year
    #[schema(value_type = String,example = "25")]
    pub card_exp_year: masking::Secret<String>,

    /// Card Holder Name
    #[schema(value_type = String,example = "John Doe")]
    pub card_holder_name: Option<masking::Secret<String>>,

    /// Card Holder's Nick Name
    #[schema(value_type = Option<String>,example = "John Doe")]
    pub nick_name: Option<masking::Secret<String>>,

    /// Card Issuing Country
    pub card_issuing_country: Option<String>,

    /// Card's Network
    #[schema(value_type = Option<CardNetwork>)]
    pub card_network: Option<api_enums::CardNetwork>,

    /// Issuer Bank for Card
    pub card_issuer: Option<String>,

    /// Card Type
    pub card_type: Option<String>,
}

#[derive(Debug, serde::Deserialize, serde::Serialize, Clone, ToSchema)]
#[serde(deny_unknown_fields)]
pub struct MigrateNetworkTokenData {
    /// Network Token Number
    #[schema(value_type = String,example = "4111111145551142")]
    pub network_token_number: CardNumber,

    /// Network Token Expiry Month
    #[schema(value_type = String,example = "10")]
    pub network_token_exp_month: masking::Secret<String>,

    /// Network Token Expiry Year
    #[schema(value_type = String,example = "25")]
    pub network_token_exp_year: masking::Secret<String>,

    /// Card Holder Name
    #[schema(value_type = String,example = "John Doe")]
    pub card_holder_name: Option<masking::Secret<String>>,

    /// Card Holder's Nick Name
    #[schema(value_type = Option<String>,example = "John Doe")]
    pub nick_name: Option<masking::Secret<String>>,

    /// Card Issuing Country
    pub card_issuing_country: Option<String>,

    /// Card's Network
    #[schema(value_type = Option<CardNetwork>)]
    pub card_network: Option<api_enums::CardNetwork>,

    /// Issuer Bank for Card
    pub card_issuer: Option<String>,

    /// Card Type
    pub card_type: Option<String>,
}

#[derive(Debug, serde::Deserialize, serde::Serialize, Clone, ToSchema)]
#[serde(deny_unknown_fields)]
pub struct MigrateNetworkTokenDetail {
    /// Network token details
    pub network_token_data: MigrateNetworkTokenData,

    /// Network token requestor reference id
    pub network_token_requestor_ref_id: String,
}

#[cfg(all(
    any(feature = "v1", feature = "v2"),
    not(feature = "payment_methods_v2")
))]
#[derive(Debug, serde::Deserialize, serde::Serialize, Clone, ToSchema)]
#[serde(deny_unknown_fields)]
pub struct CardDetailUpdate {
    /// Card Expiry Month
    #[schema(value_type = String,example = "10")]
    pub card_exp_month: Option<masking::Secret<String>>,

    /// Card Expiry Year
    #[schema(value_type = String,example = "25")]
    pub card_exp_year: Option<masking::Secret<String>>,

    /// Card Holder Name
    #[schema(value_type = String,example = "John Doe")]
    pub card_holder_name: Option<masking::Secret<String>>,

    /// Card Holder's Nick Name
    #[schema(value_type = Option<String>,example = "John Doe")]
    pub nick_name: Option<masking::Secret<String>>,
}

#[cfg(all(
    any(feature = "v1", feature = "v2"),
    not(feature = "payment_methods_v2")
))]
impl CardDetailUpdate {
    pub fn apply(&self, card_data_from_locker: Card) -> CardDetail {
        CardDetail {
            card_number: card_data_from_locker.card_number,
            card_exp_month: self
                .card_exp_month
                .clone()
                .unwrap_or(card_data_from_locker.card_exp_month),
            card_exp_year: self
                .card_exp_year
                .clone()
                .unwrap_or(card_data_from_locker.card_exp_year),
            card_holder_name: self
                .card_holder_name
                .clone()
                .or(card_data_from_locker.name_on_card),
            nick_name: self
                .nick_name
                .clone()
                .or(card_data_from_locker.nick_name.map(masking::Secret::new)),
            card_issuing_country: None,
            card_network: None,
            card_issuer: None,
            card_type: None,
        }
    }
}

#[cfg(all(feature = "v2", feature = "payment_methods_v2"))]
#[derive(Debug, serde::Deserialize, serde::Serialize, Clone, ToSchema)]
#[serde(deny_unknown_fields)]
pub struct CardDetailUpdate {
    /// Card Holder Name
    #[schema(value_type = String,example = "John Doe")]
    pub card_holder_name: Option<masking::Secret<String>>,

    /// Card Holder's Nick Name
    #[schema(value_type = Option<String>,example = "John Doe")]
    pub nick_name: Option<masking::Secret<String>>,
}

#[cfg(all(feature = "v2", feature = "payment_methods_v2"))]
impl CardDetailUpdate {
    pub fn apply(&self, card_data_from_locker: Card) -> CardDetail {
        CardDetail {
            card_number: card_data_from_locker.card_number,
            card_exp_month: card_data_from_locker.card_exp_month,
            card_exp_year: card_data_from_locker.card_exp_year,
            card_holder_name: self
                .card_holder_name
                .clone()
                .or(card_data_from_locker.name_on_card),
            nick_name: self
                .nick_name
                .clone()
                .or(card_data_from_locker.nick_name.map(masking::Secret::new)),
            card_issuing_country: None,
            card_network: None,
            card_issuer: None,
            card_type: None,
        }
    }
}

#[cfg(all(feature = "v2", feature = "payment_methods_v2"))]
#[derive(Debug, serde::Deserialize, serde::Serialize, Clone, ToSchema)]
#[serde(deny_unknown_fields)]
#[serde(rename_all = "snake_case")]
#[serde(rename = "payment_method_data")]
pub enum PaymentMethodResponseData {
    Card(CardDetailFromLocker),
}

#[cfg(all(
    any(feature = "v1", feature = "v2"),
    not(feature = "payment_methods_v2")
))]
#[derive(Debug, serde::Deserialize, serde::Serialize, ToSchema)]
pub struct PaymentMethodResponse {
    /// Unique identifier for a merchant
    #[schema(example = "merchant_1671528864", value_type = String)]
    pub merchant_id: id_type::MerchantId,

    /// The unique identifier of the customer.
    #[schema(value_type = Option<String>, max_length = 64, min_length = 1, example = "cus_y3oqhf46pyzuxjbcn2giaqnb44")]
    pub customer_id: Option<id_type::CustomerId>,

    /// The unique identifier of the Payment method
    #[schema(example = "card_rGK4Vi5iSW70MY7J2mIg")]
    pub payment_method_id: String,

    /// The type of payment method use for the payment.
    #[schema(value_type = PaymentMethod, example = "card")]
    pub payment_method: Option<api_enums::PaymentMethod>,

    /// This is a sub-category of payment method.
    #[schema(value_type = Option<PaymentMethodType>, example = "credit")]
    pub payment_method_type: Option<api_enums::PaymentMethodType>,

    /// Card details from card locker
    #[schema(example = json!({"last4": "1142","exp_month": "03","exp_year": "2030"}))]
    pub card: Option<CardDetailFromLocker>,

    /// Indicates whether the payment method is eligible for recurring payments
    #[schema(example = true)]
    pub recurring_enabled: bool,

    /// Indicates whether the payment method is eligible for installment payments
    #[schema(example = true)]
    pub installment_payment_enabled: bool,

    /// Type of payment experience enabled with the connector
    #[schema(value_type = Option<Vec<PaymentExperience>>, example = json!(["redirect_to_url"]))]
    pub payment_experience: Option<Vec<api_enums::PaymentExperience>>,

    /// You can specify up to 50 keys, with key names up to 40 characters long and values up to 500 characters long. Metadata is useful for storing additional, structured information on an object.
    #[schema(value_type = Option<Object>, example = json!({ "city": "NY", "unit": "245" }))]
    pub metadata: Option<pii::SecretSerdeValue>,

    /// A timestamp (ISO 8601 code) that determines when the payment method was created
    #[schema(value_type = Option<PrimitiveDateTime>, example = "2023-01-18T11:04:09.922Z")]
    #[serde(default, with = "common_utils::custom_serde::iso8601::option")]
    pub created: Option<time::PrimitiveDateTime>,

    /// Payment method details from locker
    #[cfg(feature = "payouts")]
    #[schema(value_type = Option<Bank>)]
    #[serde(skip_serializing_if = "Option::is_none")]
    pub bank_transfer: Option<payouts::Bank>,

    #[schema(value_type = Option<PrimitiveDateTime>, example = "2024-02-24T11:04:09.922Z")]
    #[serde(default, with = "common_utils::custom_serde::iso8601::option")]
    pub last_used_at: Option<time::PrimitiveDateTime>,

    /// For Client based calls
    pub client_secret: Option<String>,
}

#[cfg(all(feature = "v2", feature = "payment_methods_v2"))]
#[derive(Debug, serde::Deserialize, serde::Serialize, ToSchema, Clone)]
pub struct PaymentMethodResponse {
    /// The unique identifier of the Payment method
    #[schema(value_type = String, example = "12345_pm_01926c58bc6e77c09e809964e72af8c8")]
    pub id: id_type::GlobalPaymentMethodId,

    /// Unique identifier for a merchant
    #[schema(value_type = String, example = "merchant_1671528864")]
    pub merchant_id: id_type::MerchantId,

    /// The unique identifier of the customer.
    #[schema(
        min_length = 32,
        max_length = 64,
        example = "12345_cus_01926c58bc6e77c09e809964e72af8c8",
        value_type = String
    )]
    pub customer_id: id_type::GlobalCustomerId,

    /// The type of payment method use for the payment.
    #[schema(value_type = PaymentMethod, example = "card")]
    pub payment_method_type: Option<api_enums::PaymentMethod>,

    /// This is a sub-category of payment method.
    #[schema(value_type = Option<PaymentMethodType>, example = "credit")]
    pub payment_method_subtype: Option<api_enums::PaymentMethodType>,

    /// Indicates whether the payment method is eligible for recurring payments
    #[schema(example = true)]
    pub recurring_enabled: bool,

    /// A timestamp (ISO 8601 code) that determines when the payment method was created
    #[schema(value_type = Option<PrimitiveDateTime>, example = "2023-01-18T11:04:09.922Z")]
    #[serde(default, with = "common_utils::custom_serde::iso8601::option")]
    pub created: Option<time::PrimitiveDateTime>,

    #[schema(value_type = Option<PrimitiveDateTime>, example = "2024-02-24T11:04:09.922Z")]
    #[serde(default, with = "common_utils::custom_serde::iso8601::option")]
    pub last_used_at: Option<time::PrimitiveDateTime>,

    pub payment_method_data: Option<PaymentMethodResponseData>,
}

#[derive(Clone, Debug, Eq, PartialEq, serde::Deserialize, serde::Serialize)]
pub enum PaymentMethodsData {
    Card(CardDetailsPaymentMethod),
    BankDetails(PaymentMethodDataBankCreds),
    WalletDetails(PaymentMethodDataWalletInfo),
}

#[derive(Clone, Debug, Eq, PartialEq, serde::Deserialize, serde::Serialize)]
pub struct CardDetailsPaymentMethod {
    pub last4_digits: Option<String>,
    pub issuer_country: Option<String>,
    pub expiry_month: Option<masking::Secret<String>>,
    pub expiry_year: Option<masking::Secret<String>>,
    pub nick_name: Option<masking::Secret<String>>,
    pub card_holder_name: Option<masking::Secret<String>>,
    pub card_isin: Option<String>,
    pub card_issuer: Option<String>,
    pub card_network: Option<api_enums::CardNetwork>,
    pub card_type: Option<String>,
    #[serde(default = "saved_in_locker_default")]
    pub saved_to_locker: bool,
}

#[derive(Debug, Clone, Eq, PartialEq, serde::Serialize, serde::Deserialize)]
pub struct PaymentMethodDataBankCreds {
    pub mask: String,
    pub hash: String,
    pub account_type: Option<String>,
    pub account_name: Option<String>,
    pub payment_method_type: api_enums::PaymentMethodType,
    pub connector_details: Vec<BankAccountConnectorDetails>,
}

#[derive(Clone, Debug, Eq, PartialEq, serde::Deserialize, serde::Serialize)]
pub struct PaymentMethodDataWalletInfo {
    /// Last 4 digits of the card number
    pub last4: String,
    /// The information of the payment method
    pub card_network: String,
    /// The type of payment method
    #[serde(rename = "type")]
    pub card_type: Option<String>,
}

impl From<payments::additional_info::WalletAdditionalDataForCard> for PaymentMethodDataWalletInfo {
    fn from(item: payments::additional_info::WalletAdditionalDataForCard) -> Self {
        Self {
            last4: item.last4,
            card_network: item.card_network,
            card_type: item.card_type,
        }
    }
}

impl From<PaymentMethodDataWalletInfo> for payments::additional_info::WalletAdditionalDataForCard {
    fn from(item: PaymentMethodDataWalletInfo) -> Self {
        Self {
            last4: item.last4,
            card_network: item.card_network,
            card_type: item.card_type,
        }
    }
}

#[derive(Debug, Clone, serde::Serialize, serde::Deserialize)]
pub struct BankAccountTokenData {
    pub payment_method_type: api_enums::PaymentMethodType,
    pub payment_method: api_enums::PaymentMethod,
    pub connector_details: BankAccountConnectorDetails,
}

#[derive(Debug, Clone, Eq, PartialEq, serde::Serialize, serde::Deserialize)]
pub struct BankAccountConnectorDetails {
    pub connector: String,
    pub account_id: masking::Secret<String>,
    pub mca_id: id_type::MerchantConnectorAccountId,
    pub access_token: BankAccountAccessCreds,
}

#[derive(Debug, Clone, Eq, PartialEq, serde::Serialize, serde::Deserialize)]
pub enum BankAccountAccessCreds {
    AccessToken(masking::Secret<String>),
}

#[derive(Debug, serde::Deserialize, serde::Serialize, Clone)]
pub struct Card {
    pub card_number: CardNumber,
    pub name_on_card: Option<masking::Secret<String>>,
    pub card_exp_month: masking::Secret<String>,
    pub card_exp_year: masking::Secret<String>,
    pub card_brand: Option<String>,
    pub card_isin: Option<String>,
    pub nick_name: Option<String>,
}

#[cfg(all(
    any(feature = "v1", feature = "v2"),
    not(feature = "payment_methods_v2")
))]
#[derive(Debug, serde::Deserialize, serde::Serialize, Clone, ToSchema)]
pub struct CardDetailFromLocker {
    pub scheme: Option<String>,
    pub issuer_country: Option<String>,
    pub last4_digits: Option<String>,
    #[serde(skip)]
    #[schema(value_type=Option<String>)]
    pub card_number: Option<CardNumber>,

    #[schema(value_type=Option<String>)]
    pub expiry_month: Option<masking::Secret<String>>,

    #[schema(value_type=Option<String>)]
    pub expiry_year: Option<masking::Secret<String>>,

    #[schema(value_type=Option<String>)]
    pub card_token: Option<masking::Secret<String>>,

    #[schema(value_type=Option<String>)]
    pub card_holder_name: Option<masking::Secret<String>>,

    #[schema(value_type=Option<String>)]
    pub card_fingerprint: Option<masking::Secret<String>>,

    #[schema(value_type=Option<String>)]
    pub nick_name: Option<masking::Secret<String>>,

    #[schema(value_type = Option<CardNetwork>)]
    pub card_network: Option<api_enums::CardNetwork>,

    pub card_isin: Option<String>,
    pub card_issuer: Option<String>,
    pub card_type: Option<String>,
    pub saved_to_locker: bool,
}

#[cfg(all(feature = "v2", feature = "payment_methods_v2"))]
#[derive(Debug, serde::Deserialize, serde::Serialize, Clone, ToSchema)]
pub struct CardDetailFromLocker {
    #[schema(value_type = Option<CountryAlpha2>)]
    pub issuer_country: Option<api_enums::CountryAlpha2>,
    pub last4_digits: Option<String>,
    #[serde(skip)]
    #[schema(value_type=Option<String>)]
    pub card_number: Option<CardNumber>,

    #[schema(value_type=Option<String>)]
    pub expiry_month: Option<masking::Secret<String>>,

    #[schema(value_type=Option<String>)]
    pub expiry_year: Option<masking::Secret<String>>,

    #[schema(value_type=Option<String>)]
    pub card_holder_name: Option<masking::Secret<String>>,

    #[schema(value_type=Option<String>)]
    pub card_fingerprint: Option<masking::Secret<String>>,

    #[schema(value_type=Option<String>)]
    pub nick_name: Option<masking::Secret<String>>,

    #[schema(value_type = Option<CardNetwork>)]
    pub card_network: Option<api_enums::CardNetwork>,

    pub card_isin: Option<String>,
    pub card_issuer: Option<String>,
    pub card_type: Option<String>,
    pub saved_to_locker: bool,
}

fn saved_in_locker_default() -> bool {
    true
}

#[cfg(all(
    any(feature = "v1", feature = "v2"),
    not(feature = "payment_methods_v2")
))]
impl From<CardDetailFromLocker> for payments::AdditionalCardInfo {
    fn from(item: CardDetailFromLocker) -> Self {
        Self {
            card_issuer: item.card_issuer,
            card_network: item.card_network,
            card_type: item.card_type,
            card_issuing_country: item.issuer_country,
            bank_code: None,
            last4: item.last4_digits,
            card_isin: item.card_isin,
            card_extended_bin: item
                .card_number
                .map(|card_number| card_number.get_extended_card_bin()),
            card_exp_month: item.expiry_month,
            card_exp_year: item.expiry_year,
            card_holder_name: item.card_holder_name,
            payment_checks: None,
            authentication_data: None,
        }
    }
}

#[cfg(all(feature = "v2", feature = "payment_methods_v2"))]
impl From<CardDetailFromLocker> for payments::AdditionalCardInfo {
    fn from(item: CardDetailFromLocker) -> Self {
        Self {
            card_issuer: item.card_issuer,
            card_network: item.card_network,
            card_type: item.card_type,
            card_issuing_country: item.issuer_country.map(|country| country.to_string()),
            bank_code: None,
            last4: item.last4_digits,
            card_isin: item.card_isin,
            card_extended_bin: item
                .card_number
                .map(|card_number| card_number.get_extended_card_bin()),
            card_exp_month: item.expiry_month,
            card_exp_year: item.expiry_year,
            card_holder_name: item.card_holder_name,
            payment_checks: None,
            authentication_data: None,
        }
    }
}

#[cfg(feature = "v2")]
#[derive(Debug, serde::Serialize, ToSchema)]
pub struct PaymentMethodListResponse {
    /// The list of payment methods that are enabled for the business profile
    pub payment_methods_enabled: Vec<ResponsePaymentMethodTypes>,

    /// The list of saved payment methods of the customer
    pub customer_payment_methods: Vec<CustomerPaymentMethod>,
}

#[cfg(all(
    any(feature = "v1", feature = "v2"),
    not(feature = "payment_methods_v2")
))]
impl From<CardDetailsPaymentMethod> for CardDetailFromLocker {
    fn from(item: CardDetailsPaymentMethod) -> Self {
        Self {
            scheme: None,
            issuer_country: item.issuer_country,
            last4_digits: item.last4_digits,
            card_number: None,
            expiry_month: item.expiry_month,
            expiry_year: item.expiry_year,
            card_token: None,
            card_holder_name: item.card_holder_name,
            card_fingerprint: None,
            nick_name: item.nick_name,
            card_isin: item.card_isin,
            card_issuer: item.card_issuer,
            card_network: item.card_network,
            card_type: item.card_type,
            saved_to_locker: item.saved_to_locker,
        }
    }
}

#[cfg(all(feature = "v2", feature = "payment_methods_v2"))]
impl From<CardDetailsPaymentMethod> for CardDetailFromLocker {
    fn from(item: CardDetailsPaymentMethod) -> Self {
        Self {
            issuer_country: item
                .issuer_country
                .as_ref()
                .map(|c| api_enums::CountryAlpha2::from_str(c))
                .transpose()
                .ok()
                .flatten(),
            last4_digits: item.last4_digits,
            card_number: None,
            expiry_month: item.expiry_month,
            expiry_year: item.expiry_year,
            card_holder_name: item.card_holder_name,
            card_fingerprint: None,
            nick_name: item.nick_name,
            card_isin: item.card_isin,
            card_issuer: item.card_issuer,
            card_network: item.card_network,
            card_type: item.card_type,
            saved_to_locker: item.saved_to_locker,
        }
    }
}

#[cfg(all(feature = "v2", feature = "payment_methods_v2"))]
impl From<CardDetail> for CardDetailFromLocker {
    fn from(item: CardDetail) -> Self {
        Self {
            issuer_country: item.card_issuing_country,
            last4_digits: Some(item.card_number.get_last4()),
            card_number: Some(item.card_number),
            expiry_month: Some(item.card_exp_month),
            expiry_year: Some(item.card_exp_year),
            card_holder_name: item.card_holder_name,
            nick_name: item.nick_name,
            card_isin: None,
            card_issuer: item.card_issuer,
            card_network: item.card_network,
            card_type: item.card_type.map(|card| card.to_string()),
            saved_to_locker: true,
            card_fingerprint: None,
        }
    }
}

#[cfg(all(feature = "v2", feature = "payment_methods_v2"))]
impl From<CardDetail> for CardDetailsPaymentMethod {
    fn from(item: CardDetail) -> Self {
        Self {
            issuer_country: item.card_issuing_country.map(|c| c.to_string()),
            last4_digits: Some(item.card_number.get_last4()),
            expiry_month: Some(item.card_exp_month),
            expiry_year: Some(item.card_exp_year),
            card_holder_name: item.card_holder_name,
            nick_name: item.nick_name,
            card_isin: None,
            card_issuer: item.card_issuer,
            card_network: item.card_network,
            card_type: item.card_type.map(|card| card.to_string()),
            saved_to_locker: true,
        }
    }
}

#[cfg(all(
    any(feature = "v1", feature = "v2"),
    not(feature = "payment_methods_v2")
))]
impl From<CardDetailFromLocker> for CardDetailsPaymentMethod {
    fn from(item: CardDetailFromLocker) -> Self {
        Self {
            issuer_country: item.issuer_country,
            last4_digits: item.last4_digits,
            expiry_month: item.expiry_month,
            expiry_year: item.expiry_year,
            nick_name: item.nick_name,
            card_holder_name: item.card_holder_name,
            card_isin: item.card_isin,
            card_issuer: item.card_issuer,
            card_network: item.card_network,
            card_type: item.card_type,
            saved_to_locker: item.saved_to_locker,
        }
    }
}

#[cfg(all(feature = "v2", feature = "payment_methods_v2"))]
impl From<CardDetailFromLocker> for CardDetailsPaymentMethod {
    fn from(item: CardDetailFromLocker) -> Self {
        Self {
            issuer_country: item.issuer_country.map(|country| country.to_string()),
            last4_digits: item.last4_digits,
            expiry_month: item.expiry_month,
            expiry_year: item.expiry_year,
            nick_name: item.nick_name,
            card_holder_name: item.card_holder_name,
            card_isin: item.card_isin,
            card_issuer: item.card_issuer,
            card_network: item.card_network,
            card_type: item.card_type,
            saved_to_locker: item.saved_to_locker,
        }
    }
}

#[derive(Debug, Clone, serde::Serialize, serde::Deserialize, ToSchema, PartialEq, Eq)]
pub struct PaymentExperienceTypes {
    /// The payment experience enabled
    #[schema(value_type = Option<PaymentExperience>, example = "redirect_to_url")]
    pub payment_experience_type: api_enums::PaymentExperience,

    /// The list of eligible connectors for a given payment experience
    #[schema(example = json!(["stripe", "adyen"]))]
    pub eligible_connectors: Vec<String>,
}

#[derive(Debug, Clone, serde::Serialize, ToSchema, PartialEq)]
pub struct CardNetworkTypes {
    /// The card network enabled
    #[schema(value_type = Option<CardNetwork>, example = "Visa")]
    pub card_network: api_enums::CardNetwork,

    /// surcharge details for this card network
    pub surcharge_details: Option<SurchargeDetailsResponse>,

    /// The list of eligible connectors for a given card network
    #[schema(example = json!(["stripe", "adyen"]))]
    pub eligible_connectors: Vec<String>,
}

#[derive(Debug, Clone, serde::Serialize, serde::Deserialize, ToSchema, PartialEq, Eq)]
pub struct BankDebitTypes {
    pub eligible_connectors: Vec<String>,
}

#[cfg(all(
    any(feature = "v1", feature = "v2"),
    not(feature = "payment_methods_v2")
))]
#[derive(Debug, Clone, serde::Serialize, ToSchema, PartialEq)]
pub struct ResponsePaymentMethodTypes {
    /// The payment method type enabled
    #[schema(example = "klarna", value_type = PaymentMethodType)]
    pub payment_method_type: api_enums::PaymentMethodType,

    /// The list of payment experiences enabled, if applicable for a payment method type
    pub payment_experience: Option<Vec<PaymentExperienceTypes>>,

    /// The list of card networks enabled, if applicable for a payment method type
    pub card_networks: Option<Vec<CardNetworkTypes>>,

    /// The list of banks enabled, if applicable for a payment method type
    pub bank_names: Option<Vec<BankCodeResponse>>,

    /// The Bank debit payment method information, if applicable for a payment method type.
    pub bank_debits: Option<BankDebitTypes>,

    /// The Bank transfer payment method information, if applicable for a payment method type.
    pub bank_transfers: Option<BankTransferTypes>,

    /// Required fields for the payment_method_type.
    pub required_fields: Option<HashMap<String, RequiredFieldInfo>>,

    /// surcharge details for this payment method type if exists
    pub surcharge_details: Option<SurchargeDetailsResponse>,

    /// auth service connector label for this payment method type, if exists
    pub pm_auth_connector: Option<String>,
}

#[cfg(all(feature = "v2", feature = "payment_methods_v2"))]
#[derive(Debug, Clone, serde::Serialize, ToSchema, PartialEq)]
#[serde(untagged)] // Untagged used for serialization only
pub enum PaymentMethodSubtypeSpecificData {
    #[schema(title = "card")]
    Card {
        card_networks: Vec<CardNetworkTypes>,
    },
    #[schema(title = "bank")]
    Bank { bank_names: Vec<BankCodeResponse> },
}

#[cfg(all(feature = "v2", feature = "payment_methods_v2"))]
#[derive(Debug, Clone, serde::Serialize, ToSchema, PartialEq)]
pub struct ResponsePaymentMethodTypes {
    /// The payment method type enabled
    #[schema(example = "pay_later", value_type = PaymentMethod)]
    pub payment_method_type: common_enums::PaymentMethod,

    /// The payment method subtype enabled
    #[schema(example = "klarna", value_type = PaymentMethodType)]
    pub payment_method_subtype: common_enums::PaymentMethodType,

    /// payment method subtype specific information
    #[serde(flatten)]
    pub extra_information: Option<PaymentMethodSubtypeSpecificData>,

    /// Required fields for the payment_method_type.
    /// This is the union of all the required fields for the payment method type enabled in all the connectors.
    pub required_fields: Vec<RequiredFieldInfo>,
}

#[derive(Clone, Debug, PartialEq, serde::Serialize, ToSchema)]
#[serde(rename_all = "snake_case")]
pub struct SurchargeDetailsResponse {
    /// surcharge value
    pub surcharge: SurchargeResponse,
    /// tax on surcharge value
    pub tax_on_surcharge: Option<SurchargePercentage>,
    /// surcharge amount for this payment
    pub display_surcharge_amount: f64,
    /// tax on surcharge amount for this payment
    pub display_tax_on_surcharge_amount: f64,
    /// sum of display_surcharge_amount and display_tax_on_surcharge_amount
    pub display_total_surcharge_amount: f64,
}

#[derive(Clone, Debug, PartialEq, serde::Serialize, ToSchema)]
#[serde(rename_all = "snake_case", tag = "type", content = "value")]
pub enum SurchargeResponse {
    /// Fixed Surcharge value
    Fixed(MinorUnit),
    /// Surcharge percentage
    Rate(SurchargePercentage),
}

impl From<Surcharge> for SurchargeResponse {
    fn from(value: Surcharge) -> Self {
        match value {
            Surcharge::Fixed(amount) => Self::Fixed(amount),
            Surcharge::Rate(percentage) => Self::Rate(percentage.into()),
        }
    }
}

#[derive(Clone, Default, Debug, PartialEq, serde::Serialize, ToSchema)]
pub struct SurchargePercentage {
    percentage: f32,
}

impl From<Percentage<SURCHARGE_PERCENTAGE_PRECISION_LENGTH>> for SurchargePercentage {
    fn from(value: Percentage<SURCHARGE_PERCENTAGE_PRECISION_LENGTH>) -> Self {
        Self {
            percentage: value.get_percentage(),
        }
    }
}
/// Required fields info used while listing the payment_method_data
#[derive(Debug, serde::Deserialize, serde::Serialize, Clone, PartialEq, Eq, ToSchema)]
pub struct RequiredFieldInfo {
    /// Required field for a payment_method through a payment_method_type
    pub required_field: String,

    /// Display name of the required field in the front-end
    pub display_name: String,

    /// Possible field type of required field
    #[schema(value_type = FieldType)]
    pub field_type: api_enums::FieldType,

    #[schema(value_type = Option<String>)]
    pub value: Option<masking::Secret<String>>,
}

#[derive(Debug, Clone, serde::Serialize, ToSchema)]
pub struct ResponsePaymentMethodsEnabled {
    /// The payment method enabled
    #[schema(value_type = PaymentMethod)]
    pub payment_method: api_enums::PaymentMethod,

    /// The list of payment method types enabled for a connector account
    pub payment_method_types: Vec<ResponsePaymentMethodTypes>,
}

#[derive(Debug, Clone, serde::Serialize, serde::Deserialize, ToSchema, PartialEq, Eq)]
pub struct BankTransferTypes {
    /// The list of eligible connectors for a given payment experience
    #[schema(example = json!(["stripe", "adyen"]))]
    pub eligible_connectors: Vec<String>,
}

#[derive(Clone, Debug)]
pub struct ResponsePaymentMethodIntermediate {
    pub payment_method_type: api_enums::PaymentMethodType,
    pub payment_experience: Option<api_enums::PaymentExperience>,
    pub card_networks: Option<Vec<api_enums::CardNetwork>>,
    pub payment_method: api_enums::PaymentMethod,
    pub connector: String,
    pub merchant_connector_id: String,
}

impl ResponsePaymentMethodIntermediate {
    pub fn new(
        pm_type: RequestPaymentMethodTypes,
        connector: String,
        merchant_connector_id: String,
        pm: api_enums::PaymentMethod,
    ) -> Self {
        Self {
            payment_method_type: pm_type.payment_method_type,
            payment_experience: pm_type.payment_experience,
            card_networks: pm_type.card_networks,
            payment_method: pm,
            connector,
            merchant_connector_id,
        }
    }
}

#[derive(Debug, Clone, serde::Serialize, serde::Deserialize, ToSchema, PartialEq, Eq, Hash)]
pub struct RequestPaymentMethodTypes {
    #[schema(value_type = PaymentMethodType)]
    pub payment_method_type: api_enums::PaymentMethodType,
    #[schema(value_type = Option<PaymentExperience>)]
    pub payment_experience: Option<api_enums::PaymentExperience>,
    #[schema(value_type = Option<Vec<CardNetwork>>)]
    pub card_networks: Option<Vec<api_enums::CardNetwork>>,
    /// List of currencies accepted or has the processing capabilities of the processor
    #[schema(example = json!(
        {
            "type": "specific_accepted",
            "list": ["USD", "INR"]
        }
    ), value_type = Option<AcceptedCurrencies>)]
    pub accepted_currencies: Option<admin::AcceptedCurrencies>,

    ///  List of Countries accepted or has the processing capabilities of the processor
    #[schema(example = json!(
        {
            "type": "specific_accepted",
            "list": ["UK", "AU"]
        }
    ), value_type = Option<AcceptedCountries>)]
    pub accepted_countries: Option<admin::AcceptedCountries>,

    /// Minimum amount supported by the processor. To be represented in the lowest denomination of the target currency (For example, for USD it should be in cents)
    #[schema(example = 1)]
    pub minimum_amount: Option<MinorUnit>,

    /// Maximum amount supported by the processor. To be represented in the lowest denomination of
    /// the target currency (For example, for USD it should be in cents)
    #[schema(example = 1313)]
    pub maximum_amount: Option<MinorUnit>,

    /// Boolean to enable recurring payments / mandates. Default is true.
    #[schema(default = true, example = false)]
    pub recurring_enabled: bool,

    /// Boolean to enable installment / EMI / BNPL payments. Default is true.
    #[schema(default = true, example = false)]
    pub installment_payment_enabled: bool,
}

#[cfg(all(
    any(feature = "v1", feature = "v2"),
    not(feature = "payment_methods_v2")
))]
//List Payment Method
#[derive(Debug, Clone, serde::Serialize, Default, ToSchema)]
#[serde(deny_unknown_fields)]
pub struct PaymentMethodListRequest {
    /// This is a 15 minute expiry token which shall be used from the client to authenticate and perform sessions from the SDK
    #[schema(max_length = 30, min_length = 30, example = "secret_k2uj3he2893eiu2d")]
    pub client_secret: Option<String>,

    /// The two-letter ISO currency code
    #[schema(value_type = Option<Vec<CountryAlpha2>>, example = json!(["US", "UK", "IN"]))]
    pub accepted_countries: Option<Vec<api_enums::CountryAlpha2>>,

    /// The three-letter ISO currency code
    #[schema(value_type = Option<Vec<Currency>>,example = json!(["USD", "EUR"]))]
    pub accepted_currencies: Option<Vec<api_enums::Currency>>,

    /// Filter by amount
    #[schema(example = 60)]
    pub amount: Option<MinorUnit>,

    /// Indicates whether the payment method is eligible for recurring payments
    #[schema(example = true)]
    pub recurring_enabled: Option<bool>,

    /// Indicates whether the payment method is eligible for installment payments
    #[schema(example = true)]
    pub installment_payment_enabled: Option<bool>,

    /// Indicates whether the payment method is eligible for card netwotks
    #[schema(value_type = Option<Vec<CardNetwork>>, example = json!(["visa", "mastercard"]))]
    pub card_networks: Option<Vec<api_enums::CardNetwork>>,

    /// Indicates the limit of last used payment methods
    #[schema(example = 1)]
    pub limit: Option<i64>,
}

#[cfg(all(
    any(feature = "v1", feature = "v2"),
    not(feature = "payment_methods_v2")
))]
impl<'de> serde::Deserialize<'de> for PaymentMethodListRequest {
    fn deserialize<D>(deserializer: D) -> Result<Self, D::Error>
    where
        D: serde::Deserializer<'de>,
    {
        struct FieldVisitor;

        impl<'de> de::Visitor<'de> for FieldVisitor {
            type Value = PaymentMethodListRequest;

            fn expecting(&self, formatter: &mut std::fmt::Formatter<'_>) -> std::fmt::Result {
                formatter.write_str("Failed while deserializing as map")
            }

            fn visit_map<A>(self, mut map: A) -> Result<Self::Value, A::Error>
            where
                A: de::MapAccess<'de>,
            {
                let mut output = PaymentMethodListRequest::default();

                while let Some(key) = map.next_key()? {
                    match key {
                        "client_secret" => {
                            set_or_reject_duplicate(
                                &mut output.client_secret,
                                "client_secret",
                                map.next_value()?,
                            )?;
                        }
                        "accepted_countries" => match output.accepted_countries.as_mut() {
                            Some(inner) => inner.push(map.next_value()?),
                            None => {
                                output.accepted_countries = Some(vec![map.next_value()?]);
                            }
                        },
                        "accepted_currencies" => match output.accepted_currencies.as_mut() {
                            Some(inner) => inner.push(map.next_value()?),
                            None => {
                                output.accepted_currencies = Some(vec![map.next_value()?]);
                            }
                        },
                        "amount" => {
                            set_or_reject_duplicate(
                                &mut output.amount,
                                "amount",
                                map.next_value()?,
                            )?;
                        }
                        "recurring_enabled" => {
                            set_or_reject_duplicate(
                                &mut output.recurring_enabled,
                                "recurring_enabled",
                                map.next_value()?,
                            )?;
                        }
                        "installment_payment_enabled" => {
                            set_or_reject_duplicate(
                                &mut output.installment_payment_enabled,
                                "installment_payment_enabled",
                                map.next_value()?,
                            )?;
                        }
                        "card_network" => match output.card_networks.as_mut() {
                            Some(inner) => inner.push(map.next_value()?),
                            None => output.card_networks = Some(vec![map.next_value()?]),
                        },
                        "limit" => {
                            set_or_reject_duplicate(&mut output.limit, "limit", map.next_value()?)?;
                        }
                        _ => {}
                    }
                }

                Ok(output)
            }
        }

        deserializer.deserialize_identifier(FieldVisitor)
    }
}

#[cfg(all(feature = "v2", feature = "payment_methods_v2"))]
//List Payment Method
#[derive(Debug, Clone, serde::Serialize, Default, ToSchema)]
#[serde(deny_unknown_fields)]
pub struct PaymentMethodListRequest {
    /// This is a 15 minute expiry token which shall be used from the client to authenticate and perform sessions from the SDK
    #[schema(max_length = 30, min_length = 30, example = "secret_k2uj3he2893eiu2d")]
    pub client_secret: Option<String>,

    /// The two-letter ISO currency code
    #[schema(value_type = Option<Vec<CountryAlpha2>>, example = json!(["US", "UK", "IN"]))]
    pub accepted_countries: Option<Vec<api_enums::CountryAlpha2>>,

    /// Filter by amount
    #[schema(example = 60)]
    pub amount: Option<MinorUnit>,

    /// The three-letter ISO currency code
    #[schema(value_type = Option<Vec<Currency>>,example = json!(["USD", "EUR"]))]
    pub accepted_currencies: Option<Vec<api_enums::Currency>>,

    /// Indicates whether the payment method is eligible for recurring payments
    #[schema(example = true)]
    pub recurring_enabled: Option<bool>,

    /// Indicates whether the payment method is eligible for card netwotks
    #[schema(value_type = Option<Vec<CardNetwork>>, example = json!(["visa", "mastercard"]))]
    pub card_networks: Option<Vec<api_enums::CardNetwork>>,

    /// Indicates the limit of last used payment methods
    #[schema(example = 1)]
    pub limit: Option<i64>,
}

#[cfg(all(feature = "v2", feature = "payment_methods_v2"))]
impl<'de> serde::Deserialize<'de> for PaymentMethodListRequest {
    fn deserialize<D>(deserializer: D) -> Result<Self, D::Error>
    where
        D: serde::Deserializer<'de>,
    {
        struct FieldVisitor;

        impl<'de> de::Visitor<'de> for FieldVisitor {
            type Value = PaymentMethodListRequest;

            fn expecting(&self, formatter: &mut std::fmt::Formatter<'_>) -> std::fmt::Result {
                formatter.write_str("Failed while deserializing as map")
            }

            fn visit_map<A>(self, mut map: A) -> Result<Self::Value, A::Error>
            where
                A: de::MapAccess<'de>,
            {
                let mut output = PaymentMethodListRequest::default();

                while let Some(key) = map.next_key()? {
                    match key {
                        "client_secret" => {
                            set_or_reject_duplicate(
                                &mut output.client_secret,
                                "client_secret",
                                map.next_value()?,
                            )?;
                        }
                        "accepted_countries" => match output.accepted_countries.as_mut() {
                            Some(inner) => inner.push(map.next_value()?),
                            None => {
                                output.accepted_countries = Some(vec![map.next_value()?]);
                            }
                        },
                        "amount" => {
                            set_or_reject_duplicate(
                                &mut output.amount,
                                "amount",
                                map.next_value()?,
                            )?;
                        }
                        "accepted_currencies" => match output.accepted_currencies.as_mut() {
                            Some(inner) => inner.push(map.next_value()?),
                            None => {
                                output.accepted_currencies = Some(vec![map.next_value()?]);
                            }
                        },
                        "recurring_enabled" => {
                            set_or_reject_duplicate(
                                &mut output.recurring_enabled,
                                "recurring_enabled",
                                map.next_value()?,
                            )?;
                        }
                        "card_network" => match output.card_networks.as_mut() {
                            Some(inner) => inner.push(map.next_value()?),
                            None => output.card_networks = Some(vec![map.next_value()?]),
                        },
                        "limit" => {
                            set_or_reject_duplicate(&mut output.limit, "limit", map.next_value()?)?;
                        }
                        _ => {}
                    }
                }

                Ok(output)
            }
        }

        deserializer.deserialize_identifier(FieldVisitor)
    }
}

// Try to set the provided value to the data otherwise throw an error
fn set_or_reject_duplicate<T, E: de::Error>(
    data: &mut Option<T>,
    name: &'static str,
    value: T,
) -> Result<(), E> {
    match data {
        Some(_inner) => Err(de::Error::duplicate_field(name)),
        None => {
            *data = Some(value);
            Ok(())
        }
    }
}

#[cfg(feature = "v1")]
#[derive(Debug, serde::Serialize, ToSchema)]
pub struct PaymentMethodListResponse {
    /// Redirect URL of the merchant
    #[schema(example = "https://www.google.com")]
    pub redirect_url: Option<String>,

    /// currency of the Payment to be done
    #[schema(example = "USD", value_type = Currency)]
    pub currency: Option<api_enums::Currency>,

    /// Information about the payment method
    pub payment_methods: Vec<ResponsePaymentMethodsEnabled>,
    /// Value indicating if the current payment is a mandate payment
    #[schema(value_type = MandateType)]
    pub mandate_payment: Option<payments::MandateType>,

    #[schema(value_type = Option<String>)]
    pub merchant_name: OptionalEncryptableName,

    /// flag to indicate if surcharge and tax breakup screen should be shown or not
    #[schema(value_type = bool)]
    pub show_surcharge_breakup_screen: bool,

    #[schema(value_type = Option<PaymentType>)]
    pub payment_type: Option<api_enums::PaymentType>,

    /// flag to indicate whether to perform external 3ds authentication
    #[schema(example = true)]
    pub request_external_three_ds_authentication: bool,

    /// flag that indicates whether to collect shipping details from wallets or from the customer
    pub collect_shipping_details_from_wallets: Option<bool>,

    /// flag that indicates whether to collect billing details from wallets or from the customer
    pub collect_billing_details_from_wallets: Option<bool>,

    /// flag that indicates whether to calculate tax on the order amount
    pub is_tax_calculation_enabled: bool,
}

#[cfg(all(
    any(feature = "v2", feature = "v1"),
    not(feature = "payment_methods_v2")
))]
#[derive(Debug, serde::Serialize, ToSchema)]
pub struct CustomerPaymentMethodsListResponse {
    /// List of payment methods for customer
    pub customer_payment_methods: Vec<CustomerPaymentMethod>,
    /// Returns whether a customer id is not tied to a payment intent (only when the request is made against a client secret)
    pub is_guest_customer: Option<bool>,
}

#[cfg(all(feature = "v2", feature = "payment_methods_v2"))]
#[derive(Debug, serde::Serialize, ToSchema)]
pub struct CustomerPaymentMethodsListResponse {
    /// List of payment methods for customer
    pub customer_payment_methods: Vec<CustomerPaymentMethod>,
}

#[cfg(all(
    any(feature = "v2", feature = "v1"),
    not(feature = "payment_methods_v2")
))]
#[derive(Debug, serde::Serialize, ToSchema)]
pub struct PaymentMethodDeleteResponse {
    /// The unique identifier of the Payment method
    #[schema(example = "card_rGK4Vi5iSW70MY7J2mIg")]
    pub payment_method_id: String,

    /// Whether payment method was deleted or not
    #[schema(example = true)]
    pub deleted: bool,
}

#[cfg(all(feature = "v2", feature = "payment_methods_v2"))]
#[derive(Debug, serde::Serialize, ToSchema)]
pub struct PaymentMethodDeleteResponse {
    /// The unique identifier of the Payment method
    #[schema(value_type = String, example = "12345_pm_01926c58bc6e77c09e809964e72af8c8")]
    pub id: id_type::GlobalPaymentMethodId,
}

#[cfg(feature = "v1")]
#[derive(Debug, serde::Serialize, ToSchema)]
pub struct CustomerDefaultPaymentMethodResponse {
    /// The unique identifier of the Payment method
    #[schema(example = "card_rGK4Vi5iSW70MY7J2mIg")]
    pub default_payment_method_id: Option<String>,
    /// The unique identifier of the customer.
    #[schema(value_type = String, max_length = 64, min_length = 1, example = "cus_y3oqhf46pyzuxjbcn2giaqnb44")]
    pub customer_id: id_type::CustomerId,
    /// The type of payment method use for the payment.
    #[schema(value_type = PaymentMethod,example = "card")]
    pub payment_method: api_enums::PaymentMethod,
    /// This is a sub-category of payment method.
    #[schema(value_type = Option<PaymentMethodType>,example = "credit")]
    pub payment_method_type: Option<api_enums::PaymentMethodType>,
}

#[cfg(all(feature = "v2", feature = "payment_methods_v2"))]
#[derive(Debug, Clone, serde::Serialize, ToSchema)]
pub struct CustomerPaymentMethod {
    /// The unique identifier of the payment method.
    #[schema(value_type = String, example = "12345_pm_01926c58bc6e77c09e809964e72af8c8")]
    pub id: id_type::GlobalPaymentMethodId,

    /// The unique identifier of the customer.
    #[schema(
        min_length = 32,
        max_length = 64,
        example = "12345_cus_01926c58bc6e77c09e809964e72af8c8",
        value_type = String
    )]
    pub customer_id: id_type::GlobalCustomerId,

    /// The type of payment method use for the payment.
    #[schema(value_type = PaymentMethod,example = "card")]
    pub payment_method_type: api_enums::PaymentMethod,

    /// This is a sub-category of payment method.
    #[schema(value_type = PaymentMethodType,example = "credit")]
    pub payment_method_subtype: api_enums::PaymentMethodType,

    /// Indicates whether the payment method is eligible for recurring payments
    #[schema(example = true)]
    pub recurring_enabled: bool,

    /// PaymentMethod Data from locker
    pub payment_method_data: Option<PaymentMethodListData>,

    /// Masked bank details from PM auth services
    #[schema(example = json!({"mask": "0000"}))]
    pub bank: Option<MaskedBankDetails>,

    /// A timestamp (ISO 8601 code) that determines when the payment method was created
    #[schema(value_type = PrimitiveDateTime, example = "2023-01-18T11:04:09.922Z")]
    #[serde(with = "common_utils::custom_serde::iso8601")]
    pub created: time::PrimitiveDateTime,

    /// Whether this payment method requires CVV to be collected
    #[schema(example = true)]
    pub requires_cvv: bool,

    ///  A timestamp (ISO 8601 code) that determines when the payment method was last used
    #[schema(value_type = PrimitiveDateTime,example = "2024-02-24T11:04:09.922Z")]
    #[serde(default, with = "common_utils::custom_serde::iso8601")]
    pub last_used_at: time::PrimitiveDateTime,

    /// Indicates if the payment method has been set to default or not
    #[schema(example = true)]
    pub is_default: bool,

    /// The billing details of the payment method
    #[schema(value_type = Option<Address>)]
    pub billing: Option<payments::Address>,
}

#[cfg(all(feature = "v2", feature = "payment_methods_v2"))]
#[derive(Debug, Clone, serde::Serialize, ToSchema)]
#[serde(rename_all = "snake_case")]
pub enum PaymentMethodListData {
    Card(CardDetailFromLocker),
    #[cfg(feature = "payouts")]
    #[schema(value_type = Bank)]
    Bank(payouts::Bank),
}

#[cfg(all(
    any(feature = "v2", feature = "v1"),
    not(feature = "payment_methods_v2")
))]
#[derive(Debug, Clone, serde::Serialize, ToSchema)]
pub struct CustomerPaymentMethod {
    /// Token for payment method in temporary card locker which gets refreshed often
    #[schema(example = "7ebf443f-a050-4067-84e5-e6f6d4800aef")]
    pub payment_token: String,
    /// The unique identifier of the customer.
    #[schema(example = "pm_iouuy468iyuowqs")]
    pub payment_method_id: String,

    /// The unique identifier of the customer.
    #[schema(value_type = String, max_length = 64, min_length = 1, example = "cus_y3oqhf46pyzuxjbcn2giaqnb44")]
    pub customer_id: id_type::CustomerId,

    /// The type of payment method use for the payment.
    #[schema(value_type = PaymentMethod,example = "card")]
    pub payment_method: api_enums::PaymentMethod,

    /// This is a sub-category of payment method.
    #[schema(value_type = Option<PaymentMethodType>,example = "credit_card")]
    pub payment_method_type: Option<api_enums::PaymentMethodType>,

    /// The name of the bank/ provider issuing the payment method to the end user
    #[schema(example = "Citibank")]
    pub payment_method_issuer: Option<String>,

    /// A standard code representing the issuer of payment method
    #[schema(value_type = Option<PaymentMethodIssuerCode>,example = "jp_applepay")]
    pub payment_method_issuer_code: Option<api_enums::PaymentMethodIssuerCode>,

    /// Indicates whether the payment method is eligible for recurring payments
    #[schema(example = true)]
    pub recurring_enabled: bool,

    /// Indicates whether the payment method is eligible for installment payments
    #[schema(example = true)]
    pub installment_payment_enabled: bool,

    /// Type of payment experience enabled with the connector
    #[schema(value_type = Option<Vec<PaymentExperience>>,example = json!(["redirect_to_url"]))]
    pub payment_experience: Option<Vec<api_enums::PaymentExperience>>,

    /// Card details from card locker
    #[schema(example = json!({"last4": "1142","exp_month": "03","exp_year": "2030"}))]
    pub card: Option<CardDetailFromLocker>,

    /// You can specify up to 50 keys, with key names up to 40 characters long and values up to 500 characters long. Metadata is useful for storing additional, structured information on an object.
    #[schema(value_type = Option<Object>,example = json!({ "city": "NY", "unit": "245" }))]
    pub metadata: Option<pii::SecretSerdeValue>,

    /// A timestamp (ISO 8601 code) that determines when the payment method was created
    #[schema(value_type = Option<PrimitiveDateTime>,example = "2023-01-18T11:04:09.922Z")]
    #[serde(default, with = "common_utils::custom_serde::iso8601::option")]
    pub created: Option<time::PrimitiveDateTime>,

    /// Payment method details from locker
    #[cfg(feature = "payouts")]
    #[schema(value_type = Option<Bank>)]
    #[serde(skip_serializing_if = "Option::is_none")]
    pub bank_transfer: Option<payouts::Bank>,

    /// Masked bank details from PM auth services
    #[schema(example = json!({"mask": "0000"}))]
    pub bank: Option<MaskedBankDetails>,

    /// Surcharge details for this saved card
    pub surcharge_details: Option<SurchargeDetailsResponse>,

    /// Whether this payment method requires CVV to be collected
    #[schema(example = true)]
    pub requires_cvv: bool,

    ///  A timestamp (ISO 8601 code) that determines when the payment method was last used
    #[schema(value_type = Option<PrimitiveDateTime>,example = "2024-02-24T11:04:09.922Z")]
    #[serde(default, with = "common_utils::custom_serde::iso8601::option")]
    pub last_used_at: Option<time::PrimitiveDateTime>,
    /// Indicates if the payment method has been set to default or not
    #[schema(example = true)]
    pub default_payment_method_set: bool,

    /// The billing details of the payment method
    #[schema(value_type = Option<Address>)]
    pub billing: Option<payments::Address>,
}

#[derive(Debug, Clone, serde::Serialize, serde::Deserialize, ToSchema)]
pub struct PaymentMethodCollectLinkRequest {
    /// The unique identifier for the collect link.
    #[schema(value_type = Option<String>, example = "pm_collect_link_2bdacf398vwzq5n422S1")]
    pub pm_collect_link_id: Option<String>,

    /// The unique identifier of the customer.
    #[schema(value_type = String, example = "cus_92dnwed8s32bV9D8Snbiasd8v")]
    pub customer_id: id_type::CustomerId,

    #[serde(flatten)]
    #[schema(value_type = Option<GenericLinkUiConfig>)]
    pub ui_config: Option<link_utils::GenericLinkUiConfig>,

    /// Will be used to expire client secret after certain amount of time to be supplied in seconds
    /// (900) for 15 mins
    #[schema(value_type = Option<u32>, example = 900)]
    pub session_expiry: Option<u32>,

    /// Redirect to this URL post completion
    #[schema(value_type = Option<String>, example = "https://sandbox.hyperswitch.io/payment_method/collect/pm_collect_link_2bdacf398vwzq5n422S1/status")]
    pub return_url: Option<String>,

    /// List of payment methods shown on collect UI
    #[schema(value_type = Option<Vec<EnabledPaymentMethod>>, example = r#"[{"payment_method": "bank_transfer", "payment_method_types": ["ach", "bacs"]}]"#)]
    pub enabled_payment_methods: Option<Vec<link_utils::EnabledPaymentMethod>>,
}

#[derive(Debug, Clone, serde::Serialize, serde::Deserialize, ToSchema)]
pub struct PaymentMethodCollectLinkResponse {
    /// The unique identifier for the collect link.
    #[schema(value_type = String, example = "pm_collect_link_2bdacf398vwzq5n422S1")]
    pub pm_collect_link_id: String,

    /// The unique identifier of the customer.
    #[schema(value_type = String, example = "cus_92dnwed8s32bV9D8Snbiasd8v")]
    pub customer_id: id_type::CustomerId,

    /// Time when this link will be expired in ISO8601 format
    #[schema(value_type = PrimitiveDateTime, example = "2025-01-18T11:04:09.922Z")]
    #[serde(with = "common_utils::custom_serde::iso8601")]
    pub expiry: time::PrimitiveDateTime,

    /// URL to the form's link generated for collecting payment method details.
    #[schema(value_type = String, example = "https://sandbox.hyperswitch.io/payment_method/collect/pm_collect_link_2bdacf398vwzq5n422S1")]
    pub link: masking::Secret<url::Url>,

    /// Redirect to this URL post completion
    #[schema(value_type = Option<String>, example = "https://sandbox.hyperswitch.io/payment_method/collect/pm_collect_link_2bdacf398vwzq5n422S1/status")]
    pub return_url: Option<String>,

    /// Collect link config used
    #[serde(flatten)]
    #[schema(value_type = GenericLinkUiConfig)]
    pub ui_config: link_utils::GenericLinkUiConfig,

    /// List of payment methods shown on collect UI
    #[schema(value_type = Option<Vec<EnabledPaymentMethod>>, example = r#"[{"payment_method": "bank_transfer", "payment_method_types": ["ach", "bacs"]}]"#)]
    pub enabled_payment_methods: Option<Vec<link_utils::EnabledPaymentMethod>>,
}

#[derive(Debug, Clone, serde::Serialize, serde::Deserialize, ToSchema)]
pub struct PaymentMethodCollectLinkRenderRequest {
    /// Unique identifier for a merchant.
    #[schema(example = "merchant_1671528864", value_type = String)]
    pub merchant_id: id_type::MerchantId,

    /// The unique identifier for the collect link.
    #[schema(value_type = String, example = "pm_collect_link_2bdacf398vwzq5n422S1")]
    pub pm_collect_link_id: String,
}

#[derive(Clone, Debug, serde::Serialize)]
pub struct PaymentMethodCollectLinkDetails {
    pub publishable_key: masking::Secret<String>,
    pub client_secret: masking::Secret<String>,
    pub pm_collect_link_id: String,
    pub customer_id: id_type::CustomerId,
    #[serde(with = "common_utils::custom_serde::iso8601")]
    pub session_expiry: time::PrimitiveDateTime,
    pub return_url: Option<String>,
    #[serde(flatten)]
    pub ui_config: link_utils::GenericLinkUiConfigFormData,
    pub enabled_payment_methods: Option<Vec<link_utils::EnabledPaymentMethod>>,
}

#[derive(Clone, Debug, serde::Serialize)]
pub struct PaymentMethodCollectLinkStatusDetails {
    pub pm_collect_link_id: String,
    pub customer_id: id_type::CustomerId,
    #[serde(with = "common_utils::custom_serde::iso8601")]
    pub session_expiry: time::PrimitiveDateTime,
    pub return_url: Option<url::Url>,
    pub status: link_utils::PaymentMethodCollectStatus,
    #[serde(flatten)]
    pub ui_config: link_utils::GenericLinkUiConfigFormData,
}

#[derive(Debug, Clone, serde::Serialize, serde::Deserialize, ToSchema)]
pub struct MaskedBankDetails {
    pub mask: String,
}

#[derive(Debug, Clone, serde::Serialize, serde::Deserialize)]
pub struct PaymentMethodId {
    pub payment_method_id: String,
}

#[cfg(feature = "v1")]
#[derive(Debug, serde::Serialize, serde::Deserialize, Clone, ToSchema)]
pub struct DefaultPaymentMethod {
    #[schema(value_type = String, max_length = 64, min_length = 1, example = "cus_y3oqhf46pyzuxjbcn2giaqnb44")]
    pub customer_id: id_type::CustomerId,
    pub payment_method_id: String,
}

//------------------------------------------------TokenizeService------------------------------------------------
#[derive(Debug, serde::Serialize, serde::Deserialize)]
pub struct TokenizePayloadEncrypted {
    pub payload: String,
    pub key_id: String,
    pub version: Option<String>,
}

#[derive(Debug, serde::Serialize, serde::Deserialize)]
pub struct TokenizePayloadRequest {
    pub value1: String,
    pub value2: String,
    pub lookup_key: String,
    pub service_name: String,
}

#[derive(Debug, serde::Serialize, serde::Deserialize)]
pub struct GetTokenizePayloadRequest {
    pub lookup_key: String,
    pub service_name: String,
    pub get_value2: bool,
}

#[derive(Debug, serde::Serialize, serde::Deserialize)]
pub struct DeleteTokenizeByTokenRequest {
    pub lookup_key: String,
    pub service_name: String,
}

#[derive(Debug, serde::Serialize)] // Blocked: Yet to be implemented by `basilisk`
pub struct DeleteTokenizeByDateRequest {
    pub buffer_minutes: i32,
    pub service_name: String,
    pub max_rows: i32,
}

#[derive(Debug, serde::Deserialize)]
pub struct GetTokenizePayloadResponse {
    pub lookup_key: String,
    pub get_value2: Option<bool>,
}
#[derive(Debug, serde::Serialize, serde::Deserialize)]
#[serde(rename_all = "camelCase")]
pub struct TokenizedCardValue1 {
    pub card_number: String,
    pub exp_year: String,
    pub exp_month: String,
    pub name_on_card: Option<String>,
    pub nickname: Option<String>,
    pub card_last_four: Option<String>,
    pub card_token: Option<String>,
}

#[derive(Debug, serde::Serialize, serde::Deserialize)]
#[serde(rename_all = "camelCase")]
pub struct ListCountriesCurrenciesRequest {
    pub connector: api_enums::Connector,
    pub payment_method_type: api_enums::PaymentMethodType,
}

#[derive(Debug, serde::Serialize, serde::Deserialize)]
#[serde(rename_all = "camelCase")]
pub struct ListCountriesCurrenciesResponse {
    pub currencies: HashSet<api_enums::Currency>,
    pub countries: HashSet<CountryCodeWithName>,
}

#[derive(Debug, serde::Serialize, serde::Deserialize, Eq, Hash, PartialEq)]
pub struct CountryCodeWithName {
    pub code: api_enums::CountryAlpha2,
    pub name: api_enums::Country,
}

#[derive(Debug, serde::Serialize, serde::Deserialize)]
#[serde(rename_all = "camelCase")]
pub struct TokenizedCardValue2 {
    pub card_security_code: Option<String>,
    pub card_fingerprint: Option<String>,
    pub external_id: Option<String>,
    pub customer_id: Option<id_type::CustomerId>,
    pub payment_method_id: Option<String>,
}

#[derive(Debug, serde::Serialize, serde::Deserialize)]
pub struct TokenizedWalletValue1 {
    pub data: payments::WalletData,
}

#[derive(Debug, serde::Serialize, serde::Deserialize)]
pub struct TokenizedWalletValue2 {
    pub customer_id: Option<id_type::CustomerId>,
}

#[derive(Debug, serde::Serialize, serde::Deserialize)]
pub struct TokenizedBankTransferValue1 {
    pub data: payments::BankTransferData,
}

#[derive(Debug, serde::Serialize, serde::Deserialize)]
pub struct TokenizedBankTransferValue2 {
    pub customer_id: Option<id_type::CustomerId>,
}

#[derive(Debug, serde::Serialize, serde::Deserialize)]
pub struct TokenizedBankRedirectValue1 {
    pub data: payments::BankRedirectData,
}

#[derive(Debug, serde::Serialize, serde::Deserialize)]
pub struct TokenizedBankRedirectValue2 {
    pub customer_id: Option<id_type::CustomerId>,
}

#[derive(Debug, Clone, serde::Deserialize, serde::Serialize)]
pub struct PaymentMethodRecord {
    pub customer_id: id_type::CustomerId,
    pub name: Option<masking::Secret<String>>,
    pub email: Option<pii::Email>,
    pub phone: Option<masking::Secret<String>>,
    pub phone_country_code: Option<String>,
    pub merchant_id: Option<id_type::MerchantId>,
    pub payment_method: Option<api_enums::PaymentMethod>,
    pub payment_method_type: Option<api_enums::PaymentMethodType>,
    pub nick_name: masking::Secret<String>,
    pub payment_instrument_id: Option<masking::Secret<String>>,
    pub card_number_masked: masking::Secret<String>,
    pub card_expiry_month: masking::Secret<String>,
    pub card_expiry_year: masking::Secret<String>,
    pub card_scheme: Option<String>,
    pub original_transaction_id: Option<String>,
    pub billing_address_zip: masking::Secret<String>,
    pub billing_address_state: masking::Secret<String>,
    pub billing_address_first_name: masking::Secret<String>,
    pub billing_address_last_name: masking::Secret<String>,
    pub billing_address_city: String,
    pub billing_address_country: Option<api_enums::CountryAlpha2>,
    pub billing_address_line1: masking::Secret<String>,
    pub billing_address_line2: Option<masking::Secret<String>>,
    pub billing_address_line3: Option<masking::Secret<String>>,
    pub raw_card_number: Option<masking::Secret<String>>,
    pub merchant_connector_id: Option<id_type::MerchantConnectorAccountId>,
    pub original_transaction_amount: Option<i64>,
    pub original_transaction_currency: Option<common_enums::Currency>,
    pub line_number: Option<i64>,
    pub network_token_number: Option<CardNumber>,
    pub network_token_expiry_month: Option<masking::Secret<String>>,
    pub network_token_expiry_year: Option<masking::Secret<String>>,
    pub network_token_requestor_ref_id: Option<String>,
}

#[derive(Debug, Default, serde::Serialize)]
pub struct PaymentMethodMigrationResponse {
    pub line_number: Option<i64>,
    #[serde(skip_serializing_if = "Option::is_none")]
    pub payment_method_id: Option<String>,
    #[serde(skip_serializing_if = "Option::is_none")]
    pub payment_method: Option<api_enums::PaymentMethod>,
    #[serde(skip_serializing_if = "Option::is_none")]
    pub payment_method_type: Option<api_enums::PaymentMethodType>,
    pub customer_id: Option<id_type::CustomerId>,
    pub migration_status: MigrationStatus,
    #[serde(skip_serializing_if = "Option::is_none")]
    pub migration_error: Option<String>,
    pub card_number_masked: Option<masking::Secret<String>>,
    pub card_migrated: Option<bool>,
    pub network_token_migrated: Option<bool>,
    pub connector_mandate_details_migrated: Option<bool>,
    pub network_transaction_id_migrated: Option<bool>,
}

#[derive(Debug, Default, serde::Serialize)]
pub enum MigrationStatus {
    Success,
    #[default]
    Failed,
}

type PaymentMethodMigrationResponseType = (
    Result<PaymentMethodMigrateResponse, String>,
    PaymentMethodRecord,
);

#[cfg(all(
    any(feature = "v2", feature = "v1"),
    not(feature = "payment_methods_v2")
))]
impl From<PaymentMethodMigrationResponseType> for PaymentMethodMigrationResponse {
    fn from((response, record): PaymentMethodMigrationResponseType) -> Self {
        match response {
            Ok(res) => Self {
                payment_method_id: Some(res.payment_method_response.payment_method_id),
                payment_method: res.payment_method_response.payment_method,
                payment_method_type: res.payment_method_response.payment_method_type,
                customer_id: res.payment_method_response.customer_id,
                migration_status: MigrationStatus::Success,
                migration_error: None,
                card_number_masked: Some(record.card_number_masked),
                line_number: record.line_number,
                card_migrated: res.card_migrated,
                network_token_migrated: res.network_token_migrated,
                connector_mandate_details_migrated: res.connector_mandate_details_migrated,
                network_transaction_id_migrated: res.network_transaction_id_migrated,
            },
            Err(e) => Self {
                customer_id: Some(record.customer_id),
                migration_status: MigrationStatus::Failed,
                migration_error: Some(e),
                card_number_masked: Some(record.card_number_masked),
                line_number: record.line_number,
                ..Self::default()
            },
        }
    }
}

impl
    TryFrom<(
        PaymentMethodRecord,
        id_type::MerchantId,
        Option<id_type::MerchantConnectorAccountId>,
    )> for PaymentMethodMigrate
{
    type Error = error_stack::Report<errors::ValidationError>;
    fn try_from(
        item: (
            PaymentMethodRecord,
            id_type::MerchantId,
            Option<id_type::MerchantConnectorAccountId>,
        ),
    ) -> Result<Self, Self::Error> {
        let (record, merchant_id, mca_id) = item;

        //  if payment instrument id is present then only construct this
        let connector_mandate_details = if record.payment_instrument_id.is_some() {
            Some(PaymentsMandateReference(HashMap::from([(
                mca_id.get_required_value("merchant_connector_id")?,
                PaymentsMandateReferenceRecord {
                    connector_mandate_id: record
                        .payment_instrument_id
                        .get_required_value("payment_instrument_id")?
                        .peek()
                        .to_string(),
                    payment_method_type: record.payment_method_type,
                    original_payment_authorized_amount: record.original_transaction_amount,
                    original_payment_authorized_currency: record.original_transaction_currency,
                },
            )])))
        } else {
            None
        };
        Ok(Self {
            merchant_id,
            customer_id: Some(record.customer_id),
            card: Some(MigrateCardDetail {
                card_number: record.raw_card_number.unwrap_or(record.card_number_masked),
                card_exp_month: record.card_expiry_month,
                card_exp_year: record.card_expiry_year,
                card_holder_name: record.name.clone(),
                card_network: None,
                card_type: None,
                card_issuer: None,
                card_issuing_country: None,
                nick_name: Some(record.nick_name.clone()),
            }),
            network_token: Some(MigrateNetworkTokenDetail {
                network_token_data: MigrateNetworkTokenData {
                    network_token_number: record.network_token_number.unwrap_or_default(),
                    network_token_exp_month: record.network_token_expiry_month.unwrap_or_default(),
                    network_token_exp_year: record.network_token_expiry_year.unwrap_or_default(),
                    card_holder_name: record.name,
                    nick_name: Some(record.nick_name.clone()),
                    card_issuing_country: None,
                    card_network: None,
                    card_issuer: None,
                    card_type: None,
                },
                network_token_requestor_ref_id: record
                    .network_token_requestor_ref_id
                    .unwrap_or_default(),
            }),
            payment_method: record.payment_method,
            payment_method_type: record.payment_method_type,
            payment_method_issuer: None,
            billing: Some(payments::Address {
                address: Some(payments::AddressDetails {
                    city: Some(record.billing_address_city),
                    country: record.billing_address_country,
                    line1: Some(record.billing_address_line1),
                    line2: record.billing_address_line2,
                    state: Some(record.billing_address_state),
                    line3: record.billing_address_line3,
                    zip: Some(record.billing_address_zip),
                    first_name: Some(record.billing_address_first_name),
                    last_name: Some(record.billing_address_last_name),
                }),
                phone: Some(payments::PhoneDetails {
                    number: record.phone,
                    country_code: record.phone_country_code,
                }),
                email: record.email,
            }),
            connector_mandate_details: connector_mandate_details.map(
                |payments_mandate_reference| {
                    CommonMandateReference::from(payments_mandate_reference)
                },
            ),
            metadata: None,
            payment_method_issuer_code: None,
            card_network: None,
            #[cfg(feature = "payouts")]
            bank_transfer: None,
            #[cfg(feature = "payouts")]
            wallet: None,
            payment_method_data: None,
            network_transaction_id: record.original_transaction_id,
        })
    }
}

#[cfg(all(any(feature = "v1", feature = "v2"), not(feature = "customer_v2")))]
impl From<(PaymentMethodRecord, id_type::MerchantId)> for customers::CustomerRequest {
    fn from(value: (PaymentMethodRecord, id_type::MerchantId)) -> Self {
        let (record, merchant_id) = value;
        Self {
            customer_id: Some(record.customer_id),
            merchant_id,
            name: record.name,
            email: record.email,
            phone: record.phone,
            description: None,
            phone_country_code: record.phone_country_code,
            address: Some(payments::AddressDetails {
                city: Some(record.billing_address_city),
                country: record.billing_address_country,
                line1: Some(record.billing_address_line1),
                line2: record.billing_address_line2,
                state: Some(record.billing_address_state),
                line3: record.billing_address_line3,
                zip: Some(record.billing_address_zip),
                first_name: Some(record.billing_address_first_name),
                last_name: Some(record.billing_address_last_name),
            }),
            metadata: None,
        }
    }
}

#[cfg(feature = "v2")]
#[derive(Debug, Clone, serde::Deserialize, serde::Serialize, ToSchema)]
pub struct PaymentMethodSessionRequest {
    /// The customer id for which the payment methods session is to be created
    #[schema(value_type = String, example = "cus_y3oqhf46pyzuxjbcn2giaqnb44")]
    pub customer_id: id_type::GlobalCustomerId,

    /// The billing address details of the customer. This will also be used for any new payment methods added during the session
    #[schema(value_type = Option<Address>)]
    pub billing: Option<payments::Address>,

    /// The tokenization type to be applied
    #[schema(value_type = Option<PspTokenization>)]
    pub psp_tokenization: Option<common_types::payment_methods::PspTokenization>,

    /// The network tokenization configuration if applicable
    #[schema(value_type = Option<NetworkTokenization>)]
    pub network_tokenization: Option<common_types::payment_methods::NetworkTokenization>,

    /// The time (seconds ) when the session will expire
    /// If not provided, the session will expire in 15 minutes
    #[schema(example = 900, default = 900)]
    pub expires_in: Option<u32>,
}

#[cfg(feature = "v2")]
#[derive(Debug, Clone, serde::Deserialize, serde::Serialize, ToSchema)]
pub struct PaymentMethodSessionUpdateSavedPaymentMethod {
    /// The payment method id of the payment method to be updated
    #[schema(value_type = String, example = "12345_pm_01926c58bc6e77c09e809964e72af8c8")]
    pub payment_method_id: id_type::GlobalPaymentMethodId,

    /// The update request for the payment method update
    #[serde(flatten)]
    pub payment_method_update_request: PaymentMethodUpdate,
}

#[cfg(feature = "v2")]
#[derive(Debug, Clone, serde::Deserialize, serde::Serialize, ToSchema)]
pub struct PaymentMethodsSessionResponse {
    #[schema(value_type = String, example = "12345_pms_01926c58bc6e77c09e809964e72af8c8")]
    pub id: id_type::GlobalPaymentMethodSessionId,

    /// The customer id for which the payment methods session is to be created
    #[schema(value_type = String, example = "12345_cus_01926c58bc6e77c09e809964e72af8c8")]
    pub customer_id: id_type::GlobalCustomerId,

    /// The billing address details of the customer. This will also be used for any new payment methods added during the session
    #[schema(value_type = Option<Address>)]
    pub billing: Option<payments::Address>,

    /// The tokenization type to be applied
    #[schema(value_type = Option<PspTokenization>)]
    pub psp_tokenization: Option<common_types::payment_methods::PspTokenization>,

    /// The network tokenization configuration if applicable
    #[schema(value_type = Option<NetworkTokenization>)]
    pub network_tokenization: Option<common_types::payment_methods::NetworkTokenization>,

    /// The iso timestamp when the session will expire
    /// Trying to retrieve the session or any operations on the session after this time will result in an error
    #[schema(value_type = PrimitiveDateTime, example = "2023-01-18T11:04:09.922Z")]
    #[serde(with = "common_utils::custom_serde::iso8601")]
    pub expires_at: time::PrimitiveDateTime,

    /// Client Secret
    #[schema(value_type = String)]
    pub client_secret: masking::Secret<String>,
}<|MERGE_RESOLUTION|>--- conflicted
+++ resolved
@@ -136,21 +136,9 @@
     #[schema(value_type = Option<Address>)]
     pub billing: Option<payments::Address>,
 
-<<<<<<< HEAD
     /// The network tokenization configuration if applicable
     #[schema(value_type = Option<NetworkTokenization>)]
     pub network_tokenization: Option<common_types::payment_methods::NetworkTokenization>,
-=======
-    /// Network Tokenization details
-    pub network_tokenization: Option<NetworkTokenization>,
-}
-
-#[cfg(all(feature = "v2", feature = "payment_methods_v2"))]
-#[derive(Debug, serde::Deserialize, serde::Serialize, Clone, ToSchema)]
-pub struct NetworkTokenization {
-    /// Indicates whether payment method data [card] should be tokenized
-    pub enabled: bool,
->>>>>>> 05f5aaba
 }
 
 #[cfg(all(feature = "v2", feature = "payment_methods_v2"))]
