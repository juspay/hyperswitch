--- conflicted
+++ resolved
@@ -2848,28 +2848,18 @@
     pub authentication_details: Option<AuthenticationDetails>,
 
     /// The payment method that was created using this payment method session
-<<<<<<< HEAD
-    #[schema(value_type = Option<String>)]
-=======
     #[schema(value_type = Option<Vec<String>>)]
->>>>>>> 10371af5
     pub associated_payment_methods: Option<Vec<id_type::GlobalPaymentMethodId>>,
 }
 
 #[cfg(feature = "v2")]
 #[derive(Debug, serde::Serialize, ToSchema, Clone)]
 pub struct AuthenticationDetails {
-<<<<<<< HEAD
-    #[schema(value_type = IntentStatus)]
-    pub status: common_enums::IntentStatus,
-    #[schema(value_type = Option<ErrorDetails>)]
-=======
     /// The status of authentication for the payment method
     #[schema(value_type = IntentStatus)]
     pub status: common_enums::IntentStatus,
 
     /// Error details of the authentication
-    #[schema(value_type = ErrorDetails)]
->>>>>>> 10371af5
+    #[schema(value_type = Option<ErrorDetails>)]
     pub error: Option<payments::ErrorDetails>,
 }