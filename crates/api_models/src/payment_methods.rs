use std::collections::HashSet;

use common_utils::pii;
use serde::de;
use utoipa::ToSchema;

use crate::{admin, enums as api_enums, payments};

#[derive(Debug, serde::Deserialize, serde::Serialize, Clone, ToSchema)]
#[serde(deny_unknown_fields)]
pub struct CreatePaymentMethod {
    /// The type of payment method use for the payment.
    #[schema(value_type = PaymentMethodType,example = "card")]
    pub payment_method: api_enums::PaymentMethod,

    /// This is a sub-category of payment method.
    #[schema(value_type = Option<PaymentMethodType>,example = "credit")]
    pub payment_method_type: Option<api_enums::PaymentMethodType>,

    /// The name of the bank/ provider issuing the payment method to the end user
    #[schema(example = "Citibank")]
    pub payment_method_issuer: Option<String>,

    /// A standard code representing the issuer of payment method
    #[schema(value_type = Option<PaymentMethodIssuerCode>,example = "jp_applepay")]
    pub payment_method_issuer_code: Option<api_enums::PaymentMethodIssuerCode>,

    /// Card Details
    #[schema(example = json!({
    "card_number": "4111111145551142",
    "card_exp_month": "10",
    "card_exp_year": "25",
    "card_holder_name": "John Doe"}))]
    pub card: Option<CardDetail>,

    /// You can specify up to 50 keys, with key names up to 40 characters long and values up to 500 characters long. Metadata is useful for storing additional, structured information on an object.
    #[schema(value_type = Option<Object>,example = json!({ "city": "NY", "unit": "245" }))]
    pub metadata: Option<serde_json::Value>,

    /// The unique identifier of the customer.
    #[schema(example = "cus_meowerunwiuwiwqw")]
    pub customer_id: Option<String>,
}

#[derive(Debug, serde::Deserialize, serde::Serialize, Clone, ToSchema)]
#[serde(deny_unknown_fields)]
pub struct UpdatePaymentMethod {
    /// Card Details
    #[schema(example = json!({
    "card_number": "4111111145551142",
    "card_exp_month": "10",
    "card_exp_year": "25",
    "card_holder_name": "John Doe"}))]
    pub card: Option<CardDetail>,

    /// You can specify up to 50 keys, with key names up to 40 characters long and values up to 500 characters long. Metadata is useful for storing additional, structured information on an object.
    #[schema(value_type = Option<Object>,example = json!({ "city": "NY", "unit": "245" }))]
    pub metadata: Option<serde_json::Value>,
}

#[derive(Debug, serde::Deserialize, serde::Serialize, Clone, ToSchema)]
#[serde(deny_unknown_fields)]
pub struct CardDetail {
    /// Card Number
    #[schema(value_type = String,example = "4111111145551142")]
    pub card_number: masking::Secret<String, pii::CardNumber>,

    /// Card Expiry Month
    #[schema(value_type = String,example = "10")]
    pub card_exp_month: masking::Secret<String>,

    /// Card Expiry Year
    #[schema(value_type = String,example = "25")]
    pub card_exp_year: masking::Secret<String>,

    /// Card Holder Name
    #[schema(value_type = String,example = "John Doe")]
    pub card_holder_name: Option<masking::Secret<String>>,
}

#[derive(Debug, serde::Deserialize, serde::Serialize, ToSchema)]
pub struct PaymentMethodResponse {
    /// Unique identifier for a merchant
    #[schema(example = "merchant_1671528864")]
    pub merchant_id: String,

    /// The unique identifier of the customer.
    #[schema(example = "cus_meowerunwiuwiwqw")]
    pub customer_id: Option<String>,

    /// The unique identifier of the Payment method
    #[schema(example = "card_rGK4Vi5iSW70MY7J2mIy")]
    pub payment_method_id: String,

    /// The type of payment method use for the payment.
    #[schema(value_type = PaymentMethodType,example = "card")]
    pub payment_method: api_enums::PaymentMethod,

    /// This is a sub-category of payment method.
    #[schema(value_type = Option<PaymentMethodType>,example = "credit")]
    pub payment_method_type: Option<api_enums::PaymentMethodType>,

    /// Card details from card locker
    #[schema(example = json!({"last4": "1142","exp_month": "03","exp_year": "2030"}))]
    pub card: Option<CardDetailFromLocker>,

    /// Indicates whether the payment method is eligible for recurring payments
    #[schema(example = true)]
    pub recurring_enabled: bool,

    /// Indicates whether the payment method is eligible for installment payments
    #[schema(example = true)]
    pub installment_payment_enabled: bool,

    /// Type of payment experience enabled with the connector
    #[schema(value_type = Option<Vec<PaymentExperience>>,example = json!(["redirect_to_url"]))]
    pub payment_experience: Option<Vec<api_enums::PaymentExperience>>,

    /// You can specify up to 50 keys, with key names up to 40 characters long and values up to 500 characters long. Metadata is useful for storing additional, structured information on an object.
    #[schema(value_type = Option<Object>,example = json!({ "city": "NY", "unit": "245" }))]
    pub metadata: Option<serde_json::Value>,

    ///  A timestamp (ISO 8601 code) that determines when the customer was created
    #[schema(value_type = Option<PrimitiveDateTime>,example = "2023-01-18T11:04:09.922Z")]
    #[serde(default, with = "common_utils::custom_serde::iso8601::option")]
    pub created: Option<time::PrimitiveDateTime>,
}

#[derive(Debug, serde::Deserialize, serde::Serialize, Clone, ToSchema)]
pub struct CardDetailFromLocker {
    pub scheme: Option<String>,
    pub issuer_country: Option<String>,
    pub last4_digits: Option<String>,
    #[serde(skip)]
    #[schema(value_type=Option<String>)]
    pub card_number: Option<masking::Secret<String, pii::CardNumber>>,

    #[schema(value_type=Option<String>)]
    pub expiry_month: Option<masking::Secret<String>>,

    #[schema(value_type=Option<String>)]
    pub expiry_year: Option<masking::Secret<String>>,

    #[schema(value_type=Option<String>)]
    pub card_token: Option<masking::Secret<String>>,

    #[schema(value_type=Option<String>)]
    pub card_holder_name: Option<masking::Secret<String>>,

    #[schema(value_type=Option<String>)]
    pub card_fingerprint: Option<masking::Secret<String>>,
}

#[derive(Debug, Clone, serde::Serialize, serde::Deserialize, ToSchema, PartialEq, Eq)]
pub struct PaymentExperienceTypes {
    pub payment_experience_type: api_enums::PaymentExperience,
    pub eligible_connectors: Vec<String>,
}

#[derive(Debug, Clone, serde::Serialize, serde::Deserialize, ToSchema, PartialEq, Eq)]
pub struct CardNetworkTypes {
    pub card_network: api_enums::CardNetwork,
    pub eligible_connectors: Vec<String>,
}

#[derive(Debug, Clone, serde::Serialize, serde::Deserialize, ToSchema, PartialEq, Eq)]
pub struct ResponsePaymentMethodTypes {
    pub payment_method_type: api_enums::PaymentMethodType,
    pub payment_experience: Option<Vec<PaymentExperienceTypes>>,
    pub card_networks: Option<Vec<CardNetworkTypes>>,
}

#[derive(Debug, Clone, serde::Deserialize, serde::Serialize)]
pub struct ResponsePaymentMethodsEnabled {
    pub payment_method: api_enums::PaymentMethod,
    pub payment_method_types: Vec<ResponsePaymentMethodTypes>,
}

#[derive(Clone)]
pub struct ResponsePaymentMethodIntermediate {
    pub payment_method_type: api_enums::PaymentMethodType,
    pub payment_experience: Option<api_enums::PaymentExperience>,
    pub card_networks: Option<Vec<api_enums::CardNetwork>>,
    pub payment_method: api_enums::PaymentMethod,
    pub connector: String,
}

impl ResponsePaymentMethodIntermediate {
    pub fn new(
        pm_type: RequestPaymentMethodTypes,
        connector: String,
        pm: api_enums::PaymentMethod,
    ) -> Self {
        Self {
            payment_method_type: pm_type.payment_method_type,
            payment_experience: pm_type.payment_experience,
            card_networks: pm_type.card_networks,
            payment_method: pm,
            connector,
        }
    }
}

#[derive(Debug, Clone, serde::Serialize, serde::Deserialize, ToSchema, PartialEq, Eq, Hash)]
pub struct RequestPaymentMethodTypes {
    pub payment_method_type: api_enums::PaymentMethodType,
    pub payment_experience: Option<api_enums::PaymentExperience>,
    pub card_networks: Option<Vec<api_enums::CardNetwork>>,
    /// List of currencies accepted or has the processing capabilities of the processor
    #[schema(example = json!(
        {
        "enable_all":false,
        "disable_only": ["INR", "CAD", "AED","JPY"],
        "enable_only": ["EUR","USD"]
        }
    ))]
    pub accepted_currencies: Option<admin::AcceptedCurrencies>,

    ///  List of Countries accepted or has the processing capabilities of the processor
    #[schema(example = json!(
        {
            "enable_all":false,
            "disable_only": ["FR", "DE","IN"],
            "enable_only": ["UK","AU"]
        }
    ))]
    pub accepted_countries: Option<admin::AcceptedCountries>,

    /// Minimum amount supported by the processor. To be represented in the lowest denomination of the target currency (For example, for USD it should be in cents)
    #[schema(example = 1)]
    pub minimum_amount: Option<i32>,

    /// Maximum amount supported by the processor. To be represented in the lowest denomination of
    /// the target currency (For example, for USD it should be in cents)
    #[schema(example = 1313)]
    pub maximum_amount: Option<i32>,

    /// Boolean to enable recurring payments / mandates. Default is true.
    #[schema(default = true, example = false)]
    pub recurring_enabled: bool,

    /// Boolean to enable installment / EMI / BNPL payments. Default is true.
    #[schema(default = true, example = false)]
    pub installment_payment_enabled: bool,
}

//List Payment Method
#[derive(Debug, serde::Serialize, Default, ToSchema)]
#[serde(deny_unknown_fields)]
pub struct ListPaymentMethodRequest {
    /// This is a 15 minute expiry token which shall be used from the client to authenticate and perform sessions from the SDK
    #[schema(max_length = 30, min_length = 30, example = "secret_k2uj3he2893ein2d")]
    pub client_secret: Option<String>,

    /// The two-letter ISO currency code
    #[schema(example = json!(["US", "UK", "IN"]))]
    pub accepted_countries: Option<Vec<String>>,

    /// The three-letter ISO currency code
    #[schema(value_type = Option<Vec<Currency>>,example = json!(["USD", "EUR"]))]
    pub accepted_currencies: Option<Vec<api_enums::Currency>>,

    /// Filter by amount
    #[schema(example = 60)]
    pub amount: Option<i64>,

    /// Indicates whether the payment method is eligible for recurring payments
    #[schema(example = true)]
    pub recurring_enabled: Option<bool>,

    /// Indicates whether the payment method is eligible for installment payments
    #[schema(example = true)]
    pub installment_payment_enabled: Option<bool>,

    /// Indicates whether the payment method is eligible for card netwotks
    #[schema(value_type = Option<Vec<CardNetwork>>, example = json!(["visa", "mastercard"]))]
    pub card_networks: Option<Vec<api_enums::CardNetwork>>,
}

impl<'de> serde::Deserialize<'de> for ListPaymentMethodRequest {
    fn deserialize<D>(deserializer: D) -> Result<Self, D::Error>
    where
        D: serde::Deserializer<'de>,
    {
        struct FieldVisitor;

        impl<'de> de::Visitor<'de> for FieldVisitor {
            type Value = ListPaymentMethodRequest;

            fn expecting(&self, formatter: &mut std::fmt::Formatter<'_>) -> std::fmt::Result {
                formatter.write_str("Failed while deserializing as map")
            }

            fn visit_map<A>(self, mut map: A) -> Result<Self::Value, A::Error>
            where
                A: de::MapAccess<'de>,
            {
                let mut output = ListPaymentMethodRequest::default();

                while let Some(key) = map.next_key()? {
                    match key {
                        "client_secret" => {
                            set_or_reject_duplicate(
                                &mut output.client_secret,
                                "client_secret",
                                map.next_value()?,
                            )?;
                        }
                        "accepted_countries" => match output.accepted_countries.as_mut() {
                            Some(inner) => inner.push(map.next_value()?),
                            None => {
                                output.accepted_countries = Some(vec![map.next_value()?]);
                            }
                        },
                        "accepted_currencies" => match output.accepted_currencies.as_mut() {
                            Some(inner) => inner.push(map.next_value()?),
                            None => {
                                output.accepted_currencies = Some(vec![map.next_value()?]);
                            }
                        },
                        "amount" => {
                            set_or_reject_duplicate(
                                &mut output.amount,
                                "amount",
                                map.next_value()?,
                            )?;
                        }
                        "recurring_enabled" => {
                            set_or_reject_duplicate(
                                &mut output.recurring_enabled,
                                "recurring_enabled",
                                map.next_value()?,
                            )?;
                        }
                        "installment_payment_enabled" => {
                            set_or_reject_duplicate(
                                &mut output.installment_payment_enabled,
                                "installment_payment_enabled",
                                map.next_value()?,
                            )?;
                        }
                        _ => {}
                    }
                }

                Ok(output)
            }
        }

        deserializer.deserialize_identifier(FieldVisitor)
    }
}

// Try to set the provided value to the data otherwise throw an error
fn set_or_reject_duplicate<T, E: de::Error>(
    data: &mut Option<T>,
    name: &'static str,
    value: T,
) -> Result<(), E> {
    match data {
        Some(_inner) => Err(de::Error::duplicate_field(name)),
        None => {
            *data = Some(value);
            Ok(())
        }
    }
}

#[derive(Debug, serde::Serialize, ToSchema)]
pub struct ListPaymentMethodResponse {
    /// Redirect URL of the merchant
    #[schema(example = "https://www.google.com")]
    pub redirect_url: Option<String>,

    /// Information about the payment method
    #[schema(value_type = Vec<ListPaymentMethod>,example = json!(
    [
        {
            "payment_method": "wallet",
            "payment_experience": null,
            "payment_method_issuers": [
                "labore magna ipsum",
                "aute"
            ]
        }
    ]
    ))]
    pub payment_methods: Vec<ResponsePaymentMethodsEnabled>,
}

// impl ResponsePaymentMethodTypes {
//     pub fn new(
//         pm_type: RequestPaymentMethodTypes,
//         connector: String,
//         payment_method: api_enums::PaymentMethod,
//     ) -> Self {
//         Self {
//             payment_method_type: pm_type.payment_method_type,
//             payment_experience: pm_type.payment_experience,
//             connector,
//             card_networks: pm_type.card_networks,
//             payment_method,
//         }
//     }
// }

#[derive(Eq, PartialEq, Hash, Debug, serde::Deserialize, ToSchema)]
pub struct ListPaymentMethod {
    /// The type of payment method use for the payment.
    #[schema(value_type = PaymentMethod,example = "card")]
    pub payment_method: api_enums::PaymentMethod,

    /// This is a sub-category of payment method.
<<<<<<< HEAD
    #[schema(value_type = Option<Vec<PaymentMethodSubType>>,example = json!(["credit_card"]))]
    pub payment_method_types: Option<Vec<api_enums::PaymentMethodSubType>>,

    /// The name of the bank/ provider issuing the payment method to the end user
    #[schema(example = json!(["Citibank"]))]
    pub payment_method_issuers: Option<Vec<String>>,

    /// A standard code representing the issuer of payment method
    #[schema(value_type = Option<Vec<PaymentMethodIssuerCode>>,example = json!(["jp_applepay"]))]
    pub payment_method_issuer_code: Option<Vec<api_enums::PaymentMethodIssuerCode>>,

    /// List of payment schemes accepted or has the processing capabilities of the processor
    #[schema(example = json!(["MASTER", "VISA", "DINERS"]))]
    pub payment_schemes: Option<Vec<String>>,

    /// List of Countries accepted or has the processing capabilities of the processor
    #[schema(value_type = Option<AcceptedCountries>, example = json!(
        {
            "enable_all":false,
            "disable_only": ["FR", "DE","IN"],
            "enable_only": ["UK","AU"]
        }
    ))]
    pub accepted_countries: Option<admin::AcceptedCountries>,

    /// List of currencies accepted or has the processing capabilities of the processor
    #[schema(value_type = Option<AcceptedCurrencies>, example = json!(
        {
        "enable_all":false,
        "disable_only": ["INR", "CAD", "AED","JPY"],
        "enable_only": ["EUR","USD"]
        }
    ))]
    pub accepted_currencies: Option<admin::AcceptedCurrencies>,

    /// Minimum amount supported by the processor. To be represented in the lowest denomination of
    /// the target currency (For example, for USD it should be in cents)
    #[schema(example = 60000)]
    pub minimum_amount: Option<i64>,

    /// Maximum amount supported by the processor. To be represented in the lowest denomination of
    /// the target currency (For example, for USD it should be in cents)
    #[schema(example = 1)]
    pub maximum_amount: Option<i64>,

    /// Boolean to enable recurring payments / mandates. Default is true.
    #[schema(example = true)]
    pub recurring_enabled: bool,

    /// Boolean to enable installment / EMI / BNPL payments. Default is true.
    #[schema(example = true)]
    pub installment_payment_enabled: bool,

    /// Type of payment experience enabled with the connector
    #[schema(value_type = Option<Vec<PaymentExperience>>, example = json!(["redirect_to_url"]))]
    pub payment_experience: Option<Vec<api_enums::PaymentExperience>>,

    /// Eligible connectors for this payment method
    #[schema(example = json!(["stripe", "adyen"]))]
    pub eligible_connectors: Option<Vec<String>>,
=======
    #[schema(value_type = Option<Vec<PaymentMethodType>>,example = json!(["credit"]))]
    pub payment_method_types: Option<Vec<RequestPaymentMethodTypes>>,
>>>>>>> a2616d87
}

/// Currently if the payment method is Wallet or Paylater the relevant fields are `payment_method`
/// and `payment_method_issuers`. Otherwise only consider
/// `payment_method`,`payment_method_issuers`,`payment_method_types`,`payment_schemes` fields.
impl serde::Serialize for ListPaymentMethod {
    fn serialize<S>(&self, serializer: S) -> Result<S::Ok, S::Error>
    where
        S: serde::Serializer,
    {
        use serde::ser::SerializeStruct;
        let mut state = serializer.serialize_struct("ListPaymentMethod", 4)?;
        state.serialize_field("payment_method", &self.payment_method)?;

        state.serialize_field("payment_method_types", &self.payment_method_types)?;

        state.end()
    }
}

#[derive(Debug, serde::Serialize, ToSchema)]
pub struct ListCustomerPaymentMethodsResponse {
    /// List of enabled payment methods for a customer
    #[schema(value_type = Vec<ListPaymentMethod>,example = json!(
        [
            {
                "payment_method": "wallet",
                "payment_experience": null,
                "payment_method_issuers": [
                    "labore magna ipsum",
                    "aute"
                ]
            }
        ]
    ))]
    pub enabled_payment_methods: HashSet<ListPaymentMethod>,

    /// List of payment methods for customer
    pub customer_payment_methods: Vec<CustomerPaymentMethod>,
}

#[derive(Debug, serde::Serialize, ToSchema)]
pub struct DeletePaymentMethodResponse {
    /// The unique identifier of the Payment method
    #[schema(example = "card_rGK4Vi5iSW70MY7J2mIy")]
    pub payment_method_id: String,

    /// Whether payment method was deleted or not
    #[schema(example = true)]
    pub deleted: bool,
}

#[derive(Debug, serde::Serialize, ToSchema)]
pub struct CustomerPaymentMethod {
    /// Token for payment method in temporary card locker which gets refreshed often
    #[schema(example = "7ebf443f-a050-4067-84e5-e6f6d4800aef")]
    pub payment_token: String,

    /// The unique identifier of the customer.
    #[schema(example = "cus_meowerunwiuwiwqw")]
    pub customer_id: String,

    /// The type of payment method use for the payment.
    #[schema(value_type = PaymentMethodType,example = "card")]
    pub payment_method: api_enums::PaymentMethod,

    /// This is a sub-category of payment method.
    #[schema(value_type = Option<PaymentMethodSubType>,example = "credit_card")]
    pub payment_method_type: Option<api_enums::PaymentMethodType>,

    /// The name of the bank/ provider issuing the payment method to the end user
    #[schema(example = "Citibank")]
    pub payment_method_issuer: Option<String>,

    /// A standard code representing the issuer of payment method
    #[schema(value_type = Option<PaymentMethodIssuerCode>,example = "jp_applepay")]
    pub payment_method_issuer_code: Option<api_enums::PaymentMethodIssuerCode>,

    /// Indicates whether the payment method is eligible for recurring payments
    #[schema(example = true)]
    pub recurring_enabled: bool,

    /// Indicates whether the payment method is eligible for installment payments
    #[schema(example = true)]
    pub installment_payment_enabled: bool,

    /// Type of payment experience enabled with the connector
    #[schema(value_type = Option<Vec<PaymentExperience>>,example = json!(["redirect_to_url"]))]
    pub payment_experience: Option<Vec<api_enums::PaymentExperience>>,

    /// Card details from card locker
    #[schema(example = json!({"last4": "1142","exp_month": "03","exp_year": "2030"}))]
    pub card: Option<CardDetailFromLocker>,

    /// You can specify up to 50 keys, with key names up to 40 characters long and values up to 500 characters long. Metadata is useful for storing additional, structured information on an object.
    #[schema(value_type = Option<Object>,example = json!({ "city": "NY", "unit": "245" }))]
    pub metadata: Option<serde_json::Value>,

    ///  A timestamp (ISO 8601 code) that determines when the customer was created
    #[schema(value_type = Option<PrimitiveDateTime>,example = "2023-01-18T11:04:09.922Z")]
    #[serde(default, with = "common_utils::custom_serde::iso8601::option")]
    pub created: Option<time::PrimitiveDateTime>,
}
#[derive(Debug, serde::Serialize, serde::Deserialize)]
pub struct PaymentMethodId {
    pub payment_method_id: String,
}

//------------------------------------------------TokenizeService------------------------------------------------
#[derive(Debug, serde::Serialize, serde::Deserialize)]
pub struct TokenizePayloadEncrypted {
    pub payload: String,
    pub key_id: String,
    pub version: Option<String>,
}

#[derive(Debug, serde::Serialize, serde::Deserialize)]
pub struct TokenizePayloadRequest {
    pub value1: String,
    pub value2: String,
    pub lookup_key: String,
    pub service_name: String,
}

#[derive(Debug, serde::Serialize, serde::Deserialize)]
pub struct GetTokenizePayloadRequest {
    pub lookup_key: String,
    pub get_value2: bool,
}

#[derive(Debug, serde::Serialize)]
pub struct DeleteTokenizeByTokenRequest {
    pub lookup_key: String,
}

#[derive(Debug, serde::Serialize)] // Blocked: Yet to be implemented by `basilisk`
pub struct DeleteTokenizeByDateRequest {
    pub buffer_minutes: i32,
    pub service_name: String,
    pub max_rows: i32,
}

#[derive(Debug, serde::Deserialize)]
pub struct GetTokenizePayloadResponse {
    pub lookup_key: String,
    pub get_value2: Option<bool>,
}
#[derive(Debug, serde::Serialize, serde::Deserialize)]
#[serde(rename_all = "camelCase")]
pub struct TokenizedCardValue1 {
    pub card_number: String,
    pub exp_year: String,
    pub exp_month: String,
    pub name_on_card: Option<String>,
    pub nickname: Option<String>,
    pub card_last_four: Option<String>,
    pub card_token: Option<String>,
}

#[derive(Debug, serde::Serialize, serde::Deserialize)]
#[serde(rename_all = "camelCase")]
pub struct TokenizedCardValue2 {
    pub card_security_code: Option<String>,
    pub card_fingerprint: Option<String>,
    pub external_id: Option<String>,
    pub customer_id: Option<String>,
    pub payment_method_id: Option<String>,
}

#[derive(Debug, serde::Serialize, serde::Deserialize)]
pub struct TokenizedWalletValue1 {
    pub data: WalletData,
}

#[derive(Debug, serde::Serialize, serde::Deserialize)]
pub enum WalletData {
    GpayWallet(GpayWalletData),
    ApplePayWallet(ApplePayWalletData),
    PayPalWallet(PayPalWalletData),
    Paypal(PaypalRedirection),
}

#[derive(Debug, serde::Serialize, serde::Deserialize)]
pub struct PaypalRedirection {}

#[derive(Debug, serde::Serialize, serde::Deserialize)]
pub struct GpayWalletData {
    pub pm_type: String,
    pub description: String,
    pub info: GpayPaymentMethodInfo,
    pub tokenization_data: GpayTokenizationData,
}

#[derive(Debug, serde::Serialize, serde::Deserialize)]
pub struct GpayPaymentMethodInfo {
    pub card_network: String,
    pub card_details: String,
}

#[derive(Debug, serde::Serialize, serde::Deserialize)]
pub struct GpayTokenizationData {
    pub token_type: String,
    pub token: String,
}

#[derive(Debug, serde::Serialize, serde::Deserialize)]
pub struct ApplePayWalletData {
    pub payment_data: ApplepayPaymentData,
    pub payment_method: ApplepayPaymentMethod,
    pub transaction_identifier: String,
}

#[derive(Debug, serde::Serialize, serde::Deserialize)]
pub struct ApplepayPaymentData {
    pub data: String,
    pub signature: String,
    pub header: ApplepayHeader,
    pub version: String,
}

#[derive(Debug, serde::Serialize, serde::Deserialize)]
pub struct ApplepayHeader {
    pub public_key_hash: String,
    pub ephemeral_public_key: String,
    pub transaction_id: String,
}

#[derive(Debug, serde::Serialize, serde::Deserialize)]
pub struct ApplepayPaymentMethod {
    pub display_name: String,
    pub network: String,
    #[serde(rename = "type")]
    pub pm_type: String,
}

#[derive(Debug, serde::Serialize, serde::Deserialize)]
pub struct PayPalWalletData {
    pub token: String,
}

#[derive(Debug, serde::Serialize, serde::Deserialize)]
pub struct TokenizedWalletValue2 {
    pub customer_id: Option<String>,
}

impl From<payments::WalletData> for WalletData {
    fn from(value: payments::WalletData) -> Self {
        match value {
            payments::WalletData::Gpay(data) => Self::GpayWallet(data.into()),
            payments::WalletData::Applepay(data) => Self::ApplePayWallet(data.into()),
            payments::WalletData::PaypalSdk(data) => Self::PayPalWallet(data.into()),
            payments::WalletData::Paypal(_) => Self::Paypal(PaypalRedirection {}),
        }
    }
}

impl From<GpayWalletData> for payments::GpayWalletData {
    fn from(value: GpayWalletData) -> Self {
        Self {
            pm_type: value.pm_type,
            description: value.description,
            info: value.info.into(),
            tokenization_data: value.tokenization_data.into(),
        }
    }
}

impl From<ApplePayWalletData> for payments::ApplePayWalletData {
    fn from(value: ApplePayWalletData) -> Self {
        Self {
            payment_data: value.payment_data.into(),
            payment_method: value.payment_method.into(),
            transaction_identifier: value.transaction_identifier,
        }
    }
}

impl From<ApplepayPaymentMethod> for payments::ApplepayPaymentMethod {
    fn from(value: ApplepayPaymentMethod) -> Self {
        Self {
            display_name: value.display_name,
            network: value.network,
            pm_type: value.pm_type,
        }
    }
}

impl From<ApplepayPaymentData> for payments::ApplepayPaymentData {
    fn from(value: ApplepayPaymentData) -> Self {
        Self {
            data: value.data,
            signature: value.signature,
            header: value.header.into(),
            version: value.version,
        }
    }
}

impl From<ApplepayHeader> for payments::ApplepayHeader {
    fn from(value: ApplepayHeader) -> Self {
        Self {
            public_key_hash: value.public_key_hash,
            ephemeral_public_key: value.ephemeral_public_key,
            transaction_id: value.transaction_id,
        }
    }
}

impl From<PayPalWalletData> for payments::PayPalWalletData {
    fn from(value: PayPalWalletData) -> Self {
        Self { token: value.token }
    }
}

impl From<GpayPaymentMethodInfo> for payments::GpayPaymentMethodInfo {
    fn from(value: GpayPaymentMethodInfo) -> Self {
        Self {
            card_network: value.card_network,
            card_details: value.card_details,
        }
    }
}

impl From<GpayTokenizationData> for payments::GpayTokenizationData {
    fn from(value: GpayTokenizationData) -> Self {
        Self {
            token_type: value.token_type,
            token: value.token,
        }
    }
}

impl From<payments::GpayWalletData> for GpayWalletData {
    fn from(value: payments::GpayWalletData) -> Self {
        Self {
            pm_type: value.pm_type,
            description: value.description,
            info: value.info.into(),
            tokenization_data: value.tokenization_data.into(),
        }
    }
}

impl From<payments::ApplePayWalletData> for ApplePayWalletData {
    fn from(value: payments::ApplePayWalletData) -> Self {
        Self {
            payment_data: value.payment_data.into(),
            payment_method: value.payment_method.into(),
            transaction_identifier: value.transaction_identifier,
        }
    }
}

impl From<payments::ApplepayPaymentMethod> for ApplepayPaymentMethod {
    fn from(value: payments::ApplepayPaymentMethod) -> Self {
        Self {
            display_name: value.display_name,
            network: value.network,
            pm_type: value.pm_type,
        }
    }
}

impl From<payments::ApplepayPaymentData> for ApplepayPaymentData {
    fn from(value: payments::ApplepayPaymentData) -> Self {
        Self {
            data: value.data,
            signature: value.signature,
            header: value.header.into(),
            version: value.version,
        }
    }
}

impl From<payments::ApplepayHeader> for ApplepayHeader {
    fn from(value: payments::ApplepayHeader) -> Self {
        Self {
            public_key_hash: value.public_key_hash,
            ephemeral_public_key: value.ephemeral_public_key,
            transaction_id: value.transaction_id,
        }
    }
}

impl From<payments::PayPalWalletData> for PayPalWalletData {
    fn from(value: payments::PayPalWalletData) -> Self {
        Self { token: value.token }
    }
}

impl From<payments::GpayPaymentMethodInfo> for GpayPaymentMethodInfo {
    fn from(value: payments::GpayPaymentMethodInfo) -> Self {
        Self {
            card_network: value.card_network,
            card_details: value.card_details,
        }
    }
}

impl From<payments::GpayTokenizationData> for GpayTokenizationData {
    fn from(value: payments::GpayTokenizationData) -> Self {
        Self {
            token_type: value.token_type,
            token: value.token,
        }
    }
}

impl From<WalletData> for payments::WalletData {
    fn from(value: WalletData) -> Self {
        match value {
            WalletData::GpayWallet(data) => Self::Gpay(data.into()),
            WalletData::ApplePayWallet(data) => Self::Applepay(data.into()),
            WalletData::PayPalWallet(data) => Self::PaypalSdk(data.into()),
            WalletData::Paypal(_) => Self::Paypal(payments::PaypalRedirection {}),
        }
    }
}<|MERGE_RESOLUTION|>--- conflicted
+++ resolved
@@ -411,71 +411,8 @@
     pub payment_method: api_enums::PaymentMethod,
 
     /// This is a sub-category of payment method.
-<<<<<<< HEAD
-    #[schema(value_type = Option<Vec<PaymentMethodSubType>>,example = json!(["credit_card"]))]
-    pub payment_method_types: Option<Vec<api_enums::PaymentMethodSubType>>,
-
-    /// The name of the bank/ provider issuing the payment method to the end user
-    #[schema(example = json!(["Citibank"]))]
-    pub payment_method_issuers: Option<Vec<String>>,
-
-    /// A standard code representing the issuer of payment method
-    #[schema(value_type = Option<Vec<PaymentMethodIssuerCode>>,example = json!(["jp_applepay"]))]
-    pub payment_method_issuer_code: Option<Vec<api_enums::PaymentMethodIssuerCode>>,
-
-    /// List of payment schemes accepted or has the processing capabilities of the processor
-    #[schema(example = json!(["MASTER", "VISA", "DINERS"]))]
-    pub payment_schemes: Option<Vec<String>>,
-
-    /// List of Countries accepted or has the processing capabilities of the processor
-    #[schema(value_type = Option<AcceptedCountries>, example = json!(
-        {
-            "enable_all":false,
-            "disable_only": ["FR", "DE","IN"],
-            "enable_only": ["UK","AU"]
-        }
-    ))]
-    pub accepted_countries: Option<admin::AcceptedCountries>,
-
-    /// List of currencies accepted or has the processing capabilities of the processor
-    #[schema(value_type = Option<AcceptedCurrencies>, example = json!(
-        {
-        "enable_all":false,
-        "disable_only": ["INR", "CAD", "AED","JPY"],
-        "enable_only": ["EUR","USD"]
-        }
-    ))]
-    pub accepted_currencies: Option<admin::AcceptedCurrencies>,
-
-    /// Minimum amount supported by the processor. To be represented in the lowest denomination of
-    /// the target currency (For example, for USD it should be in cents)
-    #[schema(example = 60000)]
-    pub minimum_amount: Option<i64>,
-
-    /// Maximum amount supported by the processor. To be represented in the lowest denomination of
-    /// the target currency (For example, for USD it should be in cents)
-    #[schema(example = 1)]
-    pub maximum_amount: Option<i64>,
-
-    /// Boolean to enable recurring payments / mandates. Default is true.
-    #[schema(example = true)]
-    pub recurring_enabled: bool,
-
-    /// Boolean to enable installment / EMI / BNPL payments. Default is true.
-    #[schema(example = true)]
-    pub installment_payment_enabled: bool,
-
-    /// Type of payment experience enabled with the connector
-    #[schema(value_type = Option<Vec<PaymentExperience>>, example = json!(["redirect_to_url"]))]
-    pub payment_experience: Option<Vec<api_enums::PaymentExperience>>,
-
-    /// Eligible connectors for this payment method
-    #[schema(example = json!(["stripe", "adyen"]))]
-    pub eligible_connectors: Option<Vec<String>>,
-=======
     #[schema(value_type = Option<Vec<PaymentMethodType>>,example = json!(["credit"]))]
     pub payment_method_types: Option<Vec<RequestPaymentMethodTypes>>,
->>>>>>> a2616d87
 }
 
 /// Currently if the payment method is Wallet or Paylater the relevant fields are `payment_method`
@@ -543,7 +480,7 @@
     pub payment_method: api_enums::PaymentMethod,
 
     /// This is a sub-category of payment method.
-    #[schema(value_type = Option<PaymentMethodSubType>,example = "credit_card")]
+    #[schema(value_type = Option<PaymentMethodType>,example = "credit_card")]
     pub payment_method_type: Option<api_enums::PaymentMethodType>,
 
     /// The name of the bank/ provider issuing the payment method to the end user
@@ -724,10 +661,10 @@
 impl From<payments::WalletData> for WalletData {
     fn from(value: payments::WalletData) -> Self {
         match value {
-            payments::WalletData::Gpay(data) => Self::GpayWallet(data.into()),
-            payments::WalletData::Applepay(data) => Self::ApplePayWallet(data.into()),
+            payments::WalletData::GooglePay(data) => Self::GpayWallet(data.into()),
+            payments::WalletData::ApplePay(data) => Self::ApplePayWallet(data.into()),
             payments::WalletData::PaypalSdk(data) => Self::PayPalWallet(data.into()),
-            payments::WalletData::Paypal(_) => Self::Paypal(PaypalRedirection {}),
+            payments::WalletData::PaypalRedirect(_) => Self::Paypal(PaypalRedirection {}),
         }
     }
 }
@@ -887,10 +824,10 @@
 impl From<WalletData> for payments::WalletData {
     fn from(value: WalletData) -> Self {
         match value {
-            WalletData::GpayWallet(data) => Self::Gpay(data.into()),
-            WalletData::ApplePayWallet(data) => Self::Applepay(data.into()),
+            WalletData::GpayWallet(data) => Self::GooglePay(data.into()),
+            WalletData::ApplePayWallet(data) => Self::ApplePay(data.into()),
             WalletData::PayPalWallet(data) => Self::PaypalSdk(data.into()),
-            WalletData::Paypal(_) => Self::Paypal(payments::PaypalRedirection {}),
+            WalletData::Paypal(_) => Self::PaypalRedirect(payments::PaypalRedirection {}),
         }
     }
 }