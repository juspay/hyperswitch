--- conflicted
+++ resolved
@@ -578,11 +578,7 @@
 #[serde(rename_all = "snake_case")]
 #[serde(rename = "payment_method_data")]
 pub enum PaymentMethodResponseData {
-<<<<<<< HEAD
-    Card(CardDetail),
-=======
     Card(CardDetailFromLocker),
->>>>>>> ad7ef430
 }
 
 #[cfg(all(
