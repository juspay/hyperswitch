use std::collections::{HashMap, HashSet};
#[cfg(feature = "v2")]
use std::str::FromStr;

use cards::CardNumber;
#[cfg(feature = "v1")]
use common_utils::crypto::OptionalEncryptableName;
use common_utils::{
    consts::SURCHARGE_PERCENTAGE_PRECISION_LENGTH,
    errors,
    ext_traits::OptionExt,
    id_type, link_utils, pii,
    types::{MinorUnit, Percentage, Surcharge},
};
use masking::PeekInterface;
use serde::de;
use utoipa::{schema, ToSchema};

#[cfg(feature = "v1")]
use crate::payments::BankCodeResponse;
#[cfg(feature = "payouts")]
use crate::payouts;
use crate::{admin, enums as api_enums, open_router, payments};

#[cfg(feature = "v1")]
#[derive(Debug, serde::Deserialize, serde::Serialize, Clone, ToSchema)]
#[serde(deny_unknown_fields)]
pub struct PaymentMethodCreate {
    /// The type of payment method use for the payment.
    #[schema(value_type = PaymentMethod,example = "card")]
    pub payment_method: Option<api_enums::PaymentMethod>,

    /// This is a sub-category of payment method.
    #[schema(value_type = Option<PaymentMethodType>,example = "credit")]
    pub payment_method_type: Option<api_enums::PaymentMethodType>,

    /// The name of the bank/ provider issuing the payment method to the end user
    #[schema(example = "Citibank")]
    pub payment_method_issuer: Option<String>,

    /// A standard code representing the issuer of payment method
    #[schema(value_type = Option<PaymentMethodIssuerCode>,example = "jp_applepay")]
    pub payment_method_issuer_code: Option<api_enums::PaymentMethodIssuerCode>,

    /// Card Details
    #[schema(example = json!({
    "card_number": "4111111145551142",
    "card_exp_month": "10",
    "card_exp_year": "25",
    "card_holder_name": "John Doe"}))]
    pub card: Option<CardDetail>,

    /// You can specify up to 50 keys, with key names up to 40 characters long and values up to 500 characters long. Metadata is useful for storing additional, structured information on an object.
    #[schema(value_type = Option<Object>,example = json!({ "city": "NY", "unit": "245" }))]
    pub metadata: Option<pii::SecretSerdeValue>,

    /// The unique identifier of the customer.
    #[schema(value_type = Option<String>, max_length = 64, min_length = 1, example = "cus_y3oqhf46pyzuxjbcn2giaqnb44")]
    pub customer_id: Option<id_type::CustomerId>,

    /// The card network
    #[schema(example = "Visa")]
    pub card_network: Option<String>,

    /// Payment method details from locker
    #[cfg(feature = "payouts")]
    #[schema(value_type = Option<Bank>)]
    pub bank_transfer: Option<payouts::Bank>,

    /// Payment method details from locker
    #[cfg(feature = "payouts")]
    #[schema(value_type = Option<Wallet>)]
    pub wallet: Option<payouts::Wallet>,

    /// For Client based calls, SDK will use the client_secret
    /// in order to call /payment_methods
    /// Client secret will be generated whenever a new
    /// payment method is created
    pub client_secret: Option<String>,

    /// Payment method data to be passed in case of client
    /// based flow
    pub payment_method_data: Option<PaymentMethodCreateData>,

    /// The billing details of the payment method
    #[schema(value_type = Option<Address>)]
    pub billing: Option<payments::Address>,

    #[serde(skip_deserializing)]
    /// The connector mandate details of the payment method, this is added only for cards migration
    /// api and is skipped during deserialization of the payment method create request as this
    /// it should not be passed in the request
    pub connector_mandate_details: Option<PaymentsMandateReference>,

    #[serde(skip_deserializing)]
    /// The transaction id of a CIT (customer initiated transaction) associated with the payment method,
    /// this is added only for cards migration api and is skipped during deserialization of the
    /// payment method create request as it should not be passed in the request
    pub network_transaction_id: Option<String>,
}

#[cfg(feature = "v2")]
#[derive(Debug, serde::Deserialize, serde::Serialize, Clone, ToSchema)]
#[serde(deny_unknown_fields)]
pub struct PaymentMethodCreate {
    /// The type of payment method use for the payment.
    #[schema(value_type = PaymentMethod,example = "card")]
    pub payment_method_type: api_enums::PaymentMethod,

    /// This is a sub-category of payment method.
    #[schema(value_type = PaymentMethodType,example = "credit")]
    pub payment_method_subtype: api_enums::PaymentMethodType,

    /// You can specify up to 50 keys, with key names up to 40 characters long and values up to 500 characters long. Metadata is useful for storing additional, structured information on an object.
    #[schema(value_type = Option<Object>,example = json!({ "city": "NY", "unit": "245" }))]
    pub metadata: Option<pii::SecretSerdeValue>,

    /// The unique identifier of the customer.
    #[schema(
        min_length = 32,
        max_length = 64,
        example = "12345_cus_01926c58bc6e77c09e809964e72af8c8",
        value_type = String
    )]
    pub customer_id: Option<id_type::GlobalCustomerId>,

    /// Payment method data to be passed
    pub payment_method_data: PaymentMethodCreateData,

    /// The billing details of the payment method
    #[schema(value_type = Option<Address>)]
    pub billing: Option<payments::Address>,

    /// The tokenization type to be applied
    #[schema(value_type = Option<PspTokenization>)]
    pub psp_tokenization: Option<common_types::payment_methods::PspTokenization>,

    /// The network tokenization configuration if applicable
    #[schema(value_type = Option<NetworkTokenization>)]
    pub network_tokenization: Option<common_types::payment_methods::NetworkTokenization>,

    /// The storage type for the payment method
    #[schema(value_type = Option<StorageType>)]
    pub storage_type: Option<common_enums::StorageType>,
}

#[cfg(feature = "v2")]
#[derive(Debug, serde::Deserialize, serde::Serialize, Clone, ToSchema)]
#[serde(deny_unknown_fields)]
pub struct PaymentMethodIntentCreate {
    /// You can specify up to 50 keys, with key names up to 40 characters long and values up to 500 characters long. Metadata is useful for storing additional, structured information on an object.
    #[schema(value_type = Option<Object>,example = json!({ "city": "NY", "unit": "245" }))]
    pub metadata: Option<pii::SecretSerdeValue>,

    /// The billing details of the payment method
    #[schema(value_type = Option<Address>)]
    pub billing: Option<payments::Address>,

    /// The unique identifier of the customer.
    #[schema(
        min_length = 32,
        max_length = 64,
        example = "12345_cus_01926c58bc6e77c09e809964e72af8c8",
        value_type = String
    )]
    pub customer_id: id_type::GlobalCustomerId,
}

#[cfg(feature = "v2")]
#[derive(Debug, serde::Deserialize, serde::Serialize, Clone, ToSchema)]
#[serde(deny_unknown_fields)]
pub struct PaymentMethodIntentConfirm {
    /// The unique identifier of the customer.
    #[schema(value_type = Option<String>, max_length = 64, min_length = 1, example = "cus_y3oqhf46pyzuxjbcn2giaqnb44")]
    pub customer_id: Option<id_type::CustomerId>,

    /// Payment method data to be passed
    pub payment_method_data: PaymentMethodCreateData,

    /// The type of payment method use for the payment.
    #[schema(value_type = PaymentMethod,example = "card")]
    pub payment_method_type: api_enums::PaymentMethod,

    /// This is a sub-category of payment method.
    #[schema(value_type = PaymentMethodType,example = "credit")]
    pub payment_method_subtype: api_enums::PaymentMethodType,
}

#[cfg(feature = "v2")]
impl PaymentMethodIntentConfirm {
    pub fn validate_payment_method_data_against_payment_method(
        payment_method_type: api_enums::PaymentMethod,
        payment_method_data: PaymentMethodCreateData,
    ) -> bool {
        match payment_method_type {
            api_enums::PaymentMethod::Card => {
                matches!(
                    payment_method_data,
                    PaymentMethodCreateData::Card(_) | PaymentMethodCreateData::ProxyCard(_)
                )
            }
            _ => false,
        }
    }
}

/// This struct is used internally only
#[cfg(feature = "v2")]
#[derive(Debug, serde::Deserialize, serde::Serialize, Clone)]
pub struct PaymentMethodIntentConfirmInternal {
    pub id: id_type::GlobalPaymentMethodId,
    pub request: PaymentMethodIntentConfirm,
}

#[cfg(feature = "v2")]
impl From<PaymentMethodIntentConfirmInternal> for PaymentMethodIntentConfirm {
    fn from(item: PaymentMethodIntentConfirmInternal) -> Self {
        item.request
    }
}
#[derive(Debug, serde::Deserialize, serde::Serialize, Clone)]
/// This struct is only used by and internal api to migrate payment method
pub struct PaymentMethodMigrate {
    /// Merchant id
    pub merchant_id: id_type::MerchantId,

    /// The type of payment method use for the payment.
    pub payment_method: Option<api_enums::PaymentMethod>,

    /// This is a sub-category of payment method.
    pub payment_method_type: Option<api_enums::PaymentMethodType>,

    /// The name of the bank/ provider issuing the payment method to the end user
    pub payment_method_issuer: Option<String>,

    /// A standard code representing the issuer of payment method
    pub payment_method_issuer_code: Option<api_enums::PaymentMethodIssuerCode>,

    /// Card Details
    pub card: Option<MigrateCardDetail>,

    /// Network token details
    pub network_token: Option<MigrateNetworkTokenDetail>,

    /// You can specify up to 50 keys, with key names up to 40 characters long and values up to 500 characters long. Metadata is useful for storing additional, structured information on an object.
    pub metadata: Option<pii::SecretSerdeValue>,

    /// The unique identifier of the customer.
    pub customer_id: Option<id_type::CustomerId>,

    /// The card network
    pub card_network: Option<String>,

    /// Payment method details from locker
    #[cfg(feature = "payouts")]
    pub bank_transfer: Option<payouts::Bank>,

    /// Payment method details from locker
    #[cfg(feature = "payouts")]
    pub wallet: Option<payouts::Wallet>,

    /// Payment method data to be passed in case of client
    /// based flow
    pub payment_method_data: Option<PaymentMethodCreateData>,

    /// The billing details of the payment method
    pub billing: Option<payments::Address>,

    /// The connector mandate details of the payment method
    #[serde(deserialize_with = "deserialize_connector_mandate_details")]
    pub connector_mandate_details: Option<CommonMandateReference>,

    // The CIT (customer initiated transaction) transaction id associated with the payment method
    pub network_transaction_id: Option<String>,
}

#[derive(Debug, serde::Serialize, ToSchema)]
pub struct PaymentMethodMigrateResponse {
    //payment method response when payment method entry is created
    pub payment_method_response: PaymentMethodResponse,

    //card data migration status
    pub card_migrated: Option<bool>,

    //network token data migration status
    pub network_token_migrated: Option<bool>,

    //connector mandate details migration status
    pub connector_mandate_details_migrated: Option<bool>,

    //network transaction id migration status
    pub network_transaction_id_migrated: Option<bool>,
}

#[derive(Debug, serde::Serialize, ToSchema)]
pub struct PaymentMethodRecordUpdateResponse {
    pub payment_method_id: String,
    pub status: common_enums::PaymentMethodStatus,
    pub network_transaction_id: Option<String>,
    pub connector_mandate_details: Option<pii::SecretSerdeValue>,
    pub updated_payment_method_data: Option<bool>,
}

#[derive(Debug, Default, Clone, serde::Serialize, serde::Deserialize)]
pub struct PaymentsMandateReference(
    pub HashMap<id_type::MerchantConnectorAccountId, PaymentsMandateReferenceRecord>,
);

#[derive(Debug, Clone, serde::Deserialize, serde::Serialize)]
pub struct PayoutsMandateReference(
    pub HashMap<id_type::MerchantConnectorAccountId, PayoutsMandateReferenceRecord>,
);

#[derive(Debug, Clone, serde::Deserialize, serde::Serialize)]
pub struct PayoutsMandateReferenceRecord {
    pub transfer_method_id: Option<String>,
}

#[derive(Debug, Clone, serde::Deserialize, serde::Serialize)]
pub struct PaymentsMandateReferenceRecord {
    pub connector_mandate_id: String,
    pub payment_method_type: Option<common_enums::PaymentMethodType>,
    pub original_payment_authorized_amount: Option<i64>,
    pub original_payment_authorized_currency: Option<common_enums::Currency>,
    pub connector_customer_id: Option<String>,
}

#[derive(Debug, Clone, serde::Deserialize, serde::Serialize)]
pub struct CommonMandateReference {
    pub payments: Option<PaymentsMandateReference>,
    pub payouts: Option<PayoutsMandateReference>,
}

impl From<CommonMandateReference> for PaymentsMandateReference {
    fn from(common_mandate: CommonMandateReference) -> Self {
        common_mandate.payments.unwrap_or_default()
    }
}

impl From<PaymentsMandateReference> for CommonMandateReference {
    fn from(payments_reference: PaymentsMandateReference) -> Self {
        Self {
            payments: Some(payments_reference),
            payouts: None,
        }
    }
}

fn deserialize_connector_mandate_details<'de, D>(
    deserializer: D,
) -> Result<Option<CommonMandateReference>, D::Error>
where
    D: serde::Deserializer<'de>,
{
    let value: Option<serde_json::Value> =
        <Option<serde_json::Value> as de::Deserialize>::deserialize(deserializer)?;

    let payments_data = value
        .clone()
        .map(|mut mandate_details| {
            mandate_details
                .as_object_mut()
                .map(|obj| obj.remove("payouts"));

            serde_json::from_value::<PaymentsMandateReference>(mandate_details)
        })
        .transpose()
        .map_err(|err| {
            let err_msg = format!("{err:?}");
            de::Error::custom(format_args!(
                "Failed to deserialize PaymentsMandateReference `{err_msg}`",
            ))
        })?;

    let payouts_data = value
        .clone()
        .map(|mandate_details| {
            serde_json::from_value::<Option<CommonMandateReference>>(mandate_details).map(
                |optional_common_mandate_details| {
                    optional_common_mandate_details
                        .and_then(|common_mandate_details| common_mandate_details.payouts)
                },
            )
        })
        .transpose()
        .map_err(|err| {
            let err_msg = format!("{err:?}");
            de::Error::custom(format_args!(
                "Failed to deserialize CommonMandateReference `{err_msg}`",
            ))
        })?
        .flatten();

    Ok(Some(CommonMandateReference {
        payments: payments_data,
        payouts: payouts_data,
    }))
}

#[cfg(feature = "v1")]
impl PaymentMethodCreate {
    pub fn get_payment_method_create_from_payment_method_migrate(
        card_number: CardNumber,
        payment_method_migrate: &PaymentMethodMigrate,
    ) -> Self {
        let card_details =
            payment_method_migrate
                .card
                .as_ref()
                .map(|payment_method_migrate_card| CardDetail {
                    card_number,
                    card_exp_month: payment_method_migrate_card.card_exp_month.clone(),
                    card_exp_year: payment_method_migrate_card.card_exp_year.clone(),
                    card_holder_name: payment_method_migrate_card.card_holder_name.clone(),
                    nick_name: payment_method_migrate_card.nick_name.clone(),
                    card_issuing_country: payment_method_migrate_card.card_issuing_country.clone(),
                    card_issuing_country_code: payment_method_migrate_card
                        .card_issuing_country_code
                        .clone(),
                    card_network: payment_method_migrate_card.card_network.clone(),
                    card_issuer: payment_method_migrate_card.card_issuer.clone(),
                    card_type: payment_method_migrate_card.card_type.clone(),
                    card_cvc: None,
                });

        Self {
            customer_id: payment_method_migrate.customer_id.clone(),
            payment_method: payment_method_migrate.payment_method,
            payment_method_type: payment_method_migrate.payment_method_type,
            payment_method_issuer: payment_method_migrate.payment_method_issuer.clone(),
            payment_method_issuer_code: payment_method_migrate.payment_method_issuer_code,
            metadata: payment_method_migrate.metadata.clone(),
            payment_method_data: payment_method_migrate.payment_method_data.clone(),
            connector_mandate_details: payment_method_migrate
                .connector_mandate_details
                .clone()
                .map(|common_mandate_reference| {
                    PaymentsMandateReference::from(common_mandate_reference)
                }),
            client_secret: None,
            billing: payment_method_migrate.billing.clone(),
            card: card_details,
            card_network: payment_method_migrate.card_network.clone(),
            #[cfg(feature = "payouts")]
            bank_transfer: payment_method_migrate.bank_transfer.clone(),
            #[cfg(feature = "payouts")]
            wallet: payment_method_migrate.wallet.clone(),
            network_transaction_id: payment_method_migrate.network_transaction_id.clone(),
        }
    }
}

#[cfg(feature = "v2")]
impl PaymentMethodCreate {
    pub fn validate_payment_method_data_against_payment_method(
        payment_method_type: api_enums::PaymentMethod,
        payment_method_data: PaymentMethodCreateData,
    ) -> bool {
        match payment_method_type {
            api_enums::PaymentMethod::Card => {
                matches!(
                    payment_method_data,
                    PaymentMethodCreateData::Card(_) | PaymentMethodCreateData::ProxyCard(_)
                )
            }
            _ => false,
        }
    }
    pub fn get_tokenize_connector_id(
        &self,
    ) -> Result<id_type::MerchantConnectorAccountId, error_stack::Report<errors::ValidationError>>
    {
        self.psp_tokenization
            .clone()
            .get_required_value("psp_tokenization")
            .map(|psp| psp.connector_id)
    }
}

#[cfg(feature = "v1")]
#[derive(Debug, serde::Deserialize, serde::Serialize, Clone, ToSchema)]
#[serde(deny_unknown_fields)]
pub struct PaymentMethodUpdate {
    /// Card Details
    #[schema(example = json!({
    "card_number": "4111111145551142",
    "card_exp_month": "10",
    "card_exp_year": "25",
    "card_holder_name": "John Doe"}))]
    pub card: Option<CardDetailUpdate>,

    /// Wallet Details
    pub wallet: Option<PaymentMethodDataWalletInfo>,

    /// This is a 15 minute expiry token which shall be used from the client to authenticate and perform sessions from the SDK
    #[schema(max_length = 30, min_length = 30, example = "secret_k2uj3he2893eiu2d")]
    pub client_secret: Option<String>,
}

#[cfg(feature = "v2")]
#[derive(Debug, serde::Deserialize, serde::Serialize, Clone, ToSchema)]
#[serde(deny_unknown_fields)]
pub struct PaymentMethodUpdate {
    /// Payment method details to be updated for the payment_method
    pub payment_method_data: Option<PaymentMethodUpdateData>,

    /// The connector token details to be updated for the payment_method
    pub connector_token_details: Option<ConnectorTokenDetails>,
}

#[cfg(feature = "v2")]
#[derive(Debug, serde::Deserialize, serde::Serialize, Clone, ToSchema)]
#[serde(deny_unknown_fields)]
#[serde(rename_all = "snake_case")]
#[serde(rename = "payment_method_data")]
pub enum PaymentMethodUpdateData {
    Card(CardDetailUpdate),
}

#[cfg(feature = "v2")]
#[derive(Debug, serde::Deserialize, serde::Serialize, Clone, ToSchema)]
#[serde(deny_unknown_fields)]
#[serde(rename_all = "snake_case")]
#[serde(rename = "payment_method_data")]
pub enum PaymentMethodCreateData {
    Card(CardDetail),
    ProxyCard(ProxyCardDetails),
}

#[cfg(feature = "v1")]
#[derive(Debug, serde::Deserialize, serde::Serialize, Clone, ToSchema)]
#[serde(deny_unknown_fields)]
#[serde(rename_all = "snake_case")]
#[serde(rename = "payment_method_data")]
pub enum PaymentMethodCreateData {
    Card(CardDetail),
}

#[cfg(feature = "v1")]
#[derive(Debug, serde::Deserialize, serde::Serialize, Clone, ToSchema)]
#[serde(deny_unknown_fields)]
pub struct CardDetail {
    /// Card Number
    #[schema(value_type = String,example = "4111111145551142")]
    pub card_number: CardNumber,

    /// Card Expiry Month
    #[schema(value_type = String,example = "10")]
    pub card_exp_month: masking::Secret<String>,

    /// Card Expiry Year
    #[schema(value_type = String,example = "25")]
    pub card_exp_year: masking::Secret<String>,

    /// Card CVC for Volatile Storage
    #[schema(value_type = Option<String>,example = "123")]
    pub card_cvc: Option<masking::Secret<String>>,

    /// Card Holder Name
    #[schema(value_type = String,example = "John Doe")]
    pub card_holder_name: Option<masking::Secret<String>>,

    /// Card Holder's Nick Name
    #[schema(value_type = Option<String>,example = "John Doe")]
    pub nick_name: Option<masking::Secret<String>>,

    /// Card Issuing Country
    pub card_issuing_country: Option<String>,

    /// Card Issuing Country Code
    pub card_issuing_country_code: Option<String>,

    /// Card's Network
    #[schema(value_type = Option<CardNetwork>)]
    pub card_network: Option<api_enums::CardNetwork>,

    /// Issuer Bank for Card
    pub card_issuer: Option<String>,

    /// Card Type
    pub card_type: Option<String>,
}

#[derive(
    Debug,
    serde::Deserialize,
    serde::Serialize,
    Clone,
    ToSchema,
    strum::EnumString,
    strum::Display,
    Eq,
    PartialEq,
)]
#[serde(rename_all = "snake_case")]
pub enum CardType {
    Credit,
    Debit,
}

// We cannot use the card struct that we have for payments for the following reason
// The card struct used for payments has card_cvc as mandatory
// but when vaulting the card, we do not need cvc to be collected from the user
// This is because, the vaulted payment method can be used for future transactions in the presence of the customer
// when the customer is on_session again, the cvc can be collected from the customer
#[cfg(feature = "v2")]
#[derive(Debug, serde::Deserialize, serde::Serialize, Clone, ToSchema)]
#[serde(deny_unknown_fields)]
pub struct CardDetail {
    /// Card Number
    #[schema(value_type = String,example = "4111111145551142")]
    pub card_number: CardNumber,

    /// Card Expiry Month
    #[schema(value_type = String,example = "10")]
    pub card_exp_month: masking::Secret<String>,

    /// Card Expiry Year
    #[schema(value_type = String,example = "25")]
    pub card_exp_year: masking::Secret<String>,

    /// Card Holder Name
    #[schema(value_type = String,example = "John Doe")]
    pub card_holder_name: Option<masking::Secret<String>>,

    /// Card Holder's Nick Name
    #[schema(value_type = Option<String>,example = "John Doe")]
    pub nick_name: Option<masking::Secret<String>>,

    /// Card Issuing Country
    #[schema(value_type = CountryAlpha2)]
    pub card_issuing_country: Option<api_enums::CountryAlpha2>,

    /// Card's Network
    #[schema(value_type = Option<CardNetwork>)]
    pub card_network: Option<api_enums::CardNetwork>,

    /// Issuer Bank for Card
    pub card_issuer: Option<String>,

    /// Card Type
    pub card_type: Option<CardType>,

    /// The CVC number for the card
    /// This is optional in case the card needs to be vaulted
    #[schema(value_type = String, example = "242")]
    pub card_cvc: Option<masking::Secret<String>>,
}

// This struct is for collecting Proxy Card Data
// All card related data present in this struct are tokenzied
// No strict type is present to accept tokenized data
#[cfg(feature = "v2")]
#[derive(Debug, serde::Deserialize, serde::Serialize, Clone, ToSchema)]
pub struct ProxyCardDetails {
    /// Tokenized Card Number
    #[schema(value_type = String,example = "tok_sjfowhoejsldj")]
    pub card_number: masking::Secret<String>,

    /// Card Expiry Month
    #[schema(value_type = String,example = "10")]
    pub card_exp_month: masking::Secret<String>,

    /// Card Expiry Year
    #[schema(value_type = String,example = "25")]
    pub card_exp_year: masking::Secret<String>,

    /// First Six Digit of Card Number
    pub bin_number: Option<String>,

    ///Last Four Digit of Card Number
    pub last_four: Option<String>,

    /// Issuer Bank for Card
    pub card_issuer: Option<String>,

    /// Card's Network
    #[schema(value_type = Option<CardNetwork>)]
    pub card_network: Option<common_enums::CardNetwork>,

    /// Card Type
    pub card_type: Option<String>,

    /// Issuing Country of the Card
    pub card_issuing_country: Option<String>,

    /// Card Holder's Nick Name
    #[schema(value_type = Option<String>,example = "John Doe")]
    pub nick_name: Option<masking::Secret<String>>,

    /// Card Holder Name
    #[schema(value_type = String,example = "John Doe")]
    pub card_holder_name: Option<masking::Secret<String>>,

    /// The CVC number for the card
    /// This is optional in case the card needs to be vaulted
    #[schema(value_type = String, example = "242")]
    pub card_cvc: Option<masking::Secret<String>>,
}

#[derive(Debug, serde::Deserialize, serde::Serialize, Clone, ToSchema)]
#[serde(deny_unknown_fields)]
pub struct MigrateCardDetail {
    /// Card Number
    #[schema(value_type = String,example = "4111111145551142")]
    pub card_number: masking::Secret<String>,

    /// Card Expiry Month
    #[schema(value_type = String,example = "10")]
    pub card_exp_month: masking::Secret<String>,

    /// Card Expiry Year
    #[schema(value_type = String,example = "25")]
    pub card_exp_year: masking::Secret<String>,

    /// Card Holder Name
    #[schema(value_type = String,example = "John Doe")]
    pub card_holder_name: Option<masking::Secret<String>>,

    /// Card Holder's Nick Name
    #[schema(value_type = Option<String>,example = "John Doe")]
    pub nick_name: Option<masking::Secret<String>>,

    /// Card Issuing Country
    pub card_issuing_country: Option<String>,

    /// Card Issuing Country Code
    pub card_issuing_country_code: Option<String>,

    /// Card's Network
    #[schema(value_type = Option<CardNetwork>)]
    pub card_network: Option<api_enums::CardNetwork>,

    /// Issuer Bank for Card
    pub card_issuer: Option<String>,

    /// Card Type
    pub card_type: Option<String>,
}

#[derive(Debug, serde::Deserialize, serde::Serialize, Clone, ToSchema)]
#[serde(deny_unknown_fields)]
pub struct MigrateNetworkTokenData {
    /// Network Token Number
    #[schema(value_type = String,example = "4111111145551142")]
    pub network_token_number: CardNumber,

    /// Network Token Expiry Month
    #[schema(value_type = String,example = "10")]
    pub network_token_exp_month: masking::Secret<String>,

    /// Network Token Expiry Year
    #[schema(value_type = String,example = "25")]
    pub network_token_exp_year: masking::Secret<String>,

    /// Card Holder Name
    #[schema(value_type = String,example = "John Doe")]
    pub card_holder_name: Option<masking::Secret<String>>,

    /// Card Holder's Nick Name
    #[schema(value_type = Option<String>,example = "John Doe")]
    pub nick_name: Option<masking::Secret<String>>,

    /// Card Issuing Country
    pub card_issuing_country: Option<String>,

    /// Card Issuing Country
    pub card_issuing_country_code: Option<String>,

    /// Card's Network
    #[schema(value_type = Option<CardNetwork>)]
    pub card_network: Option<api_enums::CardNetwork>,

    /// Issuer Bank for Card
    pub card_issuer: Option<String>,

    /// Card Type
    pub card_type: Option<String>,
}

#[derive(Debug, serde::Deserialize, serde::Serialize, Clone, ToSchema)]
#[serde(deny_unknown_fields)]
pub struct MigrateNetworkTokenDetail {
    /// Network token details
    pub network_token_data: MigrateNetworkTokenData,

    /// Network token requestor reference id
    pub network_token_requestor_ref_id: String,
}

#[cfg(feature = "v1")]
#[derive(Debug, serde::Deserialize, serde::Serialize, Clone, ToSchema)]
#[serde(deny_unknown_fields)]
pub struct CardDetailUpdate {
    /// Card Expiry Month
    #[schema(value_type = String, example = "10")]
    pub card_exp_month: Option<masking::Secret<String>>,

    /// Card Expiry Year
    #[schema(value_type = String, example = "25")]
    pub card_exp_year: Option<masking::Secret<String>>,

    /// Card Holder Name
    #[schema(value_type = String, example = "John Doe")]
    pub card_holder_name: Option<masking::Secret<String>>,

    /// Card Holder's Nick Name
    #[schema(value_type = Option<String>, example = "John Doe")]
    pub nick_name: Option<masking::Secret<String>>,

    /// Card's Last 4 Digits
    #[schema(value_type = Option<String>, example = "1111")]
    pub last4_digits: Option<String>,

    /// Issuing Bank of the Particular Card
    #[schema(value_type = Option<String>, example = "Bank of America")]
    pub card_issuer: Option<String>,

    /// The country where that particular card was issued
    #[schema(value_type = Option<String>, example = "US")]
    pub issuer_country: Option<String>,

    /// The country code where that particular card was issued
    #[schema(value_type = Option<String>, example = "US")]
    pub issuer_country_code: Option<String>,

    /// The card network
    #[schema(value_type = Option<String>, example = "VISA")]
    pub card_network: Option<common_enums::CardNetwork>,
}

#[cfg(feature = "v1")]
impl CardDetailUpdate {
    pub fn apply(&self, card_data_from_locker: Card) -> CardDetail {
        CardDetail {
            card_number: card_data_from_locker.card_number,
            card_exp_month: self
                .card_exp_month
                .clone()
                .unwrap_or(card_data_from_locker.card_exp_month),
            card_exp_year: self
                .card_exp_year
                .clone()
                .unwrap_or(card_data_from_locker.card_exp_year),
            card_holder_name: self
                .card_holder_name
                .clone()
                .or(card_data_from_locker.name_on_card),
            nick_name: self
                .nick_name
                .clone()
                .or(card_data_from_locker.nick_name.map(masking::Secret::new)),
            card_cvc: None,
            card_issuing_country: None,
            card_issuing_country_code: None,
            card_network: None,
            card_issuer: None,
            card_type: None,
        }
    }
}

#[cfg(feature = "v2")]
#[derive(Debug, serde::Deserialize, serde::Serialize, Clone, ToSchema)]
#[serde(deny_unknown_fields)]
pub struct CardDetailUpdate {
    /// Card Holder Name
    #[schema(value_type = String,example = "John Doe")]
    pub card_holder_name: Option<masking::Secret<String>>,

    /// Card Holder's Nick Name
    #[schema(value_type = Option<String>,example = "John Doe")]
    pub nick_name: Option<masking::Secret<String>>,
}

#[cfg(feature = "v2")]
impl CardDetailUpdate {
    pub fn apply(&self, card_data_from_locker: Card) -> CardDetail {
        CardDetail {
            card_number: card_data_from_locker.card_number,
            card_exp_month: card_data_from_locker.card_exp_month,
            card_exp_year: card_data_from_locker.card_exp_year,
            card_holder_name: self
                .card_holder_name
                .clone()
                .or(card_data_from_locker.name_on_card),
            nick_name: self
                .nick_name
                .clone()
                .or(card_data_from_locker.nick_name.map(masking::Secret::new)),
            card_issuing_country: None,
            card_network: None,
            card_issuer: None,
            card_type: None,
            card_cvc: None,
        }
    }
}

#[cfg(feature = "v2")]
#[derive(Debug, serde::Deserialize, serde::Serialize, Clone, ToSchema)]
#[serde(deny_unknown_fields)]
#[serde(rename_all = "snake_case")]
#[serde(rename = "payment_method_data")]
pub enum PaymentMethodResponseData {
    Card(CardDetailFromLocker),
}

#[cfg(feature = "v1")]
#[derive(Debug, serde::Deserialize, serde::Serialize, ToSchema)]
pub struct PaymentMethodResponse {
    /// Unique identifier for a merchant
    #[schema(example = "merchant_1671528864", value_type = String)]
    pub merchant_id: id_type::MerchantId,

    /// The unique identifier of the customer.
    #[schema(value_type = Option<String>, max_length = 64, min_length = 1, example = "cus_y3oqhf46pyzuxjbcn2giaqnb44")]
    pub customer_id: Option<id_type::CustomerId>,

    /// The unique identifier of the Payment method
    #[schema(example = "card_rGK4Vi5iSW70MY7J2mIg")]
    pub payment_method_id: String,

    /// The type of payment method use for the payment.
    #[schema(value_type = PaymentMethod, example = "card")]
    pub payment_method: Option<api_enums::PaymentMethod>,

    /// This is a sub-category of payment method.
    #[schema(value_type = Option<PaymentMethodType>, example = "credit")]
    pub payment_method_type: Option<api_enums::PaymentMethodType>,

    /// Card details from card locker
    #[schema(example = json!({"last4": "1142","exp_month": "03","exp_year": "2030"}))]
    pub card: Option<CardDetailFromLocker>,

    /// Indicates whether the payment method supports recurring payments. Optional.
    #[schema(example = true)]
    pub recurring_enabled: Option<bool>,

    /// Indicates whether the payment method is eligible for installment payments (e.g., EMI, BNPL). Optional.
    #[schema(example = true)]
    pub installment_payment_enabled: Option<bool>,

    /// Type of payment experience enabled with the connector
    #[schema(value_type = Option<Vec<PaymentExperience>>, example = json!(["redirect_to_url"]))]
    pub payment_experience: Option<Vec<api_enums::PaymentExperience>>,

    /// You can specify up to 50 keys, with key names up to 40 characters long and values up to 500 characters long. Metadata is useful for storing additional, structured information on an object.
    #[schema(value_type = Option<Object>, example = json!({ "city": "NY", "unit": "245" }))]
    pub metadata: Option<pii::SecretSerdeValue>,

    /// A timestamp (ISO 8601 code) that determines when the payment method was created
    #[schema(value_type = Option<PrimitiveDateTime>, example = "2023-01-18T11:04:09.922Z")]
    #[serde(default, with = "common_utils::custom_serde::iso8601::option")]
    pub created: Option<time::PrimitiveDateTime>,

    /// Payment method details from locker
    #[cfg(feature = "payouts")]
    #[schema(value_type = Option<Bank>)]
    #[serde(skip_serializing_if = "Option::is_none")]
    pub bank_transfer: Option<payouts::Bank>,

    #[schema(value_type = Option<PrimitiveDateTime>, example = "2024-02-24T11:04:09.922Z")]
    #[serde(default, with = "common_utils::custom_serde::iso8601::option")]
    pub last_used_at: Option<time::PrimitiveDateTime>,

    /// For Client based calls
    pub client_secret: Option<String>,
}

#[cfg(feature = "v1")]
#[derive(Debug, serde::Deserialize, serde::Serialize, ToSchema)]
pub struct CustomerPaymentMethodUpdateResponse {
    /// Unique identifier for a merchant
    #[schema(example = "merchant_1671528864", value_type = String)]
    pub merchant_id: id_type::MerchantId,

    /// The unique identifier of the customer.
    #[schema(value_type = Option<String>, max_length = 64, min_length = 1, example = "cus_y3oqhf46pyzuxjbcn2giaqnb44")]
    pub customer_id: Option<id_type::CustomerId>,

    /// The unique identifier of the Payment method
    #[schema(example = "card_rGK4Vi5iSW70MY7J2mIg")]
    pub payment_method_id: String,

    /// The type of payment method use for the payment.
    #[schema(value_type = PaymentMethod, example = "card")]
    pub payment_method: Option<api_enums::PaymentMethod>,

    /// This is a sub-category of payment method.
    #[schema(value_type = Option<PaymentMethodType>, example = "credit")]
    pub payment_method_type: Option<api_enums::PaymentMethodType>,

    /// Card details from card locker
    #[schema(example = json!({"last4": "1142","exp_month": "03","exp_year": "2030"}))]
    pub card: Option<CardDetailFromLocker>,

    /// Updated Wallet Details
    pub wallet: Option<PaymentMethodDataWalletInfo>,

    /// Indicates whether the payment method supports recurring payments. Optional.
    #[schema(example = true)]
    pub recurring_enabled: Option<bool>,

    /// Indicates whether the payment method is eligible for installment payments (e.g., EMI, BNPL). Optional.
    #[schema(example = true)]
    pub installment_payment_enabled: Option<bool>,

    /// Type of payment experience enabled with the connector
    #[schema(value_type = Option<Vec<PaymentExperience>>, example = json!(["redirect_to_url"]))]
    pub payment_experience: Option<Vec<api_enums::PaymentExperience>>,

    /// You can specify up to 50 keys, with key names up to 40 characters long and values up to 500 characters long. Metadata is useful for storing additional, structured information on an object.
    #[schema(value_type = Option<Object>, example = json!({ "city": "NY", "unit": "245" }))]
    pub metadata: Option<pii::SecretSerdeValue>,

    /// A timestamp (ISO 8601 code) that determines when the payment method was created
    #[schema(value_type = Option<PrimitiveDateTime>, example = "2023-01-18T11:04:09.922Z")]
    #[serde(default, with = "common_utils::custom_serde::iso8601::option")]
    pub created: Option<time::PrimitiveDateTime>,

    /// Payment method details from locker
    #[cfg(feature = "payouts")]
    #[schema(value_type = Option<Bank>)]
    #[serde(skip_serializing_if = "Option::is_none")]
    pub bank_transfer: Option<payouts::Bank>,

    #[schema(value_type = Option<PrimitiveDateTime>, example = "2024-02-24T11:04:09.922Z")]
    #[serde(default, with = "common_utils::custom_serde::iso8601::option")]
    pub last_used_at: Option<time::PrimitiveDateTime>,

    /// For Client based calls
    pub client_secret: Option<String>,
}
#[cfg(feature = "v2")]
#[derive(Debug, serde::Deserialize, serde::Serialize, ToSchema, Clone)]
pub struct ConnectorTokenDetails {
    /// The unique identifier of the connector account through which the token was generated
    #[schema(value_type = String, example = "mca_")]
    pub connector_id: id_type::MerchantConnectorAccountId,

    #[schema(value_type = TokenizationType)]
    pub token_type: common_enums::TokenizationType,

    /// The status of connector token if it is active or inactive
    #[schema(value_type = ConnectorTokenStatus)]
    pub status: common_enums::ConnectorTokenStatus,

    /// The reference id of the connector token
    /// This is the reference that was passed to connector when creating the token
    pub connector_token_request_reference_id: Option<String>,

    pub original_payment_authorized_amount: Option<MinorUnit>,

    /// The currency of the original payment authorized amount
    #[schema(value_type = Currency)]
    pub original_payment_authorized_currency: Option<common_enums::Currency>,

    /// Metadata associated with the connector token
    pub metadata: Option<pii::SecretSerdeValue>,

    /// The value of the connector token. This token can be used to make merchant initiated payments ( MIT ), directly with the connector.
    pub token: masking::Secret<String>,
}

#[cfg(feature = "v2")]
#[derive(Debug, serde::Serialize, serde::Deserialize, ToSchema, Clone)]
pub struct PaymentMethodResponse {
    /// The unique identifier of the Payment method
    #[schema(value_type = String, example = "12345_pm_01926c58bc6e77c09e809964e72af8c8")]
    pub id: id_type::GlobalPaymentMethodId,

    /// Unique identifier for a merchant
    #[schema(value_type = String, example = "merchant_1671528864")]
    pub merchant_id: id_type::MerchantId,

    /// The unique identifier of the customer.
    #[schema(
        min_length = 32,
        max_length = 64,
        example = "12345_cus_01926c58bc6e77c09e809964e72af8c8",
        value_type = String
    )]
    pub customer_id: Option<id_type::GlobalCustomerId>,

    /// The type of payment method use for the payment.
    #[schema(value_type = PaymentMethod, example = "card")]
    pub payment_method_type: Option<api_enums::PaymentMethod>,

    /// This is a sub-category of payment method.
    #[schema(value_type = Option<PaymentMethodType>, example = "credit")]
    pub payment_method_subtype: Option<api_enums::PaymentMethodType>,

    /// Indicates whether the payment method supports recurring payments. Optional.
    #[schema(example = true)]
    pub recurring_enabled: Option<bool>,

    /// A timestamp (ISO 8601 code) that determines when the payment method was created
    #[schema(value_type = Option<PrimitiveDateTime>, example = "2023-01-18T11:04:09.922Z")]
    #[serde(default, with = "common_utils::custom_serde::iso8601::option")]
    pub created: Option<time::PrimitiveDateTime>,

    /// A timestamp (ISO 8601 code) that determines when the payment method was last used
    #[schema(value_type = Option<PrimitiveDateTime>, example = "2024-02-24T11:04:09.922Z")]
    #[serde(default, with = "common_utils::custom_serde::iso8601::option")]
    pub last_used_at: Option<time::PrimitiveDateTime>,

    /// The payment method details related to the payment method
    pub payment_method_data: Option<PaymentMethodResponseData>,

    /// The connector token details if available
    pub connector_tokens: Option<Vec<ConnectorTokenDetails>>,

    /// Network token details if available
    pub network_token: Option<NetworkTokenResponse>,

    /// The storage type for the payment method
    #[schema(value_type = Option<StorageType>)]
    pub storage_type: Option<common_enums::StorageType>,
}

#[derive(Clone, Debug, PartialEq, serde::Deserialize, serde::Serialize)]
pub enum PaymentMethodsData {
    Card(CardDetailsPaymentMethod),
    BankDetails(PaymentMethodDataBankCreds),
    WalletDetails(PaymentMethodDataWalletInfo),
}

#[derive(Clone, Debug, PartialEq, serde::Deserialize, serde::Serialize)]
pub struct ExternalVaultTokenData {
    /// Tokenized reference for Card Number
    pub tokenized_card_number: masking::Secret<String>,
}

#[derive(Clone, Debug, PartialEq, serde::Deserialize, serde::Serialize)]
pub struct CardDetailsPaymentMethod {
    pub last4_digits: Option<String>,
    pub issuer_country: Option<String>,
    pub issuer_country_code: Option<String>,
    pub expiry_month: Option<masking::Secret<String>>,
    pub expiry_year: Option<masking::Secret<String>>,
    pub nick_name: Option<masking::Secret<String>>,
    pub card_holder_name: Option<masking::Secret<String>>,
    pub card_isin: Option<String>,
    pub card_issuer: Option<String>,
    pub card_network: Option<api_enums::CardNetwork>,
    pub card_type: Option<String>,
    #[serde(default = "saved_in_locker_default")]
    pub saved_to_locker: bool,
    pub co_badged_card_data: Option<CoBadgedCardDataToBeSaved>,
}

impl From<&CoBadgedCardData> for CoBadgedCardDataToBeSaved {
    fn from(co_badged_card_data: &CoBadgedCardData) -> Self {
        Self {
            co_badged_card_networks: co_badged_card_data
                .co_badged_card_networks_info
                .get_card_networks(),
            issuer_country_code: co_badged_card_data.issuer_country_code,
            is_regulated: co_badged_card_data.is_regulated,
            regulated_name: co_badged_card_data.regulated_name.clone(),
        }
    }
}

#[derive(Clone, Debug, PartialEq, serde::Deserialize, serde::Serialize)]
pub struct CoBadgedCardData {
    pub co_badged_card_networks_info: open_router::CoBadgedCardNetworks,
    pub issuer_country_code: common_enums::CountryAlpha2,
    pub is_regulated: bool,
    pub regulated_name: Option<common_enums::RegulatedName>,
}

#[derive(Clone, Debug, PartialEq, serde::Deserialize, serde::Serialize)]
pub struct CoBadgedCardDataToBeSaved {
    pub co_badged_card_networks: Vec<common_enums::CardNetwork>,
    pub issuer_country_code: common_enums::CountryAlpha2,
    pub is_regulated: bool,
    pub regulated_name: Option<common_enums::RegulatedName>,
}

impl From<CoBadgedCardDataToBeSaved> for CoBadgedCardData {
    fn from(data: CoBadgedCardDataToBeSaved) -> Self {
        Self {
            co_badged_card_networks_info: open_router::CoBadgedCardNetworks(
                data.co_badged_card_networks
                    .iter()
                    .map(|card_network| open_router::CoBadgedCardNetworksInfo {
                        network: card_network.clone(),
                        saving_percentage: None,
                    })
                    .collect(),
            ),
            issuer_country_code: data.issuer_country_code,
            is_regulated: data.is_regulated,
            regulated_name: data.regulated_name,
        }
    }
}

#[derive(Clone, Debug, Eq, PartialEq, serde::Deserialize, serde::Serialize, ToSchema)]
pub struct NetworkTokenDetailsPaymentMethod {
    pub last4_digits: Option<String>,
    #[schema(value_type = Option<CountryAlpha2>)]
    pub issuer_country: Option<common_enums::CountryAlpha2>,
    #[schema(value_type = Option<String>)]
    pub network_token_expiry_month: Option<masking::Secret<String>>,
    #[schema(value_type = Option<String>)]
    pub network_token_expiry_year: Option<masking::Secret<String>>,
    #[schema(value_type = Option<String>)]
    pub nick_name: Option<masking::Secret<String>>,
    #[schema(value_type = Option<String>)]
    pub card_holder_name: Option<masking::Secret<String>>,
    pub card_isin: Option<String>,
    pub card_issuer: Option<String>,
    #[schema(value_type = Option<CardNetwork>)]
    pub card_network: Option<api_enums::CardNetwork>,
    pub card_type: Option<String>,
    #[serde(default = "saved_in_locker_default")]
    pub saved_to_locker: bool,
}

#[derive(Debug, Clone, Eq, PartialEq, serde::Serialize, serde::Deserialize)]
pub struct PaymentMethodDataBankCreds {
    pub mask: String,
    pub hash: String,
    pub account_type: Option<String>,
    pub account_name: Option<String>,
    pub payment_method_type: api_enums::PaymentMethodType,
    pub connector_details: Vec<BankAccountConnectorDetails>,
}

#[derive(Clone, Debug, Eq, PartialEq, serde::Deserialize, serde::Serialize, ToSchema)]
pub struct PaymentMethodDataWalletInfo {
    /// Last 4 digits of the card number
    pub last4: String,
    /// The information of the payment method
    pub card_network: String,
    /// The type of payment method
    #[serde(rename = "type")]
    pub card_type: Option<String>,
    /// The card's expiry month
    #[schema(value_type = Option<String>,example = "10")]
    pub card_exp_month: Option<masking::Secret<String>>,
    /// The card's expiry year
    #[schema(value_type = Option<String>,example = "25")]
    pub card_exp_year: Option<masking::Secret<String>>,
}

impl From<payments::additional_info::WalletAdditionalDataForCard> for PaymentMethodDataWalletInfo {
    fn from(item: payments::additional_info::WalletAdditionalDataForCard) -> Self {
        Self {
            last4: item.last4,
            card_network: item.card_network,
            card_type: item.card_type,
            card_exp_month: item.card_exp_month,
            card_exp_year: item.card_exp_year,
        }
    }
}

impl From<PaymentMethodDataWalletInfo> for payments::additional_info::WalletAdditionalDataForCard {
    fn from(item: PaymentMethodDataWalletInfo) -> Self {
        Self {
            last4: item.last4,
            card_network: item.card_network,
            card_type: item.card_type,
            card_exp_month: item.card_exp_month,
            card_exp_year: item.card_exp_year,
        }
    }
}

impl From<payments::ApplepayPaymentMethod> for PaymentMethodDataWalletInfo {
    fn from(item: payments::ApplepayPaymentMethod) -> Self {
        Self {
            last4: item
                .display_name
                .chars()
                .rev()
                .take(4)
                .collect::<Vec<_>>()
                .into_iter()
                .rev()
                .collect(),
            card_network: item.network,
            card_type: Some(item.pm_type),
            card_exp_month: item.card_exp_month,
            card_exp_year: item.card_exp_year,
        }
    }
}

impl TryFrom<PaymentMethodDataWalletInfo> for Box<payments::ApplepayPaymentMethod> {
    type Error = error_stack::Report<errors::ValidationError>;
    fn try_from(item: PaymentMethodDataWalletInfo) -> Result<Self, Self::Error> {
        Ok(Self::new(payments::ApplepayPaymentMethod {
            display_name: item.last4,
            network: item.card_network,
            pm_type: item.card_type.get_required_value("card_type")?,
            card_exp_month: item.card_exp_month,
            card_exp_year: item.card_exp_year,
        }))
    }
}

#[derive(Debug, Clone, serde::Serialize, serde::Deserialize)]
pub struct BankAccountTokenData {
    pub payment_method_type: api_enums::PaymentMethodType,
    pub payment_method: api_enums::PaymentMethod,
    pub connector_details: BankAccountConnectorDetails,
}

#[derive(Debug, Clone, Eq, PartialEq, serde::Serialize, serde::Deserialize)]
pub struct BankAccountConnectorDetails {
    pub connector: String,
    pub account_id: masking::Secret<String>,
    pub mca_id: id_type::MerchantConnectorAccountId,
    pub access_token: BankAccountAccessCreds,
}

#[derive(Debug, Clone, Eq, PartialEq, serde::Serialize, serde::Deserialize)]
pub enum BankAccountAccessCreds {
    AccessToken(masking::Secret<String>),
}

#[derive(Debug, serde::Deserialize, serde::Serialize, Clone)]
pub struct Card {
    pub card_number: CardNumber,
    pub name_on_card: Option<masking::Secret<String>>,
    pub card_exp_month: masking::Secret<String>,
    pub card_exp_year: masking::Secret<String>,
    pub card_brand: Option<String>,
    pub card_isin: Option<String>,
    pub nick_name: Option<String>,
}

#[cfg(feature = "v1")]
impl From<(Card, Option<common_enums::CardNetwork>)> for CardDetail {
    fn from((card, card_network): (Card, Option<common_enums::CardNetwork>)) -> Self {
        Self {
            card_number: card.card_number.clone(),
            card_exp_month: card.card_exp_month.clone(),
            card_exp_year: card.card_exp_year.clone(),
            card_holder_name: card.name_on_card.clone(),
            nick_name: card.nick_name.map(masking::Secret::new),
            card_cvc: None,
            card_issuing_country: None,
            card_issuing_country_code: None,
            card_network,
            card_issuer: None,
            card_type: None,
        }
    }
}

#[cfg(feature = "v1")]
#[derive(Debug, serde::Deserialize, serde::Serialize, Clone, ToSchema)]
pub struct CardDetailFromLocker {
    pub scheme: Option<String>,
    pub issuer_country: Option<String>,
    pub issuer_country_code: Option<String>,
    pub last4_digits: Option<String>,
    #[serde(skip)]
    #[schema(value_type=Option<String>)]
    pub card_number: Option<CardNumber>,

    #[schema(value_type=Option<String>)]
    pub expiry_month: Option<masking::Secret<String>>,

    #[schema(value_type=Option<String>)]
    pub expiry_year: Option<masking::Secret<String>>,

    #[schema(value_type=Option<String>)]
    pub card_token: Option<masking::Secret<String>>,

    #[schema(value_type=Option<String>)]
    pub card_holder_name: Option<masking::Secret<String>>,

    #[schema(value_type=Option<String>)]
    pub card_fingerprint: Option<masking::Secret<String>>,

    #[schema(value_type=Option<String>)]
    pub nick_name: Option<masking::Secret<String>>,

    #[schema(value_type = Option<CardNetwork>)]
    pub card_network: Option<api_enums::CardNetwork>,

    pub card_isin: Option<String>,
    pub card_issuer: Option<String>,
    pub card_type: Option<String>,
    pub saved_to_locker: bool,
}

#[cfg(feature = "v2")]
#[derive(Debug, serde::Deserialize, serde::Serialize, Clone, ToSchema)]
pub struct CardDetailFromLocker {
    #[schema(value_type = Option<CountryAlpha2>)]
    pub issuer_country: Option<api_enums::CountryAlpha2>,
    pub last4_digits: Option<String>,
    #[serde(skip)]
    #[schema(value_type=Option<String>)]
    pub card_number: Option<CardNumber>,

    #[schema(value_type=Option<String>)]
    pub expiry_month: Option<masking::Secret<String>>,

    #[schema(value_type=Option<String>)]
    pub expiry_year: Option<masking::Secret<String>>,

    #[schema(value_type=Option<String>)]
    pub card_holder_name: Option<masking::Secret<String>>,

    #[schema(value_type=Option<String>)]
    pub card_fingerprint: Option<masking::Secret<String>>,

    #[schema(value_type=Option<String>)]
    pub nick_name: Option<masking::Secret<String>>,

    #[schema(value_type = Option<CardNetwork>)]
    pub card_network: Option<api_enums::CardNetwork>,

    pub card_isin: Option<String>,
    pub card_issuer: Option<String>,
    pub card_type: Option<String>,
    pub saved_to_locker: bool,
}

#[cfg(feature = "v2")]
#[derive(Debug, serde::Deserialize, serde::Serialize, Clone, ToSchema)]
pub struct NetworkTokenResponse {
    pub payment_method_data: NetworkTokenDetailsPaymentMethod,
}

fn saved_in_locker_default() -> bool {
    true
}

#[cfg(feature = "v1")]
impl From<CardDetailFromLocker> for payments::AdditionalCardInfo {
    fn from(item: CardDetailFromLocker) -> Self {
        Self {
            card_issuer: item.card_issuer,
            card_network: item.card_network,
            card_type: item.card_type,
            card_issuing_country: item.issuer_country,
            card_issuing_country_code: item.issuer_country_code,
            bank_code: None,
            last4: item.last4_digits,
            card_isin: item.card_isin,
            card_extended_bin: item
                .card_number
                .map(|card_number| card_number.get_extended_card_bin()),
            card_exp_month: item.expiry_month,
            card_exp_year: item.expiry_year,
            card_holder_name: item.card_holder_name,
            payment_checks: None,
            authentication_data: None,
            is_regulated: None,
            signature_network: None,
        }
    }
}

#[cfg(feature = "v2")]
impl From<CardDetailFromLocker> for payments::AdditionalCardInfo {
    fn from(item: CardDetailFromLocker) -> Self {
        Self {
            card_issuer: item.card_issuer,
            card_network: item.card_network,
            card_type: item.card_type,
            card_issuing_country: item.issuer_country.map(|country| country.to_string()),
            card_issuing_country_code: None,
            bank_code: None,
            last4: item.last4_digits,
            card_isin: item.card_isin,
            card_extended_bin: item
                .card_number
                .map(|card_number| card_number.get_extended_card_bin()),
            card_exp_month: item.expiry_month,
            card_exp_year: item.expiry_year,
            card_holder_name: item.card_holder_name,
            payment_checks: None,
            authentication_data: None,
            is_regulated: None,
            signature_network: None,
        }
    }
}

#[cfg(feature = "v2")]
#[derive(Debug, serde::Serialize, ToSchema)]
pub struct PaymentMethodListResponseForSession {
    /// The list of payment methods that are enabled for the business profile
    pub payment_methods_enabled: Vec<ResponsePaymentMethodTypes>,

    /// The list of saved payment methods of the customer
    pub customer_payment_methods: Vec<CustomerPaymentMethodResponseItem>,
}

#[cfg(feature = "v1")]
impl From<CardDetailsPaymentMethod> for CardDetailFromLocker {
    fn from(item: CardDetailsPaymentMethod) -> Self {
        Self {
            scheme: None,
            issuer_country: item.issuer_country,
            issuer_country_code: item.issuer_country_code,
            last4_digits: item.last4_digits,
            card_number: None,
            expiry_month: item.expiry_month,
            expiry_year: item.expiry_year,
            card_token: None,
            card_holder_name: item.card_holder_name,
            card_fingerprint: None,
            nick_name: item.nick_name,
            card_isin: item.card_isin,
            card_issuer: item.card_issuer,
            card_network: item.card_network,
            card_type: item.card_type,
            saved_to_locker: item.saved_to_locker,
        }
    }
}

#[cfg(feature = "v2")]
impl From<CardDetailsPaymentMethod> for CardDetailFromLocker {
    fn from(item: CardDetailsPaymentMethod) -> Self {
        Self {
            issuer_country: item
                .issuer_country
                .as_ref()
                .map(|c| api_enums::CountryAlpha2::from_str(c))
                .transpose()
                .ok()
                .flatten(),
            last4_digits: item.last4_digits,
            card_number: None,
            expiry_month: item.expiry_month,
            expiry_year: item.expiry_year,
            card_holder_name: item.card_holder_name,
            card_fingerprint: None,
            nick_name: item.nick_name,
            card_isin: item.card_isin,
            card_issuer: item.card_issuer,
            card_network: item.card_network,
            card_type: item.card_type,
            saved_to_locker: item.saved_to_locker,
        }
    }
}

#[cfg(feature = "v2")]
impl From<CardDetail> for CardDetailFromLocker {
    fn from(item: CardDetail) -> Self {
        Self {
            issuer_country: item.card_issuing_country,
            last4_digits: Some(item.card_number.get_last4()),
            card_number: Some(item.card_number),
            expiry_month: Some(item.card_exp_month),
            expiry_year: Some(item.card_exp_year),
            card_holder_name: item.card_holder_name,
            nick_name: item.nick_name,
            card_isin: None,
            card_issuer: item.card_issuer,
            card_network: item.card_network,
            card_type: item.card_type.map(|card| card.to_string()),
            saved_to_locker: true,
            card_fingerprint: None,
        }
    }
}

#[cfg(feature = "v1")]
impl From<CardDetail> for CardDetailFromLocker {
    fn from(item: CardDetail) -> Self {
        // scheme should be updated in case of co-badged cards
        let card_scheme = item
            .card_network
            .clone()
            .map(|card_network| card_network.to_string());
        Self {
            issuer_country: item.card_issuing_country,
            issuer_country_code: item.card_issuing_country_code,
            last4_digits: Some(item.card_number.get_last4()),
            card_number: Some(item.card_number),
            expiry_month: Some(item.card_exp_month),
            expiry_year: Some(item.card_exp_year),
            card_holder_name: item.card_holder_name,
            nick_name: item.nick_name,
            card_isin: None,
            card_issuer: item.card_issuer,
            card_network: item.card_network,
            card_type: item.card_type.map(|card| card.to_string()),
            saved_to_locker: true,
            card_fingerprint: None,
            scheme: card_scheme,
            card_token: None,
        }
    }
}

#[cfg(feature = "v2")]
impl From<CardDetail> for CardDetailsPaymentMethod {
    fn from(item: CardDetail) -> Self {
        Self {
            issuer_country: item.card_issuing_country.map(|c| c.to_string()),
            last4_digits: Some(item.card_number.get_last4()),
            expiry_month: Some(item.card_exp_month),
            expiry_year: Some(item.card_exp_year),
            card_holder_name: item.card_holder_name,
            nick_name: item.nick_name,
            card_isin: None,
            card_issuer: item.card_issuer,
            card_network: item.card_network,
            card_type: item.card_type.map(|card| card.to_string()),
            saved_to_locker: true,
            co_badged_card_data: None,
            issuer_country_code: None,
        }
    }
}

#[cfg(feature = "v1")]
impl From<(CardDetailFromLocker, Option<&CoBadgedCardData>)> for CardDetailsPaymentMethod {
    fn from(
        (item, co_badged_card_data): (CardDetailFromLocker, Option<&CoBadgedCardData>),
    ) -> Self {
        Self {
            issuer_country: item.issuer_country,
            issuer_country_code: item.issuer_country_code,
            last4_digits: item.last4_digits,
            expiry_month: item.expiry_month,
            expiry_year: item.expiry_year,
            nick_name: item.nick_name,
            card_holder_name: item.card_holder_name,
            card_isin: item.card_isin,
            card_issuer: item.card_issuer,
            card_network: item.card_network,
            card_type: item.card_type,
            saved_to_locker: item.saved_to_locker,
            co_badged_card_data: co_badged_card_data.map(CoBadgedCardDataToBeSaved::from),
        }
    }
}

#[cfg(feature = "v2")]
impl From<CardDetailFromLocker> for CardDetailsPaymentMethod {
    fn from(item: CardDetailFromLocker) -> Self {
        Self {
            issuer_country: item.issuer_country.map(|country| country.to_string()),
            last4_digits: item.last4_digits,
            expiry_month: item.expiry_month,
            expiry_year: item.expiry_year,
            nick_name: item.nick_name,
            card_holder_name: item.card_holder_name,
            card_isin: item.card_isin,
            card_issuer: item.card_issuer,
            card_network: item.card_network,
            card_type: item.card_type,
            saved_to_locker: item.saved_to_locker,
            co_badged_card_data: None,
            issuer_country_code: None,
        }
    }
}

#[derive(Debug, Clone, serde::Serialize, serde::Deserialize, ToSchema, PartialEq, Eq)]
pub struct PaymentExperienceTypes {
    /// The payment experience enabled
    #[schema(value_type = Option<PaymentExperience>, example = "redirect_to_url")]
    pub payment_experience_type: api_enums::PaymentExperience,

    /// The list of eligible connectors for a given payment experience
    #[schema(example = json!(["stripe", "adyen"]))]
    pub eligible_connectors: Vec<String>,
}

#[derive(Debug, Clone, serde::Serialize, ToSchema, PartialEq)]
pub struct CardNetworkTypes {
    /// The card network enabled
    #[schema(value_type = Option<CardNetwork>, example = "Visa")]
    pub card_network: api_enums::CardNetwork,

    /// surcharge details for this card network
    pub surcharge_details: Option<SurchargeDetailsResponse>,

    /// The list of eligible connectors for a given card network
    #[schema(example = json!(["stripe", "adyen"]))]
    pub eligible_connectors: Vec<String>,
}

#[derive(Debug, Clone, serde::Serialize, serde::Deserialize, ToSchema, PartialEq, Eq)]
pub struct BankDebitTypes {
    pub eligible_connectors: Vec<String>,
}

#[cfg(feature = "v1")]
#[derive(Debug, Clone, serde::Serialize, ToSchema, PartialEq)]
pub struct ResponsePaymentMethodTypes {
    /// The payment method type enabled
    #[schema(example = "klarna", value_type = PaymentMethodType)]
    pub payment_method_type: api_enums::PaymentMethodType,

    /// The list of payment experiences enabled, if applicable for a payment method type
    pub payment_experience: Option<Vec<PaymentExperienceTypes>>,

    /// The list of card networks enabled, if applicable for a payment method type
    pub card_networks: Option<Vec<CardNetworkTypes>>,

    #[schema(deprecated)]
    /// The list of banks enabled, if applicable for a payment method type . To be deprecated soon.
    pub bank_names: Option<Vec<BankCodeResponse>>,

    /// The Bank debit payment method information, if applicable for a payment method type.
    pub bank_debits: Option<BankDebitTypes>,

    /// The Bank transfer payment method information, if applicable for a payment method type.
    pub bank_transfers: Option<BankTransferTypes>,

    /// Required fields for the payment_method_type.
    pub required_fields: Option<HashMap<String, RequiredFieldInfo>>,

    /// surcharge details for this payment method type if exists
    pub surcharge_details: Option<SurchargeDetailsResponse>,

    /// auth service connector label for this payment method type, if exists
    pub pm_auth_connector: Option<String>,
}

#[cfg(feature = "v2")]
#[derive(Debug, Clone, serde::Serialize, ToSchema, PartialEq)]
#[serde(untagged)] // Untagged used for serialization only
pub enum PaymentMethodSubtypeSpecificData {
    #[schema(title = "card")]
    Card {
        card_networks: Vec<CardNetworkTypes>,
    },
    #[schema(title = "bank")]
    Bank {
        #[schema(value_type = BankNames)]
        bank_names: Vec<common_enums::BankNames>,
    },
}

#[cfg(feature = "v2")]
#[derive(Debug, Clone, serde::Serialize, ToSchema, PartialEq)]
pub struct ResponsePaymentMethodTypes {
    /// The payment method type enabled
    #[schema(example = "pay_later", value_type = PaymentMethod)]
    pub payment_method_type: common_enums::PaymentMethod,

    /// The payment method subtype enabled
    #[schema(example = "klarna", value_type = PaymentMethodType)]
    pub payment_method_subtype: common_enums::PaymentMethodType,

    /// payment method subtype specific information
    #[serde(flatten)]
    pub extra_information: Option<PaymentMethodSubtypeSpecificData>,

    /// Required fields for the payment_method_type.
    /// This is the union of all the required fields for the payment method type enabled in all the connectors.
    pub required_fields: Vec<RequiredFieldInfo>,
}

#[derive(Clone, Debug, PartialEq, serde::Serialize, ToSchema)]
#[serde(rename_all = "snake_case")]
pub struct SurchargeDetailsResponse {
    /// surcharge value
    pub surcharge: SurchargeResponse,
    /// tax on surcharge value
    pub tax_on_surcharge: Option<SurchargePercentage>,
    /// surcharge amount for this payment
    pub display_surcharge_amount: f64,
    /// tax on surcharge amount for this payment
    pub display_tax_on_surcharge_amount: f64,
    /// sum of display_surcharge_amount and display_tax_on_surcharge_amount
    pub display_total_surcharge_amount: f64,
}

#[derive(Clone, Debug, PartialEq, serde::Serialize, ToSchema)]
#[serde(rename_all = "snake_case", tag = "type", content = "value")]
pub enum SurchargeResponse {
    /// Fixed Surcharge value
    Fixed(MinorUnit),
    /// Surcharge percentage
    Rate(SurchargePercentage),
}

impl From<Surcharge> for SurchargeResponse {
    fn from(value: Surcharge) -> Self {
        match value {
            Surcharge::Fixed(amount) => Self::Fixed(amount),
            Surcharge::Rate(percentage) => Self::Rate(percentage.into()),
        }
    }
}

#[derive(Clone, Default, Debug, PartialEq, serde::Serialize, ToSchema)]
pub struct SurchargePercentage {
    percentage: f32,
}

impl From<Percentage<SURCHARGE_PERCENTAGE_PRECISION_LENGTH>> for SurchargePercentage {
    fn from(value: Percentage<SURCHARGE_PERCENTAGE_PRECISION_LENGTH>) -> Self {
        Self {
            percentage: value.get_percentage(),
        }
    }
}
/// Required fields info used while listing the payment_method_data
#[derive(Debug, serde::Deserialize, serde::Serialize, Clone, PartialEq, Eq, ToSchema)]
pub struct RequiredFieldInfo {
    /// Required field for a payment_method through a payment_method_type
    pub required_field: String,

    /// Display name of the required field in the front-end
    pub display_name: String,

    /// Possible field type of required field
    #[schema(value_type = FieldType)]
    pub field_type: api_enums::FieldType,

    #[schema(value_type = Option<String>)]
    pub value: Option<masking::Secret<String>>,
}

#[derive(Debug, Clone, serde::Serialize, ToSchema)]
pub struct ResponsePaymentMethodsEnabled {
    /// The payment method enabled
    #[schema(value_type = PaymentMethod)]
    pub payment_method: api_enums::PaymentMethod,

    /// The list of payment method types enabled for a connector account
    pub payment_method_types: Vec<ResponsePaymentMethodTypes>,
}

#[derive(Debug, Clone, serde::Serialize, serde::Deserialize, ToSchema, PartialEq, Eq)]
pub struct BankTransferTypes {
    /// The list of eligible connectors for a given payment experience
    #[schema(example = json!(["stripe", "adyen"]))]
    pub eligible_connectors: Vec<String>,
}

#[derive(Clone, Debug)]
pub struct ResponsePaymentMethodIntermediate {
    pub payment_method_type: api_enums::PaymentMethodType,
    pub payment_experience: Option<api_enums::PaymentExperience>,
    pub card_networks: Option<Vec<api_enums::CardNetwork>>,
    pub payment_method: api_enums::PaymentMethod,
    pub connector: String,
    pub merchant_connector_id: String,
}

impl ResponsePaymentMethodIntermediate {
    pub fn new(
        pm_type: RequestPaymentMethodTypes,
        connector: String,
        merchant_connector_id: String,
        pm: api_enums::PaymentMethod,
    ) -> Self {
        Self {
            payment_method_type: pm_type.payment_method_type,
            payment_experience: pm_type.payment_experience,
            card_networks: pm_type.card_networks,
            payment_method: pm,
            connector,
            merchant_connector_id,
        }
    }
}

#[derive(Debug, Clone, serde::Serialize, serde::Deserialize, ToSchema, PartialEq, Eq, Hash)]
pub struct RequestPaymentMethodTypes {
    #[schema(value_type = PaymentMethodType)]
    pub payment_method_type: api_enums::PaymentMethodType,
    #[schema(value_type = Option<PaymentExperience>)]
    pub payment_experience: Option<api_enums::PaymentExperience>,
    #[schema(value_type = Option<Vec<CardNetwork>>)]
    pub card_networks: Option<Vec<api_enums::CardNetwork>>,
    /// List of currencies accepted or has the processing capabilities of the processor
    #[schema(example = json!(
        {
            "type": "specific_accepted",
            "list": ["USD", "INR"]
        }
    ), value_type = Option<AcceptedCurrencies>)]
    pub accepted_currencies: Option<admin::AcceptedCurrencies>,

    ///  List of Countries accepted or has the processing capabilities of the processor
    #[schema(example = json!(
        {
            "type": "specific_accepted",
            "list": ["UK", "AU"]
        }
    ), value_type = Option<AcceptedCountries>)]
    pub accepted_countries: Option<admin::AcceptedCountries>,

    /// Minimum amount supported by the processor. To be represented in the lowest denomination of the target currency (For example, for USD it should be in cents)
    #[schema(example = 1)]
    pub minimum_amount: Option<MinorUnit>,

    /// Maximum amount supported by the processor. To be represented in the lowest denomination of
    /// the target currency (For example, for USD it should be in cents)
    #[schema(example = 1313)]
    pub maximum_amount: Option<MinorUnit>,

    /// Indicates whether the payment method supports recurring payments. Optional.
    #[schema(example = false)]
    pub recurring_enabled: Option<bool>,

    /// Indicates whether the payment method is eligible for installment payments (e.g., EMI, BNPL). Optional.
    #[schema(example = true)]
    pub installment_payment_enabled: Option<bool>,
}
impl RequestPaymentMethodTypes {
    /// Get payment_method_type
    #[cfg(feature = "v1")]
    pub fn get_payment_method_type(&self) -> Option<api_enums::PaymentMethodType> {
        Some(self.payment_method_type)
    }
}

#[cfg(feature = "v1")]
//List Payment Method
#[derive(Debug, Clone, serde::Serialize, Default, ToSchema)]
#[serde(deny_unknown_fields)]
pub struct PaymentMethodListRequest {
    /// This is a 15 minute expiry token which shall be used from the client to authenticate and perform sessions from the SDK
    #[schema(max_length = 30, min_length = 30, example = "secret_k2uj3he2893eiu2d")]
    pub client_secret: Option<String>,

    /// The two-letter ISO currency code
    #[schema(value_type = Option<Vec<CountryAlpha2>>, example = json!(["US", "UK", "IN"]))]
    pub accepted_countries: Option<Vec<api_enums::CountryAlpha2>>,

    /// The three-letter ISO currency code
    #[schema(value_type = Option<Vec<Currency>>,example = json!(["USD", "EUR"]))]
    pub accepted_currencies: Option<Vec<api_enums::Currency>>,

    /// Filter by amount
    #[schema(example = 60)]
    pub amount: Option<MinorUnit>,

    /// Indicates whether the payment method supports recurring payments. Optional.
    #[schema(example = true)]
    pub recurring_enabled: Option<bool>,

    /// Indicates whether the payment method is eligible for installment payments (e.g., EMI, BNPL). Optional.
    #[schema(example = true)]
    pub installment_payment_enabled: Option<bool>,

    /// Indicates whether the payment method is eligible for card netwotks
    #[schema(value_type = Option<Vec<CardNetwork>>, example = json!(["visa", "mastercard"]))]
    pub card_networks: Option<Vec<api_enums::CardNetwork>>,

    /// Indicates the limit of last used payment methods
    #[schema(example = 1)]
    pub limit: Option<i64>,
}

#[cfg(feature = "v1")]
impl<'de> serde::Deserialize<'de> for PaymentMethodListRequest {
    fn deserialize<D>(deserializer: D) -> Result<Self, D::Error>
    where
        D: serde::Deserializer<'de>,
    {
        struct FieldVisitor;

        impl<'de> de::Visitor<'de> for FieldVisitor {
            type Value = PaymentMethodListRequest;

            fn expecting(&self, formatter: &mut std::fmt::Formatter<'_>) -> std::fmt::Result {
                formatter.write_str("Failed while deserializing as map")
            }

            fn visit_map<A>(self, mut map: A) -> Result<Self::Value, A::Error>
            where
                A: de::MapAccess<'de>,
            {
                let mut output = PaymentMethodListRequest::default();

                while let Some(key) = map.next_key()? {
                    match key {
                        "client_secret" => {
                            set_or_reject_duplicate(
                                &mut output.client_secret,
                                "client_secret",
                                map.next_value()?,
                            )?;
                        }
                        "accepted_countries" => match output.accepted_countries.as_mut() {
                            Some(inner) => inner.push(map.next_value()?),
                            None => {
                                output.accepted_countries = Some(vec![map.next_value()?]);
                            }
                        },
                        "accepted_currencies" => match output.accepted_currencies.as_mut() {
                            Some(inner) => inner.push(map.next_value()?),
                            None => {
                                output.accepted_currencies = Some(vec![map.next_value()?]);
                            }
                        },
                        "amount" => {
                            set_or_reject_duplicate(
                                &mut output.amount,
                                "amount",
                                map.next_value()?,
                            )?;
                        }
                        "recurring_enabled" => {
                            set_or_reject_duplicate(
                                &mut output.recurring_enabled,
                                "recurring_enabled",
                                map.next_value()?,
                            )?;
                        }
                        "installment_payment_enabled" => {
                            set_or_reject_duplicate(
                                &mut output.installment_payment_enabled,
                                "installment_payment_enabled",
                                map.next_value()?,
                            )?;
                        }
                        "card_network" => match output.card_networks.as_mut() {
                            Some(inner) => inner.push(map.next_value()?),
                            None => output.card_networks = Some(vec![map.next_value()?]),
                        },
                        "limit" => {
                            set_or_reject_duplicate(&mut output.limit, "limit", map.next_value()?)?;
                        }
                        _ => {}
                    }
                }

                Ok(output)
            }
        }

        deserializer.deserialize_identifier(FieldVisitor)
    }
}

#[cfg(feature = "v2")]
//List Payment Method
#[derive(Debug, Clone, serde::Serialize, Default, ToSchema)]
#[serde(deny_unknown_fields)]
pub struct ListMethodsForPaymentMethodsRequest {
    /// This is a 15 minute expiry token which shall be used from the client to authenticate and perform sessions from the SDK
    #[schema(max_length = 30, min_length = 30, example = "secret_k2uj3he2893eiu2d")]
    pub client_secret: Option<String>,

    /// The two-letter ISO currency code
    #[schema(value_type = Option<Vec<CountryAlpha2>>, example = json!(["US", "UK", "IN"]))]
    pub accepted_countries: Option<Vec<api_enums::CountryAlpha2>>,

    /// Filter by amount
    #[schema(example = 60)]
    pub amount: Option<MinorUnit>,

    /// The three-letter ISO currency code
    #[schema(value_type = Option<Vec<Currency>>,example = json!(["USD", "EUR"]))]
    pub accepted_currencies: Option<Vec<api_enums::Currency>>,

    /// Indicates whether the payment method supports recurring payments. Optional.
    #[schema(example = true)]
    pub recurring_enabled: Option<bool>,

    /// Indicates whether the payment method is eligible for card netwotks
    #[schema(value_type = Option<Vec<CardNetwork>>, example = json!(["visa", "mastercard"]))]
    pub card_networks: Option<Vec<api_enums::CardNetwork>>,

    /// Indicates the limit of last used payment methods
    #[schema(example = 1)]
    pub limit: Option<i64>,
}

#[cfg(feature = "v2")]
impl<'de> serde::Deserialize<'de> for ListMethodsForPaymentMethodsRequest {
    fn deserialize<D>(deserializer: D) -> Result<Self, D::Error>
    where
        D: serde::Deserializer<'de>,
    {
        struct FieldVisitor;

        impl<'de> de::Visitor<'de> for FieldVisitor {
            type Value = ListMethodsForPaymentMethodsRequest;

            fn expecting(&self, formatter: &mut std::fmt::Formatter<'_>) -> std::fmt::Result {
                formatter.write_str("Failed while deserializing as map")
            }

            fn visit_map<A>(self, mut map: A) -> Result<Self::Value, A::Error>
            where
                A: de::MapAccess<'de>,
            {
                let mut output = ListMethodsForPaymentMethodsRequest::default();

                while let Some(key) = map.next_key()? {
                    match key {
                        "client_secret" => {
                            set_or_reject_duplicate(
                                &mut output.client_secret,
                                "client_secret",
                                map.next_value()?,
                            )?;
                        }
                        "accepted_countries" => match output.accepted_countries.as_mut() {
                            Some(inner) => inner.push(map.next_value()?),
                            None => {
                                output.accepted_countries = Some(vec![map.next_value()?]);
                            }
                        },
                        "amount" => {
                            set_or_reject_duplicate(
                                &mut output.amount,
                                "amount",
                                map.next_value()?,
                            )?;
                        }
                        "accepted_currencies" => match output.accepted_currencies.as_mut() {
                            Some(inner) => inner.push(map.next_value()?),
                            None => {
                                output.accepted_currencies = Some(vec![map.next_value()?]);
                            }
                        },
                        "recurring_enabled" => {
                            set_or_reject_duplicate(
                                &mut output.recurring_enabled,
                                "recurring_enabled",
                                map.next_value()?,
                            )?;
                        }
                        "card_network" => match output.card_networks.as_mut() {
                            Some(inner) => inner.push(map.next_value()?),
                            None => output.card_networks = Some(vec![map.next_value()?]),
                        },
                        "limit" => {
                            set_or_reject_duplicate(&mut output.limit, "limit", map.next_value()?)?;
                        }
                        _ => {}
                    }
                }

                Ok(output)
            }
        }

        deserializer.deserialize_identifier(FieldVisitor)
    }
}

// Try to set the provided value to the data otherwise throw an error
fn set_or_reject_duplicate<T, E: de::Error>(
    data: &mut Option<T>,
    name: &'static str,
    value: T,
) -> Result<(), E> {
    match data {
        Some(_inner) => Err(de::Error::duplicate_field(name)),
        None => {
            *data = Some(value);
            Ok(())
        }
    }
}

#[cfg(feature = "v1")]
#[derive(Debug, serde::Serialize, ToSchema)]
pub struct PaymentMethodListResponse {
    /// Redirect URL of the merchant
    #[schema(example = "https://www.google.com")]
    pub redirect_url: Option<String>,

    /// currency of the Payment to be done
    #[schema(example = "USD", value_type = Currency)]
    pub currency: Option<api_enums::Currency>,

    /// Information about the payment method
    pub payment_methods: Vec<ResponsePaymentMethodsEnabled>,
    /// Value indicating if the current payment is a mandate payment
    #[schema(value_type = MandateType)]
    pub mandate_payment: Option<payments::MandateType>,

    #[schema(value_type = Option<String>)]
    pub merchant_name: OptionalEncryptableName,

    /// flag to indicate if surcharge and tax breakup screen should be shown or not
    #[schema(value_type = bool)]
    pub show_surcharge_breakup_screen: bool,

    #[schema(value_type = Option<PaymentType>)]
    pub payment_type: Option<api_enums::PaymentType>,

    /// flag to indicate whether to perform external 3ds authentication
    #[schema(example = true)]
    pub request_external_three_ds_authentication: bool,

    /// flag that indicates whether to collect shipping details from wallets or from the customer
    pub collect_shipping_details_from_wallets: Option<bool>,

    /// flag that indicates whether to collect billing details from wallets or from the customer
    pub collect_billing_details_from_wallets: Option<bool>,

    /// flag that indicates whether to calculate tax on the order amount
    pub is_tax_calculation_enabled: bool,

    /// indicates the next action to be performed by the SDK
    #[schema(value_type = SdkNextAction)]
    pub sdk_next_action: payments::SdkNextAction,

    /// indicates whether this is a guest customer flow
    pub is_guest_customer: bool,
}

#[cfg(feature = "v1")]
#[derive(Debug, serde::Serialize, ToSchema)]
pub struct CustomerPaymentMethodsListResponse {
    /// List of payment methods for customer
    pub customer_payment_methods: Vec<CustomerPaymentMethod>,
    /// Returns whether a customer id is not tied to a payment intent (only when the request is made against a client secret)
    pub is_guest_customer: Option<bool>,
}

// OLAP PML Response
#[cfg(feature = "v2")]
#[derive(Debug, serde::Serialize, ToSchema)]
pub struct CustomerPaymentMethodsListResponse {
    /// List of payment methods for customer
    pub customer_payment_methods: Vec<PaymentMethodResponseItem>,
}

#[cfg(feature = "v2")]
#[derive(Debug, Clone, serde::Deserialize, serde::Serialize, ToSchema)]
#[serde(deny_unknown_fields)]
pub struct GetTokenDataRequest {
    /// Indicates the type of token to be fetched
    pub token_type: api_enums::TokenDataType,
}

#[cfg(feature = "v2")]
impl common_utils::events::ApiEventMetric for GetTokenDataRequest {}

#[cfg(feature = "v2")]
#[derive(Debug, serde::Serialize, ToSchema)]
pub struct TokenDataResponse {
    /// The unique identifier of the payment method.
    #[schema(value_type = String, example = "12345_pm_01926c58bc6e77c09e809964e72af8c8")]
    pub payment_method_id: id_type::GlobalPaymentMethodId,

    /// token type of the payment method
    #[schema(value_type = TokenDataType)]
    pub token_type: api_enums::TokenDataType,

    /// token details of the payment method
    pub token_details: TokenDetailsResponse,
}

#[cfg(feature = "v2")]
impl common_utils::events::ApiEventMetric for TokenDataResponse {}

#[cfg(feature = "v2")]
#[derive(Debug, serde::Serialize, ToSchema)]
#[serde(untagged)]
pub enum TokenDetailsResponse {
    NetworkTokenDetails(NetworkTokenDetailsResponse),
}

#[cfg(feature = "v2")]
#[derive(Debug, serde::Serialize, ToSchema)]
pub struct NetworkTokenDetailsResponse {
    /// Network token generated against the Card Number
    #[schema(value_type = String)]
    pub network_token: cards::NetworkToken,

    /// Expiry month of the network token
    #[schema(value_type = String)]
    pub network_token_exp_month: masking::Secret<String>,

    /// Expiry year of the network token
    #[schema(value_type = String)]
    pub network_token_exp_year: masking::Secret<String>,

    /// Cryptogram generated by the Network
    #[schema(value_type = Option<String>)]
    pub cryptogram: Option<masking::Secret<String>>,

    /// Issuer of the card
    pub card_issuer: Option<String>,

    /// Card network of the token
    #[schema(value_type = Option<CardNetwork>)]
    pub card_network: Option<common_enums::CardNetwork>,

    /// Card type of the token
    pub card_type: Option<CardType>,

    /// Issuing country of the card
    #[schema(value_type = Option<CountryAlpha2>)]
    pub card_issuing_country: Option<common_enums::CountryAlpha2>,

    /// Bank code of the card
    pub bank_code: Option<String>,

    /// Name of the card holder
    #[schema(value_type = Option<String>)]
    pub card_holder_name: Option<masking::Secret<String>>,

    /// Nick name of the card holder
    #[schema(value_type = Option<String>)]
    pub nick_name: Option<masking::Secret<String>>,

    /// ECI indicator of the card
    pub eci: Option<String>,
}

#[cfg(feature = "v2")]
#[derive(Debug, serde::Serialize, ToSchema)]
pub struct TotalPaymentMethodCountResponse {
    /// total count of payment methods under the merchant
    pub total_count: i64,
}

#[cfg(feature = "v2")]
impl common_utils::events::ApiEventMetric for TotalPaymentMethodCountResponse {}

#[cfg(feature = "v1")]
#[derive(Debug, serde::Serialize, ToSchema)]
pub struct PaymentMethodDeleteResponse {
    /// The unique identifier of the Payment method
    #[schema(example = "card_rGK4Vi5iSW70MY7J2mIg")]
    pub payment_method_id: String,

    /// Whether payment method was deleted or not
    #[schema(example = true)]
    pub deleted: bool,
}

#[cfg(feature = "v2")]
#[derive(Debug, serde::Serialize, ToSchema)]
pub struct PaymentMethodDeleteResponse {
    /// The unique identifier of the Payment method
    #[schema(value_type = String, example = "12345_pm_01926c58bc6e77c09e809964e72af8c8")]
    pub id: id_type::GlobalPaymentMethodId,
}

#[cfg(feature = "v1")]
#[derive(Debug, serde::Serialize, ToSchema)]
pub struct CustomerDefaultPaymentMethodResponse {
    /// The unique identifier of the Payment method
    #[schema(example = "card_rGK4Vi5iSW70MY7J2mIg")]
    pub default_payment_method_id: Option<String>,
    /// The unique identifier of the customer.
    #[schema(value_type = String, max_length = 64, min_length = 1, example = "cus_y3oqhf46pyzuxjbcn2giaqnb44")]
    pub customer_id: id_type::CustomerId,
    /// The type of payment method use for the payment.
    #[schema(value_type = PaymentMethod,example = "card")]
    pub payment_method: api_enums::PaymentMethod,
    /// This is a sub-category of payment method.
    #[schema(value_type = Option<PaymentMethodType>,example = "credit")]
    pub payment_method_type: Option<api_enums::PaymentMethodType>,
}

#[cfg(feature = "v2")]
#[derive(Debug, Clone, serde::Serialize, ToSchema)]
pub struct PaymentMethodResponseItem {
    /// The unique identifier of the payment method.
    #[schema(value_type = String, example = "12345_pm_01926c58bc6e77c09e809964e72af8c8")]
    pub id: id_type::GlobalPaymentMethodId,

    /// The unique identifier of the customer.
    #[schema(
        min_length = 32,
        max_length = 64,
        example = "12345_cus_01926c58bc6e77c09e809964e72af8c8",
        value_type = String
    )]
    pub customer_id: id_type::GlobalCustomerId,

    /// The type of payment method use for the payment.
    #[schema(value_type = PaymentMethod,example = "card")]
    pub payment_method_type: api_enums::PaymentMethod,

    /// This is a sub-category of payment method.
    #[schema(value_type = PaymentMethodType,example = "credit")]
    pub payment_method_subtype: api_enums::PaymentMethodType,

    /// Indicates whether the payment method supports recurring payments. Optional.
    #[schema(example = true)]
    pub recurring_enabled: Option<bool>,

    /// PaymentMethod Data from locker
    pub payment_method_data: Option<PaymentMethodListData>,

    /// Masked bank details from PM auth services
    #[schema(example = json!({"mask": "0000"}))]
    pub bank: Option<MaskedBankDetails>,

    /// A timestamp (ISO 8601 code) that determines when the payment method was created
    #[schema(value_type = PrimitiveDateTime, example = "2023-01-18T11:04:09.922Z")]
    #[serde(with = "common_utils::custom_serde::iso8601")]
    pub created: time::PrimitiveDateTime,

    /// Whether this payment method requires CVV to be collected
    #[schema(example = true)]
    pub requires_cvv: bool,

    ///  A timestamp (ISO 8601 code) that determines when the payment method was last used
    #[schema(value_type = PrimitiveDateTime,example = "2024-02-24T11:04:09.922Z")]
    #[serde(default, with = "common_utils::custom_serde::iso8601")]
    pub last_used_at: time::PrimitiveDateTime,

    /// Indicates if the payment method has been set to default or not
    #[schema(example = true)]
    pub is_default: bool,

    /// The billing details of the payment method
    #[schema(value_type = Option<Address>)]
    pub billing: Option<payments::Address>,

    ///The network token details for the payment method
    pub network_tokenization: Option<NetworkTokenResponse>,

    /// Whether psp_tokenization is enabled for the payment_method, this will be true when at least
    /// one multi-use token with status `Active` is available for the payment method
    pub psp_tokenization_enabled: bool,
}

#[cfg(feature = "v2")]
#[derive(Debug, Clone, serde::Serialize, ToSchema)]
pub struct CustomerPaymentMethodResponseItem {
    /// The unique identifier of the payment method.
    #[schema(value_type = String, example = "12345_pm_01926c58bc6e77c09e809964e72af8c8")]
    pub id: id_type::GlobalPaymentMethodId,

    /// Temporary Token for payment method in vault which gets refreshed for every payment
    #[schema(example = "7ebf443f-a050-4067-84e5-e6f6d4800aef")]
    pub payment_token: String,

    /// The unique identifier of the customer.
    #[schema(
        min_length = 32,
        max_length = 64,
        example = "12345_cus_01926c58bc6e77c09e809964e72af8c8",
        value_type = String
    )]
    pub customer_id: id_type::GlobalCustomerId,

    /// The type of payment method use for the payment.
    #[schema(value_type = PaymentMethod,example = "card")]
    pub payment_method_type: api_enums::PaymentMethod,

    /// This is a sub-category of payment method.
    #[schema(value_type = PaymentMethodType,example = "credit")]
    pub payment_method_subtype: api_enums::PaymentMethodType,

    /// Indicates whether the payment method is eligible for recurring payments
    #[schema(example = true)]
    pub recurring_enabled: bool,

    /// PaymentMethod Data from locker
    pub payment_method_data: Option<PaymentMethodListData>,

    /// Masked bank details from PM auth services
    #[schema(example = json!({"mask": "0000"}))]
    pub bank: Option<MaskedBankDetails>,

    /// A timestamp (ISO 8601 code) that determines when the payment method was created
    #[schema(value_type = PrimitiveDateTime, example = "2023-01-18T11:04:09.922Z")]
    #[serde(with = "common_utils::custom_serde::iso8601")]
    pub created: time::PrimitiveDateTime,

    /// Whether this payment method requires CVV to be collected
    #[schema(example = true)]
    pub requires_cvv: bool,

    ///  A timestamp (ISO 8601 code) that determines when the payment method was last used
    #[schema(value_type = PrimitiveDateTime,example = "2024-02-24T11:04:09.922Z")]
    #[serde(with = "common_utils::custom_serde::iso8601")]
    pub last_used_at: time::PrimitiveDateTime,

    /// Indicates if the payment method has been set to default or not
    #[schema(example = true)]
    pub is_default: bool,

    /// The billing details of the payment method
    #[schema(value_type = Option<Address>)]
    pub billing: Option<payments::Address>,
}

#[cfg(feature = "v2")]
#[derive(Debug, Clone, serde::Serialize, ToSchema)]
#[serde(rename_all = "snake_case")]
pub enum PaymentMethodListData {
    Card(CardDetailFromLocker),
    #[cfg(feature = "payouts")]
    #[schema(value_type = Bank)]
    Bank(payouts::Bank),
}

#[cfg(feature = "v1")]
#[derive(Debug, Clone, serde::Serialize, ToSchema)]
pub struct CustomerPaymentMethod {
    /// Token for payment method in temporary card locker which gets refreshed often
    #[schema(example = "7ebf443f-a050-4067-84e5-e6f6d4800aef")]
    pub payment_token: String,
    /// The unique identifier of the customer.
    #[schema(example = "pm_iouuy468iyuowqs")]
    pub payment_method_id: String,

    /// The unique identifier of the customer.
    #[schema(value_type = String, max_length = 64, min_length = 1, example = "cus_y3oqhf46pyzuxjbcn2giaqnb44")]
    pub customer_id: id_type::CustomerId,

    /// The type of payment method use for the payment.
    #[schema(value_type = PaymentMethod,example = "card")]
    pub payment_method: api_enums::PaymentMethod,

    /// This is a sub-category of payment method.
    #[schema(value_type = Option<PaymentMethodType>,example = "credit_card")]
    pub payment_method_type: Option<api_enums::PaymentMethodType>,

    /// The name of the bank/ provider issuing the payment method to the end user
    #[schema(example = "Citibank")]
    pub payment_method_issuer: Option<String>,

    /// A standard code representing the issuer of payment method
    #[schema(value_type = Option<PaymentMethodIssuerCode>,example = "jp_applepay")]
    pub payment_method_issuer_code: Option<api_enums::PaymentMethodIssuerCode>,

    /// Indicates whether the payment method supports recurring payments. Optional.
    #[schema(example = true)]
    pub recurring_enabled: Option<bool>,

    /// Indicates whether the payment method is eligible for installment payments (e.g., EMI, BNPL). Optional.
    #[schema(example = true)]
    pub installment_payment_enabled: Option<bool>,

    /// Type of payment experience enabled with the connector
    #[schema(value_type = Option<Vec<PaymentExperience>>,example = json!(["redirect_to_url"]))]
    pub payment_experience: Option<Vec<api_enums::PaymentExperience>>,

    /// Card details from card locker
    #[schema(example = json!({"last4": "1142","exp_month": "03","exp_year": "2030"}))]
    pub card: Option<CardDetailFromLocker>,

    /// You can specify up to 50 keys, with key names up to 40 characters long and values up to 500 characters long. Metadata is useful for storing additional, structured information on an object.
    #[schema(value_type = Option<Object>,example = json!({ "city": "NY", "unit": "245" }))]
    pub metadata: Option<pii::SecretSerdeValue>,

    /// A timestamp (ISO 8601 code) that determines when the payment method was created
    #[schema(value_type = Option<PrimitiveDateTime>,example = "2023-01-18T11:04:09.922Z")]
    #[serde(default, with = "common_utils::custom_serde::iso8601::option")]
    pub created: Option<time::PrimitiveDateTime>,

    /// Payment method details from locker
    #[cfg(feature = "payouts")]
    #[schema(value_type = Option<Bank>)]
    #[serde(skip_serializing_if = "Option::is_none")]
    pub bank_transfer: Option<payouts::Bank>,

    /// Masked bank details from PM auth services
    #[schema(example = json!({"mask": "0000"}))]
    pub bank: Option<MaskedBankDetails>,

    /// Surcharge details for this saved card
    pub surcharge_details: Option<SurchargeDetailsResponse>,

    /// Whether this payment method requires CVV to be collected
    #[schema(example = true)]
    pub requires_cvv: bool,

    ///  A timestamp (ISO 8601 code) that determines when the payment method was last used
    #[schema(value_type = Option<PrimitiveDateTime>,example = "2024-02-24T11:04:09.922Z")]
    #[serde(default, with = "common_utils::custom_serde::iso8601::option")]
    pub last_used_at: Option<time::PrimitiveDateTime>,
    /// Indicates if the payment method has been set to default or not
    #[schema(example = true)]
    pub default_payment_method_set: bool,

    /// The billing details of the payment method
    #[schema(value_type = Option<Address>)]
    pub billing: Option<payments::Address>,
}

#[derive(Debug, Clone, serde::Serialize, serde::Deserialize, ToSchema)]
pub struct PaymentMethodCollectLinkRequest {
    /// The unique identifier for the collect link.
    #[schema(value_type = Option<String>, example = "pm_collect_link_2bdacf398vwzq5n422S1")]
    pub pm_collect_link_id: Option<String>,

    /// The unique identifier of the customer.
    #[schema(value_type = String, example = "cus_92dnwed8s32bV9D8Snbiasd8v")]
    pub customer_id: id_type::CustomerId,

    #[serde(flatten)]
    #[schema(value_type = Option<GenericLinkUiConfig>)]
    pub ui_config: Option<link_utils::GenericLinkUiConfig>,

    /// Will be used to expire client secret after certain amount of time to be supplied in seconds
    /// (900) for 15 mins
    #[schema(value_type = Option<u32>, example = 900)]
    pub session_expiry: Option<u32>,

    /// Redirect to this URL post completion
    #[schema(value_type = Option<String>, example = "https://sandbox.hyperswitch.io/payment_method/collect/pm_collect_link_2bdacf398vwzq5n422S1/status")]
    pub return_url: Option<String>,

    /// List of payment methods shown on collect UI
    #[schema(value_type = Option<Vec<EnabledPaymentMethod>>, example = r#"[{"payment_method": "bank_transfer", "payment_method_types": ["ach", "bacs"]}]"#)]
    pub enabled_payment_methods: Option<Vec<link_utils::EnabledPaymentMethod>>,
}

#[derive(Debug, Clone, serde::Serialize, serde::Deserialize, ToSchema)]
pub struct PaymentMethodCollectLinkResponse {
    /// The unique identifier for the collect link.
    #[schema(value_type = String, example = "pm_collect_link_2bdacf398vwzq5n422S1")]
    pub pm_collect_link_id: String,

    /// The unique identifier of the customer.
    #[schema(value_type = String, example = "cus_92dnwed8s32bV9D8Snbiasd8v")]
    pub customer_id: id_type::CustomerId,

    /// Time when this link will be expired in ISO8601 format
    #[schema(value_type = PrimitiveDateTime, example = "2025-01-18T11:04:09.922Z")]
    #[serde(with = "common_utils::custom_serde::iso8601")]
    pub expiry: time::PrimitiveDateTime,

    /// URL to the form's link generated for collecting payment method details.
    #[schema(value_type = String, example = "https://sandbox.hyperswitch.io/payment_method/collect/pm_collect_link_2bdacf398vwzq5n422S1")]
    pub link: masking::Secret<url::Url>,

    /// Redirect to this URL post completion
    #[schema(value_type = Option<String>, example = "https://sandbox.hyperswitch.io/payment_method/collect/pm_collect_link_2bdacf398vwzq5n422S1/status")]
    pub return_url: Option<String>,

    /// Collect link config used
    #[serde(flatten)]
    #[schema(value_type = GenericLinkUiConfig)]
    pub ui_config: link_utils::GenericLinkUiConfig,

    /// List of payment methods shown on collect UI
    #[schema(value_type = Option<Vec<EnabledPaymentMethod>>, example = r#"[{"payment_method": "bank_transfer", "payment_method_types": ["ach", "bacs"]}]"#)]
    pub enabled_payment_methods: Option<Vec<link_utils::EnabledPaymentMethod>>,
}

#[derive(Debug, Clone, serde::Serialize, serde::Deserialize, ToSchema)]
pub struct PaymentMethodCollectLinkRenderRequest {
    /// Unique identifier for a merchant.
    #[schema(example = "merchant_1671528864", value_type = String)]
    pub merchant_id: id_type::MerchantId,

    /// The unique identifier for the collect link.
    #[schema(value_type = String, example = "pm_collect_link_2bdacf398vwzq5n422S1")]
    pub pm_collect_link_id: String,
}

#[derive(Clone, Debug, serde::Serialize)]
pub struct PaymentMethodCollectLinkDetails {
    pub publishable_key: masking::Secret<String>,
    pub client_secret: masking::Secret<String>,
    pub pm_collect_link_id: String,
    pub customer_id: id_type::CustomerId,
    #[serde(with = "common_utils::custom_serde::iso8601")]
    pub session_expiry: time::PrimitiveDateTime,
    pub return_url: Option<String>,
    #[serde(flatten)]
    pub ui_config: link_utils::GenericLinkUiConfigFormData,
    pub enabled_payment_methods: Option<Vec<link_utils::EnabledPaymentMethod>>,
}

#[derive(Clone, Debug, serde::Serialize)]
pub struct PaymentMethodCollectLinkStatusDetails {
    pub pm_collect_link_id: String,
    pub customer_id: id_type::CustomerId,
    #[serde(with = "common_utils::custom_serde::iso8601")]
    pub session_expiry: time::PrimitiveDateTime,
    pub return_url: Option<url::Url>,
    pub status: link_utils::PaymentMethodCollectStatus,
    #[serde(flatten)]
    pub ui_config: link_utils::GenericLinkUiConfigFormData,
}

#[derive(Debug, Clone, serde::Serialize, serde::Deserialize, ToSchema)]
pub struct MaskedBankDetails {
    pub mask: String,
}

#[derive(Debug, Clone, serde::Serialize, serde::Deserialize)]
pub struct PaymentMethodId {
    pub payment_method_id: String,
}

#[cfg(feature = "v1")]
#[derive(Debug, serde::Serialize, serde::Deserialize, Clone, ToSchema)]
pub struct DefaultPaymentMethod {
    #[schema(value_type = String, max_length = 64, min_length = 1, example = "cus_y3oqhf46pyzuxjbcn2giaqnb44")]
    pub customer_id: id_type::CustomerId,
    pub payment_method_id: String,
}

//------------------------------------------------TokenizeService------------------------------------------------
#[derive(Debug, serde::Serialize, serde::Deserialize)]
pub struct TokenizePayloadEncrypted {
    pub payload: String,
    pub key_id: String,
    pub version: Option<String>,
}

#[derive(Debug, serde::Serialize, serde::Deserialize)]
pub struct TokenizePayloadRequest {
    pub value1: String,
    pub value2: String,
    pub lookup_key: String,
    pub service_name: String,
}

#[derive(Debug, serde::Serialize, serde::Deserialize)]
pub struct GetTokenizePayloadRequest {
    pub lookup_key: String,
    pub service_name: String,
    pub get_value2: bool,
}

#[derive(Debug, serde::Serialize, serde::Deserialize)]
pub struct DeleteTokenizeByTokenRequest {
    pub lookup_key: String,
    pub service_name: String,
}

#[derive(Debug, serde::Serialize)] // Blocked: Yet to be implemented by `basilisk`
pub struct DeleteTokenizeByDateRequest {
    pub buffer_minutes: i32,
    pub service_name: String,
    pub max_rows: i32,
}

#[derive(Debug, serde::Deserialize)]
pub struct GetTokenizePayloadResponse {
    pub lookup_key: String,
    pub get_value2: Option<bool>,
}
#[derive(Debug, serde::Serialize, serde::Deserialize)]
#[serde(rename_all = "camelCase")]
pub struct TokenizedCardValue1 {
    pub card_number: String,
    pub exp_year: String,
    pub exp_month: String,
    pub name_on_card: Option<String>,
    pub nickname: Option<String>,
    pub card_last_four: Option<String>,
    pub card_token: Option<String>,
    pub card_network: Option<api_enums::CardNetwork>,
}

#[derive(Debug, serde::Serialize, serde::Deserialize)]
#[serde(rename_all = "camelCase")]
pub struct ListCountriesCurrenciesRequest {
    pub connector: api_enums::Connector,
    pub payment_method_type: api_enums::PaymentMethodType,
}

#[derive(Debug, serde::Serialize, serde::Deserialize)]
#[serde(rename_all = "camelCase")]
pub struct ListCountriesCurrenciesResponse {
    pub currencies: HashSet<api_enums::Currency>,
    pub countries: HashSet<CountryCodeWithName>,
}

#[derive(Debug, serde::Serialize, serde::Deserialize, Eq, Hash, PartialEq)]
pub struct CountryCodeWithName {
    pub code: api_enums::CountryAlpha2,
    pub name: api_enums::Country,
}

#[derive(Debug, serde::Serialize, serde::Deserialize)]
#[serde(rename_all = "camelCase")]
pub struct TokenizedCardValue2 {
    pub card_security_code: Option<String>,
    pub card_fingerprint: Option<String>,
    pub external_id: Option<String>,
    pub customer_id: Option<id_type::CustomerId>,
    pub payment_method_id: Option<String>,
}

#[derive(Debug, serde::Serialize, serde::Deserialize)]
pub struct TokenizedWalletValue1 {
    pub data: payments::WalletData,
}

#[derive(Debug, serde::Serialize, serde::Deserialize)]
pub struct TokenizedWalletValue2 {
    pub customer_id: Option<id_type::CustomerId>,
}

#[derive(Debug, serde::Serialize, serde::Deserialize)]
pub struct TokenizedBankTransferValue1 {
    pub data: payments::BankTransferData,
}

#[derive(Debug, serde::Serialize, serde::Deserialize)]
pub struct TokenizedBankTransferValue2 {
    pub customer_id: Option<id_type::CustomerId>,
}

#[derive(Debug, serde::Serialize, serde::Deserialize)]
pub struct TokenizedBankRedirectValue1 {
    pub data: payments::BankRedirectData,
}

#[derive(Debug, serde::Serialize, serde::Deserialize)]
pub struct TokenizedBankRedirectValue2 {
    pub customer_id: Option<id_type::CustomerId>,
}

#[derive(Debug, Clone, serde::Deserialize, serde::Serialize)]
pub struct PaymentMethodRecord {
    pub customer_id: id_type::CustomerId,
    pub name: Option<masking::Secret<String>>,
    pub card_holder_name: Option<masking::Secret<String>>,
    pub email: Option<pii::Email>,
    pub phone: Option<masking::Secret<String>>,
    pub phone_country_code: Option<String>,
    pub merchant_id: Option<id_type::MerchantId>,
    pub payment_method: Option<api_enums::PaymentMethod>,
    pub payment_method_type: Option<api_enums::PaymentMethodType>,
    pub nick_name: Option<masking::Secret<String>>,
    pub payment_instrument_id: Option<masking::Secret<String>>,
    pub connector_customer_id: Option<String>,
    pub card_number_masked: masking::Secret<String>,
    pub card_expiry_month: masking::Secret<String>,
    pub card_expiry_year: masking::Secret<String>,
    pub card_scheme: Option<String>,
    pub original_transaction_id: Option<String>,
    pub billing_address_zip: Option<masking::Secret<String>>,
    pub billing_address_state: Option<masking::Secret<String>>,
    pub billing_address_first_name: Option<masking::Secret<String>>,
    pub billing_address_last_name: Option<masking::Secret<String>>,
    pub billing_address_city: Option<String>,
    pub billing_address_country: Option<api_enums::CountryAlpha2>,
    pub billing_address_line1: Option<masking::Secret<String>>,
    pub billing_address_line2: Option<masking::Secret<String>>,
    pub billing_address_line3: Option<masking::Secret<String>>,
    pub raw_card_number: Option<masking::Secret<String>>,
    pub merchant_connector_id: Option<id_type::MerchantConnectorAccountId>,
    pub merchant_connector_ids: Option<String>,
    pub original_transaction_amount: Option<i64>,
    pub original_transaction_currency: Option<common_enums::Currency>,
    pub line_number: Option<i64>,
    pub network_token_number: Option<CardNumber>,
    pub network_token_expiry_month: Option<masking::Secret<String>>,
    pub network_token_expiry_year: Option<masking::Secret<String>>,
    pub network_token_requestor_ref_id: Option<String>,
}

#[derive(Debug, Clone, serde::Deserialize, serde::Serialize)]
pub struct UpdatePaymentMethodRecord {
    pub payment_method_id: String,
    pub status: Option<common_enums::PaymentMethodStatus>,
    pub network_transaction_id: Option<String>,
    pub line_number: Option<i64>,
    pub payment_instrument_id: Option<masking::Secret<String>>,
    pub connector_customer_id: Option<String>,
    pub merchant_connector_ids: Option<String>,
    pub card_expiry_month: Option<masking::Secret<String>>,
    pub card_expiry_year: Option<masking::Secret<String>>,
}

#[derive(Debug, serde::Serialize)]
pub struct PaymentMethodUpdateResponse {
    pub payment_method_id: String,
    pub status: Option<common_enums::PaymentMethodStatus>,
    pub network_transaction_id: Option<String>,
    pub connector_mandate_details: Option<pii::SecretSerdeValue>,
    pub update_status: UpdateStatus,
    #[serde(skip_serializing_if = "Option::is_none")]
    pub update_error: Option<String>,
    pub updated_payment_method_data: Option<bool>,
    pub line_number: Option<i64>,
}

#[derive(Debug, Default, serde::Serialize)]
pub struct PaymentMethodMigrationResponse {
    pub line_number: Option<i64>,
    #[serde(skip_serializing_if = "Option::is_none")]
    pub payment_method_id: Option<String>,
    #[serde(skip_serializing_if = "Option::is_none")]
    pub payment_method: Option<api_enums::PaymentMethod>,
    #[serde(skip_serializing_if = "Option::is_none")]
    pub payment_method_type: Option<api_enums::PaymentMethodType>,
    pub customer_id: Option<id_type::CustomerId>,
    pub migration_status: MigrationStatus,
    #[serde(skip_serializing_if = "Option::is_none")]
    pub migration_error: Option<String>,
    pub card_number_masked: Option<masking::Secret<String>>,
    pub card_migrated: Option<bool>,
    pub network_token_migrated: Option<bool>,
    pub connector_mandate_details_migrated: Option<bool>,
    pub network_transaction_id_migrated: Option<bool>,
}

#[derive(Debug, Default, serde::Serialize)]
pub enum MigrationStatus {
    Success,
    #[default]
    Failed,
}

#[derive(Debug, Default, serde::Serialize)]
pub enum UpdateStatus {
    Success,
    #[default]
    Failed,
}

impl PaymentMethodRecord {
    fn create_address(&self) -> Option<payments::AddressDetails> {
        if self.billing_address_first_name.is_some()
            && self.billing_address_line1.is_some()
            && self.billing_address_zip.is_some()
            && self.billing_address_city.is_some()
            && self.billing_address_country.is_some()
        {
            Some(payments::AddressDetails {
                city: self.billing_address_city.clone(),
                country: self.billing_address_country,
                line1: self.billing_address_line1.clone(),
                line2: self.billing_address_line2.clone(),
                state: self.billing_address_state.clone(),
                line3: self.billing_address_line3.clone(),
                zip: self.billing_address_zip.clone(),
                first_name: self.billing_address_first_name.clone(),
                last_name: self.billing_address_last_name.clone(),
                origin_zip: None,
            })
        } else {
            None
        }
    }

    fn create_phone(&self) -> Option<payments::PhoneDetails> {
        if self.phone.is_some() || self.phone_country_code.is_some() {
            Some(payments::PhoneDetails {
                number: self.phone.clone(),
                country_code: self.phone_country_code.clone(),
            })
        } else {
            None
        }
    }

    fn create_billing(&self) -> Option<payments::Address> {
        let address = self.create_address();
        let phone = self.create_phone();

        if address.is_some() || phone.is_some() || self.email.is_some() {
            Some(payments::Address {
                address,
                phone,
                email: self.email.clone(),
            })
        } else {
            None
        }
    }
}

#[cfg(feature = "v1")]
type PaymentMethodMigrationResponseType = (
    Result<PaymentMethodMigrateResponse, String>,
    PaymentMethodRecord,
);

#[cfg(feature = "v1")]
type PaymentMethodUpdateResponseType = (
    Result<PaymentMethodRecordUpdateResponse, String>,
    UpdatePaymentMethodRecord,
);

#[cfg(feature = "v1")]
impl From<PaymentMethodMigrationResponseType> for PaymentMethodMigrationResponse {
    fn from((response, record): PaymentMethodMigrationResponseType) -> Self {
        match response {
            Ok(res) => Self {
                payment_method_id: Some(res.payment_method_response.payment_method_id),
                payment_method: res.payment_method_response.payment_method,
                payment_method_type: res.payment_method_response.payment_method_type,
                customer_id: res.payment_method_response.customer_id,
                migration_status: MigrationStatus::Success,
                migration_error: None,
                card_number_masked: Some(record.card_number_masked),
                line_number: record.line_number,
                card_migrated: res.card_migrated,
                network_token_migrated: res.network_token_migrated,
                connector_mandate_details_migrated: res.connector_mandate_details_migrated,
                network_transaction_id_migrated: res.network_transaction_id_migrated,
            },
            Err(e) => Self {
                customer_id: Some(record.customer_id),
                migration_status: MigrationStatus::Failed,
                migration_error: Some(e),
                card_number_masked: Some(record.card_number_masked),
                line_number: record.line_number,
                ..Self::default()
            },
        }
    }
}

#[cfg(feature = "v1")]
impl From<PaymentMethodUpdateResponseType> for PaymentMethodUpdateResponse {
    fn from((response, record): PaymentMethodUpdateResponseType) -> Self {
        match response {
            Ok(res) => Self {
                payment_method_id: res.payment_method_id,
                status: Some(res.status),
                network_transaction_id: res.network_transaction_id,
                connector_mandate_details: res.connector_mandate_details,
                updated_payment_method_data: res.updated_payment_method_data,
                update_status: UpdateStatus::Success,
                update_error: None,
                line_number: record.line_number,
            },
            Err(e) => Self {
                payment_method_id: record.payment_method_id,
                status: record.status,
                network_transaction_id: record.network_transaction_id,
                connector_mandate_details: None,
                updated_payment_method_data: None,
                update_status: UpdateStatus::Failed,
                update_error: Some(e),
                line_number: record.line_number,
            },
        }
    }
}

impl
    TryFrom<(
        &PaymentMethodRecord,
        id_type::MerchantId,
        Option<&Vec<id_type::MerchantConnectorAccountId>>,
    )> for PaymentMethodMigrate
{
    type Error = error_stack::Report<errors::ValidationError>;

    fn try_from(
        item: (
            &PaymentMethodRecord,
            id_type::MerchantId,
            Option<&Vec<id_type::MerchantConnectorAccountId>>,
        ),
    ) -> Result<Self, Self::Error> {
        let (record, merchant_id, mca_ids) = item;
        let billing = record.create_billing();
        let connector_mandate_details = if let Some(payment_instrument_id) =
            &record.payment_instrument_id
        {
            let ids = mca_ids.get_required_value("mca_ids")?;
            let mandate_map: HashMap<_, _> = ids
                .iter()
                .map(|mca_id| {
                    (
                        mca_id.clone(),
                        PaymentsMandateReferenceRecord {
                            connector_mandate_id: payment_instrument_id.peek().to_string(),
                            payment_method_type: record.payment_method_type,
                            original_payment_authorized_amount: record.original_transaction_amount,
                            original_payment_authorized_currency: record
                                .original_transaction_currency,
                            connector_customer_id: record.connector_customer_id.clone(),
                        },
                    )
                })
                .collect();
            Some(PaymentsMandateReference(mandate_map))
        } else {
            None
        };

        Ok(Self {
            merchant_id,
            customer_id: Some(record.customer_id.clone()),
            card: Some(MigrateCardDetail {
                card_number: record
                    .raw_card_number
                    .clone()
                    .unwrap_or_else(|| record.card_number_masked.clone()),
                card_exp_month: record.card_expiry_month.clone(),
                card_exp_year: record.card_expiry_year.clone(),
                card_holder_name: record.card_holder_name.clone().or(record.name.clone()),
                card_network: None,
                card_type: None,
                card_issuer: None,
                card_issuing_country: None,
                card_issuing_country_code: None,
                nick_name: record.nick_name.clone(),
            }),
            network_token: Some(MigrateNetworkTokenDetail {
                network_token_data: MigrateNetworkTokenData {
                    network_token_number: record.network_token_number.clone().unwrap_or_default(),
                    network_token_exp_month: record
                        .network_token_expiry_month
                        .clone()
                        .unwrap_or_default(),
                    network_token_exp_year: record
                        .network_token_expiry_year
                        .clone()
                        .unwrap_or_default(),
                    card_holder_name: record.card_holder_name.clone().or(record.name.clone()),
                    nick_name: record.nick_name.clone(),
                    card_issuing_country: None,
                    card_issuing_country_code: None,
                    card_network: None,
                    card_issuer: None,
                    card_type: None,
                },
                network_token_requestor_ref_id: record
                    .network_token_requestor_ref_id
                    .clone()
                    .unwrap_or_default(),
            }),
            payment_method: record.payment_method,
            payment_method_type: record.payment_method_type,
            payment_method_issuer: None,
            billing,
            connector_mandate_details: connector_mandate_details.map(
                |payments_mandate_reference| {
                    CommonMandateReference::from(payments_mandate_reference)
                },
            ),
            metadata: None,
            payment_method_issuer_code: None,
            card_network: None,
            #[cfg(feature = "payouts")]
            bank_transfer: None,
            #[cfg(feature = "payouts")]
            wallet: None,
            payment_method_data: None,
            network_transaction_id: record.original_transaction_id.clone(),
        })
    }
}

#[derive(Debug, serde::Deserialize, serde::Serialize, ToSchema)]
pub struct CardNetworkTokenizeRequest {
    /// Merchant ID associated with the tokenization request
    #[schema(example = "merchant_1671528864", value_type = String)]
    pub merchant_id: id_type::MerchantId,

    /// Details of the card or payment method to be tokenized
    #[serde(flatten)]
    pub data: TokenizeDataRequest,

    /// Customer details
    #[schema(value_type = CustomerDetails)]
    pub customer: payments::CustomerDetails,

    /// The billing details of the payment method
    #[schema(value_type = Option<Address>)]
    pub billing: Option<payments::Address>,

    /// You can specify up to 50 keys, with key names up to 40 characters long and values up to 500 characters long. Metadata is useful for storing additional, structured information on an object.
    #[schema(value_type = Option<Object>, example = json!({ "city": "NY", "unit": "245" }))]
    pub metadata: Option<pii::SecretSerdeValue>,

    /// The name of the bank/ provider issuing the payment method to the end user
    pub payment_method_issuer: Option<String>,
}

impl common_utils::events::ApiEventMetric for CardNetworkTokenizeRequest {}

#[derive(Debug, Clone, serde::Deserialize, serde::Serialize, ToSchema)]
#[serde(rename_all = "snake_case")]
pub enum TokenizeDataRequest {
    Card(TokenizeCardRequest),
    ExistingPaymentMethod(TokenizePaymentMethodRequest),
}

#[derive(Debug, Clone, serde::Deserialize, serde::Serialize, ToSchema)]
#[serde(deny_unknown_fields)]
pub struct TokenizeCardRequest {
    /// Card Number
    #[schema(value_type = String, example = "4111111145551142")]
    pub raw_card_number: CardNumber,

    /// Card Expiry Month
    #[schema(value_type = String, example = "10")]
    pub card_expiry_month: masking::Secret<String>,

    /// Card Expiry Year
    #[schema(value_type = String, example = "25")]
    pub card_expiry_year: masking::Secret<String>,

    /// The CVC number for the card
    #[schema(value_type = Option<String>,  example = "242")]
    pub card_cvc: Option<masking::Secret<String>>,

    /// Card Holder Name
    #[schema(value_type = Option<String>, example = "John Doe")]
    pub card_holder_name: Option<masking::Secret<String>>,

    /// Card Holder's Nick Name
    #[schema(value_type = Option<String>, example = "John Doe")]
    pub nick_name: Option<masking::Secret<String>>,

    /// Card Issuing Country
    pub card_issuing_country: Option<String>,

    /// Card Issuing Country
    pub card_issuing_country_code: Option<String>,

    /// Card's Network
    #[schema(value_type = Option<CardNetwork>)]
    pub card_network: Option<api_enums::CardNetwork>,

    /// Issuer Bank for Card
    pub card_issuer: Option<String>,

    /// Card Type
    pub card_type: Option<CardType>,
}

#[derive(Default, Debug, Clone, serde::Deserialize, serde::Serialize, ToSchema)]
pub struct TokenizePaymentMethodRequest {
    /// Payment method's ID
    #[serde(skip_deserializing)]
    pub payment_method_id: String,

    /// The CVC number for the card
    #[schema(value_type = Option<String>,  example = "242")]
    pub card_cvc: Option<masking::Secret<String>>,
}

#[derive(Debug, Default, serde::Deserialize, serde::Serialize, ToSchema)]
pub struct CardNetworkTokenizeResponse {
    /// Response for payment method entry in DB
    pub payment_method_response: Option<PaymentMethodResponse>,

    /// Customer details
    #[schema(value_type = CustomerDetails)]
    pub customer: Option<payments::CustomerDetails>,

    /// Card network tokenization status
    pub card_tokenized: bool,

    /// Error code
    #[serde(skip_serializing_if = "Option::is_none")]
    pub error_code: Option<String>,

    /// Error message
    #[serde(skip_serializing_if = "Option::is_none")]
    pub error_message: Option<String>,

    /// Details that were sent for tokenization
    #[serde(skip_serializing_if = "Option::is_none")]
    pub tokenization_data: Option<TokenizeDataRequest>,
}

impl common_utils::events::ApiEventMetric for CardNetworkTokenizeResponse {}

impl From<&Card> for MigrateCardDetail {
    fn from(card: &Card) -> Self {
        Self {
            card_number: masking::Secret::new(card.card_number.get_card_no()),
            card_exp_month: card.card_exp_month.clone(),
            card_exp_year: card.card_exp_year.clone(),
            card_holder_name: card.name_on_card.clone(),
            nick_name: card
                .nick_name
                .as_ref()
                .map(|name| masking::Secret::new(name.clone())),
            card_issuing_country: None,
            card_issuing_country_code: None,
            card_network: None,
            card_issuer: None,
            card_type: None,
        }
    }
}

#[cfg(feature = "v2")]
#[derive(Debug, Clone, serde::Deserialize, serde::Serialize, ToSchema)]
pub struct PaymentMethodSessionRequest {
    /// The customer id for which the payment methods session is to be created
    #[schema(value_type = Option<String>, example = "cus_y3oqhf46pyzuxjbcn2giaqnb44")]
    pub customer_id: Option<id_type::GlobalCustomerId>,

    /// The billing address details of the customer. This will also be used for any new payment methods added during the session
    #[schema(value_type = Option<Address>)]
    pub billing: Option<payments::Address>,

    /// The return url to which the customer should be redirected to after adding the payment method
    #[schema(value_type = Option<String>)]
    pub return_url: Option<common_utils::types::Url>,

    /// The tokenization type to be applied
    #[schema(value_type = Option<PspTokenization>)]
    pub psp_tokenization: Option<common_types::payment_methods::PspTokenization>,

    /// The network tokenization configuration if applicable
    #[schema(value_type = Option<NetworkTokenization>)]
    pub network_tokenization: Option<common_types::payment_methods::NetworkTokenization>,

    /// The time (seconds ) when the session will expire
    /// If not provided, the session will expire in 15 minutes
    #[schema(example = 900, default = 900)]
    pub expires_in: Option<u32>,

    /// Contains data to be passed on to tokenization service ( if present ) to create token_id for given JSON data
    #[schema(value_type = Option<serde_json::Value>)]
    pub tokenization_data: Option<pii::SecretSerdeValue>,
}

#[cfg(feature = "v2")]
#[derive(Debug, Clone, serde::Deserialize, serde::Serialize, ToSchema)]
pub struct PaymentMethodsSessionUpdateRequest {
    /// The billing address details of the customer. This will also be used for any new payment methods added during the session
    #[schema(value_type = Option<Address>)]
    pub billing: Option<payments::Address>,

    /// The tokenization type to be applied
    #[schema(value_type = Option<PspTokenization>)]
    pub psp_tokenization: Option<common_types::payment_methods::PspTokenization>,

    /// The network tokenization configuration if applicable
    #[schema(value_type = Option<NetworkTokenization>)]
    pub network_tokenization: Option<common_types::payment_methods::NetworkTokenization>,

    /// Contains data to be passed on to tokenization service ( if present ) to create token_id for given JSON data
    #[schema(value_type = Option<serde_json::Value>)]
    pub tokenization_data: Option<pii::SecretSerdeValue>,
}

#[cfg(feature = "v2")]
#[derive(Debug, Clone, serde::Deserialize, serde::Serialize, ToSchema)]
pub struct PaymentMethodSessionUpdateSavedPaymentMethod {
    /// The payment method id of the payment method to be updated
    #[schema(value_type = String, example = "12345_pm_01926c58bc6e77c09e809964e72af8c8")]
    pub payment_method_id: id_type::GlobalPaymentMethodId,

    /// The update request for the payment method update
    #[serde(flatten)]
    pub payment_method_update_request: PaymentMethodUpdate,
}

#[cfg(feature = "v2")]
#[derive(Debug, Clone, serde::Deserialize, serde::Serialize, ToSchema)]
pub struct PaymentMethodSessionDeleteSavedPaymentMethod {
    /// The payment method id of the payment method to be updated
    #[schema(value_type = String, example = "12345_pm_01926c58bc6e77c09e809964e72af8c8")]
    pub payment_method_id: id_type::GlobalPaymentMethodId,
}

#[cfg(feature = "v2")]
#[derive(Debug, Clone, serde::Deserialize, serde::Serialize, ToSchema)]
pub struct PaymentMethodSessionConfirmRequest {
    /// The payment method type
    #[schema(value_type = PaymentMethod, example = "card")]
    pub payment_method_type: common_enums::PaymentMethod,

    /// The payment method subtype
    #[schema(value_type = PaymentMethodType, example = "google_pay")]
    pub payment_method_subtype: common_enums::PaymentMethodType,

    /// The payment instrument data to be used for the payment
    #[schema(value_type = PaymentMethodDataRequest)]
    pub payment_method_data: payments::PaymentMethodDataRequest,

    /// The return url to which the customer should be redirected to after adding the payment method
    #[schema(value_type = Option<String>)]
    pub return_url: Option<common_utils::types::Url>,

    /// The storage type for the payment method
    #[schema(value_type = Option<StorageType>)]
    pub storage_type: Option<common_enums::StorageType>,
}

#[cfg(feature = "v2")]
#[derive(Debug, serde::Serialize, ToSchema)]
pub struct PaymentMethodSessionResponse {
    #[schema(value_type = String, example = "12345_pms_01926c58bc6e77c09e809964e72af8c8")]
    pub id: id_type::GlobalPaymentMethodSessionId,

    /// The customer id for which the payment methods session is to be created
    #[schema(value_type = Option<String>, example = "12345_cus_01926c58bc6e77c09e809964e72af8c8")]
    pub customer_id: Option<id_type::GlobalCustomerId>,

    /// The billing address details of the customer. This will also be used for any new payment methods added during the session
    #[schema(value_type = Option<Address>)]
    pub billing: Option<payments::Address>,

    /// The tokenization type to be applied
    #[schema(value_type = Option<PspTokenization>)]
    pub psp_tokenization: Option<common_types::payment_methods::PspTokenization>,

    /// The network tokenization configuration if applicable
    #[schema(value_type = Option<NetworkTokenization>)]
    pub network_tokenization: Option<common_types::payment_methods::NetworkTokenization>,

    /// Contains data to be passed on to tokenization service ( if present ) to create token_id for given JSON data
    #[schema(value_type = Option<serde_json::Value>)]
    pub tokenization_data: Option<pii::SecretSerdeValue>,

    /// The iso timestamp when the session will expire
    /// Trying to retrieve the session or any operations on the session after this time will result in an error
    #[schema(value_type = PrimitiveDateTime, example = "2023-01-18T11:04:09.922Z")]
    #[serde(with = "common_utils::custom_serde::iso8601")]
    pub expires_at: time::PrimitiveDateTime,

    /// Client Secret
    #[schema(value_type = String)]
    pub client_secret: masking::Secret<String>,

    /// The return url to which the user should be redirected to
    #[schema(value_type = Option<String>)]
    pub return_url: Option<common_utils::types::Url>,

    /// The next action details for the payment method session
    #[schema(value_type = Option<NextActionData>)]
    pub next_action: Option<payments::NextActionData>,

    /// The customer authentication details for the payment method
    /// This refers to either the payment / external authentication details
    pub authentication_details: Option<AuthenticationDetails>,

    /// The payment method that was created using this payment method session
    #[schema(value_type = Option<Vec<String>>)]
    pub associated_payment_methods: Option<Vec<String>>,

    /// The token-id created if there is tokenization_data present
    #[schema(value_type = Option<String>, example = "12345_tok_01926c58bc6e77c09e809964e72af8c8")]
    pub associated_token_id: Option<id_type::GlobalTokenId>,

<<<<<<< HEAD
=======
    /// The storage type for the payment method
    #[schema(value_type = Option<StorageType>)]
>>>>>>> ab1f93a8
    pub storage_type: Option<common_enums::StorageType>,
}

#[cfg(feature = "v2")]
#[derive(Debug, serde::Serialize, ToSchema, Clone)]
pub struct AuthenticationDetails {
    /// The status of authentication for the payment method
    #[schema(value_type = IntentStatus)]
    pub status: common_enums::IntentStatus,

    /// Error details of the authentication
    #[schema(value_type = Option<ErrorDetails>)]
    pub error: Option<payments::ErrorDetails>,
}

#[cfg(feature = "v2")]
#[derive(Debug, serde::Serialize, ToSchema)]
pub struct NetworkTokenStatusCheckSuccessResponse {
    /// The status of the network token
    #[schema(value_type = TokenStatus)]
    pub status: api_enums::TokenStatus,

    /// The expiry month of the network token if active
    #[schema(value_type = Option<String>)]
    pub token_expiry_month: Option<masking::Secret<String>>,

    /// The expiry year of the network token if active
    #[schema(value_type = Option<String>)]
    pub token_expiry_year: Option<masking::Secret<String>>,

    /// The last four digits of the card if active
    pub card_last_four: Option<String>,

    /// The last four digits of the network token if active
    pub token_last_four: Option<String>,

    /// The expiry month of the card if active
    #[schema(value_type = Option<String>)]
    pub card_expiry_month: Option<masking::Secret<String>>,

    /// The expiry year of the card if active
    #[schema(value_type = Option<String>)]
    pub card_expiry_year: Option<masking::Secret<String>>,

    /// The payment method ID that was checked
    #[schema(value_type = String, example = "12345_pm_019959146f92737389eb6927ce1eb7dc")]
    pub payment_method_id: id_type::GlobalPaymentMethodId,

    /// The customer ID associated with the payment method
    #[schema(value_type = String, example = "12345_cus_0195dc62bb8e7312a44484536da76aef")]
    pub customer_id: id_type::GlobalCustomerId,
}

#[cfg(feature = "v2")]
impl common_utils::events::ApiEventMetric for NetworkTokenStatusCheckResponse {}

#[cfg(feature = "v2")]
#[derive(Debug, serde::Serialize, ToSchema)]
pub struct NetworkTokenStatusCheckFailureResponse {
    /// Error message describing what went wrong
    pub error_message: String,
}

#[cfg(feature = "v2")]
#[derive(Debug, serde::Serialize, ToSchema)]
#[serde(tag = "type", rename_all = "snake_case")]
pub enum NetworkTokenStatusCheckResponse {
    /// Successful network token status check response
    SuccessResponse(NetworkTokenStatusCheckSuccessResponse),
    /// Error response for network token status check
    FailureResponse(NetworkTokenStatusCheckFailureResponse),
}<|MERGE_RESOLUTION|>--- conflicted
+++ resolved
@@ -3431,11 +3431,8 @@
     #[schema(value_type = Option<String>, example = "12345_tok_01926c58bc6e77c09e809964e72af8c8")]
     pub associated_token_id: Option<id_type::GlobalTokenId>,
 
-<<<<<<< HEAD
-=======
     /// The storage type for the payment method
     #[schema(value_type = Option<StorageType>)]
->>>>>>> ab1f93a8
     pub storage_type: Option<common_enums::StorageType>,
 }
 
