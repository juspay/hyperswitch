--- conflicted
+++ resolved
@@ -266,7 +266,7 @@
     pub eligible_connectors: Vec<String>,
 }
 
-#[derive(Debug, Clone, serde::Serialize, serde::Deserialize, ToSchema, PartialEq)]
+#[derive(Debug, Clone, serde::Serialize, ToSchema, PartialEq)]
 pub struct ResponsePaymentMethodTypes {
     /// The payment method type enabled
     #[schema(example = "klarna")]
@@ -305,7 +305,7 @@
     "#)]
     pub surcharge_details: Option<SurchargeDetails>,
 }
-#[derive(Clone, Debug, PartialEq, serde::Serialize, serde::Deserialize, ToSchema)]
+#[derive(Clone, Debug, PartialEq, serde::Serialize, ToSchema)]
 #[serde(rename_all = "snake_case")]
 pub struct SurchargeDetails {
     /// surcharge value
@@ -314,7 +314,7 @@
     tax_on_surcharge: Option<Percentage<SURCHARGE_PERCENTAGE_PRECISION_LENGTH>>,
 }
 
-#[derive(Clone, Debug, PartialEq, serde::Serialize, serde::Deserialize, ToSchema)]
+#[derive(Clone, Debug, PartialEq, serde::Serialize, ToSchema)]
 #[serde(rename_all = "snake_case", tag = "type", content = "value")]
 pub enum Surcharge {
     /// Fixed Surcharge value
@@ -339,7 +339,7 @@
     pub value: Option<String>,
 }
 
-#[derive(Debug, Clone, serde::Deserialize, serde::Serialize, ToSchema)]
+#[derive(Debug, Clone, serde::Serialize, ToSchema)]
 pub struct ResponsePaymentMethodsEnabled {
     /// The payment method enabled
     #[schema(value_type = PaymentMethod)]
@@ -575,14 +575,12 @@
     #[schema(value_type = Option<String>)]
     pub merchant_name: OptionalEncryptableName,
 
-<<<<<<< HEAD
     /// flag to indicate if surcharge and tax breakup screen should be shown or not
     #[schema(value_type = bool)]
-    pub show_breakup_screen: bool,
-=======
+    pub show_surcharge_breakup_screen: bool,
+
     #[schema(value_type = Option<PaymentType>)]
     pub payment_type: Option<api_enums::PaymentType>,
->>>>>>> f116728d
 }
 
 #[derive(Eq, PartialEq, Hash, Debug, serde::Deserialize, ToSchema)]
