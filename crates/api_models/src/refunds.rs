--- conflicted
+++ resolved
@@ -136,9 +136,6 @@
     pub merchant_connector_details: Option<admin::MerchantConnectorDetailsWrap>,
 }
 
-<<<<<<< HEAD
-#[cfg(all(any(feature = "v1", feature = "v2"), not(feature = "refunds_v2")))]
-=======
 #[cfg(all(feature = "v2", feature = "refunds_v2"))]
 #[derive(Debug, ToSchema, Clone, Deserialize, Serialize)]
 pub struct RefundsRetrieveRequest {
@@ -155,7 +152,6 @@
     pub force_sync: Option<bool>,
 }
 
->>>>>>> a64a4d59
 #[derive(Default, Debug, ToSchema, Clone, Deserialize, Serialize)]
 #[serde(deny_unknown_fields)]
 pub struct RefundUpdateRequest {
