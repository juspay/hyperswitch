--- conflicted
+++ resolved
@@ -134,17 +134,16 @@
     pub email: pii::Email,
 }
 
-<<<<<<< HEAD
+#[derive(Debug, serde::Serialize)]
+pub struct ListUsersInEntityResponse {
+    pub email: pii::Email,
+    pub roles: Vec<role::MinimalRoleInfo>,
+}
+
 #[derive(Debug, serde::Deserialize, serde::Serialize)]
 pub struct ListInvitationForUserResponse {
     pub entity_id: String,
     pub entity_type: common_enums::EntityType,
     pub entity_name: Option<Secret<String>>,
     pub role_id: String,
-=======
-#[derive(Debug, serde::Serialize)]
-pub struct ListUsersInEntityResponse {
-    pub email: pii::Email,
-    pub roles: Vec<role::MinimalRoleInfo>,
->>>>>>> c03587f9
 }