--- conflicted
+++ resolved
@@ -132,8 +132,6 @@
 #[derive(Debug, serde::Deserialize, serde::Serialize)]
 pub struct DeleteUserRoleRequest {
     pub email: pii::Email,
-<<<<<<< HEAD
-=======
 }
 
 #[derive(Debug, serde::Serialize)]
@@ -148,5 +146,4 @@
     pub entity_type: common_enums::EntityType,
     pub entity_name: Option<Secret<String>>,
     pub role_id: String,
->>>>>>> f8227309
 }