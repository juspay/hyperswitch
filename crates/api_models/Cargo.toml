[package]
name = "api_models"
description = "Request/response models for the `router` crate"
version = "0.1.0"
edition.workspace = true
rust-version.workspace = true
readme = "README.md"
license.workspace = true

[features]
default = ["v1"]
errors = ["dep:actix-web", "dep:reqwest"]
dummy_connector = ["euclid/dummy_connector", "common_enums/dummy_connector"]
detailed_errors = []
payouts = ["common_enums/payouts"]
frm = []
olap = []
openapi = ["common_enums/openapi", "olap", "recon", "dummy_connector", "olap"]
recon = []
v2 = []
v1 = []
<<<<<<< HEAD
merchant_connector_account_v2 = []
=======
customer_v2 = []
>>>>>>> aaf1f2b1
merchant_account_v2 = []
payment_v2 = []

[dependencies]
actix-web = { version = "4.5.1", optional = true }
error-stack = "0.4.1"
mime = "0.3.17"
reqwest = { version = "0.11.27", optional = true }
serde = { version = "1.0.197", features = ["derive"] }
serde_json = "1.0.115"
strum = { version = "0.26", features = ["derive"] }
time = { version = "0.3.35", features = ["serde", "serde-well-known", "std"] }
url = { version = "2.5.0", features = ["serde"] }
utoipa = { version = "4.2.0", features = ["preserve_order", "preserve_path_order"] }

# First party crates
cards = { version = "0.1.0", path = "../cards" }
common_enums = { version = "0.1.0", path = "../common_enums" }
common_utils = { version = "0.1.0", path = "../common_utils" }
euclid = { version = "0.1.0", path = "../euclid" }
masking = { version = "0.1.0", path = "../masking", default-features = false, features = ["alloc", "serde"] }
router_derive = { version = "0.1.0", path = "../router_derive" }<|MERGE_RESOLUTION|>--- conflicted
+++ resolved
@@ -19,11 +19,8 @@
 recon = []
 v2 = []
 v1 = []
-<<<<<<< HEAD
 merchant_connector_account_v2 = []
-=======
 customer_v2 = []
->>>>>>> aaf1f2b1
 merchant_account_v2 = []
 payment_v2 = []
 
