[package]
name = "api_models"
description = "Request/response models for the `router` crate"
version = "0.1.0"
edition.workspace = true
rust-version.workspace = true
readme = "README.md"
license.workspace = true

[features]
default = ["v1"]
errors = ["dep:actix-web", "dep:reqwest"]
dummy_connector = ["euclid/dummy_connector", "common_enums/dummy_connector"]
detailed_errors = []
payouts = ["common_enums/payouts"]
frm = []
olap = []
openapi = ["common_enums/openapi", "olap", "recon", "dummy_connector", "olap"]
recon = []
v1 =[]
v2 = []
<<<<<<< HEAD
routing_v2 = []
=======
v1 = []
merchant_connector_account_v2 = []
>>>>>>> 0330aff9
customer_v2 = []
merchant_account_v2 = []
payment_v2 = []

[dependencies]
actix-web = { version = "4.5.1", optional = true }
error-stack = "0.4.1"
mime = "0.3.17"
reqwest = { version = "0.11.27", optional = true }
serde = { version = "1.0.197", features = ["derive"] }
serde_json = "1.0.115"
strum = { version = "0.26", features = ["derive"] }
time = { version = "0.3.35", features = ["serde", "serde-well-known", "std"] }
url = { version = "2.5.0", features = ["serde"] }
utoipa = { version = "4.2.0", features = ["preserve_order", "preserve_path_order"] }

# First party crates
cards = { version = "0.1.0", path = "../cards" }
common_enums = { version = "0.1.0", path = "../common_enums" }
common_utils = { version = "0.1.0", path = "../common_utils" }
euclid = { version = "0.1.0", path = "../euclid" }
masking = { version = "0.1.0", path = "../masking", default-features = false, features = ["alloc", "serde"] }
router_derive = { version = "0.1.0", path = "../router_derive" }<|MERGE_RESOLUTION|>--- conflicted
+++ resolved
@@ -19,12 +19,8 @@
 recon = []
 v1 =[]
 v2 = []
-<<<<<<< HEAD
 routing_v2 = []
-=======
-v1 = []
 merchant_connector_account_v2 = []
->>>>>>> 0330aff9
 customer_v2 = []
 merchant_account_v2 = []
 payment_v2 = []
