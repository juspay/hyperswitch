[package]
name = "api_models"
description = "Request/response models for the `router` crate"
version = "0.1.0"
edition.workspace = true
rust-version.workspace = true
readme = "README.md"
license.workspace = true

[features]
default = ["v1"]
errors = ["dep:actix-web", "dep:reqwest"]
dummy_connector = ["euclid/dummy_connector", "common_enums/dummy_connector"]
detailed_errors = []
payouts = []
frm = []
olap = []
openapi = ["common_enums/openapi", "olap", "recon", "dummy_connector", "olap"]
recon = []
v1 =[]
v2 = []
<<<<<<< HEAD
routing_v2 = []
=======
v1 = []
customer_v2 = []
merchant_account_v2 = []
payment_v2 = []
>>>>>>> 876eeea0

[dependencies]
actix-web = { version = "4.5.1", optional = true }
error-stack = "0.4.1"
mime = "0.3.17"
reqwest = { version = "0.11.27", optional = true }
serde = { version = "1.0.197", features = ["derive"] }
serde_json = "1.0.115"
strum = { version = "0.26", features = ["derive"] }
time = { version = "0.3.35", features = ["serde", "serde-well-known", "std"] }
url = { version = "2.5.0", features = ["serde"] }
utoipa = { version = "4.2.0", features = ["preserve_order", "preserve_path_order"] }

# First party crates
cards = { version = "0.1.0", path = "../cards" }
common_enums = { version = "0.1.0", path = "../common_enums" }
common_utils = { version = "0.1.0", path = "../common_utils" }
euclid = { version = "0.1.0", path = "../euclid" }
masking = { version = "0.1.0", path = "../masking", default-features = false, features = ["alloc", "serde"] }
router_derive = { version = "0.1.0", path = "../router_derive" }<|MERGE_RESOLUTION|>--- conflicted
+++ resolved
@@ -19,14 +19,10 @@
 recon = []
 v1 =[]
 v2 = []
-<<<<<<< HEAD
 routing_v2 = []
-=======
-v1 = []
 customer_v2 = []
 merchant_account_v2 = []
 payment_v2 = []
->>>>>>> 876eeea0
 
 [dependencies]
 actix-web = { version = "4.5.1", optional = true }
