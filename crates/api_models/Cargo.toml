[package]
name = "api_models"
description = "Request/response models for the `router` crate"
version = "0.1.0"
edition.workspace = true
rust-version.workspace = true
readme = "README.md"
license.workspace = true

[features]
default = ["v1"]
errors = ["dep:actix-web", "dep:reqwest"]
dummy_connector = ["euclid/dummy_connector", "common_enums/dummy_connector"]
detailed_errors = []
payouts = ["common_enums/payouts"]
frm = []
olap = []
openapi = ["common_enums/openapi", "olap", "recon", "dummy_connector", "olap"]
recon = []
v1 =[]
v2 = []
<<<<<<< HEAD
v1 = []
business_profile_v2 = []
=======
routing_v2 = []
merchant_connector_account_v2 = []
>>>>>>> 6140cfe0
customer_v2 = []
merchant_account_v2 = []
merchant_connector_account_v2 = []
payment_v2 = []

[dependencies]
actix-web = { version = "4.5.1", optional = true }
error-stack = "0.4.1"
mime = "0.3.17"
reqwest = { version = "0.11.27", optional = true }
serde = { version = "1.0.197", features = ["derive"] }
serde_json = "1.0.115"
strum = { version = "0.26", features = ["derive"] }
time = { version = "0.3.35", features = ["serde", "serde-well-known", "std"] }
url = { version = "2.5.0", features = ["serde"] }
utoipa = { version = "4.2.0", features = ["preserve_order", "preserve_path_order"] }

# First party crates
cards = { version = "0.1.0", path = "../cards" }
common_enums = { version = "0.1.0", path = "../common_enums" }
common_utils = { version = "0.1.0", path = "../common_utils" }
euclid = { version = "0.1.0", path = "../euclid" }
masking = { version = "0.1.0", path = "../masking", default-features = false, features = ["alloc", "serde"] }
router_derive = { version = "0.1.0", path = "../router_derive" }<|MERGE_RESOLUTION|>--- conflicted
+++ resolved
@@ -17,19 +17,14 @@
 olap = []
 openapi = ["common_enums/openapi", "olap", "recon", "dummy_connector", "olap"]
 recon = []
-v1 =[]
+v1 = []
 v2 = []
-<<<<<<< HEAD
-v1 = []
 business_profile_v2 = []
-=======
-routing_v2 = []
-merchant_connector_account_v2 = []
->>>>>>> 6140cfe0
 customer_v2 = []
 merchant_account_v2 = []
 merchant_connector_account_v2 = []
 payment_v2 = []
+routing_v2 = []
 
 [dependencies]
 actix-web = { version = "4.5.1", optional = true }
