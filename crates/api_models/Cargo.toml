[package]
name = "api_models"
description = "Request/response models for the `router` crate"
version = "0.1.0"
edition.workspace = true
rust-version.workspace = true
readme = "README.md"
license.workspace = true

[features]
default = ["v1"]
errors = ["dep:actix-web", "dep:reqwest"]
dummy_connector = ["euclid/dummy_connector", "common_enums/dummy_connector"]
detailed_errors = []
payouts = ["common_enums/payouts"]
frm = []
olap = []
openapi = ["common_enums/openapi", "olap", "recon", "dummy_connector", "olap"]
recon = []
v2 = []
v1 = []
<<<<<<< HEAD
=======
merchant_connector_account_v2 = []
>>>>>>> 623cf4c8
customer_v2 = []
merchant_account_v2 = []
payment_v2 = []

[dependencies]
actix-web = { version = "4.5.1", optional = true }
error-stack = "0.4.1"
mime = "0.3.17"
reqwest = { version = "0.11.27", optional = true }
serde = { version = "1.0.197", features = ["derive"] }
serde_json = "1.0.115"
strum = { version = "0.26", features = ["derive"] }
time = { version = "0.3.35", features = ["serde", "serde-well-known", "std"] }
url = { version = "2.5.0", features = ["serde"] }
utoipa = { version = "4.2.0", features = ["preserve_order", "preserve_path_order"] }

# First party crates
cards = { version = "0.1.0", path = "../cards" }
common_enums = { version = "0.1.0", path = "../common_enums" }
common_utils = { version = "0.1.0", path = "../common_utils" }
euclid = { version = "0.1.0", path = "../euclid" }
masking = { version = "0.1.0", path = "../masking", default-features = false, features = ["alloc", "serde"] }
router_derive = { version = "0.1.0", path = "../router_derive" }<|MERGE_RESOLUTION|>--- conflicted
+++ resolved
@@ -19,10 +19,7 @@
 recon = []
 v2 = []
 v1 = []
-<<<<<<< HEAD
-=======
 merchant_connector_account_v2 = []
->>>>>>> 623cf4c8
 customer_v2 = []
 merchant_account_v2 = []
 payment_v2 = []
