[package]
name = "api_models"
description = "Request/response models for the `router` crate"
version = "0.1.0"
edition.workspace = true
rust-version.workspace = true
readme = "README.md"
license.workspace = true

[features]
<<<<<<< HEAD
default = ["payouts","frm"]
=======
default = []
business_profile_routing = []
connector_choice_bcompat = []
>>>>>>> e0b6cbb2
errors = ["dep:actix-web", "dep:reqwest"]
dummy_connector = ["euclid/dummy_connector", "common_enums/dummy_connector"]
detailed_errors = []
payouts = []
frm = []
olap = []
openapi = ["common_enums/openapi", "olap", "backwards_compatibility", "business_profile_routing", "connector_choice_mca_id", "recon", "dummy_connector", "olap"]
recon = []
v2 = []

[dependencies]
actix-web = { version = "4.5.1", optional = true }
error-stack = "0.4.1"
mime = "0.3.17"
reqwest = { version = "0.11.27", optional = true }
serde = { version = "1.0.197", features = ["derive"] }
serde_json = "1.0.115"
strum = { version = "0.26", features = ["derive"] }
time = { version = "0.3.35", features = ["serde", "serde-well-known", "std"] }
url = { version = "2.5.0", features = ["serde"] }
utoipa = { version = "4.2.0", features = ["preserve_order", "preserve_path_order"] }
frunk = "0.4.2"
frunk_core = "0.4.2"
# First party crates
cards = { version = "0.1.0", path = "../cards" }
common_enums = { version = "0.1.0", path = "../common_enums" }
common_utils = { version = "0.1.0", path = "../common_utils" }
euclid = { version = "0.1.0", path = "../euclid" }
masking = { version = "0.1.0", path = "../masking", default-features = false, features = ["alloc", "serde"] }
router_derive = { version = "0.1.0", path = "../router_derive" }<|MERGE_RESOLUTION|>--- conflicted
+++ resolved
@@ -8,20 +8,14 @@
 license.workspace = true
 
 [features]
-<<<<<<< HEAD
-default = ["payouts","frm"]
-=======
 default = []
-business_profile_routing = []
-connector_choice_bcompat = []
->>>>>>> e0b6cbb2
 errors = ["dep:actix-web", "dep:reqwest"]
 dummy_connector = ["euclid/dummy_connector", "common_enums/dummy_connector"]
 detailed_errors = []
 payouts = []
 frm = []
 olap = []
-openapi = ["common_enums/openapi", "olap", "backwards_compatibility", "business_profile_routing", "connector_choice_mca_id", "recon", "dummy_connector", "olap"]
+openapi = ["common_enums/openapi", "olap", "recon", "dummy_connector", "olap"]
 recon = []
 v2 = []
 
