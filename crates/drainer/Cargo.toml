[package]
name = "drainer"
description = "App that reads redis streams and executes queries in DB"
version = "0.1.0"
edition = "2021"
rust-version = "1.65"
readme = "README.md"
license = "Apache-2.0"

[dependencies]
async-bb8-diesel = { git = "https://github.com/juspay/async-bb8-diesel", rev = "9a71d142726dbc33f41c1fd935ddaa79841c7be5" }
bb8 = "0.8"
config = { version = "0.13.3", features = ["toml"] }
diesel = { version = "2.0.2", features = ["postgres", "serde_json", "time"] }
error-stack = "0.2.4"
<<<<<<< HEAD
serde = "1.0.151"
=======
>>>>>>> 7274fd70
serde_json = "1.0.89"
serde_path_to_error = "0.1.8"
structopt = "0.3.26"
thiserror = "1.0.37"
tokio = { version = "1.21.2", features = ["macros", "rt-multi-thread"] }

# First Party Crates
redis_interface = { version = "0.1.0", path = "../redis_interface" }
router_env = { version = "0.1.0", path = "../router_env", features = ["log_extra_implicit_fields", "log_custom_entries_to_extra"] }
storage_models = { version = "0.1.0", path = "../storage_models", features = ["kv_store"] }

[build-dependencies]
router_env = { version = "0.1.0", path = "../router_env", default-features = false, features = ["vergen"] }<|MERGE_RESOLUTION|>--- conflicted
+++ resolved
@@ -13,10 +13,7 @@
 config = { version = "0.13.3", features = ["toml"] }
 diesel = { version = "2.0.2", features = ["postgres", "serde_json", "time"] }
 error-stack = "0.2.4"
-<<<<<<< HEAD
 serde = "1.0.151"
-=======
->>>>>>> 7274fd70
 serde_json = "1.0.89"
 serde_path_to_error = "0.1.8"
 structopt = "0.3.26"
