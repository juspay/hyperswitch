use bb8::PooledConnection;
use diesel::PgConnection;
<<<<<<< HEAD
#[cfg(feature = "aws_kms")]
use external_services::aws_kms::{self, decrypt::AwsKmsDecrypt};
#[cfg(not(feature = "aws_kms"))]
=======
#[cfg(feature = "hashicorp-vault")]
use external_services::hashicorp_vault::{self, decrypt::VaultFetch, Kv2};
#[cfg(feature = "kms")]
use external_services::kms::{self, decrypt::KmsDecrypt};
#[cfg(not(feature = "kms"))]
>>>>>>> 61439533
use masking::PeekInterface;

use crate::settings::Database;

pub type PgPool = bb8::Pool<async_bb8_diesel::ConnectionManager<PgConnection>>;

#[allow(clippy::expect_used)]
pub async fn redis_connection(
    conf: &crate::settings::Settings,
) -> redis_interface::RedisConnectionPool {
    redis_interface::RedisConnectionPool::new(&conf.redis)
        .await
        .expect("Failed to create Redis connection Pool")
}

// TODO: use stores defined in storage_impl instead
/// # Panics
///
/// Will panic if could not create a db pool
#[allow(clippy::expect_used)]
pub async fn diesel_make_pg_pool(
    database: &Database,
    _test_transaction: bool,
<<<<<<< HEAD
    #[cfg(feature = "aws_kms")] aws_kms_client: &'static aws_kms::AwsKmsClient,
) -> PgPool {
    #[cfg(feature = "aws_kms")]
    let password = database
        .password
        .decrypt_inner(aws_kms_client)
        .await
        .expect("Failed to decrypt password");

    #[cfg(not(feature = "aws_kms"))]
    let password = &database.password.peek();
=======
    #[cfg(feature = "kms")] kms_client: &'static kms::KmsClient,
    #[cfg(feature = "hashicorp-vault")] hashicorp_client: &'static hashicorp_vault::HashiCorpVault,
) -> PgPool {
    let password = database.password.clone();
    #[cfg(feature = "hashicorp-vault")]
    let password = password
        .fetch_inner::<Kv2>(hashicorp_client)
        .await
        .expect("Failed while fetching db password");

    #[cfg(feature = "kms")]
    let password = password
        .decrypt_inner(kms_client)
        .await
        .expect("Failed to decrypt password");

    #[cfg(not(feature = "kms"))]
    let password = &password.peek();
>>>>>>> 61439533

    let database_url = format!(
        "postgres://{}:{}@{}:{}/{}",
        database.username, password, database.host, database.port, database.dbname
    );
    let manager = async_bb8_diesel::ConnectionManager::<PgConnection>::new(database_url);
    let pool = bb8::Pool::builder()
        .max_size(database.pool_size)
        .connection_timeout(std::time::Duration::from_secs(database.connection_timeout));

    pool.build(manager)
        .await
        .expect("Failed to create PostgreSQL connection pool")
}

#[allow(clippy::expect_used)]
pub async fn pg_connection(
    pool: &PgPool,
) -> PooledConnection<'_, async_bb8_diesel::ConnectionManager<PgConnection>> {
    pool.get()
        .await
        .expect("Couldn't retrieve PostgreSQL connection")
}<|MERGE_RESOLUTION|>--- conflicted
+++ resolved
@@ -1,18 +1,11 @@
 use bb8::PooledConnection;
 use diesel::PgConnection;
-<<<<<<< HEAD
 #[cfg(feature = "aws_kms")]
 use external_services::aws_kms::{self, decrypt::AwsKmsDecrypt};
 #[cfg(not(feature = "aws_kms"))]
-=======
+use masking::PeekInterface;
 #[cfg(feature = "hashicorp-vault")]
 use external_services::hashicorp_vault::{self, decrypt::VaultFetch, Kv2};
-#[cfg(feature = "kms")]
-use external_services::kms::{self, decrypt::KmsDecrypt};
-#[cfg(not(feature = "kms"))]
->>>>>>> 61439533
-use masking::PeekInterface;
-
 use crate::settings::Database;
 
 pub type PgPool = bb8::Pool<async_bb8_diesel::ConnectionManager<PgConnection>>;
@@ -34,20 +27,7 @@
 pub async fn diesel_make_pg_pool(
     database: &Database,
     _test_transaction: bool,
-<<<<<<< HEAD
     #[cfg(feature = "aws_kms")] aws_kms_client: &'static aws_kms::AwsKmsClient,
-) -> PgPool {
-    #[cfg(feature = "aws_kms")]
-    let password = database
-        .password
-        .decrypt_inner(aws_kms_client)
-        .await
-        .expect("Failed to decrypt password");
-
-    #[cfg(not(feature = "aws_kms"))]
-    let password = &database.password.peek();
-=======
-    #[cfg(feature = "kms")] kms_client: &'static kms::KmsClient,
     #[cfg(feature = "hashicorp-vault")] hashicorp_client: &'static hashicorp_vault::HashiCorpVault,
 ) -> PgPool {
     let password = database.password.clone();
@@ -57,15 +37,15 @@
         .await
         .expect("Failed while fetching db password");
 
-    #[cfg(feature = "kms")]
-    let password = password
-        .decrypt_inner(kms_client)
+    #[cfg(feature = "aws_kms")]
+    let password =
+        password
+        .decrypt_inner(aws_kms_client)
         .await
         .expect("Failed to decrypt password");
 
-    #[cfg(not(feature = "kms"))]
+    #[cfg(not(feature = "aws_kms"))]
     let password = &password.peek();
->>>>>>> 61439533
 
     let database_url = format!(
         "postgres://{}:{}@{}:{}/{}",
