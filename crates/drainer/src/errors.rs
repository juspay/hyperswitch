--- conflicted
+++ resolved
@@ -14,11 +14,7 @@
     #[error("Error while configuring signals: {0}")]
     SignalError(String),
     #[error("Unexpected error occurred: {0}")]
-<<<<<<< HEAD
-    UnExpectedError(String),
-=======
     UnexpectedError(String),
->>>>>>> 19b01d43
 }
 
 pub type DrainerResult<T> = error_stack::Result<T, DrainerError>;
