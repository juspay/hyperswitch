--- conflicted
+++ resolved
@@ -27,18 +27,13 @@
             master_pool: diesel_make_pg_pool(
                 &config.master_database,
                 test_transaction,
-<<<<<<< HEAD
                 #[cfg(feature = "aws_kms")]
                 external_services::aws_kms::get_aws_kms_client(&config.kms).await,
-=======
-                #[cfg(feature = "kms")]
-                external_services::kms::get_kms_client(&config.kms).await,
                 #[cfg(feature = "hashicorp-vault")]
                 #[allow(clippy::expect_used)]
                 external_services::hashicorp_vault::get_hashicorp_client(&config.hc_vault)
                     .await
                     .expect("Failed while getting hashicorp client"),
->>>>>>> 61439533
             )
             .await,
             redis_conn: Arc::new(crate::connection::redis_connection(config).await),
