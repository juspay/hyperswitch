--- conflicted
+++ resolved
@@ -103,19 +103,10 @@
     }
 }
 
-<<<<<<< HEAD
 pub(crate) fn get_stream_key_flag(store: Arc<services::Store>, stream_index: u8) -> String {
-    format!("{}_in_use", get_drainer_stream(store, stream_index))
-}
-
-pub(crate) fn get_drainer_stream(store: Arc<services::Store>, stream_index: u8) -> String {
-    store.drainer_stream(format!("shard_{}", stream_index).as_str())
-=======
-pub(crate) fn get_stream_key_flag(store: Arc<router::services::Store>, stream_index: u8) -> String {
     format!("{}_in_use", get_drainer_stream_name(store, stream_index))
 }
 
-pub(crate) fn get_drainer_stream_name(store: Arc<Store>, stream_index: u8) -> String {
-    store.get_drainer_stream_name(format!("shard_{}", stream_index).as_str())
->>>>>>> 8fefc9a0
+pub(crate) fn get_drainer_stream_name(store: Arc<services::Store>, stream_index: u8) -> String {
+    store.drainer_stream(format!("shard_{}", stream_index).as_str())
 }