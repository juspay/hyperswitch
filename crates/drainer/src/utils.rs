--- conflicted
+++ resolved
@@ -11,11 +11,7 @@
 pub type StreamEntries = Vec<(String, HashMap<String, String>)>;
 pub type StreamReadResult = HashMap<String, StreamEntries>;
 
-<<<<<<< HEAD
-pub async fn is_stream_available(stream_index: u8, store: Arc<Store>) -> bool {
-=======
 pub async fn is_stream_available(stream_index: u8, store: Arc<services::Store>) -> bool {
->>>>>>> 6f62c71a
     let stream_key_flag = get_stream_key_flag(store.clone(), stream_index);
 
     match store
@@ -110,11 +106,7 @@
     }
 }
 
-<<<<<<< HEAD
-pub(crate) fn get_stream_key_flag(store: Arc<Store>, stream_index: u8) -> String {
-=======
 pub(crate) fn get_stream_key_flag(store: Arc<services::Store>, stream_index: u8) -> String {
->>>>>>> 6f62c71a
     format!("{}_in_use", get_drainer_stream_name(store, stream_index))
 }
 
