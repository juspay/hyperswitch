use drainer::{
    errors::DrainerResult, logger::logger, services, settings, start_drainer, start_web_server,
};
use router_env::tracing::Instrument;

#[tokio::main]
async fn main() -> DrainerResult<()> {
    // Get configuration
    let cmd_line = <settings::CmdLineConf as clap::Parser>::parse();

    #[allow(clippy::expect_used)]
    let conf = settings::Settings::with_config_path(cmd_line.config_path)
        .expect("Unable to construct application configuration");
    #[allow(clippy::expect_used)]
    conf.validate()
        .expect("Failed to validate drainer configuration");

    let state = settings::AppState::new(conf.clone()).await;

<<<<<<< HEAD
    let store = services::Store::new(&state.conf, false).await;
    let store = std::sync::Arc::new(store);
=======
    let store = std::sync::Arc::new(services::Store::new(&state.conf, false).await);
>>>>>>> b74435b6

    #[cfg(feature = "vergen")]
    println!("Starting drainer (Version: {})", router_env::git_tag!());

    let _guard = router_env::setup(
        &conf.log,
        router_env::service_name!(),
        [router_env::service_name!()],
    );

    #[allow(clippy::expect_used)]
    let web_server = Box::pin(start_web_server(state.conf.as_ref().clone(), store.clone()))
        .await
        .expect("Failed to create the server");

    tokio::spawn(
        async move {
            let _ = web_server.await;
            logger::error!("The health check probe stopped working!");
        }
        .in_current_span(),
    );

    logger::debug!(startup_config=?conf);
    logger::info!("Drainer started [{:?}] [{:?}]", conf.drainer, conf.log);

    start_drainer(store.clone(), conf.drainer).await?;

    Ok(())
}<|MERGE_RESOLUTION|>--- conflicted
+++ resolved
@@ -17,12 +17,7 @@
 
     let state = settings::AppState::new(conf.clone()).await;
 
-<<<<<<< HEAD
-    let store = services::Store::new(&state.conf, false).await;
-    let store = std::sync::Arc::new(store);
-=======
     let store = std::sync::Arc::new(services::Store::new(&state.conf, false).await);
->>>>>>> b74435b6
 
     #[cfg(feature = "vergen")]
     println!("Starting drainer (Version: {})", router_env::git_tag!());
