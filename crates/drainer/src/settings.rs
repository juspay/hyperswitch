--- conflicted
+++ resolved
@@ -2,15 +2,10 @@
 
 use common_utils::ext_traits::ConfigExt;
 use config::{Environment, File};
-<<<<<<< HEAD
 #[cfg(feature = "aws_kms")]
 use external_services::aws_kms;
-=======
 #[cfg(feature = "hashicorp-vault")]
 use external_services::hashicorp_vault;
-#[cfg(feature = "kms")]
-use external_services::kms;
->>>>>>> 61439533
 use redis_interface as redis;
 pub use router_env::config::{Log, LogConsole, LogFile, LogTelemetry};
 use router_env::{env, logger};
@@ -39,15 +34,10 @@
     pub redis: redis::RedisSettings,
     pub log: Log,
     pub drainer: DrainerSettings,
-<<<<<<< HEAD
     #[cfg(feature = "aws_kms")]
     pub kms: aws_kms::AwsKmsConfig,
-=======
-    #[cfg(feature = "kms")]
-    pub kms: kms::KmsConfig,
     #[cfg(feature = "hashicorp-vault")]
     pub hc_vault: hashicorp_vault::HashiCorpVaultConfig,
->>>>>>> 61439533
 }
 
 #[derive(Debug, Deserialize, Clone)]
