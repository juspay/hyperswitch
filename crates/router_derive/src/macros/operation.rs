--- conflicted
+++ resolved
@@ -33,10 +33,7 @@
             "capturedata" => Self::Capturedata,
             "start" => Self::Start,
             "verify" => Self::Verify,
-<<<<<<< HEAD
             "verifydata" => Self::VerifyData,
-=======
->>>>>>> ff561bdd
             "session" => Self::Session,
             _ => Self::Authorize,
         }
@@ -108,10 +105,7 @@
             Derives::Capturedata => syn::Ident::new("PaymentsCaptureData", Span::call_site()),
             Derives::Start => syn::Ident::new("PaymentsStartRequest", Span::call_site()),
             Derives::Verify => syn::Ident::new("VerifyRequest", Span::call_site()),
-<<<<<<< HEAD
             Derives::VerifyData => syn::Ident::new("VerifyRequestData", Span::call_site()),
-=======
->>>>>>> ff561bdd
             Derives::Session => syn::Ident::new("PaymentsSessionRequest", Span::call_site()),
         }
     }
@@ -301,13 +295,8 @@
                         PaymentsRetrieveRequest,
                         PaymentsRequest,
                         PaymentsStartRequest,
-<<<<<<< HEAD
-                        VerifyRequest,
-                        PaymentsSessionRequest
-=======
                         PaymentsSessionRequest,
                         VerifyRequest
->>>>>>> ff561bdd
                     }
                 };
                 #trait_derive
