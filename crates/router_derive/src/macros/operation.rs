use std::collections::HashMap;

use proc_macro2::{Span, TokenStream};
use quote::quote;
use syn::{self, parse_macro_input, DeriveInput, Lit, Meta, MetaNameValue, NestedMeta};

#[derive(Debug, Clone, Copy)]
enum Derives {
    Sync,
    Cancel,
    Capture,
    Authorize,
    Authorizedata,
    Syncdata,
    Canceldata,
    Capturedata,
    VerifyData,
    Start,
<<<<<<< HEAD
    Verify,
=======
    Session,
>>>>>>> 200a085f
}

impl From<String> for Derives {
    fn from(s: String) -> Self {
        match s.as_str() {
            "sync" => Self::Sync,
            "cancel" => Self::Cancel,
            "syncdata" => Self::Syncdata,
            "authorize" => Self::Authorize,
            "authorizedata" => Self::Authorizedata,
            "canceldata" => Self::Canceldata,
            "capture" => Self::Capture,
            "capturedata" => Self::Capturedata,
            "start" => Self::Start,
<<<<<<< HEAD
            "verify" => Self::Verify,
            "verifydata" => Self::VerifyData,
=======
            "session" => Self::Session,
>>>>>>> 200a085f
            _ => Self::Authorize,
        }
    }
}

impl Derives {
    fn to_operation(
        self,
        fns: impl Iterator<Item = TokenStream> + Clone,
        struct_name: &syn::Ident,
    ) -> TokenStream {
        let req_type = Conversion::get_req_type(self);
        quote! {
            impl<F:Send+Clone> Operation<F,#req_type> for #struct_name {
                #(#fns)*
            }
        }
    }

    fn to_ref_operation(
        self,
        ref_fns: impl Iterator<Item = TokenStream> + Clone,
        struct_name: &syn::Ident,
    ) -> TokenStream {
        let req_type = Conversion::get_req_type(self);
        quote! {
            impl<F:Send+Clone> Operation<F,#req_type> for &#struct_name {
                #(#ref_fns)*
            }
        }
    }
}

#[derive(PartialEq, Eq, Hash)]
enum Conversion {
    ValidateRequest,
    GetTracker,
    Domain,
    UpdateTracker,
    PostUpdateTracker,
    All,
}

impl From<String> for Conversion {
    fn from(s: String) -> Conversion {
        match s.as_str() {
            "validate_request" => Self::ValidateRequest,
            "get_tracker" => Self::GetTracker,
            "domain" => Self::Domain,
            "update_tracker" => Self::UpdateTracker,
            "post_tracker" => Self::PostUpdateTracker,
            "all" => Self::All,
            _ => panic!("Invalid conversion identifier {}", s),
        }
    }
}

impl Conversion {
    fn get_req_type(ident: Derives) -> syn::Ident {
        match ident {
            Derives::Authorize => syn::Ident::new("PaymentsRequest", Span::call_site()),
            Derives::Authorizedata => syn::Ident::new("PaymentsAuthorizeData", Span::call_site()),
            Derives::Sync => syn::Ident::new("PaymentsRetrieveRequest", Span::call_site()),
            Derives::Syncdata => syn::Ident::new("PaymentsSyncData", Span::call_site()),
            Derives::Cancel => syn::Ident::new("PaymentsCancelRequest", Span::call_site()),
            Derives::Canceldata => syn::Ident::new("PaymentsCancelData", Span::call_site()),
            Derives::Capture => syn::Ident::new("PaymentsCaptureRequest", Span::call_site()),
            Derives::Capturedata => syn::Ident::new("PaymentsCaptureData", Span::call_site()),
            Derives::Start => syn::Ident::new("PaymentsStartRequest", Span::call_site()),
<<<<<<< HEAD
            Derives::Verify => syn::Ident::new("VerifyRequest", Span::call_site()),
            Derives::VerifyData => syn::Ident::new("VerifyRequestData", Span::call_site()),
=======
            Derives::Session => syn::Ident::new("PaymentsSessionRequest", Span::call_site()),
>>>>>>> 200a085f
        }
    }

    fn to_function(&self, ident: Derives) -> TokenStream {
        let req_type = Self::get_req_type(ident);
        match self {
            Conversion::ValidateRequest => quote! {
                fn to_validate_request(&self) -> RouterResult<&(dyn ValidateRequest<F,#req_type> + Send + Sync)> {
                    Ok(self)
                }
            },
            Conversion::GetTracker => quote! {
                fn to_get_tracker(&self) -> RouterResult<&(dyn GetTracker<F,PaymentData<F>,#req_type> + Send + Sync)> {
                    Ok(self)
                }
            },
            Conversion::Domain => quote! {
                fn to_domain(&self) -> RouterResult<&dyn Domain<F,#req_type>> {
                    Ok(self)
                }
            },
            Conversion::UpdateTracker => quote! {
                fn to_update_tracker(&self) -> RouterResult<&(dyn UpdateTracker<F,PaymentData<F>,#req_type> + Send + Sync)> {
                    Ok(self)
                }
            },
            Conversion::PostUpdateTracker => quote! {
                fn to_post_update_tracker(&self) -> RouterResult<&(dyn PostUpdateTracker<F, PaymentData<F>, #req_type> + Send + Sync)> {
                    Ok(self)
                }
            },
            Conversion::All => {
                let validate_request = Conversion::ValidateRequest.to_function(ident);
                let get_tracker = Conversion::GetTracker.to_function(ident);
                let domain = Conversion::Domain.to_function(ident);
                let update_tracker = Conversion::UpdateTracker.to_function(ident);

                quote! {
                    #validate_request
                    #get_tracker
                    #domain
                    #update_tracker
                }
            }
        }
    }

    fn to_ref_function(&self, ident: Derives) -> TokenStream {
        let req_type = Self::get_req_type(ident);
        match self {
            Conversion::ValidateRequest => quote! {
                fn to_validate_request(&self) -> RouterResult<&(dyn ValidateRequest<F,#req_type> + Send + Sync)> {
                    Ok(*self)
                }
            },
            Conversion::GetTracker => quote! {
                fn to_get_tracker(&self) -> RouterResult<&(dyn GetTracker<F,PaymentData<F>,#req_type> + Send + Sync)> {
                    Ok(*self)
                }
            },
            Conversion::Domain => quote! {
                fn to_domain(&self) -> RouterResult<&(dyn Domain<F,#req_type>)> {
                    Ok(*self)
                }
            },
            Conversion::UpdateTracker => quote! {
                fn to_update_tracker(&self) -> RouterResult<&(dyn UpdateTracker<F,PaymentData<F>,#req_type> + Send + Sync)> {
                    Ok(*self)
                }
            },
            Conversion::PostUpdateTracker => quote! {
                fn to_post_update_tracker(&self) -> RouterResult<&(dyn PostUpdateTracker<F, PaymentData<F>, #req_type> + Send + Sync)> {
                    Ok(*self)
                }
            },
            Conversion::All => {
                let validate_request = Conversion::ValidateRequest.to_ref_function(ident);
                let get_tracker = Conversion::GetTracker.to_ref_function(ident);
                let domain = Conversion::Domain.to_ref_function(ident);
                let update_tracker = Conversion::UpdateTracker.to_ref_function(ident);

                quote! {
                    #validate_request
                    #get_tracker
                    #domain
                    #update_tracker
                }
            }
        }
    }
}

fn find_operation_attr(a: &[syn::Attribute]) -> syn::Attribute {
    a.iter()
        .find(|a| {
            a.path
                .get_ident()
                .map(|ident| *ident == "operation")
                .unwrap_or(false)
        })
        .expect("Missing 'operation' attribute with conversions")
        .clone()
}

fn find_value(v: NestedMeta) -> Option<(String, Vec<String>)> {
    match v {
        NestedMeta::Meta(Meta::NameValue(MetaNameValue {
            ref path,
            eq_token: _,
            lit: Lit::Str(ref litstr),
        })) => {
            let key = path.get_ident()?.to_string();
            Some((
                key,
                litstr.value().split(',').map(ToString::to_string).collect(),
            ))
        }
        _ => None,
    }
}
fn find_properties(attr: &syn::Attribute) -> Option<HashMap<String, Vec<String>>> {
    let meta = attr.parse_meta();
    match meta {
        Ok(syn::Meta::List(syn::MetaList {
            ref path,
            paren_token: _,
            mut nested,
        })) => {
            path.get_ident().map(|i| i == "operation")?;
            let tracker = nested.pop().unwrap().into_value();
            let operation = nested.pop().unwrap().into_value();
            let o = find_value(tracker).expect("Invalid format of attributes");
            let t = find_value(operation).expect("Invalid format of attributes");
            Some(HashMap::from_iter([t, o]))
        }
        _ => None,
    }
}

pub fn operation_derive_inner(token: proc_macro::TokenStream) -> proc_macro::TokenStream {
    let input = parse_macro_input!(token as DeriveInput);
    let struct_name = &input.ident;
    let op = find_operation_attr(&input.attrs);
    let prop = find_properties(&op);
    let ops = prop.as_ref().expect("Invalid Properties")["ops"].clone();
    let flow = prop.as_ref().expect("Invalid Properties")["flow"].clone();
    let trait_derive = flow.iter().map(|derive| {
        let derive: Derives = derive.to_owned().into();
        let fns = ops.iter().map(|t| {
            let con: Conversion = t.to_owned().into();
            con.to_function(derive)
        });
        derive.to_operation(fns, struct_name)
    });
    let ref_trait_derive = flow.iter().map(|derive| {
        let derive: Derives = derive.to_owned().into();
        let fns = ops.iter().map(|t| {
            let con: Conversion = t.to_owned().into();
            con.to_ref_function(derive)
        });
        derive.to_ref_operation(fns, struct_name)
    });
    let trait_derive = quote! {
            #(#ref_trait_derive)* #(#trait_derive)*
    };
    let output = quote! {
        const _: () = {
                use crate::core::errors::RouterResult;
                use crate::core::payments::operations::{
                    ValidateRequest,
                    PostUpdateTracker,
                    GetTracker,
                    UpdateTracker,
                    PaymentData
                };
                use crate::types::{
<<<<<<< HEAD
                    PaymentsRequestSyncData,
                    PaymentsRequestCaptureData,
                    PaymentRequestCancelData,
                    PaymentsRequestData,
                    VerifyRequestData,
=======
                    PaymentsSyncData,
                    PaymentsCaptureData,
                    PaymentsCancelData,
                    PaymentsAuthorizeData,
>>>>>>> 200a085f

                    api::{
                        PaymentsCaptureRequest,
                        PaymentsCancelRequest,
                        PaymentsRetrieveRequest,
                        PaymentsRequest,
                        PaymentsStartRequest,
<<<<<<< HEAD
                        VerifyRequest
=======
                        PaymentsSessionRequest
>>>>>>> 200a085f
                    }
                };
                #trait_derive
            };
    };
    proc_macro::TokenStream::from(output)
}<|MERGE_RESOLUTION|>--- conflicted
+++ resolved
@@ -16,11 +16,8 @@
     Capturedata,
     VerifyData,
     Start,
-<<<<<<< HEAD
     Verify,
-=======
     Session,
->>>>>>> 200a085f
 }
 
 impl From<String> for Derives {
@@ -35,12 +32,9 @@
             "capture" => Self::Capture,
             "capturedata" => Self::Capturedata,
             "start" => Self::Start,
-<<<<<<< HEAD
             "verify" => Self::Verify,
             "verifydata" => Self::VerifyData,
-=======
             "session" => Self::Session,
->>>>>>> 200a085f
             _ => Self::Authorize,
         }
     }
@@ -110,12 +104,9 @@
             Derives::Capture => syn::Ident::new("PaymentsCaptureRequest", Span::call_site()),
             Derives::Capturedata => syn::Ident::new("PaymentsCaptureData", Span::call_site()),
             Derives::Start => syn::Ident::new("PaymentsStartRequest", Span::call_site()),
-<<<<<<< HEAD
             Derives::Verify => syn::Ident::new("VerifyRequest", Span::call_site()),
             Derives::VerifyData => syn::Ident::new("VerifyRequestData", Span::call_site()),
-=======
             Derives::Session => syn::Ident::new("PaymentsSessionRequest", Span::call_site()),
->>>>>>> 200a085f
         }
     }
 
@@ -292,18 +283,15 @@
                     PaymentData
                 };
                 use crate::types::{
-<<<<<<< HEAD
                     PaymentsRequestSyncData,
                     PaymentsRequestCaptureData,
                     PaymentRequestCancelData,
                     PaymentsRequestData,
                     VerifyRequestData,
-=======
                     PaymentsSyncData,
                     PaymentsCaptureData,
                     PaymentsCancelData,
                     PaymentsAuthorizeData,
->>>>>>> 200a085f
 
                     api::{
                         PaymentsCaptureRequest,
@@ -311,11 +299,8 @@
                         PaymentsRetrieveRequest,
                         PaymentsRequest,
                         PaymentsStartRequest,
-<<<<<<< HEAD
                         VerifyRequest
-=======
                         PaymentsSessionRequest
->>>>>>> 200a085f
                     }
                 };
                 #trait_derive
