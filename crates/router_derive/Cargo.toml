[package]
name = "router_derive"
description = "Utility macros for the `router` crate"
version = "0.1.0"
edition.workspace = true
rust-version.workspace = true
readme = "README.md"
license.workspace = true

[lib]
proc-macro = true
doctest = false

[dependencies]
indexmap = "2.2.6"
proc-macro2 = "1.0.79"
quote = "1.0.35"
syn = { version = "2.0.57", features = ["full", "extra-traits"] } # the full feature does not seem to encompass all the features
strum = { version = "0.26.2", features = ["derive"] }

[dev-dependencies]
<<<<<<< HEAD
diesel = { version = "2.1.0", features = ["postgres"] }
serde = { version = "1.0.193", features = ["derive"] }
=======
diesel = { version = "2.1.5", features = ["postgres"] }
serde = { version = "1.0.197", features = ["derive"] }
serde_json = "1.0.115"
>>>>>>> bc25f3fa
<|MERGE_RESOLUTION|>--- conflicted
+++ resolved
@@ -19,11 +19,5 @@
 strum = { version = "0.26.2", features = ["derive"] }
 
 [dev-dependencies]
-<<<<<<< HEAD
-diesel = { version = "2.1.0", features = ["postgres"] }
-serde = { version = "1.0.193", features = ["derive"] }
-=======
 diesel = { version = "2.1.5", features = ["postgres"] }
-serde = { version = "1.0.197", features = ["derive"] }
-serde_json = "1.0.115"
->>>>>>> bc25f3fa
+serde = { version = "1.0.197", features = ["derive"] }