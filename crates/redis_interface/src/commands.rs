//!
//! An interface to abstract the `fred` commands
//!

use std::fmt::Debug;

use common_utils::{
    errors::CustomResult,
    ext_traits::{ByteSliceExt, Encode},
};
use error_stack::{IntoReport, ResultExt};
use fred::{
    interfaces::{HashesInterface, KeysInterface, StreamsInterface},
    types::{
        Expiration, FromRedis, MultipleIDs, MultipleKeys, MultipleOrderedPairs, MultipleStrings,
<<<<<<< HEAD
        RedisKey, RedisValue, SetOptions, XCap, XReadResponse,
=======
        RedisMap, RedisValue, SetOptions, XReadResponse,
>>>>>>> 6bf99048
    },
};
use router_env::{tracing, tracing::instrument};

use crate::{
    errors,
    types::{RedisEntryId, SetNXReply},
};

impl super::RedisConnectionPool {
    #[instrument(level = "DEBUG", skip(self))]
    pub async fn set_key<V>(&self, key: &str, value: V) -> CustomResult<(), errors::RedisError>
    where
        V: TryInto<RedisValue> + Debug,
        V::Error: Into<fred::error::RedisError>,
    {
        self.pool
            .set(
                key,
                value,
                Some(Expiration::EX(self.config.default_ttl.into())),
                None,
                false,
            )
            .await
            .into_report()
            .change_context(errors::RedisError::SetFailed)
    }

    pub async fn msetnx<V>(&self, value: V) -> CustomResult<u8, errors::RedisError>
    where
        V: TryInto<RedisMap> + Debug,
        V::Error: Into<fred::error::RedisError>,
    {
        self.pool
            .msetnx::<u8, V>(value)
            .await
            .into_report()
            .change_context(errors::RedisError::SetFailed)
    }

    #[instrument(level = "DEBUG", skip(self))]
    pub async fn serialize_and_set_key<V>(
        &self,
        key: &str,
        value: V,
    ) -> CustomResult<(), errors::RedisError>
    where
        V: serde::Serialize + Debug,
    {
        let serialized = Encode::<V>::encode_to_vec(&value)
            .change_context(errors::RedisError::JsonSerializationFailed)?;

        self.set_key(key, &serialized as &[u8]).await
    }

    #[instrument(level = "DEBUG", skip(self))]
    pub async fn get_key<V>(&self, key: &str) -> CustomResult<V, errors::RedisError>
    where
        V: FromRedis + Unpin + Send + 'static,
    {
        self.pool
            .get(key)
            .await
            .into_report()
            .change_context(errors::RedisError::GetFailed)
    }

    #[instrument(level = "DEBUG", skip(self))]
    pub async fn exists<V>(&self, key: &str) -> CustomResult<bool, errors::RedisError>
    where
        V: Into<MultipleKeys> + Unpin + Send + 'static,
    {
        self.pool
            .exists(key)
            .await
            .into_report()
            .change_context(errors::RedisError::GetFailed)
    }

    #[instrument(level = "DEBUG", skip(self))]
    pub async fn get_and_deserialize_key<T>(
        &self,
        key: &str,
        type_name: &str,
    ) -> CustomResult<T, errors::RedisError>
    where
        T: serde::de::DeserializeOwned,
    {
        let value_bytes = self.get_key::<Vec<u8>>(key).await?;

        value_bytes
            .parse_struct(type_name)
            .change_context(errors::RedisError::JsonDeserializationFailed)
    }

    #[instrument(level = "DEBUG", skip(self))]
    pub async fn delete_key(&self, key: &str) -> CustomResult<(), errors::RedisError> {
        self.pool
            .del(key)
            .await
            .into_report()
            .change_context(errors::RedisError::DeleteFailed)
    }

    #[instrument(level = "DEBUG", skip(self))]
    pub async fn set_key_with_expiry<V>(
        &self,
        key: &str,
        value: V,
        seconds: i64,
    ) -> CustomResult<(), errors::RedisError>
    where
        V: TryInto<RedisValue> + Debug,
        V::Error: Into<fred::error::RedisError>,
    {
        self.pool
            .set(key, value, Some(Expiration::EX(seconds)), None, false)
            .await
            .into_report()
            .change_context(errors::RedisError::SetExFailed)
    }

    #[instrument(level = "DEBUG", skip(self))]
    pub async fn set_key_if_not_exist<V>(
        &self,
        key: &str,
        value: V,
    ) -> CustomResult<SetNXReply, errors::RedisError>
    where
        V: TryInto<RedisValue> + Debug,
        V::Error: Into<fred::error::RedisError>,
    {
        self.pool
            .set(
                key,
                value,
                Some(Expiration::EX(self.config.default_ttl.into())),
                Some(SetOptions::NX),
                false,
            )
            .await
            .into_report()
            .change_context(errors::RedisError::SetFailed)
    }

    #[instrument(level = "DEBUG", skip(self))]
    pub async fn set_expiry(
        &self,
        key: &str,
        seconds: i64,
    ) -> CustomResult<(), errors::RedisError> {
        self.pool
            .expire(key, seconds)
            .await
            .into_report()
            .change_context(errors::RedisError::SetExpiryFailed)
    }

    #[instrument(level = "DEBUG", skip(self))]
    pub async fn set_expire_at(
        &self,
        key: &str,
        timestamp: i64,
    ) -> CustomResult<(), errors::RedisError> {
        self.pool
            .expire_at(key, timestamp)
            .await
            .into_report()
            .change_context(errors::RedisError::SetExpiryFailed)
    }

    #[instrument(level = "DEBUG", skip(self))]
    pub async fn set_hash_fields<V>(
        &self,
        key: &str,
        values: V,
    ) -> CustomResult<(), errors::RedisError>
    where
        V: TryInto<RedisMap> + Debug,
        V::Error: Into<fred::error::RedisError>,
    {
        self.pool
            .hset(key, values)
            .await
            .into_report()
            .change_context(errors::RedisError::SetHashFailed)
    }

    #[instrument(level = "DEBUG", skip(self))]
    pub async fn serialize_and_set_hash_fields<V>(
        &self,
        key: &str,
        values: V,
    ) -> CustomResult<(), errors::RedisError>
    where
        V: serde::Serialize + Debug,
    {
        let serialized = Encode::<V>::encode_to_value(&values)
            .change_context(errors::RedisError::JsonSerializationFailed)?;

        self.set_hash_fields(key, serialized).await
    }

    #[instrument(level = "DEBUG", skip(self))]
    pub async fn set_hash_field_if_not_exist<V>(
        &self,
        key: &str,
        field: &str,
        value: V,
    ) -> CustomResult<SetNXReply, errors::RedisError>
    where
        V: TryInto<RedisValue> + Debug,
        V::Error: Into<fred::error::RedisError>,
    {
        self.pool
            .hsetnx(key, field, value)
            .await
            .into_report()
            .change_context(errors::RedisError::SetHashFieldFailed)
    }

    #[instrument(level = "DEBUG", skip(self))]
    pub async fn serialize_and_set_hash_field_if_not_exist<V>(
        &self,
        key: &str,
        field: &str,
        value: V,
    ) -> CustomResult<SetNXReply, errors::RedisError>
    where
        V: serde::Serialize + Debug,
    {
        let serialized = Encode::<V>::encode_to_vec(&value)
            .change_context(errors::RedisError::JsonSerializationFailed)?;

        self.set_hash_field_if_not_exist(key, field, &serialized as &[u8])
            .await
    }

    #[instrument(level = "DEBUG", skip(self))]
    pub async fn get_hash_field<V>(
        &self,
        key: &str,
        field: &str,
    ) -> CustomResult<V, errors::RedisError>
    where
        V: FromRedis + Unpin + Send + 'static,
    {
        self.pool
            .hget(key, field)
            .await
            .into_report()
            .change_context(errors::RedisError::GetHashFieldFailed)
    }

    #[instrument(level = "DEBUG", skip(self))]
    pub async fn get_hash_field_and_deserialize<V>(
        &self,
        key: &str,
        field: &str,
        type_name: &str,
    ) -> CustomResult<V, errors::RedisError>
    where
        V: serde::de::DeserializeOwned,
    {
        let value_bytes = self.get_hash_field::<Vec<u8>>(key, field).await?;

        if value_bytes.is_empty() {
            return Err(errors::RedisError::NotFound.into());
        }

        value_bytes
            .parse_struct(type_name)
            .change_context(errors::RedisError::JsonDeserializationFailed)
    }

    #[instrument(level = "DEBUG", skip(self))]
    pub async fn stream_append_entry<F>(
        &self,
        stream: &str,
        entry_id: &RedisEntryId,
        fields: F,
    ) -> CustomResult<(), errors::RedisError>
    where
        F: TryInto<MultipleOrderedPairs> + Debug,
        F::Error: Into<fred::error::RedisError>,
    {
        self.pool
            .xadd(stream, false, None, entry_id, fields)
            .await
            .into_report()
            .change_context(errors::RedisError::StreamAppendFailed)
    }

    #[instrument(level = "DEBUG", skip(self))]
    pub async fn stream_delete_entries<Ids>(
        &self,
        stream: &str,
        ids: Ids,
    ) -> CustomResult<usize, errors::RedisError>
    where
        Ids: Into<MultipleStrings> + Debug,
    {
        self.pool
            .xdel(stream, ids)
            .await
            .into_report()
            .change_context(errors::RedisError::StreamDeleteFailed)
    }

    #[instrument(level = "DEBUG", skip(self))]
    pub async fn stream_trim_entries<C>(
        &self,
        stream: &str,
        xcap: C,
    ) -> CustomResult<usize, errors::RedisError>
    where
        C: TryInto<XCap> + Debug,
        C::Error: Into<fred::error::RedisError>,
    {
        self.pool
            .xtrim(stream, xcap)
            .await
            .into_report()
            .change_context(errors::RedisError::StreamTrimFailed)
    }

    #[instrument(level = "DEBUG", skip(self))]
    pub async fn stream_acknowledge_entries<Ids>(
        &self,
        stream: &str,
        group: &str,
        ids: Ids,
    ) -> CustomResult<usize, errors::RedisError>
    where
        Ids: Into<MultipleIDs> + Debug,
    {
        self.pool
            .xack(stream, group, ids)
            .await
            .into_report()
            .change_context(errors::RedisError::StreamAcknowledgeFailed)
    }

    #[instrument(level = "DEBUG", skip(self))]
    pub async fn stream_get_length<K>(&self, stream: K) -> CustomResult<usize, errors::RedisError>
    where
        K: Into<RedisKey> + Debug,
    {
        self.pool
            .xlen(stream)
            .await
            .into_report()
            .change_context(errors::RedisError::GetLengthFailed)
    }

    #[instrument(level = "DEBUG", skip(self))]
    pub async fn stream_read_entries<K, Ids>(
        &self,
        streams: K,
        ids: Ids,
    ) -> CustomResult<XReadResponse<String, String, String, String>, errors::RedisError>
    where
        K: Into<MultipleKeys> + Debug,
        Ids: Into<MultipleIDs> + Debug,
    {
        self.pool
            .xread_map(
                Some(self.config.default_stream_read_count),
                None,
                streams,
                ids,
            )
            .await
            .into_report()
            .change_context(errors::RedisError::StreamReadFailed)
    }

    #[instrument(level = "DEBUG", skip(self))]
    pub async fn stream_read_with_options<K, Ids>(
        &self,
        streams: K,
        ids: Ids,
        count: Option<u64>,
        block: Option<u64>,          // timeout in milliseconds
        group: Option<(&str, &str)>, // (group_name, consumer_name)
    ) -> CustomResult<XReadResponse<String, String, String, Option<String>>, errors::RedisError>
    where
        K: Into<MultipleKeys> + Debug,
        Ids: Into<MultipleIDs> + Debug,
    {
        match group {
            Some((group_name, consumer_name)) => {
                self.pool
                    .xreadgroup_map(group_name, consumer_name, count, block, false, streams, ids)
                    .await
            }
            None => self.pool.xread_map(count, block, streams, ids).await,
        }
        .into_report()
        .change_context(errors::RedisError::StreamReadFailed)
    }

    //                                              Consumer Group API

    //TODO: Handle RedisEntryId Enum cases which are not valid
    //implement xgroup_create_mkstream if needed
    #[instrument(level = "DEBUG", skip(self))]
    pub async fn consumer_group_create(
        &self,
        stream: &str,
        group: &str,
        id: &RedisEntryId,
    ) -> CustomResult<(), errors::RedisError> {
        self.pool
            .xgroup_create(stream, group, id, true)
            .await
            .into_report()
            .change_context(errors::RedisError::ConsumerGroupCreateFailed)
    }

    #[instrument(level = "DEBUG", skip(self))]
    pub async fn consumer_group_destroy(
        &self,
        stream: &str,
        group: &str,
    ) -> CustomResult<usize, errors::RedisError> {
        self.pool
            .xgroup_destroy(stream, group)
            .await
            .into_report()
            .change_context(errors::RedisError::ConsumerGroupDestroyFailed)
    }

    // the number of pending messages that the consumer had before it was deleted
    #[instrument(level = "DEBUG", skip(self))]
    pub async fn consumer_group_delete_consumer(
        &self,
        stream: &str,
        group: &str,
        consumer: &str,
    ) -> CustomResult<usize, errors::RedisError> {
        self.pool
            .xgroup_delconsumer(stream, group, consumer)
            .await
            .into_report()
            .change_context(errors::RedisError::ConsumerGroupRemoveConsumerFailed)
    }

    #[instrument(level = "DEBUG", skip(self))]
    pub async fn consumer_group_set_last_id(
        &self,
        stream: &str,
        group: &str,
        id: &RedisEntryId,
    ) -> CustomResult<String, errors::RedisError> {
        self.pool
            .xgroup_setid(stream, group, id)
            .await
            .into_report()
            .change_context(errors::RedisError::ConsumerGroupSetIdFailed)
    }

    #[instrument(level = "DEBUG", skip(self))]
    pub async fn consumer_group_set_message_owner<Ids, R>(
        &self,
        stream: &str,
        group: &str,
        consumer: &str,
        min_idle_time: u64,
        ids: Ids,
    ) -> CustomResult<R, errors::RedisError>
    where
        Ids: Into<MultipleIDs> + Debug,
        R: FromRedis + Unpin + Send + 'static,
    {
        self.pool
            .xclaim(
                stream,
                group,
                consumer,
                min_idle_time,
                ids,
                None,
                None,
                None,
                false,
                false,
            )
            .await
            .into_report()
            .change_context(errors::RedisError::ConsumerGroupClaimFailed)
    }
}<|MERGE_RESOLUTION|>--- conflicted
+++ resolved
@@ -13,11 +13,7 @@
     interfaces::{HashesInterface, KeysInterface, StreamsInterface},
     types::{
         Expiration, FromRedis, MultipleIDs, MultipleKeys, MultipleOrderedPairs, MultipleStrings,
-<<<<<<< HEAD
-        RedisKey, RedisValue, SetOptions, XCap, XReadResponse,
-=======
-        RedisMap, RedisValue, SetOptions, XReadResponse,
->>>>>>> 6bf99048
+        RedisKey, RedisMap, RedisValue, SetOptions, XCap, XReadResponse,
     },
 };
 use router_env::{tracing, tracing::instrument};
