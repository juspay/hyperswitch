--- conflicted
+++ resolved
@@ -1,4 +1,3 @@
-<<<<<<< HEAD
 //! Intermediate module for encapsulate all the redis related functionality
 //!
 //! Provides structs to represent redis connection and all functions that redis provides and
@@ -16,10 +15,7 @@
 //!     // ... redis_conn ready to use
 //! }
 //! ```
-=======
 #![forbid(unsafe_code)]
-// TODO: Add crate & modules documentation for this crate
->>>>>>> 529c28fe
 
 pub mod commands;
 pub mod errors;
