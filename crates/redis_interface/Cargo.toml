[package]
name = "redis_interface"
description = "A user-friendly interface to Redis"
version = "0.1.0"
edition = "2021"
rust-version = "1.65"
readme = "README.md"
license = "Apache-2.0"

[dependencies]
async-trait = "0.1.68"
error-stack = "0.3.1"
fred = { version = "6.0.0", features = ["metrics", "partial-tracing"] }
futures = "0.3"
<<<<<<< HEAD
serde = { version = "1.0.155", features = ["derive"] }
thiserror = "1.0.39"
tokio = "1.26.0"

=======
serde = { version = "1.0.160", features = ["derive"] }
thiserror = "1.0.40"
>>>>>>> 573a4d38

# First party crates
common_utils = { version = "0.1.0", path = "../common_utils", features = ["async_ext"] }
router_env = { version = "0.1.0", path = "../router_env", features = ["log_extra_implicit_fields", "log_custom_entries_to_extra"] }

[dev-dependencies]
tokio = { version = "1.27.0", features = ["macros", "rt-multi-thread"] }<|MERGE_RESOLUTION|>--- conflicted
+++ resolved
@@ -12,15 +12,9 @@
 error-stack = "0.3.1"
 fred = { version = "6.0.0", features = ["metrics", "partial-tracing"] }
 futures = "0.3"
-<<<<<<< HEAD
 serde = { version = "1.0.155", features = ["derive"] }
 thiserror = "1.0.39"
 tokio = "1.26.0"
-
-=======
-serde = { version = "1.0.160", features = ["derive"] }
-thiserror = "1.0.40"
->>>>>>> 573a4d38
 
 # First party crates
 common_utils = { version = "0.1.0", path = "../common_utils", features = ["async_ext"] }
