--- conflicted
+++ resolved
@@ -43,9 +43,7 @@
 ZAR = "ZAR"  # South African Rand currency code
 JOD = "JOD" # Jordan currency code
 Payed = "Payed" # Paid status for digital virgo
-<<<<<<< HEAD
 SessionConnectorDatas = "SessionConnectorDatas" # Wrapper for List of SessionConnectorData
-=======
 Alo = "Alo" # Is iso representation of a state in France
 alo = "alo" # Is iso representation of a state in France
 BRE = "BRE" # Is iso representation of Brittany
@@ -76,7 +74,6 @@
 Corse-du-Sud = "Corse-du-Sud" # Is a state in France
 Haute-Corse = "Haute-Corse" # Is a state in France
 Fram = "Fram" # Is a state in Slovenia
->>>>>>> 9bcffa64
 
 [default.extend-words]
 aci = "aci" # Name of a connector
