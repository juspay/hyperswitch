--- conflicted
+++ resolved
@@ -63,8 +63,6 @@
 CantonOfEschSurAlzette = "CantonOfEschSurAlzette" # Is a state in Luxembourg
 GorenjaVasPoljane = "GorenjaVasPoljane" # Is a state in Slovenia
 sur = "sur" # Is iso representation of a state in Luxembourg
-<<<<<<< HEAD
-=======
 Corse = "Corse" # Is a state in France
 CorseDuSud = "CorseDuSud" # Is a state in France
 Gard = "Gard" # Is a state in France
@@ -75,7 +73,7 @@
 Corse-du-Sud = "Corse-du-Sud" # Is a state in France
 Haute-Corse = "Haute-Corse" # Is a state in France
 Fram = "Fram" # Is a state in Slovenia
->>>>>>> db498c27
+
 
 [default.extend-words]
 aci = "aci" # Name of a connector
