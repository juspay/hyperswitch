[default]
check-filename = true

[default.extend-identifiers]
flate2 = "flate2"
payment_vas = "payment_vas"
PaymentVas = "PaymentVas"
HypoNoeLbFurNiederosterreichUWien = "HypoNoeLbFurNiederosterreichUWien"

[default.extend-words]
aci = "aci"                   # Name of a connector
encrypter = "encrypter"       # Used by the `ring` crate
nin = "nin"                   # National identification number, a field used by PayU connector
substituters = "substituters" # Present in `flake.nix`
<<<<<<< HEAD
hypo_noe_lb_fur_niederosterreich_u_wien = "hypo_noe_lb_fur_niederosterreich_u_wien" # Present in openapi/generated.json
=======
FO = "FO"                     # Faroe Islands (the) country code
>>>>>>> ff86417e

[files]
extend-exclude = [
    "config/redis.conf", # `typos` also checked "AKE" in the file, which is present as a quoted string
]<|MERGE_RESOLUTION|>--- conflicted
+++ resolved
@@ -12,11 +12,8 @@
 encrypter = "encrypter"       # Used by the `ring` crate
 nin = "nin"                   # National identification number, a field used by PayU connector
 substituters = "substituters" # Present in `flake.nix`
-<<<<<<< HEAD
 hypo_noe_lb_fur_niederosterreich_u_wien = "hypo_noe_lb_fur_niederosterreich_u_wien" # Present in openapi/generated.json
-=======
 FO = "FO"                     # Faroe Islands (the) country code
->>>>>>> ff86417e
 
 [files]
 extend-exclude = [
