[default]
check-filename = true

[default.extend-identifiers]
"ABD" = "ABD"  # Aberdeenshire, UK ISO 3166-2 code
AER = "AER" # An alias to Api Error Response
ANG = "ANG" # Netherlands Antillean guilder currency code
BA = "BA"  # Bosnia and Herzegovina country code
bottm = "bottm" # name of a css class for nexinets ui test
CAF = "CAF"  # Central African Republic country code
FO = "FO"  # Faroe Islands (the) country code
flate2 = "flate2"
hd = "hd" # animation data parameter
HypoNoeLbFurNiederosterreichUWien = "HypoNoeLbFurNiederosterreichUWien"
hypo_noe_lb_fur_niederosterreich_u_wien = "hypo_noe_lb_fur_niederosterreich_u_wien"
IOT = "IOT" # British Indian Ocean Territory country code
klick = "klick" # Swedish word for clicks
LSO = "LSO" # Lesotho country code
NAM = "NAM"  # Namibia country code
ND = "ND"  # North Dakota state code
optin = "optin" # Boku preflow name
optin_id = "optin_id" # Boku's id for optin flow
passord = "passord" # name of a css class for adyen ui test
payment_vas = "payment_vas"
PaymentVas = "PaymentVas"
PN = "PN" # Pitcairn country code
RegioBank = "RegioBank"
RO = "RO"  # Romania country code
skip_ws = "skip_ws" # skip white space
SOM = "SOM"  # Somalia country code
SUR = "SUR"  # Single South American currency code
THA = "THA"  # Thailand country code
TTO = "TTO" # Trinidad and Tobago country code
WS = "WS" # Samoa country code
ws = "ws" # Web socket
ws2ipdef = "ws2ipdef" # WinSock Extension
ws2tcpip = "ws2tcpip" # WinSock Extension
ZAR = "ZAR"  # South African Rand currency code
JOD = "JOD" # Jordan currency code


[default.extend-words]
aci = "aci" # Name of a connector
afe = "afe" # Commit id
ba = "ba" # ignore minor commit conversions
daa = "daa" # Commit id
deriver = "deriver"
ede = "ede" # ignore minor commit conversions
encrypter = "encrypter" # Used by the `ring` crate
guid = "guid" # globally unique identifier
Hashi = "Hashi" # HashiCorp
iin = "iin" # Card iin
kms = "kms" # Key management service
nin = "nin" # National identification number, a field used by PayU connector
requestor = "requestor" #Used in external 3ds flows
substituters = "substituters" # Present in `flake.nix`
unsuccess = "unsuccess" # Used in cryptopay request

[files]
extend-exclude = [
    "config/redis.conf", # `typos` also checked "AKE" in the file, which is present as a quoted string
    "openapi/open_api_spec.yaml", # no longer updated
    "crates/router/src/utils/user/blocker_emails.txt", # this file contains various email domains
    "CHANGELOG.md", # This file contains all the commits
<<<<<<< HEAD
    "crates/router/locales/ar.yml",
    "crates/router/locales/ca.yml",
    "crates/router/locales/de.yml",
    "crates/router/locales/es.yml",
    "crates/router/locales/fr-BE.yml",
    "crates/router/locales/fr.yml",
    "crates/router/locales/he.yml",
    "crates/router/locales/it.yml",
    "crates/router/locales/ja.yml",
    "crates/router/locales/nl.yml",
    "crates/router/locales/pl.yml",
    "crates/router/locales/pt.yml",
    "crates/router/locales/ru.yml",
    "crates/router/locales/sv.yml",
    "crates/router/locales/zh.yml",
=======
    "crates/router/src/core/payment_link/locale.js" # this file contains converision of static strings in various languages 
>>>>>>> 1715cf0e
]<|MERGE_RESOLUTION|>--- conflicted
+++ resolved
@@ -62,23 +62,20 @@
     "openapi/open_api_spec.yaml", # no longer updated
     "crates/router/src/utils/user/blocker_emails.txt", # this file contains various email domains
     "CHANGELOG.md", # This file contains all the commits
-<<<<<<< HEAD
-    "crates/router/locales/ar.yml",
-    "crates/router/locales/ca.yml",
-    "crates/router/locales/de.yml",
-    "crates/router/locales/es.yml",
-    "crates/router/locales/fr-BE.yml",
-    "crates/router/locales/fr.yml",
-    "crates/router/locales/he.yml",
-    "crates/router/locales/it.yml",
-    "crates/router/locales/ja.yml",
-    "crates/router/locales/nl.yml",
-    "crates/router/locales/pl.yml",
-    "crates/router/locales/pt.yml",
-    "crates/router/locales/ru.yml",
-    "crates/router/locales/sv.yml",
-    "crates/router/locales/zh.yml",
-=======
+    "crates/router/locales/ar.yml", # locales
+    "crates/router/locales/ca.yml", # locales
+    "crates/router/locales/de.yml", # locales
+    "crates/router/locales/es.yml", # locales
+    "crates/router/locales/fr-BE.yml", # locales
+    "crates/router/locales/fr.yml", # locales
+    "crates/router/locales/he.yml", # locales
+    "crates/router/locales/it.yml", # locales
+    "crates/router/locales/ja.yml", # locales
+    "crates/router/locales/nl.yml", # locales
+    "crates/router/locales/pl.yml", # locales
+    "crates/router/locales/pt.yml", # locales
+    "crates/router/locales/ru.yml", # locales
+    "crates/router/locales/sv.yml", # locales
+    "crates/router/locales/zh.yml", # locales
     "crates/router/src/core/payment_link/locale.js" # this file contains converision of static strings in various languages 
->>>>>>> 1715cf0e
 ]