--- conflicted
+++ resolved
@@ -1080,12 +1080,10 @@
 merchant_ids = "merchant_ids"           # Comma-separated list of allowed merchant IDs
 connector_names = "connector_names"     # Comma-separated list of allowed connector names
 
-<<<<<<< HEAD
-[platform]
-enabled = false # Enable or disable platform features
-allow_connected_merchants = false # Enable or disable connected merchant account features
-=======
 [infra_values]
 cluster = "CLUSTER"         # value of CLUSTER from deployment
 version = "HOSTNAME"        # value of HOSTNAME from deployment which tells its version
->>>>>>> d15ee49b
+
+[platform]
+enabled = false # Enable or disable platform features
+allow_connected_merchants = false # Enable or disable connected merchant account features