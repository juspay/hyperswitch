# This is a sample config file whose sole purpose is to enumerate
# all the available configuration options, and is intended to be used
# solely as a reference. Please copy this file to create a config.

# Server configuration
[server]
port = 8080
host = "127.0.0.1"
# This is the grace time (in seconds) given to the actix-server to stop the execution
# For more details: https://actix.rs/docs/server/#graceful-shutdown
shutdown_timeout = 30
# HTTP Request body limit. Defaults to 32kB
request_body_limit = 32_768

# HTTPS Server Configuration
# Self-signed Private Key and Certificate can be generated with mkcert for local development
[server.tls]
port = 8081
host = "127.0.0.1"
private_key = "/path/to/private_key.pem"
certificate = "/path/to/certificate.pem"

# Proxy server configuration for connecting to payment gateways.
# Don't define the fields if a Proxy isn't needed. Empty strings will cause failure.
[proxy]
# http_url = "http proxy url"   # Proxy all HTTP traffic via this proxy
# https_url = "https proxy url" # Proxy all HTTPS traffic via this proxy
idle_pool_connection_timeout = 90 # Timeout for idle pool connections (defaults to 90s)
bypass_proxy_urls = []            # A list of URLs that should bypass the proxy


# Configuration for the Key Manager Service
[key_manager]
url = "http://localhost:5000" # URL of the encryption service

# Main SQL data store credentials
[master_database]
username = "db_user"      # DB Username
password = "db_pass"      # DB Password. Use base-64 encoded kms encrypted value here when kms is enabled
host = "localhost"        # DB Host
port = 5432               # DB Port
dbname = "hyperswitch_db" # Name of Database
pool_size = 5             # Number of connections to keep open
connection_timeout = 10   # Timeout for database connection in seconds
queue_strategy = "Fifo"   # Add the queue strategy used by the database bb8 client

# Replica SQL data store credentials
[replica_database]
username = "replica_user" # DB Username
password = "db_pass"      # DB Password. Use base-64 encoded kms encrypted value here when kms is enabled
host = "localhost"        # DB Host
port = 5432               # DB Port
dbname = "hyperswitch_db" # Name of Database
pool_size = 5             # Number of connections to keep open
connection_timeout = 10   # Timeout for database connection in seconds
queue_strategy = "Fifo"   # Add the queue strategy used by the database bb8 client

# Redis credentials
[redis]
host = "127.0.0.1"
port = 6379
pool_size = 5                     # Number of connections to keep open
reconnect_max_attempts = 5        # Maximum number of reconnection attempts to make before failing. Set to 0 to retry forever.
reconnect_delay = 5               # Delay between reconnection attempts, in milliseconds
default_ttl = 300                 # Default TTL for entries, in seconds
default_hash_ttl = 900            # Default TTL for hashes entries, in seconds
use_legacy_version = false        # Resp protocol for fred crate (set this to true if using RESPv2 or redis version < 6)
stream_read_count = 1             # Default number of entries to read from stream if not provided in stream read options
auto_pipeline = true              # Whether or not the client should automatically pipeline commands across tasks when possible.
disable_auto_backpressure = false # Whether or not to disable the automatic backpressure features when pipelining is enabled.
max_in_flight_commands = 5000     # The maximum number of in-flight commands (per connection) before backpressure will be applied.
default_command_timeout = 30      # An optional timeout to apply to all commands. In seconds
unresponsive_timeout = 10         # An optional timeout for Unresponsive commands in seconds. This should be less than default_command_timeout.
max_feed_count = 200              # The maximum number of frames that will be fed to a socket before flushing.

# This section provides configs for currency conversion api
[forex_api]
call_delay = 21600                # Api calls are made after every 6 hrs
local_fetch_retry_count = 5       # Fetch from Local cache has retry count as 5
local_fetch_retry_delay = 1000    # Retry delay for checking write condition
api_timeout = 20000               # Api timeouts once it crosses 20000 ms
api_key = "YOUR API KEY HERE"     # Api key for making request to foreign exchange Api
fallback_api_key = "YOUR API KEY" # Api key for the fallback service
redis_lock_timeout = 26000        # Redis remains write locked for 26000 ms once the acquire_redis_lock is called

# Logging configuration. Logging can be either to file or console or both.

# Logging configuration for file logging
[log.file]
enabled = false         # Toggle [true or false]
path = "logs"           # specify the directory to create log files
file_name = "debug.log" # base name for log files.
# levels can be "TRACE", "DEBUG", "INFO", "WARN", "ERROR", "OFF"
# defaults to "WARN"
level = "WARN"
# sets the log level for one or more crates
filtering_directive = "WARN,router=INFO,reqwest=INFO"
#                      ^^^^        ^^^^---------^^^^-- sets the log level for the
#                      |                               router and reqwest crates to INFO.
#                      |
#                      |______________________________ sets the log level for all
#                                                      other crates to WARN.

# Logging configuration for console logging
[log.console]
enabled = true         # boolean [true or false]
log_format = "default" # Log format. "default" or "json"
# levels can be "TRACE", "DEBUG", "INFO", "WARN", "ERROR", "OFF"
# defaults to "WARN"
level = "DEBUG"
# sets the log level for one or more crates
filtering_directive = "WARN,router=INFO,reqwest=INFO"
#                      ^^^^        ^^^^---------^^^^-- sets the log level for the
#                      |                               router and reqwest crates to INFO.
#                      |
#                      |______________________________ sets the log level for all
#                                                      other crates to WARN.

# Telemetry configuration for metrics and traces
[log.telemetry]
traces_enabled = false                                # boolean [true or false], whether traces are enabled
metrics_enabled = false                               # boolean [true or false], whether metrics are enabled
ignore_errors = false                                 # boolean [true or false], whether to ignore errors during traces or metrics pipeline setup
sampling_rate = 0.1                                   # decimal rate between 0.0 - 1.0
otel_exporter_otlp_endpoint = "http://localhost:4317" # endpoint to send metrics and traces to, can include port number
otel_exporter_otlp_timeout = 5000                     # timeout (in milliseconds) for sending metrics and traces
use_xray_generator = false                            # Set this to true for AWS X-ray compatible traces
route_to_trace = ["*/confirm"]
bg_metrics_collection_interval_in_secs = 15           # Interval for collecting the metrics in background thread

# This section provides some secret values.
[secrets]
master_enc_key = "sample_key"            # Master Encryption key used to encrypt merchant wise encryption key. Should be 32-byte long.
admin_api_key = "test_admin"             # admin API key for admin authentication.
jwt_secret = "secret"                    # JWT secret used for user authentication.

# Locker settings contain details for accessing a card locker, a
# PCI Compliant storage entity which stores payment method information
# like card details
[locker]
host = ""                           # Locker host
host_rs = ""                        # Rust Locker host
mock_locker = true                  # Emulate a locker locally using Postgres
locker_signing_key_id = "1"         # Key_id to sign basilisk hs locker
locker_enabled = true               # Boolean to enable or disable saving cards in locker
ttl_for_storage_in_secs = 220752000 # Time to live for storage entries in locker

[delayed_session_response]
connectors_with_delayed_session_response = "trustpay,payme" # List of connectors which has delayed session response

[webhook_source_verification_call]
connectors_with_webhook_source_verification_call = "paypal" # List of connectors which has additional source verification api-call

[jwekey] # 4 priv/pub key pair
vault_encryption_key = ""       # public key in pem format, corresponding private key in basilisk-hs
rust_locker_encryption_key = "" # public key in pem format, corresponding private key in rust locker
vault_private_key = ""          # private key in pem format, corresponding public key in basilisk-hs

# Refund configuration
[refund]
max_attempts = 10 # Number of refund attempts allowed
max_age = 365     # Max age of a refund in days.

[webhooks]
outgoing_enabled = true

# Validity of an Ephemeral Key in Hours
[eph_key]
validity = 1

[api_keys]
# Hex-encoded 32-byte long (64 characters long when hex-encoded) key used for calculating hashes of API keys
hash_key = "0123456789abcdef0123456789abcdef0123456789abcdef0123456789abcdef"

# Connector configuration, provided attributes will be used to fulfill API requests.
# Examples provided here are sandbox/test base urls, can be replaced by live or mock
# base urls based on your need.
# Note: These are not optional attributes. hyperswitch request can fail due to invalid/empty values.
[connectors]
aci.base_url = "https://eu-test.oppwa.com/"
adyen.base_url = "https://checkout-test.adyen.com/"
adyen.payout_base_url = "https://pal-test.adyen.com/"
adyen.dispute_base_url = "https://ca-test.adyen.com/"
adyenplatform.base_url = "https://balanceplatform-api-test.adyen.com/"
airwallex.base_url = "https://api-demo.airwallex.com/"
applepay.base_url = "https://apple-pay-gateway.apple.com/"
authorizedotnet.base_url = "https://apitest.authorize.net/xml/v1/request.api"
bambora.base_url = "https://api.na.bambora.com"
bamboraapac.base_url = "https://demo.ippayments.com.au/interface/api"
bankofamerica.base_url = "https://apitest.merchant-services.bankofamerica.com/"
billwerk.base_url = "https://api.reepay.com/"
billwerk.secondary_base_url = "https://card.reepay.com/"
bitpay.base_url = "https://test.bitpay.com"
bluesnap.base_url = "https://sandbox.bluesnap.com/"
bluesnap.secondary_base_url = "https://sandpay.bluesnap.com/"
boku.base_url = "https://$-api4-stage.boku.com"
braintree.base_url = "https://payments.sandbox.braintree-api.com/graphql"
cashtocode.base_url = "https://cluster05.api-test.cashtocode.com"
checkout.base_url = "https://api.sandbox.checkout.com/"
coinbase.base_url = "https://api.commerce.coinbase.com"
cryptopay.base_url = "https://business-sandbox.cryptopay.me"
cybersource.base_url = "https://apitest.cybersource.com/"
datatrans.base_url = "https://api.sandbox.datatrans.com/"
deutschebank.base_url = "https://testmerch.directpos.de/rest-api"
dlocal.base_url = "https://sandbox.dlocal.com/"
dummyconnector.base_url = "http://localhost:8080/dummy-connector"
ebanx.base_url = "https://sandbox.ebanxpay.com/"
fiserv.base_url = "https://cert.api.fiservapps.com/"
fiservemea.base_url = "https://prod.emea.api.fiservapps.com/sandbox"
fiuu.base_url = "https://sandbox.merchant.razer.com/"
fiuu.secondary_base_url="https://sandbox.merchant.razer.com/"
fiuu.third_base_url="https://api.merchant.razer.com/"
forte.base_url = "https://sandbox.forte.net/api/v3"
globalpay.base_url = "https://apis.sandbox.globalpay.com/ucp/"
globepay.base_url = "https://pay.globepay.co/"
gocardless.base_url = "https://api-sandbox.gocardless.com"
gpayments.base_url = "https://{{merchant_endpoint_prefix}}-test.api.as1.gpayments.net"
helcim.base_url = "https://api.helcim.com/"
iatapay.base_url = "https://sandbox.iata-pay.iata.org/api/v1"
itaubank.base_url = "https://sandbox.devportal.itau.com.br/"
klarna.base_url = "https://api{{klarna_region}}.playground.klarna.com/"
mifinity.base_url = "https://demo.mifinity.com/"
mollie.base_url = "https://api.mollie.com/v2/"
mollie.secondary_base_url = "https://api.cc.mollie.com/v1/"
multisafepay.base_url = "https://testapi.multisafepay.com/"
netcetera.base_url = "https://{{merchant_endpoint_prefix}}.3ds-server.prev.netcetera-cloud-payment.ch"
nexinets.base_url = "https://apitest.payengine.de/v1"
nexixpay.base_url = "https://xpaysandbox.nexigroup.com/api/phoenix-0.0/psp/api/v1"
nmi.base_url = "https://secure.nmi.com/"
noon.base_url = "https://api-test.noonpayments.com/"
novalnet.base_url = "https://payport.novalnet.de/v2"
noon.key_mode = "Test"
nuvei.base_url = "https://ppp-test.nuvei.com/"
opayo.base_url = "https://pi-test.sagepay.com/"
opennode.base_url = "https://dev-api.opennode.com"
paybox.base_url = "https://preprod-ppps.paybox.com/PPPS.php"
payeezy.base_url = "https://api-cert.payeezy.com/"
payme.base_url = "https://sandbox.payme.io/"
payone.base_url = "https://payment.preprod.payone.com/"
paypal.base_url = "https://api-m.sandbox.paypal.com/"
payu.base_url = "https://secure.snd.payu.com/"
placetopay.base_url = "https://test.placetopay.com/rest/gateway"
plaid.base_url = "https://sandbox.plaid.com"
powertranz.base_url = "https://staging.ptranz.com/api/"
prophetpay.base_url = "https://ccm-thirdparty.cps.golf/"
rapyd.base_url = "https://sandboxapi.rapyd.net"
razorpay.base_url = "https://sandbox.juspay.in/"
riskified.base_url = "https://sandbox.riskified.com/api"
shift4.base_url = "https://api.shift4.com/"
signifyd.base_url = "https://api.signifyd.com/"
square.base_url = "https://connect.squareupsandbox.com/"
square.secondary_base_url = "https://pci-connect.squareupsandbox.com/"
stax.base_url = "https://apiprod.fattlabs.com/"
stripe.base_url = "https://api.stripe.com/"
taxjar.base_url = "https://api.sandbox.taxjar.com/v2/"
threedsecureio.base_url = "https://service.sandbox.3dsecure.io"
thunes.base_url = "https://api.limonetikqualif.com/"
stripe.base_url_file_upload = "https://files.stripe.com/"
trustpay.base_url = "https://test-tpgw.trustpay.eu/"
trustpay.base_url_bank_redirects = "https://aapi.trustpay.eu/"
tsys.base_url = "https://stagegw.transnox.com/"
volt.base_url = "https://api.sandbox.volt.io/"
wellsfargo.base_url = "https://apitest.cybersource.com/"
wellsfargopayout.base_url = "https://api-sandbox.wellsfargo.com/"
wise.base_url = "https://api.sandbox.transferwise.tech/"
worldline.base_url = "https://eu.sandbox.api-ingenico.com/"
worldpay.base_url = "https://try.access.worldpay.com/"
zsl.base_url = "https://api.sitoffalb.net/"
zen.base_url = "https://api.zen-test.com/"
zen.secondary_base_url = "https://secure.zen-test.com/"

#Payment Method Filters Based on Country and Currency
[pm_filters.default]
apple_pay = { country = "AU,CN,HK,JP,MO,MY,NZ,SG,TW,AM,AT,AZ,BY,BE,BG,HR,CY,CZ,DK,EE,FO,FI,FR,GE,DE,GR,GL,GG,HU,IS,IE,IM,IT,KZ,JE,LV,LI,LT,LU,MT,MD,MC,ME,NL,NO,PL,PT,RO,SM,RS,SK,SI,ES,SE,CH,UA,GB,AR,CO,CR,BR,MX,PE,BH,IL,JO,KW,PS,QA,SA,AE,CA,UM,US,KR,VN,MA,ZA,VA,CL,SV,GT,HN,PA", currency = "AED,AUD,CHF,CAD,EUR,GBP,HKD,SGD,USD" }

# Bank redirect configs for allowed banks through online_banking_czech_republic payment method
[bank_config.online_banking_czech_republic]
adyen = { banks = "ceska_sporitelna,komercni_banka,platnosc_online_karta_platnicza" }

# Bank redirect configs for allowed banks through online_banking_slovakia payment method
[bank_config.online_banking_slovakia]
adyen = { banks = "e_platby_vub,postova_banka,sporo_pay,tatra_pay,viamo" }

# Bank redirect configs for allowed banks through online_banking_poland payment method
[bank_config.online_banking_poland]
adyen = { banks = "blik_psp,place_zipko,m_bank,pay_with_ing,santander_przelew24,bank_pekaosa,bank_millennium,pay_with_alior_bank,banki_spoldzielcze,pay_with_inteligo,bnp_paribas_poland,bank_nowy_sa,credit_agricole,pay_with_bos,pay_with_citi_handlowy,pay_with_plus_bank,toyota_bank,velo_bank,e_transfer_pocztowy24" }

# Bank redirect configs for allowed banks through open_banking_uk payment method
[bank_config.open_banking_uk]
adyen = { banks = "aib,bank_of_scotland,danske_bank,first_direct,first_trust,halifax,lloyds,monzo,nat_west,nationwide_bank,royal_bank_of_scotland,starling,tsb_bank,tesco_bank,ulster_bank,barclays,hsbc_bank,revolut,santander_przelew24,open_bank_success,open_bank_failure,open_bank_cancelled" }

# Bank redirect configs for allowed banks through przelewy24 payment method
[bank_config.przelewy24]
stripe = { banks = "alior_bank,bank_millennium,bank_nowy_bfg_sa,bank_pekao_sa,banki_spbdzielcze,blik,bnp_paribas,boz,citi,credit_agricole,e_transfer_pocztowy24,getin_bank,idea_bank,inteligo,mbank_mtransfer,nest_przelew,noble_pay,pbac_z_ipko,plus_bank,santander_przelew24,toyota_bank,volkswagen_bank" }

# This data is used to call respective connectors for wallets and cards
[connectors.supported]
wallets = ["klarna", "mifinity", "braintree", "applepay"]
rewards = ["cashtocode", "zen"]
cards = [
  "adyen",
  "adyenplatform",
  "authorizedotnet",
  "coinbase",
  "cryptopay",
  "braintree",
  "checkout",
  "cybersource",
  "datatrans",
  "deutschebank",
  "globalpay",
  "globepay",
  "gocardless",
  "gpayments",
  "helcim",
  "mollie",
  "paypal",
  "shift4",
  "square",
  "stax",
  "stripe",
  "threedsecureio",
    "thunes",
  "worldpay",
  "zen",
  "zsl",
]

# Scheduler settings provides a point to modify the behaviour of scheduler flow.
# It defines the streams/queues name and configuration as well as event selection variables
[scheduler]
stream = "SCHEDULER_STREAM"
graceful_shutdown_interval = 60000 # Specifies how much time to wait while re-attempting shutdown for a service (in milliseconds)
loop_interval = 5000               # Specifies how much time to wait before starting the defined behaviour of producer or consumer (in milliseconds)

[scheduler.consumer]
consumer_group = "SCHEDULER_GROUP"
disabled = false                   # This flag decides if the consumer should actively consume task

[scheduler.producer]
upper_fetch_limit = 0             # Upper limit for fetching entries from the redis queue (in seconds)
lower_fetch_limit = 1800          # Lower limit for fetching entries from redis queue (in seconds)
lock_key = "PRODUCER_LOCKING_KEY" # The following keys defines the producer lock that is created in redis with
lock_ttl = 160                    # the ttl being the expiry (in seconds)

# Scheduler server configuration
[scheduler.server]
port = 3000        # Port on which the server will listen for incoming requests
host = "127.0.0.1" # Host IP address to bind the server to
workers = 1        # Number of actix workers to handle incoming requests concurrently

batch_size = 200 # Specifies the batch size the producer will push under a single entry in the redis queue

# Drainer configuration, which handles draining raw SQL queries from Redis streams to the SQL database
[drainer]
stream_name = "DRAINER_STREAM" # Specifies the stream name to be used by the drainer
num_partitions = 64            # Specifies the number of partitions the stream will be divided into
max_read_count = 100           # Specifies the maximum number of entries that would be read from redis stream in one call
shutdown_interval = 1000       # Specifies how much time to wait, while waiting for threads to complete execution (in milliseconds)
loop_interval = 500            # Specifies how much time to wait after checking all the possible streams in completed (in milliseconds)

# Filtration logic for list payment method, allowing use to limit payment methods based on the requirement country and currency
[pm_filters.stripe]
#           ^--- This can be any connector (can be multiple)
paypal = { currency = "USD,INR", country = "US" }
# ^                       ^------- comma-separated values
# ^------------------------------- any valid payment method type (can be multiple) (for cards this should be card_network)
# If either currency or country isn't provided then, all possible values are accepted

[cors]
max_age = 30                            # Maximum time (in seconds) for which this CORS request may be cached.
origins = "http://localhost:8080"       # List of origins that are allowed to make requests.
allowed_methods = "GET,POST,PUT,DELETE" # List of methods that are allowed
wildcard_origin = false                 # If true, allows any origin to make requests

# EmailClient configuration. Only applicable when the `email` feature flag is enabled.
[email]
sender_email = "example@example.com" # Sender email
aws_region = ""                      # AWS region used by AWS SES
allowed_unverified_days = 1          # Number of days the api calls ( with jwt token ) can be made without verifying the email
active_email_client = "SES"          # The currently active email client

# Configuration for aws ses, applicable when the active email client is SES
[email.aws_ses]
email_role_arn = ""        # The amazon resource name ( arn ) of the role which has permission to send emails
sts_role_session_name = "" # An identifier for the assumed role session, used to uniquely identify a session.

[user]
password_validity_in_days = 90       # Number of days after which password should be updated
two_factor_auth_expiry_in_secs = 300 # Number of seconds after which 2FA should be done again if doing update/change from inside
totp_issuer_name = "Hyperswitch"     # Name of the issuer for TOTP
base_url = ""                        # Base url used for user specific redirects and emails

#tokenization configuration which describe token lifetime and payment method for specific connector
[tokenization]
stripe = { long_lived_token = false, payment_method = "wallet", payment_method_type = { type = "disable_only", list = "google_pay" } }
checkout = { long_lived_token = false, payment_method = "wallet", apple_pay_pre_decrypt_flow = "network_tokenization" }
mollie = { long_lived_token = false, payment_method = "card" }
stax = { long_lived_token = true, payment_method = "card,bank_debit" }
square = { long_lived_token = false, payment_method = "card" }
braintree = { long_lived_token = false, payment_method = "card" }
gocardless = { long_lived_token = true, payment_method = "bank_debit" }
billwerk = { long_lived_token = false, payment_method = "card" }

[temp_locker_enable_config]
stripe = { payment_method = "bank_transfer" }
nuvei = { payment_method = "card" }
shift4 = { payment_method = "card" }
bluesnap = { payment_method = "card" }
bankofamerica = { payment_method = "card" }
cybersource = { payment_method = "card" }
nmi = { payment_method = "card" }
payme = { payment_method = "card" }
deutschebank = { payment_method = "bank_debit" }

[dummy_connector]
enabled = true                                  # Whether dummy connector is enabled or not
payment_ttl = 172800                            # Time to live for dummy connector payment in redis
payment_duration = 1000                         # Fake delay duration for dummy connector payment
payment_tolerance = 100                         # Fake delay tolerance for dummy connector payment
payment_retrieve_duration = 500                 # Fake delay duration for dummy connector payment sync
payment_retrieve_tolerance = 100                # Fake delay tolerance for dummy connector payment sync
payment_complete_duration = 500                 # Fake delay duration for dummy connector payment complete
payment_complete_tolerance = 100                # Fake delay tolerance for dummy connector payment complete
refund_ttl = 172800                             # Time to live for dummy connector refund in redis
refund_duration = 1000                          # Fake delay duration for dummy connector refund
refund_tolerance = 100                          # Fake delay tolerance for dummy connector refund
refund_retrieve_duration = 500                  # Fake delay duration for dummy connector refund sync
refund_retrieve_tolerance = 100                 # Fake delay tolerance for dummy connector refund sync
authorize_ttl = 36000                           # Time to live for dummy connector authorize request in redis
assets_base_url = "https://www.example.com/"    # Base url for dummy connector assets
default_return_url = "https://www.example.com/" # Default return url when no return url is passed while payment
slack_invite_url = "https://www.example.com/"   # Slack invite url for hyperswitch
discord_invite_url = "https://www.example.com/" # Discord invite url for hyperswitch

[mandates.supported_payment_methods]
card.credit = { connector_list = "stripe,adyen,cybersource,bankofamerica" }           # Mandate supported payment method type and connector for card
wallet.paypal = { connector_list = "adyen" }                                          # Mandate supported payment method type and connector for wallets
pay_later.klarna = { connector_list = "adyen" }                                       # Mandate supported payment method type and connector for pay_later
bank_debit.ach = { connector_list = "gocardless,adyen" }                              # Mandate supported payment method type and connector for bank_debit
bank_debit.becs = { connector_list = "gocardless" }                                   # Mandate supported payment method type and connector for bank_debit
bank_debit.bacs = { connector_list = "adyen" }                                        # Mandate supported payment method type and connector for bank_debit
bank_debit.sepa = { connector_list = "gocardless,adyen" }                             # Mandate supported payment method type and connector for bank_debit
bank_redirect.ideal = { connector_list = "stripe,adyen,globalpay" }                   # Mandate supported payment method type and connector for bank_redirect
bank_redirect.sofort = { connector_list = "stripe,adyen,globalpay" }
wallet.apple_pay = { connector_list = "stripe,adyen,cybersource,noon,bankofamerica" }
wallet.google_pay = { connector_list = "bankofamerica" }
bank_redirect.giropay = { connector_list = "adyen,globalpay" }


[mandates.update_mandate_supported]
card.credit = { connector_list = "cybersource" } # Update Mandate supported payment method type and connector for card 
card.debit = { connector_list = "cybersource" }  # Update Mandate supported payment method type and connector for card 

# Required fields info used while listing the payment_method_data
[required_fields.pay_later] # payment_method = "pay_later"
afterpay_clearpay = { fields = { stripe = [ # payment_method_type = afterpay_clearpay, connector = "stripe"
  # Required fields vector with its respective display name in front-end and field_type
  { required_field = "shipping.address.first_name", display_name = "first_name", field_type = "text" },
  { required_field = "shipping.address.last_name", display_name = "last_name", field_type = "text" },
  { required_field = "shipping.address.country", display_name = "country", field_type = { drop_down = { options = [
    "US",
    "IN",
  ] } } },
] } }

[payouts]
payout_eligibility = true # Defaults the eligibility of a payout method to true in case connector does not provide checks for payout eligibility

[pm_filters.adyen]
sofort = { country = "AT,BE,DE,ES,CH,NL", currency = "CHF,EUR" }
paypal = { country = "AU,NZ,CN,JP,HK,MY,TH,KR,PH,ID,AE,KW,BR,ES,GB,SE,NO,SK,AT,NL,DE,HU,CY,LU,CH,BE,FR,DK,FI,RO,HR,UA,MT,SI,GI,PT,IE,CZ,EE,LT,LV,IT,PL,IS,CA,US", currency = "AUD,BRL,CAD,CZK,DKK,EUR,HKD,HUF,INR,JPY,MYR,MXN,NZD,NOK,PHP,PLN,RUB,GBP,SGD,SEK,CHF,THB,USD" }
klarna = { country = "AU,AT,BE,CA,CZ,DK,FI,FR,DE,GR,IE,IT,NO,PL,PT,RO,ES,SE,CH,NL,GB,US", currency = "AUD,EUR,CAD,CZK,DKK,NOK,PLN,RON,SEK,CHF,GBP,USD" }
ideal = { country = "NL", currency = "EUR" }
online_banking_fpx = { country = "MY", currency = "MYR" }
online_banking_thailand = { country = "TH", currency = "THB" }
touch_n_go = { country = "MY", currency = "MYR" }
atome = { country = "MY,SG", currency = "MYR,SGD" }
swish = { country = "SE", currency = "SEK" }
permata_bank_transfer = { country = "ID", currency = "IDR" }
bca_bank_transfer = { country = "ID", currency = "IDR" }
bni_va = { country = "ID", currency = "IDR" }
bri_va = { country = "ID", currency = "IDR" }
cimb_va = { country = "ID", currency = "IDR" }
danamon_va = { country = "ID", currency = "IDR" }
mandiri_va = { country = "ID", currency = "IDR" }
alfamart = { country = "ID", currency = "IDR" }
indomaret = { country = "ID", currency = "IDR" }
open_banking_uk = { country = "GB", currency = "GBP" }
oxxo = { country = "MX", currency = "MXN" }
pay_safe_card = { country = "AT,AU,BE,BR,BE,CA,HR,CY,CZ,DK,FI,FR,GE,DE,GI,HU,IS,IE,KW,LV,IE,LI,LT,LU,MT,MX,MD,ME,NL,NZ,NO,PY,PE,PL,PT,RO,SA,RS,SK,SI,ES,SE,CH,TR,AE,GB,US,UY", currency = "EUR,AUD,BRL,CAD,CZK,DKK,GEL,GIP,HUF,KWD,CHF,MXN,MDL,NZD,NOK,PYG,PEN,PLN,RON,SAR,RSD,SEK,TRY,AED,GBP,USD,UYU" }
seven_eleven = { country = "JP", currency = "JPY" }
lawson = { country = "JP", currency = "JPY" }
mini_stop = { country = "JP", currency = "JPY" }
family_mart = { country = "JP", currency = "JPY" }
seicomart = { country = "JP", currency = "JPY" }
pay_easy = { country = "JP", currency = "JPY" }
boleto = { country = "BR", currency = "BRL" }

[pm_filters.volt]
open_banking_uk = { country = "DE,GB,AT,BE,CY,EE,ES,FI,FR,GR,HR,IE,IT,LT,LU,LV,MT,NL,PT,SI,SK,BG,CZ,DK,HU,NO,PL,RO,SE,AU,BR", currency = "EUR,GBP,DKK,NOK,PLN,SEK,AUD,BRL" }

[pm_filters.razorpay]
upi_collect = { country = "IN", currency = "INR" }

[pm_filters.plaid]
open_banking_pis = {currency = "EUR,GBP"}

[pm_filters.zen]
credit = { not_available_flows = { capture_method = "manual" } }
debit = { not_available_flows = { capture_method = "manual" } }
boleto = { country = "BR", currency = "BRL" }
efecty = { country = "CO", currency = "COP" }
multibanco = { country = "PT", currency = "EUR" }
pago_efectivo = { country = "PE", currency = "PEN" }
pse = { country = "CO", currency = "COP" }
pix = { country = "BR", currency = "BRL" }
red_compra = { country = "CL", currency = "CLP" }
red_pagos = { country = "UY", currency = "UYU" }

[pm_filters.zsl]
local_bank_transfer = { country = "CN", currency = "CNY" }

[pm_filters.bankofamerica]
credit = { currency = "USD" }
debit = { currency = "USD" }
apple_pay = { currency = "USD" }
google_pay = { currency = "USD" }

[pm_filters.cybersource]
credit = { currency = "USD,GBP,EUR" }
debit = { currency = "USD,GBP,EUR" }
apple_pay = { currency = "USD,GBP,EUR" }
google_pay = { currency = "USD,GBP,EUR" }

[pm_filters.stax]
credit = { currency = "USD" }
debit = { currency = "USD" }
ach = { currency = "USD" }

[pm_filters.prophetpay]
card_redirect = { currency = "USD" }

[pm_filters.helcim]
credit = { currency = "USD" }
debit = { currency = "USD" }

[pm_filters.klarna]
klarna = { country = "AU,AT,BE,CA,CZ,DK,FI,FR,DE,GR,IE,IT,NL,NZ,NO,PL,PT,ES,SE,CH,GB,US", currency = "CHF,DKK,EUR,GBP,NOK,PLN,SEK,USD,AUD,NZD,CAD" }

[pm_filters.mifinity]
mifinity = { country = "BR,CN,SG,MY,DE,CH,DK,GB,ES,AD,GI,FI,FR,GR,HR,IT,JP,MX,AR,CO,CL,PE,VE,UY,PY,BO,EC,GT,HN,SV,NI,CR,PA,DO,CU,PR,NL,NO,PL,PT,SE,RU,TR,TW,HK,MO,AX,AL,DZ,AS,AO,AI,AG,AM,AW,AU,AT,AZ,BS,BH,BD,BB,BE,BZ,BJ,BM,BT,BQ,BA,BW,IO,BN,BG,BF,BI,KH,CM,CA,CV,KY,CF,TD,CX,CC,KM,CG,CK,CI,CW,CY,CZ,DJ,DM,EG,GQ,ER,EE,ET,FK,FO,FJ,GF,PF,TF,GA,GM,GE,GH,GL,GD,GP,GU,GG,GN,GW,GY,HT,HM,VA,IS,IN,ID,IE,IM,IL,JE,JO,KZ,KE,KI,KW,KG,LA,LV,LB,LS,LI,LT,LU,MK,MG,MW,MV,ML,MT,MH,MQ,MR,MU,YT,FM,MD,MC,MN,ME,MS,MA,MZ,NA,NR,NP,NC,NZ,NE,NG,NU,NF,MP,OM,PK,PW,PS,PG,PH,PN,QA,RE,RO,RW,BL,SH,KN,LC,MF,PM,VC,WS,SM,ST,SA,SN,RS,SC,SL,SX,SK,SI,SB,SO,ZA,GS,KR,LK,SR,SJ,SZ,TH,TL,TG,TK,TO,TT,TN,TM,TC,TV,UG,UA,AE,UZ,VU,VN,VG,VI,WF,EH,ZM", currency = "AUD,CAD,CHF,CNY,CZK,DKK,EUR,GBP,INR,JPY,NOK,NZD,PLN,RUB,SEK,ZAR,USD,EGP,UYU,UZS" }

[connector_customer]
connector_list = "gocardless,stax,stripe"
payout_connector_list = "stripe,wise"

[bank_config.online_banking_fpx]
adyen.banks = "affin_bank,agro_bank,alliance_bank,am_bank,bank_islam,bank_muamalat,bank_rakyat,bank_simpanan_nasional,cimb_bank,hong_leong_bank,hsbc_bank,kuwait_finance_house,maybank,ocbc_bank,public_bank,rhb_bank,standard_chartered_bank,uob_bank"
fiuu.banks = "affin_bank,agro_bank,alliance_bank,am_bank,bank_of_china,bank_islam,bank_muamalat,bank_rakyat,bank_simpanan_nasional,cimb_bank,hong_leong_bank,hsbc_bank,kuwait_finance_house,maybank,ocbc_bank,public_bank,rhb_bank,standard_chartered_bank,uob_bank"

[bank_config.online_banking_thailand]
adyen.banks = "bangkok_bank,krungsri_bank,krung_thai_bank,the_siam_commercial_bank,kasikorn_bank"


[applepay_decrypt_keys]
apple_pay_ppc = "APPLE_PAY_PAYMENT_PROCESSING_CERTIFICATE"         # Payment Processing Certificate provided by Apple Pay (https://developer.apple.com/) Certificates, Identifiers & Profiles > Apple Pay Payment Processing Certificate
apple_pay_ppc_key = "APPLE_PAY_PAYMENT_PROCESSING_CERTIFICATE_KEY" # Private key generated by Elliptic-curve prime256v1 curve. You can use `openssl ecparam -out private.key -name prime256v1 -genkey` to generate the private key
apple_pay_merchant_cert = "APPLE_PAY_MERCHNAT_CERTIFICATE"         # Merchant Certificate provided by Apple Pay (https://developer.apple.com/) Certificates, Identifiers & Profiles > Apple Pay Merchant Identity Certificate
apple_pay_merchant_cert_key = "APPLE_PAY_MERCHNAT_CERTIFICATE_KEY" # Private key generated by RSA:2048 algorithm. Refer Hyperswitch Docs (https://docs.hyperswitch.io/hyperswitch-cloud/payment-methods-setup/wallets/apple-pay/ios-application/) to generate the private key

[applepay_merchant_configs]
# Run below command to get common merchant identifier for applepay in shell
#
# CERT_PATH="path/to/certificate.pem"
# MERCHANT_ID=$(openssl x509 -in "$CERT_PATH" -noout -text |
#               awk -v oid="1.2.840.113635.100.6.32" '
#               BEGIN { RS = "\n\n" }
#               /X509v3 extensions/ { in_extension=1 }
#               in_extension && /'"$oid"'/ { print $0; exit }' |
#               grep -oE '\.@[A-F0-9]+' | sed 's/^\.@//'
# )
# echo "Merchant ID: $MERCHANT_ID"
common_merchant_identifier = "APPLE_PAY_COMMON_MERCHANT_IDENTIFIER"                        # This can be obtained by decrypting the apple_pay_ppc_key as shown above in comments
merchant_cert = "APPLE_PAY_MERCHANT_CERTIFICATE"                                           # Merchant Certificate provided by Apple Pay (https://developer.apple.com/) Certificates, Identifiers & Profiles > Apple Pay Merchant Identity Certificate
merchant_cert_key = "APPLE_PAY_MERCHANT_CERTIFICATE_KEY"                                   # Private key generate by RSA:2048 algorithm. Refer Hyperswitch Docs (https://docs.hyperswitch.io/hyperswitch-cloud/payment-methods-setup/wallets/apple-pay/ios-application/) to generate the private key
applepay_endpoint = "https://apple-pay-gateway.apple.com/paymentservices/registerMerchant" # Apple pay gateway merchant endpoint

[generic_link]
[generic_link.payment_method_collect]
sdk_url = "http://localhost:9090/0.16.7/v0/HyperLoader.js"
expiry = 900
[generic_link.payment_method_collect.ui_config]
theme = "#1A1A1A"
logo = "https://app.hyperswitch.io/HyperswitchFavicon.png"
merchant_name = "HyperSwitch"
[generic_link.payment_method_collect.enabled_payment_methods]
card = "credit,debit"
bank_transfer = "ach,bacs,sepa"
wallet = "paypal,pix,venmo"

[generic_link.payout_link]
sdk_url = "http://localhost:9090/0.16.7/v0/HyperLoader.js"
expiry = 900
[generic_link.payout_link.ui_config]
theme = "#1A1A1A"
logo = "https://app.hyperswitch.io/HyperswitchFavicon.png"
merchant_name = "HyperSwitch"
[generic_link.payout_link.enabled_payment_methods]
card = "credit,debit"

#Payout Method Filters Based on Country and Currency
[payout_method_filters.adyenplatform]
sepa = { country = "ES,SK,AT,NL,DE,BE,FR,FI,PT,IE,EE,LT,LV,IT,CZ,DE,HU,NO,PL,SE,GB,CH", currency = "EUR,CZK,DKK,HUF,NOK,PLN,SEK,GBP,CHF" }

[payout_method_filters.stripe]
ach = { country = "US", currency = "USD" }

[payment_link]
sdk_url = "http://localhost:9090/0.16.7/v0/HyperLoader.js"

[payment_method_auth]
redis_expiry = 900
pm_auth_key = "Some_pm_auth_key"

# Analytics configuration.
[analytics]
source = "sqlx" # The Analytics source/strategy to be used

[analytics.clickhouse]
username = ""      # Clickhouse username
password = ""      # Clickhouse password (optional)
host = ""          # Clickhouse host in http(s)://<URL>:<PORT> format
database_name = "" # Clickhouse database name

[analytics.sqlx]
username = "db_user"      # Analytics DB Username
password = "db_pass"      # Analytics DB Password
host = "localhost"        # Analytics DB Host
port = 5432               # Analytics DB Port
dbname = "hyperswitch_db" # Name of Database
pool_size = 5             # Number of connections to keep open
connection_timeout = 10   # Timeout for database connection in seconds
queue_strategy = "Fifo"   # Add the queue strategy used by the database bb8 client

# Config for KV setup
[kv_config]
# TTL for KV in seconds
ttl = 900

[frm]
enabled = true

[paypal_onboarding]
client_id = "paypal_client_id"      # Client ID for PayPal onboarding
client_secret = "paypal_secret_key" # Secret key for PayPal onboarding
partner_id = "paypal_partner_id"    # Partner ID for PayPal onboarding
enabled = true                      # Switch to enable or disable PayPal onboarding

[events]
source = "logs" # The event sink to push events supports kafka or logs (stdout)

[events.kafka]
brokers = []                             # Kafka broker urls for bootstrapping the client
fraud_check_analytics_topic = "topic"    # Kafka topic to be used for FraudCheck events
intent_analytics_topic = "topic"         # Kafka topic to be used for PaymentIntent events
attempt_analytics_topic = "topic"        # Kafka topic to be used for PaymentAttempt events
refund_analytics_topic = "topic"         # Kafka topic to be used for Refund events
api_logs_topic = "topic"                 # Kafka topic to be used for incoming api events
connector_logs_topic = "topic"           # Kafka topic to be used for connector api events
outgoing_webhook_logs_topic = "topic"    # Kafka topic to be used for outgoing webhook events
dispute_analytics_topic = "topic"        # Kafka topic to be used for Dispute events
audit_events_topic = "topic"             # Kafka topic to be used for Payment Audit events
payout_analytics_topic = "topic"         # Kafka topic to be used for Payouts and PayoutAttempt events
consolidated_events_topic = "topic"      # Kafka topic to be used for Consolidated events
authentication_analytics_topic = "topic" # Kafka topic to be used for Authentication events

# File storage configuration
[file_storage]
file_storage_backend = "aws_s3" # File storage backend to be used

[file_storage.aws_s3]
region = "us-east-1"    # The AWS region used by the AWS S3 for file storage
bucket_name = "bucket1" # The AWS S3 bucket name for file storage

[secrets_management]
secrets_manager = "aws_kms" # Secrets manager client to be used

[secrets_management.aws_kms]
key_id = "kms_key_id" # The AWS key ID used by the KMS SDK for decrypting data.
region = "kms_region" # The AWS region used by the KMS SDK for decrypting data.

[encryption_management]
encryption_manager = "aws_kms" # Encryption manager client to be used

[encryption_management.aws_kms]
key_id = "kms_key_id" # The AWS key ID used by the KMS SDK for decrypting data.
region = "kms_region" # The AWS region used by the KMS SDK for decrypting data.

[opensearch]
host = "https://localhost:9200"

[opensearch.auth]
auth = "basic"
username = "admin"
password = "admin"
region = "eu-central-1"

[opensearch.indexes]
payment_attempts = "hyperswitch-payment-attempt-events"
payment_intents = "hyperswitch-payment-intent-events"
refunds = "hyperswitch-refund-events"
disputes = "hyperswitch-dispute-events"

[saved_payment_methods]
sdk_eligible_payment_methods = "card"

[multitenancy]
enabled = false
global_tenant = { schema = "public", redis_key_prefix = "", clickhouse_database = "default"}

[multitenancy.tenants]
public = { name = "hyperswitch", base_url = "http://localhost:8080", schema = "public", redis_key_prefix = "", clickhouse_database = "default" } # schema -> Postgres db schema, redis_key_prefix -> redis key distinguisher, base_url -> url of the tenant 

[user_auth_methods]
encryption_key = "" # Encryption key used for encrypting data in user_authentication_methods table

[locker_based_open_banking_connectors]
connector_list = ""

[recipient_emails]
recon = "test@example.com"

<<<<<<< HEAD
[cell_information]
id = "12345"
=======
[network_tokenization_supported_card_networks]
card_networks = "Visa, AmericanExpress, Mastercard" # Supported card networks for network tokenization

[network_tokenization_service] # Network Tokenization Service Configuration
generate_token_url= ""        # base url to generate token
fetch_token_url= ""           # base url to fetch token
token_service_api_key= ""      # api key for token service
public_key= ""                # public key to encrypt data for token service
private_key= ""               # private key to decrypt  response payload from token service
key_id= ""                    # key id to encrypt data for token service
delete_token_url= ""          # base url to delete token from token service
check_token_status_url= ""    # base url to check token status from token service

[network_tokenization_supported_connectors]
connector_list = "cybersource" # Supported connectors for network tokenization
>>>>>>> 61e2ca9b
<|MERGE_RESOLUTION|>--- conflicted
+++ resolved
@@ -130,9 +130,9 @@
 
 # This section provides some secret values.
 [secrets]
-master_enc_key = "sample_key"            # Master Encryption key used to encrypt merchant wise encryption key. Should be 32-byte long.
-admin_api_key = "test_admin"             # admin API key for admin authentication.
-jwt_secret = "secret"                    # JWT secret used for user authentication.
+master_enc_key = "sample_key" # Master Encryption key used to encrypt merchant wise encryption key. Should be 32-byte long.
+admin_api_key = "test_admin"  # admin API key for admin authentication.
+jwt_secret = "secret"         # JWT secret used for user authentication.
 
 # Locker settings contain details for accessing a card locker, a
 # PCI Compliant storage entity which stores payment method information
@@ -208,8 +208,8 @@
 fiserv.base_url = "https://cert.api.fiservapps.com/"
 fiservemea.base_url = "https://prod.emea.api.fiservapps.com/sandbox"
 fiuu.base_url = "https://sandbox.merchant.razer.com/"
-fiuu.secondary_base_url="https://sandbox.merchant.razer.com/"
-fiuu.third_base_url="https://api.merchant.razer.com/"
+fiuu.secondary_base_url = "https://sandbox.merchant.razer.com/"
+fiuu.third_base_url = "https://api.merchant.razer.com/"
 forte.base_url = "https://sandbox.forte.net/api/v3"
 globalpay.base_url = "https://apis.sandbox.globalpay.com/ucp/"
 globepay.base_url = "https://pay.globepay.co/"
@@ -320,7 +320,7 @@
   "stax",
   "stripe",
   "threedsecureio",
-    "thunes",
+  "thunes",
   "worldpay",
   "zen",
   "zsl",
@@ -504,7 +504,7 @@
 upi_collect = { country = "IN", currency = "INR" }
 
 [pm_filters.plaid]
-open_banking_pis = {currency = "EUR,GBP"}
+open_banking_pis = { currency = "EUR,GBP" }
 
 [pm_filters.zen]
 credit = { not_available_flows = { capture_method = "manual" } }
@@ -717,7 +717,7 @@
 
 [multitenancy]
 enabled = false
-global_tenant = { schema = "public", redis_key_prefix = "", clickhouse_database = "default"}
+global_tenant = { schema = "public", redis_key_prefix = "", clickhouse_database = "default" }
 
 [multitenancy.tenants]
 public = { name = "hyperswitch", base_url = "http://localhost:8080", schema = "public", redis_key_prefix = "", clickhouse_database = "default" } # schema -> Postgres db schema, redis_key_prefix -> redis key distinguisher, base_url -> url of the tenant 
@@ -731,23 +731,21 @@
 [recipient_emails]
 recon = "test@example.com"
 
-<<<<<<< HEAD
 [cell_information]
 id = "12345"
-=======
+
 [network_tokenization_supported_card_networks]
 card_networks = "Visa, AmericanExpress, Mastercard" # Supported card networks for network tokenization
 
 [network_tokenization_service] # Network Tokenization Service Configuration
-generate_token_url= ""        # base url to generate token
-fetch_token_url= ""           # base url to fetch token
-token_service_api_key= ""      # api key for token service
-public_key= ""                # public key to encrypt data for token service
-private_key= ""               # private key to decrypt  response payload from token service
-key_id= ""                    # key id to encrypt data for token service
-delete_token_url= ""          # base url to delete token from token service
-check_token_status_url= ""    # base url to check token status from token service
+generate_token_url = ""     # base url to generate token
+fetch_token_url = ""        # base url to fetch token
+token_service_api_key = ""  # api key for token service
+public_key = ""             # public key to encrypt data for token service
+private_key = ""            # private key to decrypt  response payload from token service
+key_id = ""                 # key id to encrypt data for token service
+delete_token_url = ""       # base url to delete token from token service
+check_token_status_url = "" # base url to check token status from token service
 
 [network_tokenization_supported_connectors]
-connector_list = "cybersource" # Supported connectors for network tokenization
->>>>>>> 61e2ca9b
+connector_list = "cybersource" # Supported connectors for network tokenization