# This is a sample config file whose sole purpose is to enumerate
# all the available configuration options, and is intended to be used
# solely as a reference. Please copy this file to create a config.

# Server configuration
[server]
port = 8080
host = "127.0.0.1"
# This is the grace time (in seconds) given to the actix-server to stop the execution
# For more details: https://actix.rs/docs/server/#graceful-shutdown
shutdown_timeout = 30
# HTTP Request body limit. Defaults to 32kB
request_body_limit = 32_768

# HTTPS Server Configuration
# Self-signed Private Key and Certificate can be generated with mkcert for local development
[server.tls]
port = 8081
host = "127.0.0.1"
private_key = "/path/to/private_key.pem"
certificate = "/path/to/certificate.pem"

# Proxy server configuration for connecting to payment gateways.
# Don't define the fields if a Proxy isn't needed. Empty strings will cause failure.
[proxy]
# http_url = "http proxy url"                   # Proxy all HTTP traffic via this proxy
# https_url = "https proxy url"                 # Proxy all HTTPS traffic via this proxy
idle_pool_connection_timeout = 90               # Timeout for idle pool connections (defaults to 90s)
bypass_proxy_hosts = "localhost, cluster.local" # A comma-separated list of domains or IP addresses that should not use the proxy. Whitespace between entries would be ignored.

# Configuration for the Key Manager Service
[key_manager]
url = "http://localhost:5000" # URL of the encryption service

# Main SQL data store credentials
[master_database]
username = "db_user"      # DB Username
password = "db_pass"      # DB Password. Use base-64 encoded kms encrypted value here when kms is enabled
host = "localhost"        # DB Host
port = 5432               # DB Port
dbname = "hyperswitch_db" # Name of Database
pool_size = 5             # Number of connections to keep open
connection_timeout = 10   # Timeout for database connection in seconds
queue_strategy = "Fifo"   # Add the queue strategy used by the database bb8 client

# Replica SQL data store credentials
[replica_database]
username = "replica_user" # DB Username
password = "db_pass"      # DB Password. Use base-64 encoded kms encrypted value here when kms is enabled
host = "localhost"        # DB Host
port = 5432               # DB Port
dbname = "hyperswitch_db" # Name of Database
pool_size = 5             # Number of connections to keep open
connection_timeout = 10   # Timeout for database connection in seconds
queue_strategy = "Fifo"   # Add the queue strategy used by the database bb8 client

# Redis credentials
[redis]
host = "127.0.0.1"
port = 6379
pool_size = 5                     # Number of connections to keep open
reconnect_max_attempts = 5        # Maximum number of reconnection attempts to make before failing. Set to 0 to retry forever.
reconnect_delay = 5               # Delay between reconnection attempts, in milliseconds
default_ttl = 300                 # Default TTL for entries, in seconds
default_hash_ttl = 900            # Default TTL for hashes entries, in seconds
use_legacy_version = false        # Resp protocol for fred crate (set this to true if using RESPv2 or redis version < 6)
stream_read_count = 1             # Default number of entries to read from stream if not provided in stream read options
auto_pipeline = true              # Whether or not the client should automatically pipeline commands across tasks when possible.
disable_auto_backpressure = false # Whether or not to disable the automatic backpressure features when pipelining is enabled.
max_in_flight_commands = 5000     # The maximum number of in-flight commands (per connection) before backpressure will be applied.
default_command_timeout = 30      # An optional timeout to apply to all commands. In seconds
unresponsive_timeout = 10         # An optional timeout for Unresponsive commands in seconds. This should be less than default_command_timeout.
max_feed_count = 200              # The maximum number of frames that will be fed to a socket before flushing.

# This section provides configs for currency conversion api
[forex_api]
call_delay = 21600                # Expiration time for data in cache as well as redis in seconds
api_key = ""                      # Api key for making request to foreign exchange Api
fallback_api_key = ""             # Api key for the fallback service
redis_lock_timeout = 100          # Redis remains write locked for 100 s once the acquire_redis_lock is called

# Logging configuration. Logging can be either to file or console or both.

# Logging configuration for file logging
[log.file]
enabled = false         # Toggle [true or false]
path = "logs"           # specify the directory to create log files
file_name = "debug.log" # base name for log files.
# levels can be "TRACE", "DEBUG", "INFO", "WARN", "ERROR", "OFF"
# defaults to "WARN"
level = "WARN"
# sets the log level for one or more crates
filtering_directive = "WARN,router=INFO,reqwest=INFO"
#                      ^^^^        ^^^^---------^^^^-- sets the log level for the
#                      |                               router and reqwest crates to INFO.
#                      |
#                      |______________________________ sets the log level for all
#                                                      other crates to WARN.

# Logging configuration for console logging
[log.console]
enabled = true         # boolean [true or false]
log_format = "default" # Log format. "default" or "json"
# levels can be "TRACE", "DEBUG", "INFO", "WARN", "ERROR", "OFF"
# defaults to "WARN"
level = "DEBUG"
# sets the log level for one or more crates
filtering_directive = "WARN,router=INFO,reqwest=INFO"
#                      ^^^^        ^^^^---------^^^^-- sets the log level for the
#                      |                               router and reqwest crates to INFO.
#                      |
#                      |______________________________ sets the log level for all
#                                                      other crates to WARN.

# Telemetry configuration for metrics and traces
[log.telemetry]
traces_enabled = false                                # boolean [true or false], whether traces are enabled
metrics_enabled = false                               # boolean [true or false], whether metrics are enabled
ignore_errors = false                                 # boolean [true or false], whether to ignore errors during traces or metrics pipeline setup
sampling_rate = 0.1                                   # decimal rate between 0.0 - 1.0
otel_exporter_otlp_endpoint = "http://localhost:4317" # endpoint to send metrics and traces to, can include port number
otel_exporter_otlp_timeout = 5000                     # timeout (in milliseconds) for sending metrics and traces
use_xray_generator = false                            # Set this to true for AWS X-ray compatible traces
route_to_trace = ["*/confirm"]
bg_metrics_collection_interval_in_secs = 15           # Interval for collecting the metrics in background thread

# This section provides some secret values.
[secrets]
master_enc_key = "sample_key"            # Master Encryption key used to encrypt merchant wise encryption key. Should be 32-byte long.
admin_api_key = "test_admin"             # admin API key for admin authentication.
jwt_secret = "secret"                    # JWT secret used for user authentication.

# Locker settings contain details for accessing a card locker, a
# PCI Compliant storage entity which stores payment method information
# like card details
[locker]
host = ""                           # Locker host
host_rs = ""                        # Rust Locker host
mock_locker = true                  # Emulate a locker locally using Postgres
locker_signing_key_id = "1"         # Key_id to sign basilisk hs locker
locker_enabled = true               # Boolean to enable or disable saving cards in locker
ttl_for_storage_in_secs = 220752000 # Time to live for storage entries in locker

[delayed_session_response]
connectors_with_delayed_session_response = "trustpay,payme" # List of connectors which has delayed session response

[webhook_source_verification_call]
connectors_with_webhook_source_verification_call = "paypal" # List of connectors which has additional source verification api-call

[jwekey] # 4 priv/pub key pair
vault_encryption_key = ""       # public key in pem format, corresponding private key in basilisk-hs
rust_locker_encryption_key = "" # public key in pem format, corresponding private key in rust locker
vault_private_key = ""          # private key in pem format, corresponding public key in basilisk-hs

# Refund configuration
[refund]
max_attempts = 10 # Number of refund attempts allowed
max_age = 365     # Max age of a refund in days.

[webhooks]
outgoing_enabled = true

# Validity of an Ephemeral Key in Hours
[eph_key]
validity = 1

[api_keys]
# Hex-encoded 32-byte long (64 characters long when hex-encoded) key used for calculating hashes of API keys
hash_key = "0123456789abcdef0123456789abcdef0123456789abcdef0123456789abcdef"

# Connector configuration, provided attributes will be used to fulfill API requests.
# Examples provided here are sandbox/test base urls, can be replaced by live or mock
# base urls based on your need.
# Note: These are not optional attributes. hyperswitch request can fail due to invalid/empty values.
[connectors]
aci.base_url = "https://eu-test.oppwa.com/"
adyen.base_url = "https://checkout-test.adyen.com/"
adyen.payout_base_url = "https://pal-test.adyen.com/"
adyen.dispute_base_url = "https://ca-test.adyen.com/"
adyenplatform.base_url = "https://balanceplatform-api-test.adyen.com/"
airwallex.base_url = "https://api-demo.airwallex.com/"
amazonpay.base_url = "https://pay-api.amazon.com/v2"
applepay.base_url = "https://apple-pay-gateway.apple.com/"
authorizedotnet.base_url = "https://apitest.authorize.net/xml/v1/request.api"
bambora.base_url = "https://api.na.bambora.com"
bamboraapac.base_url = "https://demo.ippayments.com.au/interface/api"
bankofamerica.base_url = "https://apitest.merchant-services.bankofamerica.com/"
billwerk.base_url = "https://api.reepay.com/"
billwerk.secondary_base_url = "https://card.reepay.com/"
bitpay.base_url = "https://test.bitpay.com"
bluesnap.base_url = "https://sandbox.bluesnap.com/"
bluesnap.secondary_base_url = "https://sandpay.bluesnap.com/"
boku.base_url = "https://$-api4-stage.boku.com"
braintree.base_url = "https://payments.sandbox.braintree-api.com/graphql"
cashtocode.base_url = "https://cluster05.api-test.cashtocode.com"
chargebee.base_url = "https://$.chargebee.com/api/"
checkout.base_url = "https://api.sandbox.checkout.com/"
coinbase.base_url = "https://api.commerce.coinbase.com"
coingate.base_url = "https://api-sandbox.coingate.com"
cryptopay.base_url = "https://business-sandbox.cryptopay.me"
cybersource.base_url = "https://apitest.cybersource.com/"
datatrans.base_url = "https://api.sandbox.datatrans.com/"
datatrans.secondary_base_url = "https://pay.sandbox.datatrans.com/"
deutschebank.base_url = "https://testmerch.directpos.de/rest-api"
digitalvirgo.base_url = "https://dcb-integration-service-sandbox-external.staging.digitalvirgo.pl"
dlocal.base_url = "https://sandbox.dlocal.com/"
dummyconnector.base_url = "http://localhost:8080/dummy-connector"
ebanx.base_url = "https://sandbox.ebanxpay.com/"
elavon.base_url = "https://api.demo.convergepay.com/VirtualMerchantDemo/"
fiserv.base_url = "https://cert.api.fiservapps.com/"
fiservemea.base_url = "https://prod.emea.api.fiservapps.com/sandbox"
fiuu.base_url = "https://sandbox.merchant.razer.com/"
fiuu.secondary_base_url="https://sandbox.merchant.razer.com/"
fiuu.third_base_url="https://api.merchant.razer.com/"
forte.base_url = "https://sandbox.forte.net/api/v3"
getnet.base_url = "https://api-test.getneteurope.com/engine/rest"
globalpay.base_url = "https://apis.sandbox.globalpay.com/ucp/"
globepay.base_url = "https://pay.globepay.co/"
gocardless.base_url = "https://api-sandbox.gocardless.com"
gpayments.base_url = "https://{{merchant_endpoint_prefix}}-test.api.as1.gpayments.net"
helcim.base_url = "https://api.helcim.com/"
iatapay.base_url = "https://sandbox.iata-pay.iata.org/api/v1"
inespay.base_url = "https://apiflow.inespay.com/san/v21"
itaubank.base_url = "https://sandbox.devportal.itau.com.br/"
jpmorgan.base_url = "https://api-mock.payments.jpmorgan.com/api/v2"
jpmorgan.secondary_base_url= "https://id.payments.jpmorgan.com"
klarna.base_url = "https://api{{klarna_region}}.playground.klarna.com/"
mifinity.base_url = "https://demo.mifinity.com/"
mollie.base_url = "https://api.mollie.com/v2/"
moneris.base_url = "https://api.sb.moneris.io"
mollie.secondary_base_url = "https://api.cc.mollie.com/v1/"
multisafepay.base_url = "https://testapi.multisafepay.com/"
netcetera.base_url = "https://{{merchant_endpoint_prefix}}.3ds-server.prev.netcetera-cloud-payment.ch"
nexinets.base_url = "https://apitest.payengine.de/v1"
nexixpay.base_url = "https://xpaysandbox.nexigroup.com/api/phoenix-0.0/psp/api/v1"
nmi.base_url = "https://secure.nmi.com/"
nomupay.base_url = "https://payout-api.sandbox.nomupay.com"
noon.base_url = "https://api-test.noonpayments.com/"
novalnet.base_url = "https://payport.novalnet.de/v2"
noon.key_mode = "Test"
nuvei.base_url = "https://ppp-test.nuvei.com/"
opayo.base_url = "https://pi-test.sagepay.com/"
opennode.base_url = "https://dev-api.opennode.com"
paybox.base_url = "https://preprod-ppps.paybox.com/PPPS.php"
paybox.secondary_base_url="https://preprod-tpeweb.paybox.com/"
payeezy.base_url = "https://api-cert.payeezy.com/"
payme.base_url = "https://sandbox.payme.io/"
payone.base_url = "https://payment.preprod.payone.com/"
paypal.base_url = "https://api-m.sandbox.paypal.com/"
paystack.base_url = "https://api.paystack.co"
payu.base_url = "https://secure.snd.payu.com/"
placetopay.base_url = "https://test.placetopay.com/rest/gateway"
plaid.base_url = "https://sandbox.plaid.com"
powertranz.base_url = "https://staging.ptranz.com/api/"
prophetpay.base_url = "https://ccm-thirdparty.cps.golf/"
rapyd.base_url = "https://sandboxapi.rapyd.net"
razorpay.base_url = "https://sandbox.juspay.in/"
redsys.base_url = "https://sis-t.redsys.es:25443/sis/realizarPago"
riskified.base_url = "https://sandbox.riskified.com/api"
shift4.base_url = "https://api.shift4.com/"
signifyd.base_url = "https://api.signifyd.com/"
square.base_url = "https://connect.squareupsandbox.com/"
square.secondary_base_url = "https://pci-connect.squareupsandbox.com/"
stax.base_url = "https://apiprod.fattlabs.com/"
stripe.base_url = "https://api.stripe.com/"
stripebilling.base_url = "https://api.stripe.com/"
taxjar.base_url = "https://api.sandbox.taxjar.com/v2/"
threedsecureio.base_url = "https://service.sandbox.3dsecure.io"
thunes.base_url = "https://api.limonetikqualif.com/"
stripe.base_url_file_upload = "https://files.stripe.com/"
trustpay.base_url = "https://test-tpgw.trustpay.eu/"
trustpay.base_url_bank_redirects = "https://aapi.trustpay.eu/"
tsys.base_url = "https://stagegw.transnox.com/"
unified_authentication_service.base_url = "http://localhost:8000"
volt.base_url = "https://api.sandbox.volt.io/"
wellsfargo.base_url = "https://apitest.cybersource.com/"
wellsfargopayout.base_url = "https://api-sandbox.wellsfargo.com/"
wise.base_url = "https://api.sandbox.transferwise.tech/"
worldline.base_url = "https://eu.sandbox.api-ingenico.com/"
worldpay.base_url = "https://try.access.worldpay.com/"
xendit.base_url = "https://api.xendit.co"
zsl.base_url = "https://api.sitoffalb.net/"
zen.base_url = "https://api.zen-test.com/"
zen.secondary_base_url = "https://secure.zen-test.com/"

#Payment Method Filters Based on Country and Currency
[pm_filters.default]
apple_pay = { country = "AU,CN,HK,JP,MO,MY,NZ,SG,TW,AM,AT,AZ,BY,BE,BG,HR,CY,CZ,DK,EE,FO,FI,FR,GE,DE,GR,GL,GG,HU,IS,IE,IM,IT,KZ,JE,LV,LI,LT,LU,MT,MD,MC,ME,NL,NO,PL,PT,RO,SM,RS,SK,SI,ES,SE,CH,UA,GB,AR,CO,CR,BR,MX,PE,BH,IL,JO,KW,PS,QA,SA,AE,CA,UM,US,KR,VN,MA,ZA,VA,CL,SV,GT,HN,PA", currency = "AED,AUD,CHF,CAD,EUR,GBP,HKD,SGD,USD" }

# Bank redirect configs for allowed banks through online_banking_czech_republic payment method
[bank_config.online_banking_czech_republic]
adyen = { banks = "ceska_sporitelna,komercni_banka,platnosc_online_karta_platnicza" }

# Bank redirect configs for allowed banks through online_banking_slovakia payment method
[bank_config.online_banking_slovakia]
adyen = { banks = "e_platby_vub,postova_banka,sporo_pay,tatra_pay,viamo" }

# Bank redirect configs for allowed banks through online_banking_poland payment method
[bank_config.online_banking_poland]
adyen = { banks = "blik_psp,place_zipko,m_bank,pay_with_ing,santander_przelew24,bank_pekaosa,bank_millennium,pay_with_alior_bank,banki_spoldzielcze,pay_with_inteligo,bnp_paribas_poland,bank_nowy_sa,credit_agricole,pay_with_bos,pay_with_citi_handlowy,pay_with_plus_bank,toyota_bank,velo_bank,e_transfer_pocztowy24" }

# Bank redirect configs for allowed banks through open_banking_uk payment method
[bank_config.open_banking_uk]
adyen = { banks = "aib,bank_of_scotland,danske_bank,first_direct,first_trust,halifax,lloyds,monzo,nat_west,nationwide_bank,royal_bank_of_scotland,starling,tsb_bank,tesco_bank,ulster_bank,barclays,hsbc_bank,revolut,santander_przelew24,open_bank_success,open_bank_failure,open_bank_cancelled" }

# Bank redirect configs for allowed banks through przelewy24 payment method
[bank_config.przelewy24]
stripe = { banks = "alior_bank,bank_millennium,bank_nowy_bfg_sa,bank_pekao_sa,banki_spbdzielcze,blik,bnp_paribas,boz,citi,credit_agricole,e_transfer_pocztowy24,getin_bank,idea_bank,inteligo,mbank_mtransfer,nest_przelew,noble_pay,pbac_z_ipko,plus_bank,santander_przelew24,toyota_bank,volkswagen_bank" }

# This data is used to call respective connectors for wallets and cards
[connectors.supported]
wallets = ["klarna", "mifinity", "braintree", "applepay"]
rewards = ["cashtocode", "zen"]
cards = [
  "adyen",
  "adyenplatform",
  "authorizedotnet",
  "coinbase",
    "coingate",
  "cryptopay",
  "braintree",
  "checkout",
  "cybersource",
  "datatrans",
  "deutschebank",
    "digitalvirgo",
  "globalpay",
  "globepay",
  "gocardless",
  "gpayments",
  "helcim",
  "mollie",
    "moneris",
  "paypal",
    "paystack",
  "shift4",
  "square",
  "stax",
  "stripe",
    "stripebilling",
  "threedsecureio",
    "thunes",
  "worldpay",
    "xendit",
  "zen",
  "zsl",
]

# Scheduler settings provides a point to modify the behaviour of scheduler flow.
# It defines the streams/queues name and configuration as well as event selection variables
[scheduler]
stream = "SCHEDULER_STREAM"
graceful_shutdown_interval = 60000 # Specifies how much time to wait while re-attempting shutdown for a service (in milliseconds)
loop_interval = 5000               # Specifies how much time to wait before starting the defined behaviour of producer or consumer (in milliseconds)

[scheduler.consumer]
consumer_group = "SCHEDULER_GROUP"
disabled = false                   # This flag decides if the consumer should actively consume task

[scheduler.producer]
upper_fetch_limit = 0             # Upper limit for fetching entries from the redis queue (in seconds)
lower_fetch_limit = 1800          # Lower limit for fetching entries from redis queue (in seconds)
lock_key = "PRODUCER_LOCKING_KEY" # The following keys defines the producer lock that is created in redis with
lock_ttl = 160                    # the ttl being the expiry (in seconds)

# Scheduler server configuration
[scheduler.server]
port = 3000        # Port on which the server will listen for incoming requests
host = "127.0.0.1" # Host IP address to bind the server to
workers = 1        # Number of actix workers to handle incoming requests concurrently

batch_size = 200 # Specifies the batch size the producer will push under a single entry in the redis queue

# Drainer configuration, which handles draining raw SQL queries from Redis streams to the SQL database
[drainer]
stream_name = "DRAINER_STREAM" # Specifies the stream name to be used by the drainer
num_partitions = 64            # Specifies the number of partitions the stream will be divided into
max_read_count = 100           # Specifies the maximum number of entries that would be read from redis stream in one call
shutdown_interval = 1000       # Specifies how much time to wait, while waiting for threads to complete execution (in milliseconds)
loop_interval = 500            # Specifies how much time to wait after checking all the possible streams in completed (in milliseconds)

# Filtration logic for list payment method, allowing use to limit payment methods based on the requirement country and currency
[pm_filters.stripe]
#           ^--- This can be any connector (can be multiple)
paypal = { currency = "USD,INR", country = "US" }
# ^                       ^------- comma-separated values
# ^------------------------------- any valid payment method type (can be multiple) (for cards this should be card_network)
# If either currency or country isn't provided then, all possible values are accepted

[cors]
max_age = 30                            # Maximum time (in seconds) for which this CORS request may be cached.
origins = "http://localhost:8080"       # List of origins that are allowed to make requests.
allowed_methods = "GET,POST,PUT,DELETE" # List of methods that are allowed
wildcard_origin = false                 # If true, allows any origin to make requests

# EmailClient configuration. Only applicable when the `email` feature flag is enabled.
[email]
sender_email = "example@example.com"                 # Sender email
aws_region = ""                                      # AWS region used by AWS SES
allowed_unverified_days = 1                          # Number of days the api calls ( with jwt token ) can be made without verifying the email
active_email_client = "SES"                          # The currently active email client
recon_recipient_email = "recon@example.com"          # Recipient email for recon request email
prod_intent_recipient_email = "business@example.com" # Recipient email for prod intent email

# Configuration for aws ses, applicable when the active email client is SES
[email.aws_ses]
email_role_arn = ""        # The amazon resource name ( arn ) of the role which has permission to send emails
sts_role_session_name = "" # An identifier for the assumed role session, used to uniquely identify a session.

[user]
password_validity_in_days = 90       # Number of days after which password should be updated
two_factor_auth_expiry_in_secs = 300 # Number of seconds after which 2FA should be done again if doing update/change from inside
totp_issuer_name = "Hyperswitch"     # Name of the issuer for TOTP
base_url = ""                        # Base url used for user specific redirects and emails
force_two_factor_auth = false        # Whether to force two factor authentication for all users
force_cookies = true                 # Whether to use only cookies for JWT extraction and authentication

#tokenization configuration which describe token lifetime and payment method for specific connector
[tokenization]
stripe = { long_lived_token = false, payment_method = "wallet", payment_method_type = { type = "disable_only", list = "google_pay" } }
checkout = { long_lived_token = false, payment_method = "wallet", apple_pay_pre_decrypt_flow = "network_tokenization" }
mollie = { long_lived_token = false, payment_method = "card" }
stax = { long_lived_token = true, payment_method = "card,bank_debit" }
square = { long_lived_token = false, payment_method = "card" }
braintree = { long_lived_token = false, payment_method = "card" }
gocardless = { long_lived_token = true, payment_method = "bank_debit" }
billwerk = { long_lived_token = false, payment_method = "card" }

[temp_locker_enable_config]
stripe = { payment_method = "bank_transfer" }
nuvei = { payment_method = "card" }
shift4 = { payment_method = "card" }
bluesnap = { payment_method = "card" }
bankofamerica = { payment_method = "card" }
cybersource = { payment_method = "card" }
nmi = { payment_method = "card" }
payme = { payment_method = "card" }
deutschebank = { payment_method = "bank_debit" }
paybox = { payment_method = "card" }
nexixpay = { payment_method = "card" }

[dummy_connector]
enabled = true                                  # Whether dummy connector is enabled or not
payment_ttl = 172800                            # Time to live for dummy connector payment in redis
payment_duration = 1000                         # Fake delay duration for dummy connector payment
payment_tolerance = 100                         # Fake delay tolerance for dummy connector payment
payment_retrieve_duration = 500                 # Fake delay duration for dummy connector payment sync
payment_retrieve_tolerance = 100                # Fake delay tolerance for dummy connector payment sync
payment_complete_duration = 500                 # Fake delay duration for dummy connector payment complete
payment_complete_tolerance = 100                # Fake delay tolerance for dummy connector payment complete
refund_ttl = 172800                             # Time to live for dummy connector refund in redis
refund_duration = 1000                          # Fake delay duration for dummy connector refund
refund_tolerance = 100                          # Fake delay tolerance for dummy connector refund
refund_retrieve_duration = 500                  # Fake delay duration for dummy connector refund sync
refund_retrieve_tolerance = 100                 # Fake delay tolerance for dummy connector refund sync
authorize_ttl = 36000                           # Time to live for dummy connector authorize request in redis
assets_base_url = "https://www.example.com/"    # Base url for dummy connector assets
default_return_url = "https://www.example.com/" # Default return url when no return url is passed while payment
slack_invite_url = "https://www.example.com/"   # Slack invite url for hyperswitch
discord_invite_url = "https://www.example.com/" # Discord invite url for hyperswitch

[mandates.supported_payment_methods]
card.credit.connector_list = "stripe,adyen,authorizedotnet,cybersource,datatrans,globalpay,worldpay,multisafepay,nmi,nexinets,noon,bankofamerica,braintree,nuvei,payme,wellsfargo,bamboraapac,elavon,fiuu,nexixpay,novalnet,paybox,paypal"
card.debit.connector_list = "stripe,adyen,authorizedotnet,cybersource,datatrans,globalpay,worldpay,multisafepay,nmi,nexinets,noon,bankofamerica,braintree,nuvei,payme,wellsfargo,bamboraapac,elavon,fiuu,nexixpay,novalnet,paybox,paypal"
wallet.paypal = { connector_list = "adyen" }                                          # Mandate supported payment method type and connector for wallets
pay_later.klarna = { connector_list = "adyen" }                                       # Mandate supported payment method type and connector for pay_later
bank_debit.ach = { connector_list = "gocardless,adyen" }                              # Mandate supported payment method type and connector for bank_debit
bank_debit.becs = { connector_list = "gocardless" }                                   # Mandate supported payment method type and connector for bank_debit
bank_debit.bacs = { connector_list = "adyen" }                                        # Mandate supported payment method type and connector for bank_debit
bank_debit.sepa = { connector_list = "gocardless,adyen" }                             # Mandate supported payment method type and connector for bank_debit
bank_redirect.ideal = { connector_list = "stripe,adyen,globalpay" }                   # Mandate supported payment method type and connector for bank_redirect
bank_redirect.sofort = { connector_list = "stripe,globalpay" }
wallet.apple_pay = { connector_list = "stripe,adyen,cybersource,noon,bankofamerica" }
wallet.samsung_pay = { connector_list = "cybersource" }
wallet.google_pay = { connector_list = "bankofamerica" }
bank_redirect.giropay = { connector_list = "globalpay" }


[mandates.update_mandate_supported]
card.credit = { connector_list = "cybersource" } # Update Mandate supported payment method type and connector for card
card.debit = { connector_list = "cybersource" }  # Update Mandate supported payment method type and connector for card

# Required fields info used while listing the payment_method_data
[required_fields.pay_later] # payment_method = "pay_later"
afterpay_clearpay = { fields = { stripe = [ # payment_method_type = afterpay_clearpay, connector = "stripe"
  # Required fields vector with its respective display name in front-end and field_type
  { required_field = "shipping.address.first_name", display_name = "first_name", field_type = "text" },
  { required_field = "shipping.address.last_name", display_name = "last_name", field_type = "text" },
  { required_field = "shipping.address.country", display_name = "country", field_type = { drop_down = { options = [
    "US",
    "IN",
  ] } } },
] } }

[payouts]
payout_eligibility = true # Defaults the eligibility of a payout method to true in case connector does not provide checks for payout eligibility

[pm_filters.adyen]
sofort = { country = "AT,BE,DE,ES,CH,NL", currency = "CHF,EUR" }
paypal = { country = "AU,NZ,CN,JP,HK,MY,TH,KR,PH,ID,AE,KW,BR,ES,GB,SE,NO,SK,AT,NL,DE,HU,CY,LU,CH,BE,FR,DK,FI,RO,HR,UA,MT,SI,GI,PT,IE,CZ,EE,LT,LV,IT,PL,IS,CA,US", currency = "AUD,BRL,CAD,CZK,DKK,EUR,HKD,HUF,INR,JPY,MYR,MXN,NZD,NOK,PHP,PLN,RUB,GBP,SGD,SEK,CHF,THB,USD" }
klarna = { country = "AU,AT,BE,CA,CZ,DK,FI,FR,DE,GR,IE,IT,NO,PL,PT,RO,ES,SE,CH,NL,GB,US", currency = "AUD,EUR,CAD,CZK,DKK,NOK,PLN,RON,SEK,CHF,GBP,USD" }
ideal = { country = "NL", currency = "EUR" }
online_banking_fpx = { country = "MY", currency = "MYR" }
online_banking_thailand = { country = "TH", currency = "THB" }
touch_n_go = { country = "MY", currency = "MYR" }
atome = { country = "MY,SG", currency = "MYR,SGD" }
swish = { country = "SE", currency = "SEK" }
permata_bank_transfer = { country = "ID", currency = "IDR" }
bca_bank_transfer = { country = "ID", currency = "IDR" }
bni_va = { country = "ID", currency = "IDR" }
bri_va = { country = "ID", currency = "IDR" }
cimb_va = { country = "ID", currency = "IDR" }
danamon_va = { country = "ID", currency = "IDR" }
mandiri_va = { country = "ID", currency = "IDR" }
alfamart = { country = "ID", currency = "IDR" }
indomaret = { country = "ID", currency = "IDR" }
open_banking_uk = { country = "GB", currency = "GBP" }
oxxo = { country = "MX", currency = "MXN" }
pay_safe_card = { country = "AT,AU,BE,BR,BE,CA,HR,CY,CZ,DK,FI,FR,GE,DE,GI,HU,IS,IE,KW,LV,IE,LI,LT,LU,MT,MX,MD,ME,NL,NZ,NO,PY,PE,PL,PT,RO,SA,RS,SK,SI,ES,SE,CH,TR,AE,GB,US,UY", currency = "EUR,AUD,BRL,CAD,CZK,DKK,GEL,GIP,HUF,KWD,CHF,MXN,MDL,NZD,NOK,PYG,PEN,PLN,RON,SAR,RSD,SEK,TRY,AED,GBP,USD,UYU" }
seven_eleven = { country = "JP", currency = "JPY" }
lawson = { country = "JP", currency = "JPY" }
mini_stop = { country = "JP", currency = "JPY" }
family_mart = { country = "JP", currency = "JPY" }
seicomart = { country = "JP", currency = "JPY" }
pay_easy = { country = "JP", currency = "JPY" }
boleto = { country = "BR", currency = "BRL" }

[pm_filters.bambora]
credit = { country = "US,CA", currency = "USD" }
debit = { country = "US,CA", currency = "USD" }

[pm_filters.volt]
open_banking_uk = { country = "DE,GB,AT,BE,CY,EE,ES,FI,FR,GR,HR,IE,IT,LT,LU,LV,MT,NL,PT,SI,SK,BG,CZ,DK,HU,NO,PL,RO,SE,AU,BR", currency = "EUR,GBP,DKK,NOK,PLN,SEK,AUD,BRL" }

[pm_filters.razorpay]
upi_collect = { country = "IN", currency = "INR" }

[pm_filters.plaid]
open_banking_pis = {currency = "EUR,GBP"}

[pm_filters.zen]
credit = { not_available_flows = { capture_method = "manual" } }
debit = { not_available_flows = { capture_method = "manual" } }
boleto = { country = "BR", currency = "BRL" }
efecty = { country = "CO", currency = "COP" }
multibanco = { country = "PT", currency = "EUR" }
pago_efectivo = { country = "PE", currency = "PEN" }
pse = { country = "CO", currency = "COP" }
pix = { country = "BR", currency = "BRL" }
red_compra = { country = "CL", currency = "CLP" }
red_pagos = { country = "UY", currency = "UYU" }

[pm_filters.zsl]
local_bank_transfer = { country = "CN", currency = "CNY" }

[pm_filters.bankofamerica]
credit = { currency = "USD" }
debit = { currency = "USD" }
apple_pay = { currency = "USD" }
google_pay = { currency = "USD" }

[pm_filters.cybersource]
credit = { currency = "USD,GBP,EUR,PLN" }
debit = { currency = "USD,GBP,EUR,PLN" }
apple_pay = { currency = "USD,GBP,EUR,PLN" }
google_pay = { currency = "USD,GBP,EUR,PLN" }
samsung_pay = { currency = "USD,GBP,EUR" }
paze = { currency = "USD" }

[pm_filters.stax]
credit = { currency = "USD" }
debit = { currency = "USD" }
ach = { currency = "USD" }

[pm_filters.prophetpay]
card_redirect = { currency = "USD" }

[pm_filters.payu]
debit = { country = "AE, AF, AL, AM, CW, AO, AR, AU, AW, AZ, BA, BB, BG, BH, BI, BM, BN, BO, BR, BS, BW, BY, BZ, CA, CD, LI, CL, CN, CO, CR, CV, CZ, DJ, DK, DO, DZ, EG, ET, AD, FJ, FK, GG, GE, GH, GI, GM, GN, GT, GY, HK, HN, HR, HT, HU, ID, IL, IQ, IS, JM, JO, JP, KG, KH, KM, KR, KW, KY, KZ, LA, LB, LR, LS, MA, MD, MG, MK, MN, MO, MR, MV, MW, MX, MY, MZ, NA, NG, NI, BV, CK, OM, PA, PE, PG, PL, PY, QA, RO, RS, RW, SA, SB, SC, SE, SG, SH, SO, SR, SV, SZ, TH, TJ, TM, TN, TO, TR, TT, TW, TZ, UG, AS, UY, UZ, VE, VN, VU, WS, CM, AI, BJ, PF, YE, ZA, ZM, ZW", currency = "AED, AFN, ALL, AMD, ANG, AOA, ARS, AUD, AWG, AZN, BAM, BBD, BGN, BHD, BIF, BMD, BND, BOB, BRL, BSD, BWP, BYN, BZD, CAD, CDF, CHF, CLP, CNY, COP, CRC, CVE, CZK, DJF, DKK, DOP, DZD, EGP, ETB, EUR, FJD, FKP, GBP, GEL, GHS, GIP, GMD, GNF, GTQ, GYD, HKD, HNL, HRK, HTG, HUF, IDR, ILS, IQD, ISK, JMD, JOD, JPY, KGS, KHR, KMF, KRW, KWD, KYD, KZT, LAK, LBP, LRD, LSL, MAD, MDL, MGA, MKD, MNT, MOP, MRU, MVR, MWK, MXN, MYR, MZN, NAD, NGN, NIO, NOK, NZD, OMR, PAB, PEN, PGK, PLN, PYG, QAR, RON, RSD, RWF, SAR, SBD, SCR, SEK, SGD, SHP, SOS, SRD, SVC, SZL, THB, TJS, TMT, TND, TOP, TRY, TTD, TWD, TZS, UGX, USD, UYU, UZS, VES, VND, VUV, WST, XAF, XCD, XOF, XPF, YER, ZAR, ZMW, ZWL" }
credit = { country = "AE, AF, AL, AM, CW, AO, AR, AU, AW, AZ, BA, BB, BG, BH, BI, BM, BN, BO, BR, BS, BW, BY, BZ, CA, CD, LI, CL, CN, CO, CR, CV, CZ, DJ, DK, DO, DZ, EG, ET, AD, FJ, FK, GG, GE, GH, GI, GM, GN, GT, GY, HK, HN, HR, HT, HU, ID, IL, IQ, IS, JM, JO, JP, KG, KH, KM, KR, KW, KY, KZ, LA, LB, LR, LS, MA, MD, MG, MK, MN, MO, MR, MV, MW, MX, MY, MZ, NA, NG, NI, BV, CK, OM, PA, PE, PG, PL, PY, QA, RO, RS, RW, SA, SB, SC, SE, SG, SH, SO, SR, SV, SZ, TH, TJ, TM, TN, TO, TR, TT, TW, TZ, UG, AS, UY, UZ, VE, VN, VU, WS, CM, AI, BJ, PF, YE, ZA, ZM, ZW", currency = "AED, AFN, ALL, AMD, ANG, AOA, ARS, AUD, AWG, AZN, BAM, BBD, BGN, BHD, BIF, BMD, BND, BOB, BRL, BSD, BWP, BYN, BZD, CAD, CDF, CHF, CLP, CNY, COP, CRC, CVE, CZK, DJF, DKK, DOP, DZD, EGP, ETB, EUR, FJD, FKP, GBP, GEL, GHS, GIP, GMD, GNF, GTQ, GYD, HKD, HNL, HRK, HTG, HUF, IDR, ILS, IQD, ISK, JMD, JOD, JPY, KGS, KHR, KMF, KRW, KWD, KYD, KZT, LAK, LBP, LRD, LSL, MAD, MDL, MGA, MKD, MNT, MOP, MRU, MVR, MWK, MXN, MYR, MZN, NAD, NGN, NIO, NOK, NZD, OMR, PAB, PEN, PGK, PLN, PYG, QAR, RON, RSD, RWF, SAR, SBD, SCR, SEK, SGD, SHP, SOS, SRD, SVC, SZL, THB, TJS, TMT, TND, TOP, TRY, TTD, TWD, TZS, UGX, USD, UYU, UZS, VES, VND, VUV, WST, XAF, XCD, XOF, XPF, YER, ZAR, ZMW, ZWL" }
google_pay = { country = "AE, AF, AL, AM, CW, AO, AR, AU, AW, AZ, BA, BB, BG, BH, BI, BM, BN, BO, BR, BS, BW, BY, BZ, CA, CD, LI, CL, CN, CO, CR, CV, CZ, DJ, DK, DO, DZ, EG, ET, AD, FJ, FK, GG, GE, GH, GI, GM, GN, GT, GY, HK, HN, HR, HT, HU, ID, IL, IQ, IS, JM, JO, JP, KG, KH, KM, KR, KW, KY, KZ, LA, LB, LR, LS, MA, MD, MG, MK, MN, MO, MR, MV, MW, MX, MY, MZ, NA, NG, NI, BV, CK, OM, PA, PE, PG, PL, PY, QA, RO, RS, RW, SA, SB, SC, SE, SG, SH, SO, SR, SV, SZ, TH, TJ, TM, TN, TO, TR, TT, TW, TZ, UG, AS, UY, UZ, VE, VN, VU, WS, CM, AI, BJ, PF, YE, ZA, ZM, ZW", currency = "AED, AFN, ALL, AMD, ANG, AOA, ARS, AUD, AWG, AZN, BAM, BBD, BGN, BHD, BIF, BMD, BND, BOB, BRL, BSD, BWP, BYN, BZD, CAD, CDF, CHF, CLP, CNY, COP, CRC, CVE, CZK, DJF, DKK, DOP, DZD, EGP, ETB, EUR, FJD, FKP, GBP, GEL, GHS, GIP, GMD, GNF, GTQ, GYD, HKD, HNL, HRK, HTG, HUF, IDR, ILS, IQD, ISK, JMD, JOD, JPY, KGS, KHR, KMF, KRW, KWD, KYD, KZT, LAK, LBP, LRD, LSL, MAD, MDL, MGA, MKD, MNT, MOP, MRU, MVR, MWK, MXN, MYR, MZN, NAD, NGN, NIO, NOK, NZD, OMR, PAB, PEN, PGK, PLN, PYG, QAR, RON, RSD, RWF, SAR, SBD, SCR, SEK, SGD, SHP, SOS, SRD, SVC, SZL, THB, TJS, TMT, TND, TOP, TRY, TTD, TWD, TZS, UGX, USD, UYU, UZS, VES, VND, VUV, WST, XAF, XCD, XOF, XPF, YER, ZAR, ZMW, ZWL" }

[pm_filters.jpmorgan]
debit = { country = "CA, GB, US, AT, BE, BG, HR, CY, CZ, DK, EE, FI, FR, DE, GR, HU, IE, IT, LV, LT, LU, MT, NL, PL, PT, RO, SK, SI, ES, SE", currency = "USD, EUR, GBP, AUD, NZD, SGD, CAD, JPY, HKD, KRW, TWD, MXN, BRL, DKK, NOK, ZAR, SEK, CHF, CZK, PLN, TRY, AFN, ALL, DZD, AOA, ARS, AMD, AWG, AZN, BSD, BDT, BBD, BYN, BZD, BMD, BOB, BAM, BWP, BND, BGN, BIF, BTN, XOF, XAF, XPF, KHR, CVE, KYD, CLP, CNY, COP, KMF, CDF, CRC, HRK, DJF, DOP, XCD, EGP, ETB, FKP, FJD, GMD, GEL, GHS, GIP, GTQ, GYD, HTG, HNL, HUF, ISK, INR, IDR, ILS, JMD, KZT, KES, LAK, LBP, LSL, LRD, MOP, MKD, MGA, MWK, MYR, MVR, MRU, MUR, MDL, MNT, MAD, MZN, MMK, NAD, NPR, ANG, PGK, NIO, NGN, PKR, PAB, PYG, PEN, PHP, QAR, RON, RWF, SHP, WST, STN, SAR, RSD, SCR, SLL, SBD, SOS, LKR, SRD, SZL, TJS, TZS, THB, TOP, TTD, UGX, UAH, AED, UYU, UZS, VUV, VND, YER, ZMW" }
credit = { country = "CA, GB, US, AT, BE, BG, HR, CY, CZ, DK, EE, FI, FR, DE, GR, HU, IE, IT, LV, LT, LU, MT, NL, PL, PT, RO, SK, SI, ES, SE", currency = "USD, EUR, GBP, AUD, NZD, SGD, CAD, JPY, HKD, KRW, TWD, MXN, BRL, DKK, NOK, ZAR, SEK, CHF, CZK, PLN, TRY, AFN, ALL, DZD, AOA, ARS, AMD, AWG, AZN, BSD, BDT, BBD, BYN, BZD, BMD, BOB, BAM, BWP, BND, BGN, BIF, BTN, XOF, XAF, XPF, KHR, CVE, KYD, CLP, CNY, COP, KMF, CDF, CRC, HRK, DJF, DOP, XCD, EGP, ETB, FKP, FJD, GMD, GEL, GHS, GIP, GTQ, GYD, HTG, HNL, HUF, ISK, INR, IDR, ILS, JMD, KZT, KES, LAK, LBP, LSL, LRD, MOP, MKD, MGA, MWK, MYR, MVR, MRU, MUR, MDL, MNT, MAD, MZN, MMK, NAD, NPR, ANG, PGK, NIO, NGN, PKR, PAB, PYG, PEN, PHP, QAR, RON, RWF, SHP, WST, STN, SAR, RSD, SCR, SLL, SBD, SOS, LKR, SRD, SZL, TJS, TZS, THB, TOP, TTD, UGX, UAH, AED, UYU, UZS, VUV, VND, YER, ZMW" }

[pm_filters.bitpay]
crypto_currency = { country = "US, CA, GB, AT, BE, BG, HR, CY, CZ, DK, EE, FI, FR, DE, GR, HU, IE, IT, LV, LT, LU, MT, NL, PL, PT, RO, SK, SI, ES, SE", currency = "USD, AUD, CAD, GBP, MXN, NZD, CHF, EUR"}

[pm_filters.paybox]
debit = { country = "FR", currency = "CAD, AUD, EUR, USD" }
credit = { country = "FR", currency = "CAD, AUD, EUR, USD" }

[pm_filters.digitalvirgo]
direct_carrier_billing = {country = "MA, CM, ZA, EG, SN, DZ, TN, ML, GN, GH, LY, GA, CG, MG, BW, SD, NG, ID, SG, AZ, TR, FR, ES, PL, GB, PT, DE, IT, BE, IE, SK, GR, NL, CH, BR, MX, AR, CL, AE, IQ, KW, BH, SA, QA, PS, JO, OM, RU" , currency = "MAD, XOF, XAF, ZAR, EGP, DZD, TND, GNF, GHS, LYD, XAF, CDF, MGA, BWP, SDG, NGN, IDR, SGD, RUB, AZN, TRY, EUR, PLN, GBP, CHF, BRL, MXN, ARS, CLP, AED, IQD, KWD, BHD, SAR, QAR, ILS, JOD, OMR" }

[pm_filters.helcim]
credit = { country = "US, CA", currency = "USD, CAD" }
debit = { country = "US, CA", currency = "USD, CAD" }

[pm_filters.klarna]
klarna = { country = "AU,AT,BE,CA,CZ,DK,FI,FR,DE,GR,IE,IT,NL,NZ,NO,PL,PT,ES,SE,CH,GB,US", currency = "CHF,DKK,EUR,GBP,NOK,PLN,SEK,USD,AUD,NZD,CAD" }

[pm_filters.nexixpay]
credit = { country = "PL,CZ,RO,SE,CH,HU,US,GB,DK,UA,MK,BG,HR,BA,IS,RS,GI", currency = "PLN,CZK,RON,SEK,CHF,HUF,USD,GBP,DKK,UAH,MKD,BGN,HRK,BAM,ISK,RSD,GIP" }
debit = { country = "PL,CZ,RO,SE,CH,HU,US,GB,DK,UA,MK,BG,HR,BA,IS,RS,GI", currency = "PLN,CZK,RON,SEK,CHF,HUF,USD,GBP,DKK,UAH,MKD,BGN,HRK,BAM,ISK,RSD,GIP" }

[pm_filters.square]
credit = { country = "AU,CA,FR,IE,JP,ES,GB,US", currency = "AED,AFN,ALL,AMD,ANG,AOA,ARS,AUD,AWG,AZN,BAM,BBD,BDT,BGN,BHD,BIF,BMD,BND,BOB,BRL,BSD,BTN,BWP,BZD,CAD,CDF,CHF,CLP,CNY,COP,CRC,CUP,CVE,CZK,DJF,DKK,DOP,DZD,EGP,ERN,ETB,EUR,FJD,FKP,GBP,GEL,GHS,GIP,GMD,GNF,GTQ,GYD,HKD,HNL,HRK,HTG,HUF,IDR,ILS,INR,IQD,IRR,ISK,JMD,JOD,JPY,KES,KGS,KHR,KMF,KPW,KRW,KWD,KYD,KZT,LAK,LBP,LKR,LRD,LSL,LYD,MAD,MDL,MGA,MKD,MMK,MNT,MOP,MUR,MVR,MWK,MXN,MYR,MZN,NAD,NGN,NIO,NOK,NPR,NZD,OMR,PAB,PEN,PGK,PHP,PKR,PLN,PYG,QAR,RON,RSD,RUB,RWF,SAR,SBD,SCR,SDG,SEK,SGD,SHP,SLE,SLL,SOS,SRD,SSP,SVC,SYP,SZL,THB,TJS,TMT,TND,TOP,TRY,TTD,TWD,TZS,UAH,UGX,USD,UYU,UZS,VND,VUV,WST,XAF,XCD,XOF,XPF,YER,ZAR,ZMW" }
debit = { country = "AU,CA,FR,IE,JP,ES,GB,US", currency = "AED,AFN,ALL,AMD,ANG,AOA,ARS,AUD,AWG,AZN,BAM,BBD,BDT,BGN,BHD,BIF,BMD,BND,BOB,BRL,BSD,BTN,BWP,BZD,CAD,CDF,CHF,CLP,CNY,COP,CRC,CUP,CVE,CZK,DJF,DKK,DOP,DZD,EGP,ERN,ETB,EUR,FJD,FKP,GBP,GEL,GHS,GIP,GMD,GNF,GTQ,GYD,HKD,HNL,HRK,HTG,HUF,IDR,ILS,INR,IQD,IRR,ISK,JMD,JOD,JPY,KES,KGS,KHR,KMF,KPW,KRW,KWD,KYD,KZT,LAK,LBP,LKR,LRD,LSL,LYD,MAD,MDL,MGA,MKD,MMK,MNT,MOP,MUR,MVR,MWK,MXN,MYR,MZN,NAD,NGN,NIO,NOK,NPR,NZD,OMR,PAB,PEN,PGK,PHP,PKR,PLN,PYG,QAR,RON,RSD,RUB,RWF,SAR,SBD,SCR,SDG,SEK,SGD,SHP,SLE,SLL,SOS,SRD,SSP,SVC,SYP,SZL,THB,TJS,TMT,TND,TOP,TRY,TTD,TWD,TZS,UAH,UGX,USD,UYU,UZS,VND,VUV,WST,XAF,XCD,XOF,XPF,YER,ZAR,ZMW" }

[pm_filters.iatapay]
upi_collect = { country = "IN", currency = "INR" }
upi_intent = { country = "IN", currency = "INR" }
ideal = { country = "NL", currency = "EUR" }
local_bank_redirect = { country = "AT,BE,EE,FI,FR,DE,IE,IT,LV,LT,LU,NL,PT,ES,GB,IN,HK,SG,TH,BR,MX,GH,VN,MY,PH,JO,AU,CO", currency = "EUR,GBP,INR,HKD,SGD,THB,BRL,MXN,GHS,VND,MYR,PHP,JOD,AUD,COP" }
duit_now = { country = "MY", currency = "MYR" }
fps = { country = "GB", currency = "GBP" }
prompt_pay = { country = "TH", currency = "THB" }
viet_qr = { country = "VN", currency = "VND" }

[pm_filters.coinbase]
crypto_currency = { country = "ZA,US,BR,CA,TR,SG,VN,GB,DE,FR,ES,PT,IT,NL,AU" }

[pm_filters.novalnet]
credit = { country = "AD,AE,AL,AM,AR,AT,AU,AZ,BA,BB,BD,BE,BG,BH,BI,BM,BN,BO,BR,BS,BW,BY,BZ,CA,CD,CH,CL,CN,CO,CR,CU,CY,CZ,DE,DJ,DK,DO,DZ,EE,EG,ET,ES,FI,FJ,FR,GB,GE,GH,GI,GM,GR,GT,GY,HK,HN,HR,HU,ID,IE,IL,IN,IS,IT,JM,JO,JP,KE,KH,KR,KW,KY,KZ,LB,LK,LT,LV,LY,MA,MC,MD,ME,MG,MK,MN,MO,MT,MV,MW,MX,MY,NG,NI,NO,NP,NL,NZ,OM,PA,PE,PG,PH,PK,PL,PT,PY,QA,RO,RS,RU,RW,SA,SB,SC,SE,SG,SH,SI,SK,SL,SO,SM,SR,ST,SV,SY,TH,TJ,TN,TO,TR,TW,TZ,UA,UG,US,UY,UZ,VE,VA,VN,VU,WS,CF,AG,DM,GD,KN,LC,VC,YE,ZA,ZM", currency = "AED,ALL,AMD,ARS,AUD,AZN,BAM,BBD,BDT,BGN,BHD,BIF,BMD,BND,BOB,BRL,BSD,BWP,BYN,BZD,CAD,CDF,CHF,CLP,CNY,COP,CRC,CUP,CZK,DJF,DKK,DOP,DZD,EGP,ETB,EUR,FJD,GBP,GEL,GHS,GIP,GMD,GTQ,GYD,HKD,HNL,HRK,HUF,IDR,ILS,INR,ISK,JMD,JOD,JPY,KES,KHR,KRW,KWD,KYD,KZT,LBP,LKR,LYD,MAD,MDL,MGA,MKD,MNT,MOP,MVR,MWK,MXN,MYR,NGN,NIO,NOK,NPR,NZD,OMR,PAB,PEN,PGK,PHP,PKR,PLN,PYG,QAR,RON,RSD,RUB,RWF,SAR,SBD,SCR,SEK,SGD,SHP,SLL,SOS,SRD,STN,SVC,SYP,THB,TJS,TND,TOP,TRY,TWD,TZS,UAH,UGX,USD,UYU,UZS,VES,VND,VUV,WST,XAF,XCD,YER,ZAR,ZMW"}
debit = { country = "AD,AE,AL,AM,AR,AT,AU,AZ,BA,BB,BD,BE,BG,BH,BI,BM,BN,BO,BR,BS,BW,BY,BZ,CA,CD,CH,CL,CN,CO,CR,CU,CY,CZ,DE,DJ,DK,DO,DZ,EE,EG,ET,ES,FI,FJ,FR,GB,GE,GH,GI,GM,GR,GT,GY,HK,HN,HR,HU,ID,IE,IL,IN,IS,IT,JM,JO,JP,KE,KH,KR,KW,KY,KZ,LB,LK,LT,LV,LY,MA,MC,MD,ME,MG,MK,MN,MO,MT,MV,MW,MX,MY,NG,NI,NO,NP,NL,NZ,OM,PA,PE,PG,PH,PK,PL,PT,PY,QA,RO,RS,RU,RW,SA,SB,SC,SE,SG,SH,SI,SK,SL,SO,SM,SR,ST,SV,SY,TH,TJ,TN,TO,TR,TW,TZ,UA,UG,US,UY,UZ,VE,VA,VN,VU,WS,CF,AG,DM,GD,KN,LC,VC,YE,ZA,ZM", currency = "AED,ALL,AMD,ARS,AUD,AZN,BAM,BBD,BDT,BGN,BHD,BIF,BMD,BND,BOB,BRL,BSD,BWP,BYN,BZD,CAD,CDF,CHF,CLP,CNY,COP,CRC,CUP,CZK,DJF,DKK,DOP,DZD,EGP,ETB,EUR,FJD,GBP,GEL,GHS,GIP,GMD,GTQ,GYD,HKD,HNL,HRK,HUF,IDR,ILS,INR,ISK,JMD,JOD,JPY,KES,KHR,KRW,KWD,KYD,KZT,LBP,LKR,LYD,MAD,MDL,MGA,MKD,MNT,MOP,MVR,MWK,MXN,MYR,NGN,NIO,NOK,NPR,NZD,OMR,PAB,PEN,PGK,PHP,PKR,PLN,PYG,QAR,RON,RSD,RUB,RWF,SAR,SBD,SCR,SEK,SGD,SHP,SLL,SOS,SRD,STN,SVC,SYP,THB,TJS,TND,TOP,TRY,TWD,TZS,UAH,UGX,USD,UYU,UZS,VES,VND,VUV,WST,XAF,XCD,YER,ZAR,ZMW"}
apple_pay = { country = "AD,AE,AL,AM,AR,AT,AU,AZ,BA,BB,BD,BE,BG,BH,BI,BM,BN,BO,BR,BS,BW,BY,BZ,CA,CD,CH,CL,CN,CO,CR,CU,CY,CZ,DE,DJ,DK,DO,DZ,EE,EG,ET,ES,FI,FJ,FR,GB,GE,GH,GI,GM,GR,GT,GY,HK,HN,HR,HU,ID,IE,IL,IN,IS,IT,JM,JO,JP,KE,KH,KR,KW,KY,KZ,LB,LK,LT,LV,LY,MA,MC,MD,ME,MG,MK,MN,MO,MT,MV,MW,MX,MY,NG,NI,NO,NP,NL,NZ,OM,PA,PE,PG,PH,PK,PL,PT,PY,QA,RO,RS,RU,RW,SA,SB,SC,SE,SG,SH,SI,SK,SL,SO,SM,SR,ST,SV,SY,TH,TJ,TN,TO,TR,TW,TZ,UA,UG,US,UY,UZ,VE,VA,VN,VU,WS,CF,AG,DM,GD,KN,LC,VC,YE,ZA,ZM", currency = "AED,ALL,AMD,ARS,AUD,AZN,BAM,BBD,BDT,BGN,BHD,BIF,BMD,BND,BOB,BRL,BSD,BWP,BYN,BZD,CAD,CDF,CHF,CLP,CNY,COP,CRC,CUP,CZK,DJF,DKK,DOP,DZD,EGP,ETB,EUR,FJD,GBP,GEL,GHS,GIP,GMD,GTQ,GYD,HKD,HNL,HRK,HUF,IDR,ILS,INR,ISK,JMD,JOD,JPY,KES,KHR,KRW,KWD,KYD,KZT,LBP,LKR,LYD,MAD,MDL,MGA,MKD,MNT,MOP,MVR,MWK,MXN,MYR,NGN,NIO,NOK,NPR,NZD,OMR,PAB,PEN,PGK,PHP,PKR,PLN,PYG,QAR,RON,RSD,RUB,RWF,SAR,SBD,SCR,SEK,SGD,SHP,SLL,SOS,SRD,STN,SVC,SYP,THB,TJS,TND,TOP,TRY,TWD,TZS,UAH,UGX,USD,UYU,UZS,VES,VND,VUV,WST,XAF,XCD,YER,ZAR,ZMW"}
google_pay = { country = "AD,AE,AL,AM,AR,AT,AU,AZ,BA,BB,BD,BE,BG,BH,BI,BM,BN,BO,BR,BS,BW,BY,BZ,CA,CD,CH,CL,CN,CO,CR,CU,CY,CZ,DE,DJ,DK,DO,DZ,EE,EG,ET,ES,FI,FJ,FR,GB,GE,GH,GI,GM,GR,GT,GY,HK,HN,HR,HU,ID,IE,IL,IN,IS,IT,JM,JO,JP,KE,KH,KR,KW,KY,KZ,LB,LK,LT,LV,LY,MA,MC,MD,ME,MG,MK,MN,MO,MT,MV,MW,MX,MY,NG,NI,NO,NP,NL,NZ,OM,PA,PE,PG,PH,PK,PL,PT,PY,QA,RO,RS,RU,RW,SA,SB,SC,SE,SG,SH,SI,SK,SL,SO,SM,SR,ST,SV,SY,TH,TJ,TN,TO,TR,TW,TZ,UA,UG,US,UY,UZ,VE,VA,VN,VU,WS,CF,AG,DM,GD,KN,LC,VC,YE,ZA,ZM", currency = "AED,ALL,AMD,ARS,AUD,AZN,BAM,BBD,BDT,BGN,BHD,BIF,BMD,BND,BOB,BRL,BSD,BWP,BYN,BZD,CAD,CDF,CHF,CLP,CNY,COP,CRC,CUP,CZK,DJF,DKK,DOP,DZD,EGP,ETB,EUR,FJD,GBP,GEL,GHS,GIP,GMD,GTQ,GYD,HKD,HNL,HRK,HUF,IDR,ILS,INR,ISK,JMD,JOD,JPY,KES,KHR,KRW,KWD,KYD,KZT,LBP,LKR,LYD,MAD,MDL,MGA,MKD,MNT,MOP,MVR,MWK,MXN,MYR,NGN,NIO,NOK,NPR,NZD,OMR,PAB,PEN,PGK,PHP,PKR,PLN,PYG,QAR,RON,RSD,RUB,RWF,SAR,SBD,SCR,SEK,SGD,SHP,SLL,SOS,SRD,STN,SVC,SYP,THB,TJS,TND,TOP,TRY,TWD,TZS,UAH,UGX,USD,UYU,UZS,VES,VND,VUV,WST,XAF,XCD,YER,ZAR,ZMW"}
paypal = { country = "AD,AE,AL,AM,AR,AT,AU,AZ,BA,BB,BD,BE,BG,BH,BI,BM,BN,BO,BR,BS,BW,BY,BZ,CA,CD,CH,CL,CN,CO,CR,CU,CY,CZ,DE,DJ,DK,DO,DZ,EE,EG,ET,ES,FI,FJ,FR,GB,GE,GH,GI,GM,GR,GT,GY,HK,HN,HR,HU,ID,IE,IL,IN,IS,IT,JM,JO,JP,KE,KH,KR,KW,KY,KZ,LB,LK,LT,LV,LY,MA,MC,MD,ME,MG,MK,MN,MO,MT,MV,MW,MX,MY,NG,NI,NO,NP,NL,NZ,OM,PA,PE,PG,PH,PK,PL,PT,PY,QA,RO,RS,RU,RW,SA,SB,SC,SE,SG,SH,SI,SK,SL,SO,SM,SR,ST,SV,SY,TH,TJ,TN,TO,TR,TW,TZ,UA,UG,US,UY,UZ,VE,VA,VN,VU,WS,CF,AG,DM,GD,KN,LC,VC,YE,ZA,ZM", currency = "AED,ALL,AMD,ARS,AUD,AZN,BAM,BBD,BDT,BGN,BHD,BIF,BMD,BND,BOB,BRL,BSD,BWP,BYN,BZD,CAD,CDF,CHF,CLP,CNY,COP,CRC,CUP,CZK,DJF,DKK,DOP,DZD,EGP,ETB,EUR,FJD,GBP,GEL,GHS,GIP,GMD,GTQ,GYD,HKD,HNL,HRK,HUF,IDR,ILS,INR,ISK,JMD,JOD,JPY,KES,KHR,KRW,KWD,KYD,KZT,LBP,LKR,LYD,MAD,MDL,MGA,MKD,MNT,MOP,MVR,MWK,MXN,MYR,NGN,NIO,NOK,NPR,NZD,OMR,PAB,PEN,PGK,PHP,PKR,PLN,PYG,QAR,RON,RSD,RUB,RWF,SAR,SBD,SCR,SEK,SGD,SHP,SLL,SOS,SRD,STN,SVC,SYP,THB,TJS,TND,TOP,TRY,TWD,TZS,UAH,UGX,USD,UYU,UZS,VES,VND,VUV,WST,XAF,XCD,YER,ZAR,ZMW"}

[pm_filters.mifinity]
mifinity = { country = "BR,CN,SG,MY,DE,CH,DK,GB,ES,AD,GI,FI,FR,GR,HR,IT,JP,MX,AR,CO,CL,PE,VE,UY,PY,BO,EC,GT,HN,SV,NI,CR,PA,DO,CU,PR,NL,NO,PL,PT,SE,RU,TR,TW,HK,MO,AX,AL,DZ,AS,AO,AI,AG,AM,AW,AU,AT,AZ,BS,BH,BD,BB,BE,BZ,BJ,BM,BT,BQ,BA,BW,IO,BN,BG,BF,BI,KH,CM,CA,CV,KY,CF,TD,CX,CC,KM,CG,CK,CI,CW,CY,CZ,DJ,DM,EG,GQ,ER,EE,ET,FK,FO,FJ,GF,PF,TF,GA,GM,GE,GH,GL,GD,GP,GU,GG,GN,GW,GY,HT,HM,VA,IS,IN,ID,IE,IM,IL,JE,JO,KZ,KE,KI,KW,KG,LA,LV,LB,LS,LI,LT,LU,MK,MG,MW,MV,ML,MT,MH,MQ,MR,MU,YT,FM,MD,MC,MN,ME,MS,MA,MZ,NA,NR,NP,NC,NZ,NE,NG,NU,NF,MP,OM,PK,PW,PS,PG,PH,PN,QA,RE,RO,RW,BL,SH,KN,LC,MF,PM,VC,WS,SM,ST,SA,SN,RS,SC,SL,SX,SK,SI,SB,SO,ZA,GS,KR,LK,SR,SJ,SZ,TH,TL,TG,TK,TO,TT,TN,TM,TC,TV,UG,UA,AE,UZ,VU,VN,VG,VI,WF,EH,ZM", currency = "AUD,CAD,CHF,CNY,CZK,DKK,EUR,GBP,INR,JPY,NOK,NZD,PLN,RUB,SEK,ZAR,USD,EGP,UYU,UZS" }

[pm_filters.fiuu]
duit_now = { country = "MY", currency = "MYR" }

[pm_filters.dlocal]
credit = {country = "AR,BD,BO,BR,CM,CL,CN,CO,CR,DO,EC,SV,EG,GH,GT,HN,IN,ID,CI,JP,KE,MY,MX,MA,NI,NG,PK,PA,PY,PE,PH,RW,SA,SN,ZA,TZ,TH,TR,UG,UY,VN,ZM", currency = "ARS,BDT,BOB,BRL,XAF,CLP,CNY,COP,CRC,DOP,USD,EGP,GHS,GTQ,HNL,INR,IDR,XOF,JPY,KES,MYR,MXN,MAD,NIO,NGN,PKR,PYG,PEN,PHP,RWF,SAR,XOF,ZAR,TZS,THB,TRY,UGX,UYU,VND,ZMW"}
debit = {country = "AR,BD,BO,BR,CM,CL,CN,CO,CR,DO,EC,SV,EG,GH,GT,HN,IN,ID,CI,JP,KE,MY,MX,MA,NI,NG,PK,PA,PY,PE,PH,RW,SA,SN,ZA,TZ,TH,TR,UG,UY,VN,ZM", currency = "ARS,BDT,BOB,BRL,XAF,CLP,CNY,COP,CRC,DOP,USD,EGP,GHS,GTQ,HNL,INR,IDR,XOF,JPY,KES,MYR,MXN,MAD,NIO,NGN,PKR,PYG,PEN,PHP,RWF,SAR,XOF,ZAR,TZS,THB,TRY,UGX,UYU,VND,ZMW"}

[pm_filters.mollie]
credit = { not_available_flows = { capture_method = "manual" } }
debit = { not_available_flows = { capture_method = "manual" } }
eps = { country = "AT", currency = "EUR" }
ideal = { country = "NL", currency = "EUR" }
przelewy24 = { country = "PL", currency = "PLN,EUR" }

[connector_customer]
connector_list = "gocardless,stax,stripe"
payout_connector_list = "stripe,wise"

[bank_config.online_banking_fpx]
adyen.banks = "affin_bank,agro_bank,alliance_bank,am_bank,bank_islam,bank_muamalat,bank_rakyat,bank_simpanan_nasional,cimb_bank,hong_leong_bank,hsbc_bank,kuwait_finance_house,maybank,ocbc_bank,public_bank,rhb_bank,standard_chartered_bank,uob_bank"
fiuu.banks = "affin_bank,agro_bank,alliance_bank,am_bank,bank_of_china,bank_islam,bank_muamalat,bank_rakyat,bank_simpanan_nasional,cimb_bank,hong_leong_bank,hsbc_bank,kuwait_finance_house,maybank,ocbc_bank,public_bank,rhb_bank,standard_chartered_bank,uob_bank"

[bank_config.online_banking_thailand]
adyen.banks = "bangkok_bank,krungsri_bank,krung_thai_bank,the_siam_commercial_bank,kasikorn_bank"


[applepay_decrypt_keys]
apple_pay_ppc = "APPLE_PAY_PAYMENT_PROCESSING_CERTIFICATE"         # Payment Processing Certificate provided by Apple Pay (https://developer.apple.com/) Certificates, Identifiers & Profiles > Apple Pay Payment Processing Certificate
apple_pay_ppc_key = "APPLE_PAY_PAYMENT_PROCESSING_CERTIFICATE_KEY" # Private key generated by Elliptic-curve prime256v1 curve. You can use `openssl ecparam -out private.key -name prime256v1 -genkey` to generate the private key
apple_pay_merchant_cert = "APPLE_PAY_MERCHNAT_CERTIFICATE"         # Merchant Certificate provided by Apple Pay (https://developer.apple.com/) Certificates, Identifiers & Profiles > Apple Pay Merchant Identity Certificate
apple_pay_merchant_cert_key = "APPLE_PAY_MERCHNAT_CERTIFICATE_KEY" # Private key generated by RSA:2048 algorithm. Refer Hyperswitch Docs (https://docs.hyperswitch.io/hyperswitch-cloud/payment-methods-setup/wallets/apple-pay/ios-application/) to generate the private key

[paze_decrypt_keys]
paze_private_key = "PAZE_PRIVATE_KEY"                       # Base 64 Encoded Private Key File cakey.pem generated for Paze  -> Command to create private key: openssl req -newkey rsa:2048 -x509 -keyout cakey.pem -out cacert.pem -days 365
paze_private_key_passphrase = "PAZE_PRIVATE_KEY_PASSPHRASE" # PEM Passphrase used for generating Private Key File cakey.pem

[google_pay_decrypt_keys]
google_pay_root_signing_keys = "GOOGLE_PAY_ROOT_SIGNING_KEYS" # Base 64 Encoded Root Signing Keys provided by Google Pay (https://developers.google.com/pay/api/web/guides/resources/payment-data-cryptography)

[applepay_merchant_configs]
# Run below command to get common merchant identifier for applepay in shell
#
# CERT_PATH="path/to/certificate.pem"
# MERCHANT_ID=$(openssl x509 -in "$CERT_PATH" -noout -text |
#               awk -v oid="1.2.840.113635.100.6.32" '
#               BEGIN { RS = "\n\n" }
#               /X509v3 extensions/ { in_extension=1 }
#               in_extension && /'"$oid"'/ { print $0; exit }' |
#               grep -oE '\.@[A-F0-9]+' | sed 's/^\.@//'
# )
# echo "Merchant ID: $MERCHANT_ID"
common_merchant_identifier = "APPLE_PAY_COMMON_MERCHANT_IDENTIFIER"                        # This can be obtained by decrypting the apple_pay_ppc_key as shown above in comments
merchant_cert = "APPLE_PAY_MERCHANT_CERTIFICATE"                                           # Merchant Certificate provided by Apple Pay (https://developer.apple.com/) Certificates, Identifiers & Profiles > Apple Pay Merchant Identity Certificate
merchant_cert_key = "APPLE_PAY_MERCHANT_CERTIFICATE_KEY"                                   # Private key generate by RSA:2048 algorithm. Refer Hyperswitch Docs (https://docs.hyperswitch.io/hyperswitch-cloud/payment-methods-setup/wallets/apple-pay/ios-application/) to generate the private key
applepay_endpoint = "https://apple-pay-gateway.apple.com/paymentservices/registerMerchant" # Apple pay gateway merchant endpoint

[generic_link]
[generic_link.payment_method_collect]
sdk_url = "http://localhost:9090/0.16.7/v0/HyperLoader.js"
expiry = 900
[generic_link.payment_method_collect.ui_config]
theme = "#1A1A1A"
logo = "https://app.hyperswitch.io/HyperswitchFavicon.png"
merchant_name = "HyperSwitch"
[generic_link.payment_method_collect.enabled_payment_methods]
card = "credit,debit"
bank_transfer = "ach,bacs,sepa"
wallet = "paypal,pix,venmo"

[generic_link.payout_link]
sdk_url = "http://localhost:9090/0.16.7/v0/HyperLoader.js"
expiry = 900
[generic_link.payout_link.ui_config]
theme = "#1A1A1A"
logo = "https://app.hyperswitch.io/HyperswitchFavicon.png"
merchant_name = "HyperSwitch"
[generic_link.payout_link.enabled_payment_methods]
card = "credit,debit"

#Payout Method Filters Based on Country and Currency
[payout_method_filters.adyenplatform]
sepa = { country = "ES,SK,AT,NL,DE,BE,FR,FI,PT,IE,EE,LT,LV,IT,CZ,DE,HU,NO,PL,SE,GB,CH", currency = "EUR,CZK,DKK,HUF,NOK,PLN,SEK,GBP,CHF" }

[payout_method_filters.stripe]
ach = { country = "US", currency = "USD" }

[payment_link]
sdk_url = "http://localhost:9090/0.16.7/v0/HyperLoader.js"

[payment_method_auth]
redis_expiry = 900
pm_auth_key = "Some_pm_auth_key"

# Analytics configuration.
[analytics]
source = "sqlx" # The Analytics source/strategy to be used
forex_enabled = false # Enable or disable forex conversion for analytics

[analytics.clickhouse]
username = ""      # Clickhouse username
password = ""      # Clickhouse password (optional)
host = ""          # Clickhouse host in http(s)://<URL>:<PORT> format
database_name = "" # Clickhouse database name

[analytics.sqlx]
username = "db_user"      # Analytics DB Username
password = "db_pass"      # Analytics DB Password
host = "localhost"        # Analytics DB Host
port = 5432               # Analytics DB Port
dbname = "hyperswitch_db" # Name of Database
pool_size = 5             # Number of connections to keep open
connection_timeout = 10   # Timeout for database connection in seconds
queue_strategy = "Fifo"   # Add the queue strategy used by the database bb8 client

# Config for KV setup
[kv_config]
# TTL for KV in seconds
ttl = 900

[frm]
enabled = true

[paypal_onboarding]
client_id = "paypal_client_id"      # Client ID for PayPal onboarding
client_secret = "paypal_secret_key" # Secret key for PayPal onboarding
partner_id = "paypal_partner_id"    # Partner ID for PayPal onboarding
enabled = true                      # Switch to enable or disable PayPal onboarding

[events]
source = "logs" # The event sink to push events supports kafka or logs (stdout)

[events.kafka]
brokers = []                             # Kafka broker urls for bootstrapping the client
fraud_check_analytics_topic = "topic"    # Kafka topic to be used for FraudCheck events
intent_analytics_topic = "topic"         # Kafka topic to be used for PaymentIntent events
attempt_analytics_topic = "topic"        # Kafka topic to be used for PaymentAttempt events
refund_analytics_topic = "topic"         # Kafka topic to be used for Refund events
api_logs_topic = "topic"                 # Kafka topic to be used for incoming api events
connector_logs_topic = "topic"           # Kafka topic to be used for connector api events
outgoing_webhook_logs_topic = "topic"    # Kafka topic to be used for outgoing webhook events
dispute_analytics_topic = "topic"        # Kafka topic to be used for Dispute events
audit_events_topic = "topic"             # Kafka topic to be used for Payment Audit events
payout_analytics_topic = "topic"         # Kafka topic to be used for Payouts and PayoutAttempt events
consolidated_events_topic = "topic"      # Kafka topic to be used for Consolidated events
authentication_analytics_topic = "topic" # Kafka topic to be used for Authentication events

# File storage configuration
[file_storage]
file_storage_backend = "aws_s3" # File storage backend to be used

[file_storage.aws_s3]
region = "us-east-1"    # The AWS region used by the AWS S3 for file storage
bucket_name = "bucket1" # The AWS S3 bucket name for file storage

[secrets_management]
secrets_manager = "aws_kms" # Secrets manager client to be used

[secrets_management.aws_kms]
key_id = "kms_key_id" # The AWS key ID used by the KMS SDK for decrypting data.
region = "kms_region" # The AWS region used by the KMS SDK for decrypting data.

[encryption_management]
encryption_manager = "aws_kms" # Encryption manager client to be used

[encryption_management.aws_kms]
key_id = "kms_key_id" # The AWS key ID used by the KMS SDK for decrypting data.
region = "kms_region" # The AWS region used by the KMS SDK for decrypting data.

[opensearch]
host = "https://localhost:9200"

[opensearch.auth]
auth = "basic"
username = "admin"
password = "admin"
region = "eu-central-1"

[opensearch.indexes]
payment_attempts = "hyperswitch-payment-attempt-events"
payment_intents = "hyperswitch-payment-intent-events"
refunds = "hyperswitch-refund-events"
disputes = "hyperswitch-dispute-events"
sessionizer_payment_attempts = "sessionizer-payment-attempt-events"
sessionizer_payment_intents = "sessionizer-payment-intent-events"
sessionizer_refunds = "sessionizer-refund-events"
sessionizer_disputes = "sessionizer-dispute-events"

[saved_payment_methods]
sdk_eligible_payment_methods = "card"

[multitenancy]
enabled = false
global_tenant = { tenant_id = "global", schema = "public", redis_key_prefix = "", clickhouse_database = "default"}

[multitenancy.tenants.public]
base_url = "http://localhost:8080"               # URL of the tenant
schema = "public"                                # Postgres db schema
accounts_schema = "public"
redis_key_prefix = ""                            # Redis key distinguisher
clickhouse_database = "default"                  # Clickhouse database

[multitenancy.tenants.public.user]
control_center_url =  "http://localhost:9000"    # Control center URL


[user_auth_methods]
encryption_key = "" # Encryption key used for encrypting data in user_authentication_methods table

[locker_based_open_banking_connectors]
connector_list = ""

[recipient_emails]
recon = "test@example.com"

[cell_information]
id = "12345" # Default CellID for Global Cell Information

[network_tokenization_supported_card_networks]
card_networks = "Visa, AmericanExpress, Mastercard" # Supported card networks for network tokenization

[network_tokenization_service] # Network Tokenization Service Configuration
generate_token_url= ""        # base url to generate token
fetch_token_url= ""           # base url to fetch token
token_service_api_key= ""      # api key for token service
public_key= ""                # public key to encrypt data for token service
private_key= ""               # private key to decrypt  response payload from token service
key_id= ""                    # key id to encrypt data for token service
delete_token_url= ""          # base url to delete token from token service
check_token_status_url= ""    # base url to check token status from token service

[network_tokenization_supported_connectors]
connector_list = "cybersource" # Supported connectors for network tokenization

[network_transaction_id_supported_connectors]
connector_list = "adyen,cybersource,novalnet,stripe,worldpay" # Supported connectors for network transaction id

[grpc_client.dynamic_routing_client] # Dynamic Routing Client Configuration
host = "localhost" # Client Host
port = 7000        # Client Port
service = "dynamo" # Service name

[theme.storage]
file_storage_backend = "file_system" # Theme storage backend to be used

[theme.email_config]
entity_name = "Hyperswitch"                      # Name of the entity to be showed in emails
entity_logo_url = "https://example.com/logo.svg" # Logo URL of the entity to be used in emails
foreground_color = "#000000"                     # Foreground color of email text
primary_color = "#006DF9"                        # Primary color of email body
background_color = "#FFFFFF"                     # Background color of email body

<<<<<<< HEAD
[additonal_recovery_details_call]
connectors_with_additional_revenue_recovery_details_call = "" # List of connectors which has additional revenue recovery details api-call
=======
[additional_revenue_recovery_details_call]
connectors_with_additional_revenue_recovery_details_call = "stripebilling" # List of connectors which has additional revenue recovery details api-call
>>>>>>> 66132cba
<|MERGE_RESOLUTION|>--- conflicted
+++ resolved
@@ -883,10 +883,5 @@
 primary_color = "#006DF9"                        # Primary color of email body
 background_color = "#FFFFFF"                     # Background color of email body
 
-<<<<<<< HEAD
-[additonal_recovery_details_call]
-connectors_with_additional_revenue_recovery_details_call = "" # List of connectors which has additional revenue recovery details api-call
-=======
 [additional_revenue_recovery_details_call]
-connectors_with_additional_revenue_recovery_details_call = "stripebilling" # List of connectors which has additional revenue recovery details api-call
->>>>>>> 66132cba
+connectors_with_additional_revenue_recovery_details_call = "stripebilling" # List of connectors which has additional revenue recovery details api-call