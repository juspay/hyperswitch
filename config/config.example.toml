# This is a sample config file whose sole purpose is to enumerate
# all the available configuration options, and is intended to be used
# solely as a reference. Please copy this file to create a config.

# Server configuration
[server]
port = 8080
host = "127.0.0.1"
# This is the grace time (in seconds) given to the actix-server to stop the execution
# For more details: https://actix.rs/docs/server/#graceful-shutdown
shutdown_timeout = 30
# HTTP Request body limit. Defaults to 32kB
request_body_limit = 32_768
# Proxy server configuration for connecting to payment gateways.
# Don't define the fields if a Proxy isn't needed. Empty strings will cause failure.
[proxy]
# http_url = "http proxy url"   # Proxy all HTTP traffic via this proxy
# https_url = "https proxy url" # Proxy all HTTPS traffic via this proxy
idle_pool_connection_timeout = 90 # Timeout for idle pool connections (defaults to 90s)


# Main SQL data store credentials
[master_database]
username = "db_user"      # DB Username
password = "db_pass"      # DB Password. Use base-64 encoded kms encrypted value here when kms is enabled
host = "localhost"        # DB Host
port = 5432               # DB Port
dbname = "hyperswitch_db" # Name of Database
pool_size = 5             # Number of connections to keep open
connection_timeout = 10   # Timeout for database connection in seconds
queue_strategy = "Fifo"   # Add the queue strategy used by the database bb8 client

# Replica SQL data store credentials
[replica_database]
username = "replica_user" # DB Username
password = "db_pass"      # DB Password. Use base-64 encoded kms encrypted value here when kms is enabled
host = "localhost"        # DB Host
port = 5432               # DB Port
dbname = "hyperswitch_db" # Name of Database
pool_size = 5             # Number of connections to keep open
connection_timeout = 10   # Timeout for database connection in seconds
queue_strategy = "Fifo"   # Add the queue strategy used by the database bb8 client

# Redis credentials
[redis]
host = "127.0.0.1"
port = 6379
pool_size = 5                     # Number of connections to keep open
reconnect_max_attempts = 5        # Maximum number of reconnection attempts to make before failing. Set to 0 to retry forever.
reconnect_delay = 5               # Delay between reconnection attempts, in milliseconds
default_ttl = 300                 # Default TTL for entries, in seconds
default_hash_ttl = 900            # Default TTL for hashes entries, in seconds
use_legacy_version = false        # Resp protocol for fred crate (set this to true if using RESPv2 or redis version < 6)
stream_read_count = 1             # Default number of entries to read from stream if not provided in stream read options
auto_pipeline = true              # Whether or not the client should automatically pipeline commands across tasks when possible.
disable_auto_backpressure = false # Whether or not to disable the automatic backpressure features when pipelining is enabled.
max_in_flight_commands = 5000     # The maximum number of in-flight commands (per connection) before backpressure will be applied.
default_command_timeout = 0       # An optional timeout to apply to all commands.
max_feed_count = 200              # The maximum number of frames that will be fed to a socket before flushing.

# This section provides configs for currency conversion api
[forex_api]
call_delay = 21600                # Api calls are made after every 6 hrs
local_fetch_retry_count = 5       # Fetch from Local cache has retry count as 5
local_fetch_retry_delay = 1000    # Retry delay for checking write condition
api_timeout = 20000               # Api timeouts once it crosses 20000 ms
api_key = "YOUR API KEY HERE"     # Api key for making request to foreign exchange Api
fallback_api_key = "YOUR API KEY" # Api key for the fallback service
redis_lock_timeout = 26000        # Redis remains write locked for 26000 ms once the acquire_redis_lock is called

# Logging configuration. Logging can be either to file or console or both.

# Logging configuration for file logging
[log.file]
enabled = false         # Toggle [true or false]
path = "logs"           # specify the directory to create log files
file_name = "debug.log" # base name for log files.
# levels can be "TRACE", "DEBUG", "INFO", "WARN", "ERROR", "OFF"
# defaults to "WARN"
level = "WARN"
# sets the log level for one or more crates
filtering_directive = "WARN,router=INFO,reqwest=INFO"
#                      ^^^^        ^^^^---------^^^^-- sets the log level for the
#                      |                               router and reqwest crates to INFO.
#                      |
#                      |______________________________ sets the log level for all
#                                                      other crates to WARN.

# Logging configuration for console logging
[log.console]
enabled = true         # boolean [true or false]
log_format = "default" # Log format. "default" or "json"
# levels can be "TRACE", "DEBUG", "INFO", "WARN", "ERROR", "OFF"
# defaults to "WARN"
level = "DEBUG"
# sets the log level for one or more crates
filtering_directive = "WARN,router=INFO,reqwest=INFO"
#                      ^^^^        ^^^^---------^^^^-- sets the log level for the
#                      |                               router and reqwest crates to INFO.
#                      |
#                      |______________________________ sets the log level for all
#                                                      other crates to WARN.

# Telemetry configuration for metrics and traces
[log.telemetry]
traces_enabled = false                                # boolean [true or false], whether traces are enabled
metrics_enabled = false                               # boolean [true or false], whether metrics are enabled
ignore_errors = false                                 # boolean [true or false], whether to ignore errors during traces or metrics pipeline setup
sampling_rate = 0.1                                   # decimal rate between 0.0 - 1.0
otel_exporter_otlp_endpoint = "http://localhost:4317" # endpoint to send metrics and traces to, can include port number
otel_exporter_otlp_timeout = 5000                     # timeout (in milliseconds) for sending metrics and traces
use_xray_generator = false                            # Set this to true for AWS X-ray compatible traces
route_to_trace = ["*/confirm"]

# This section provides some secret values.
[secrets]
master_enc_key = "sample_key"            # Master Encryption key used to encrypt merchant wise encryption key. Should be 32-byte long.
admin_api_key = "test_admin"             # admin API key for admin authentication. Only applicable when KMS is disabled.
kms_encrypted_admin_api_key = ""         # Base64-encoded (KMS encrypted) ciphertext of the admin_api_key. Only applicable when KMS is enabled.
jwt_secret = "secret"                    # JWT secret used for user authentication. Only applicable when KMS is disabled.
kms_encrypted_jwt_secret = ""            # Base64-encoded (KMS encrypted) ciphertext of the jwt_secret. Only applicable when KMS is enabled.
recon_admin_api_key = "recon_test_admin" # recon_admin API key for recon authentication. Only applicable when KMS is disabled.
kms_encrypted_recon_admin_api_key = ""   # Base64-encoded (KMS encrypted) ciphertext of the recon_admin_api_key. Only applicable when KMS is enabled

# Locker settings contain details for accessing a card locker, a
# PCI Compliant storage entity which stores payment method information
# like card details
[locker]
host = ""                   # Locker host
host_rs = ""                # Rust Locker host
mock_locker = true          # Emulate a locker locally using Postgres
locker_signing_key_id = "1" # Key_id to sign basilisk hs locker
locker_enabled = true       # Boolean to enable or disable saving cards in locker

[delayed_session_response]
connectors_with_delayed_session_response = "trustpay,payme" # List of connectors which has delayed session response

[webhook_source_verification_call]
connectors_with_webhook_source_verification_call = "paypal" # List of connectors which has additional source verification api-call

[jwekey] # 4 priv/pub key pair
vault_encryption_key = ""       # public key in pem format, corresponding private key in basilisk-hs
rust_locker_encryption_key = "" # public key in pem format, corresponding private key in rust locker
vault_private_key = ""          # private key in pem format, corresponding public key in basilisk-hs

# Refund configuration
[refund]
max_attempts = 10 # Number of refund attempts allowed
max_age = 365     # Max age of a refund in days.

[webhooks]
outgoing_enabled = true

# Validity of an Ephemeral Key in Hours
[eph_key]
validity = 1

[api_keys]
# Base64-encoded (KMS encrypted) ciphertext of the API key hashing key
kms_encrypted_hash_key = ""
# Hex-encoded 32-byte long (64 characters long when hex-encoded) key used for calculating hashes of API keys
hash_key = "0123456789abcdef0123456789abcdef0123456789abcdef0123456789abcdef"

# Connector configuration, provided attributes will be used to fulfill API requests.
# Examples provided here are sandbox/test base urls, can be replaced by live or mock
# base urls based on your need.
# Note: These are not optional attributes. hyperswitch request can fail due to invalid/empty values.
[connectors]
aci.base_url = "https://eu-test.oppwa.com/"
adyen.base_url = "https://checkout-test.adyen.com/"
adyen.secondary_base_url = "https://pal-test.adyen.com/"
airwallex.base_url = "https://api-demo.airwallex.com/"
applepay.base_url = "https://apple-pay-gateway.apple.com/"
authorizedotnet.base_url = "https://apitest.authorize.net/xml/v1/request.api"
bambora.base_url = "https://api.na.bambora.com"
bankofamerica.base_url = "https://apitest.merchant-services.bankofamerica.com/"
bitpay.base_url = "https://test.bitpay.com"
bluesnap.base_url = "https://sandbox.bluesnap.com/"
bluesnap.secondary_base_url = "https://sandpay.bluesnap.com/"
boku.base_url = "https://$-api4-stage.boku.com"
braintree.base_url = "https://api.sandbox.braintreegateway.com/"
braintree.secondary_base_url = "https://payments.sandbox.braintree-api.com/graphql"
cashtocode.base_url = "https://cluster05.api-test.cashtocode.com"
checkout.base_url = "https://api.sandbox.checkout.com/"
coinbase.base_url = "https://api.commerce.coinbase.com"
cryptopay.base_url = "https://business-sandbox.cryptopay.me"
cybersource.base_url = "https://apitest.cybersource.com/"
dlocal.base_url = "https://sandbox.dlocal.com/"
dummyconnector.base_url = "http://localhost:8080/dummy-connector"
fiserv.base_url = "https://cert.api.fiservapps.com/"
forte.base_url = "https://sandbox.forte.net/api/v3"
globalpay.base_url = "https://apis.sandbox.globalpay.com/ucp/"
globepay.base_url = "https://pay.globepay.co/"
gocardless.base_url = "https://api-sandbox.gocardless.com"
helcim.base_url = "https://api.helcim.com/"
iatapay.base_url = "https://sandbox.iata-pay.iata.org/api/v1"
klarna.base_url = "https://api-na.playground.klarna.com/"
mollie.base_url = "https://api.mollie.com/v2/"
mollie.secondary_base_url = "https://api.cc.mollie.com/v1/"
multisafepay.base_url = "https://testapi.multisafepay.com/"
nexinets.base_url = "https://apitest.payengine.de/v1"
nmi.base_url = "https://secure.nmi.com/"
noon.base_url = "https://api-test.noonpayments.com/"
noon.key_mode = "Test"
nuvei.base_url = "https://ppp-test.nuvei.com/"
opayo.base_url = "https://pi-test.sagepay.com/"
opennode.base_url = "https://dev-api.opennode.com"
payeezy.base_url = "https://api-cert.payeezy.com/"
payme.base_url = "https://sandbox.payme.io/"
paypal.base_url = "https://api-m.sandbox.paypal.com/"
payu.base_url = "https://secure.snd.payu.com/"
placetopay.base_url = "https://test.placetopay.com/rest/gateway"
powertranz.base_url = "https://staging.ptranz.com/api/"
prophetpay.base_url = "https://ccm-thirdparty.cps.golf/"
rapyd.base_url = "https://sandboxapi.rapyd.net"
riskified.base_url = "https://sandbox.riskified.com/api"
shift4.base_url = "https://api.shift4.com/"
signifyd.base_url = "https://api.signifyd.com/"
square.base_url = "https://connect.squareupsandbox.com/"
square.secondary_base_url = "https://pci-connect.squareupsandbox.com/"
stax.base_url = "https://apiprod.fattlabs.com/"
stripe.base_url = "https://api.stripe.com/"
stripe.base_url_file_upload = "https://files.stripe.com/"
trustpay.base_url = "https://test-tpgw.trustpay.eu/"
trustpay.base_url_bank_redirects = "https://aapi.trustpay.eu/"
tsys.base_url = "https://stagegw.transnox.com/"
volt.base_url = "https://api.sandbox.volt.io/"
wise.base_url = "https://api.sandbox.transferwise.tech/"
worldline.base_url = "https://eu.sandbox.api-ingenico.com/"
worldpay.base_url = "https://try.access.worldpay.com/"
zen.base_url = "https://api.zen-test.com/"
zen.secondary_base_url = "https://secure.zen-test.com/"

#Payment Method Filters Based on Country and Currency
[pm_filters.default]
apple_pay = { country = "AU,CN,HK,JP,MO,MY,NZ,SG,TW,AM,AT,AZ,BY,BE,BG,HR,CY,CZ,DK,EE,FO,FI,FR,GE,DE,GR,GL,GG,HU,IS,IE,IM,IT,KZ,JE,LV,LI,LT,LU,MT,MD,MC,ME,NL,NO,PL,PT,RO,SM,RS,SK,SI,ES,SE,CH,UA,GB,AR,CO,CR,BR,MX,PE,BH,IL,JO,KW,PS,QA,SA,AE,CA,UM,US,KR,VN,MA,ZA,VA,CL,SV,GT,HN,PA", currency = "AED,AUD,CHF,CAD,EUR,GBP,HKD,SGD,USD" }

# Bank redirect configs for allowed banks through online_banking_czech_republic payment method
[bank_config.online_banking_czech_republic]
adyen = { banks = "ceska_sporitelna,komercni_banka,platnosc_online_karta_platnicza" }

# Bank redirect configs for allowed banks through online_banking_slovakia payment method
[bank_config.online_banking_slovakia]
adyen = { banks = "e_platby_vub,postova_banka,sporo_pay,tatra_pay,viamo" }

# Bank redirect configs for allowed banks through online_banking_poland payment method
[bank_config.online_banking_poland]
adyen = { banks = "blik_psp,place_zipko,m_bank,pay_with_ing,santander_przelew24,bank_pekaosa,bank_millennium,pay_with_alior_bank,banki_spoldzielcze,pay_with_inteligo,bnp_paribas_poland,bank_nowy_sa,credit_agricole,pay_with_bos,pay_with_citi_handlowy,pay_with_plus_bank,toyota_bank,velo_bank,e_transfer_pocztowy24" }

# Bank redirect configs for allowed banks through open_banking_uk payment method
[bank_config.open_banking_uk]
adyen = { banks = "aib,bank_of_scotland,danske_bank,first_direct,first_trust,halifax,lloyds,monzo,nat_west,nationwide_bank,royal_bank_of_scotland,starling,tsb_bank,tesco_bank,ulster_bank,barclays,hsbc_bank,revolut,santander_przelew24,open_bank_success,open_bank_failure,open_bank_cancelled" }

# Bank redirect configs for allowed banks through przelewy24 payment method
[bank_config.przelewy24]
stripe = { banks = "alior_bank,bank_millennium,bank_nowy_bfg_sa,bank_pekao_sa,banki_spbdzielcze,blik,bnp_paribas,boz,citi,credit_agricole,e_transfer_pocztowy24,getin_bank,idea_bank,inteligo,mbank_mtransfer,nest_przelew,noble_pay,pbac_z_ipko,plus_bank,santander_przelew24,toyota_bank,volkswagen_bank" }

# This data is used to call respective connectors for wallets and cards
[connectors.supported]
wallets = ["klarna", "braintree", "applepay"]
rewards = ["cashtocode", "zen"]
cards = [
    "adyen",
    "authorizedotnet",
    "coinbase",
    "cryptopay",
    "braintree",
    "checkout",
    "cybersource",
    "globalpay",
    "globepay",
    "gocardless",
    "helcim",
    "mollie",
    "paypal",
    "shift4",
    "square",
    "stax",
    "stripe",
    "worldpay",
    "zen",
]

# Scheduler settings provides a point to modify the behaviour of scheduler flow.
# It defines the the streams/queues name and configuration as well as event selection variables
[scheduler]
stream = "SCHEDULER_STREAM"
graceful_shutdown_interval = 60000 # Specifies how much time to wait while re-attempting shutdown for a service (in milliseconds)
loop_interval = 5000               # Specifies how much time to wait before starting the defined behaviour of producer or consumer (in milliseconds)

[scheduler.consumer]
consumer_group = "SCHEDULER_GROUP"
disabled = false                   # This flag decides if the consumer should actively consume task

[scheduler.producer]
upper_fetch_limit = 0             # Upper limit for fetching entries from the redis queue (in seconds)
lower_fetch_limit = 1800          # Lower limit for fetching entries from redis queue (in seconds)
lock_key = "PRODUCER_LOCKING_KEY" # The following keys defines the producer lock that is created in redis with
lock_ttl = 160                    # the ttl being the expiry (in seconds)

# Scheduler server configuration
[scheduler.server]
port = 3000                       # Port on which the server will listen for incoming requests
host = "127.0.0.1"                # Host IP address to bind the server to
workers = 1                       # Number of actix workers to handle incoming requests concurrently

batch_size = 200 # Specifies the batch size the producer will push under a single entry in the redis queue

# Drainer configuration, which handles draining raw SQL queries from Redis streams to the SQL database
[drainer]
stream_name = "DRAINER_STREAM" # Specifies the stream name to be used by the drainer
num_partitions = 64            # Specifies the number of partitions the stream will be divided into
max_read_count = 100           # Specifies the maximum number of entries that would be read from redis stream in one call
shutdown_interval = 1000       # Specifies how much time to wait, while waiting for threads to complete execution (in milliseconds)
loop_interval = 500            # Specifies how much time to wait after checking all the possible streams in completed (in milliseconds)

# Filtration logic for list payment method, allowing use to limit payment methods based on the requirement country and currency
[pm_filters.stripe]
#           ^--- This can be any connector (can be multiple)
paypal = { currency = "USD,INR", country = "US" }
# ^                       ^------- comma-separated values
# ^------------------------------- any valid payment method type (can be multiple) (for cards this should be card_network)
# If either currency or country isn't provided then, all possible values are accepted

# KMS configuration. Only applicable when the `kms` feature flag is enabled.
[kms]
key_id = "" # The AWS key ID used by the KMS SDK for decrypting data.
region = "" # The AWS region used by the KMS SDK for decrypting data.

# EmailClient configuration. Only applicable when the `email` feature flag is enabled.
[email]
sender_email = "example@example.com" # Sender email
aws_region = ""                      # AWS region used by AWS SES
base_url = ""                        # Base url used when adding links that should redirect to self
allowed_unverified_days = 1          # Number of days the api calls ( with jwt token ) can be made without verifying the email
active_email_client = "SES"          # The currently active email client

# Configuration for aws ses, applicable when the active email client is SES
[email.aws_ses]
email_role_arn = ""        # The amazon resource name ( arn ) of the role which has permission to send emails
sts_role_session_name = "" # An identifier for the assumed role session, used to uniquely identify a session.

#tokenization configuration which describe token lifetime and payment method for specific connector
[tokenization]
stripe = { long_lived_token = false, payment_method = "wallet", payment_method_type = { type = "disable_only", list = "google_pay" } }
checkout = { long_lived_token = false, payment_method = "wallet", apple_pay_pre_decrypt_flow = "network_tokenization" }
mollie = { long_lived_token = false, payment_method = "card" }
stax = { long_lived_token = true, payment_method = "card,bank_debit" }
square = { long_lived_token = false, payment_method = "card" }
braintree = { long_lived_token = false, payment_method = "card" }
gocardless = { long_lived_token = true, payment_method = "bank_debit" }

[temp_locker_enable_config]
stripe = { payment_method = "bank_transfer" }
nuvei = { payment_method = "card" }
shift4 = { payment_method = "card" }
bluesnap = { payment_method = "card" }
bankofamerica = { payment_method = "card" }
cybersource = { payment_method = "card" }
nmi = { payment_method = "card" }
payme = {payment_method = "card" }

[dummy_connector]
enabled = true                                  # Whether dummy connector is enabled or not
payment_ttl = 172800                            # Time to live for dummy connector payment in redis
payment_duration = 1000                         # Fake delay duration for dummy connector payment
payment_tolerance = 100                         # Fake delay tolerance for dummy connector payment
payment_retrieve_duration = 500                 # Fake delay duration for dummy connector payment sync
payment_retrieve_tolerance = 100                # Fake delay tolerance for dummy connector payment sync
payment_complete_duration = 500                 # Fake delay duration for dummy connector payment complete
payment_complete_tolerance = 100                # Fake delay tolerance for dummy connector payment complete
refund_ttl = 172800                             # Time to live for dummy connector refund in redis
refund_duration = 1000                          # Fake delay duration for dummy connector refund
refund_tolerance = 100                          # Fake delay tolerance for dummy connector refund
refund_retrieve_duration = 500                  # Fake delay duration for dummy connector refund sync
refund_retrieve_tolerance = 100                 # Fake delay tolerance for dummy connector refund sync
authorize_ttl = 36000                           # Time to live for dummy connector authorize request in redis
assets_base_url = "https://www.example.com/"    # Base url for dummy connector assets
default_return_url = "https://www.example.com/" # Default return url when no return url is passed while payment
slack_invite_url = "https://www.example.com/"   # Slack invite url for hyperswitch
discord_invite_url = "https://www.example.com/" # Discord invite url for hyperswitch

[mandates.supported_payment_methods]
card.credit = { connector_list = "stripe,adyen,cybersource" }   # Mandate supported payment method type and connector for card
wallet.paypal = { connector_list = "adyen" }        # Mandate supported payment method type and connector for wallets
pay_later.klarna = { connector_list = "adyen" }     # Mandate supported payment method type and connector for pay_later
bank_debit.ach = { connector_list = "gocardless" }  # Mandate supported payment method type and connector for bank_debit
bank_debit.becs = { connector_list = "gocardless" } # Mandate supported payment method type and connector for bank_debit
bank_debit.sepa = { connector_list = "gocardless" } # Mandate supported payment method type and connector for bank_debit
bank_redirect.ideal = {connector_list = "stripe,adyen,globalpay"} # Mandate supported payment method type and connector for bank_redirect
bank_redirect.sofort = {connector_list = "stripe,adyen,globalpay"}
<<<<<<< HEAD
bank_redirect.giropay = {connector_list = "adyen,globalpay"}

=======
wallet.apple_pay = { connector_list = "stripe,adyen,cybersource,noon" }
>>>>>>> 54fb61ee


# Required fields info used while listing the payment_method_data
[required_fields.pay_later] # payment_method = "pay_later"
afterpay_clearpay = { fields = { stripe = [ # payment_method_type = afterpay_clearpay, connector = "stripe"
    # Required fields vector with its respective display name in front-end and field_type
    { required_field = "shipping.address.first_name", display_name = "first_name", field_type = "text" },
    { required_field = "shipping.address.last_name", display_name = "last_name", field_type = "text" },
    { required_field = "shipping.address.country", display_name = "country", field_type = { drop_down = { options = [
        "US",
        "IN",
    ] } } },
] } }

[payouts]
payout_eligibility = true # Defaults the eligibility of a payout method to true in case connector does not provide checks for payout eligibility

[pm_filters.adyen]
online_banking_fpx = { country = "MY", currency = "MYR" }
online_banking_thailand = { country = "TH", currency = "THB" }
touch_n_go = { country = "MY", currency = "MYR" }
atome = { country = "MY,SG", currency = "MYR,SGD" }
swish = { country = "SE", currency = "SEK" }
permata_bank_transfer = { country = "ID", currency = "IDR" }
bca_bank_transfer = { country = "ID", currency = "IDR" }
bni_va = { country = "ID", currency = "IDR" }
bri_va = { country = "ID", currency = "IDR" }
cimb_va = { country = "ID", currency = "IDR" }
danamon_va = { country = "ID", currency = "IDR" }
mandiri_va = { country = "ID", currency = "IDR" }
alfamart = { country = "ID", currency = "IDR" }
indomaret = { country = "ID", currency = "IDR" }
open_banking_uk = { country = "GB", currency = "GBP" }
oxxo = { country = "MX", currency = "MXN" }
pay_safe_card = { country = "AT,AU,BE,BR,BE,CA,HR,CY,CZ,DK,FI,FR,GE,DE,GI,HU,IS,IE,KW,LV,IE,LI,LT,LU,MT,MX,MD,ME,NL,NZ,NO,PY,PE,PL,PT,RO,SA,RS,SK,SI,ES,SE,CH,TR,AE,GB,US,UY", currency = "EUR,AUD,BRL,CAD,CZK,DKK,GEL,GIP,HUF,KWD,CHF,MXN,MDL,NZD,NOK,PYG,PEN,PLN,RON,SAR,RSD,SEK,TRY,AED,GBP,USD,UYU" }
seven_eleven = { country = "JP", currency = "JPY" }
lawson = { country = "JP", currency = "JPY" }
mini_stop = { country = "JP", currency = "JPY" }
family_mart = { country = "JP", currency = "JPY" }
seicomart = { country = "JP", currency = "JPY" }
pay_easy = { country = "JP", currency = "JPY" }

[pm_filters.zen]
credit = { not_available_flows = { capture_method = "manual" } }
debit = { not_available_flows = { capture_method = "manual" } }
boleto = { country = "BR", currency = "BRL" }
efecty = { country = "CO", currency = "COP" }
multibanco = { country = "PT", currency = "EUR" }
pago_efectivo = { country = "PE", currency = "PEN" }
pse = { country = "CO", currency = "COP" }
pix = { country = "BR", currency = "BRL" }
red_compra = { country = "CL", currency = "CLP" }
red_pagos = { country = "UY", currency = "UYU" }

[pm_filters.stax]
credit = { currency = "USD" }
debit = { currency = "USD" }
ach = { currency = "USD" }

[pm_filters.prophetpay]
card_redirect = { currency = "USD" }

[pm_filters.helcim]
credit = { currency = "USD" }
debit = { currency = "USD" }

[connector_customer]
connector_list = "gocardless,stax,stripe"
payout_connector_list = "wise"

[bank_config.online_banking_fpx]
adyen.banks = "affin_bank,agro_bank,alliance_bank,am_bank,bank_islam,bank_muamalat,bank_rakyat,bank_simpanan_nasional,cimb_bank,hong_leong_bank,hsbc_bank,kuwait_finance_house,maybank,ocbc_bank,public_bank,rhb_bank,standard_chartered_bank,uob_bank"

[bank_config.online_banking_thailand]
adyen.banks = "bangkok_bank,krungsri_bank,krung_thai_bank,the_siam_commercial_bank,kasikorn_bank"

[multiple_api_version_supported_connectors]
supported_connectors = "braintree"

[applepay_decrypt_keys]
apple_pay_ppc = "APPLE_PAY_PAYMENT_PROCESSING_CERTIFICATE"         # Payment Processing Certificate provided by Apple Pay (https://developer.apple.com/) Certificates, Identifiers & Profiles > Apple Pay Payment Processing Certificate
apple_pay_ppc_key = "APPLE_PAY_PAYMENT_PROCESSING_CERTIFICATE_KEY" # Private key generated by Elliptic-curve prime256v1 curve. You can use `openssl ecparam -out private.key -name prime256v1 -genkey` to generate the private key
apple_pay_merchant_cert = "APPLE_PAY_MERCHNAT_CERTIFICATE"         # Merchant Certificate provided by Apple Pay (https://developer.apple.com/) Certificates, Identifiers & Profiles > Apple Pay Merchant Identity Certificate
apple_pay_merchant_cert_key = "APPLE_PAY_MERCHNAT_CERTIFICATE_KEY" # Private key generated by RSA:2048 algorithm. Refer Hyperswitch Docs (https://docs.hyperswitch.io/hyperswitch-cloud/payment-methods-setup/wallets/apple-pay/ios-application/) to generate the private key

[applepay_merchant_configs]
# Run below command to get common merchant identifier for applepay in shell
#
# CERT_PATH="path/to/certificate.pem"
# MERCHANT_ID=$(openssl x509 -in "$CERT_PATH" -noout -text |
#               awk -v oid="1.2.840.113635.100.6.32" '
#               BEGIN { RS = "\n\n" }
#               /X509v3 extensions/ { in_extension=1 }
#               in_extension && /'"$oid"'/ { print $0; exit }' |
#               grep -oE '\.@[A-F0-9]+' | sed 's/^\.@//'
# )
# echo "Merchant ID: $MERCHANT_ID"
common_merchant_identifier = "APPLE_PAY_COMMON_MERCHANT_IDENTIFIER"                        # This can be obtained by decrypting the apple_pay_ppc_key as shown above in comments
merchant_cert = "APPLE_PAY_MERCHANT_CERTIFICATE"                                           # Merchant Certificate provided by Apple Pay (https://developer.apple.com/) Certificates, Identifiers & Profiles > Apple Pay Merchant Identity Certificate
merchant_cert_key = "APPLE_PAY_MERCHANT_CERTIFICATE_KEY"                                   # Private key generate by RSA:2048 algorithm. Refer Hyperswitch Docs (https://docs.hyperswitch.io/hyperswitch-cloud/payment-methods-setup/wallets/apple-pay/ios-application/) to generate the private key
applepay_endpoint = "https://apple-pay-gateway.apple.com/paymentservices/registerMerchant" # Apple pay gateway merchant endpoint

[payment_link]
sdk_url = "http://localhost:9090/0.16.7/v0/HyperLoader.js"

[payment_method_auth]
redis_expiry = 900
pm_auth_key = "Some_pm_auth_key"

# Analytics configuration.
[analytics]
source = "sqlx" # The Analytics source/strategy to be used

[analytics.clickhouse]
username = ""      # Clickhouse username
password = ""      # Clickhouse password (optional)
host = ""          # Clickhouse host in http(s)://<URL>:<PORT> format
database_name = "" # Clickhouse database name

[analytics.sqlx]
username = "db_user"      # Analytics DB Username
password = "db_pass"      # Analytics DB Password
host = "localhost"        # Analytics DB Host
port = 5432               # Analytics DB Port
dbname = "hyperswitch_db" # Name of Database
pool_size = 5             # Number of connections to keep open
connection_timeout = 10   # Timeout for database connection in seconds
queue_strategy = "Fifo"   # Add the queue strategy used by the database bb8 client

# Config for KV setup
[kv_config]
# TTL for KV in seconds
ttl = 900

[frm]
enabled = true

[paypal_onboarding]
client_id = "paypal_client_id"      # Client ID for PayPal onboarding
client_secret = "paypal_secret_key" # Secret key for PayPal onboarding
partner_id = "paypal_partner_id"    # Partner ID for PayPal onboarding
enabled = true                      # Switch to enable or disable PayPal onboarding

[events]
source = "logs" # The event sink to push events supports kafka or logs (stdout)

[events.kafka]
brokers = []                          # Kafka broker urls for bootstrapping the client
intent_analytics_topic = "topic"      # Kafka topic to be used for PaymentIntent events
attempt_analytics_topic = "topic"     # Kafka topic to be used for PaymentAttempt events
refund_analytics_topic = "topic"      # Kafka topic to be used for Refund events
api_logs_topic = "topic"              # Kafka topic to be used for incoming api events
connector_logs_topic = "topic"        # Kafka topic to be used for connector api events
outgoing_webhook_logs_topic = "topic" # Kafka topic to be used for outgoing webhook events

# File storage configuration
[file_storage]
file_storage_backend = "aws_s3"            # File storage backend to be used

[file_storage.aws_s3]
region = "us-east-1"                      # The AWS region used by the AWS S3 for file storage
bucket_name = "bucket1"                   # The AWS S3 bucket name for file storage<|MERGE_RESOLUTION|>--- conflicted
+++ resolved
@@ -389,12 +389,9 @@
 bank_debit.sepa = { connector_list = "gocardless" } # Mandate supported payment method type and connector for bank_debit
 bank_redirect.ideal = {connector_list = "stripe,adyen,globalpay"} # Mandate supported payment method type and connector for bank_redirect
 bank_redirect.sofort = {connector_list = "stripe,adyen,globalpay"}
-<<<<<<< HEAD
+wallet.apple_pay = { connector_list = "stripe,adyen,cybersource,noon" }
 bank_redirect.giropay = {connector_list = "adyen,globalpay"}
 
-=======
-wallet.apple_pay = { connector_list = "stripe,adyen,cybersource,noon" }
->>>>>>> 54fb61ee
 
 
 # Required fields info used while listing the payment_method_data
