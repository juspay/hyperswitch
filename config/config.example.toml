--- conflicted
+++ resolved
@@ -169,13 +169,11 @@
 base_url = "https://sandbox.dlocal.com/"
 
 # This data is used to call respective connectors for wallets and cards
-<<<<<<< HEAD
 [connectors.intuit]
 base_url = "https://sandbox.api.intuit.com"
-=======
+
 [connectors.bambora]
 base_url = "https://api.na.bambora.com"
->>>>>>> e6f627d9
 
 [connectors.supported]
 wallets = ["klarna", "braintree", "applepay"]
