--- conflicted
+++ resolved
@@ -510,20 +510,6 @@
 partner_id = "paypal_partner_id" # Partner ID for PayPal onboarding
 enabled = true # Switch to enable or disable PayPal onboarding
 
-<<<<<<< HEAD
-[lock_settings]
-redis_lock_expiry_seconds = 180 # 3 * 60 seconds
-delay_between_retries_in_milliseconds = 500
-=======
-[frm]
-enabled = true
-
-[paypal_onboarding]
-client_id = "paypal_client_id" # Client ID for PayPal onboarding
-client_secret = "paypal_secret_key" # Secret key for PayPal onboarding
-partner_id = "paypal_partner_id" # Partner ID for PayPal onboarding
-enabled = true # Switch to enable or disable PayPal onboarding
-
 [events]
 source = "logs"                    # The event sink to push events supports kafka or logs (stdout)
 
@@ -534,4 +520,7 @@
 refund_analytics_topic = "topic"   # Kafka topic to be used for Refund events
 api_logs_topic = "topic"           # Kafka topic to be used for incoming api events
 connector_logs_topic = "topic"     # Kafka topic to be used for connector api events
->>>>>>> f4578463
+
+[lock_settings]
+redis_lock_expiry_seconds = 180 # 3 * 60 seconds
+delay_between_retries_in_milliseconds = 500