--- conflicted
+++ resolved
@@ -142,11 +142,8 @@
 mollie.base_url = "https://api.mollie.com/v2/"
 multisafepay.base_url = "https://testapi.multisafepay.com/"
 nuvei.base_url = "https://ppp-test.nuvei.com/"
-<<<<<<< HEAD
 opennode.base_url = "https://dev-api.opennode.com"
-=======
 paypal.base_url = "https://www.sandbox.paypal.com/" 
->>>>>>> 4524d4f5
 payu.base_url = "https://secure.snd.payu.com/"
 rapyd.base_url = "https://sandboxapi.rapyd.net"
 shift4.base_url = "https://api.shift4.com/"
@@ -162,11 +159,7 @@
 cards = [
     "adyen",
     "authorizedotnet",
-<<<<<<< HEAD
-    "checkout",
     "coinbase",
-=======
->>>>>>> 4524d4f5
     "braintree",
     "checkout",
     "cybersource",
