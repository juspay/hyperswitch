--- conflicted
+++ resolved
@@ -349,16 +349,10 @@
 nuvei = { payment_method = "card" }
 shift4 = { payment_method = "card" }
 bluesnap = { payment_method = "card" }
-<<<<<<< HEAD
-bankofamerica = {payment_method = "card"}
-cybersource = {payment_method = "card"}
-nmi = {payment_method = "card"}
-payme = {payment_method = "card"}
-=======
 bankofamerica = { payment_method = "card" }
 cybersource = { payment_method = "card" }
 nmi = { payment_method = "card" }
->>>>>>> 9a54838b
+payme = {payment_method = "card" }
 
 [dummy_connector]
 enabled = true                                  # Whether dummy connector is enabled or not
