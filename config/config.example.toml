# This is a sample config file whose sole purpose is to enumerate
# all the available configuration options, and is intended to be used
# solely as a reference. Please copy this file to create a config.

# Server configuration
[server]
port = 8080
host = "127.0.0.1"
# This is the grace time (in seconds) given to the actix-server to stop the execution
# For more details: https://actix.rs/docs/server/#graceful-shutdown
shutdown_timeout = 30
# HTTP Request body limit. Defaults to 32kB
request_body_limit = 32_768

# HTTPS Server Configuration
# Self-signed Private Key and Certificate can be generated with mkcert for local development
[server.tls]
port = 8081
host = "127.0.0.1"
private_key = "/path/to/private_key.pem"
certificate = "/path/to/certificate.pem"

# Proxy server configuration for connecting to payment gateways.
# Don't define the fields if a Proxy isn't needed. Empty strings will cause failure.
[proxy]
# http_url = "http proxy url"                   # Proxy all HTTP traffic via this proxy
# https_url = "https proxy url"                 # Proxy all HTTPS traffic via this proxy
idle_pool_connection_timeout = 90               # Timeout for idle pool connections (defaults to 90s)
bypass_proxy_hosts = "localhost, cluster.local" # A comma-separated list of domains or IP addresses that should not use the proxy. Whitespace between entries would be ignored.

# Configuration for the Key Manager Service
[key_manager]
url = "http://localhost:5000" # URL of the encryption service

# Main SQL data store credentials
[master_database]
username = "db_user"      # DB Username
password = "db_pass"      # DB Password. Use base-64 encoded kms encrypted value here when kms is enabled
host = "localhost"        # DB Host
port = 5432               # DB Port
dbname = "hyperswitch_db" # Name of Database
pool_size = 5             # Number of connections to keep open
connection_timeout = 10   # Timeout for database connection in seconds
queue_strategy = "Fifo"   # Add the queue strategy used by the database bb8 client

# Replica SQL data store credentials
[replica_database]
username = "replica_user" # DB Username
password = "db_pass"      # DB Password. Use base-64 encoded kms encrypted value here when kms is enabled
host = "localhost"        # DB Host
port = 5432               # DB Port
dbname = "hyperswitch_db" # Name of Database
pool_size = 5             # Number of connections to keep open
connection_timeout = 10   # Timeout for database connection in seconds
queue_strategy = "Fifo"   # Add the queue strategy used by the database bb8 client

# Redis credentials
[redis]
host = "127.0.0.1"
port = 6379
pool_size = 5                     # Number of connections to keep open
reconnect_max_attempts = 5        # Maximum number of reconnection attempts to make before failing. Set to 0 to retry forever.
reconnect_delay = 5               # Delay between reconnection attempts, in milliseconds
default_ttl = 300                 # Default TTL for entries, in seconds
default_hash_ttl = 900            # Default TTL for hashes entries, in seconds
use_legacy_version = false        # Resp protocol for fred crate (set this to true if using RESPv2 or redis version < 6)
stream_read_count = 1             # Default number of entries to read from stream if not provided in stream read options
auto_pipeline = true              # Whether or not the client should automatically pipeline commands across tasks when possible.
disable_auto_backpressure = false # Whether or not to disable the automatic backpressure features when pipelining is enabled.
max_in_flight_commands = 5000     # The maximum number of in-flight commands (per connection) before backpressure will be applied.
default_command_timeout = 30      # An optional timeout to apply to all commands. In seconds
unresponsive_timeout = 10         # An optional timeout for Unresponsive commands in seconds. This should be less than default_command_timeout.
max_feed_count = 200              # The maximum number of frames that will be fed to a socket before flushing.

# This section provides configs for currency conversion api
[forex_api]
api_key = ""                      # Api key for making request to foreign exchange Api
fallback_api_key = ""             # Api key for the fallback service
redis_ttl_in_seconds = 172800     # Time to expire for forex data stored in Redis
data_expiration_delay_in_seconds = 21600   # Expiration time for data in cache as well as redis in seconds
redis_lock_timeout_in_seconds = 100        # Redis remains write locked for 100 s once the acquire_redis_lock is called

# Logging configuration. Logging can be either to file or console or both.

# Logging configuration for file logging
[log.file]
enabled = false         # Toggle [true or false]
path = "logs"           # specify the directory to create log files
file_name = "debug.log" # base name for log files.
# levels can be "TRACE", "DEBUG", "INFO", "WARN", "ERROR", "OFF"
# defaults to "WARN"
level = "WARN"
# sets the log level for one or more crates
filtering_directive = "WARN,router=INFO,reqwest=INFO"
#                      ^^^^        ^^^^---------^^^^-- sets the log level for the
#                      |                               router and reqwest crates to INFO.
#                      |
#                      |______________________________ sets the log level for all
#                                                      other crates to WARN.

# Logging configuration for console logging
[log.console]
enabled = true         # boolean [true or false]
log_format = "default" # Log format. "default" or "json"
# levels can be "TRACE", "DEBUG", "INFO", "WARN", "ERROR", "OFF"
# defaults to "WARN"
level = "DEBUG"
# sets the log level for one or more crates
filtering_directive = "WARN,router=INFO,reqwest=INFO"
#                      ^^^^        ^^^^---------^^^^-- sets the log level for the
#                      |                               router and reqwest crates to INFO.
#                      |
#                      |______________________________ sets the log level for all
#                                                      other crates to WARN.

# Telemetry configuration for metrics and traces
[log.telemetry]
traces_enabled = false                                # boolean [true or false], whether traces are enabled
metrics_enabled = false                               # boolean [true or false], whether metrics are enabled
ignore_errors = false                                 # boolean [true or false], whether to ignore errors during traces or metrics pipeline setup
sampling_rate = 0.1                                   # decimal rate between 0.0 - 1.0
otel_exporter_otlp_endpoint = "http://localhost:4317" # endpoint to send metrics and traces to, can include port number
otel_exporter_otlp_timeout = 5000                     # timeout (in milliseconds) for sending metrics and traces
use_xray_generator = false                            # Set this to true for AWS X-ray compatible traces
route_to_trace = ["*/confirm"]
bg_metrics_collection_interval_in_secs = 15           # Interval for collecting the metrics in background thread

# This section provides some secret values.
[secrets]
master_enc_key = "sample_key"            # Master Encryption key used to encrypt merchant wise encryption key. Should be 32-byte long.
admin_api_key = "test_admin"             # admin API key for admin authentication.
jwt_secret = "secret"                    # JWT secret used for user authentication.

# Locker settings contain details for accessing a card locker, a
# PCI Compliant storage entity which stores payment method information
# like card details
[locker]
host = ""                           # Locker host
host_rs = ""                        # Rust Locker host
mock_locker = true                  # Emulate a locker locally using Postgres
locker_signing_key_id = "1"         # Key_id to sign basilisk hs locker
locker_enabled = true               # Boolean to enable or disable saving cards in locker
ttl_for_storage_in_secs = 220752000 # Time to live for storage entries in locker

[delayed_session_response]
connectors_with_delayed_session_response = "trustpay,payme" # List of connectors which has delayed session response

[webhook_source_verification_call]
connectors_with_webhook_source_verification_call = "paypal" # List of connectors which has additional source verification api-call

[jwekey] # 4 priv/pub key pair
vault_encryption_key = ""       # public key in pem format, corresponding private key in basilisk-hs
rust_locker_encryption_key = "" # public key in pem format, corresponding private key in rust locker
vault_private_key = ""          # private key in pem format, corresponding public key in basilisk-hs

# Refund configuration
[refund]
max_attempts = 10 # Number of refund attempts allowed
max_age = 365     # Max age of a refund in days.

[webhooks]
outgoing_enabled = true

# Validity of an Ephemeral Key in Hours
[eph_key]
validity = 1

[api_keys]
# Hex-encoded 32-byte long (64 characters long when hex-encoded) key used for calculating hashes of API keys
hash_key = "0123456789abcdef0123456789abcdef0123456789abcdef0123456789abcdef"

# Connector configuration, provided attributes will be used to fulfill API requests.
# Examples provided here are sandbox/test base urls, can be replaced by live or mock
# base urls based on your need.
# Note: These are not optional attributes. hyperswitch request can fail due to invalid/empty values.
[connectors]
aci.base_url = "https://eu-test.oppwa.com/"
adyen.base_url = "https://checkout-test.adyen.com/"
adyen.payout_base_url = "https://pal-test.adyen.com/"
adyen.dispute_base_url = "https://ca-test.adyen.com/"
adyenplatform.base_url = "https://balanceplatform-api-test.adyen.com/"
airwallex.base_url = "https://api-demo.airwallex.com/"
amazonpay.base_url = "https://pay-api.amazon.com/v2"
applepay.base_url = "https://apple-pay-gateway.apple.com/"
authorizedotnet.base_url = "https://apitest.authorize.net/xml/v1/request.api"
bambora.base_url = "https://api.na.bambora.com"
bamboraapac.base_url = "https://demo.ippayments.com.au/interface/api"
bankofamerica.base_url = "https://apitest.merchant-services.bankofamerica.com/"
billwerk.base_url = "https://api.reepay.com/"
billwerk.secondary_base_url = "https://card.reepay.com/"
bitpay.base_url = "https://test.bitpay.com"
bluesnap.base_url = "https://sandbox.bluesnap.com/"
bluesnap.secondary_base_url = "https://sandpay.bluesnap.com/"
boku.base_url = "https://$-api4-stage.boku.com"
braintree.base_url = "https://payments.sandbox.braintree-api.com/graphql"
cashtocode.base_url = "https://cluster05.api-test.cashtocode.com"
chargebee.base_url = "https://$.chargebee.com/api/"
checkout.base_url = "https://api.sandbox.checkout.com/"
coinbase.base_url = "https://api.commerce.coinbase.com"
coingate.base_url = "https://api-sandbox.coingate.com"
cryptopay.base_url = "https://business-sandbox.cryptopay.me"
cybersource.base_url = "https://apitest.cybersource.com/"
datatrans.base_url = "https://api.sandbox.datatrans.com/"
datatrans.secondary_base_url = "https://pay.sandbox.datatrans.com/"
deutschebank.base_url = "https://testmerch.directpos.de/rest-api"
digitalvirgo.base_url = "https://dcb-integration-service-sandbox-external.staging.digitalvirgo.pl"
dlocal.base_url = "https://sandbox.dlocal.com/"
dummyconnector.base_url = "http://localhost:8080/dummy-connector"
ebanx.base_url = "https://sandbox.ebanxpay.com/"
elavon.base_url = "https://api.demo.convergepay.com/VirtualMerchantDemo/"
facilitapay.base_url = "https://sandbox-api.facilitapay.com/api/v1"
fiserv.base_url = "https://cert.api.fiservapps.com/"
fiservemea.base_url = "https://prod.emea.api.fiservapps.com/sandbox"
fiuu.base_url = "https://sandbox.merchant.razer.com/"
fiuu.secondary_base_url="https://sandbox.merchant.razer.com/"
fiuu.third_base_url="https://api.merchant.razer.com/"
forte.base_url = "https://sandbox.forte.net/api/v3"
getnet.base_url = "https://api-test.getneteurope.com/engine/rest"
globalpay.base_url = "https://apis.sandbox.globalpay.com/ucp/"
globepay.base_url = "https://pay.globepay.co/"
gocardless.base_url = "https://api-sandbox.gocardless.com"
gpayments.base_url = "https://{{merchant_endpoint_prefix}}-test.api.as1.gpayments.net"
helcim.base_url = "https://api.helcim.com/"
hipay.base_url = "https://stage-secure-gateway.hipay-tpp.com/rest/"
hipay.secondary_base_url = "https://stage-secure2-vault.hipay-tpp.com/rest/"
hipay.third_base_url = "https://stage-api-gateway.hipay.com/"
iatapay.base_url = "https://sandbox.iata-pay.iata.org/api/v1"
inespay.base_url = "https://apiflow.inespay.com/san/v21"
itaubank.base_url = "https://sandbox.devportal.itau.com.br/"
jpmorgan.base_url = "https://api-mock.payments.jpmorgan.com/api/v2"
juspaythreedsserver.base_url = "http://localhost:8000"
jpmorgan.secondary_base_url= "https://id.payments.jpmorgan.com"
klarna.base_url = "https://api{{klarna_region}}.playground.klarna.com/"
mifinity.base_url = "https://demo.mifinity.com/"
mollie.base_url = "https://api.mollie.com/v2/"
moneris.base_url = "https://api.sb.moneris.io"
mollie.secondary_base_url = "https://api.cc.mollie.com/v1/"
multisafepay.base_url = "https://testapi.multisafepay.com/"
netcetera.base_url = "https://{{merchant_endpoint_prefix}}.3ds-server.prev.netcetera-cloud-payment.ch"
nexinets.base_url = "https://apitest.payengine.de/v1"
nexixpay.base_url = "https://xpaysandbox.nexigroup.com/api/phoenix-0.0/psp/api/v1"
nmi.base_url = "https://secure.nmi.com/"
nomupay.base_url = "https://payout-api.sandbox.nomupay.com"
noon.base_url = "https://api-test.noonpayments.com/"
novalnet.base_url = "https://payport.novalnet.de/v2"
noon.key_mode = "Test"
nuvei.base_url = "https://ppp-test.nuvei.com/"
opayo.base_url = "https://pi-test.sagepay.com/"
opennode.base_url = "https://dev-api.opennode.com"
paybox.base_url = "https://preprod-ppps.paybox.com/PPPS.php"
paybox.secondary_base_url="https://preprod-tpeweb.paybox.com/"
payeezy.base_url = "https://api-cert.payeezy.com/"
payme.base_url = "https://sandbox.payme.io/"
payone.base_url = "https://payment.preprod.payone.com/"
paypal.base_url = "https://api-m.sandbox.paypal.com/"
paystack.base_url = "https://api.paystack.co"
payu.base_url = "https://secure.snd.payu.com/"
placetopay.base_url = "https://test.placetopay.com/rest/gateway"
plaid.base_url = "https://sandbox.plaid.com"
powertranz.base_url = "https://staging.ptranz.com/api/"
prophetpay.base_url = "https://ccm-thirdparty.cps.golf/"
rapyd.base_url = "https://sandboxapi.rapyd.net"
razorpay.base_url = "https://sandbox.juspay.in/"
recurly.base_url = "https://v3.recurly.com"
redsys.base_url = "https://sis-t.redsys.es:25443"
riskified.base_url = "https://sandbox.riskified.com/api"
shift4.base_url = "https://api.shift4.com/"
signifyd.base_url = "https://api.signifyd.com/"
square.base_url = "https://connect.squareupsandbox.com/"
square.secondary_base_url = "https://pci-connect.squareupsandbox.com/"
stax.base_url = "https://apiprod.fattlabs.com/"
stripe.base_url = "https://api.stripe.com/"
stripebilling.base_url = "https://api.stripe.com/"
taxjar.base_url = "https://api.sandbox.taxjar.com/v2/"
threedsecureio.base_url = "https://service.sandbox.3dsecure.io"
thunes.base_url = "https://api.limonetikqualif.com/"
stripe.base_url_file_upload = "https://files.stripe.com/"
trustpay.base_url = "https://test-tpgw.trustpay.eu/"
trustpay.base_url_bank_redirects = "https://aapi.trustpay.eu/"
tsys.base_url = "https://stagegw.transnox.com/"
unified_authentication_service.base_url = "http://localhost:8000"
volt.base_url = "https://api.sandbox.volt.io/"
wellsfargo.base_url = "https://apitest.cybersource.com/"
wellsfargopayout.base_url = "https://api-sandbox.wellsfargo.com/"
wise.base_url = "https://api.sandbox.transferwise.tech/"
worldline.base_url = "https://eu.sandbox.api-ingenico.com/"
worldpay.base_url = "https://try.access.worldpay.com/"
xendit.base_url = "https://api.xendit.co"
zsl.base_url = "https://api.sitoffalb.net/"
zen.base_url = "https://api.zen-test.com/"
zen.secondary_base_url = "https://secure.zen-test.com/"

#Payment Method Filters Based on Country and Currency
[pm_filters.default]
apple_pay = { country = "AU,CN,HK,JP,MO,MY,NZ,SG,TW,AM,AT,AZ,BY,BE,BG,HR,CY,CZ,DK,EE,FO,FI,FR,GE,DE,GR,GL,GG,HU,IS,IE,IM,IT,KZ,JE,LV,LI,LT,LU,MT,MD,MC,ME,NL,NO,PL,PT,RO,SM,RS,SK,SI,ES,SE,CH,UA,GB,AR,CO,CR,BR,MX,PE,BH,IL,JO,KW,PS,QA,SA,AE,CA,UM,US,KR,VN,MA,ZA,VA,CL,SV,GT,HN,PA", currency = "AED,AUD,CHF,CAD,EUR,GBP,HKD,SGD,USD" }

# Bank redirect configs for allowed banks through online_banking_czech_republic payment method
[bank_config.online_banking_czech_republic]
adyen = { banks = "ceska_sporitelna,komercni_banka,platnosc_online_karta_platnicza" }

# Bank redirect configs for allowed banks through online_banking_slovakia payment method
[bank_config.online_banking_slovakia]
adyen = { banks = "e_platby_vub,postova_banka,sporo_pay,tatra_pay,viamo" }

# Bank redirect configs for allowed banks through online_banking_poland payment method
[bank_config.online_banking_poland]
adyen = { banks = "blik_psp,place_zipko,m_bank,pay_with_ing,santander_przelew24,bank_pekaosa,bank_millennium,pay_with_alior_bank,banki_spoldzielcze,pay_with_inteligo,bnp_paribas_poland,bank_nowy_sa,credit_agricole,pay_with_bos,pay_with_citi_handlowy,pay_with_plus_bank,toyota_bank,velo_bank,e_transfer_pocztowy24" }

# Bank redirect configs for allowed banks through open_banking_uk payment method
[bank_config.open_banking_uk]
adyen = { banks = "aib,bank_of_scotland,danske_bank,first_direct,first_trust,halifax,lloyds,monzo,nat_west,nationwide_bank,royal_bank_of_scotland,starling,tsb_bank,tesco_bank,ulster_bank,barclays,hsbc_bank,revolut,santander_przelew24,open_bank_success,open_bank_failure,open_bank_cancelled" }

# Bank redirect configs for allowed banks through przelewy24 payment method
[bank_config.przelewy24]
stripe = { banks = "alior_bank,bank_millennium,bank_nowy_bfg_sa,bank_pekao_sa,banki_spbdzielcze,blik,bnp_paribas,boz,citi,credit_agricole,e_transfer_pocztowy24,getin_bank,idea_bank,inteligo,mbank_mtransfer,nest_przelew,noble_pay,pbac_z_ipko,plus_bank,santander_przelew24,toyota_bank,volkswagen_bank" }

# This data is used to call respective connectors for wallets and cards
[connectors.supported]
wallets = ["klarna", "mifinity", "braintree", "applepay"]
rewards = ["cashtocode", "zen"]
cards = [
  "adyen",
  "adyenplatform",
  "authorizedotnet",
  "coinbase",
    "coingate",
  "cryptopay",
  "braintree",
  "checkout",
  "cybersource",
  "datatrans",
  "deutschebank",
    "digitalvirgo",
    "facilitapay",
  "globalpay",
  "globepay",
  "gocardless",
  "gpayments",
  "helcim",
  "hipay",
  "mollie",
    "moneris",
  "paypal",
    "paystack",
  "shift4",
  "square",
  "stax",
  "stripe",
    "stripebilling",
  "threedsecureio",
    "thunes",
  "worldpay",
    "xendit",
  "zen",
  "zsl",
]

# Scheduler settings provides a point to modify the behaviour of scheduler flow.
# It defines the streams/queues name and configuration as well as event selection variables
[scheduler]
stream = "SCHEDULER_STREAM"
graceful_shutdown_interval = 60000 # Specifies how much time to wait while re-attempting shutdown for a service (in milliseconds)
loop_interval = 5000               # Specifies how much time to wait before starting the defined behaviour of producer or consumer (in milliseconds)

[scheduler.consumer]
consumer_group = "SCHEDULER_GROUP"
disabled = false                   # This flag decides if the consumer should actively consume task

[scheduler.producer]
upper_fetch_limit = 0             # Upper limit for fetching entries from the redis queue (in seconds)
lower_fetch_limit = 1800          # Lower limit for fetching entries from redis queue (in seconds)
lock_key = "PRODUCER_LOCKING_KEY" # The following keys defines the producer lock that is created in redis with
lock_ttl = 160                    # the ttl being the expiry (in seconds)

# Scheduler server configuration
[scheduler.server]
port = 3000        # Port on which the server will listen for incoming requests
host = "127.0.0.1" # Host IP address to bind the server to
workers = 1        # Number of actix workers to handle incoming requests concurrently

batch_size = 200 # Specifies the batch size the producer will push under a single entry in the redis queue

# Drainer configuration, which handles draining raw SQL queries from Redis streams to the SQL database
[drainer]
stream_name = "DRAINER_STREAM" # Specifies the stream name to be used by the drainer
num_partitions = 64            # Specifies the number of partitions the stream will be divided into
max_read_count = 100           # Specifies the maximum number of entries that would be read from redis stream in one call
shutdown_interval = 1000       # Specifies how much time to wait, while waiting for threads to complete execution (in milliseconds)
loop_interval = 500            # Specifies how much time to wait after checking all the possible streams in completed (in milliseconds)

# Filtration logic for list payment method, allowing use to limit payment methods based on the requirement country and currency
[pm_filters.stripe]
#           ^--- This can be any connector (can be multiple)
paypal = { currency = "USD,INR", country = "US" }
# ^                       ^------- comma-separated values
# ^------------------------------- any valid payment method type (can be multiple) (for cards this should be card_network)
# If either currency or country isn't provided then, all possible values are accepted

[cors]
max_age = 30                            # Maximum time (in seconds) for which this CORS request may be cached.
origins = "http://localhost:8080"       # List of origins that are allowed to make requests.
allowed_methods = "GET,POST,PUT,DELETE" # List of methods that are allowed
wildcard_origin = false                 # If true, allows any origin to make requests

# EmailClient configuration. Only applicable when the `email` feature flag is enabled.
[email]
sender_email = "example@example.com"                 # Sender email
aws_region = ""                                      # AWS region used by AWS SES
allowed_unverified_days = 1                          # Number of days the api calls ( with jwt token ) can be made without verifying the email
active_email_client = "SES"                          # The currently active email client
recon_recipient_email = "recon@example.com"          # Recipient email for recon request email
prod_intent_recipient_email = "business@example.com" # Recipient email for prod intent email

# Configuration for aws ses, applicable when the active email client is SES
[email.aws_ses]
email_role_arn = ""        # The amazon resource name ( arn ) of the role which has permission to send emails
sts_role_session_name = "" # An identifier for the assumed role session, used to uniquely identify a session.

[user]
password_validity_in_days = 90       # Number of days after which password should be updated
two_factor_auth_expiry_in_secs = 300 # Number of seconds after which 2FA should be done again if doing update/change from inside
totp_issuer_name = "Hyperswitch"     # Name of the issuer for TOTP
base_url = ""                        # Base url used for user specific redirects and emails
force_two_factor_auth = false        # Whether to force two factor authentication for all users
force_cookies = true                 # Whether to use only cookies for JWT extraction and authentication

#tokenization configuration which describe token lifetime and payment method for specific connector
[tokenization]
stripe = { long_lived_token = false, payment_method = "wallet", payment_method_type = { type = "disable_only", list = "google_pay" } }
checkout = { long_lived_token = false, payment_method = "wallet", apple_pay_pre_decrypt_flow = "network_tokenization" }
mollie = { long_lived_token = false, payment_method = "card" }
stax = { long_lived_token = true, payment_method = "card,bank_debit" }
square = { long_lived_token = false, payment_method = "card" }
braintree = { long_lived_token = false, payment_method = "card" }
gocardless = { long_lived_token = true, payment_method = "bank_debit" }
billwerk = { long_lived_token = false, payment_method = "card" }


[temp_locker_enable_config]
stripe = { payment_method = "bank_transfer" }
nuvei = { payment_method = "card" }
shift4 = { payment_method = "card" }
bluesnap = { payment_method = "card" }
bankofamerica = { payment_method = "card" }
cybersource = { payment_method = "card" }
nmi = { payment_method = "card" }
payme = { payment_method = "card" }
deutschebank = { payment_method = "bank_debit" }
paybox = { payment_method = "card" }
nexixpay = { payment_method = "card" }
redsys = { payment_method = "card" }

[dummy_connector]
enabled = true                                  # Whether dummy connector is enabled or not
payment_ttl = 172800                            # Time to live for dummy connector payment in redis
payment_duration = 1000                         # Fake delay duration for dummy connector payment
payment_tolerance = 100                         # Fake delay tolerance for dummy connector payment
payment_retrieve_duration = 500                 # Fake delay duration for dummy connector payment sync
payment_retrieve_tolerance = 100                # Fake delay tolerance for dummy connector payment sync
payment_complete_duration = 500                 # Fake delay duration for dummy connector payment complete
payment_complete_tolerance = 100                # Fake delay tolerance for dummy connector payment complete
refund_ttl = 172800                             # Time to live for dummy connector refund in redis
refund_duration = 1000                          # Fake delay duration for dummy connector refund
refund_tolerance = 100                          # Fake delay tolerance for dummy connector refund
refund_retrieve_duration = 500                  # Fake delay duration for dummy connector refund sync
refund_retrieve_tolerance = 100                 # Fake delay tolerance for dummy connector refund sync
authorize_ttl = 36000                           # Time to live for dummy connector authorize request in redis
assets_base_url = "https://www.example.com/"    # Base url for dummy connector assets
default_return_url = "https://www.example.com/" # Default return url when no return url is passed while payment
slack_invite_url = "https://www.example.com/"   # Slack invite url for hyperswitch
discord_invite_url = "https://www.example.com/" # Discord invite url for hyperswitch

[zero_mandates.supported_payment_methods]
card.credit.connector_list = "stripe,adyen,authorizedotnet,cybersource,datatrans,globalpay,worldpay,multisafepay,nmi,nexinets,noon,bankofamerica,braintree,nuvei,payme,wellsfargo,bamboraapac,elavon,fiuu,nexixpay,novalnet,paybox,paypal"
card.debit.connector_list = "stripe,adyen,authorizedotnet,cybersource,datatrans,globalpay,worldpay,multisafepay,nmi,nexinets,noon,bankofamerica,braintree,nuvei,payme,wellsfargo,bamboraapac,elavon,fiuu,nexixpay,novalnet,paybox,paypal"
wallet.paypal = { connector_list = "adyen" }                                          # Mandate supported payment method type and connector for wallets
pay_later.klarna = { connector_list = "adyen" }                                       # Mandate supported payment method type and connector for pay_later
bank_debit.ach = { connector_list = "gocardless,adyen" }                              # Mandate supported payment method type and connector for bank_debit
bank_debit.becs = { connector_list = "gocardless" }                                   # Mandate supported payment method type and connector for bank_debit
bank_debit.bacs = { connector_list = "adyen" }                                        # Mandate supported payment method type and connector for bank_debit
bank_debit.sepa = { connector_list = "gocardless,adyen" }                             # Mandate supported payment method type and connector for bank_debit
bank_redirect.ideal = { connector_list = "stripe,adyen,globalpay" }                   # Mandate supported payment method type and connector for bank_redirect
bank_redirect.sofort = { connector_list = "stripe,globalpay" }
wallet.apple_pay = { connector_list = "stripe,adyen,cybersource,noon,bankofamerica,authorizedotnet" }
wallet.samsung_pay = { connector_list = "cybersource" }
wallet.google_pay = { connector_list = "bankofamerica,authorizedotnet" }
bank_redirect.giropay = { connector_list = "globalpay" }

[mandates.supported_payment_methods]
card.credit.connector_list = "stripe,adyen,authorizedotnet,cybersource,datatrans,globalpay,worldpay,multisafepay,nmi,nexinets,noon,bankofamerica,braintree,nuvei,payme,wellsfargo,bamboraapac,elavon,fiuu,nexixpay,novalnet,paybox,paypal,xendit"
card.debit.connector_list = "stripe,adyen,authorizedotnet,cybersource,datatrans,globalpay,worldpay,multisafepay,nmi,nexinets,noon,bankofamerica,braintree,nuvei,payme,wellsfargo,bamboraapac,elavon,fiuu,nexixpay,novalnet,paybox,paypal,xendit"
wallet.paypal = { connector_list = "adyen,novalnet" }                                          # Mandate supported payment method type and connector for wallets
pay_later.klarna = { connector_list = "adyen" }                                       # Mandate supported payment method type and connector for pay_later
bank_debit.ach = { connector_list = "gocardless,adyen" }                              # Mandate supported payment method type and connector for bank_debit
bank_debit.becs = { connector_list = "gocardless" }                                   # Mandate supported payment method type and connector for bank_debit
bank_debit.bacs = { connector_list = "adyen" }                                        # Mandate supported payment method type and connector for bank_debit
bank_debit.sepa = { connector_list = "gocardless,adyen" }                             # Mandate supported payment method type and connector for bank_debit
bank_redirect.ideal = { connector_list = "stripe,adyen,globalpay" }                   # Mandate supported payment method type and connector for bank_redirect
bank_redirect.sofort = { connector_list = "globalpay" }
wallet.apple_pay = { connector_list = "stripe,adyen,cybersource,noon,bankofamerica,authorizedotnet,novalnet" }
wallet.samsung_pay = { connector_list = "cybersource" }
wallet.google_pay = { connector_list = "bankofamerica,authorizedotnet,novalnet" }
bank_redirect.giropay = { connector_list = "globalpay" }


[mandates.update_mandate_supported]
card.credit = { connector_list = "cybersource" } # Update Mandate supported payment method type and connector for card
card.debit = { connector_list = "cybersource" }  # Update Mandate supported payment method type and connector for card

# Required fields info used while listing the payment_method_data
[required_fields.pay_later] # payment_method = "pay_later"
afterpay_clearpay = { fields = { stripe = [ # payment_method_type = afterpay_clearpay, connector = "stripe"
  # Required fields vector with its respective display name in front-end and field_type
  { required_field = "shipping.address.first_name", display_name = "first_name", field_type = "text" },
  { required_field = "shipping.address.last_name", display_name = "last_name", field_type = "text" },
  { required_field = "shipping.address.country", display_name = "country", field_type = { drop_down = { options = [
    "US",
    "IN",
  ] } } },
] } }

[payouts]
payout_eligibility = true # Defaults the eligibility of a payout method to true in case connector does not provide checks for payout eligibility

[pm_filters.adyen]
sofort = { country = "AT,BE,DE,ES,CH,NL", currency = "CHF,EUR" }
paypal = { country = "AU,NZ,CN,JP,HK,MY,TH,KR,PH,ID,AE,KW,BR,ES,GB,SE,NO,SK,AT,NL,DE,HU,CY,LU,CH,BE,FR,DK,FI,RO,HR,UA,MT,SI,GI,PT,IE,CZ,EE,LT,LV,IT,PL,IS,CA,US", currency = "AUD,BRL,CAD,CZK,DKK,EUR,HKD,HUF,INR,JPY,MYR,MXN,NZD,NOK,PHP,PLN,RUB,GBP,SGD,SEK,CHF,THB,USD" }
klarna = { country = "AU,AT,BE,CA,CZ,DK,FI,FR,DE,GR,IE,IT,NO,PL,PT,RO,ES,SE,CH,NL,GB,US", currency = "AUD,EUR,CAD,CZK,DKK,NOK,PLN,RON,SEK,CHF,GBP,USD" }
ideal = { country = "NL", currency = "EUR" }
online_banking_fpx = { country = "MY", currency = "MYR" }
online_banking_thailand = { country = "TH", currency = "THB" }
touch_n_go = { country = "MY", currency = "MYR" }
atome = { country = "MY,SG", currency = "MYR,SGD" }
swish = { country = "SE", currency = "SEK" }
permata_bank_transfer = { country = "ID", currency = "IDR" }
bca_bank_transfer = { country = "ID", currency = "IDR" }
bni_va = { country = "ID", currency = "IDR" }
bri_va = { country = "ID", currency = "IDR" }
cimb_va = { country = "ID", currency = "IDR" }
danamon_va = { country = "ID", currency = "IDR" }
mandiri_va = { country = "ID", currency = "IDR" }
alfamart = { country = "ID", currency = "IDR" }
indomaret = { country = "ID", currency = "IDR" }
open_banking_uk = { country = "GB", currency = "GBP" }
oxxo = { country = "MX", currency = "MXN" }
pay_safe_card = { country = "AT,AU,BE,BR,BE,CA,HR,CY,CZ,DK,FI,FR,GE,DE,GI,HU,IS,IE,KW,LV,IE,LI,LT,LU,MT,MX,MD,ME,NL,NZ,NO,PY,PE,PL,PT,RO,SA,RS,SK,SI,ES,SE,CH,TR,AE,GB,US,UY", currency = "EUR,AUD,BRL,CAD,CZK,DKK,GEL,GIP,HUF,KWD,CHF,MXN,MDL,NZD,NOK,PYG,PEN,PLN,RON,SAR,RSD,SEK,TRY,AED,GBP,USD,UYU" }
seven_eleven = { country = "JP", currency = "JPY" }
lawson = { country = "JP", currency = "JPY" }
mini_stop = { country = "JP", currency = "JPY" }
family_mart = { country = "JP", currency = "JPY" }
seicomart = { country = "JP", currency = "JPY" }
pay_easy = { country = "JP", currency = "JPY" }
boleto = { country = "BR", currency = "BRL" }

[pm_filters.airwallex]
credit = { country = "AU,HK,SG,NZ,US", currency = "AED,AFN,ALL,AMD,ANG,AOA,ARS,AUD,AWG,AZN,BAM,BBD,BDT,BGN,BHD,BIF,BMD,BND,BOB,BRL,BSD,BTN,BWP,BYN,BZD,CAD,CDF,CHF,CLP,CNY,COP,CRC,CUP,CVE,CZK,DJF,DKK,DOP,DZD,EGP,ERN,ETB,EUR,FJD,FKP,GBP,GEL,GHS,GIP,GMD,GNF,GTQ,GYD,HKD,HNL,HRK,HTG,HUF,IDR,ILS,INR,IQD,IRR,ISK,JMD,JOD,JPY,KES,KGS,KHR,KMF,KPW,KRW,KWD,KYD,KZT,LAK,LBP,LKR,LRD,LSL,LYD,MAD,MDL,MGA,MKD,MMK,MNT,MOP,MRU,MUR,MVR,MWK,MXN,MYR,MZN,NAD,NGN,NIO,NOK,NPR,NZD,OMR,PAB,PEN,PGK,PHP,PKR,PLN,PYG,QAR,RON,RSD,RUB,RWF,SAR,SBD,SCR,SDG,SEK,SGD,SHP,SLE,SLL,SOS,SRD,SSP,STN,SVC,SYP,SZL,THB,TJS,TMT,TND,TOP,TRY,TTD,TWD,TZS,UAH,UGX,USD,UYU,UZS,VES,VND,VUV,WST,XAF,XCD,XOF,XPF,YER,ZAR,ZMW,ZWL" }
debit = { country = "AU,HK,SG,NZ,US", currency = "AED,AFN,ALL,AMD,ANG,AOA,ARS,AUD,AWG,AZN,BAM,BBD,BDT,BGN,BHD,BIF,BMD,BND,BOB,BRL,BSD,BTN,BWP,BYN,BZD,CAD,CDF,CHF,CLP,CNY,COP,CRC,CUP,CVE,CZK,DJF,DKK,DOP,DZD,EGP,ERN,ETB,EUR,FJD,FKP,GBP,GEL,GHS,GIP,GMD,GNF,GTQ,GYD,HKD,HNL,HRK,HTG,HUF,IDR,ILS,INR,IQD,IRR,ISK,JMD,JOD,JPY,KES,KGS,KHR,KMF,KPW,KRW,KWD,KYD,KZT,LAK,LBP,LKR,LRD,LSL,LYD,MAD,MDL,MGA,MKD,MMK,MNT,MOP,MRU,MUR,MVR,MWK,MXN,MYR,MZN,NAD,NGN,NIO,NOK,NPR,NZD,OMR,PAB,PEN,PGK,PHP,PKR,PLN,PYG,QAR,RON,RSD,RUB,RWF,SAR,SBD,SCR,SDG,SEK,SGD,SHP,SLE,SLL,SOS,SRD,SSP,STN,SVC,SYP,SZL,THB,TJS,TMT,TND,TOP,TRY,TTD,TWD,TZS,UAH,UGX,USD,UYU,UZS,VES,VND,VUV,WST,XAF,XCD,XOF,XPF,YER,ZAR,ZMW,ZWL" }
google_pay = { country = "AU,HK,SG,NZ,US", currency = "AED,AFN,ALL,AMD,ANG,AOA,ARS,AUD,AWG,AZN,BAM,BBD,BDT,BGN,BHD,BIF,BMD,BND,BOB,BRL,BSD,BTN,BWP,BYN,BZD,CAD,CDF,CHF,CLP,CNY,COP,CRC,CUP,CVE,CZK,DJF,DKK,DOP,DZD,EGP,ERN,ETB,EUR,FJD,FKP,GBP,GEL,GHS,GIP,GMD,GNF,GTQ,GYD,HKD,HNL,HRK,HTG,HUF,IDR,ILS,INR,IQD,IRR,ISK,JMD,JOD,JPY,KES,KGS,KHR,KMF,KPW,KRW,KWD,KYD,KZT,LAK,LBP,LKR,LRD,LSL,LYD,MAD,MDL,MGA,MKD,MMK,MNT,MOP,MRU,MUR,MVR,MWK,MXN,MYR,MZN,NAD,NGN,NIO,NOK,NPR,NZD,OMR,PAB,PEN,PGK,PHP,PKR,PLN,PYG,QAR,RON,RSD,RUB,RWF,SAR,SBD,SCR,SDG,SEK,SGD,SHP,SLE,SLL,SOS,SRD,SSP,STN,SVC,SYP,SZL,THB,TJS,TMT,TND,TOP,TRY,TTD,TWD,TZS,UAH,UGX,USD,UYU,UZS,VES,VND,VUV,WST,XAF,XCD,XOF,XPF,YER,ZAR,ZMW,ZWL" }

[pm_filters.elavon]
credit = { country = "US", currency = "AED,AFN,ALL,AMD,ANG,AOA,ARS,AUD,AWG,AZN,BAM,BBD,BDT,BGN,BHD,BIF,BMD,BND,BOB,BRL,BSD,BTN,BWP,BYN,BZD,CAD,CDF,CHF,CLP,CNY,COP,CRC,CUP,CVE,CZK,DJF,DKK,DOP,DZD,EGP,ERN,ETB,EUR,FJD,FKP,GBP,GEL,GHS,GIP,GMD,GNF,GTQ,GYD,HKD,HNL,HRK,HTG,HUF,IDR,ILS,INR,IQD,IRR,ISK,JMD,JOD,JPY,KES,KGS,KHR,KMF,KPW,KRW,KWD,KYD,KZT,LAK,LBP,LKR,LRD,LSL,LYD,MAD,MDL,MGA,MKD,MMK,MNT,MOP,MRU,MUR,MVR,MWK,MXN,MYR,MZN,NAD,NGN,NIO,NOK,NPR,NZD,OMR,PAB,PEN,PGK,PHP,PKR,PLN,PYG,QAR,RON,RSD,RUB,RWF,SAR,SBD,SCR,SDG,SEK,SGD,SHP,SLE,SLL,SOS,SRD,SSP,STN,SVC,SYP,SZL,THB,TJS,TMT,TND,TOP,TRY,TTD,TWD,TZS,UAH,UGX,USD,UYU,UZS,VES,VND,VUV,WST,XAF,XCD,XOF,XPF,YER,ZAR,ZMW,ZWL" }
debit = { country = "US", currency = "AED,AFN,ALL,AMD,ANG,AOA,ARS,AUD,AWG,AZN,BAM,BBD,BDT,BGN,BHD,BIF,BMD,BND,BOB,BRL,BSD,BTN,BWP,BYN,BZD,CAD,CDF,CHF,CLP,CNY,COP,CRC,CUP,CVE,CZK,DJF,DKK,DOP,DZD,EGP,ERN,ETB,EUR,FJD,FKP,GBP,GEL,GHS,GIP,GMD,GNF,GTQ,GYD,HKD,HNL,HRK,HTG,HUF,IDR,ILS,INR,IQD,IRR,ISK,JMD,JOD,JPY,KES,KGS,KHR,KMF,KPW,KRW,KWD,KYD,KZT,LAK,LBP,LKR,LRD,LSL,LYD,MAD,MDL,MGA,MKD,MMK,MNT,MOP,MRU,MUR,MVR,MWK,MXN,MYR,MZN,NAD,NGN,NIO,NOK,NPR,NZD,OMR,PAB,PEN,PGK,PHP,PKR,PLN,PYG,QAR,RON,RSD,RUB,RWF,SAR,SBD,SCR,SDG,SEK,SGD,SHP,SLE,SLL,SOS,SRD,SSP,STN,SVC,SYP,SZL,THB,TJS,TMT,TND,TOP,TRY,TTD,TWD,TZS,UAH,UGX,USD,UYU,UZS,VES,VND,VUV,WST,XAF,XCD,XOF,XPF,YER,ZAR,ZMW,ZWL" }

[pm_filters.xendit]
credit = { country = "ID,PH", currency = "IDR,PHP,USD,SGD,MYR" }
debit = { country = "ID,PH", currency = "IDR,PHP,USD,SGD,MYR" }

[pm_filters.tsys]
credit = { country = "NA", currency = "AED, AFN, ALL, AMD, ANG, AOA, ARS, AUD, AWG, AZN, BAM, BBD, BDT, BGN, BHD, BIF, BMD, BND, BOB, BRL, BSD, BTN, BWP, BZD, CAD, CDF, CHF, CLP, CNY, COP, CRC, CUP, CVE, CZK, DJF, DKK, DOP, DZD, EGP, ERN, ETB, EUR, FJD, FKP, GBP, GEL, GHS, GIP, GMD, GNF, GTQ, GYD, HKD, HNL, HRK, HTG, HUF, IDR, ILS, INR, IQD, IRR, ISK, JMD, JOD, JPY, KES, KGS, KHR, KMF, KRW, KWD, KYD, KZT, LAK, LBP, LKR, LRD, LSL, LYD, MAD, MDL, MGA, MKD, MMK, MNT, MOP, MUR, MVR, MWK, MXN, MYR, MZN, NAD, NGN, NIO, NOK, NPR, NZD, OMR, PAB, PEN, PGK, PHP, PKR, PLN, PYG, QAR, RON, RSD, RUB, RWF, SAR, SBD, SCR, SDG, SEK, SGD, SHP, SLE, SOS, SRD, SSP, SVC, SYP, SZL, THB, TJS, TMT, TND, TOP, TRY, TTD, TWD, TZS, UAH, UGX, USD, UYU, UZS, VND, VUV, WST, XAF, XCD, XOF, XPF, YER, ZAR, ZMW, ZWL, BYN, KPW, STN, MRU, VES" }
debit = { country = "NA", currency = "AED, AFN, ALL, AMD, ANG, AOA, ARS, AUD, AWG, AZN, BAM, BBD, BDT, BGN, BHD, BIF, BMD, BND, BOB, BRL, BSD, BTN, BWP, BZD, CAD, CDF, CHF, CLP, CNY, COP, CRC, CUP, CVE, CZK, DJF, DKK, DOP, DZD, EGP, ERN, ETB, EUR, FJD, FKP, GBP, GEL, GHS, GIP, GMD, GNF, GTQ, GYD, HKD, HNL, HRK, HTG, HUF, IDR, ILS, INR, IQD, IRR, ISK, JMD, JOD, JPY, KES, KGS, KHR, KMF, KRW, KWD, KYD, KZT, LAK, LBP, LKR, LRD, LSL, LYD, MAD, MDL, MGA, MKD, MMK, MNT, MOP, MUR, MVR, MWK, MXN, MYR, MZN, NAD, NGN, NIO, NOK, NPR, NZD, OMR, PAB, PEN, PGK, PHP, PKR, PLN, PYG, QAR, RON, RSD, RUB, RWF, SAR, SBD, SCR, SDG, SEK, SGD, SHP, SLE, SOS, SRD, SSP, SVC, SYP, SZL, THB, TJS, TMT, TND, TOP, TRY, TTD, TWD, TZS, UAH, UGX, USD, UYU, UZS, VND, VUV, WST, XAF, XCD, XOF, XPF, YER, ZAR, ZMW, ZWL, BYN, KPW, STN, MRU, VES" }

[pm_filters.billwerk]
credit = { country = "DE, DK, FR, SE", currency = "DKK, NOK" }
debit = { country = "DE, DK, FR, SE", currency = "DKK, NOK" }

[pm_filters.fiservemea]
credit = { country = "DE, FR, IT, NL, PL, ES, ZA, GB, AE", currency = "AED,AFN,ALL,AMD,ANG,AOA,ARS,AUD,AWG,AZN,BAM,BBD,BDT,BGN,BHD,BIF,BMD,BND,BOB,BRL,BSD,BTN,BWP,BYN,BZD,CAD,CDF,CHF,CLP,CNY,COP,CRC,CUP,CVE,CZK,DJF,DKK,DOP,DZD,EGP,ERN,ETB,EUR,FJD,FKP,GBP,GEL,GHS,GIP,GMD,GNF,GTQ,GYD,HKD,HNL,HRK,HTG,HUF,IDR,ILS,INR,IQD,IRR,ISK,JMD,JOD,JPY,KES,KGS,KHR,KMF,KPW,KRW,KWD,KYD,KZT,LAK,LBP,LKR,LRD,LSL,LYD,MAD,MDL,MGA,MKD,MMK,MNT,MOP,MRU,MUR,MVR,MWK,MXN,MYR,MZN,NAD,NGN,NIO,NOK,NPR,NZD,OMR,PAB,PEN,PGK,PHP,PKR,PLN,PYG,QAR,RON,RSD,RUB,RWF,SAR,SBD,SCR,SDG,SEK,SGD,SHP,SLE,SLL,SOS,SRD,SSP,STN,SVC,SYP,SZL,THB,TJS,TMT,TND,TOP,TRY,TTD,TWD,TZS,UAH,UGX,USD,UYU,UZS,VES,VND,VUV,WST,XAF,XCD,XOF,XPF,YER,ZAR,ZMW,ZWL" }
debit = { country = "DE, FR, IT, NL, PL, ES, ZA, GB, AE", currency = "AED,AFN,ALL,AMD,ANG,AOA,ARS,AUD,AWG,AZN,BAM,BBD,BDT,BGN,BHD,BIF,BMD,BND,BOB,BRL,BSD,BTN,BWP,BYN,BZD,CAD,CDF,CHF,CLP,CNY,COP,CRC,CUP,CVE,CZK,DJF,DKK,DOP,DZD,EGP,ERN,ETB,EUR,FJD,FKP,GBP,GEL,GHS,GIP,GMD,GNF,GTQ,GYD,HKD,HNL,HRK,HTG,HUF,IDR,ILS,INR,IQD,IRR,ISK,JMD,JOD,JPY,KES,KGS,KHR,KMF,KPW,KRW,KWD,KYD,KZT,LAK,LBP,LKR,LRD,LSL,LYD,MAD,MDL,MGA,MKD,MMK,MNT,MOP,MRU,MUR,MVR,MWK,MXN,MYR,MZN,NAD,NGN,NIO,NOK,NPR,NZD,OMR,PAB,PEN,PGK,PHP,PKR,PLN,PYG,QAR,RON,RSD,RUB,RWF,SAR,SBD,SCR,SDG,SEK,SGD,SHP,SLE,SLL,SOS,SRD,SSP,STN,SVC,SYP,SZL,THB,TJS,TMT,TND,TOP,TRY,TTD,TWD,TZS,UAH,UGX,USD,UYU,UZS,VES,VND,VUV,WST,XAF,XCD,XOF,XPF,YER,ZAR,ZMW,ZWL" }

[pm_filters.bambora]
credit = { country = "US,CA", currency = "USD" }
debit = { country = "US,CA", currency = "USD" }

[pm_filters.volt]
open_banking_uk = { country = "DE,GB,AT,BE,CY,EE,ES,FI,FR,GR,HR,IE,IT,LT,LU,LV,MT,NL,PT,SI,SK,BG,CZ,DK,HU,NO,PL,RO,SE,AU,BR", currency = "EUR,GBP,DKK,NOK,PLN,SEK,AUD,BRL" }

[pm_filters.noon]
paypal = { country = "AU,NZ,CN,JP,HK,MY,TH,KR,PH,ID,AE,KW,BR,ES,GB,SE,NO,SK,AT,NL,DE,HU,CY,LU,CH,BE,FR,DK,FI,RO,HR,UA,MT,SI,GI,PT,IE,CZ,EE,LT,LV,IT,PL,IS,CA,US", currency = "AUD,BRL,CAD,CZK,DKK,EUR,HKD,HUF,INR,JPY,MYR,MXN,NZD,NOK,PHP,PLN,RUB,GBP,SGD,SEK,CHF,THB,USD,AED,SAR"}

[pm_filters.razorpay]
upi_collect = { country = "IN", currency = "INR" }

[pm_filters.plaid]
open_banking_pis = {currency = "EUR,GBP"}

[pm_filters.zen]
credit = { not_available_flows = { capture_method = "manual" } }
debit = { not_available_flows = { capture_method = "manual" } }
boleto = { country = "BR", currency = "BRL" }
efecty = { country = "CO", currency = "COP" }
multibanco = { country = "PT", currency = "EUR" }
pago_efectivo = { country = "PE", currency = "PEN" }
pse = { country = "CO", currency = "COP" }
pix = { country = "BR", currency = "BRL" }
red_compra = { country = "CL", currency = "CLP" }
red_pagos = { country = "UY", currency = "UYU" }

[pm_filters.zsl]
local_bank_transfer = { country = "CN", currency = "CNY" }

[pm_filters.bankofamerica]
credit = { currency = "USD" }
debit = { currency = "USD" }
apple_pay = { currency = "USD" }
google_pay = { currency = "USD" }
samsung_pay = { currency = "USD" }

[pm_filters.cybersource]
credit = { currency = "USD,GBP,EUR,PLN" }
debit = { currency = "USD,GBP,EUR,PLN" }
apple_pay = { currency = "USD,GBP,EUR,PLN" }
google_pay = { currency = "USD,GBP,EUR,PLN" }
samsung_pay = { currency = "USD,GBP,EUR" }
paze = { currency = "USD" }

[pm_filters.stax]
credit = { currency = "USD" }
debit = { currency = "USD" }
ach = { currency = "USD" }

[pm_filters.prophetpay]
card_redirect = { currency = "USD" }

[pm_filters.payu]
debit = { country = "AE, AF, AL, AM, CW, AO, AR, AU, AW, AZ, BA, BB, BG, BH, BI, BM, BN, BO, BR, BS, BW, BY, BZ, CA, CD, LI, CL, CN, CO, CR, CV, CZ, DJ, DK, DO, DZ, EG, ET, AD, FJ, FK, GG, GE, GH, GI, GM, GN, GT, GY, HK, HN, HR, HT, HU, ID, IL, IQ, IS, JM, JO, JP, KG, KH, KM, KR, KW, KY, KZ, LA, LB, LR, LS, MA, MD, MG, MK, MN, MO, MR, MV, MW, MX, MY, MZ, NA, NG, NI, BV, CK, OM, PA, PE, PG, PL, PY, QA, RO, RS, RW, SA, SB, SC, SE, SG, SH, SO, SR, SV, SZ, TH, TJ, TM, TN, TO, TR, TT, TW, TZ, UG, AS, UY, UZ, VE, VN, VU, WS, CM, AI, BJ, PF, YE, ZA, ZM, ZW", currency = "AED, AFN, ALL, AMD, ANG, AOA, ARS, AUD, AWG, AZN, BAM, BBD, BGN, BHD, BIF, BMD, BND, BOB, BRL, BSD, BWP, BYN, BZD, CAD, CDF, CHF, CLP, CNY, COP, CRC, CVE, CZK, DJF, DKK, DOP, DZD, EGP, ETB, EUR, FJD, FKP, GBP, GEL, GHS, GIP, GMD, GNF, GTQ, GYD, HKD, HNL, HRK, HTG, HUF, IDR, ILS, IQD, ISK, JMD, JOD, JPY, KGS, KHR, KMF, KRW, KWD, KYD, KZT, LAK, LBP, LRD, LSL, MAD, MDL, MGA, MKD, MNT, MOP, MRU, MVR, MWK, MXN, MYR, MZN, NAD, NGN, NIO, NOK, NZD, OMR, PAB, PEN, PGK, PLN, PYG, QAR, RON, RSD, RWF, SAR, SBD, SCR, SEK, SGD, SHP, SOS, SRD, SVC, SZL, THB, TJS, TMT, TND, TOP, TRY, TTD, TWD, TZS, UGX, USD, UYU, UZS, VES, VND, VUV, WST, XAF, XCD, XOF, XPF, YER, ZAR, ZMW, ZWL" }
credit = { country = "AE, AF, AL, AM, CW, AO, AR, AU, AW, AZ, BA, BB, BG, BH, BI, BM, BN, BO, BR, BS, BW, BY, BZ, CA, CD, LI, CL, CN, CO, CR, CV, CZ, DJ, DK, DO, DZ, EG, ET, AD, FJ, FK, GG, GE, GH, GI, GM, GN, GT, GY, HK, HN, HR, HT, HU, ID, IL, IQ, IS, JM, JO, JP, KG, KH, KM, KR, KW, KY, KZ, LA, LB, LR, LS, MA, MD, MG, MK, MN, MO, MR, MV, MW, MX, MY, MZ, NA, NG, NI, BV, CK, OM, PA, PE, PG, PL, PY, QA, RO, RS, RW, SA, SB, SC, SE, SG, SH, SO, SR, SV, SZ, TH, TJ, TM, TN, TO, TR, TT, TW, TZ, UG, AS, UY, UZ, VE, VN, VU, WS, CM, AI, BJ, PF, YE, ZA, ZM, ZW", currency = "AED, AFN, ALL, AMD, ANG, AOA, ARS, AUD, AWG, AZN, BAM, BBD, BGN, BHD, BIF, BMD, BND, BOB, BRL, BSD, BWP, BYN, BZD, CAD, CDF, CHF, CLP, CNY, COP, CRC, CVE, CZK, DJF, DKK, DOP, DZD, EGP, ETB, EUR, FJD, FKP, GBP, GEL, GHS, GIP, GMD, GNF, GTQ, GYD, HKD, HNL, HRK, HTG, HUF, IDR, ILS, IQD, ISK, JMD, JOD, JPY, KGS, KHR, KMF, KRW, KWD, KYD, KZT, LAK, LBP, LRD, LSL, MAD, MDL, MGA, MKD, MNT, MOP, MRU, MVR, MWK, MXN, MYR, MZN, NAD, NGN, NIO, NOK, NZD, OMR, PAB, PEN, PGK, PLN, PYG, QAR, RON, RSD, RWF, SAR, SBD, SCR, SEK, SGD, SHP, SOS, SRD, SVC, SZL, THB, TJS, TMT, TND, TOP, TRY, TTD, TWD, TZS, UGX, USD, UYU, UZS, VES, VND, VUV, WST, XAF, XCD, XOF, XPF, YER, ZAR, ZMW, ZWL" }
google_pay = { country = "AE, AF, AL, AM, CW, AO, AR, AU, AW, AZ, BA, BB, BG, BH, BI, BM, BN, BO, BR, BS, BW, BY, BZ, CA, CD, LI, CL, CN, CO, CR, CV, CZ, DJ, DK, DO, DZ, EG, ET, AD, FJ, FK, GG, GE, GH, GI, GM, GN, GT, GY, HK, HN, HR, HT, HU, ID, IL, IQ, IS, JM, JO, JP, KG, KH, KM, KR, KW, KY, KZ, LA, LB, LR, LS, MA, MD, MG, MK, MN, MO, MR, MV, MW, MX, MY, MZ, NA, NG, NI, BV, CK, OM, PA, PE, PG, PL, PY, QA, RO, RS, RW, SA, SB, SC, SE, SG, SH, SO, SR, SV, SZ, TH, TJ, TM, TN, TO, TR, TT, TW, TZ, UG, AS, UY, UZ, VE, VN, VU, WS, CM, AI, BJ, PF, YE, ZA, ZM, ZW", currency = "AED, AFN, ALL, AMD, ANG, AOA, ARS, AUD, AWG, AZN, BAM, BBD, BGN, BHD, BIF, BMD, BND, BOB, BRL, BSD, BWP, BYN, BZD, CAD, CDF, CHF, CLP, CNY, COP, CRC, CVE, CZK, DJF, DKK, DOP, DZD, EGP, ETB, EUR, FJD, FKP, GBP, GEL, GHS, GIP, GMD, GNF, GTQ, GYD, HKD, HNL, HRK, HTG, HUF, IDR, ILS, IQD, ISK, JMD, JOD, JPY, KGS, KHR, KMF, KRW, KWD, KYD, KZT, LAK, LBP, LRD, LSL, MAD, MDL, MGA, MKD, MNT, MOP, MRU, MVR, MWK, MXN, MYR, MZN, NAD, NGN, NIO, NOK, NZD, OMR, PAB, PEN, PGK, PLN, PYG, QAR, RON, RSD, RWF, SAR, SBD, SCR, SEK, SGD, SHP, SOS, SRD, SVC, SZL, THB, TJS, TMT, TND, TOP, TRY, TTD, TWD, TZS, UGX, USD, UYU, UZS, VES, VND, VUV, WST, XAF, XCD, XOF, XPF, YER, ZAR, ZMW, ZWL" }

[pm_filters.jpmorgan]
debit = { country = "CA, GB, US, AT, BE, BG, HR, CY, CZ, DK, EE, FI, FR, DE, GR, HU, IE, IT, LV, LT, LU, MT, NL, PL, PT, RO, SK, SI, ES, SE", currency = "USD, EUR, GBP, AUD, NZD, SGD, CAD, JPY, HKD, KRW, TWD, MXN, BRL, DKK, NOK, ZAR, SEK, CHF, CZK, PLN, TRY, AFN, ALL, DZD, AOA, ARS, AMD, AWG, AZN, BSD, BDT, BBD, BYN, BZD, BMD, BOB, BAM, BWP, BND, BGN, BIF, BTN, XOF, XAF, XPF, KHR, CVE, KYD, CLP, CNY, COP, KMF, CDF, CRC, HRK, DJF, DOP, XCD, EGP, ETB, FKP, FJD, GMD, GEL, GHS, GIP, GTQ, GYD, HTG, HNL, HUF, ISK, INR, IDR, ILS, JMD, KZT, KES, LAK, LBP, LSL, LRD, MOP, MKD, MGA, MWK, MYR, MVR, MRU, MUR, MDL, MNT, MAD, MZN, MMK, NAD, NPR, ANG, PGK, NIO, NGN, PKR, PAB, PYG, PEN, PHP, QAR, RON, RWF, SHP, WST, STN, SAR, RSD, SCR, SLL, SBD, SOS, LKR, SRD, SZL, TJS, TZS, THB, TOP, TTD, UGX, UAH, AED, UYU, UZS, VUV, VND, YER, ZMW" }
credit = { country = "CA, GB, US, AT, BE, BG, HR, CY, CZ, DK, EE, FI, FR, DE, GR, HU, IE, IT, LV, LT, LU, MT, NL, PL, PT, RO, SK, SI, ES, SE", currency = "USD, EUR, GBP, AUD, NZD, SGD, CAD, JPY, HKD, KRW, TWD, MXN, BRL, DKK, NOK, ZAR, SEK, CHF, CZK, PLN, TRY, AFN, ALL, DZD, AOA, ARS, AMD, AWG, AZN, BSD, BDT, BBD, BYN, BZD, BMD, BOB, BAM, BWP, BND, BGN, BIF, BTN, XOF, XAF, XPF, KHR, CVE, KYD, CLP, CNY, COP, KMF, CDF, CRC, HRK, DJF, DOP, XCD, EGP, ETB, FKP, FJD, GMD, GEL, GHS, GIP, GTQ, GYD, HTG, HNL, HUF, ISK, INR, IDR, ILS, JMD, KZT, KES, LAK, LBP, LSL, LRD, MOP, MKD, MGA, MWK, MYR, MVR, MRU, MUR, MDL, MNT, MAD, MZN, MMK, NAD, NPR, ANG, PGK, NIO, NGN, PKR, PAB, PYG, PEN, PHP, QAR, RON, RWF, SHP, WST, STN, SAR, RSD, SCR, SLL, SBD, SOS, LKR, SRD, SZL, TJS, TZS, THB, TOP, TTD, UGX, UAH, AED, UYU, UZS, VUV, VND, YER, ZMW" }

[pm_filters.bitpay]
crypto_currency = { country = "US, CA, GB, AT, BE, BG, HR, CY, CZ, DK, EE, FI, FR, DE, GR, HU, IE, IT, LV, LT, LU, MT, NL, PL, PT, RO, SK, SI, ES, SE", currency = "USD, AUD, CAD, GBP, MXN, NZD, CHF, EUR"}

[pm_filters.paybox]
debit = { country = "FR", currency = "CAD, AUD, EUR, USD" }
credit = { country = "FR", currency = "CAD, AUD, EUR, USD" }

[pm_filters.digitalvirgo]
direct_carrier_billing = {country = "MA, CM, ZA, EG, SN, DZ, TN, ML, GN, GH, LY, GA, CG, MG, BW, SD, NG, ID, SG, AZ, TR, FR, ES, PL, GB, PT, DE, IT, BE, IE, SK, GR, NL, CH, BR, MX, AR, CL, AE, IQ, KW, BH, SA, QA, PS, JO, OM, RU" , currency = "MAD, XOF, XAF, ZAR, EGP, DZD, TND, GNF, GHS, LYD, XAF, CDF, MGA, BWP, SDG, NGN, IDR, SGD, RUB, AZN, TRY, EUR, PLN, GBP, CHF, BRL, MXN, ARS, CLP, AED, IQD, KWD, BHD, SAR, QAR, ILS, JOD, OMR" }

[pm_filters.helcim]
credit = { country = "US, CA", currency = "USD, CAD" }
debit = { country = "US, CA", currency = "USD, CAD" }

[pm_filters.globalpay]
credit = { country = "AF,AX,AL,DZ,AS,AD,AO,AI,AQ,AG,AR,AM,AW,AU,AT,AZ,BS,BH,BD,BB,BY,BE,BZ,BJ,BM,BT,BO,BQ,BA,BW,BV,BR,IO,BN,BG,BF,BI,KH,CM,CA,CV,KY,CF,TD,CL,CN,CX,CC,CO,KM,CG,CD,CK,CR,CI,HR,CU,CW,CY,CZ,DK,DJ,DM,DO,EC,EG,SV,GQ,ER,EE,SZ,ET,FK,FO,FJ,FI,FR,GF,PF,TF,GA,GM,GE,DE,GH,GI,GR,GL,GD,GP,GU,GT,GG,GN,GW,GY,HT,HM,VA,HN,HK,HU,IS,IN,ID,IR,IQ,IE,IM,IL,IT,JM,JP,JE,JO,KZ,KE,KI,KP,KR,KW,KG,LA,LV,LB,LS,LR,LY,LI,LT,LU,MO,MK,MG,MW,MY,MV,ML,MT,MH,MQ,MR,MU,YT,MX,FM,MD,MC,MN,ME,MS,MA,MZ,MM,NA,NR,NP,NL,NC,NZ,NI,NE,NG,NU,NF,MP,NO,OM,PK,PW,PS,PA,PG,PY,PE,PH,PN,PL,PT,PR,QA,RE,RO,RU,RW,BL,SH,KN,LC,MF,PM,VC,WS,SM,ST,SA,SN,RS,SC,SL,SG,SX,SK,SI,SB,SO,ZA,GS,SS,ES,LK,SD,SR,SJ,SE,CH,SY,TW,TJ,TZ,TH,TL,TG,TK,TO,TT,TN,TR,TM,TC,TV,UG,UA,AE,GB,US,UM,UY,UZ,VU,VE,VN,VG,VI,WF,EH,YE,ZM,ZW", currency = "AFN,DZD,ARS,AMD,AWG,AUD,AZN,BSD,BHD,THB,PAB,BBD,BYN,BZD,BMD,BOB,BRL,BND,BGN,BIF,CVE,CAD,CLP,COP,KMF,CDF,NIO,CRC,CUP,CZK,GMD,DKK,MKD,DJF,DOP,VND,XCD,EGP,SVC,ETB,EUR,FKP,FJD,HUF,GHS,GIP,HTG,PYG,GNF,GYD,HKD,UAH,ISK,INR,IRR,IQD,JMD,JOD,KES,PGK,HRK,KWD,AOA,MMK,LAK,GEL,LBP,ALL,HNL,SLL,LRD,LYD,SZL,LSL,MGA,MWK,MYR,MUR,MXN,MDL,MAD,MZN,NGN,ERN,NAD,NPR,ANG,ILS,TWD,NZD,BTN,KPW,NOK,TOP,PKR,MOP,UYU,PHP,GBP,BWP,QAR,GTQ,ZAR,OMR,KHR,RON,MVR,IDR,RUB,RWF,SHP,SAR,RSD,SCR,SGD,PEN,SBD,KGS,SOS,TJS,SSP,LKR,SDG,SRD,SEK,CHF,SYP,BDT,WST,TZS,KZT,TTD,MNT,TND,TRY,TMT,AED,UGX,USD,UZS,VUV,KRW,YER,JPY,CNY,ZMW,ZWL,PLN,CLF,STD,CUC" }
debit = { country = "AF,AX,AL,DZ,AS,AD,AO,AI,AQ,AG,AR,AM,AW,AU,AT,AZ,BS,BH,BD,BB,BY,BE,BZ,BJ,BM,BT,BO,BQ,BA,BW,BV,BR,IO,BN,BG,BF,BI,KH,CM,CA,CV,KY,CF,TD,CL,CN,CX,CC,CO,KM,CG,CD,CK,CR,CI,HR,CU,CW,CY,CZ,DK,DJ,DM,DO,EC,EG,SV,GQ,ER,EE,SZ,ET,FK,FO,FJ,FI,FR,GF,PF,TF,GA,GM,GE,DE,GH,GI,GR,GL,GD,GP,GU,GT,GG,GN,GW,GY,HT,HM,VA,HN,HK,HU,IS,IN,ID,IR,IQ,IE,IM,IL,IT,JM,JP,JE,JO,KZ,KE,KI,KP,KR,KW,KG,LA,LV,LB,LS,LR,LY,LI,LT,LU,MO,MK,MG,MW,MY,MV,ML,MT,MH,MQ,MR,MU,YT,MX,FM,MD,MC,MN,ME,MS,MA,MZ,MM,NA,NR,NP,NL,NC,NZ,NI,NE,NG,NU,NF,MP,NO,OM,PK,PW,PS,PA,PG,PY,PE,PH,PN,PL,PT,PR,QA,RE,RO,RU,RW,BL,SH,KN,LC,MF,PM,VC,WS,SM,ST,SA,SN,RS,SC,SL,SG,SX,SK,SI,SB,SO,ZA,GS,SS,ES,LK,SD,SR,SJ,SE,CH,SY,TW,TJ,TZ,TH,TL,TG,TK,TO,TT,TN,TR,TM,TC,TV,UG,UA,AE,GB,US,UM,UY,UZ,VU,VE,VN,VG,VI,WF,EH,YE,ZM,ZW", currency = "AFN,DZD,ARS,AMD,AWG,AUD,AZN,BSD,BHD,THB,PAB,BBD,BYN,BZD,BMD,BOB,BRL,BND,BGN,BIF,CVE,CAD,CLP,COP,KMF,CDF,NIO,CRC,CUP,CZK,GMD,DKK,MKD,DJF,DOP,VND,XCD,EGP,SVC,ETB,EUR,FKP,FJD,HUF,GHS,GIP,HTG,PYG,GNF,GYD,HKD,UAH,ISK,INR,IRR,IQD,JMD,JOD,KES,PGK,HRK,KWD,AOA,MMK,LAK,GEL,LBP,ALL,HNL,SLL,LRD,LYD,SZL,LSL,MGA,MWK,MYR,MUR,MXN,MDL,MAD,MZN,NGN,ERN,NAD,NPR,ANG,ILS,TWD,NZD,BTN,KPW,NOK,TOP,PKR,MOP,UYU,PHP,GBP,BWP,QAR,GTQ,ZAR,OMR,KHR,RON,MVR,IDR,RUB,RWF,SHP,SAR,RSD,SCR,SGD,PEN,SBD,KGS,SOS,TJS,SSP,LKR,SDG,SRD,SEK,CHF,SYP,BDT,WST,TZS,KZT,TTD,MNT,TND,TRY,TMT,AED,UGX,USD,UZS,VUV,KRW,YER,JPY,CNY,ZMW,ZWL,PLN,CLF,STD,CUC" }
eps = { country = "AT", currency = "EUR" }
giropay = { country = "DE", currency = "EUR" }
ideal = { country = "NL", currency = "EUR" }
sofort = { country = "AT,BE,DE,ES,IT,NL", currency = "EUR" }

[pm_filters.klarna]
klarna = { country = "AU,AT,BE,CA,CZ,DK,FI,FR,DE,GR,IE,IT,NL,NZ,NO,PL,PT,ES,SE,CH,GB,US", currency = "CHF,DKK,EUR,GBP,NOK,PLN,SEK,USD,AUD,NZD,CAD" }

[pm_filters.nexixpay]
credit = { country = "AT,BE,CY,EE,FI,FR,DE,GR,IE,IT,LV,LT,LU,MT,NL,PT,SK,SI,ES,BG,HR,DK,GB,NO,PL,CZ,RO,SE,CH,HU,AU,BR,US", currency = "ARS,AUD,BHD,CAD,CLP,CNY,COP,HRK,CZK,DKK,HKD,HUF,INR,JPY,KZT,JOD,KRW,KWD,MYR,MXN,NGN,NOK,PHP,QAR,RUB,SAR,SGD,VND,ZAR,SEK,CHF,THB,AED,EGP,GBP,USD,TWD,BYN,RSD,AZN,RON,TRY,AOA,BGN,EUR,UAH,PLN,BRL" }
debit = { country = "AT,BE,CY,EE,FI,FR,DE,GR,IE,IT,LV,LT,LU,MT,NL,PT,SK,SI,ES,BG,HR,DK,GB,NO,PL,CZ,RO,SE,CH,HU,AU,BR,US", currency = "ARS,AUD,BHD,CAD,CLP,CNY,COP,HRK,CZK,DKK,HKD,HUF,INR,JPY,KZT,JOD,KRW,KWD,MYR,MXN,NGN,NOK,PHP,QAR,RUB,SAR,SGD,VND,ZAR,SEK,CHF,THB,AED,EGP,GBP,USD,TWD,BYN,RSD,AZN,RON,TRY,AOA,BGN,EUR,UAH,PLN,BRL" }

[pm_filters.square]
credit = { country = "AU,CA,FR,IE,JP,ES,GB,US", currency = "AED,AFN,ALL,AMD,ANG,AOA,ARS,AUD,AWG,AZN,BAM,BBD,BDT,BGN,BHD,BIF,BMD,BND,BOB,BRL,BSD,BTN,BWP,BZD,CAD,CDF,CHF,CLP,CNY,COP,CRC,CUP,CVE,CZK,DJF,DKK,DOP,DZD,EGP,ERN,ETB,EUR,FJD,FKP,GBP,GEL,GHS,GIP,GMD,GNF,GTQ,GYD,HKD,HNL,HRK,HTG,HUF,IDR,ILS,INR,IQD,IRR,ISK,JMD,JOD,JPY,KES,KGS,KHR,KMF,KPW,KRW,KWD,KYD,KZT,LAK,LBP,LKR,LRD,LSL,LYD,MAD,MDL,MGA,MKD,MMK,MNT,MOP,MUR,MVR,MWK,MXN,MYR,MZN,NAD,NGN,NIO,NOK,NPR,NZD,OMR,PAB,PEN,PGK,PHP,PKR,PLN,PYG,QAR,RON,RSD,RUB,RWF,SAR,SBD,SCR,SDG,SEK,SGD,SHP,SLE,SLL,SOS,SRD,SSP,SVC,SYP,SZL,THB,TJS,TMT,TND,TOP,TRY,TTD,TWD,TZS,UAH,UGX,USD,UYU,UZS,VND,VUV,WST,XAF,XCD,XOF,XPF,YER,ZAR,ZMW" }
debit = { country = "AU,CA,FR,IE,JP,ES,GB,US", currency = "AED,AFN,ALL,AMD,ANG,AOA,ARS,AUD,AWG,AZN,BAM,BBD,BDT,BGN,BHD,BIF,BMD,BND,BOB,BRL,BSD,BTN,BWP,BZD,CAD,CDF,CHF,CLP,CNY,COP,CRC,CUP,CVE,CZK,DJF,DKK,DOP,DZD,EGP,ERN,ETB,EUR,FJD,FKP,GBP,GEL,GHS,GIP,GMD,GNF,GTQ,GYD,HKD,HNL,HRK,HTG,HUF,IDR,ILS,INR,IQD,IRR,ISK,JMD,JOD,JPY,KES,KGS,KHR,KMF,KPW,KRW,KWD,KYD,KZT,LAK,LBP,LKR,LRD,LSL,LYD,MAD,MDL,MGA,MKD,MMK,MNT,MOP,MUR,MVR,MWK,MXN,MYR,MZN,NAD,NGN,NIO,NOK,NPR,NZD,OMR,PAB,PEN,PGK,PHP,PKR,PLN,PYG,QAR,RON,RSD,RUB,RWF,SAR,SBD,SCR,SDG,SEK,SGD,SHP,SLE,SLL,SOS,SRD,SSP,SVC,SYP,SZL,THB,TJS,TMT,TND,TOP,TRY,TTD,TWD,TZS,UAH,UGX,USD,UYU,UZS,VND,VUV,WST,XAF,XCD,XOF,XPF,YER,ZAR,ZMW" }

[pm_filters.iatapay]
upi_collect = { country = "IN", currency = "INR" }
upi_intent = { country = "IN", currency = "INR" }
ideal = { country = "NL", currency = "EUR" }
local_bank_redirect = { country = "AT,BE,EE,FI,FR,DE,IE,IT,LV,LT,LU,NL,PT,ES,GB,IN,HK,SG,TH,BR,MX,GH,VN,MY,PH,JO,AU,CO", currency = "EUR,GBP,INR,HKD,SGD,THB,BRL,MXN,GHS,VND,MYR,PHP,JOD,AUD,COP" }
duit_now = { country = "MY", currency = "MYR" }
fps = { country = "GB", currency = "GBP" }
prompt_pay = { country = "TH", currency = "THB" }
viet_qr = { country = "VN", currency = "VND" }

[pm_filters.coinbase]
crypto_currency = { country = "ZA,US,BR,CA,TR,SG,VN,GB,DE,FR,ES,PT,IT,NL,AU" }

[pm_filters.novalnet]
credit = { country = "AD,AE,AL,AM,AR,AT,AU,AZ,BA,BB,BD,BE,BG,BH,BI,BM,BN,BO,BR,BS,BW,BY,BZ,CA,CD,CH,CL,CN,CO,CR,CU,CY,CZ,DE,DJ,DK,DO,DZ,EE,EG,ET,ES,FI,FJ,FR,GB,GE,GH,GI,GM,GR,GT,GY,HK,HN,HR,HU,ID,IE,IL,IN,IS,IT,JM,JO,JP,KE,KH,KR,KW,KY,KZ,LB,LK,LT,LV,LY,MA,MC,MD,ME,MG,MK,MN,MO,MT,MV,MW,MX,MY,NG,NI,NO,NP,NL,NZ,OM,PA,PE,PG,PH,PK,PL,PT,PY,QA,RO,RS,RU,RW,SA,SB,SC,SE,SG,SH,SI,SK,SL,SO,SM,SR,ST,SV,SY,TH,TJ,TN,TO,TR,TW,TZ,UA,UG,US,UY,UZ,VE,VA,VN,VU,WS,CF,AG,DM,GD,KN,LC,VC,YE,ZA,ZM", currency = "AED,ALL,AMD,ARS,AUD,AZN,BAM,BBD,BDT,BGN,BHD,BIF,BMD,BND,BOB,BRL,BSD,BWP,BYN,BZD,CAD,CDF,CHF,CLP,CNY,COP,CRC,CUP,CZK,DJF,DKK,DOP,DZD,EGP,ETB,EUR,FJD,GBP,GEL,GHS,GIP,GMD,GTQ,GYD,HKD,HNL,HRK,HUF,IDR,ILS,INR,ISK,JMD,JOD,JPY,KES,KHR,KRW,KWD,KYD,KZT,LBP,LKR,LYD,MAD,MDL,MGA,MKD,MNT,MOP,MVR,MWK,MXN,MYR,NGN,NIO,NOK,NPR,NZD,OMR,PAB,PEN,PGK,PHP,PKR,PLN,PYG,QAR,RON,RSD,RUB,RWF,SAR,SBD,SCR,SEK,SGD,SHP,SLL,SOS,SRD,STN,SVC,SYP,THB,TJS,TND,TOP,TRY,TWD,TZS,UAH,UGX,USD,UYU,UZS,VES,VND,VUV,WST,XAF,XCD,YER,ZAR,ZMW"}
debit = { country = "AD,AE,AL,AM,AR,AT,AU,AZ,BA,BB,BD,BE,BG,BH,BI,BM,BN,BO,BR,BS,BW,BY,BZ,CA,CD,CH,CL,CN,CO,CR,CU,CY,CZ,DE,DJ,DK,DO,DZ,EE,EG,ET,ES,FI,FJ,FR,GB,GE,GH,GI,GM,GR,GT,GY,HK,HN,HR,HU,ID,IE,IL,IN,IS,IT,JM,JO,JP,KE,KH,KR,KW,KY,KZ,LB,LK,LT,LV,LY,MA,MC,MD,ME,MG,MK,MN,MO,MT,MV,MW,MX,MY,NG,NI,NO,NP,NL,NZ,OM,PA,PE,PG,PH,PK,PL,PT,PY,QA,RO,RS,RU,RW,SA,SB,SC,SE,SG,SH,SI,SK,SL,SO,SM,SR,ST,SV,SY,TH,TJ,TN,TO,TR,TW,TZ,UA,UG,US,UY,UZ,VE,VA,VN,VU,WS,CF,AG,DM,GD,KN,LC,VC,YE,ZA,ZM", currency = "AED,ALL,AMD,ARS,AUD,AZN,BAM,BBD,BDT,BGN,BHD,BIF,BMD,BND,BOB,BRL,BSD,BWP,BYN,BZD,CAD,CDF,CHF,CLP,CNY,COP,CRC,CUP,CZK,DJF,DKK,DOP,DZD,EGP,ETB,EUR,FJD,GBP,GEL,GHS,GIP,GMD,GTQ,GYD,HKD,HNL,HRK,HUF,IDR,ILS,INR,ISK,JMD,JOD,JPY,KES,KHR,KRW,KWD,KYD,KZT,LBP,LKR,LYD,MAD,MDL,MGA,MKD,MNT,MOP,MVR,MWK,MXN,MYR,NGN,NIO,NOK,NPR,NZD,OMR,PAB,PEN,PGK,PHP,PKR,PLN,PYG,QAR,RON,RSD,RUB,RWF,SAR,SBD,SCR,SEK,SGD,SHP,SLL,SOS,SRD,STN,SVC,SYP,THB,TJS,TND,TOP,TRY,TWD,TZS,UAH,UGX,USD,UYU,UZS,VES,VND,VUV,WST,XAF,XCD,YER,ZAR,ZMW"}
apple_pay = { country = "AD,AE,AL,AM,AR,AT,AU,AZ,BA,BB,BD,BE,BG,BH,BI,BM,BN,BO,BR,BS,BW,BY,BZ,CA,CD,CH,CL,CN,CO,CR,CU,CY,CZ,DE,DJ,DK,DO,DZ,EE,EG,ET,ES,FI,FJ,FR,GB,GE,GH,GI,GM,GR,GT,GY,HK,HN,HR,HU,ID,IE,IL,IN,IS,IT,JM,JO,JP,KE,KH,KR,KW,KY,KZ,LB,LK,LT,LV,LY,MA,MC,MD,ME,MG,MK,MN,MO,MT,MV,MW,MX,MY,NG,NI,NO,NP,NL,NZ,OM,PA,PE,PG,PH,PK,PL,PT,PY,QA,RO,RS,RU,RW,SA,SB,SC,SE,SG,SH,SI,SK,SL,SO,SM,SR,ST,SV,SY,TH,TJ,TN,TO,TR,TW,TZ,UA,UG,US,UY,UZ,VE,VA,VN,VU,WS,CF,AG,DM,GD,KN,LC,VC,YE,ZA,ZM", currency = "AED,ALL,AMD,ARS,AUD,AZN,BAM,BBD,BDT,BGN,BHD,BIF,BMD,BND,BOB,BRL,BSD,BWP,BYN,BZD,CAD,CDF,CHF,CLP,CNY,COP,CRC,CUP,CZK,DJF,DKK,DOP,DZD,EGP,ETB,EUR,FJD,GBP,GEL,GHS,GIP,GMD,GTQ,GYD,HKD,HNL,HRK,HUF,IDR,ILS,INR,ISK,JMD,JOD,JPY,KES,KHR,KRW,KWD,KYD,KZT,LBP,LKR,LYD,MAD,MDL,MGA,MKD,MNT,MOP,MVR,MWK,MXN,MYR,NGN,NIO,NOK,NPR,NZD,OMR,PAB,PEN,PGK,PHP,PKR,PLN,PYG,QAR,RON,RSD,RUB,RWF,SAR,SBD,SCR,SEK,SGD,SHP,SLL,SOS,SRD,STN,SVC,SYP,THB,TJS,TND,TOP,TRY,TWD,TZS,UAH,UGX,USD,UYU,UZS,VES,VND,VUV,WST,XAF,XCD,YER,ZAR,ZMW"}
google_pay = { country = "AD,AE,AL,AM,AR,AT,AU,AZ,BA,BB,BD,BE,BG,BH,BI,BM,BN,BO,BR,BS,BW,BY,BZ,CA,CD,CH,CL,CN,CO,CR,CU,CY,CZ,DE,DJ,DK,DO,DZ,EE,EG,ET,ES,FI,FJ,FR,GB,GE,GH,GI,GM,GR,GT,GY,HK,HN,HR,HU,ID,IE,IL,IN,IS,IT,JM,JO,JP,KE,KH,KR,KW,KY,KZ,LB,LK,LT,LV,LY,MA,MC,MD,ME,MG,MK,MN,MO,MT,MV,MW,MX,MY,NG,NI,NO,NP,NL,NZ,OM,PA,PE,PG,PH,PK,PL,PT,PY,QA,RO,RS,RU,RW,SA,SB,SC,SE,SG,SH,SI,SK,SL,SO,SM,SR,ST,SV,SY,TH,TJ,TN,TO,TR,TW,TZ,UA,UG,US,UY,UZ,VE,VA,VN,VU,WS,CF,AG,DM,GD,KN,LC,VC,YE,ZA,ZM", currency = "AED,ALL,AMD,ARS,AUD,AZN,BAM,BBD,BDT,BGN,BHD,BIF,BMD,BND,BOB,BRL,BSD,BWP,BYN,BZD,CAD,CDF,CHF,CLP,CNY,COP,CRC,CUP,CZK,DJF,DKK,DOP,DZD,EGP,ETB,EUR,FJD,GBP,GEL,GHS,GIP,GMD,GTQ,GYD,HKD,HNL,HRK,HUF,IDR,ILS,INR,ISK,JMD,JOD,JPY,KES,KHR,KRW,KWD,KYD,KZT,LBP,LKR,LYD,MAD,MDL,MGA,MKD,MNT,MOP,MVR,MWK,MXN,MYR,NGN,NIO,NOK,NPR,NZD,OMR,PAB,PEN,PGK,PHP,PKR,PLN,PYG,QAR,RON,RSD,RUB,RWF,SAR,SBD,SCR,SEK,SGD,SHP,SLL,SOS,SRD,STN,SVC,SYP,THB,TJS,TND,TOP,TRY,TWD,TZS,UAH,UGX,USD,UYU,UZS,VES,VND,VUV,WST,XAF,XCD,YER,ZAR,ZMW"}
paypal = { country = "AD,AE,AL,AM,AR,AT,AU,AZ,BA,BB,BD,BE,BG,BH,BI,BM,BN,BO,BR,BS,BW,BY,BZ,CA,CD,CH,CL,CN,CO,CR,CU,CY,CZ,DE,DJ,DK,DO,DZ,EE,EG,ET,ES,FI,FJ,FR,GB,GE,GH,GI,GM,GR,GT,GY,HK,HN,HR,HU,ID,IE,IL,IN,IS,IT,JM,JO,JP,KE,KH,KR,KW,KY,KZ,LB,LK,LT,LV,LY,MA,MC,MD,ME,MG,MK,MN,MO,MT,MV,MW,MX,MY,NG,NI,NO,NP,NL,NZ,OM,PA,PE,PG,PH,PK,PL,PT,PY,QA,RO,RS,RU,RW,SA,SB,SC,SE,SG,SH,SI,SK,SL,SO,SM,SR,ST,SV,SY,TH,TJ,TN,TO,TR,TW,TZ,UA,UG,US,UY,UZ,VE,VA,VN,VU,WS,CF,AG,DM,GD,KN,LC,VC,YE,ZA,ZM", currency = "AED,ALL,AMD,ARS,AUD,AZN,BAM,BBD,BDT,BGN,BHD,BIF,BMD,BND,BOB,BRL,BSD,BWP,BYN,BZD,CAD,CDF,CHF,CLP,CNY,COP,CRC,CUP,CZK,DJF,DKK,DOP,DZD,EGP,ETB,EUR,FJD,GBP,GEL,GHS,GIP,GMD,GTQ,GYD,HKD,HNL,HRK,HUF,IDR,ILS,INR,ISK,JMD,JOD,JPY,KES,KHR,KRW,KWD,KYD,KZT,LBP,LKR,LYD,MAD,MDL,MGA,MKD,MNT,MOP,MVR,MWK,MXN,MYR,NGN,NIO,NOK,NPR,NZD,OMR,PAB,PEN,PGK,PHP,PKR,PLN,PYG,QAR,RON,RSD,RUB,RWF,SAR,SBD,SCR,SEK,SGD,SHP,SLL,SOS,SRD,STN,SVC,SYP,THB,TJS,TND,TOP,TRY,TWD,TZS,UAH,UGX,USD,UYU,UZS,VES,VND,VUV,WST,XAF,XCD,YER,ZAR,ZMW"}

[pm_filters.mifinity]
mifinity = { country = "BR,CN,SG,MY,DE,CH,DK,GB,ES,AD,GI,FI,FR,GR,HR,IT,JP,MX,AR,CO,CL,PE,VE,UY,PY,BO,EC,GT,HN,SV,NI,CR,PA,DO,CU,PR,NL,NO,PL,PT,SE,RU,TR,TW,HK,MO,AX,AL,DZ,AS,AO,AI,AG,AM,AW,AU,AT,AZ,BS,BH,BD,BB,BE,BZ,BJ,BM,BT,BQ,BA,BW,IO,BN,BG,BF,BI,KH,CM,CA,CV,KY,CF,TD,CX,CC,KM,CG,CK,CI,CW,CY,CZ,DJ,DM,EG,GQ,ER,EE,ET,FK,FO,FJ,GF,PF,TF,GA,GM,GE,GH,GL,GD,GP,GU,GG,GN,GW,GY,HT,HM,VA,IS,IN,ID,IE,IM,IL,JE,JO,KZ,KE,KI,KW,KG,LA,LV,LB,LS,LI,LT,LU,MK,MG,MW,MV,ML,MT,MH,MQ,MR,MU,YT,FM,MD,MC,MN,ME,MS,MA,MZ,NA,NR,NP,NC,NZ,NE,NG,NU,NF,MP,OM,PK,PW,PS,PG,PH,PN,QA,RE,RO,RW,BL,SH,KN,LC,MF,PM,VC,WS,SM,ST,SA,SN,RS,SC,SL,SX,SK,SI,SB,SO,ZA,GS,KR,LK,SR,SJ,SZ,TH,TL,TG,TK,TO,TT,TN,TM,TC,TV,UG,UA,AE,UZ,VU,VN,VG,VI,WF,EH,ZM", currency = "AUD,CAD,CHF,CNY,CZK,DKK,EUR,GBP,INR,JPY,NOK,NZD,PLN,RUB,SEK,ZAR,USD,EGP,UYU,UZS" }

[pm_filters.fiuu]
duit_now = { country = "MY", currency = "MYR" }

[pm_filters.trustpay]
instant_bank_transfer = { country = "CZ,SK,GB,AT,DE,IT", currency = "CZK, EUR, GBP" }
sepa = { country = "ES,SK,AT,NL,DE,BE,FR,FI,PT,IE,EE,LT,LV,IT,GB", currency = "EUR" }

[pm_filters.dlocal]
credit = {country = "AR,BD,BO,BR,CM,CL,CN,CO,CR,DO,EC,SV,EG,GH,GT,HN,IN,ID,CI,JP,KE,MY,MX,MA,NI,NG,PK,PA,PY,PE,PH,RW,SA,SN,ZA,TZ,TH,TR,UG,UY,VN,ZM", currency = "ARS,BDT,BOB,BRL,XAF,CLP,CNY,COP,CRC,DOP,USD,EGP,GHS,GTQ,HNL,INR,IDR,XOF,JPY,KES,MYR,MXN,MAD,NIO,NGN,PKR,PYG,PEN,PHP,RWF,SAR,XOF,ZAR,TZS,THB,TRY,UGX,UYU,VND,ZMW"}
debit = {country = "AR,BD,BO,BR,CM,CL,CN,CO,CR,DO,EC,SV,EG,GH,GT,HN,IN,ID,CI,JP,KE,MY,MX,MA,NI,NG,PK,PA,PY,PE,PH,RW,SA,SN,ZA,TZ,TH,TR,UG,UY,VN,ZM", currency = "ARS,BDT,BOB,BRL,XAF,CLP,CNY,COP,CRC,DOP,USD,EGP,GHS,GTQ,HNL,INR,IDR,XOF,JPY,KES,MYR,MXN,MAD,NIO,NGN,PKR,PYG,PEN,PHP,RWF,SAR,XOF,ZAR,TZS,THB,TRY,UGX,UYU,VND,ZMW"}

[pm_filters.mollie]
credit = { not_available_flows = { capture_method = "manual" } }
debit = { not_available_flows = { capture_method = "manual" } }
eps = { country = "AT", currency = "EUR" }
ideal = { country = "NL", currency = "EUR" }
przelewy24 = { country = "PL", currency = "PLN,EUR" }

[pm_filters.rapyd]
apple_pay = { country = "AL,AS,AD,AR,AM,AU,AT,AZ,BH,BE,BM,BA,BR,BG,CA,KH,KY,CL,CO,CR,HR,CY,CZ,DK,DO,EC,SV,EE,FO,FI,FR,GE,DE,GI,GR,GL,GU,GT,GG,HN,HK,HU,IS,IE,IM,IL,IT,JP,KZ,KG,KW,LV,LI,LT,LU,MO,MY,MT,MX,MD,MC,ME,MA,NL,NZ,NI,MK,MP,NO,PA,PY,PR,PE,PL,PT,QA,RO,SM,RS,SG,SK,SI,ZA,ES,SE,CH,TW,TJ,TH,UA,AE,GB,US,UY,VI,VN", currency = "EUR,GBP,ISK,USD" }
google_pay = { country = "AM,AT,AU,AZ,BA,BE,BG,BY,CA,CH,CL,CN,CO,CR,CY,CZ,DE,DK,DO,EC,EE,EG,ES,FI,FR,GB,GE,GL,GR,GT,HK,HN,HR,HU,IE,IL,IM,IS,IT,JE,JP,JO,KZ,KW,LA,LI,LT,LU,LV,MA,MC,MD,ME,MO,MN,MT,MX,MY,NC,NL,NO,NZ,OM,PA,PE,PL,PR,PT,QA,RO,RS,SA,SE,SG,SI,SK,SM,SV,TH,TW,UA,US,UY,VA,VN,ZA", currency = "EUR,GBP,ISK,USD" }
credit = { country = "AE,AF,AG,AI,AL,AM,AO,AQ,AR,AS,AT,AU,AW,AX,AZ,BA,BB,BD,BE,BF,BG,BH,BI,BJ,BL,BM,BN,BO,BQ,BR,BS,BT,BV,BW,BY,BZ,CA,CC,CD,CF,CG,CH,CI,CK,CL,CM,CN,CO,CR,CU,CV,CW,CX,CY,CZ,DE,DJ,DK,DM,DO,DZ,EC,EE,EG,EH,ER,ES,ET,FI,FJ,FK,FM,FO,FR,GA,GB,GD,GE,GF,GG,GH,GI,GL,GM,GN,GP,GQ,GR,GT,GU,GW,GY,HK,HM,HN,HR,HT,HU,ID,IE,IL,IM,IN,IO,IQ,IR,IS,IT,JE,JM,JO,JP,KE,KG,KH,KI,KM,KN,KP,KR,KW,KY,KZ,LA,LB,LC,LI,LK,LR,LS,LT,LU,LV,LY,MA,MC,MD,ME,MF,MG,MH,MK,ML,MM,MN,MO,MP,MQ,MR,MS,MT,MU,MV,MW,MX,MY,MZ,NA,NC,NE,NF,NG,NI,NL,NO,NP,NR,NU,NZ,OM,PA,PE,PF,PG,PH,PK,PL,PM,PN,PR,PS,PT,PW,PY,QA,RE,RO,RS,RU,RW,SA,SB,SC,SD,SE,SG,SH,SI,SJ,SK,SL,SM,SN,SO,SR,SS,ST,SV,SX,SY,SZ,TC,TD,TF,TG,TH,TJ,TL,TM,TN,TO,TR,TT,TV,TW,TZ,UA,UG,UM,US,UY,UZ,VA,VC,VE,VG,VI,VN,VU,WF,WS,YE,YT,ZA,ZM,ZW", currency = "AED,AUD,BDT,BGN,BND,BOB,BRL,BWP,CAD,CHF,CNY,COP,CZK,DKK,EGP,EUR,FJD,GBP,GEL,GHS,HKD,HRK,HUF,IDR,ILS,INR,IQD,IRR,ISK,JPY,KES,KRW,KWD,KZT,LAK,LKR,MAD,MDL,MMK,MOP,MXN,MYR,MZN,NAD,NGN,NOK,NPR,NZD,PEN,PHP,PKR,PLN,QAR,RON,RSD,RUB,RWF,SAR,SCR,SEK,SGD,SLL,THB,TRY,TWD,TZS,UAH,UGX,USD,UYU,VND,XAF,XOF,ZAR,ZMW,MWK" }
debit = { country = "AE,AF,AG,AI,AL,AM,AO,AQ,AR,AS,AT,AU,AW,AX,AZ,BA,BB,BD,BE,BF,BG,BH,BI,BJ,BL,BM,BN,BO,BQ,BR,BS,BT,BV,BW,BY,BZ,CA,CC,CD,CF,CG,CH,CI,CK,CL,CM,CN,CO,CR,CU,CV,CW,CX,CY,CZ,DE,DJ,DK,DM,DO,DZ,EC,EE,EG,EH,ER,ES,ET,FI,FJ,FK,FM,FO,FR,GA,GB,GD,GE,GF,GG,GH,GI,GL,GM,GN,GP,GQ,GR,GT,GU,GW,GY,HK,HM,HN,HR,HT,HU,ID,IE,IL,IM,IN,IO,IQ,IR,IS,IT,JE,JM,JO,JP,KE,KG,KH,KI,KM,KN,KP,KR,KW,KY,KZ,LA,LB,LC,LI,LK,LR,LS,LT,LU,LV,LY,MA,MC,MD,ME,MF,MG,MH,MK,ML,MM,MN,MO,MP,MQ,MR,MS,MT,MU,MV,MW,MX,MY,MZ,NA,NC,NE,NF,NG,NI,NL,NO,NP,NR,NU,NZ,OM,PA,PE,PF,PG,PH,PK,PL,PM,PN,PR,PS,PT,PW,PY,QA,RE,RO,RS,RU,RW,SA,SB,SC,SD,SE,SG,SH,SI,SJ,SK,SL,SM,SN,SO,SR,SS,ST,SV,SX,SY,SZ,TC,TD,TF,TG,TH,TJ,TL,TM,TN,TO,TR,TT,TV,TW,TZ,UA,UG,UM,US,UY,UZ,VA,VC,VE,VG,VI,VN,VU,WF,WS,YE,YT,ZA,ZM,ZW", currency = "AED,AUD,BDT,BGN,BND,BOB,BRL,BWP,CAD,CHF,CNY,COP,CZK,DKK,EGP,EUR,FJD,GBP,GEL,GHS,HKD,HRK,HUF,IDR,ILS,INR,IQD,IRR,ISK,JPY,KES,KRW,KWD,KZT,LAK,LKR,MAD,MDL,MMK,MOP,MXN,MYR,MZN,NAD,NGN,NOK,NPR,NZD,PEN,PHP,PKR,PLN,QAR,RON,RSD,RUB,RWF,SAR,SCR,SEK,SGD,SLL,THB,TRY,TWD,TZS,UAH,UGX,USD,UYU,VND,XAF,XOF,ZAR,ZMW,MWK" }

[pm_filters.bamboraapac]
credit = { country = "AD,AE,AG,AL,AM,AO,AR,AT,AU,AZ,BA,BB,BD,BE,BG,BH,BI,BJ,BN,BO,BR,BS,BT,BW,BY,BZ,CA,CD,CF,CG,CH,CI,CL,CM,CN,CO,CR,CV,CY,CZ,DE,DK,DJ,DM,DO,DZ,EC,EE,EG,ER,ES,ET,FI,FJ,FM,FR,GA,GB,GD,GE,GG,GH,GM,GN,GQ,GR,GT,GW,GY,HN,HR,HT,HU,ID,IE,IL,IN,IS,IT,JM,JP,JO,KE,KG,KH,KI,KM,KN,KR,KW,KZ,LA,LB,LC,LI,LK,LR,LS,LT,LU,LV,MA,MC,MD,ME,MG,MH,MK,ML,MM,MN,MR,MT,MU,MV,MW,MX,MY,MZ,NA,NE,NG,NI,NL,NO,NP,NR,NZ,OM,PA,PE,PG,PH,PK,PL,PS,PT,PW,PY,QA,RO,RS,RW,SA,SB,SC,SE,SG,SI,SK,SL,SM,SN,SO,SR,SS,ST,SV,SZ,TD,TG,TH,TJ,TL,TM,TN,TO,TR,TT,TV,TZ,UA,UG,US,UY,UZ,VA,VC,VE,VN,VU,WS,ZA,ZM,ZW", currency = "AED,AUD,BDT,BGN,BND,BOB,BRL,BWP,CAD,CHF,CNY,COP,CZK,DKK,EGP,EUR,FJD,GBP,GEL,GHS,HKD,HRK,HUF,IDR,ILS,INR,IQD,IRR,ISK,JPY,KES,KRW,KWD,KZT,LAK,LKR,MAD,MDL,MMK,MOP,MXN,MYR,MZN,NAD,NGN,NOK,NPR,NZD,PEN,PHP,PKR,PLN,QAR,RON,RSD,RUB,RWF,SAR,SCR,SEK,SGD,SLL,THB,TRY,TWD,TZS,UAH,UGX,USD,UYU,VND,XAF,XOF,ZAR,ZMW,MWK" }
debit = { country = "AD,AE,AG,AL,AM,AO,AR,AT,AU,AZ,BA,BB,BD,BE,BG,BH,BI,BJ,BN,BO,BR,BS,BT,BW,BY,BZ,CA,CD,CF,CG,CH,CI,CL,CM,CN,CO,CR,CV,CY,CZ,DE,DK,DJ,DM,DO,DZ,EC,EE,EG,ER,ES,ET,FI,FJ,FM,FR,GA,GB,GD,GE,GG,GH,GM,GN,GQ,GR,GT,GW,GY,HN,HR,HT,HU,ID,IE,IL,IN,IS,IT,JM,JP,JO,KE,KG,KH,KI,KM,KN,KR,KW,KZ,LA,LB,LC,LI,LK,LR,LS,LT,LU,LV,MA,MC,MD,ME,MG,MH,MK,ML,MM,MN,MR,MT,MU,MV,MW,MX,MY,MZ,NA,NE,NG,NI,NL,NO,NP,NR,NZ,OM,PA,PE,PG,PH,PK,PL,PS,PT,PW,PY,QA,RO,RS,RW,SA,SB,SC,SE,SG,SI,SK,SL,SM,SN,SO,SR,SS,ST,SV,SZ,TD,TG,TH,TJ,TL,TM,TN,TO,TR,TT,TV,TZ,UA,UG,US,UY,UZ,VA,VC,VE,VN,VU,WS,ZA,ZM,ZW", currency = "AED,AUD,BDT,BGN,BND,BOB,BRL,BWP,CAD,CHF,CNY,COP,CZK,DKK,EGP,EUR,FJD,GBP,GEL,GHS,HKD,HRK,HUF,IDR,ILS,INR,IQD,IRR,ISK,JPY,KES,KRW,KWD,KZT,LAK,LKR,MAD,MDL,MMK,MOP,MXN,MYR,MZN,NAD,NGN,NOK,NPR,NZD,PEN,PHP,PKR,PLN,QAR,RON,RSD,RUB,RWF,SAR,SCR,SEK,SGD,SLL,THB,TRY,TWD,TZS,UAH,UGX,USD,UYU,VND,XAF,XOF,ZAR,ZMW,MWK" }

[pm_filters.gocardless]
ach = { country = "US", currency = "USD" }
becs = { country = "AU", currency = "AUD" }
sepa = { country = "AU,AT,BE,BG,CA,HR,CY,CZ,DK,FI,FR,DE,HU,IT,LU,MT,NL,NZ,NO,PL,PT,IE,RO,SK,SI,ZA,ES,SE,CH,GB", currency = "GBP,EUR,SEK,DKK,AUD,NZD,CAD" }

[pm_filters.powertranz]
credit = { country = "AE,AF,AG,AI,AL,AM,AO,AQ,AR,AS,AT,AU,AW,AX,AZ,BA,BB,BD,BE,BF,BG,BH,BI,BJ,BL,BM,BN,BO,BQ,BR,BS,BT,BV,BW,BY,BZ,CA,CC,CD,CF,CG,CH,CI,CK,CL,CM,CN,CO,CR,CU,CV,CW,CX,CY,CZ,DE,DJ,DK,DM,DO,DZ,EC,EE,EG,EH,ER,ES,ET,FI,FJ,FK,FM,FO,FR,GA,GB,GD,GE,GF,GG,GH,GI,GL,GM,GN,GP,GQ,GR,GT,GU,GW,GY,HK,HM,HN,HR,HT,HU,ID,IE,IL,IM,IN,IO,IQ,IR,IS,IT,JE,JM,JO,JP,KE,KG,KH,KI,KM,KN,KP,KR,KW,KY,KZ,LA,LB,LC,LI,LK,LR,LS,LT,LU,LV,LY,MA,MC,MD,ME,MF,MG,MH,MK,ML,MM,MN,MO,MP,MQ,MR,MS,MT,MU,MV,MW,MX,MY,MZ,NA,NC,NE,NF,NG,NI,NL,NO,NP,NR,NU,NZ,OM,PA,PE,PF,PG,PH,PK,PL,PM,PN,PR,PS,PT,PW,PY,QA,RE,RO,RS,RU,RW,SA,SB,SC,SD,SE,SG,SH,SI,SJ,SK,SL,SM,SN,SO,SR,SS,ST,SV,SX,SY,SZ,TC,TD,TF,TG,TH,TJ,TL,TM,TN,TO,TR,TT,TV,TW,TZ,UA,UG,UM,US,UY,UZ,VA,VC,VE,VG,VI,VN,VU,WF,WS,YE,YT,ZA,ZM,ZW", currency = "BBD,BMD,BSD,CRC,GTQ,HNL,JMD,KYD,TTD,USD" }
debit = { country = "AE,AF,AG,AI,AL,AM,AO,AQ,AR,AS,AT,AU,AW,AX,AZ,BA,BB,BD,BE,BF,BG,BH,BI,BJ,BL,BM,BN,BO,BQ,BR,BS,BT,BV,BW,BY,BZ,CA,CC,CD,CF,CG,CH,CI,CK,CL,CM,CN,CO,CR,CU,CV,CW,CX,CY,CZ,DE,DJ,DK,DM,DO,DZ,EC,EE,EG,EH,ER,ES,ET,FI,FJ,FK,FM,FO,FR,GA,GB,GD,GE,GF,GG,GH,GI,GL,GM,GN,GP,GQ,GR,GT,GU,GW,GY,HK,HM,HN,HR,HT,HU,ID,IE,IL,IM,IN,IO,IQ,IR,IS,IT,JE,JM,JO,JP,KE,KG,KH,KI,KM,KN,KP,KR,KW,KY,KZ,LA,LB,LC,LI,LK,LR,LS,LT,LU,LV,LY,MA,MC,MD,ME,MF,MG,MH,MK,ML,MM,MN,MO,MP,MQ,MR,MS,MT,MU,MV,MW,MX,MY,MZ,NA,NC,NE,NF,NG,NI,NL,NO,NP,NR,NU,NZ,OM,PA,PE,PF,PG,PH,PK,PL,PM,PN,PR,PS,PT,PW,PY,QA,RE,RO,RS,RU,RW,SA,SB,SC,SD,SE,SG,SH,SI,SJ,SK,SL,SM,SN,SO,SR,SS,ST,SV,SX,SY,SZ,TC,TD,TF,TG,TH,TJ,TL,TM,TN,TO,TR,TT,TV,TW,TZ,UA,UG,UM,US,UY,UZ,VA,VC,VE,VG,VI,VN,VU,WF,WS,YE,YT,ZA,ZM,ZW", currency = "BBD,BMD,BSD,CRC,GTQ,HNL,JMD,KYD,TTD,USD" }

[pm_filters.worldline]
giropay = { country = "DE", currency = "EUR" }
ideal = { country = "NL", currency = "EUR" }
credit = { country = "AD,AE,AF,AG,AI,AL,AM,AO,AQ,AR,AS,AT,AU,AW,AX,AZ,BA,BB,BD,BE,BF,BG,BH,BI,BJ,BL,BM,BN,BO,BQ,BR,BS,BT,BV,BW,BY,BZ,CA,CC,CD,CF,CG,CH,CI,CK,CL,CM,CN,CO,CR,CU,CV,CW,CX,CY,CZ,DE,DJ,DK,DM,DO,DZ,EC,EE,EG,EH,ER,ES,ET,FI,FJ,FK,FM,FO,FR,GA,GB,GD,GE,GF,GG,GH,GI,GL,GM,GN,GP,GQ,GR,GT,GU,GW,GY,HK,HM,HN,HR,HT,HU,ID,IE,IL,IM,IN,IO,IQ,IR,IS,IT,JE,JM,JO,JP,KE,KG,KH,KI,KM,KN,KP,KR,KW,KY,KZ,LA,LB,LC,LI,LK,LR,LS,LT,LU,LV,LY,MA,MC,MD,ME,MF,MG,MH,MK,ML,MM,MN,MO,MP,MQ,MR,MS,MT,MU,MV,MW,MX,MY,MZ,NA,NC,NE,NF,NG,NI,NL,NO,NP,NR,NU,NZ,OM,PA,PE,PF,PG,PH,PK,PL,PM,PN,PR,PS,PT,PW,PY,QA,RE,RO,RS,RU,RW,SA,SB,SC,SD,SE,SG,SH,SI,SJ,SK,SL,SM,SN,SO,SR,SS,ST,SV,SX,SY,SZ,TC,TD,TF,TG,TH,TJ,TL,TM,TN,TO,TR,TT,TV,TW,TZ,UA,UG,UM,US,UY,UZ,VA,VC,VE,VG,VI,VN,VU,WF,WS,YE,YT,ZA,ZM,ZW", currency = "AED,AFN,ALL,AMD,ANG,AOA,ARS,AUD,AWG,AZN,BAM,BBD,BDT,BGN,BHD,BIF,BMD,BND,BOB,BRL,BSD,BTN,BWP,BYN,BZD,CAD,CDF,CHF,CLP,CNY,COP,CRC,CUP,CVE,CZK,DJF,DKK,DOP,DZD,EGP,ERN,ETB,EUR,FJD,FKP,GBP,GEL,GHS,GIP,GMD,GNF,GTQ,GYD,HKD,HNL,HRK,HTG,HUF,IDR,ILS,INR,IQD,IRR,ISK,JMD,JOD,JPY,KES,KGS,KHR,KMF,KPW,KRW,KWD,KYD,KZT,LAK,LBP,LKR,LRD,LSL,LYD,MAD,MDL,MGA,MKD,MMK,MNT,MOP,MRU,MUR,MVR,MWK,MXN,MYR,MZN,NAD,NGN,NIO,NOK,NPR,NZD,OMR,PAB,PEN,PGK,PHP,PKR,PLN,PYG,QAR,RON,RSD,RUB,RWF,SAR,SBD,SCR,SDG,SEK,SGD,SHP,SLL,SOS,SRD,SSP,SVC,SYP,SZL,THB,TJS,TMT,TND,TOP,TRY,TTD,TWD,TZS,UAH,UGX,USD,UYU,UZS,VND,VUV,WST,XAF,XCD,XOF,XPF,YER,ZAR,ZMW,ZWL" }
debit = { country = "AD,AE,AF,AG,AI,AL,AM,AO,AQ,AR,AS,AT,AU,AW,AX,AZ,BA,BB,BD,BE,BF,BG,BH,BI,BJ,BL,BM,BN,BO,BQ,BR,BS,BT,BV,BW,BY,BZ,CA,CC,CD,CF,CG,CH,CI,CK,CL,CM,CN,CO,CR,CU,CV,CW,CX,CY,CZ,DE,DJ,DK,DM,DO,DZ,EC,EE,EG,EH,ER,ES,ET,FI,FJ,FK,FM,FO,FR,GA,GB,GD,GE,GF,GG,GH,GI,GL,GM,GN,GP,GQ,GR,GT,GU,GW,GY,HK,HM,HN,HR,HT,HU,ID,IE,IL,IM,IN,IO,IQ,IR,IS,IT,JE,JM,JO,JP,KE,KG,KH,KI,KM,KN,KP,KR,KW,KY,KZ,LA,LB,LC,LI,LK,LR,LS,LT,LU,LV,LY,MA,MC,MD,ME,MF,MG,MH,MK,ML,MM,MN,MO,MP,MQ,MR,MS,MT,MU,MV,MW,MX,MY,MZ,NA,NC,NE,NF,NG,NI,NL,NO,NP,NR,NU,NZ,OM,PA,PE,PF,PG,PH,PK,PL,PM,PN,PR,PS,PT,PW,PY,QA,RE,RO,RS,RU,RW,SA,SB,SC,SD,SE,SG,SH,SI,SJ,SK,SL,SM,SN,SO,SR,SS,ST,SV,SX,SY,SZ,TC,TD,TF,TG,TH,TJ,TL,TM,TN,TO,TR,TT,TV,TW,TZ,UA,UG,UM,US,UY,UZ,VA,VC,VE,VG,VI,VN,VU,WF,WS,YE,YT,ZA,ZM,ZW", currency = "AED,AFN,ALL,AMD,ANG,AOA,ARS,AUD,AWG,AZN,BAM,BBD,BDT,BGN,BHD,BIF,BMD,BND,BOB,BRL,BSD,BTN,BWP,BYN,BZD,CAD,CDF,CHF,CLP,CNY,COP,CRC,CUP,CVE,CZK,DJF,DKK,DOP,DZD,EGP,ERN,ETB,EUR,FJD,FKP,GBP,GEL,GHS,GIP,GMD,GNF,GTQ,GYD,HKD,HNL,HRK,HTG,HUF,IDR,ILS,INR,IQD,IRR,ISK,JMD,JOD,JPY,KES,KGS,KHR,KMF,KPW,KRW,KWD,KYD,KZT,LAK,LBP,LKR,LRD,LSL,LYD,MAD,MDL,MGA,MKD,MMK,MNT,MOP,MRU,MUR,MVR,MWK,MXN,MYR,MZN,NAD,NGN,NIO,NOK,NPR,NZD,OMR,PAB,PEN,PGK,PHP,PKR,PLN,PYG,QAR,RON,RSD,RUB,RWF,SAR,SBD,SCR,SDG,SEK,SGD,SHP,SLL,SOS,SRD,SSP,SVC,SYP,SZL,THB,TJS,TMT,TND,TOP,TRY,TTD,TWD,TZS,UAH,UGX,USD,UYU,UZS,VND,VUV,WST,XAF,XCD,XOF,XPF,YER,ZAR,ZMW,ZWL" }

[pm_filters.shift4]
eps = { country = "AT", currency = "EUR" }
giropay = { country = "DE", currency = "EUR" }
ideal = { country = "NL", currency = "EUR" }
sofort = { country = "AT,BE,CH,DE,ES,FI,FR,GB,IT,NL,PL,SE", currency = "CHF,EUR" }
credit = { country = "AD,AE,AF,AG,AI,AL,AM,AO,AQ,AR,AS,AT,AU,AW,AX,AZ,BA,BB,BD,BE,BF,BG,BH,BI,BJ,BL,BM,BN,BO,BQ,BR,BS,BT,BV,BW,BY,BZ,CA,CC,CD,CF,CG,CH,CI,CK,CL,CM,CN,CO,CR,CU,CV,CW,CX,CY,CZ,DE,DJ,DK,DM,DO,DZ,EC,EE,EG,EH,ER,ES,ET,FI,FJ,FK,FM,FO,FR,GA,GB,GD,GE,GF,GG,GH,GI,GL,GM,GN,GP,GQ,GR,GT,GU,GW,GY,HK,HM,HN,HR,HT,HU,ID,IE,IL,IM,IN,IO,IQ,IR,IS,IT,JE,JM,JO,JP,KE,KG,KH,KI,KM,KN,KP,KR,KW,KY,KZ,LA,LB,LC,LI,LK,LR,LS,LT,LU,LV,LY,MA,MC,MD,ME,MF,MG,MH,MK,ML,MM,MN,MO,MP,MQ,MR,MS,MT,MU,MV,MW,MX,MY,MZ,NA,NC,NE,NF,NG,NI,NL,NO,NP,NR,NU,NZ,OM,PA,PE,PF,PG,PH,PK,PL,PM,PN,PR,PS,PT,PW,PY,QA,RE,RO,RS,RU,RW,SA,SB,SC,SD,SE,SG,SH,SI,SJ,SK,SL,SM,SN,SO,SR,SS,ST,SV,SX,SY,SZ,TC,TD,TF,TG,TH,TJ,TL,TM,TN,TO,TR,TT,TV,TW,TZ,UA,UG,UM,US,UY,UZ,VA,VC,VE,VG,VI,VN,VU,WF,WS,YE,YT,ZA,ZM,ZW", currency = "AED,AFN,ALL,AMD,ANG,AOA,ARS,AUD,AWG,AZN,BAM,BBD,BDT,BGN,BHD,BIF,BMD,BND,BOB,BRL,BSD,BTN,BWP,BYN,BZD,CAD,CDF,CHF,CLP,CNY,COP,CRC,CUP,CVE,CZK,DJF,DKK,DOP,DZD,EGP,ERN,ETB,EUR,FJD,FKP,GBP,GEL,GHS,GIP,GMD,GNF,GTQ,GYD,HKD,HNL,HRK,HTG,HUF,IDR,ILS,INR,IQD,IRR,ISK,JMD,JOD,JPY,KES,KGS,KHR,KMF,KPW,KRW,KWD,KYD,KZT,LAK,LBP,LKR,LRD,LSL,LYD,MAD,MDL,MGA,MKD,MMK,MNT,MOP,MRU,MUR,MVR,MWK,MXN,MYR,MZN,NAD,NGN,NIO,NOK,NPR,NZD,OMR,PAB,PEN,PGK,PHP,PKR,PLN,PYG,QAR,RON,RSD,RUB,RWF,SAR,SBD,SCR,SDG,SEK,SGD,SHP,SLL,SOS,SRD,SSP,SVC,SYP,SZL,THB,TJS,TMT,TND,TOP,TRY,TTD,TWD,TZS,UAH,UGX,USD,UYU,UZS,VND,VUV,WST,XAF,XCD,XOF,XPF,YER,ZAR,ZMW,ZWL" }
debit = { country = "AD,AE,AF,AG,AI,AL,AM,AO,AQ,AR,AS,AT,AU,AW,AX,AZ,BA,BB,BD,BE,BF,BG,BH,BI,BJ,BL,BM,BN,BO,BQ,BR,BS,BT,BV,BW,BY,BZ,CA,CC,CD,CF,CG,CH,CI,CK,CL,CM,CN,CO,CR,CU,CV,CW,CX,CY,CZ,DE,DJ,DK,DM,DO,DZ,EC,EE,EG,EH,ER,ES,ET,FI,FJ,FK,FM,FO,FR,GA,GB,GD,GE,GF,GG,GH,GI,GL,GM,GN,GP,GQ,GR,GT,GU,GW,GY,HK,HM,HN,HR,HT,HU,ID,IE,IL,IM,IN,IO,IQ,IR,IS,IT,JE,JM,JO,JP,KE,KG,KH,KI,KM,KN,KP,KR,KW,KY,KZ,LA,LB,LC,LI,LK,LR,LS,LT,LU,LV,LY,MA,MC,MD,ME,MF,MG,MH,MK,ML,MM,MN,MO,MP,MQ,MR,MS,MT,MU,MV,MW,MX,MY,MZ,NA,NC,NE,NF,NG,NI,NL,NO,NP,NR,NU,NZ,OM,PA,PE,PF,PG,PH,PK,PL,PM,PN,PR,PS,PT,PW,PY,QA,RE,RO,RS,RU,RW,SA,SB,SC,SD,SE,SG,SH,SI,SJ,SK,SL,SM,SN,SO,SR,SS,ST,SV,SX,SY,SZ,TC,TD,TF,TG,TH,TJ,TL,TM,TN,TO,TR,TT,TV,TW,TZ,UA,UG,UM,US,UY,UZ,VA,VC,VE,VG,VI,VN,VU,WF,WS,YE,YT,ZA,ZM,ZW", currency = "AED,AFN,ALL,AMD,ANG,AOA,ARS,AUD,AWG,AZN,BAM,BBD,BDT,BGN,BHD,BIF,BMD,BND,BOB,BRL,BSD,BTN,BWP,BYN,BZD,CAD,CDF,CHF,CLP,CNY,COP,CRC,CUP,CVE,CZK,DJF,DKK,DOP,DZD,EGP,ERN,ETB,EUR,FJD,FKP,GBP,GEL,GHS,GIP,GMD,GNF,GTQ,GYD,HKD,HNL,HRK,HTG,HUF,IDR,ILS,INR,IQD,IRR,ISK,JMD,JOD,JPY,KES,KGS,KHR,KMF,KPW,KRW,KWD,KYD,KZT,LAK,LBP,LKR,LRD,LSL,LYD,MAD,MDL,MGA,MKD,MMK,MNT,MOP,MRU,MUR,MVR,MWK,MXN,MYR,MZN,NAD,NGN,NIO,NOK,NPR,NZD,OMR,PAB,PEN,PGK,PHP,PKR,PLN,PYG,QAR,RON,RSD,RUB,RWF,SAR,SBD,SCR,SDG,SEK,SGD,SHP,SLL,SOS,SRD,SSP,SVC,SYP,SZL,THB,TJS,TMT,TND,TOP,TRY,TTD,TWD,TZS,UAH,UGX,USD,UYU,UZS,VND,VUV,WST,XAF,XCD,XOF,XPF,YER,ZAR,ZMW,ZWL" }

[connector_customer]
connector_list = "gocardless,stax,stripe"
payout_connector_list = "nomupay,stripe,wise"

[bank_config.online_banking_fpx]
adyen.banks = "affin_bank,agro_bank,alliance_bank,am_bank,bank_islam,bank_muamalat,bank_rakyat,bank_simpanan_nasional,cimb_bank,hong_leong_bank,hsbc_bank,kuwait_finance_house,maybank,ocbc_bank,public_bank,rhb_bank,standard_chartered_bank,uob_bank"
fiuu.banks = "affin_bank,agro_bank,alliance_bank,am_bank,bank_of_china,bank_islam,bank_muamalat,bank_rakyat,bank_simpanan_nasional,cimb_bank,hong_leong_bank,hsbc_bank,kuwait_finance_house,maybank,ocbc_bank,public_bank,rhb_bank,standard_chartered_bank,uob_bank"

[bank_config.online_banking_thailand]
adyen.banks = "bangkok_bank,krungsri_bank,krung_thai_bank,the_siam_commercial_bank,kasikorn_bank"


[applepay_decrypt_keys]
apple_pay_ppc = "APPLE_PAY_PAYMENT_PROCESSING_CERTIFICATE"         # Payment Processing Certificate provided by Apple Pay (https://developer.apple.com/) Certificates, Identifiers & Profiles > Apple Pay Payment Processing Certificate
apple_pay_ppc_key = "APPLE_PAY_PAYMENT_PROCESSING_CERTIFICATE_KEY" # Private key generated by Elliptic-curve prime256v1 curve. You can use `openssl ecparam -out private.key -name prime256v1 -genkey` to generate the private key
apple_pay_merchant_cert = "APPLE_PAY_MERCHNAT_CERTIFICATE"         # Merchant Certificate provided by Apple Pay (https://developer.apple.com/) Certificates, Identifiers & Profiles > Apple Pay Merchant Identity Certificate
apple_pay_merchant_cert_key = "APPLE_PAY_MERCHNAT_CERTIFICATE_KEY" # Private key generated by RSA:2048 algorithm. Refer Hyperswitch Docs (https://docs.hyperswitch.io/hyperswitch-cloud/payment-methods-setup/wallets/apple-pay/ios-application/) to generate the private key

[paze_decrypt_keys]
paze_private_key = "PAZE_PRIVATE_KEY"                       # Base 64 Encoded Private Key File cakey.pem generated for Paze  -> Command to create private key: openssl req -newkey rsa:2048 -x509 -keyout cakey.pem -out cacert.pem -days 365
paze_private_key_passphrase = "PAZE_PRIVATE_KEY_PASSPHRASE" # PEM Passphrase used for generating Private Key File cakey.pem

[google_pay_decrypt_keys]
google_pay_root_signing_keys = "GOOGLE_PAY_ROOT_SIGNING_KEYS" # Base 64 Encoded Root Signing Keys provided by Google Pay (https://developers.google.com/pay/api/web/guides/resources/payment-data-cryptography)

[applepay_merchant_configs]
# Run below command to get common merchant identifier for applepay in shell
#
# CERT_PATH="path/to/certificate.pem"
# MERCHANT_ID=$(openssl x509 -in "$CERT_PATH" -noout -text |
#               awk -v oid="1.2.840.113635.100.6.32" '
#               BEGIN { RS = "\n\n" }
#               /X509v3 extensions/ { in_extension=1 }
#               in_extension && /'"$oid"'/ { print $0; exit }' |
#               grep -oE '\.@[A-F0-9]+' | sed 's/^\.@//'
# )
# echo "Merchant ID: $MERCHANT_ID"
common_merchant_identifier = "APPLE_PAY_COMMON_MERCHANT_IDENTIFIER"                        # This can be obtained by decrypting the apple_pay_ppc_key as shown above in comments
merchant_cert = "APPLE_PAY_MERCHANT_CERTIFICATE"                                           # Merchant Certificate provided by Apple Pay (https://developer.apple.com/) Certificates, Identifiers & Profiles > Apple Pay Merchant Identity Certificate
merchant_cert_key = "APPLE_PAY_MERCHANT_CERTIFICATE_KEY"                                   # Private key generate by RSA:2048 algorithm. Refer Hyperswitch Docs (https://docs.hyperswitch.io/hyperswitch-cloud/payment-methods-setup/wallets/apple-pay/ios-application/) to generate the private key
applepay_endpoint = "https://apple-pay-gateway.apple.com/paymentservices/registerMerchant" # Apple pay gateway merchant endpoint

[generic_link]
[generic_link.payment_method_collect]
sdk_url = "http://localhost:9090/0.16.7/v0/HyperLoader.js"
expiry = 900
[generic_link.payment_method_collect.ui_config]
theme = "#1A1A1A"
logo = "https://app.hyperswitch.io/HyperswitchFavicon.png"
merchant_name = "HyperSwitch"
[generic_link.payment_method_collect.enabled_payment_methods]
card = "credit,debit"
bank_transfer = "ach,bacs,sepa"
wallet = "paypal,pix,venmo"

[generic_link.payout_link]
sdk_url = "http://localhost:9090/0.16.7/v0/HyperLoader.js"
expiry = 900
[generic_link.payout_link.ui_config]
theme = "#1A1A1A"
logo = "https://app.hyperswitch.io/HyperswitchFavicon.png"
merchant_name = "HyperSwitch"
[generic_link.payout_link.enabled_payment_methods]
card = "credit,debit"

#Payout Method Filters Based on Country and Currency
[payout_method_filters.adyenplatform]
sepa = { country = "ES,SK,AT,NL,DE,BE,FR,FI,PT,IE,EE,LT,LV,IT,CZ,DE,HU,NO,PL,SE,GB,CH", currency = "EUR,CZK,DKK,HUF,NOK,PLN,SEK,GBP,CHF" }

[payout_method_filters.stripe]
ach = { country = "US", currency = "USD" }

[payment_link]
sdk_url = "http://localhost:9090/0.16.7/v0/HyperLoader.js"

[payment_method_auth]
redis_expiry = 900
pm_auth_key = "Some_pm_auth_key"

# Analytics configuration.
[analytics]
source = "sqlx" # The Analytics source/strategy to be used
forex_enabled = false # Enable or disable forex conversion for analytics

[analytics.clickhouse]
username = ""      # Clickhouse username
password = ""      # Clickhouse password (optional)
host = ""          # Clickhouse host in http(s)://<URL>:<PORT> format
database_name = "" # Clickhouse database name

[analytics.sqlx]
username = "db_user"      # Analytics DB Username
password = "db_pass"      # Analytics DB Password
host = "localhost"        # Analytics DB Host
port = 5432               # Analytics DB Port
dbname = "hyperswitch_db" # Name of Database
pool_size = 5             # Number of connections to keep open
connection_timeout = 10   # Timeout for database connection in seconds
queue_strategy = "Fifo"   # Add the queue strategy used by the database bb8 client

# Config for KV setup
[kv_config]
# TTL for KV in seconds
ttl = 900

[frm]
enabled = true

[paypal_onboarding]
client_id = "paypal_client_id"      # Client ID for PayPal onboarding
client_secret = "paypal_secret_key" # Secret key for PayPal onboarding
partner_id = "paypal_partner_id"    # Partner ID for PayPal onboarding
enabled = true                      # Switch to enable or disable PayPal onboarding

[events]
source = "logs" # The event sink to push events supports kafka or logs (stdout)

[events.kafka]
brokers = []                             # Kafka broker urls for bootstrapping the client
fraud_check_analytics_topic = "topic"    # Kafka topic to be used for FraudCheck events
intent_analytics_topic = "topic"         # Kafka topic to be used for PaymentIntent events
attempt_analytics_topic = "topic"        # Kafka topic to be used for PaymentAttempt events
refund_analytics_topic = "topic"         # Kafka topic to be used for Refund events
api_logs_topic = "topic"                 # Kafka topic to be used for incoming api events
connector_logs_topic = "topic"           # Kafka topic to be used for connector api events
outgoing_webhook_logs_topic = "topic"    # Kafka topic to be used for outgoing webhook events
dispute_analytics_topic = "topic"        # Kafka topic to be used for Dispute events
audit_events_topic = "topic"             # Kafka topic to be used for Payment Audit events
payout_analytics_topic = "topic"         # Kafka topic to be used for Payouts and PayoutAttempt events
consolidated_events_topic = "topic"      # Kafka topic to be used for Consolidated events
authentication_analytics_topic = "topic" # Kafka topic to be used for Authentication events

# File storage configuration
[file_storage]
file_storage_backend = "aws_s3" # File storage backend to be used

[file_storage.aws_s3]
region = "us-east-1"    # The AWS region used by the AWS S3 for file storage
bucket_name = "bucket1" # The AWS S3 bucket name for file storage

[secrets_management]
secrets_manager = "aws_kms" # Secrets manager client to be used

[secrets_management.aws_kms]
key_id = "kms_key_id" # The AWS key ID used by the KMS SDK for decrypting data.
region = "kms_region" # The AWS region used by the KMS SDK for decrypting data.

[encryption_management]
encryption_manager = "aws_kms" # Encryption manager client to be used

[encryption_management.aws_kms]
key_id = "kms_key_id" # The AWS key ID used by the KMS SDK for decrypting data.
region = "kms_region" # The AWS region used by the KMS SDK for decrypting data.

[opensearch]
host = "https://localhost:9200"
enabled = false

[opensearch.auth]
auth = "basic"
username = "admin"
password = "admin"
region = "eu-central-1"

[opensearch.indexes]
payment_attempts = "hyperswitch-payment-attempt-events"
payment_intents = "hyperswitch-payment-intent-events"
refunds = "hyperswitch-refund-events"
disputes = "hyperswitch-dispute-events"
sessionizer_payment_attempts = "sessionizer-payment-attempt-events"
sessionizer_payment_intents = "sessionizer-payment-intent-events"
sessionizer_refunds = "sessionizer-refund-events"
sessionizer_disputes = "sessionizer-dispute-events"

[saved_payment_methods]
sdk_eligible_payment_methods = "card"

[multitenancy]
enabled = false
global_tenant = { tenant_id = "global", schema = "public", redis_key_prefix = "", clickhouse_database = "default"}

[multitenancy.tenants.public]
base_url = "http://localhost:8080"               # URL of the tenant
schema = "public"                                # Postgres db schema
accounts_schema = "public"
redis_key_prefix = ""                            # Redis key distinguisher
clickhouse_database = "default"                  # Clickhouse database

[multitenancy.tenants.public.user]
control_center_url =  "http://localhost:9000"    # Control center URL


[user_auth_methods]
encryption_key = "" # Encryption key used for encrypting data in user_authentication_methods table

[locker_based_open_banking_connectors]
connector_list = ""

[recipient_emails]
recon = "test@example.com"

[cell_information]
id = "12345" # Default CellID for Global Cell Information

[network_tokenization_supported_card_networks]
card_networks = "Visa, AmericanExpress, Mastercard" # Supported card networks for network tokenization

[network_tokenization_service] # Network Tokenization Service Configuration
generate_token_url= ""        # base url to generate token
fetch_token_url= ""           # base url to fetch token
token_service_api_key= ""      # api key for token service
public_key= ""                # public key to encrypt data for token service
private_key= ""               # private key to decrypt  response payload from token service
key_id= ""                    # key id to encrypt data for token service
delete_token_url= ""          # base url to delete token from token service
check_token_status_url= ""    # base url to check token status from token service

[network_tokenization_supported_connectors]
connector_list = "cybersource" # Supported connectors for network tokenization

[network_transaction_id_supported_connectors]
connector_list = "adyen,cybersource,novalnet,stripe,worldpay" # Supported connectors for network transaction id

[grpc_client.dynamic_routing_client] # Dynamic Routing Client Configuration
host = "localhost" # Client Host
port = 7000        # Client Port
service = "dynamo" # Service name

[theme.storage]
file_storage_backend = "file_system" # Theme storage backend to be used

[theme.email_config]
entity_name = "Hyperswitch"                                                      # Display name in emails
entity_logo_url = "https://app.hyperswitch.io/email-assets/HyperswitchLogo.png"  # Logo URL for emails
foreground_color = "#111326"                                                     # Text color
primary_color = "#006DF9"                                                        # Primary color
background_color = "#FFFFFF"                                                     # Email background color

[billing_connectors_payment_sync]
billing_connectors_which_require_payment_sync = "stripebilling, recurly" # List of billing connectors which has payment sync api call

<<<<<<< HEAD
[billing_connector_with_invoice_data_in_payment_sync]
billing_connectors_which_have_invoice_data_in_payment_sync="recurly"
=======
[open_router]
enabled = true                          # Enable or disable Open Router
url = "http://localhost:8080"           # Open Router URL


[billing_connectors_invoice_sync]
billing_connectors_which_requires_invoice_sync_call = "recurly" # List of billing connectors which has invoice sync api call
>>>>>>> e93d5a79
<|MERGE_RESOLUTION|>--- conflicted
+++ resolved
@@ -988,15 +988,10 @@
 [billing_connectors_payment_sync]
 billing_connectors_which_require_payment_sync = "stripebilling, recurly" # List of billing connectors which has payment sync api call
 
-<<<<<<< HEAD
-[billing_connector_with_invoice_data_in_payment_sync]
-billing_connectors_which_have_invoice_data_in_payment_sync="recurly"
-=======
 [open_router]
 enabled = true                          # Enable or disable Open Router
 url = "http://localhost:8080"           # Open Router URL
 
 
 [billing_connectors_invoice_sync]
-billing_connectors_which_requires_invoice_sync_call = "recurly" # List of billing connectors which has invoice sync api call
->>>>>>> e93d5a79
+billing_connectors_which_requires_invoice_sync_call = "recurly" # List of billing connectors which has invoice sync api call