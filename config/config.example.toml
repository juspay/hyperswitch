# This is a sample config file whose sole purpose is to enumerate
# all the available configuration options, and is intended to be used
# solely as a reference. Please copy this file to create a config.

# Server configuration
[server]
port = 8080
host = "127.0.0.1"
# This is the grace time (in seconds) given to the actix-server to stop the execution
# For more details: https://actix.rs/docs/server/#graceful-shutdown
shutdown_timeout = 30
# HTTP Request body limit. Defaults to 32kB
request_body_limit = 32_768
# Proxy server configuration for connecting to payment gateways.
# Don't define the fields if a Proxy isn't needed. Empty strings will cause failure.
[proxy]
# http_url = "http proxy url"   # Proxy all HTTP traffic via this proxy
# https_url = "https proxy url" # Proxy all HTTPS traffic via this proxy
idle_pool_connection_timeout = 90 # Timeout for idle pool connections (defaults to 90s)


# Main SQL data store credentials
[master_database]
username = "db_user"      # DB Username
password = "db_pass"      # DB Password. Use base-64 encoded kms encrypted value here when kms is enabled
host = "localhost"        # DB Host
port = 5432               # DB Port
dbname = "hyperswitch_db" # Name of Database
pool_size = 5             # Number of connections to keep open
connection_timeout = 10   # Timeout for database connection in seconds
queue_strategy = "Fifo"   # Add the queue strategy used by the database bb8 client

# Replica SQL data store credentials
[replica_database]
username = "replica_user" # DB Username
password = "db_pass"      # DB Password. Use base-64 encoded kms encrypted value here when kms is enabled
host = "localhost"        # DB Host
port = 5432               # DB Port
dbname = "hyperswitch_db" # Name of Database
pool_size = 5             # Number of connections to keep open
connection_timeout = 10   # Timeout for database connection in seconds
queue_strategy = "Fifo"   # Add the queue strategy used by the database bb8 client

# Redis credentials
[redis]
host = "127.0.0.1"
port = 6379
pool_size = 5              # Number of connections to keep open
reconnect_max_attempts = 5 # Maximum number of reconnection attempts to make before failing. Set to 0 to retry forever.
reconnect_delay = 5        # Delay between reconnection attempts, in milliseconds
default_ttl = 300          # Default TTL for entries, in seconds
default_hash_ttl = 900     # Default TTL for hashes entries, in seconds
use_legacy_version = false # Resp protocol for fred crate (set this to true if using RESPv2 or redis version < 6)
stream_read_count = 1      # Default number of entries to read from stream if not provided in stream read options

# This section provides configs for currency conversion api
[forex_api]
call_delay = 21600                # Api calls are made after every 6 hrs
local_fetch_retry_count = 5       # Fetch from Local cache has retry count as 5
local_fetch_retry_delay = 1000    # Retry delay for checking write condition
api_timeout = 20000               # Api timeouts once it crosses 2000 ms
api_key = "YOUR API KEY HERE"     # Api key for making request to foreign exchange Api
fallback_api_key = "YOUR API KEY" # Api key for the fallback service
redis_lock_timeout = 26000        # Redis remains write locked for 26000 ms once the acquire_redis_lock is called

# Logging configuration. Logging can be either to file or console or both.

# Logging configuration for file logging
[log.file]
enabled = false         # Toggle [true or false]
path = "logs"           # specify the directory to create log files
file_name = "debug.log" # base name for log files.
# levels can be "TRACE", "DEBUG", "INFO", "WARN", "ERROR", "OFF"
# defaults to "WARN"
level = "WARN"
# sets the log level for one or more crates
filtering_directive = "WARN,router=INFO,reqwest=INFO"
#                      ^^^^        ^^^^---------^^^^-- sets the log level for the
#                      |                               router and reqwest crates to INFO.
#                      |
#                      |______________________________ sets the log level for all
#                                                      other crates to WARN.

# Logging configuration for console logging
[log.console]
enabled = true         # boolean [true or false]
log_format = "default" # Log format. "default" or "json"
# levels can be "TRACE", "DEBUG", "INFO", "WARN", "ERROR", "OFF"
# defaults to "WARN"
level = "DEBUG"
# sets the log level for one or more crates
filtering_directive = "WARN,router=INFO,reqwest=INFO"
#                      ^^^^        ^^^^---------^^^^-- sets the log level for the
#                      |                               router and reqwest crates to INFO.
#                      |
#                      |______________________________ sets the log level for all
#                                                      other crates to WARN.

# Telemetry configuration for metrics and traces
[log.telemetry]
traces_enabled = false                                # boolean [true or false], whether traces are enabled
metrics_enabled = false                               # boolean [true or false], whether metrics are enabled
ignore_errors = false                                 # boolean [true or false], whether to ignore errors during traces or metrics pipeline setup
sampling_rate = 0.1                                   # decimal rate between 0.0 - 1.0
otel_exporter_otlp_endpoint = "http://localhost:4317" # endpoint to send metrics and traces to, can include port number
otel_exporter_otlp_timeout = 5000                     # timeout (in milliseconds) for sending metrics and traces
use_xray_generator = false                            # Set this to true for AWS X-ray compatible traces
route_to_trace = ["*/confirm"]

# This section provides some secret values.
[secrets]
master_enc_key = "sample_key"            # Master Encryption key used to encrypt merchant wise encryption key. Should be 32-byte long.
admin_api_key = "test_admin"             # admin API key for admin authentication. Only applicable when KMS is disabled.
kms_encrypted_admin_api_key = ""         # Base64-encoded (KMS encrypted) ciphertext of the admin_api_key. Only applicable when KMS is enabled.
jwt_secret = "secret"                    # JWT secret used for user authentication. Only applicable when KMS is disabled.
kms_encrypted_jwt_secret = ""            # Base64-encoded (KMS encrypted) ciphertext of the jwt_secret. Only applicable when KMS is enabled.
recon_admin_api_key = "recon_test_admin" # recon_admin API key for recon authentication. Only applicable when KMS is disabled.
kms_encrypted_recon_admin_api_key = ""   # Base64-encoded (KMS encrypted) ciphertext of the recon_admin_api_key. Only applicable when KMS is enabled

# Locker settings contain details for accessing a card locker, a
# PCI Compliant storage entity which stores payment method information
# like card details
[locker]
host = ""                      # Locker host
host_rs = ""                   # Rust Locker host 
mock_locker = true             # Emulate a locker locally using Postgres
basilisk_host = ""             # Basilisk host
locker_signing_key_id = "1"    # Key_id to sign basilisk hs locker

[delayed_session_response]
connectors_with_delayed_session_response = "trustpay,payme" # List of connectors which has delayed session response

[webhook_source_verification_call]
connectors_with_webhook_source_verification_call = "paypal" # List of connectors which has additional source verification api-call

[jwekey] # 4 priv/pub key pair
locker_key_identifier1 = ""     # key identifier for key rotation , should be same as basilisk
locker_key_identifier2 = ""     # key identifier for key rotation , should be same as basilisk
locker_encryption_key1 = ""     # public key 1 in pem format, corresponding private key in basilisk
locker_encryption_key2 = ""     # public key 2 in pem format, corresponding private key in basilisk
locker_decryption_key1 = ""     # private key 1 in pem format, corresponding public key in basilisk
locker_decryption_key2 = ""     # private key 2 in pem format, corresponding public key in basilisk
vault_encryption_key = ""       # public key in pem format, corresponding private key in basilisk-hs
rust_locker_encryption_key = "" # public key in pem format, corresponding private key in rust locker
vault_private_key = ""          # private key in pem format, corresponding public key in basilisk-hs


# Refund configuration
[refund]
max_attempts = 10 # Number of refund attempts allowed
max_age = 365     # Max age of a refund in days.

[webhooks]
outgoing_enabled = true

# Validity of an Ephemeral Key in Hours
[eph_key]
validity = 1

[api_keys]
# Base64-encoded (KMS encrypted) ciphertext of the API key hashing key
kms_encrypted_hash_key = ""
# Hex-encoded 32-byte long (64 characters long when hex-encoded) key used for calculating hashes of API keys
hash_key = "0123456789abcdef0123456789abcdef0123456789abcdef0123456789abcdef"

# Connector configuration, provided attributes will be used to fulfill API requests.
# Examples provided here are sandbox/test base urls, can be replaced by live or mock
# base urls based on your need.
# Note: These are not optional attributes. hyperswitch request can fail due to invalid/empty values.
[connectors]
aci.base_url = "https://eu-test.oppwa.com/"
adyen.base_url = "https://checkout-test.adyen.com/"
adyen.secondary_base_url = "https://pal-test.adyen.com/"
airwallex.base_url = "https://api-demo.airwallex.com/"
applepay.base_url = "https://apple-pay-gateway.apple.com/"
authorizedotnet.base_url = "https://apitest.authorize.net/xml/v1/request.api"
bambora.base_url = "https://api.na.bambora.com"
bankofamerica.base_url = "https://apitest.merchant-services.bankofamerica.com/"
bitpay.base_url = "https://test.bitpay.com"
bluesnap.base_url = "https://sandbox.bluesnap.com/"
bluesnap.secondary_base_url = "https://sandpay.bluesnap.com/"
boku.base_url = "https://$-api4-stage.boku.com"
braintree.base_url = "https://api.sandbox.braintreegateway.com/"
braintree.secondary_base_url = "https://payments.sandbox.braintree-api.com/graphql"
cashtocode.base_url = "https://cluster05.api-test.cashtocode.com"
checkout.base_url = "https://api.sandbox.checkout.com/"
coinbase.base_url = "https://api.commerce.coinbase.com"
cryptopay.base_url = "https://business-sandbox.cryptopay.me"
cybersource.base_url = "https://apitest.cybersource.com/"
dlocal.base_url = "https://sandbox.dlocal.com/"
dummyconnector.base_url = "http://localhost:8080/dummy-connector"
fiserv.base_url = "https://cert.api.fiservapps.com/"
forte.base_url = "https://sandbox.forte.net/api/v3"
globalpay.base_url = "https://apis.sandbox.globalpay.com/ucp/"
globepay.base_url = "https://pay.globepay.co/"
gocardless.base_url = "https://api-sandbox.gocardless.com"
helcim.base_url = "https://api.helcim.com/"
iatapay.base_url = "https://sandbox.iata-pay.iata.org/api/v1"
klarna.base_url = "https://api-na.playground.klarna.com/"
mollie.base_url = "https://api.mollie.com/v2/"
mollie.secondary_base_url = "https://api.cc.mollie.com/v1/"
multisafepay.base_url = "https://testapi.multisafepay.com/"
nexinets.base_url = "https://apitest.payengine.de/v1"
nmi.base_url = "https://secure.nmi.com/"
noon.base_url = "https://api-test.noonpayments.com/"
noon.key_mode = "Test"
nuvei.base_url = "https://ppp-test.nuvei.com/"
opayo.base_url = "https://pi-test.sagepay.com/"
opennode.base_url = "https://dev-api.opennode.com"
payeezy.base_url = "https://api-cert.payeezy.com/"
payme.base_url = "https://sandbox.payme.io/"
paypal.base_url = "https://api-m.sandbox.paypal.com/"
payu.base_url = "https://secure.snd.payu.com/"
powertranz.base_url = "https://staging.ptranz.com/api/"
prophetpay.base_url = "https://ccm-thirdparty.cps.golf/"
rapyd.base_url = "https://sandboxapi.rapyd.net"
shift4.base_url = "https://api.shift4.com/"
signifyd.base_url = "https://api.signifyd.com/"
square.base_url = "https://connect.squareupsandbox.com/"
square.secondary_base_url = "https://pci-connect.squareupsandbox.com/"
stax.base_url = "https://apiprod.fattlabs.com/"
stripe.base_url = "https://api.stripe.com/"
stripe.base_url_file_upload = "https://files.stripe.com/"
trustpay.base_url = "https://test-tpgw.trustpay.eu/"
trustpay.base_url_bank_redirects = "https://aapi.trustpay.eu/"
tsys.base_url = "https://stagegw.transnox.com/"
volt.base_url = "https://api.sandbox.volt.io/"
wise.base_url = "https://api.sandbox.transferwise.tech/"
worldline.base_url = "https://eu.sandbox.api-ingenico.com/"
worldpay.base_url = "https://try.access.worldpay.com/"
zen.base_url = "https://api.zen-test.com/"
zen.secondary_base_url = "https://secure.zen-test.com/"

#Payment Method Filters Based on Country and Currency
[pm_filters.default]
apple_pay = { country = "AU,CN,HK,JP,MO,MY,NZ,SG,TW,AM,AT,AZ,BY,BE,BG,HR,CY,CZ,DK,EE,FO,FI,FR,GE,DE,GR,GL,GG,HU,IS,IE,IM,IT,KZ,JE,LV,LI,LT,LU,MT,MD,MC,ME,NL,NO,PL,PT,RO,SM,RS,SK,SI,ES,SE,CH,UA,GB,AR,CO,CR,BR,MX,PE,BH,IL,JO,KW,PS,QA,SA,AE,CA,UM,US,KR,VN,MA,ZA,VA,CL,SV,GT,HN,PA", currency = "AED,AUD,CHF,CAD,EUR,GBP,HKD,SGD,USD" }

# Bank redirect configs for allowed banks through online_banking_czech_republic payment method
[bank_config.online_banking_czech_republic]
adyen = { banks = "ceska_sporitelna,komercni_banka,platnosc_online_karta_platnicza" }

# Bank redirect configs for allowed banks through online_banking_slovakia payment method
[bank_config.online_banking_slovakia]
adyen = { banks = "e_platby_vub,postova_banka,sporo_pay,tatra_pay,viamo" }

# Bank redirect configs for allowed banks through online_banking_poland payment method
[bank_config.online_banking_poland]
adyen = { banks = "blik_psp,place_zipko,m_bank,pay_with_ing,santander_przelew24,bank_pekaosa,bank_millennium,pay_with_alior_bank,banki_spoldzielcze,pay_with_inteligo,bnp_paribas_poland,bank_nowy_sa,credit_agricole,pay_with_bos,pay_with_citi_handlowy,pay_with_plus_bank,toyota_bank,velo_bank,e_transfer_pocztowy24" }

# Bank redirect configs for allowed banks through open_banking_uk payment method
[bank_config.open_banking_uk]
adyen = { banks = "aib,bank_of_scotland,danske_bank,first_direct,first_trust,halifax,lloyds,monzo,nat_west,nationwide_bank,royal_bank_of_scotland,starling,tsb_bank,tesco_bank,ulster_bank,barclays,hsbc_bank,revolut,santander_przelew24,open_bank_success,open_bank_failure,open_bank_cancelled" }

# Bank redirect configs for allowed banks through przelewy24 payment method
[bank_config.przelewy24]
stripe = { banks = "alior_bank,bank_millennium,bank_nowy_bfg_sa,bank_pekao_sa,banki_spbdzielcze,blik,bnp_paribas,boz,citi,credit_agricole,e_transfer_pocztowy24,getin_bank,idea_bank,inteligo,mbank_mtransfer,nest_przelew,noble_pay,pbac_z_ipko,plus_bank,santander_przelew24,toyota_bank,volkswagen_bank" }

# This data is used to call respective connectors for wallets and cards
[connectors.supported]
wallets = ["klarna", "braintree", "applepay"]
rewards = ["cashtocode", "zen"]
cards = [
    "adyen",
    "authorizedotnet",
    "coinbase",
    "cryptopay",
    "braintree",
    "checkout",
    "cybersource",
    "globalpay",
    "globepay",
    "gocardless",
    "helcim",
    "mollie",
    "paypal",
    "shift4",
    "square",
    "stax",
    "stripe",
    "worldpay",
    "zen",
]

# Scheduler settings provides a point to modify the behaviour of scheduler flow.
# It defines the the streams/queues name and configuration as well as event selection variables
[scheduler]
stream = "SCHEDULER_STREAM"
graceful_shutdown_interval = 60000 # Specifies how much time to wait while re-attempting shutdown for a service (in milliseconds)
loop_interval = 5000               # Specifies how much time to wait before starting the defined behaviour of producer or consumer (in milliseconds)

[scheduler.consumer]
consumer_group = "SCHEDULER_GROUP"
disabled = false                   # This flag decides if the consumer should actively consume task

[scheduler.producer]
upper_fetch_limit = 0             # Upper limit for fetching entries from the redis queue (in seconds)
lower_fetch_limit = 1800          # Lower limit for fetching entries from redis queue (in seconds)
lock_key = "PRODUCER_LOCKING_KEY" # The following keys defines the producer lock that is created in redis with
lock_ttl = 160                    # the ttl being the expiry (in seconds)

batch_size = 200 # Specifies the batch size the producer will push under a single entry in the redis queue

# Drainer configuration, which handles draining raw SQL queries from Redis streams to the SQL database
[drainer]
stream_name = "DRAINER_STREAM" # Specifies the stream name to be used by the drainer
num_partitions = 64            # Specifies the number of partitions the stream will be divided into
max_read_count = 100           # Specifies the maximum number of entries that would be read from redis stream in one call
shutdown_interval = 1000       # Specifies how much time to wait, while waiting for threads to complete execution (in milliseconds)
loop_interval = 500            # Specifies how much time to wait after checking all the possible streams in completed (in milliseconds)

# Filtration logic for list payment method, allowing use to limit payment methods based on the requirement country and currency
[pm_filters.stripe]
#           ^--- This can be any connector (can be multiple)
paypal = { currency = "USD,INR", country = "US" }
# ^                       ^------- comma-separated values
# ^------------------------------- any valid payment method type (can be multiple) (for cards this should be card_network)
# If either currency or country isn't provided then, all possible values are accepted

# KMS configuration. Only applicable when the `kms` feature flag is enabled.
[kms]
key_id = "" # The AWS key ID used by the KMS SDK for decrypting data.
region = "" # The AWS region used by the KMS SDK for decrypting data.

# EmailClient configuration. Only applicable when the `email` feature flag is enabled.
[email]
sender_email = "example@example.com" # Sender email
aws_region = ""                      # AWS region used by AWS SES
base_url = ""                        # Base url used when adding links that should redirect to self
allowed_unverified_days = 1          # Number of days the api calls ( with jwt token ) can be made without verifying the email
active_email_client = "SES"          # The currently active email client

# Configuration for aws ses, applicable when the active email client is SES
[email.aws_ses]
email_role_arn = ""        # The amazon resource name ( arn ) of the role which has permission to send emails
sts_role_session_name = "" # An identifier for the assumed role session, used to uniquely identify a session.


#tokenization configuration which describe token lifetime and payment method for specific connector
[tokenization]
stripe = { long_lived_token = false, payment_method = "wallet", payment_method_type = { type = "disable_only", list = "google_pay" } }
checkout = { long_lived_token = false, payment_method = "wallet" }
mollie = { long_lived_token = false, payment_method = "card" }
stax = { long_lived_token = true, payment_method = "card,bank_debit" }
square = { long_lived_token = false, payment_method = "card" }
braintree = { long_lived_token = false, payment_method = "card" }
gocardless = { long_lived_token = true, payment_method = "bank_debit" }

[temp_locker_enable_config]
stripe = { payment_method = "bank_transfer" }
nuvei = { payment_method = "card" }
shift4 = { payment_method = "card" }
bluesnap = { payment_method = "card" }

[dummy_connector]
enabled = true                                  # Whether dummy connector is enabled or not
payment_ttl = 172800                            # Time to live for dummy connector payment in redis
payment_duration = 1000                         # Fake delay duration for dummy connector payment
payment_tolerance = 100                         # Fake delay tolerance for dummy connector payment
payment_retrieve_duration = 500                 # Fake delay duration for dummy connector payment sync
payment_retrieve_tolerance = 100                # Fake delay tolerance for dummy connector payment sync
payment_complete_duration = 500                 # Fake delay duration for dummy connector payment complete
payment_complete_tolerance = 100                # Fake delay tolerance for dummy connector payment complete
refund_ttl = 172800                             # Time to live for dummy connector refund in redis
refund_duration = 1000                          # Fake delay duration for dummy connector refund
refund_tolerance = 100                          # Fake delay tolerance for dummy connector refund
refund_retrieve_duration = 500                  # Fake delay duration for dummy connector refund sync
refund_retrieve_tolerance = 100                 # Fake delay tolerance for dummy connector refund sync
authorize_ttl = 36000                           # Time to live for dummy connector authorize request in redis
assets_base_url = "https://www.example.com/"    # Base url for dummy connector assets
default_return_url = "https://www.example.com/" # Default return url when no return url is passed while payment
slack_invite_url = "https://www.example.com/"   # Slack invite url for hyperswitch
discord_invite_url = "https://www.example.com/" # Discord invite url for hyperswitch

[mandates.supported_payment_methods]
card.credit = { connector_list = "stripe,adyen" }   # Mandate supported payment method type and connector for card
wallet.paypal = { connector_list = "adyen" }        # Mandate supported payment method type and connector for wallets
pay_later.klarna = { connector_list = "adyen" }     # Mandate supported payment method type and connector for pay_later
bank_debit.ach = { connector_list = "gocardless" }  # Mandate supported payment method type and connector for bank_debit
bank_debit.becs = { connector_list = "gocardless" } # Mandate supported payment method type and connector for bank_debit
bank_debit.sepa = { connector_list = "gocardless" } # Mandate supported payment method type and connector for bank_debit

# Required fields info used while listing the payment_method_data
[required_fields.pay_later] # payment_method = "pay_later"
afterpay_clearpay = { fields = { stripe = [ # payment_method_type = afterpay_clearpay, connector = "stripe"
    # Required fields vector with its respective display name in front-end and field_type
    { required_field = "shipping.address.first_name", display_name = "first_name", field_type = "text" },
    { required_field = "shipping.address.last_name", display_name = "last_name", field_type = "text" },
    { required_field = "shipping.address.country", display_name = "country", field_type = { drop_down = { options = [
        "US",
        "IN",
    ] } } },
] } }

[payouts]
payout_eligibility = true # Defaults the eligibility of a payout method to true in case connector does not provide checks for payout eligibility

[pm_filters.adyen]
online_banking_fpx = { country = "MY", currency = "MYR" }
online_banking_thailand = { country = "TH", currency = "THB" }
touch_n_go = { country = "MY", currency = "MYR" }
atome = { country = "MY,SG", currency = "MYR,SGD" }
swish = { country = "SE", currency = "SEK" }
permata_bank_transfer = { country = "ID", currency = "IDR" }
bca_bank_transfer = { country = "ID", currency = "IDR" }
bni_va = { country = "ID", currency = "IDR" }
bri_va = { country = "ID", currency = "IDR" }
cimb_va = { country = "ID", currency = "IDR" }
danamon_va = { country = "ID", currency = "IDR" }
mandiri_va = { country = "ID", currency = "IDR" }
alfamart = { country = "ID", currency = "IDR" }
indomaret = { country = "ID", currency = "IDR" }
open_banking_uk = { country = "GB", currency = "GBP" }
oxxo = { country = "MX", currency = "MXN" }
pay_safe_card = { country = "AT,AU,BE,BR,BE,CA,HR,CY,CZ,DK,FI,FR,GE,DE,GI,HU,IS,IE,KW,LV,IE,LI,LT,LU,MT,MX,MD,ME,NL,NZ,NO,PY,PE,PL,PT,RO,SA,RS,SK,SI,ES,SE,CH,TR,UAE,UK,US,UY", currency = "EUR,AUD,BRL,CAD,CZK,DKK,GEL,GIP,HUF,ISK,KWD,CHF,MXN,MDL,NZD,NOK,PYG,PEN,PLN,RON,SAR,RSD,SEK,TRY,AED,GBP,USD,UYU" }
seven_eleven = { country = "JP", currency = "JPY" }
lawson = { country = "JP", currency = "JPY" }
mini_stop = { country = "JP", currency = "JPY" }
family_mart = { country = "JP", currency = "JPY" }
seicomart = { country = "JP", currency = "JPY" }
pay_easy = { country = "JP", currency = "JPY" }

[pm_filters.zen]
credit = { not_available_flows = { capture_method = "manual" } }
debit = { not_available_flows = { capture_method = "manual" } }
boleto = { country = "BR", currency = "BRL" }
efecty = { country = "CO", currency = "COP" }
multibanco = { country = "PT", currency = "EUR" }
pago_efectivo = { country = "PE", currency = "PEN" }
pse = { country = "CO", currency = "COP" }
pix = { country = "BR", currency = "BRL" }
red_compra = { country = "CL", currency = "CLP" }
red_pagos = { country = "UY", currency = "UYU" }

[pm_filters.stax]
credit = { currency = "USD" }
debit = { currency = "USD" }
ach = { currency = "USD" }

[pm_filters.prophetpay]
card_redirect = { currency = "USD" }

[connector_customer]
connector_list = "gocardless,stax,stripe"
payout_connector_list = "wise"

[bank_config.online_banking_fpx]
adyen.banks = "affin_bank,agro_bank,alliance_bank,am_bank,bank_islam,bank_muamalat,bank_rakyat,bank_simpanan_nasional,cimb_bank,hong_leong_bank,hsbc_bank,kuwait_finance_house,may_bank,ocbc_bank,public_bank,rhb_bank,standard_chartered_bank,uob_bank"

[bank_config.online_banking_thailand]
adyen.banks = "bangkok_bank,krungsri_bank,krung_thai_bank,the_siam_commercial_bank,kasikorn_bank"

[multiple_api_version_supported_connectors]
supported_connectors = "braintree"

[applepay_decrypt_keys]
apple_pay_ppc = "APPLE_PAY_PAYMENT_PROCESSING_CERTIFICATE"         #Payment Processing Certificate provided by Apple Pay (https://developer.apple.com/) Certificates, Identifiers & Profiles > Apple Pay Payment Processing Certificate
apple_pay_ppc_key = "APPLE_PAY_PAYMENT_PROCESSING_CERTIFICATE_KEY" #Private key generate by Elliptic-curve prime256v1 curve
apple_pay_merchant_cert = "APPLE_PAY_MERCHNAT_CERTIFICATE"         #Merchant Certificate provided by Apple Pay (https://developer.apple.com/) Certificates, Identifiers & Profiles > Apple Pay Merchant Identity Certificate
apple_pay_merchant_cert_key = "APPLE_PAY_MERCHNAT_CERTIFICATE_KEY" #Private key generate by RSA:2048 algorithm

[payment_link]
sdk_url = "http://localhost:9090/dist/HyperLoader.js"

# Analytics configuration.
[analytics]
source = "sqlx" # The Analytics source/strategy to be used

[analytics.sqlx]
username = "db_user"      # Analytics DB Username
password = "db_pass"      # Analytics DB Password
host = "localhost"        # Analytics DB Host
port = 5432               # Analytics DB Port
dbname = "hyperswitch_db" # Name of Database
pool_size = 5             # Number of connections to keep open
connection_timeout = 10   # Timeout for database connection in seconds

# Config for KV setup
[kv_config]
# TTL for KV in seconds
ttl = 900

<<<<<<< HEAD
[frm]
enabled = true
=======
[paypal_onboarding]
client_id = "paypal_client_id" # Client ID for PayPal onboarding
client_secret = "paypal_secret_key" # Secret key for PayPal onboarding
partner_id = "paypal_partner_id" # Partner ID for PayPal onboarding
enabled = true # Switch to enable or disable PayPal onboarding
>>>>>>> 792e642a
<|MERGE_RESOLUTION|>--- conflicted
+++ resolved
@@ -479,13 +479,11 @@
 # TTL for KV in seconds
 ttl = 900
 
-<<<<<<< HEAD
 [frm]
 enabled = true
-=======
+
 [paypal_onboarding]
 client_id = "paypal_client_id" # Client ID for PayPal onboarding
 client_secret = "paypal_secret_key" # Secret key for PayPal onboarding
 partner_id = "paypal_partner_id" # Partner ID for PayPal onboarding
-enabled = true # Switch to enable or disable PayPal onboarding
->>>>>>> 792e642a
+enabled = true # Switch to enable or disable PayPal onboarding