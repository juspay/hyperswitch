# This is a sample config file whose sole purpose is to enumerate
# all the available configuration options, and is intended to be used
# solely as a reference. Please copy this file to create a config.

# Server configuration
[server]
port = 8080
host = "127.0.0.1"
# This is the grace time (in seconds) given to the actix-server to stop the execution
# For more details: https://actix.rs/docs/server/#graceful-shutdown
shutdown_timeout = 30
# HTTP Request body limit. Defaults to 32kB
request_body_limit = 32_768
# Proxy server configuration for connecting to payment gateways.
# Don't define the fields if a Proxy isn't needed. Empty strings will cause failure.
[proxy]
# http_url = "http proxy url"   # Proxy all HTTP traffic via this proxy
# https_url = "https proxy url" # Proxy all HTTPS traffic via this proxy
idle_pool_connection_timeout = 90 # Timeout for idle pool connections (defaults to 90s)


# Main SQL data store credentials
[master_database]
username = "db_user"      # DB Username
password = "db_pass"      # DB Password. Use base-64 encoded kms encrypted value here when kms is enabled
host = "localhost"        # DB Host
port = 5432               # DB Port
dbname = "hyperswitch_db" # Name of Database
pool_size = 5             # Number of connections to keep open
connection_timeout = 10   # Timeout for database connection in seconds
queue_strategy = "Fifo"   # Add the queue strategy used by the database bb8 client

# Replica SQL data store credentials
[replica_database]
username = "replica_user" # DB Username
password = "db_pass"      # DB Password. Use base-64 encoded kms encrypted value here when kms is enabled
host = "localhost"        # DB Host
port = 5432               # DB Port
dbname = "hyperswitch_db" # Name of Database
pool_size = 5             # Number of connections to keep open
connection_timeout = 10   # Timeout for database connection in seconds
queue_strategy = "Fifo"   # Add the queue strategy used by the database bb8 client

# Redis credentials
[redis]
host = "127.0.0.1"
port = 6379
pool_size = 5                     # Number of connections to keep open
reconnect_max_attempts = 5        # Maximum number of reconnection attempts to make before failing. Set to 0 to retry forever.
reconnect_delay = 5               # Delay between reconnection attempts, in milliseconds
default_ttl = 300                 # Default TTL for entries, in seconds
default_hash_ttl = 900            # Default TTL for hashes entries, in seconds
use_legacy_version = false        # Resp protocol for fred crate (set this to true if using RESPv2 or redis version < 6)
stream_read_count = 1             # Default number of entries to read from stream if not provided in stream read options
auto_pipeline = true              # Whether or not the client should automatically pipeline commands across tasks when possible.
disable_auto_backpressure = false # Whether or not to disable the automatic backpressure features when pipelining is enabled.
max_in_flight_commands = 5000     # The maximum number of in-flight commands (per connection) before backpressure will be applied.
default_command_timeout = 0       # An optional timeout to apply to all commands.
max_feed_count = 200              # The maximum number of frames that will be fed to a socket before flushing.

# This section provides configs for currency conversion api
[forex_api]
call_delay = 21600                # Api calls are made after every 6 hrs
local_fetch_retry_count = 5       # Fetch from Local cache has retry count as 5
local_fetch_retry_delay = 1000    # Retry delay for checking write condition
api_timeout = 20000               # Api timeouts once it crosses 20000 ms
api_key = "YOUR API KEY HERE"     # Api key for making request to foreign exchange Api
fallback_api_key = "YOUR API KEY" # Api key for the fallback service
redis_lock_timeout = 26000        # Redis remains write locked for 26000 ms once the acquire_redis_lock is called

# Logging configuration. Logging can be either to file or console or both.

# Logging configuration for file logging
[log.file]
enabled = false         # Toggle [true or false]
path = "logs"           # specify the directory to create log files
file_name = "debug.log" # base name for log files.
# levels can be "TRACE", "DEBUG", "INFO", "WARN", "ERROR", "OFF"
# defaults to "WARN"
level = "WARN"
# sets the log level for one or more crates
filtering_directive = "WARN,router=INFO,reqwest=INFO"
#                      ^^^^        ^^^^---------^^^^-- sets the log level for the
#                      |                               router and reqwest crates to INFO.
#                      |
#                      |______________________________ sets the log level for all
#                                                      other crates to WARN.

# Logging configuration for console logging
[log.console]
enabled = true         # boolean [true or false]
log_format = "default" # Log format. "default" or "json"
# levels can be "TRACE", "DEBUG", "INFO", "WARN", "ERROR", "OFF"
# defaults to "WARN"
level = "DEBUG"
# sets the log level for one or more crates
filtering_directive = "WARN,router=INFO,reqwest=INFO"
#                      ^^^^        ^^^^---------^^^^-- sets the log level for the
#                      |                               router and reqwest crates to INFO.
#                      |
#                      |______________________________ sets the log level for all
#                                                      other crates to WARN.

# Telemetry configuration for metrics and traces
[log.telemetry]
traces_enabled = false                                # boolean [true or false], whether traces are enabled
metrics_enabled = false                               # boolean [true or false], whether metrics are enabled
ignore_errors = false                                 # boolean [true or false], whether to ignore errors during traces or metrics pipeline setup
sampling_rate = 0.1                                   # decimal rate between 0.0 - 1.0
otel_exporter_otlp_endpoint = "http://localhost:4317" # endpoint to send metrics and traces to, can include port number
otel_exporter_otlp_timeout = 5000                     # timeout (in milliseconds) for sending metrics and traces
use_xray_generator = false                            # Set this to true for AWS X-ray compatible traces
route_to_trace = ["*/confirm"]

# This section provides some secret values.
[secrets]
master_enc_key = "sample_key"            # Master Encryption key used to encrypt merchant wise encryption key. Should be 32-byte long.
admin_api_key = "test_admin"             # admin API key for admin authentication. Only applicable when KMS is disabled.
kms_encrypted_admin_api_key = ""         # Base64-encoded (KMS encrypted) ciphertext of the admin_api_key. Only applicable when KMS is enabled.
jwt_secret = "secret"                    # JWT secret used for user authentication. Only applicable when KMS is disabled.
kms_encrypted_jwt_secret = ""            # Base64-encoded (KMS encrypted) ciphertext of the jwt_secret. Only applicable when KMS is enabled.
recon_admin_api_key = "recon_test_admin" # recon_admin API key for recon authentication. Only applicable when KMS is disabled.
kms_encrypted_recon_admin_api_key = ""   # Base64-encoded (KMS encrypted) ciphertext of the recon_admin_api_key. Only applicable when KMS is enabled

# Locker settings contain details for accessing a card locker, a
# PCI Compliant storage entity which stores payment method information
# like card details
[locker]
host = ""                   # Locker host
host_rs = ""                # Rust Locker host
mock_locker = true          # Emulate a locker locally using Postgres
locker_signing_key_id = "1" # Key_id to sign basilisk hs locker
locker_enabled = true       # Boolean to enable or disable saving cards in locker

[delayed_session_response]
connectors_with_delayed_session_response = "trustpay,payme" # List of connectors which has delayed session response

[webhook_source_verification_call]
connectors_with_webhook_source_verification_call = "paypal" # List of connectors which has additional source verification api-call

[jwekey] # 4 priv/pub key pair
vault_encryption_key = ""       # public key in pem format, corresponding private key in basilisk-hs
rust_locker_encryption_key = "" # public key in pem format, corresponding private key in rust locker
vault_private_key = ""          # private key in pem format, corresponding public key in basilisk-hs

# Refund configuration
[refund]
max_attempts = 10 # Number of refund attempts allowed
max_age = 365     # Max age of a refund in days.

[webhooks]
outgoing_enabled = true

# Validity of an Ephemeral Key in Hours
[eph_key]
validity = 1

[api_keys]
# Base64-encoded (KMS encrypted) ciphertext of the API key hashing key
kms_encrypted_hash_key = ""
# Hex-encoded 32-byte long (64 characters long when hex-encoded) key used for calculating hashes of API keys
hash_key = "0123456789abcdef0123456789abcdef0123456789abcdef0123456789abcdef"

# Connector configuration, provided attributes will be used to fulfill API requests.
# Examples provided here are sandbox/test base urls, can be replaced by live or mock
# base urls based on your need.
# Note: These are not optional attributes. hyperswitch request can fail due to invalid/empty values.
[connectors]
aci.base_url = "https://eu-test.oppwa.com/"
adyen.base_url = "https://checkout-test.adyen.com/"
adyen.secondary_base_url = "https://pal-test.adyen.com/"
airwallex.base_url = "https://api-demo.airwallex.com/"
applepay.base_url = "https://apple-pay-gateway.apple.com/"
authorizedotnet.base_url = "https://apitest.authorize.net/xml/v1/request.api"
bambora.base_url = "https://api.na.bambora.com"
bankofamerica.base_url = "https://apitest.merchant-services.bankofamerica.com/"
bitpay.base_url = "https://test.bitpay.com"
bluesnap.base_url = "https://sandbox.bluesnap.com/"
bluesnap.secondary_base_url = "https://sandpay.bluesnap.com/"
boku.base_url = "https://$-api4-stage.boku.com"
braintree.base_url = "https://api.sandbox.braintreegateway.com/"
braintree.secondary_base_url = "https://payments.sandbox.braintree-api.com/graphql"
cashtocode.base_url = "https://cluster05.api-test.cashtocode.com"
checkout.base_url = "https://api.sandbox.checkout.com/"
coinbase.base_url = "https://api.commerce.coinbase.com"
cryptopay.base_url = "https://business-sandbox.cryptopay.me"
cybersource.base_url = "https://apitest.cybersource.com/"
dlocal.base_url = "https://sandbox.dlocal.com/"
dummyconnector.base_url = "http://localhost:8080/dummy-connector"
fiserv.base_url = "https://cert.api.fiservapps.com/"
forte.base_url = "https://sandbox.forte.net/api/v3"
globalpay.base_url = "https://apis.sandbox.globalpay.com/ucp/"
globepay.base_url = "https://pay.globepay.co/"
gocardless.base_url = "https://api-sandbox.gocardless.com"
helcim.base_url = "https://api.helcim.com/"
iatapay.base_url = "https://sandbox.iata-pay.iata.org/api/v1"
klarna.base_url = "https://api-na.playground.klarna.com/"
mollie.base_url = "https://api.mollie.com/v2/"
mollie.secondary_base_url = "https://api.cc.mollie.com/v1/"
multisafepay.base_url = "https://testapi.multisafepay.com/"
nexinets.base_url = "https://apitest.payengine.de/v1"
nmi.base_url = "https://secure.nmi.com/"
noon.base_url = "https://api-test.noonpayments.com/"
noon.key_mode = "Test"
nuvei.base_url = "https://ppp-test.nuvei.com/"
opayo.base_url = "https://pi-test.sagepay.com/"
opennode.base_url = "https://dev-api.opennode.com"
payeezy.base_url = "https://api-cert.payeezy.com/"
payme.base_url = "https://sandbox.payme.io/"
paypal.base_url = "https://api-m.sandbox.paypal.com/"
payu.base_url = "https://secure.snd.payu.com/"
placetopay.base_url = "https://test.placetopay.com/rest/gateway"
powertranz.base_url = "https://staging.ptranz.com/api/"
prophetpay.base_url = "https://ccm-thirdparty.cps.golf/"
rapyd.base_url = "https://sandboxapi.rapyd.net"
riskified.base_url = "https://sandbox.riskified.com/api"
shift4.base_url = "https://api.shift4.com/"
signifyd.base_url = "https://api.signifyd.com/"
square.base_url = "https://connect.squareupsandbox.com/"
square.secondary_base_url = "https://pci-connect.squareupsandbox.com/"
stax.base_url = "https://apiprod.fattlabs.com/"
stripe.base_url = "https://api.stripe.com/"
stripe.base_url_file_upload = "https://files.stripe.com/"
trustpay.base_url = "https://test-tpgw.trustpay.eu/"
trustpay.base_url_bank_redirects = "https://aapi.trustpay.eu/"
tsys.base_url = "https://stagegw.transnox.com/"
volt.base_url = "https://api.sandbox.volt.io/"
wise.base_url = "https://api.sandbox.transferwise.tech/"
worldline.base_url = "https://eu.sandbox.api-ingenico.com/"
worldpay.base_url = "https://try.access.worldpay.com/"
zen.base_url = "https://api.zen-test.com/"
zen.secondary_base_url = "https://secure.zen-test.com/"

#Payment Method Filters Based on Country and Currency
[pm_filters.default]
apple_pay = { country = "AU,CN,HK,JP,MO,MY,NZ,SG,TW,AM,AT,AZ,BY,BE,BG,HR,CY,CZ,DK,EE,FO,FI,FR,GE,DE,GR,GL,GG,HU,IS,IE,IM,IT,KZ,JE,LV,LI,LT,LU,MT,MD,MC,ME,NL,NO,PL,PT,RO,SM,RS,SK,SI,ES,SE,CH,UA,GB,AR,CO,CR,BR,MX,PE,BH,IL,JO,KW,PS,QA,SA,AE,CA,UM,US,KR,VN,MA,ZA,VA,CL,SV,GT,HN,PA", currency = "AED,AUD,CHF,CAD,EUR,GBP,HKD,SGD,USD" }

# Bank redirect configs for allowed banks through online_banking_czech_republic payment method
[bank_config.online_banking_czech_republic]
adyen = { banks = "ceska_sporitelna,komercni_banka,platnosc_online_karta_platnicza" }

# Bank redirect configs for allowed banks through online_banking_slovakia payment method
[bank_config.online_banking_slovakia]
adyen = { banks = "e_platby_vub,postova_banka,sporo_pay,tatra_pay,viamo" }

# Bank redirect configs for allowed banks through online_banking_poland payment method
[bank_config.online_banking_poland]
adyen = { banks = "blik_psp,place_zipko,m_bank,pay_with_ing,santander_przelew24,bank_pekaosa,bank_millennium,pay_with_alior_bank,banki_spoldzielcze,pay_with_inteligo,bnp_paribas_poland,bank_nowy_sa,credit_agricole,pay_with_bos,pay_with_citi_handlowy,pay_with_plus_bank,toyota_bank,velo_bank,e_transfer_pocztowy24" }

# Bank redirect configs for allowed banks through open_banking_uk payment method
[bank_config.open_banking_uk]
adyen = { banks = "aib,bank_of_scotland,danske_bank,first_direct,first_trust,halifax,lloyds,monzo,nat_west,nationwide_bank,royal_bank_of_scotland,starling,tsb_bank,tesco_bank,ulster_bank,barclays,hsbc_bank,revolut,santander_przelew24,open_bank_success,open_bank_failure,open_bank_cancelled" }

# Bank redirect configs for allowed banks through przelewy24 payment method
[bank_config.przelewy24]
stripe = { banks = "alior_bank,bank_millennium,bank_nowy_bfg_sa,bank_pekao_sa,banki_spbdzielcze,blik,bnp_paribas,boz,citi,credit_agricole,e_transfer_pocztowy24,getin_bank,idea_bank,inteligo,mbank_mtransfer,nest_przelew,noble_pay,pbac_z_ipko,plus_bank,santander_przelew24,toyota_bank,volkswagen_bank" }

# This data is used to call respective connectors for wallets and cards
[connectors.supported]
wallets = ["klarna", "braintree", "applepay"]
rewards = ["cashtocode", "zen"]
cards = [
    "adyen",
    "authorizedotnet",
    "coinbase",
    "cryptopay",
    "braintree",
    "checkout",
    "cybersource",
    "globalpay",
    "globepay",
    "gocardless",
    "helcim",
    "mollie",
    "paypal",
    "shift4",
    "square",
    "stax",
    "stripe",
    "worldpay",
    "zen",
]

# Scheduler settings provides a point to modify the behaviour of scheduler flow.
# It defines the the streams/queues name and configuration as well as event selection variables
[scheduler]
stream = "SCHEDULER_STREAM"
graceful_shutdown_interval = 60000 # Specifies how much time to wait while re-attempting shutdown for a service (in milliseconds)
loop_interval = 5000               # Specifies how much time to wait before starting the defined behaviour of producer or consumer (in milliseconds)

[scheduler.consumer]
consumer_group = "SCHEDULER_GROUP"
disabled = false                   # This flag decides if the consumer should actively consume task

[scheduler.producer]
upper_fetch_limit = 0             # Upper limit for fetching entries from the redis queue (in seconds)
lower_fetch_limit = 1800          # Lower limit for fetching entries from redis queue (in seconds)
lock_key = "PRODUCER_LOCKING_KEY" # The following keys defines the producer lock that is created in redis with
lock_ttl = 160                    # the ttl being the expiry (in seconds)

batch_size = 200 # Specifies the batch size the producer will push under a single entry in the redis queue

# Drainer configuration, which handles draining raw SQL queries from Redis streams to the SQL database
[drainer]
stream_name = "DRAINER_STREAM" # Specifies the stream name to be used by the drainer
num_partitions = 64            # Specifies the number of partitions the stream will be divided into
max_read_count = 100           # Specifies the maximum number of entries that would be read from redis stream in one call
shutdown_interval = 1000       # Specifies how much time to wait, while waiting for threads to complete execution (in milliseconds)
loop_interval = 500            # Specifies how much time to wait after checking all the possible streams in completed (in milliseconds)

# Filtration logic for list payment method, allowing use to limit payment methods based on the requirement country and currency
[pm_filters.stripe]
#           ^--- This can be any connector (can be multiple)
paypal = { currency = "USD,INR", country = "US" }
# ^                       ^------- comma-separated values
# ^------------------------------- any valid payment method type (can be multiple) (for cards this should be card_network)
# If either currency or country isn't provided then, all possible values are accepted

# KMS configuration. Only applicable when the `kms` feature flag is enabled.
[kms]
key_id = "" # The AWS key ID used by the KMS SDK for decrypting data.
region = "" # The AWS region used by the KMS SDK for decrypting data.

# EmailClient configuration. Only applicable when the `email` feature flag is enabled.
[email]
sender_email = "example@example.com" # Sender email
aws_region = ""                      # AWS region used by AWS SES
base_url = ""                        # Base url used when adding links that should redirect to self
allowed_unverified_days = 1          # Number of days the api calls ( with jwt token ) can be made without verifying the email
active_email_client = "SES"          # The currently active email client

# Configuration for aws ses, applicable when the active email client is SES
[email.aws_ses]
email_role_arn = ""        # The amazon resource name ( arn ) of the role which has permission to send emails
sts_role_session_name = "" # An identifier for the assumed role session, used to uniquely identify a session.

#tokenization configuration which describe token lifetime and payment method for specific connector
[tokenization]
stripe = { long_lived_token = false, payment_method = "wallet", payment_method_type = { type = "disable_only", list = "google_pay" } }
checkout = { long_lived_token = false, payment_method = "wallet", apple_pay_pre_decrypt_flow = "network_tokenization" }
mollie = { long_lived_token = false, payment_method = "card" }
stax = { long_lived_token = true, payment_method = "card,bank_debit" }
square = { long_lived_token = false, payment_method = "card" }
braintree = { long_lived_token = false, payment_method = "card" }
gocardless = { long_lived_token = true, payment_method = "bank_debit" }

[temp_locker_enable_config]
stripe = { payment_method = "bank_transfer" }
nuvei = { payment_method = "card" }
shift4 = { payment_method = "card" }
bluesnap = { payment_method = "card" }
bankofamerica = { payment_method = "card" }
cybersource = { payment_method = "card" }
nmi = { payment_method = "card" }

[dummy_connector]
enabled = true                                  # Whether dummy connector is enabled or not
payment_ttl = 172800                            # Time to live for dummy connector payment in redis
payment_duration = 1000                         # Fake delay duration for dummy connector payment
payment_tolerance = 100                         # Fake delay tolerance for dummy connector payment
payment_retrieve_duration = 500                 # Fake delay duration for dummy connector payment sync
payment_retrieve_tolerance = 100                # Fake delay tolerance for dummy connector payment sync
payment_complete_duration = 500                 # Fake delay duration for dummy connector payment complete
payment_complete_tolerance = 100                # Fake delay tolerance for dummy connector payment complete
refund_ttl = 172800                             # Time to live for dummy connector refund in redis
refund_duration = 1000                          # Fake delay duration for dummy connector refund
refund_tolerance = 100                          # Fake delay tolerance for dummy connector refund
refund_retrieve_duration = 500                  # Fake delay duration for dummy connector refund sync
refund_retrieve_tolerance = 100                 # Fake delay tolerance for dummy connector refund sync
authorize_ttl = 36000                           # Time to live for dummy connector authorize request in redis
assets_base_url = "https://www.example.com/"    # Base url for dummy connector assets
default_return_url = "https://www.example.com/" # Default return url when no return url is passed while payment
slack_invite_url = "https://www.example.com/"   # Slack invite url for hyperswitch
discord_invite_url = "https://www.example.com/" # Discord invite url for hyperswitch

[mandates.supported_payment_methods]
card.credit = { connector_list = "stripe,adyen,cybersource" } # Mandate supported payment method type and connector for card
wallet.paypal = { connector_list = "adyen" }                  # Mandate supported payment method type and connector for wallets
pay_later.klarna = { connector_list = "adyen" }               # Mandate supported payment method type and connector for pay_later
bank_debit.ach = { connector_list = "gocardless" }            # Mandate supported payment method type and connector for bank_debit
bank_debit.becs = { connector_list = "gocardless" }           # Mandate supported payment method type and connector for bank_debit
bank_debit.sepa = { connector_list = "gocardless" }           # Mandate supported payment method type and connector for bank_debit
bank_redirect.ideal = { connector_list = "stripe,adyen" }     # Mandate supported payment method type and connector for bank_redirect


# Required fields info used while listing the payment_method_data
[required_fields.pay_later] # payment_method = "pay_later"
afterpay_clearpay = { fields = { stripe = [ # payment_method_type = afterpay_clearpay, connector = "stripe"
    # Required fields vector with its respective display name in front-end and field_type
    { required_field = "shipping.address.first_name", display_name = "first_name", field_type = "text" },
    { required_field = "shipping.address.last_name", display_name = "last_name", field_type = "text" },
    { required_field = "shipping.address.country", display_name = "country", field_type = { drop_down = { options = [
        "US",
        "IN",
    ] } } },
] } }

[payouts]
payout_eligibility = true # Defaults the eligibility of a payout method to true in case connector does not provide checks for payout eligibility

[pm_filters.adyen]
online_banking_fpx = { country = "MY", currency = "MYR" }
online_banking_thailand = { country = "TH", currency = "THB" }
touch_n_go = { country = "MY", currency = "MYR" }
atome = { country = "MY,SG", currency = "MYR,SGD" }
swish = { country = "SE", currency = "SEK" }
permata_bank_transfer = { country = "ID", currency = "IDR" }
bca_bank_transfer = { country = "ID", currency = "IDR" }
bni_va = { country = "ID", currency = "IDR" }
bri_va = { country = "ID", currency = "IDR" }
cimb_va = { country = "ID", currency = "IDR" }
danamon_va = { country = "ID", currency = "IDR" }
mandiri_va = { country = "ID", currency = "IDR" }
alfamart = { country = "ID", currency = "IDR" }
indomaret = { country = "ID", currency = "IDR" }
open_banking_uk = { country = "GB", currency = "GBP" }
oxxo = { country = "MX", currency = "MXN" }
pay_safe_card = { country = "AT,AU,BE,BR,BE,CA,HR,CY,CZ,DK,FI,FR,GE,DE,GI,HU,IS,IE,KW,LV,IE,LI,LT,LU,MT,MX,MD,ME,NL,NZ,NO,PY,PE,PL,PT,RO,SA,RS,SK,SI,ES,SE,CH,TR,UAE,UK,US,UY", currency = "EUR,AUD,BRL,CAD,CZK,DKK,GEL,GIP,HUF,ISK,KWD,CHF,MXN,MDL,NZD,NOK,PYG,PEN,PLN,RON,SAR,RSD,SEK,TRY,AED,GBP,USD,UYU" }
seven_eleven = { country = "JP", currency = "JPY" }
lawson = { country = "JP", currency = "JPY" }
mini_stop = { country = "JP", currency = "JPY" }
family_mart = { country = "JP", currency = "JPY" }
seicomart = { country = "JP", currency = "JPY" }
pay_easy = { country = "JP", currency = "JPY" }

[pm_filters.zen]
credit = { not_available_flows = { capture_method = "manual" } }
debit = { not_available_flows = { capture_method = "manual" } }
boleto = { country = "BR", currency = "BRL" }
efecty = { country = "CO", currency = "COP" }
multibanco = { country = "PT", currency = "EUR" }
pago_efectivo = { country = "PE", currency = "PEN" }
pse = { country = "CO", currency = "COP" }
pix = { country = "BR", currency = "BRL" }
red_compra = { country = "CL", currency = "CLP" }
red_pagos = { country = "UY", currency = "UYU" }

[pm_filters.stax]
credit = { currency = "USD" }
debit = { currency = "USD" }
ach = { currency = "USD" }

[pm_filters.prophetpay]
card_redirect = { currency = "USD" }

[pm_filters.helcim]
credit = { currency = "USD" }
debit = { currency = "USD" }

[connector_customer]
connector_list = "gocardless,stax,stripe"
payout_connector_list = "wise"

[bank_config.online_banking_fpx]
adyen.banks = "affin_bank,agro_bank,alliance_bank,am_bank,bank_islam,bank_muamalat,bank_rakyat,bank_simpanan_nasional,cimb_bank,hong_leong_bank,hsbc_bank,kuwait_finance_house,may_bank,ocbc_bank,public_bank,rhb_bank,standard_chartered_bank,uob_bank"

[bank_config.online_banking_thailand]
adyen.banks = "bangkok_bank,krungsri_bank,krung_thai_bank,the_siam_commercial_bank,kasikorn_bank"

[multiple_api_version_supported_connectors]
supported_connectors = "braintree"

[applepay_decrypt_keys]
apple_pay_ppc = "APPLE_PAY_PAYMENT_PROCESSING_CERTIFICATE"         # Payment Processing Certificate provided by Apple Pay (https://developer.apple.com/) Certificates, Identifiers & Profiles > Apple Pay Payment Processing Certificate
apple_pay_ppc_key = "APPLE_PAY_PAYMENT_PROCESSING_CERTIFICATE_KEY" # Private key generated by Elliptic-curve prime256v1 curve. You can use `openssl ecparam -out private.key -name prime256v1 -genkey` to generate the private key
apple_pay_merchant_cert = "APPLE_PAY_MERCHNAT_CERTIFICATE"         # Merchant Certificate provided by Apple Pay (https://developer.apple.com/) Certificates, Identifiers & Profiles > Apple Pay Merchant Identity Certificate
apple_pay_merchant_cert_key = "APPLE_PAY_MERCHNAT_CERTIFICATE_KEY" # Private key generated by RSA:2048 algorithm. Refer Hyperswitch Docs (https://docs.hyperswitch.io/hyperswitch-cloud/payment-methods-setup/wallets/apple-pay/ios-application/) to generate the private key

[applepay_merchant_configs]
# Run below command to get common merchant identifier for applepay in shell
#
# CERT_PATH="path/to/certificate.pem"
# MERCHANT_ID=$(openssl x509 -in "$CERT_PATH" -noout -text |
#               awk -v oid="1.2.840.113635.100.6.32" '
#               BEGIN { RS = "\n\n" }
#               /X509v3 extensions/ { in_extension=1 }
#               in_extension && /'"$oid"'/ { print $0; exit }' |
#               grep -oE '\.@[A-F0-9]+' | sed 's/^\.@//'
# )
# echo "Merchant ID: $MERCHANT_ID"
common_merchant_identifier = "APPLE_PAY_COMMON_MERCHANT_IDENTIFIER"                        # This can be obtained by decrypting the apple_pay_ppc_key as shown above in comments
merchant_cert = "APPLE_PAY_MERCHANT_CERTIFICATE"                                           # Merchant Certificate provided by Apple Pay (https://developer.apple.com/) Certificates, Identifiers & Profiles > Apple Pay Merchant Identity Certificate
merchant_cert_key = "APPLE_PAY_MERCHANT_CERTIFICATE_KEY"                                   # Private key generate by RSA:2048 algorithm. Refer Hyperswitch Docs (https://docs.hyperswitch.io/hyperswitch-cloud/payment-methods-setup/wallets/apple-pay/ios-application/) to generate the private key
applepay_endpoint = "https://apple-pay-gateway.apple.com/paymentservices/registerMerchant" # Apple pay gateway merchant endpoint

[payment_link]
sdk_url = "http://localhost:9090/0.16.7/v0/HyperLoader.js"

[payment_method_auth]
redis_expiry = 900
pm_auth_key = "Some_pm_auth_key"

# Analytics configuration.
[analytics]
source = "sqlx" # The Analytics source/strategy to be used

[analytics.clickhouse]
username = ""      # Clickhouse username
password = ""      # Clickhouse password (optional)
host = ""          # Clickhouse host in http(s)://<URL>:<PORT> format
database_name = "" # Clickhouse database name

[analytics.sqlx]
username = "db_user"      # Analytics DB Username
password = "db_pass"      # Analytics DB Password
host = "localhost"        # Analytics DB Host
port = 5432               # Analytics DB Port
dbname = "hyperswitch_db" # Name of Database
pool_size = 5             # Number of connections to keep open
connection_timeout = 10   # Timeout for database connection in seconds
queue_strategy = "Fifo"   # Add the queue strategy used by the database bb8 client

# Config for KV setup
[kv_config]
# TTL for KV in seconds
ttl = 900

[frm]
enabled = true

[paypal_onboarding]
<<<<<<< HEAD
client_id = "paypal_client_id" # Client ID for PayPal onboarding
client_secret = "paypal_secret_key" # Secret key for PayPal onboarding
partner_id = "paypal_partner_id" # Partner ID for PayPal onboarding
enabled = true # Switch to enable or disable PayPal onboarding

=======
client_id = "paypal_client_id"      # Client ID for PayPal onboarding
client_secret = "paypal_secret_key" # Secret key for PayPal onboarding
partner_id = "paypal_partner_id"    # Partner ID for PayPal onboarding
enabled = true                      # Switch to enable or disable PayPal onboarding
>>>>>>> f1fd0b10

[events]
source = "logs" # The event sink to push events supports kafka or logs (stdout)

[events.kafka]
<<<<<<< HEAD
brokers = []                              # Kafka broker urls for bootstrapping the client
intent_analytics_topic = "topic"          # Kafka topic to be used for PaymentIntent events
attempt_analytics_topic = "topic"         # Kafka topic to be used for PaymentAttempt events
refund_analytics_topic = "topic"          # Kafka topic to be used for Refund events
api_logs_topic = "topic"                  # Kafka topic to be used for incoming api events
connector_logs_topic = "topic"            # Kafka topic to be used for connector api events
outgoing_webhook_logs_topic = "topic"     # Kafka topic to be used for outgoing webhook events

# File storage configuration
[file_storage]
file_storage_backend = "aws_s3"            # File storage backend to be used

[file_storage.aws_s3]
region = "us-east-1"                      # The AWS region used by the AWS S3 for file storage
bucket_name = "bucket1"                   # The AWS S3 bucket name for file storage
=======
brokers = []                          # Kafka broker urls for bootstrapping the client
intent_analytics_topic = "topic"      # Kafka topic to be used for PaymentIntent events
attempt_analytics_topic = "topic"     # Kafka topic to be used for PaymentAttempt events
refund_analytics_topic = "topic"      # Kafka topic to be used for Refund events
api_logs_topic = "topic"              # Kafka topic to be used for incoming api events
connector_logs_topic = "topic"        # Kafka topic to be used for connector api events
outgoing_webhook_logs_topic = "topic" # Kafka topic to be used for outgoing webhook events
>>>>>>> f1fd0b10
<|MERGE_RESOLUTION|>--- conflicted
+++ resolved
@@ -519,40 +519,15 @@
 enabled = true
 
 [paypal_onboarding]
-<<<<<<< HEAD
-client_id = "paypal_client_id" # Client ID for PayPal onboarding
-client_secret = "paypal_secret_key" # Secret key for PayPal onboarding
-partner_id = "paypal_partner_id" # Partner ID for PayPal onboarding
-enabled = true # Switch to enable or disable PayPal onboarding
-
-=======
 client_id = "paypal_client_id"      # Client ID for PayPal onboarding
 client_secret = "paypal_secret_key" # Secret key for PayPal onboarding
 partner_id = "paypal_partner_id"    # Partner ID for PayPal onboarding
 enabled = true                      # Switch to enable or disable PayPal onboarding
->>>>>>> f1fd0b10
 
 [events]
 source = "logs" # The event sink to push events supports kafka or logs (stdout)
 
 [events.kafka]
-<<<<<<< HEAD
-brokers = []                              # Kafka broker urls for bootstrapping the client
-intent_analytics_topic = "topic"          # Kafka topic to be used for PaymentIntent events
-attempt_analytics_topic = "topic"         # Kafka topic to be used for PaymentAttempt events
-refund_analytics_topic = "topic"          # Kafka topic to be used for Refund events
-api_logs_topic = "topic"                  # Kafka topic to be used for incoming api events
-connector_logs_topic = "topic"            # Kafka topic to be used for connector api events
-outgoing_webhook_logs_topic = "topic"     # Kafka topic to be used for outgoing webhook events
-
-# File storage configuration
-[file_storage]
-file_storage_backend = "aws_s3"            # File storage backend to be used
-
-[file_storage.aws_s3]
-region = "us-east-1"                      # The AWS region used by the AWS S3 for file storage
-bucket_name = "bucket1"                   # The AWS S3 bucket name for file storage
-=======
 brokers = []                          # Kafka broker urls for bootstrapping the client
 intent_analytics_topic = "topic"      # Kafka topic to be used for PaymentIntent events
 attempt_analytics_topic = "topic"     # Kafka topic to be used for PaymentAttempt events
@@ -560,4 +535,11 @@
 api_logs_topic = "topic"              # Kafka topic to be used for incoming api events
 connector_logs_topic = "topic"        # Kafka topic to be used for connector api events
 outgoing_webhook_logs_topic = "topic" # Kafka topic to be used for outgoing webhook events
->>>>>>> f1fd0b10
+
+# File storage configuration
+[file_storage]
+file_storage_backend = "aws_s3"            # File storage backend to be used
+
+[file_storage.aws_s3]
+region = "us-east-1"                      # The AWS region used by the AWS S3 for file storage
+bucket_name = "bucket1"                   # The AWS S3 bucket name for file storage