--- conflicted
+++ resolved
@@ -157,12 +157,8 @@
     "braintree",
     "checkout",
     "cybersource",
-<<<<<<< HEAD
-    "globalpay",
+    "mollie",
     "paypal",
-=======
-    "mollie",
->>>>>>> 168fa32f
     "shift4",
     "stripe",
     "worldpay",
