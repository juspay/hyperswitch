--- conflicted
+++ resolved
@@ -351,14 +351,9 @@
 sts_role_session_name = "" # An identifier for the assumed role session, used to uniquely identify a session.
 
 [user]
-<<<<<<< HEAD
 password_validity_in_days = 90             # Number of days after which password should be updated
 two_factor_auth_expiry_in_secs = 300       # Number of seconds after which 2FA should be done again if doing update/change from inside
 totp_issuer_name = "Hyperswitch"           # Name of the issuer for TOTP
-=======
-password_validity_in_days = 90       # Number of days after which password should be updated
-two_factor_auth_expiry_in_secs = 300 # Number of seconds after which 2FA should be done again if doing update/change from inside
->>>>>>> ccee1a9c
 
 #tokenization configuration which describe token lifetime and payment method for specific connector
 [tokenization]
