--- conflicted
+++ resolved
@@ -948,16 +948,6 @@
 file_storage_backend = "file_system" # Theme storage backend to be used
 
 [theme.email_config]
-<<<<<<< HEAD
-entity_name = "Hyperswitch"                      # Name of the entity to be showed in emails
-entity_logo_url = "https://example.com/logo.svg" # Logo URL of the entity to be used in emails
-foreground_color = "#000000"                     # Foreground color of email text
-primary_color = "#006DF9"                        # Primary color of email body
-background_color = "#FFFFFF"                     # Background color of email body
-
-[billing_connectors_payment_sync]
-billing_connectors_which_require_payment_sync = "stripebilling, recurly" # List of billing connectors which has payment sync api call
-=======
 entity_name = "Hyperswitch"                                                      # Display name in emails
 entity_logo_url = "https://app.hyperswitch.io/email-assets/HyperswitchLogo.png"  # Logo URL for emails
 foreground_color = "#111326"                                                     # Text color
@@ -965,5 +955,4 @@
 background_color = "#FFFFFF"                                                     # Email background color
 
 [billing_connectors_payment_sync]
-billing_connectors_which_require_payment_sync = "stripebilling" # List of billing connectors which has payment sync api call
->>>>>>> cfe22694
+billing_connectors_which_require_payment_sync = "stripebilling, recurly" # List of billing connectors which has payment sync api call