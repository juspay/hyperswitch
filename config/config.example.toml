--- conflicted
+++ resolved
@@ -485,10 +485,6 @@
 force_two_factor_auth = false        # Whether to force two factor authentication for all users
 force_cookies = true                 # Whether to use only cookies for JWT extraction and authentication
 
-<<<<<<< HEAD
-# OIDC configuration for OpenID Connect authentication
-=======
->>>>>>> a738f7e5
 [oidc.key.k1]
 kid = ""          # Key ID used to identify the signing key in JWKS and JWT headers (Generate using: openssl rand -hex 16)
 private_key = ""  # RSA private key used for signing ID tokens (Generate using: openssl genrsa -out private.key 4096)
