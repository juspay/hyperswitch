# This is a sample config file whose sole purpose is to enumerate
# all the available configuration options, and is intended to be used
# solely as a reference. Please copy this file to create a config.

# Server configuration
[server]
port = 8080
host = "127.0.0.1"
# This is the grace time (in seconds) given to the actix-server to stop the execution
# For more details: https://actix.rs/docs/server/#graceful-shutdown
shutdown_timeout = 30
# HTTP Request body limit. Defaults to 16kB
request_body_limit = 16_384
# Proxy server configuration for connecting to payment gateways.
# Don't define the fields if a Proxy isn't needed. Empty strings will cause failure.
[proxy]
# http_url = "http proxy url"   # Proxy all HTTP traffic via this proxy
# https_url = "https proxy url" # Proxy all HTTPS traffic via this proxy

# Main SQL data store credentials
[master_database]
username = "db_user"        # DB Username
password = "db_pass"        # DB Password. Use base-64 encoded kms encrypted value here when kms is enabled
host = "localhost"          # DB Host
port = 5432                 # DB Port
dbname = "hyperswitch_db"   # Name of Database
pool_size = 5               # Number of connections to keep open
connection_timeout = 10     # Timeout for database connection in seconds

# Replica SQL data store credentials
[replica_database]
username = "replica_user"   # DB Username
password = "db_pass"        # DB Password. Use base-64 encoded kms encrypted value here when kms is enabled
host = "localhost"          # DB Host
port = 5432                 # DB Port
dbname = "hyperswitch_db"   # Name of Database
pool_size = 5               # Number of connections to keep open
connection_timeout = 10     # Timeout for database connection in seconds

# Redis credentials
[redis]
host = "127.0.0.1"
port = 6379
pool_size = 5              # Number of connections to keep open
reconnect_max_attempts = 5 # Maximum number of reconnection attempts to make before failing. Set to 0 to retry forever.
reconnect_delay = 5        # Delay between reconnection attempts, in milliseconds
default_ttl = 300          # Default TTL for entries, in seconds
default_hash_ttl = 900     # Default TTL for hashes entries, in seconds
use_legacy_version = false # Resp protocol for fred crate (set this to true if using RESPv2 or redis version < 6)
stream_read_count = 1      # Default number of entries to read from stream if not provided in stream read options

# Logging configuration. Logging can be either to file or console or both.

# Logging configuration for file logging
[log.file]
enabled = false         # Toggle [true or false]
path = "logs"           # specify the directory to create log files
file_name = "debug.log" # base name for log files.
# levels can be "TRACE", "DEBUG", "INFO", "WARN", "ERROR", "OFF"
# defaults to "WARN"
level = "WARN"
# sets the log level for one or more crates
filtering_directive = "WARN,router=INFO,reqwest=INFO"
#                      ^^^^        ^^^^---------^^^^-- sets the log level for the
#                      |                               router and reqwest crates to INFO.
#                      |
#                      |______________________________ sets the log level for all
#                                                      other crates to WARN.

# Logging configuration for console logging
[log.console]
enabled = true         # boolean [true or false]
log_format = "default" # Log format. "default" or "json"
# levels can be "TRACE", "DEBUG", "INFO", "WARN", "ERROR", "OFF"
# defaults to "WARN"
level = "DEBUG"
# sets the log level for one or more crates
filtering_directive = "WARN,router=INFO,reqwest=INFO"
#                      ^^^^        ^^^^---------^^^^-- sets the log level for the
#                      |                               router and reqwest crates to INFO.
#                      |
#                      |______________________________ sets the log level for all
#                                                      other crates to WARN.

# Telemetry configuration for metrics and traces
[log.telemetry]
traces_enabled = false                                # boolean [true or false], whether traces are enabled
metrics_enabled = false                               # boolean [true or false], whether metrics are enabled
ignore_errors = false                                 # boolean [true or false], whether to ignore errors during traces or metrics pipeline setup
sampling_rate = 0.1                                   # decimal rate between 0.0 - 1.0
otel_exporter_otlp_endpoint = "http://localhost:4317" # endpoint to send metrics and traces to, can include port number
otel_exporter_otlp_timeout = 5000                     # timeout (in milliseconds) for sending metrics and traces
use_xray_generator = false                            # Set this to true for AWS X-ray compatible traces

# This section provides some secret values.
[secrets]
master_enc_key = "sample_key"    # Master Encryption key used to encrypt merchant wise encryption key. Should be 32-byte long.
admin_api_key = "test_admin"     # admin API key for admin authentication. Only applicable when KMS is disabled.
kms_encrypted_admin_api_key = "" # Base64-encoded (KMS encrypted) ciphertext of the admin_api_key. Only applicable when KMS is enabled.
jwt_secret = "secret"            # JWT secret used for user authentication. Only applicable when KMS is disabled.
kms_encrypted_jwt_secret = ""    # Base64-encoded (KMS encrypted) ciphertext of the jwt_secret. Only applicable when KMS is enabled.
recon_admin_api_key = "recon_test_admin"     # recon_admin API key for recon authentication. Only applicable when KMS is disabled.
kms_encrypted_recon_admin_api_key = ""     # Base64-encoded (KMS encrypted) ciphertext of the recon_admin_api_key. Only applicable when KMS is enabled

# Locker settings contain details for accessing a card locker, a
# PCI Compliant storage entity which stores payment method information
# like card details
[locker]
host = ""                      # Locker host
mock_locker = true             # Emulate a locker locally using Postgres
basilisk_host = ""             # Basilisk host
locker_signing_key_id = "1"    # Key_id to sign basilisk hs locker

[delayed_session_response]
connectors_with_delayed_session_response = "trustpay" # List of connectors which has delayed session response

[jwekey] # 4 priv/pub key pair
locker_key_identifier1 = "" # key identifier for key rotation , should be same as basilisk
locker_key_identifier2 = "" # key identifier for key rotation , should be same as basilisk
locker_encryption_key1 = "" # public key 1 in pem format, corresponding private key in basilisk
locker_encryption_key2 = "" # public key 2 in pem format, corresponding private key in basilisk
locker_decryption_key1 = "" # private key 1 in pem format, corresponding public key in basilisk
locker_decryption_key2 = "" # private key 2 in pem format, corresponding public key in basilisk
vault_encryption_key = ""   # public key in pem format, corresponding private key in basilisk-hs
vault_private_key = ""      # private key in pem format, corresponding public key in basilisk-hs


# Refund configuration
[refund]
max_attempts = 10 # Number of refund attempts allowed
max_age = 365     # Max age of a refund in days.

[webhooks]
outgoing_enabled = true

# Validity of an Ephemeral Key in Hours
[eph_key]
validity = 1

[api_keys]
# Base64-encoded (KMS encrypted) ciphertext of the API key hashing key
kms_encrypted_hash_key = ""
# Hex-encoded 32-byte long (64 characters long when hex-encoded) key used for calculating hashes of API keys
hash_key = "0123456789abcdef0123456789abcdef0123456789abcdef0123456789abcdef"

# Connector configuration, provided attributes will be used to fulfill API requests.
# Examples provided here are sandbox/test base urls, can be replaced by live or mock
# base urls based on your need.
# Note: These are not optional attributes. hyperswitch request can fail due to invalid/empty values.
[connectors]
aci.base_url = "https://eu-test.oppwa.com/"
adyen.base_url = "https://checkout-test.adyen.com/"
adyen.secondary_base_url = "https://pal-test.adyen.com/"
airwallex.base_url = "https://api-demo.airwallex.com/"
applepay.base_url = "https://apple-pay-gateway.apple.com/"
authorizedotnet.base_url = "https://apitest.authorize.net/xml/v1/request.api"
bambora.base_url = "https://api.na.bambora.com"
bitpay.base_url = "https://test.bitpay.com"
bluesnap.base_url = "https://sandbox.bluesnap.com/"
boku.base_url = "https://$-api4-stage.boku.com"
braintree.base_url = "https://api.sandbox.braintreegateway.com/"
cashtocode.base_url = "https://cluster05.api-test.cashtocode.com"
checkout.base_url = "https://api.sandbox.checkout.com/"
coinbase.base_url = "https://api.commerce.coinbase.com"
cryptopay.base_url = "https://business-sandbox.cryptopay.me"
cybersource.base_url = "https://apitest.cybersource.com/"
dlocal.base_url = "https://sandbox.dlocal.com/"
dummyconnector.base_url = "http://localhost:8080/dummy-connector"
fiserv.base_url = "https://cert.api.fiservapps.com/"
forte.base_url = "https://sandbox.forte.net/api/v3"
globalpay.base_url = "https://apis.sandbox.globalpay.com/ucp/"
globepay.base_url = "https://pay.globepay.co/"
iatapay.base_url = "https://sandbox.iata-pay.iata.org/api/v1"
klarna.base_url = "https://api-na.playground.klarna.com/"
mollie.base_url = "https://api.mollie.com/v2/"
mollie.secondary_base_url = "https://api.cc.mollie.com/v1/"
multisafepay.base_url = "https://testapi.multisafepay.com/"
nexinets.base_url = "https://apitest.payengine.de/v1"
nmi.base_url = "https://secure.nmi.com/"
noon.base_url = "https://api-test.noonpayments.com/"
nuvei.base_url = "https://ppp-test.nuvei.com/"
opayo.base_url = "https://pi-test.sagepay.com/"
opennode.base_url = "https://dev-api.opennode.com"
payeezy.base_url = "https://api-cert.payeezy.com/"
payme.base_url = "https://sandbox.payme.io/"
paypal.base_url = "https://api-m.sandbox.paypal.com/"
payu.base_url = "https://secure.snd.payu.com/"
powertranz.base_url = "https://staging.ptranz.com/api/"
rapyd.base_url = "https://sandboxapi.rapyd.net"
shift4.base_url = "https://api.shift4.com/"
stax.base_url = "https://apiprod.fattlabs.com/"
stripe.base_url = "https://api.stripe.com/"
stripe.base_url_file_upload = "https://files.stripe.com/"
wise.base_url = "https://api.sandbox.transferwise.tech/"
worldline.base_url = "https://eu.sandbox.api-ingenico.com/"
worldpay.base_url = "https://try.access.worldpay.com/"
trustpay.base_url = "https://test-tpgw.trustpay.eu/"
tsys.base_url = "https://stagegw.transnox.com/"
trustpay.base_url_bank_redirects = "https://aapi.trustpay.eu/"
zen.base_url = "https://api.zen-test.com/"
zen.secondary_base_url = "https://secure.zen-test.com/"

#Payment Method Filters Based on Country and Currency
[pm_filters.default]
apple_pay = { country = "AU,CN,HK,JP,MO,MY,NZ,SG,TW,AM,AT,AZ,BY,BE,BG,HR,CY,CZ,DK,EE,FO,FI,FR,GE,DE,GR,GL,GG,HU,IS,IE,IM,IT,KZ,JE,LV,LI,LT,LU,MT,MD,MC,ME,NL,NO,PL,PT,RO,SM,RS,SK,SI,ES,SE,CH,UA,GB,AR,CO,CR,BR,MX,PE,BH,IL,JO,KW,PS,QA,SA,AE,CA,UM,US", currency = "AED,AUD,CHF,CAD,EUR,GBP,HKD,SGD,USD" }

# Bank redirect configs for allowed banks through online_banking_czech_republic payment method
[bank_config.online_banking_czech_republic]
adyen = { banks = "ceska_sporitelna,komercni_banka,platnosc_online_karta_platnicza" }

# Bank redirect configs for allowed banks through online_banking_slovakia payment method
[bank_config.online_banking_slovakia]
adyen = { banks = "e_platby_vub,postova_banka,sporo_pay,tatra_pay,viamo" }

# Bank redirect configs for allowed banks through online_banking_poland payment method
[bank_config.online_banking_poland]
adyen = { banks = "blik_psp,place_zipko,m_bank,pay_with_ing,santander_przelew24,bank_pekaosa,bank_millennium,pay_with_alior_bank,banki_spoldzielcze,pay_with_inteligo,bnp_paribas_poland,bank_nowy_sa,credit_agricole,pay_with_bos,pay_with_citi_handlowy,pay_with_plus_bank,toyota_bank,velo_bank,e_transfer_pocztowy24"}

# Bank redirect configs for allowed banks through online_banking_poland payment method
[bank_config.open_banking_uk]
adyen = { banks = "aib,bank_of_scotland,danske_bank,first_direct,first_trust,halifax,lloyds,monzo,nat_west,nationwide_bank,royal_bank_of_scotland,starling,tsb_bank,tesco_bank,ulster_bank,barclays,hsbc_bank,revolut,santander_przelew24,open_bank_success,open_bank_failure,open_bank_cancelled"}

# Bank redirect configs for allowed banks through przelewy24 payment method
[bank_config.przelewy24]
stripe = { banks = "alior_bank,bank_millennium,bank_nowy_bfg_sa,bank_pekao_sa,banki_spbdzielcze,blik,bnp_paribas,boz,citi,credit_agricole,e_transfer_pocztowy24,getin_bank,idea_bank,inteligo,mbank_mtransfer,nest_przelew,noble_pay,pbac_z_ipko,plus_bank,santander_przelew24,toyota_bank,volkswagen_bank" }

# This data is used to call respective connectors for wallets and cards
[connectors.supported]
wallets = ["klarna", "braintree", "applepay"]
rewards = ["cashtocode", "zen"]
cards = [
    "adyen",
    "authorizedotnet",
    "coinbase",
    "cryptopay",
    "braintree",
    "checkout",
    "cybersource",
    "globalpay",
    "globepay",
    "mollie",
    "paypal",
    "shift4",
    "stax",
    "stripe",
    "worldpay",
    "zen",
]

# Scheduler settings provides a point to modify the behaviour of scheduler flow.
# It defines the the streams/queues name and configuration as well as event selection variables
[scheduler]
stream = "SCHEDULER_STREAM"
graceful_shutdown_interval = 60000 # Specifies how much time to wait while re-attempting shutdown for a service (in milliseconds)
loop_interval = 5000               # Specifies how much time to wait before starting the defined behaviour of producer or consumer (in milliseconds)

[scheduler.consumer]
consumer_group = "SCHEDULER_GROUP"
disabled = false                   # This flag decides if the consumer should actively consume task

[scheduler.producer]
upper_fetch_limit = 0             # Upper limit for fetching entries from the redis queue (in seconds)
lower_fetch_limit = 1800          # Lower limit for fetching entries from redis queue (in seconds)
lock_key = "PRODUCER_LOCKING_KEY" # The following keys defines the producer lock that is created in redis with
lock_ttl = 160                    # the ttl being the expiry (in seconds)

batch_size = 200 # Specifies the batch size the producer will push under a single entry in the redis queue

# Drainer configuration, which handles draining raw SQL queries from Redis streams to the SQL database
[drainer]
stream_name = "DRAINER_STREAM" # Specifies the stream name to be used by the drainer
num_partitions = 64            # Specifies the number of partitions the stream will be divided into
max_read_count = 100           # Specifies the maximum number of entries that would be read from redis stream in one call
shutdown_interval = 1000       # Specifies how much time to wait, while waiting for threads to complete execution (in milliseconds)
loop_interval = 500            # Specifies how much time to wait after checking all the possible streams in completed (in milliseconds)

# Filtration logic for list payment method, allowing use to limit payment methods based on the requirement country and currency
[pm_filters.stripe]
#           ^--- This can be any connector (can be multiple)
paypal = { currency = "USD,INR", country = "US" }
# ^                       ^------- comma-separated values
# ^------------------------------- any valid payment method type (can be multiple) (for cards this should be card_network)
# If either currency or country isn't provided then, all possible values are accepted

# KMS configuration. Only applicable when the `kms` feature flag is enabled.
[kms]
key_id = "" # The AWS key ID used by the KMS SDK for decrypting data.
region = "" # The AWS region used by the KMS SDK for decrypting data.

# EmailClient configuration. Only applicable when the `email` feature flag is enabled.
[email]
from_email = "notify@example.com" # Sender email
aws_region = "" # AWS region used by AWS SES
base_url = "" # Base url used when adding links that should redirect to self

#tokenization configuration which describe token lifetime and payment method for specific connector
[tokenization]
stripe = { long_lived_token = false, payment_method = "wallet", payment_method_type = { type = "disable_only", list = "google_pay" } }
checkout = { long_lived_token = false, payment_method = "wallet" }
mollie = {long_lived_token = false, payment_method = "card"}
stax = { long_lived_token = true, payment_method = "card" }

[dummy_connector]
payment_ttl = 172800             # Time to live for dummy connector payment in redis
payment_duration = 1000          # Fake delay duration for dummy connector payment
payment_tolerance = 100          # Fake delay tolerance for dummy connector payment
payment_retrieve_duration = 500  # Fake delay duration for dummy connector payment sync
payment_retrieve_tolerance = 100 # Fake delay tolerance for dummy connector payment sync
refund_ttl = 172800              # Time to live for dummy connector refund in redis
refund_duration = 1000           # Fake delay duration for dummy connector refund
refund_tolerance = 100           # Fake delay tolerance for dummy connector refund
refund_retrieve_duration = 500   # Fake delay duration for dummy connector refund sync
refund_retrieve_tolerance = 100  # Fake delay tolerance for dummy connector refund sync
authorize_ttl = 36000            # Time to live for dummy connector authorize request in redis

[mandates.supported_payment_methods]
card.credit = {connector_list = "stripe,adyen"}     # Mandate supported payment method type and connector for card
wallet.paypal = {connector_list = "adyen"}          # Mandate supported payment method type and connector for wallets
pay_later.klarna = {connector_list = "adyen"}       # Mandate supported payment method type and connector for pay_later

# Required fields info used while listing the payment_method_data
[required_fields.pay_later] # payment_method = "pay_later"
afterpay_clearpay = {fields = {stripe = [  # payment_method_type = afterpay_clearpay, connector = "stripe"
            # Required fields vector with its respective display name in front-end and field_type
            { required_field = "shipping.address.first_name", display_name = "first_name", field_type = "text" },
            { required_field = "shipping.address.last_name", display_name = "last_name", field_type = "text" },
            { required_field = "shipping.address.country", display_name = "country", field_type = { drop_down = { options = [ "US", "IN" ] } } },
        ] } }

[payouts]
payout_eligibility = true   # Defaults the eligibility of a payout method to true in case connector does not provide checks for payout eligibility

[pm_filters.adyen]
online_banking_fpx = {country = "MY", currency = "MYR"}
online_banking_thailand = {country = "TH", currency = "THB"}
touch_n_go = {country = "MY", currency = "MYR"}
atome = {country = "MY,SG", currency = "MYR,SGD"}
swish = {country = "SE", currency = "SEK"}
<<<<<<< HEAD
open_banking_uk = {country = "GB", currency = "GBP"}
=======
permata_bank_transfer = {country = "ID", currency = "IDR"}
bca_bank_transfer = {country = "ID", currency = "IDR"}
bni_va = {country = "ID", currency = "IDR"}
bri_va = {country = "ID", currency = "IDR"}
cimb_va = {country = "ID", currency = "IDR"}
danamon_va = {country = "ID", currency = "IDR"}
mandiri_va = {country = "ID", currency = "IDR"}
alfamart = {country = "ID", currency = "IDR"}
indomaret = {country = "ID", currency = "IDR"}
>>>>>>> 44e479a9

[pm_filters.zen]
credit = { not_available_flows = { capture_method = "manual" } }
debit = { not_available_flows = { capture_method = "manual" } }
boleto = { country = "BR", currency = "BRL" }
efecty = { country = "CO", currency = "COP" }
multibanco = { country = "PT", currency = "EUR" }
pago_efectivo = { country = "PE", currency = "PEN" }
pse = { country = "CO", currency = "COP" }
pix = { country = "BR", currency = "BRL" }
red_compra = { country = "CL", currency = "CLP" }
red_pagos = { country = "UY", currency = "UYU" }

[pm_filters.stax]
credit = { currency = "USD" }
debit = { currency = "USD" }
ach = { currency = "USD" }

[pm_filters.stripe]
cashapp = {country = "US", currency = "USD"}

[connector_customer]
connector_list = "stax"

[bank_config.online_banking_fpx]
adyen.banks = "affin_bank,agro_bank,alliance_bank,am_bank,bank_islam,bank_muamalat,bank_rakyat,bank_simpanan_nasional,cimb_bank,hong_leong_bank,hsbc_bank,kuwait_finance_house,may_bank,ocbc_bank,public_bank,rhb_bank,standard_chartered_bank,uob_bank"

[bank_config.online_banking_thailand]
adyen.banks = "bangkok_bank,krungsri_bank,krung_thai_bank,the_siam_commercial_bank,kasikorn_bank"<|MERGE_RESOLUTION|>--- conflicted
+++ resolved
@@ -336,9 +336,6 @@
 touch_n_go = {country = "MY", currency = "MYR"}
 atome = {country = "MY,SG", currency = "MYR,SGD"}
 swish = {country = "SE", currency = "SEK"}
-<<<<<<< HEAD
-open_banking_uk = {country = "GB", currency = "GBP"}
-=======
 permata_bank_transfer = {country = "ID", currency = "IDR"}
 bca_bank_transfer = {country = "ID", currency = "IDR"}
 bni_va = {country = "ID", currency = "IDR"}
@@ -348,7 +345,7 @@
 mandiri_va = {country = "ID", currency = "IDR"}
 alfamart = {country = "ID", currency = "IDR"}
 indomaret = {country = "ID", currency = "IDR"}
->>>>>>> 44e479a9
+open_banking_uk = {country = "GB", currency = "GBP"}
 
 [pm_filters.zen]
 credit = { not_available_flows = { capture_method = "manual" } }
