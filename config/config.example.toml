--- conflicted
+++ resolved
@@ -1071,12 +1071,10 @@
 [billing_connectors_invoice_sync]
 billing_connectors_which_requires_invoice_sync_call = "recurly" # List of billing connectors which has invoice sync api call
 
-<<<<<<< HEAD
 [revenue_recovery]
 monitoring_threshold_in_seconds = 2592000 # 30*24*60*60 secs , threshold for monitoring the retry system
 retry_algorithm_type = "cascading" # type of retry algorithm 
-=======
+
 [clone_connector_allowlist]
 merchant_ids = "merchant_ids"           # Comma-separated list of allowed merchant IDs
-connector_names = "connector_names"     # Comma-separated list of allowed connector names
->>>>>>> 22a90078
+connector_names = "connector_names"     # Comma-separated list of allowed connector names