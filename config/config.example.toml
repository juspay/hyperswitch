# This is a sample config file whose sole purpose is to enumerate
# all the available configuration options, and is intended to be used
# solely as a reference. Please copy this file to create a config.

# Server configuration
[server]
port = 8080
host = "127.0.0.1"
# This is the grace time (in seconds) given to the actix-server to stop the execution
# For more details: https://actix.rs/docs/server/#graceful-shutdown
shutdown_timeout = 30
# HTTP Request body limit. Defaults to 32kB
request_body_limit = 32_768

# HTTPS Server Configuration
# Self-signed Private Key and Certificate can be generated with mkcert for local development
[server.tls]
port = 8081
host = "127.0.0.1"
private_key = "/path/to/private_key.pem"
certificate = "/path/to/certificate.pem"

# Proxy server configuration for connecting to payment gateways.
# Don't define the fields if a Proxy isn't needed. Empty strings will cause failure.
[proxy]
# http_url = "http proxy url"                   # Proxy all HTTP traffic via this proxy
# https_url = "https proxy url"                 # Proxy all HTTPS traffic via this proxy
idle_pool_connection_timeout = 90               # Timeout for idle pool connections (defaults to 90s)
bypass_proxy_hosts = "localhost, cluster.local" # A comma-separated list of domains or IP addresses that should not use the proxy. Whitespace between entries would be ignored.

# Configuration for the Key Manager Service
[key_manager]
url = "http://localhost:5000" # URL of the encryption service

# Main SQL data store credentials
[master_database]
username = "db_user"      # DB Username
password = "db_pass"      # DB Password. Use base-64 encoded kms encrypted value here when kms is enabled
host = "localhost"        # DB Host
port = 5432               # DB Port
dbname = "hyperswitch_db" # Name of Database
pool_size = 5             # Number of connections to keep open
connection_timeout = 10   # Timeout for database connection in seconds
queue_strategy = "Fifo"   # Add the queue strategy used by the database bb8 client

# Replica SQL data store credentials
[replica_database]
username = "replica_user" # DB Username
password = "db_pass"      # DB Password. Use base-64 encoded kms encrypted value here when kms is enabled
host = "localhost"        # DB Host
port = 5432               # DB Port
dbname = "hyperswitch_db" # Name of Database
pool_size = 5             # Number of connections to keep open
connection_timeout = 10   # Timeout for database connection in seconds
queue_strategy = "Fifo"   # Add the queue strategy used by the database bb8 client

# Redis credentials
[redis]
host = "127.0.0.1"
port = 6379
pool_size = 5                     # Number of connections to keep open
reconnect_max_attempts = 5        # Maximum number of reconnection attempts to make before failing. Set to 0 to retry forever.
reconnect_delay = 5               # Delay between reconnection attempts, in milliseconds
default_ttl = 300                 # Default TTL for entries, in seconds
default_hash_ttl = 900            # Default TTL for hashes entries, in seconds
use_legacy_version = false        # Resp protocol for fred crate (set this to true if using RESPv2 or redis version < 6)
stream_read_count = 1             # Default number of entries to read from stream if not provided in stream read options
auto_pipeline = true              # Whether or not the client should automatically pipeline commands across tasks when possible.
disable_auto_backpressure = false # Whether or not to disable the automatic backpressure features when pipelining is enabled.
max_in_flight_commands = 5000     # The maximum number of in-flight commands (per connection) before backpressure will be applied.
default_command_timeout = 30      # An optional timeout to apply to all commands. In seconds
unresponsive_timeout = 10         # An optional timeout for Unresponsive commands in seconds. This should be less than default_command_timeout.
max_feed_count = 200              # The maximum number of frames that will be fed to a socket before flushing.

# This section provides configs for currency conversion api
[forex_api]
api_key = ""                      # Api key for making request to foreign exchange Api
fallback_api_key = ""             # Api key for the fallback service
redis_ttl_in_seconds = 172800     # Time to expire for forex data stored in Redis
data_expiration_delay_in_seconds = 21600   # Expiration time for data in cache as well as redis in seconds
redis_lock_timeout_in_seconds = 100        # Redis remains write locked for 100 s once the acquire_redis_lock is called

# Logging configuration. Logging can be either to file or console or both.

# Logging configuration for file logging
[log.file]
enabled = false         # Toggle [true or false]
path = "logs"           # specify the directory to create log files
file_name = "debug.log" # base name for log files.
# levels can be "TRACE", "DEBUG", "INFO", "WARN", "ERROR", "OFF"
# defaults to "WARN"
level = "WARN"
# sets the log level for one or more crates
filtering_directive = "WARN,router=INFO,reqwest=INFO"
#                      ^^^^        ^^^^---------^^^^-- sets the log level for the
#                      |                               router and reqwest crates to INFO.
#                      |
#                      |______________________________ sets the log level for all
#                                                      other crates to WARN.

# Logging configuration for console logging
[log.console]
enabled = true         # boolean [true or false]
log_format = "default" # Log format. "default" or "json"
# levels can be "TRACE", "DEBUG", "INFO", "WARN", "ERROR", "OFF"
# defaults to "WARN"
level = "DEBUG"
# sets the log level for one or more crates
filtering_directive = "WARN,router=INFO,reqwest=INFO"
#                      ^^^^        ^^^^---------^^^^-- sets the log level for the
#                      |                               router and reqwest crates to INFO.
#                      |
#                      |______________________________ sets the log level for all
#                                                      other crates to WARN.

# Telemetry configuration for metrics and traces
[log.telemetry]
traces_enabled = false                                # boolean [true or false], whether traces are enabled
metrics_enabled = false                               # boolean [true or false], whether metrics are enabled
ignore_errors = false                                 # boolean [true or false], whether to ignore errors during traces or metrics pipeline setup
sampling_rate = 0.1                                   # decimal rate between 0.0 - 1.0
otel_exporter_otlp_endpoint = "http://localhost:4317" # endpoint to send metrics and traces to, can include port number
otel_exporter_otlp_timeout = 5000                     # timeout (in milliseconds) for sending metrics and traces
use_xray_generator = false                            # Set this to true for AWS X-ray compatible traces
route_to_trace = ["*/confirm"]
bg_metrics_collection_interval_in_secs = 15           # Interval for collecting the metrics in background thread

# This section provides some secret values.
[secrets]
master_enc_key = "sample_key"            # Master Encryption key used to encrypt merchant wise encryption key. Should be 32-byte long.
admin_api_key = "test_admin"             # admin API key for admin authentication.
jwt_secret = "secret"                    # JWT secret used for user authentication.

# Locker settings contain details for accessing a card locker, a
# PCI Compliant storage entity which stores payment method information
# like card details
[locker]
host = ""                           # Locker host
host_rs = ""                        # Rust Locker host
mock_locker = true                  # Emulate a locker locally using Postgres
locker_signing_key_id = "1"         # Key_id to sign basilisk hs locker
locker_enabled = true               # Boolean to enable or disable saving cards in locker
ttl_for_storage_in_secs = 220752000 # Time to live for storage entries in locker

[delayed_session_response]
connectors_with_delayed_session_response = "trustpay,payme" # List of connectors which has delayed session response

[webhook_source_verification_call]
connectors_with_webhook_source_verification_call = "paypal" # List of connectors which has additional source verification api-call

[jwekey] # 4 priv/pub key pair
vault_encryption_key = ""       # public key in pem format, corresponding private key in basilisk-hs
rust_locker_encryption_key = "" # public key in pem format, corresponding private key in rust locker
vault_private_key = ""          # private key in pem format, corresponding public key in basilisk-hs

# Refund configuration
[refund]
max_attempts = 10 # Number of refund attempts allowed
max_age = 365     # Max age of a refund in days.

[webhooks]
outgoing_enabled = true
redis_lock_expiry_seconds = 180

# Controls whether merchant ID authentication is enabled.
# When enabled, payment endpoints will accept and require a x-merchant-id header in the request.
[merchant_id_auth]
merchant_id_auth_enabled = false

# Validity of an Ephemeral Key in Hours
[eph_key]
validity = 1

[api_keys]
# Hex-encoded 32-byte long (64 characters long when hex-encoded) key used for calculating hashes of API keys
hash_key = "0123456789abcdef0123456789abcdef0123456789abcdef0123456789abcdef"

# Connector configuration, provided attributes will be used to fulfill API requests.
# Examples provided here are sandbox/test base urls, can be replaced by live or mock
# base urls based on your need.
# Note: These are not optional attributes. hyperswitch request can fail due to invalid/empty values.
[connectors]
aci.base_url = "https://eu-test.oppwa.com/"
adyen.base_url = "https://checkout-test.adyen.com/"
adyen.payout_base_url = "https://pal-test.adyen.com/"
adyen.dispute_base_url = "https://ca-test.adyen.com/"
adyenplatform.base_url = "https://balanceplatform-api-test.adyen.com/"
affirm.base_url = "https://sandbox.affirm.com/api"
airwallex.base_url = "https://api-demo.airwallex.com/"
amazonpay.base_url = "https://pay-api.amazon.com/sandbox/v2"
applepay.base_url = "https://apple-pay-gateway.apple.com/"
archipel.base_url = "https://{{merchant_endpoint_prefix}}/ArchiPEL/Transaction/v1"
authipay.base_url = "https://prod.emea.api.fiservapps.com/sandbox/ipp/payments-gateway/v2"
authorizedotnet.base_url = "https://apitest.authorize.net/xml/v1/request.api"
bambora.base_url = "https://api.na.bambora.com"
bamboraapac.base_url = "https://demo.ippayments.com.au/interface/api"
bankofamerica.base_url = "https://apitest.merchant-services.bankofamerica.com/"
barclaycard.base_url = "https://api.smartpayfuse-test.barclaycard/"
billwerk.base_url = "https://api.reepay.com/"
billwerk.secondary_base_url = "https://card.reepay.com/"
bitpay.base_url = "https://test.bitpay.com"
blackhawknetwork.base_url = "https://api-sandbox.blackhawknetwork.com/"
bluecode.base_url = "https://dev.eorder.reloadhero.com/"
bluesnap.base_url = "https://sandbox.bluesnap.com/"
bluesnap.secondary_base_url = "https://sandpay.bluesnap.com/"
boku.base_url = "https://$-api4-stage.boku.com"
braintree.base_url = "https://payments.sandbox.braintree-api.com/graphql"
breadpay.base_url = "https://api-sandbox.getbread.com"
cashtocode.base_url = "https://cluster05.api-test.cashtocode.com"
celero.base_url = "https://sandbox.gotnpgateway.com"
chargebee.base_url = "https://$.chargebee.com/api/"
checkbook.base_url = "https://api.sandbox.checkbook.io"
checkout.base_url = "https://api.sandbox.checkout.com/"
coinbase.base_url = "https://api.commerce.coinbase.com"
coingate.base_url = "https://api-sandbox.coingate.com"
cryptopay.base_url = "https://business-sandbox.cryptopay.me"
cybersource.base_url = "https://apitest.cybersource.com/"
datatrans.base_url = "https://api.sandbox.datatrans.com/"
datatrans.secondary_base_url = "https://pay.sandbox.datatrans.com/"
deutschebank.base_url = "https://testmerch.directpos.de/rest-api"
digitalvirgo.base_url = "https://dcb-integration-service-sandbox-external.staging.digitalvirgo.pl"
dlocal.base_url = "https://sandbox.dlocal.com/"
dummyconnector.base_url = "http://localhost:8080/dummy-connector"
dwolla.base_url = "https://api-sandbox.dwolla.com"
ebanx.base_url = "https://sandbox.ebanxpay.com/"
elavon.base_url = "https://api.demo.convergepay.com/VirtualMerchantDemo/"
facilitapay.base_url = "https://sandbox-api.facilitapay.com/api/v1"
finix.base_url = "https://finix.sandbox-payments-api.com"
fiserv.base_url = "https://cert.api.fiservapps.com/"
fiservemea.base_url = "https://prod.emea.api.fiservapps.com/sandbox"
fiuu.base_url = "https://sandbox.merchant.razer.com/"
flexiti.base_url = "https://onlineapi.flexiti.fi/flexiti/online-api/"
fiuu.secondary_base_url="https://sandbox.merchant.razer.com/"
fiuu.third_base_url="https://api.merchant.razer.com/"
forte.base_url = "https://sandbox.forte.net/api/v3"
getnet.base_url = "https://api-test.getneteurope.com/engine/rest"
gigadat.base_url = "https://interac.express-connect.com/"
globalpay.base_url = "https://apis.sandbox.globalpay.com/ucp/"
globepay.base_url = "https://pay.globepay.co/"
gocardless.base_url = "https://api-sandbox.gocardless.com"
gpayments.base_url = "https://{{merchant_endpoint_prefix}}-test.api.as1.gpayments.net"
helcim.base_url = "https://api.helcim.com/"
hipay.base_url = "https://stage-secure-gateway.hipay-tpp.com/rest/"
hyperswitch_vault.base_url = "http://localhost:8080"
hyperwallet.base_url = "https://uat-api.paylution.com"
hipay.secondary_base_url = "https://stage-secure2-vault.hipay-tpp.com/rest/"
hipay.third_base_url = "https://stage-api-gateway.hipay.com/"
iatapay.base_url = "https://sandbox.iata-pay.iata.org/api/v1"
inespay.base_url = "https://apiflow.inespay.com/san/v21"
itaubank.base_url = "https://sandbox.devportal.itau.com.br/"
jpmorgan.base_url = "https://api-mock.payments.jpmorgan.com/api/v2"
juspaythreedsserver.base_url = "http://localhost:8000"
katapult.base_url = "https://sandbox.katapult.com/api/v3"
jpmorgan.secondary_base_url= "https://id.payments.jpmorgan.com"
klarna.base_url = "https://api{{klarna_region}}.playground.klarna.com/"
loonio.base_url = "https://integration.loonio.ca/"
mifinity.base_url = "https://demo.mifinity.com/"
mollie.base_url = "https://api.mollie.com/v2/"
moneris.base_url = "https://api.sb.moneris.io"
mpgs.base_url = "https://test-gateway.mastercard.com"
mollie.secondary_base_url = "https://api.cc.mollie.com/v1/"
multisafepay.base_url = "https://testapi.multisafepay.com/"
netcetera.base_url = "https://{{merchant_endpoint_prefix}}.3ds-server.prev.netcetera-cloud-payment.ch"
nexinets.base_url = "https://apitest.payengine.de/v1"
nexixpay.base_url = "https://xpaysandbox.nexigroup.com/api/phoenix-0.0/psp/api/v1"
nmi.base_url = "https://secure.nmi.com/"
nomupay.base_url = "https://payout-api.sandbox.nomupay.com"
noon.base_url = "https://api-test.noonpayments.com/"
nordea.base_url = "https://api.nordeaopenbanking.com"
novalnet.base_url = "https://payport.novalnet.de/v2"
noon.key_mode = "Test"
nuvei.base_url = "https://ppp-test.nuvei.com/"
opayo.base_url = "https://pi-test.sagepay.com/"
opennode.base_url = "https://dev-api.opennode.com"
paybox.base_url = "https://preprod-ppps.paybox.com/PPPS.php"
paybox.secondary_base_url="https://preprod-tpeweb.paybox.com/"
payeezy.base_url = "https://api-cert.payeezy.com/"
payload.base_url = "https://api.payload.com"
payme.base_url = "https://sandbox.payme.io/"
payone.base_url = "https://payment.preprod.payone.com/"
paypal.base_url = "https://api-m.sandbox.paypal.com/"
paysafe.base_url = "https://api.test.paysafe.com/paymenthub/"
paystack.base_url = "https://api.paystack.co"
paytm.base_url = "https://securegw-stage.paytm.in/"
payu.base_url = "https://secure.snd.payu.com/"
peachpayments.base_url = "https://apitest.bankint.ppay.io/v/1"
phonepe.base_url = "https://api.phonepe.com/apis/hermes/"
placetopay.base_url = "https://test.placetopay.com/rest/gateway"
plaid.base_url = "https://sandbox.plaid.com"
powertranz.base_url = "https://staging.ptranz.com/api/"
prophetpay.base_url = "https://ccm-thirdparty.cps.golf/"
rapyd.base_url = "https://sandboxapi.rapyd.net"
razorpay.base_url = "https://api.razorpay.com/"
recurly.base_url = "https://v3.recurly.com"
redsys.base_url = "https://sis-t.redsys.es:25443"
riskified.base_url = "https://sandbox.riskified.com/api"
santander.base_url = "https://pix.santander.com.br/api/v1/sandbox/"
santander.secondary_base_url = "https://trust-sandbox.api.santander.com.br/collection_bill_management/"
shift4.base_url = "https://api.shift4.com/"
sift.base_url = "https://api.sift.com/v205"
silverflow.base_url = "https://api-sbx.silverflow.co/v1"
signifyd.base_url = "https://api.signifyd.com/"
square.base_url = "https://connect.squareupsandbox.com/"
square.secondary_base_url = "https://pci-connect.squareupsandbox.com/"
stax.base_url = "https://apiprod.fattlabs.com/"
stripe.base_url = "https://api.stripe.com/"
stripebilling.base_url = "https://api.stripe.com/"
taxjar.base_url = "https://api.sandbox.taxjar.com/v2/"
tesouro.base_url = "https://api.sandbox.tesouro.com"
threedsecureio.base_url = "https://service.sandbox.3dsecure.io"
thunes.base_url = "https://api.limonetikqualif.com/"
tokenex.base_url = "https://test-api.tokenex.com"
tokenio.base_url = "https://api.sandbox.token.io"
stripe.base_url_file_upload = "https://files.stripe.com/"
trustpay.base_url = "https://test-tpgw.trustpay.eu/"
trustpayments.base_url = "https://webservices.securetrading.net/"
trustpay.base_url_bank_redirects = "https://aapi.trustpay.eu/"
tsys.base_url = "https://stagegw.transnox.com/"
unified_authentication_service.base_url = "http://localhost:8000"
vgs.base_url = "https://api.sandbox.verygoodvault.com/"
volt.base_url = "https://api.sandbox.volt.io/"
wellsfargo.base_url = "https://apitest.cybersource.com/"
wellsfargopayout.base_url = "https://api-sandbox.wellsfargo.com/"
wise.base_url = "https://api.sandbox.transferwise.tech/"
worldline.base_url = "https://eu.sandbox.api-ingenico.com/"
worldpay.base_url = "https://try.access.worldpay.com/"
worldpayvantiv.base_url = "https://transact.vantivprelive.com/vap/communicator/online"
worldpayvantiv.secondary_base_url = "https://onlinessr.vantivprelive.com"
worldpayvantiv.third_base_url = "https://services.vantivprelive.com"
worldpayxml.base_url = "https://secure-test.worldpay.com/jsp/merchant/xml/paymentService.jsp"
xendit.base_url = "https://api.xendit.co"
zsl.base_url = "https://api.sitoffalb.net/"
zen.base_url = "https://api.zen-test.com/"
zen.secondary_base_url = "https://secure.zen-test.com/"

#Payment Method Filters Based on Country and Currency
[pm_filters.default]
apple_pay = { country = "AU,CN,HK,JP,MO,MY,NZ,SG,TW,AM,AT,AZ,BY,BE,BG,HR,CY,CZ,DK,EE,FO,FI,FR,GE,DE,GR,GL,GG,HU,IS,IE,IM,IT,KZ,JE,LV,LI,LT,LU,MT,MD,MC,ME,NL,NO,PL,PT,RO,SM,RS,SK,SI,ES,SE,CH,UA,GB,AR,CO,CR,BR,MX,PE,BH,IL,JO,KW,PS,QA,SA,AE,CA,UM,US,KR,VN,MA,ZA,VA,CL,SV,GT,HN,PA", currency = "AED,AUD,CHF,CAD,EUR,GBP,HKD,SGD,USD" }

# Bank redirect configs for allowed banks through online_banking_czech_republic payment method
[bank_config.online_banking_czech_republic]
adyen = { banks = "ceska_sporitelna,komercni_banka,platnosc_online_karta_platnicza" }

# Bank redirect configs for allowed banks through online_banking_slovakia payment method
[bank_config.online_banking_slovakia]
adyen = { banks = "e_platby_vub,postova_banka,sporo_pay,tatra_pay,viamo" }

# Bank redirect configs for allowed banks through online_banking_poland payment method
[bank_config.online_banking_poland]
adyen = { banks = "blik_psp,place_zipko,m_bank,pay_with_ing,santander_przelew24,bank_pekaosa,bank_millennium,pay_with_alior_bank,banki_spoldzielcze,pay_with_inteligo,bnp_paribas_poland,bank_nowy_sa,credit_agricole,pay_with_bos,pay_with_citi_handlowy,pay_with_plus_bank,toyota_bank,velo_bank,e_transfer_pocztowy24" }

# Bank redirect configs for allowed banks through open_banking_uk payment method
[bank_config.open_banking_uk]
adyen = { banks = "aib,bank_of_scotland,danske_bank,first_direct,first_trust,halifax,lloyds,monzo,nat_west,nationwide_bank,royal_bank_of_scotland,starling,tsb_bank,tesco_bank,ulster_bank,barclays,hsbc_bank,revolut,santander_przelew24,open_bank_success,open_bank_failure,open_bank_cancelled" }

# Bank redirect configs for allowed banks through przelewy24 payment method
[bank_config.przelewy24]
stripe = { banks = "alior_bank,bank_millennium,bank_nowy_bfg_sa,bank_pekao_sa,banki_spbdzielcze,blik,bnp_paribas,boz,citi,credit_agricole,e_transfer_pocztowy24,getin_bank,idea_bank,inteligo,mbank_mtransfer,nest_przelew,noble_pay,pbac_z_ipko,plus_bank,santander_przelew24,toyota_bank,volkswagen_bank" }

# This data is used to call respective connectors for wallets and cards
[connectors.supported]
wallets = ["klarna", "mifinity", "braintree", "applepay"]
rewards = ["cashtocode", "zen"]
cards = [
  "adyen",
  "adyenplatform",
  "archipel",
    "authipay",
  "authorizedotnet",
  "celero",
  "coinbase",
    "coingate",
  "cryptopay",
  "braintree",
  "checkbook",
  "checkout",
  "cybersource",
  "datatrans",
  "deutschebank",
    "digitalvirgo",
  "facilitapay",
  "globalpay",
  "globepay",
  "gocardless",
  "gpayments",
  "helcim",
  "hipay",
  "hyperswitch_vault",
  "mollie",
    "moneris",
  "paypal",
    "paystack",
  "shift4",
  "square",
  "stax",
  "stripe",
    "stripebilling",
  "threedsecureio",
    "thunes",
    "tokenio",
  "worldpay",
    "worldpayvantiv",
    "worldpayxml",
    "xendit",
  "zen",
  "zsl",
]

# Scheduler settings provides a point to modify the behaviour of scheduler flow.
# It defines the streams/queues name and configuration as well as event selection variables
[scheduler]
stream = "SCHEDULER_STREAM"
graceful_shutdown_interval = 60000 # Specifies how much time to wait while re-attempting shutdown for a service (in milliseconds)
loop_interval = 5000               # Specifies how much time to wait before starting the defined behaviour of producer or consumer (in milliseconds)

[scheduler.consumer]
consumer_group = "SCHEDULER_GROUP"
disabled = false                   # This flag decides if the consumer should actively consume task

[scheduler.producer]
upper_fetch_limit = 0             # Upper limit for fetching entries from the redis queue (in seconds)
lower_fetch_limit = 1800          # Lower limit for fetching entries from redis queue (in seconds)
lock_key = "PRODUCER_LOCKING_KEY" # The following keys defines the producer lock that is created in redis with
lock_ttl = 160                    # the ttl being the expiry (in seconds)

# Scheduler server configuration
[scheduler.server]
port = 3000        # Port on which the server will listen for incoming requests
host = "127.0.0.1" # Host IP address to bind the server to
workers = 1        # Number of actix workers to handle incoming requests concurrently

batch_size = 200 # Specifies the batch size the producer will push under a single entry in the redis queue

# Drainer configuration, which handles draining raw SQL queries from Redis streams to the SQL database
[drainer]
stream_name = "DRAINER_STREAM" # Specifies the stream name to be used by the drainer
num_partitions = 64            # Specifies the number of partitions the stream will be divided into
max_read_count = 100           # Specifies the maximum number of entries that would be read from redis stream in one call
shutdown_interval = 1000       # Specifies how much time to wait, while waiting for threads to complete execution (in milliseconds)
loop_interval = 500            # Specifies how much time to wait after checking all the possible streams in completed (in milliseconds)

# Filtration logic for list payment method, allowing use to limit payment methods based on the requirement country and currency
[pm_filters.stripe]
#           ^--- This can be any connector (can be multiple)
paypal = { currency = "USD,INR", country = "US" }
# ^                       ^------- comma-separated values
# ^------------------------------- any valid payment method type (can be multiple) (for cards this should be card_network)
# If either currency or country isn't provided then, all possible values are accepted

[cors]
max_age = 30                            # Maximum time (in seconds) for which this CORS request may be cached.
origins = "http://localhost:8080"       # List of origins that are allowed to make requests.
allowed_methods = "GET,POST,PUT,DELETE" # List of methods that are allowed
wildcard_origin = false                 # If true, allows any origin to make requests

# EmailClient configuration. Only applicable when the `email` feature flag is enabled.
[email]
sender_email = "example@example.com"                 # Sender email
aws_region = ""                                      # AWS region used by AWS SES
allowed_unverified_days = 1                          # Number of days the api calls ( with jwt token ) can be made without verifying the email
active_email_client = "SES"                          # The currently active email client
recon_recipient_email = "recon@example.com"          # Recipient email for recon request email
prod_intent_recipient_email = "business@example.com" # Recipient email for prod intent email

# Configuration for aws ses, applicable when the active email client is SES
[email.aws_ses]
email_role_arn = ""        # The amazon resource name ( arn ) of the role which has permission to send emails
sts_role_session_name = "" # An identifier for the assumed role session, used to uniquely identify a session.

[user]
password_validity_in_days = 90       # Number of days after which password should be updated
two_factor_auth_expiry_in_secs = 300 # Number of seconds after which 2FA should be done again if doing update/change from inside
totp_issuer_name = "Hyperswitch"     # Name of the issuer for TOTP
base_url = ""                        # Base url used for user specific redirects and emails
force_two_factor_auth = false        # Whether to force two factor authentication for all users
force_cookies = true                 # Whether to use only cookies for JWT extraction and authentication

#tokenization configuration which describe token lifetime and payment method for specific connector
[tokenization]
stripe = { long_lived_token = false, payment_method = "wallet", payment_method_type = { type = "disable_only", list = "google_pay" } }
checkout = { long_lived_token = false, payment_method = "wallet", apple_pay_pre_decrypt_flow = "network_tokenization",google_pay_pre_decrypt_flow = "network_tokenization" }
mollie = { long_lived_token = false, payment_method = "card" }
stax = { long_lived_token = true, payment_method = "card,bank_debit" }
square = { long_lived_token = false, payment_method = "card" }
braintree = { long_lived_token = false, payment_method = "card" }
gocardless = { long_lived_token = true, payment_method = "bank_debit" }
billwerk = { long_lived_token = false, payment_method = "card" }
globalpay = { long_lived_token = false, payment_method = "card", flow = "mandates" }
dwolla = { long_lived_token = true, payment_method = "bank_debit" }

[debit_routing_config]                                       # Debit Routing configs
supported_currencies = "USD"                                 # Supported currencies for debit routing
supported_connectors = "adyen"                               # Supported connectors for debit routing

[debit_routing_config.connector_supported_debit_networks]    # Debit Routing config that contains the supported debit networks for each connector
adyen = "Star,Pulse,Accel,Nyce"                              # Debit networks supported by adyen connector

[temp_locker_enable_config]
stripe = { payment_method = "bank_transfer" }
nuvei = { payment_method = "card" }
shift4 = { payment_method = "card" }
barclaycard = { payment_method = "card" }
bluesnap = { payment_method = "card" }
bankofamerica = { payment_method = "card" }
cybersource = { payment_method = "card" }
nmi = { payment_method = "card" }
payme = { payment_method = "card" }
deutschebank = { payment_method = "bank_debit" }
paybox = { payment_method = "card" }
nexixpay = { payment_method = "card" }
redsys = { payment_method = "card" }

[dummy_connector]
enabled = true                                  # Whether dummy connector is enabled or not
payment_ttl = 172800                            # Time to live for dummy connector payment in redis
payment_duration = 1000                         # Fake delay duration for dummy connector payment
payment_tolerance = 100                         # Fake delay tolerance for dummy connector payment
payment_retrieve_duration = 500                 # Fake delay duration for dummy connector payment sync
payment_retrieve_tolerance = 100                # Fake delay tolerance for dummy connector payment sync
payment_complete_duration = 500                 # Fake delay duration for dummy connector payment complete
payment_complete_tolerance = 100                # Fake delay tolerance for dummy connector payment complete
refund_ttl = 172800                             # Time to live for dummy connector refund in redis
refund_duration = 1000                          # Fake delay duration for dummy connector refund
refund_tolerance = 100                          # Fake delay tolerance for dummy connector refund
refund_retrieve_duration = 500                  # Fake delay duration for dummy connector refund sync
refund_retrieve_tolerance = 100                 # Fake delay tolerance for dummy connector refund sync
authorize_ttl = 36000                           # Time to live for dummy connector authorize request in redis
assets_base_url = "https://www.example.com/"    # Base url for dummy connector assets
default_return_url = "https://www.example.com/" # Default return url when no return url is passed while payment
slack_invite_url = "https://www.example.com/"   # Slack invite url for hyperswitch
discord_invite_url = "https://www.example.com/" # Discord invite url for hyperswitch

[zero_mandates.supported_payment_methods]
card.credit.connector_list = "checkout,stripe,adyen,authorizedotnet,cybersource,datatrans,globalpay,worldpay,multisafepay,nmi,nexinets,noon,bankofamerica,braintree,nuvei,payme,wellsfargo,bamboraapac,elavon,fiuu,nexixpay,novalnet,paybox,paypal,archipel"
card.debit.connector_list = "checkout,stripe,adyen,authorizedotnet,cybersource,datatrans,globalpay,worldpay,multisafepay,nmi,nexinets,noon,bankofamerica,braintree,nuvei,payme,wellsfargo,bamboraapac,elavon,fiuu,nexixpay,novalnet,paybox,paypal,archipel"
wallet.paypal = { connector_list = "adyen" }                                          # Mandate supported payment method type and connector for wallets
pay_later.klarna = { connector_list = "adyen" }                                       # Mandate supported payment method type and connector for pay_later
bank_debit.ach = { connector_list = "gocardless,adyen" }                              # Mandate supported payment method type and connector for bank_debit
bank_debit.becs = { connector_list = "gocardless" }                                   # Mandate supported payment method type and connector for bank_debit
bank_debit.bacs = { connector_list = "adyen" }                                        # Mandate supported payment method type and connector for bank_debit
bank_debit.sepa = { connector_list = "gocardless,adyen" }                             # Mandate supported payment method type and connector for bank_debit
bank_redirect.ideal = { connector_list = "stripe,adyen,globalpay" }                   # Mandate supported payment method type and connector for bank_redirect
bank_redirect.sofort = { connector_list = "stripe,globalpay" }
wallet.apple_pay = { connector_list = "stripe,adyen,cybersource,noon,bankofamerica,authorizedotnet" }
wallet.samsung_pay = { connector_list = "cybersource" }
wallet.google_pay = { connector_list = "bankofamerica,authorizedotnet,cybersource" }
bank_redirect.giropay = { connector_list = "globalpay" }

[mandates.supported_payment_methods]
card.credit.connector_list = "aci,checkout,stripe,adyen,authorizedotnet,cybersource,datatrans,globalpay,worldpay,multisafepay,nmi,nexinets,noon,bankofamerica,braintree,nuvei,payme,wellsfargo,bamboraapac,elavon,fiuu,nexixpay,novalnet,paybox,paypal,xendit,moneris,archipel,worldpayvantiv"
card.debit.connector_list = "aci,checkout,stripe,adyen,authorizedotnet,cybersource,datatrans,globalpay,worldpay,multisafepay,nmi,nexinets,noon,bankofamerica,braintree,nuvei,payme,wellsfargo,bamboraapac,elavon,fiuu,nexixpay,novalnet,paybox,paypal,xendit,moneris,archipel,worldpayvantiv"
wallet.paypal = { connector_list = "adyen,novalnet" }                                          # Mandate supported payment method type and connector for wallets
pay_later.klarna = { connector_list = "adyen" }                                       # Mandate supported payment method type and connector for pay_later
bank_debit.ach = { connector_list = "gocardless,adyen" }                              # Mandate supported payment method type and connector for bank_debit
bank_debit.becs = { connector_list = "gocardless" }                                   # Mandate supported payment method type and connector for bank_debit
bank_debit.bacs = { connector_list = "adyen" }                                        # Mandate supported payment method type and connector for bank_debit
bank_debit.sepa = { connector_list = "gocardless,adyen" }                             # Mandate supported payment method type and connector for bank_debit
bank_redirect.ideal = { connector_list = "stripe,adyen,globalpay" }                   # Mandate supported payment method type and connector for bank_redirect
bank_redirect.sofort = { connector_list = "globalpay" }
wallet.apple_pay = { connector_list = "stripe,adyen,cybersource,noon,bankofamerica,authorizedotnet,novalnet" }
wallet.samsung_pay = { connector_list = "cybersource" }
wallet.google_pay = { connector_list = "bankofamerica,authorizedotnet,novalnet" }
bank_redirect.giropay = { connector_list = "globalpay" }


[mandates.update_mandate_supported]
card.credit = { connector_list = "cybersource" } # Update Mandate supported payment method type and connector for card
card.debit = { connector_list = "cybersource" }  # Update Mandate supported payment method type and connector for card

# Required fields info used while listing the payment_method_data
[required_fields.pay_later] # payment_method = "pay_later"
afterpay_clearpay = { fields = { stripe = [ # payment_method_type = afterpay_clearpay, connector = "stripe"
  # Required fields vector with its respective display name in front-end and field_type
  { required_field = "shipping.address.first_name", display_name = "first_name", field_type = "text" },
  { required_field = "shipping.address.last_name", display_name = "last_name", field_type = "text" },
  { required_field = "shipping.address.country", display_name = "country", field_type = { drop_down = { options = [
    "US",
    "IN",
  ] } } },
] } }

[payouts]
payout_eligibility = true # Defaults the eligibility of a payout method to true in case connector does not provide checks for payout eligibility

[pm_filters.adyen]
sofort = { country = "AT,BE,DE,ES,CH,NL", currency = "CHF,EUR" }
paypal = { country = "AU,NZ,CN,JP,HK,MY,TH,KR,PH,ID,AE,KW,BR,ES,GB,SE,NO,SK,AT,NL,DE,HU,CY,LU,CH,BE,FR,DK,FI,RO,HR,UA,MT,SI,GI,PT,IE,CZ,EE,LT,LV,IT,PL,IS,CA,US", currency = "AUD,BRL,CAD,CZK,DKK,EUR,HKD,HUF,INR,JPY,MYR,MXN,NZD,NOK,PHP,PLN,RUB,GBP,SGD,SEK,CHF,THB,USD" }
klarna = { country = "AU,AT,BE,CA,CZ,DK,FI,FR,DE,GR,IE,IT,NO,PL,PT,RO,ES,SE,CH,NL,GB,US", currency = "AUD,EUR,CAD,CZK,DKK,NOK,PLN,RON,SEK,CHF,GBP,USD" }
ideal = { country = "NL", currency = "EUR" }
online_banking_fpx = { country = "MY", currency = "MYR" }
online_banking_thailand = { country = "TH", currency = "THB" }
touch_n_go = { country = "MY", currency = "MYR" }
atome = { country = "MY,SG", currency = "MYR,SGD" }
swish = { country = "SE", currency = "SEK" }
permata_bank_transfer = { country = "ID", currency = "IDR" }
bca_bank_transfer = { country = "ID", currency = "IDR" }
bni_va = { country = "ID", currency = "IDR" }
bri_va = { country = "ID", currency = "IDR" }
cimb_va = { country = "ID", currency = "IDR" }
danamon_va = { country = "ID", currency = "IDR" }
mandiri_va = { country = "ID", currency = "IDR" }
alfamart = { country = "ID", currency = "IDR" }
indomaret = { country = "ID", currency = "IDR" }
open_banking_uk = { country = "GB", currency = "GBP" }
oxxo = { country = "MX", currency = "MXN" }
pay_safe_card = { country = "AT,AU,BE,BR,BE,CA,HR,CY,CZ,DK,FI,FR,GE,DE,GI,HU,IS,IE,KW,LV,IE,LI,LT,LU,MT,MX,MD,ME,NL,NZ,NO,PY,PE,PL,PT,RO,SA,RS,SK,SI,ES,SE,CH,TR,AE,GB,US,UY", currency = "EUR,AUD,BRL,CAD,CZK,DKK,GEL,GIP,HUF,KWD,CHF,MXN,MDL,NZD,NOK,PYG,PEN,PLN,RON,SAR,RSD,SEK,TRY,AED,GBP,USD,UYU" }
seven_eleven = { country = "JP", currency = "JPY" }
lawson = { country = "JP", currency = "JPY" }
mini_stop = { country = "JP", currency = "JPY" }
family_mart = { country = "JP", currency = "JPY" }
seicomart = { country = "JP", currency = "JPY" }
pay_easy = { country = "JP", currency = "JPY" }
boleto = { country = "BR", currency = "BRL" }

[pm_filters.affirm]
affirm = { country = "CA,US", currency = "CAD,USD" }

[pm_filters.airwallex]
credit = { country = "AU,HK,SG,NZ,US", currency = "AED,AFN,ALL,AMD,ANG,AOA,ARS,AUD,AWG,AZN,BAM,BBD,BDT,BGN,BHD,BIF,BMD,BND,BOB,BRL,BSD,BTN,BWP,BYN,BZD,CAD,CDF,CHF,CLP,CNY,COP,CRC,CUP,CVE,CZK,DJF,DKK,DOP,DZD,EGP,ERN,ETB,EUR,FJD,FKP,GBP,GEL,GHS,GIP,GMD,GNF,GTQ,GYD,HKD,HNL,HRK,HTG,HUF,IDR,ILS,INR,IQD,IRR,ISK,JMD,JOD,JPY,KES,KGS,KHR,KMF,KPW,KRW,KWD,KYD,KZT,LAK,LBP,LKR,LRD,LSL,LYD,MAD,MDL,MGA,MKD,MMK,MNT,MOP,MRU,MUR,MVR,MWK,MXN,MYR,MZN,NAD,NGN,NIO,NOK,NPR,NZD,OMR,PAB,PEN,PGK,PHP,PKR,PLN,PYG,QAR,RON,RSD,RUB,RWF,SAR,SBD,SCR,SDG,SEK,SGD,SHP,SLE,SLL,SOS,SRD,SSP,STN,SVC,SYP,SZL,THB,TJS,TMT,TND,TOP,TRY,TTD,TWD,TZS,UAH,UGX,USD,UYU,UZS,VES,VND,VUV,WST,XAF,XCD,XOF,XPF,YER,ZAR,ZMW,ZWL" }
debit = { country = "AU,HK,SG,NZ,US", currency = "AED,AFN,ALL,AMD,ANG,AOA,ARS,AUD,AWG,AZN,BAM,BBD,BDT,BGN,BHD,BIF,BMD,BND,BOB,BRL,BSD,BTN,BWP,BYN,BZD,CAD,CDF,CHF,CLP,CNY,COP,CRC,CUP,CVE,CZK,DJF,DKK,DOP,DZD,EGP,ERN,ETB,EUR,FJD,FKP,GBP,GEL,GHS,GIP,GMD,GNF,GTQ,GYD,HKD,HNL,HRK,HTG,HUF,IDR,ILS,INR,IQD,IRR,ISK,JMD,JOD,JPY,KES,KGS,KHR,KMF,KPW,KRW,KWD,KYD,KZT,LAK,LBP,LKR,LRD,LSL,LYD,MAD,MDL,MGA,MKD,MMK,MNT,MOP,MRU,MUR,MVR,MWK,MXN,MYR,MZN,NAD,NGN,NIO,NOK,NPR,NZD,OMR,PAB,PEN,PGK,PHP,PKR,PLN,PYG,QAR,RON,RSD,RUB,RWF,SAR,SBD,SCR,SDG,SEK,SGD,SHP,SLE,SLL,SOS,SRD,SSP,STN,SVC,SYP,SZL,THB,TJS,TMT,TND,TOP,TRY,TTD,TWD,TZS,UAH,UGX,USD,UYU,UZS,VES,VND,VUV,WST,XAF,XCD,XOF,XPF,YER,ZAR,ZMW,ZWL" }
google_pay = { country = "AL, DZ, AS, AO, AG, AR, AU, AZ, BH, BR, BG, CA, CL, CO, CZ, DK, DO, EG, HK, HU, ID, IL, JP, JO, KZ, KE, KW, LB, MY, MX, OM, PK, PA, PE, PH, PL, QA, RO, SA, SG, ZA, LK, SE, TW, TH, TR, UA, AE, UY, VN, AT, BE, HR, EE, FI, FR, DE, GR, IE, IT, LV, LT, LU, NL, PL, PT, SK, ES, SE, RO, BG", currency = "ALL, DZD, USD, AOA, XCD, ARS, AUD, EUR, AZN, BHD, BRL, BGN, CAD, CLP, COP, CZK, DKK, DOP, EGP, HKD, HUF, INR, IDR, ILS, JPY, JOD, KZT, KES, KWD, LBP, MYR, MXN, NZD, NOK, OMR, PKR, PAB, PEN, PHP, PLN, QAR, RON, SAR, SGD, ZAR, LKR, SEK, CHF, TWD, THB, TRY, UAH, AED, GBP, UYU, VND" }
paypal = { currency = "AUD,BRL,CAD,CZK,DKK,EUR,HKD,HUF,JPY,MYR,MXN,NOK,NZD,PHP,PLN,GBP,RUB,SGD,SEK,CHF,THB,USD" }
klarna = { currency = "EUR, DKK, NOK, PLN, SEK, CHF, GBP, USD, CZK" }
trustly = {currency="DKK, EUR, GBP, NOK, PLN, SEK" }
blik = { country="PL" , currency = "PLN" }
atome = { country = "SG, MY" , currency = "SGD, MYR" }
ideal = { country="NL" , currency = "EUR" }
skrill = { country="AL, DZ, AD, AR, AM, AW, AU, AT, AZ, BS, BD, BE, BJ, BO, BA, BW, BR, BN, BG, KH, CM, CA, CL, CN, CX, CO, CR , HR, CW, CY, CZ, DK, DM, DO, EC, EG, EE , FK, FI, GE, DE, GH, GI, GR, GP, GU, GT, GG, HK, HU, IS, IN, ID , IQ, IE, IM, IL, IT, JE , KZ, KE , KR, KW, KG, LV , LS, LI, LT, LU , MK, MG, MY, MV, MT, MU, YT, MX, MD, MC, MN, ME, MA, NA, NP, NZ, NI, NE, NO, PK , PA, PY, PE, PH, PL, PT, PR, QA, RO , SM , SA, SN , SG, SX, SK, SI, ZA, SS, ES, LK, SE, CH, TW, TZ, TH, TN, AE, GB, UM, UY, VN, VG, VI, US" , currency = "EUR, GBP, USD" }
indonesian_bank_transfer = { country="ID" , currency = "IDR" }

[pm_filters.checkout]
debit = { country = "AT,BE,BG,HR,CY,CZ,DK,EE,FI,FR,DE,GR,HU,IS,IE,IT,LV,LI,LT,LU,MT,NL,NO,PL,PT,RO,SK,SI,ES,SE,CH,GB,US,AU,HK,SG,SA,AE,BH,MX,AR,CL,CO,PE", currency = "AED,AFN,ALL,AMD,ANG,AOA,AUD,AWG,AZN,BAM,BBD,BDT,BGN,BHD,BIF,BMD,BND,BOB,BRL,BSD,BTN,BWP,BYN,BZD,CAD,CDF,CHF,CLP,CNY,COP,CRC,CUP,CVE,CZK,DJF,DKK,DOP,DZD,EGP,ERN,ETB,EUR,FJD,FKP,GBP,GEL,GHS,GIP,GMD,GNF,GTQ,GYD,HKD,HNL,HRK,HTG,HUF,IDR,ILS,INR,IQD,IRR,ISK,JMD,JOD,JPY,KES,KGS,KHR,KMF,KRW,KWD,KYD,KZT,LAK,LBP,LKR,LRD,LSL,LYD,MAD,MDL,MGA,MKD,MMK,MNT,MOP,MRU,MUR,MVR,MWK,MXN,MYR,MZN,NAD,NGN,NIO,NOK,NPR,NZD,OMR,PAB,PEN,PGK,PHP,PKR,PLN,PYG,QAR,RON,RSD,RUB,RWF,SAR,SBD,SCR,SDG,SEK,SGD,SHP,SLE,SLL,SOS,SRD,SSP,STN,SYP,SZL,THB,TJS,TMT,TND,TOP,TRY,TTD,TWD,TZS,UAH,UGX,USD,UYU,UZS,VES,VND,VUV,WST,XAF,XCD,XOF,XPF,YER,ZAR,ZMW,ZWL" }
credit = { country = "AT,BE,BG,HR,CY,CZ,DK,EE,FI,FR,DE,GR,HU,IS,IE,IT,LV,LI,LT,LU,MT,NL,NO,PL,PT,RO,SK,SI,ES,SE,CH,GB,US,AU,HK,SG,SA,AE,BH,MX,AR,CL,CO,PE", currency = "AED,AFN,ALL,AMD,ANG,AOA,AUD,AWG,AZN,BAM,BBD,BDT,BGN,BHD,BIF,BMD,BND,BOB,BRL,BSD,BTN,BWP,BYN,BZD,CAD,CDF,CHF,CLP,CNY,COP,CRC,CUP,CVE,CZK,DJF,DKK,DOP,DZD,EGP,ERN,ETB,EUR,FJD,FKP,GBP,GEL,GHS,GIP,GMD,GNF,GTQ,GYD,HKD,HNL,HRK,HTG,HUF,IDR,ILS,INR,IQD,IRR,ISK,JMD,JOD,JPY,KES,KGS,KHR,KMF,KRW,KWD,KYD,KZT,LAK,LBP,LKR,LRD,LSL,LYD,MAD,MDL,MGA,MKD,MMK,MNT,MOP,MRU,MUR,MVR,MWK,MXN,MYR,MZN,NAD,NGN,NIO,NOK,NPR,NZD,OMR,PAB,PEN,PGK,PHP,PKR,PLN,PYG,QAR,RON,RSD,RUB,RWF,SAR,SBD,SCR,SDG,SEK,SGD,SHP,SLE,SLL,SOS,SRD,SSP,STN,SYP,SZL,THB,TJS,TMT,TND,TOP,TRY,TTD,TWD,TZS,UAH,UGX,USD,UYU,UZS,VES,VND,VUV,WST,XAF,XCD,XOF,XPF,YER,ZAR,ZMW,ZWL" }
google_pay = { country = "AL, DZ, AS, AO, AG, AR, AU, AT, AZ, BH, BY, BE, BR, CA, BG, CL, CO, HR, DK, DO, EE, EG, FI, FR, DE, GR, HK, HU, IN, ID, IE, IL, IT, JP, JO, KZ, KE, KW, LV, LB, LT, LU, MY, MX, NL, NZ, NO, OM, PK, PA, PE, PH, PL, PT, QA, RO, SA, SG, SK, ZA, ES, LK, SE, CH, TH, TW, TR, UA, AE, US, UY, VN", currency = "AED, ALL, AOA, AUD, AZN, BGN, BHD, BRL, CAD, CHF, CLP, COP, CZK, DKK, DOP, DZD, EGP, EUR, GBP, HKD, HUF, IDR, ILS, INR, JPY, KES, KWD, KZT, LKR, MXN, MYR, NOK, NZD, OMR, PAB, PEN, PHP, PKR, PLN, QAR, RON, SAR, SEK, SGD, THB, TRY, TWD, UAH, USD, UYU, VND, XCD, ZAR" }
apple_pay = { country = "AM, AT, AZ, BY, BE, BG, HR, CY, DK, EE, FO, FI, FR, GE, DE, GR, GL, GG, HU, IS, IE, IM, IT, KZ, JE, LV, LI, LT, LU, MT, MD, MC, ME, NL, NO, PL, PT, RO, SM, RS, SK, SI, ES, SE, CH, UA, GB, VA, AU , HK, JP , MY , MN, NZ, SG, TW, VN, EG , MA, ZA, AR, BR, CL, CO, CR, DO, EC, SV, GT, HN, MX, PA, PY, PE, UY, BH, IL, JO, KW, OM,QA, SA, AE, CA", currency = "EGP, MAD, ZAR, AUD, CNY, HKD, JPY, MOP, MYR, MNT, NZD, SGD, KRW, TWD, VND, AMD, EUR, BGN, CZK, DKK, GEL, GBP, HUF, ISK, KZT, CHF, MDL, NOK, PLN, RON, RSD, SEK, UAH, BRL, COP, CRC, DOP, GTQ, HNL, MXN, PAB, PYG, PEN, BSD, UYU, BHD, ILS, JOD, KWD, OMR, QAR, SAR, AED, CAD, USD" }

[pm_filters.elavon]
credit = { country = "US", currency = "AED,AFN,ALL,AMD,ANG,AOA,ARS,AUD,AWG,AZN,BAM,BBD,BDT,BGN,BHD,BIF,BMD,BND,BOB,BRL,BSD,BTN,BWP,BYN,BZD,CAD,CDF,CHF,CLP,CNY,COP,CRC,CUP,CVE,CZK,DJF,DKK,DOP,DZD,EGP,ERN,ETB,EUR,FJD,FKP,GBP,GEL,GHS,GIP,GMD,GNF,GTQ,GYD,HKD,HNL,HRK,HTG,HUF,IDR,ILS,INR,IQD,IRR,ISK,JMD,JOD,JPY,KES,KGS,KHR,KMF,KPW,KRW,KWD,KYD,KZT,LAK,LBP,LKR,LRD,LSL,LYD,MAD,MDL,MGA,MKD,MMK,MNT,MOP,MRU,MUR,MVR,MWK,MXN,MYR,MZN,NAD,NGN,NIO,NOK,NPR,NZD,OMR,PAB,PEN,PGK,PHP,PKR,PLN,PYG,QAR,RON,RSD,RUB,RWF,SAR,SBD,SCR,SDG,SEK,SGD,SHP,SLE,SLL,SOS,SRD,SSP,STN,SVC,SYP,SZL,THB,TJS,TMT,TND,TOP,TRY,TTD,TWD,TZS,UAH,UGX,USD,UYU,UZS,VES,VND,VUV,WST,XAF,XCD,XOF,XPF,YER,ZAR,ZMW,ZWL" }
debit = { country = "US", currency = "AED,AFN,ALL,AMD,ANG,AOA,ARS,AUD,AWG,AZN,BAM,BBD,BDT,BGN,BHD,BIF,BMD,BND,BOB,BRL,BSD,BTN,BWP,BYN,BZD,CAD,CDF,CHF,CLP,CNY,COP,CRC,CUP,CVE,CZK,DJF,DKK,DOP,DZD,EGP,ERN,ETB,EUR,FJD,FKP,GBP,GEL,GHS,GIP,GMD,GNF,GTQ,GYD,HKD,HNL,HRK,HTG,HUF,IDR,ILS,INR,IQD,IRR,ISK,JMD,JOD,JPY,KES,KGS,KHR,KMF,KPW,KRW,KWD,KYD,KZT,LAK,LBP,LKR,LRD,LSL,LYD,MAD,MDL,MGA,MKD,MMK,MNT,MOP,MRU,MUR,MVR,MWK,MXN,MYR,MZN,NAD,NGN,NIO,NOK,NPR,NZD,OMR,PAB,PEN,PGK,PHP,PKR,PLN,PYG,QAR,RON,RSD,RUB,RWF,SAR,SBD,SCR,SDG,SEK,SGD,SHP,SLE,SLL,SOS,SRD,SSP,STN,SVC,SYP,SZL,THB,TJS,TMT,TND,TOP,TRY,TTD,TWD,TZS,UAH,UGX,USD,UYU,UZS,VES,VND,VUV,WST,XAF,XCD,XOF,XPF,YER,ZAR,ZMW,ZWL" }

[pm_filters.xendit]
credit = { country = "ID,PH", currency = "IDR,PHP,USD,SGD,MYR" }
debit = { country = "ID,PH", currency = "IDR,PHP,USD,SGD,MYR" }

[pm_filters.tsys]
credit = { country = "NA", currency = "AED, AFN, ALL, AMD, ANG, AOA, ARS, AUD, AWG, AZN, BAM, BBD, BDT, BGN, BHD, BIF, BMD, BND, BOB, BRL, BSD, BTN, BWP, BZD, CAD, CDF, CHF, CLP, CNY, COP, CRC, CUP, CVE, CZK, DJF, DKK, DOP, DZD, EGP, ERN, ETB, EUR, FJD, FKP, GBP, GEL, GHS, GIP, GMD, GNF, GTQ, GYD, HKD, HNL, HRK, HTG, HUF, IDR, ILS, INR, IQD, IRR, ISK, JMD, JOD, JPY, KES, KGS, KHR, KMF, KRW, KWD, KYD, KZT, LAK, LBP, LKR, LRD, LSL, LYD, MAD, MDL, MGA, MKD, MMK, MNT, MOP, MUR, MVR, MWK, MXN, MYR, MZN, NAD, NGN, NIO, NOK, NPR, NZD, OMR, PAB, PEN, PGK, PHP, PKR, PLN, PYG, QAR, RON, RSD, RUB, RWF, SAR, SBD, SCR, SDG, SEK, SGD, SHP, SLE, SOS, SRD, SSP, SVC, SYP, SZL, THB, TJS, TMT, TND, TOP, TRY, TTD, TWD, TZS, UAH, UGX, USD, UYU, UZS, VND, VUV, WST, XAF, XCD, XOF, XPF, YER, ZAR, ZMW, ZWL, BYN, KPW, STN, MRU, VES" }
debit = { country = "NA", currency = "AED, AFN, ALL, AMD, ANG, AOA, ARS, AUD, AWG, AZN, BAM, BBD, BDT, BGN, BHD, BIF, BMD, BND, BOB, BRL, BSD, BTN, BWP, BZD, CAD, CDF, CHF, CLP, CNY, COP, CRC, CUP, CVE, CZK, DJF, DKK, DOP, DZD, EGP, ERN, ETB, EUR, FJD, FKP, GBP, GEL, GHS, GIP, GMD, GNF, GTQ, GYD, HKD, HNL, HRK, HTG, HUF, IDR, ILS, INR, IQD, IRR, ISK, JMD, JOD, JPY, KES, KGS, KHR, KMF, KRW, KWD, KYD, KZT, LAK, LBP, LKR, LRD, LSL, LYD, MAD, MDL, MGA, MKD, MMK, MNT, MOP, MUR, MVR, MWK, MXN, MYR, MZN, NAD, NGN, NIO, NOK, NPR, NZD, OMR, PAB, PEN, PGK, PHP, PKR, PLN, PYG, QAR, RON, RSD, RUB, RWF, SAR, SBD, SCR, SDG, SEK, SGD, SHP, SLE, SOS, SRD, SSP, SVC, SYP, SZL, THB, TJS, TMT, TND, TOP, TRY, TTD, TWD, TZS, UAH, UGX, USD, UYU, UZS, VND, VUV, WST, XAF, XCD, XOF, XPF, YER, ZAR, ZMW, ZWL, BYN, KPW, STN, MRU, VES" }

[pm_filters.billwerk]
credit = { country = "DE, DK, FR, SE", currency = "DKK, NOK" }
debit = { country = "DE, DK, FR, SE", currency = "DKK, NOK" }

[pm_filters.fiservemea]
credit = { country = "DE, FR, IT, NL, PL, ES, ZA, GB, AE", currency = "AED,AFN,ALL,AMD,ANG,AOA,ARS,AUD,AWG,AZN,BAM,BBD,BDT,BGN,BHD,BIF,BMD,BND,BOB,BRL,BSD,BTN,BWP,BYN,BZD,CAD,CDF,CHF,CLP,CNY,COP,CRC,CUP,CVE,CZK,DJF,DKK,DOP,DZD,EGP,ERN,ETB,EUR,FJD,FKP,GBP,GEL,GHS,GIP,GMD,GNF,GTQ,GYD,HKD,HNL,HRK,HTG,HUF,IDR,ILS,INR,IQD,IRR,ISK,JMD,JOD,JPY,KES,KGS,KHR,KMF,KPW,KRW,KWD,KYD,KZT,LAK,LBP,LKR,LRD,LSL,LYD,MAD,MDL,MGA,MKD,MMK,MNT,MOP,MRU,MUR,MVR,MWK,MXN,MYR,MZN,NAD,NGN,NIO,NOK,NPR,NZD,OMR,PAB,PEN,PGK,PHP,PKR,PLN,PYG,QAR,RON,RSD,RUB,RWF,SAR,SBD,SCR,SDG,SEK,SGD,SHP,SLE,SLL,SOS,SRD,SSP,STN,SVC,SYP,SZL,THB,TJS,TMT,TND,TOP,TRY,TTD,TWD,TZS,UAH,UGX,USD,UYU,UZS,VES,VND,VUV,WST,XAF,XCD,XOF,XPF,YER,ZAR,ZMW,ZWL" }
debit = { country = "DE, FR, IT, NL, PL, ES, ZA, GB, AE", currency = "AED,AFN,ALL,AMD,ANG,AOA,ARS,AUD,AWG,AZN,BAM,BBD,BDT,BGN,BHD,BIF,BMD,BND,BOB,BRL,BSD,BTN,BWP,BYN,BZD,CAD,CDF,CHF,CLP,CNY,COP,CRC,CUP,CVE,CZK,DJF,DKK,DOP,DZD,EGP,ERN,ETB,EUR,FJD,FKP,GBP,GEL,GHS,GIP,GMD,GNF,GTQ,GYD,HKD,HNL,HRK,HTG,HUF,IDR,ILS,INR,IQD,IRR,ISK,JMD,JOD,JPY,KES,KGS,KHR,KMF,KPW,KRW,KWD,KYD,KZT,LAK,LBP,LKR,LRD,LSL,LYD,MAD,MDL,MGA,MKD,MMK,MNT,MOP,MRU,MUR,MVR,MWK,MXN,MYR,MZN,NAD,NGN,NIO,NOK,NPR,NZD,OMR,PAB,PEN,PGK,PHP,PKR,PLN,PYG,QAR,RON,RSD,RUB,RWF,SAR,SBD,SCR,SDG,SEK,SGD,SHP,SLE,SLL,SOS,SRD,SSP,STN,SVC,SYP,SZL,THB,TJS,TMT,TND,TOP,TRY,TTD,TWD,TZS,UAH,UGX,USD,UYU,UZS,VES,VND,VUV,WST,XAF,XCD,XOF,XPF,YER,ZAR,ZMW,ZWL" }

[pm_filters.bambora]
credit = { country = "US,CA", currency = "USD" }
debit = { country = "US,CA", currency = "USD" }

[pm_filters.volt]
open_banking_uk = { country = "DE,GB,AT,BE,CY,EE,ES,FI,FR,GR,HR,IE,IT,LT,LU,LV,MT,NL,PT,SI,SK,BG,CZ,DK,HU,NO,PL,RO,SE,AU,BR", currency = "EUR,GBP,DKK,NOK,PLN,SEK,AUD,BRL" }

[pm_filters.razorpay]
upi_collect = { country = "IN", currency = "INR" }

[pm_filters.phonepe]
upi_collect = { country = "IN", currency = "INR" }
upi_intent = { country = "IN", currency = "INR" }

[pm_filters.paytm]
upi_collect = { country = "IN", currency = "INR" }
upi_intent = { country = "IN", currency = "INR" }

[pm_filters.plaid]
open_banking_pis = {currency = "EUR,GBP"}

[pm_filters.zen]
credit = { not_available_flows = { capture_method = "manual" } }
debit = { not_available_flows = { capture_method = "manual" } }
boleto = { country = "BR", currency = "BRL" }
efecty = { country = "CO", currency = "COP" }
multibanco = { country = "PT", currency = "EUR" }
pago_efectivo = { country = "PE", currency = "PEN" }
pse = { country = "CO", currency = "COP" }
pix = { country = "BR", currency = "BRL" }
red_compra = { country = "CL", currency = "CLP" }
red_pagos = { country = "UY", currency = "UYU" }


[pm_filters.zsl]
local_bank_transfer = { country = "CN", currency = "CNY" }

[pm_filters.bankofamerica]
credit = { country = "AF,AL,DZ,AD,AO,AI,AG,AR,AM,AW,AU,AT,AZ,BS,BH,BD,BB,BY,BE,BZ,BJ,BM,BT,BO,BA,BW,BN,BG,BF,BI,KH,CM,CA,CV,KY,CF,TD,CL,CN,CO,KM,CD,CG,CK,CR,HR,CU,CW,CY,CZ,DK,DJ,DM,DO,EC,SV,GQ,ER,EE,ET,FK,FO,FJ,FI,FR,GF,PF,TF,GA,GM,GE,DE,GH,GI,GR,GL,GD,GP,GU,GT,GG,GN,GW,GY,HT,HM,VA,HN,HK,HU,IS,ID,IR,IQ,IE,IM,IL,IT,JM,JP,JE,JO,KZ,KE,KI,KR,KW,KG,LA,LV,LB,LS,LR,LY,LI,LT,LU,MO,MG,MW,MY,MV,ML,MT,MH,MR,MU,MX,FM,MD,MC,MN,ME,MS,MA,MZ,MM,NA,NR,NP,NL,NC,NZ,NI,NE,NG,NU,NO,OM,PK,PW,PS,PA,PG,PY,PE,PH,PL,PT,PR,QA,CG,RO,RW,KN,LC,VC,WS,SM,ST,SA,SN,RS,SC,SL,SG,SX,SK,SI,SO,ZA,GS,ES,LK,SR,SJ,SZ,SE,CH,TW,TJ,TZ,TH,TL,TG,TO,TT,TN,TR,TM,TC,TV,UG,UA,AE,GB,US,UY,UZ,VU,VE,VN,VG,WF,YE,ZM,ZW", currency = "USD" }
debit = { country = "AF,AL,DZ,AD,AO,AI,AG,AR,AM,AW,AU,AT,AZ,BS,BH,BD,BB,BY,BE,BZ,BJ,BM,BT,BO,BA,BW,BN,BG,BF,BI,KH,CM,CA,CV,KY,CF,TD,CL,CN,CO,KM,CD,CG,CK,CR,HR,CU,CW,CY,CZ,DK,DJ,DM,DO,EC,SV,GQ,ER,EE,ET,FK,FO,FJ,FI,FR,GF,PF,TF,GA,GM,GE,DE,GH,GI,GR,GL,GD,GP,GU,GT,GG,GN,GW,GY,HT,HM,VA,HN,HK,HU,IS,ID,IR,IQ,IE,IM,IL,IT,JM,JP,JE,JO,KZ,KE,KI,KR,KW,KG,LA,LV,LB,LS,LR,LY,LI,LT,LU,MO,MG,MW,MY,MV,ML,MT,MH,MR,MU,MX,FM,MD,MC,MN,ME,MS,MA,MZ,MM,NA,NR,NP,NL,NC,NZ,NI,NE,NG,NU,NO,OM,PK,PW,PS,PA,PG,PY,PE,PH,PL,PT,PR,QA,CG,RO,RW,KN,LC,VC,WS,SM,ST,SA,SN,RS,SC,SL,SG,SX,SK,SI,SO,ZA,GS,ES,LK,SR,SJ,SZ,SE,CH,TW,TJ,TZ,TH,TL,TG,TO,TT,TN,TR,TM,TC,TV,UG,UA,AE,GB,US,UY,UZ,VU,VE,VN,VG,WF,YE,ZM,ZW", currency = "USD" }
apple_pay = { country = "AU,AT,BH,BE,BR,BG,CA,CL,CN,CO,CR,HR,CY,CZ,DK,DO,EC,EE,SV,FI,FR,DE,GR,GT,HN,HK,HU,IS,IN,IE,IL,IT,JP,JO,KZ,KW,LV,LI,LT,LU,MY,MT,MX,MC,ME,NL,NZ,NO,OM,PA,PY,PE,PL,PT,QA,RO,SA,SG,SK,SI,ZA,KR,ES,SE,CH,TW,AE,GB,US,UY,VN,VA", currency = "USD" }
google_pay = { country = "AU,AT,BE,BR,CA,CL,CO,CR,CY,CZ,DK,DO,EC,EE,SV,FI,FR,DE,GR,GT,HN,HK,HU,IS,IN,IE,IL,IT,JP,JO,KZ,KW,LV,LI,LT,LU,MY,MT,MX,NL,NZ,NO,OM,PA,PY,PE,PL,PT,QA,RO,SA,SG,SK,SI,ZA,KR,ES,SE,CH,TW,AE,GB,US,UY,VN,VA", currency = "USD" }
samsung_pay = { country = "AU,BH,BR,CA,CN,DK,FI,FR,DE,HK,IN,IT,JP,KZ,KR,KW,MY,NZ,NO,OM,QA,SA,SG,ZA,ES,SE,CH,TW,AE,GB,US", currency = "USD" }

[pm_filters.cybersource]
credit = { currency = "USD,GBP,EUR,PLN,SEK,XOF" }
debit = { currency = "USD,GBP,EUR,PLN,SEK,XOF" }
apple_pay = { currency = "ARS, CAD, CLP, COP, CNY, EUR, HKD, KWD, MYR, MXN, NZD, PEN, QAR, SAR, SGD, ZAR, UAH, GBP, AED, USD, PLN, SEK" }
google_pay = { currency = "ARS, AUD, CAD, CLP, COP, EUR, HKD, INR, KWD, MYR, MXN, NZD, PEN, QAR, SAR, SGD, ZAR, UAH, AED, GBP, USD, PLN, SEK" }
samsung_pay = { currency = "USD,GBP,EUR,SEK" }
paze = { currency = "USD,SEK" }

[pm_filters.barclaycard]
credit = { currency = "USD,GBP,EUR,PLN,SEK" }
debit = { currency = "USD,GBP,EUR,PLN,SEK" }
google_pay = { currency = "ARS, AUD, CAD, CLP, COP, EUR, HKD, INR, KWD, MYR, MXN, NZD, PEN, QAR, SAR, SGD, ZAR, UAH, AED, GBP, USD, PLN, SEK" }
apple_pay = { currency = "ARS, CAD, CLP, COP, CNY, EUR, HKD, KWD, MYR, MXN, NZD, PEN, QAR, SAR, SGD, ZAR, UAH, GBP, AED, USD, PLN, SEK" }

[pm_filters.globepay]
ali_pay = { country = "GB",currency = "GBP" }
we_chat_pay = { country = "GB",currency = "GBP" }


[pm_filters.itaubank]
pix = { country = "BR", currency = "BRL" }

[pm_filters.nexinets]
credit = { country = "DE",currency = "EUR" }
debit = { country = "DE",currency = "EUR" }
ideal = { country = "DE",currency = "EUR" }
giropay = { country = "DE",currency = "EUR" }
sofort = { country = "DE",currency = "EUR" }
eps = { country = "DE",currency = "EUR" }
apple_pay = { country = "DE",currency = "EUR" }
paypal = { country = "DE",currency = "EUR" }

[pm_filters.nuvei]
credit = { country = "AF,AX,AL,DZ,AS,AD,AO,AI,AQ,AG,AR,AM,AW,AU,AT,AZ,BS,BH,BD,BB,BY,BE,BZ,BJ,BM,BT,BO,BQ,BA,BW,BV,BR,IO,BN,BG,BF,BI,KH,CM,CA,CV,KY,CF,TD,CL,CN,CX,CC,CO,KM,CG,CD,CK,CR,CI,HR,CU,CW,CY,CZ,DK,DJ,DM,DO,EC,EG,SV,GQ,ER,EE,ET,FK,FO,FJ,FI,FR,GF,PF,TF,GA,GM,GE,DE,GH,GI,GR,GL,GD,GP,GU,GT,GG,GN,GW,GY,HT,HM,VA,HN,HK,HU,IS,IN,ID,IR,IQ,IE,IM,IL,IT,JM,JP,JE,JO,KZ,KE,KI,KP,KR,KW,KG,LA,LV,LB,LS,LR,LY,LI,LT,LU,MO,MK,MG,MW,MY,MV,ML,MT,MH,MQ,MR,MU,YT,MX,FM,MD,MC,MN,ME,MS,MA,MZ,MM,NA,NR,NP,NL,NC,NZ,NI,NE,NG,NU,NF,MP,NO,OM,PK,PW,PS,PA,PG,PY,PE,PH,PN,PL,PT,PR,QA,RE,RO,RU,RW,BL,SH,KN,LC,MF,PM,VC,WS,SM,ST,SA,SN,RS,SC,SL,SG,SX,SK,SI,SB,SO,ZA,GS,SS,ES,LK,SD,SR,SJ,SZ,SE,CH,SY,TW,TJ,TZ,TH,TL,TG,TK,TO,TT,TN,TR,TM,TC,TV,UG,UA,AE,GB,UM,UY,UZ,VU,VE,VN,VG,VI,WF,EH,YE,ZM,ZW,US",currency = "AED,ALL,AMD,ARS,AUD,AZN,BAM,BDT,BGN,BHD,BMD,BND,BRL,BYN,CAD,CHF,CLP,CNY,COP,CRC,CZK,DKK,DOP,DZD,EGP,EUR,GBP,GEL,GHS,GTQ,HKD,HUF,IDR,INR,IQD,ISK,JOD,JPY,KES,KGS,KRW,KWD,KYD,KZT,LBP,LKR,MAD,MDL,MKD,MMK,MNT,MUR,MWK,MXN,MYR,MZN,NAD,NGN,NOK,NZD,OMR,PEN,PHP,PKR,PLN,PYG,QAR,RON,RSD,RUB,SAR,SEK,SGD,SOS,THB,TND,TOP,TRY,TTD,TWD,UAH,UGX,USD,UYU,UZS,VND,XAF,XOF,YER,ZAR" }
debit = { country = "AF,AX,AL,DZ,AS,AD,AO,AI,AQ,AG,AR,AM,AW,AU,AT,AZ,BS,BH,BD,BB,BY,BE,BZ,BJ,BM,BT,BO,BQ,BA,BW,BV,BR,IO,BN,BG,BF,BI,KH,CM,CA,CV,KY,CF,TD,CL,CN,CX,CC,CO,KM,CG,CD,CK,CR,CI,HR,CU,CW,CY,CZ,DK,DJ,DM,DO,EC,EG,SV,GQ,ER,EE,ET,FK,FO,FJ,FI,FR,GF,PF,TF,GA,GM,GE,DE,GH,GI,GR,GL,GD,GP,GU,GT,GG,GN,GW,GY,HT,HM,VA,HN,HK,HU,IS,IN,ID,IR,IQ,IE,IM,IL,IT,JM,JP,JE,JO,KZ,KE,KI,KP,KR,KW,KG,LA,LV,LB,LS,LR,LY,LI,LT,LU,MO,MK,MG,MW,MY,MV,ML,MT,MH,MQ,MR,MU,YT,MX,FM,MD,MC,MN,ME,MS,MA,MZ,MM,NA,NR,NP,NL,NC,NZ,NI,NE,NG,NU,NF,MP,NO,OM,PK,PW,PS,PA,PG,PY,PE,PH,PN,PL,PT,PR,QA,RE,RO,RU,RW,BL,SH,KN,LC,MF,PM,VC,WS,SM,ST,SA,SN,RS,SC,SL,SG,SX,SK,SI,SB,SO,ZA,GS,SS,ES,LK,SD,SR,SJ,SZ,SE,CH,SY,TW,TJ,TZ,TH,TL,TG,TK,TO,TT,TN,TR,TM,TC,TV,UG,UA,AE,GB,UM,UY,UZ,VU,VE,VN,VG,VI,WF,EH,YE,ZM,ZW,US",currency = "AED,ALL,AMD,ARS,AUD,AZN,BAM,BDT,BGN,BHD,BMD,BND,BRL,BYN,CAD,CHF,CLP,CNY,COP,CRC,CZK,DKK,DOP,DZD,EGP,EUR,GBP,GEL,GHS,GTQ,HKD,HUF,IDR,INR,IQD,ISK,JOD,JPY,KES,KGS,KRW,KWD,KYD,KZT,LBP,LKR,MAD,MDL,MKD,MMK,MNT,MUR,MWK,MXN,MYR,MZN,NAD,NGN,NOK,NZD,OMR,PEN,PHP,PKR,PLN,PYG,QAR,RON,RSD,RUB,SAR,SEK,SGD,SOS,THB,TND,TOP,TRY,TTD,TWD,UAH,UGX,USD,UYU,UZS,VND,XAF,XOF,YER,ZAR" }
klarna = { country = "AU,CA,GB,IN,JP,NZ,PH,SG,TH,US",currency = "AED,ALL,AMD,ARS,AUD,AZN,BAM,BDT,BGN,BHD,BMD,BND,BRL,BYN,CAD,CHF,CLP,CNY,COP,CRC,CZK,DKK,DOP,DZD,EGP,EUR,GBP,GEL,GHS,GTQ,HKD,HUF,IDR,INR,IQD,ISK,JOD,JPY,KES,KGS,KRW,KWD,KYD,KZT,LBP,LKR,MAD,MDL,MKD,MMK,MNT,MUR,MWK,MXN,MYR,MZN,NAD,NGN,NOK,NZD,OMR,PEN,PHP,PKR,PLN,PYG,QAR,RON,RSD,RUB,SAR,SEK,SGD,SOS,THB,TND,TOP,TRY,TTD,TWD,UAH,UGX,USD,UYU,UZS,VND,XAF,XOF,YER,ZAR" }
afterpay_clearpay = { country = "AU,CA,GB,IN,JP,NZ,PH,SG,TH,US",currency = "AED,ALL,AMD,ARS,AUD,AZN,BAM,BDT,BGN,BHD,BMD,BND,BRL,BYN,CAD,CHF,CLP,CNY,COP,CRC,CZK,DKK,DOP,DZD,EGP,EUR,GBP,GEL,GHS,GTQ,HKD,HUF,IDR,INR,IQD,ISK,JOD,JPY,KES,KGS,KRW,KWD,KYD,KZT,LBP,LKR,MAD,MDL,MKD,MMK,MNT,MUR,MWK,MXN,MYR,MZN,NAD,NGN,NOK,NZD,OMR,PEN,PHP,PKR,PLN,PYG,QAR,RON,RSD,RUB,SAR,SEK,SGD,SOS,THB,TND,TOP,TRY,TTD,TWD,UAH,UGX,USD,UYU,UZS,VND,XAF,XOF,YER,ZAR" }
giropay = { currency = "EUR" }
ideal = { currency = "EUR" }
sofort = { country = "AU,CA,GB,IN,JP,NZ,PH,SG,TH,US",currency = "AED,ALL,AMD,ARS,AUD,AZN,BAM,BDT,BGN,BHD,BMD,BND,BRL,BYN,CAD,CHF,CLP,CNY,COP,CRC,CZK,DKK,DOP,DZD,EGP,EUR,GBP,GEL,GHS,GTQ,HKD,HUF,IDR,INR,IQD,ISK,JOD,JPY,KES,KGS,KRW,KWD,KYD,KZT,LBP,LKR,MAD,MDL,MKD,MMK,MNT,MUR,MWK,MXN,MYR,MZN,NAD,NGN,NOK,NZD,OMR,PEN,PHP,PKR,PLN,PYG,QAR,RON,RSD,RUB,SAR,SEK,SGD,SOS,THB,TND,TOP,TRY,TTD,TWD,UAH,UGX,USD,UYU,UZS,VND,XAF,XOF,YER,ZAR" }
eps = { country = "AU,CA,GB,IN,JP,NZ,PH,SG,TH,US",currency = "AED,ALL,AMD,ARS,AUD,AZN,BAM,BDT,BGN,BHD,BMD,BND,BRL,BYN,CAD,CHF,CLP,CNY,COP,CRC,CZK,DKK,DOP,DZD,EGP,EUR,GBP,GEL,GHS,GTQ,HKD,HUF,IDR,INR,IQD,ISK,JOD,JPY,KES,KGS,KRW,KWD,KYD,KZT,LBP,LKR,MAD,MDL,MKD,MMK,MNT,MUR,MWK,MXN,MYR,MZN,NAD,NGN,NOK,NZD,OMR,PEN,PHP,PKR,PLN,PYG,QAR,RON,RSD,RUB,SAR,SEK,SGD,SOS,THB,TND,TOP,TRY,TTD,TWD,UAH,UGX,USD,UYU,UZS,VND,XAF,XOF,YER,ZAR" }
apple_pay = { country = "AU,AT,BY,BE,BR,BG,CA,CN,HR,CY,CZ,DK,EE,FO,FI,FR,GE,DE,GR,GL,GG,HK,HU,IS,IE,IM,IL,IT,JP,JE,KZ,LV,LI,LT,LU,MO,MT,MC,NL,NZ,NO,PL,PT,RO,RU,SM,SA,SG,SK,SI,ES,SE,CH,TW,UA,AE,GB,US,VA",currency = "AED,ALL,AMD,ARS,AUD,AZN,BAM,BDT,BGN,BHD,BMD,BND,BRL,BYN,CAD,CHF,CLP,CNY,COP,CRC,CZK,DKK,DOP,DZD,EGP,EUR,GBP,GEL,GHS,GTQ,HKD,HUF,IDR,INR,IQD,ISK,JOD,JPY,KES,KGS,KRW,KWD,KYD,KZT,LBP,LKR,MAD,MDL,MKD,MMK,MNT,MUR,MWK,MXN,MYR,MZN,NAD,NGN,NOK,NZD,OMR,PEN,PHP,PKR,PLN,PYG,QAR,RON,RSD,RUB,SAR,SEK,SGD,SOS,THB,TND,TOP,TRY,TTD,TWD,UAH,UGX,USD,UYU,UZS,VND,XAF,XOF,YER,ZAR" }
google_pay = { country = "AF,AX,AL,DZ,AD,AO,AI,AQ,AG,AR,AM,AW,AU,AT,AZ,BS,BH,BD,BB,BY,BE,BZ,BJ,BM,BT,BO,BQ,BA,BW,BV,BR,IO,BN,BG,BF,KH,CM,CA,CV,KY,CF,TD,CL,CN,TW,CX,CC,CO,KM,CG,CK,CR,CI,HR,CW,CY,CZ,DK,DJ,DM,DO,EC,EG,SV,GQ,ER,EE,ET,FK,FO,FJ,FI,FR,GF,PF,TF,GA,GM,GE,DE,GH,GI,GR,GL,GD,GP,GU,GT,GG,GN,GW,GY,HT,HM,HN,HK,HU,IS,IN,ID,IQ,IE,IM,IL,IT,JM,JP,JE,JO,KZ,KE,KI,KW,KG,LA,LV,LB,LS,LR,LY,LI,LT,LU,MO,MK,MG,MW,MY,MV,ML,MT,MH,MQ,MR,MU,YT,MX,FM,MD,MC,MN,ME,MS,MA,MZ,MM,NA,NR,NP,NL,NC,NZ,NI,NE,NG,NU,NF,MP,NO,OM,PK,PW,PS,PA,PG,PY,PE,PH,PN,PL,PT,PR,QA,RE,RO,RU,RW,BL,SH,KN,LC,MF,PM,VI,VC,WS,SM,ST,SA,SN,RS,SC,SL,SG,SK,SI,SB,SO,ZA,GS,KR,ES,LK,SR,SJ,SZ,SE,CH,TW,TJ,TZ,TH,TL,TG,TK,TO,TT,TN,TR,TM,TC,TV,UG,UA,AE,GB,UY,UZ,VU,VA,VE,VN,VI,WF,EH,YE,ZM,ZW",currency = "AED,ALL,AMD,ARS,AUD,AZN,BAM,BDT,BGN,BHD,BMD,BND,BRL,BYN,CAD,CHF,CLP,CNY,COP,CRC,CZK,DKK,DOP,DZD,EGP,EUR,GBP,GEL,GHS,GTQ,HKD,HUF,IDR,INR,IQD,ISK,JOD,JPY,KES,KGS,KRW,KWD,KYD,KZT,LBP,LKR,MAD,MDL,MKD,MMK,MNT,MUR,MWK,MXN,MYR,MZN,NAD,NGN,NOK,NZD,OMR,PEN,PHP,PKR,PLN,PYG,QAR,RON,RSD,RUB,SAR,SEK,SGD,SOS,THB,TND,TOP,TRY,TTD,TWD,UAH,UGX,USD,UYU,UZS,VND,XAF,XOF,YER,ZAR" }
paypal = { country = "AU,CA,GB,IN,JP,NZ,PH,SG,TH,US",currency = "AED,ALL,AMD,ARS,AUD,AZN,BAM,BDT,BGN,BHD,BMD,BND,BRL,BYN,CAD,CHF,CLP,CNY,COP,CRC,CZK,DKK,DOP,DZD,EGP,EUR,GBP,GEL,GHS,GTQ,HKD,HUF,IDR,INR,IQD,ISK,JOD,JPY,KES,KGS,KRW,KWD,KYD,KZT,LBP,LKR,MAD,MDL,MKD,MMK,MNT,MUR,MWK,MXN,MYR,MZN,NAD,NGN,NOK,NZD,OMR,PEN,PHP,PKR,PLN,PYG,QAR,RON,RSD,RUB,SAR,SEK,SGD,SOS,THB,TND,TOP,TRY,TTD,TWD,UAH,UGX,USD,UYU,UZS,VND,XAF,XOF,YER,ZAR" }

[payout_method_filters.nuvei]
credit = { country = "AF,AX,AL,DZ,AS,AD,AO,AI,AQ,AG,AR,AM,AW,AU,AT,AZ,BS,BH,BD,BB,BY,BE,BZ,BJ,BM,BT,BO,BQ,BA,BW,BV,BR,IO,BN,BG,BF,BI,KH,CM,CA,CV,KY,CF,TD,CL,CN,CX,CC,CO,KM,CG,CD,CK,CR,CI,HR,CU,CW,CY,CZ,DK,DJ,DM,DO,EC,EG,SV,GQ,ER,EE,ET,FK,FO,FJ,FI,FR,GF,PF,TF,GA,GM,GE,DE,GH,GI,GR,GL,GD,GP,GU,GT,GG,GN,GW,GY,HT,HM,VA,HN,HK,HU,IS,IN,ID,IR,IQ,IE,IM,IL,IT,JM,JP,JE,JO,KZ,KE,KI,KP,KR,KW,KG,LA,LV,LB,LS,LR,LY,LI,LT,LU,MO,MK,MG,MW,MY,MV,ML,MT,MH,MQ,MR,MU,YT,MX,FM,MD,MC,MN,ME,MS,MA,MZ,MM,NA,NR,NP,NL,NC,NZ,NI,NE,NG,NU,NF,MP,NO,OM,PK,PW,PS,PA,PG,PY,PE,PH,PN,PL,PT,PR,QA,RE,RO,RU,RW,BL,SH,KN,LC,MF,PM,VC,WS,SM,ST,SA,SN,RS,SC,SL,SG,SX,SK,SI,SB,SO,ZA,GS,SS,ES,LK,SD,SR,SJ,SZ,SE,CH,SY,TW,TJ,TZ,TH,TL,TG,TK,TO,TT,TN,TR,TM,TC,TV,UG,UA,AE,GB,UM,UY,UZ,VU,VE,VN,VG,VI,WF,EH,YE,ZM,ZW,US",currency = "AED,ALL,AMD,ARS,AUD,AZN,BAM,BDT,BGN,BHD,BMD,BND,BRL,BYN,CAD,CHF,CLP,CNY,COP,CRC,CZK,DKK,DOP,DZD,EGP,EUR,GBP,GEL,GHS,GTQ,HKD,HUF,IDR,INR,IQD,ISK,JOD,JPY,KES,KGS,KRW,KWD,KYD,KZT,LBP,LKR,MAD,MDL,MKD,MMK,MNT,MUR,MWK,MXN,MYR,MZN,NAD,NGN,NOK,NZD,OMR,PEN,PHP,PKR,PLN,PYG,QAR,RON,RSD,RUB,SAR,SEK,SGD,SOS,THB,TND,TOP,TRY,TTD,TWD,UAH,UGX,USD,UYU,UZS,VND,XAF,XOF,YER,ZAR" }
debit = { country = "AF,AX,AL,DZ,AS,AD,AO,AI,AQ,AG,AR,AM,AW,AU,AT,AZ,BS,BH,BD,BB,BY,BE,BZ,BJ,BM,BT,BO,BQ,BA,BW,BV,BR,IO,BN,BG,BF,BI,KH,CM,CA,CV,KY,CF,TD,CL,CN,CX,CC,CO,KM,CG,CD,CK,CR,CI,HR,CU,CW,CY,CZ,DK,DJ,DM,DO,EC,EG,SV,GQ,ER,EE,ET,FK,FO,FJ,FI,FR,GF,PF,TF,GA,GM,GE,DE,GH,GI,GR,GL,GD,GP,GU,GT,GG,GN,GW,GY,HT,HM,VA,HN,HK,HU,IS,IN,ID,IR,IQ,IE,IM,IL,IT,JM,JP,JE,JO,KZ,KE,KI,KP,KR,KW,KG,LA,LV,LB,LS,LR,LY,LI,LT,LU,MO,MK,MG,MW,MY,MV,ML,MT,MH,MQ,MR,MU,YT,MX,FM,MD,MC,MN,ME,MS,MA,MZ,MM,NA,NR,NP,NL,NC,NZ,NI,NE,NG,NU,NF,MP,NO,OM,PK,PW,PS,PA,PG,PY,PE,PH,PN,PL,PT,PR,QA,RE,RO,RU,RW,BL,SH,KN,LC,MF,PM,VC,WS,SM,ST,SA,SN,RS,SC,SL,SG,SX,SK,SI,SB,SO,ZA,GS,SS,ES,LK,SD,SR,SJ,SZ,SE,CH,SY,TW,TJ,TZ,TH,TL,TG,TK,TO,TT,TN,TR,TM,TC,TV,UG,UA,AE,GB,UM,UY,UZ,VU,VE,VN,VG,VI,WF,EH,YE,ZM,ZW,US",currency = "AED,ALL,AMD,ARS,AUD,AZN,BAM,BDT,BGN,BHD,BMD,BND,BRL,BYN,CAD,CHF,CLP,CNY,COP,CRC,CZK,DKK,DOP,DZD,EGP,EUR,GBP,GEL,GHS,GTQ,HKD,HUF,IDR,INR,IQD,ISK,JOD,JPY,KES,KGS,KRW,KWD,KYD,KZT,LBP,LKR,MAD,MDL,MKD,MMK,MNT,MUR,MWK,MXN,MYR,MZN,NAD,NGN,NOK,NZD,OMR,PEN,PHP,PKR,PLN,PYG,QAR,RON,RSD,RUB,SAR,SEK,SGD,SOS,THB,TND,TOP,TRY,TTD,TWD,UAH,UGX,USD,UYU,UZS,VND,XAF,XOF,YER,ZAR" }

[pm_filters.stax]
credit = { country = "US", currency = "USD" }
debit = { country = "US", currency = "USD" }
ach = { country = "US", currency = "USD" }

[pm_filters.prophetpay]
card_redirect = { country = "US", currency = "USD" }

[pm_filters.payu]
debit = { country = "AE, AF, AL, AM, CW, AO, AR, AU, AW, AZ, BA, BB, BG, BH, BI, BM, BN, BO, BR, BS, BW, BY, BZ, CA, CD, LI, CL, CN, CO, CR, CV, CZ, DJ, DK, DO, DZ, EG, ET, AD, FJ, FK, GG, GE, GH, GI, GM, GN, GT, GY, HK, HN, HR, HT, HU, ID, IL, IQ, IS, JM, JO, JP, KG, KH, KM, KR, KW, KY, KZ, LA, LB, LR, LS, MA, MD, MG, MK, MN, MO, MR, MV, MW, MX, MY, MZ, NA, NG, NI, BV, CK, OM, PA, PE, PG, PL, PY, QA, RO, RS, RW, SA, SB, SC, SE, SG, SH, SO, SR, SV, SZ, TH, TJ, TM, TN, TO, TR, TT, TW, TZ, UG, AS, UY, UZ, VE, VN, VU, WS, CM, AI, BJ, PF, YE, ZA, ZM, ZW", currency = "AED, AFN, ALL, AMD, ANG, AOA, ARS, AUD, AWG, AZN, BAM, BBD, BGN, BHD, BIF, BMD, BND, BOB, BRL, BSD, BWP, BYN, BZD, CAD, CDF, CHF, CLP, CNY, COP, CRC, CVE, CZK, DJF, DKK, DOP, DZD, EGP, ETB, EUR, FJD, FKP, GBP, GEL, GHS, GIP, GMD, GNF, GTQ, GYD, HKD, HNL, HRK, HTG, HUF, IDR, ILS, IQD, ISK, JMD, JOD, JPY, KGS, KHR, KMF, KRW, KWD, KYD, KZT, LAK, LBP, LRD, LSL, MAD, MDL, MGA, MKD, MNT, MOP, MRU, MVR, MWK, MXN, MYR, MZN, NAD, NGN, NIO, NOK, NZD, OMR, PAB, PEN, PGK, PLN, PYG, QAR, RON, RSD, RWF, SAR, SBD, SCR, SEK, SGD, SHP, SOS, SRD, SVC, SZL, THB, TJS, TMT, TND, TOP, TRY, TTD, TWD, TZS, UGX, USD, UYU, UZS, VES, VND, VUV, WST, XAF, XCD, XOF, XPF, YER, ZAR, ZMW, ZWL" }
credit = { country = "AE, AF, AL, AM, CW, AO, AR, AU, AW, AZ, BA, BB, BG, BH, BI, BM, BN, BO, BR, BS, BW, BY, BZ, CA, CD, LI, CL, CN, CO, CR, CV, CZ, DJ, DK, DO, DZ, EG, ET, AD, FJ, FK, GG, GE, GH, GI, GM, GN, GT, GY, HK, HN, HR, HT, HU, ID, IL, IQ, IS, JM, JO, JP, KG, KH, KM, KR, KW, KY, KZ, LA, LB, LR, LS, MA, MD, MG, MK, MN, MO, MR, MV, MW, MX, MY, MZ, NA, NG, NI, BV, CK, OM, PA, PE, PG, PL, PY, QA, RO, RS, RW, SA, SB, SC, SE, SG, SH, SO, SR, SV, SZ, TH, TJ, TM, TN, TO, TR, TT, TW, TZ, UG, AS, UY, UZ, VE, VN, VU, WS, CM, AI, BJ, PF, YE, ZA, ZM, ZW", currency = "AED, AFN, ALL, AMD, ANG, AOA, ARS, AUD, AWG, AZN, BAM, BBD, BGN, BHD, BIF, BMD, BND, BOB, BRL, BSD, BWP, BYN, BZD, CAD, CDF, CHF, CLP, CNY, COP, CRC, CVE, CZK, DJF, DKK, DOP, DZD, EGP, ETB, EUR, FJD, FKP, GBP, GEL, GHS, GIP, GMD, GNF, GTQ, GYD, HKD, HNL, HRK, HTG, HUF, IDR, ILS, IQD, ISK, JMD, JOD, JPY, KGS, KHR, KMF, KRW, KWD, KYD, KZT, LAK, LBP, LRD, LSL, MAD, MDL, MGA, MKD, MNT, MOP, MRU, MVR, MWK, MXN, MYR, MZN, NAD, NGN, NIO, NOK, NZD, OMR, PAB, PEN, PGK, PLN, PYG, QAR, RON, RSD, RWF, SAR, SBD, SCR, SEK, SGD, SHP, SOS, SRD, SVC, SZL, THB, TJS, TMT, TND, TOP, TRY, TTD, TWD, TZS, UGX, USD, UYU, UZS, VES, VND, VUV, WST, XAF, XCD, XOF, XPF, YER, ZAR, ZMW, ZWL" }
google_pay = { country = "AL, DZ, AS, AO, AR, AU, AZ, BH, BY, BR, BG, CA, CL, CO, HR, CZ, DK, DO, EG, HK, HU, ID, IN, IL, JP, JO, KZ, KW, LB, MY, MX, OM, PA, PE, PL, QA, RO, SA, SG, SE, TW, TH, TR, AE, UY, VN", currency = "ALL, DZD, USD, AOA, XCD, ARS, AUD, EUR, AZN, BHD, BYN, BRL, BGN, CAD, CLP, COP, CZK, DKK, DOP, EGP, HKD, HUF, INR, IDR, ILS, JPY, JOD, KZT, KWD, LBP, MYR, MXN, NZD, NOK, OMR, PAB, PEN, PLN, QAR, RON, SAR, SGD, ZAR, SEK, CHF, TWD, THB, TRY, UAH, AED, GBP, UYU, VND" }

[pm_filters.jpmorgan]
debit = { country = "CA, GB, US, AT, BE, BG, HR, CY, CZ, DK, EE, FI, FR, DE, GR, HU, IE, IT, LV, LT, LU, MT, NL, PL, PT, RO, SK, SI, ES, SE", currency = "USD, EUR, GBP, AUD, NZD, SGD, CAD, JPY, HKD, KRW, TWD, MXN, BRL, DKK, NOK, ZAR, SEK, CHF, CZK, PLN, TRY, AFN, ALL, DZD, AOA, ARS, AMD, AWG, AZN, BSD, BDT, BBD, BYN, BZD, BMD, BOB, BAM, BWP, BND, BGN, BIF, BTN, XOF, XAF, XPF, KHR, CVE, KYD, CLP, CNY, COP, KMF, CDF, CRC, HRK, DJF, DOP, XCD, EGP, ETB, FKP, FJD, GMD, GEL, GHS, GIP, GTQ, GYD, HTG, HNL, HUF, ISK, INR, IDR, ILS, JMD, KZT, KES, LAK, LBP, LSL, LRD, MOP, MKD, MGA, MWK, MYR, MVR, MRU, MUR, MDL, MNT, MAD, MZN, MMK, NAD, NPR, ANG, PGK, NIO, NGN, PKR, PAB, PYG, PEN, PHP, QAR, RON, RWF, SHP, WST, STN, SAR, RSD, SCR, SLL, SBD, SOS, LKR, SRD, SZL, TJS, TZS, THB, TOP, TTD, UGX, UAH, AED, UYU, UZS, VUV, VND, YER, ZMW" }
credit = { country = "CA, GB, US, AT, BE, BG, HR, CY, CZ, DK, EE, FI, FR, DE, GR, HU, IE, IT, LV, LT, LU, MT, NL, PL, PT, RO, SK, SI, ES, SE", currency = "USD, EUR, GBP, AUD, NZD, SGD, CAD, JPY, HKD, KRW, TWD, MXN, BRL, DKK, NOK, ZAR, SEK, CHF, CZK, PLN, TRY, AFN, ALL, DZD, AOA, ARS, AMD, AWG, AZN, BSD, BDT, BBD, BYN, BZD, BMD, BOB, BAM, BWP, BND, BGN, BIF, BTN, XOF, XAF, XPF, KHR, CVE, KYD, CLP, CNY, COP, KMF, CDF, CRC, HRK, DJF, DOP, XCD, EGP, ETB, FKP, FJD, GMD, GEL, GHS, GIP, GTQ, GYD, HTG, HNL, HUF, ISK, INR, IDR, ILS, JMD, KZT, KES, LAK, LBP, LSL, LRD, MOP, MKD, MGA, MWK, MYR, MVR, MRU, MUR, MDL, MNT, MAD, MZN, MMK, NAD, NPR, ANG, PGK, NIO, NGN, PKR, PAB, PYG, PEN, PHP, QAR, RON, RWF, SHP, WST, STN, SAR, RSD, SCR, SLL, SBD, SOS, LKR, SRD, SZL, TJS, TZS, THB, TOP, TTD, UGX, UAH, AED, UYU, UZS, VUV, VND, YER, ZMW" }

[pm_filters.bitpay]
crypto_currency = { country = "US, CA, GB, AT, BE, BG, HR, CY, CZ, DK, EE, FI, FR, DE, GR, HU, IE, IT, LV, LT, LU, MT, NL, PL, PT, RO, SK, SI, ES, SE", currency = "USD, AUD, CAD, GBP, MXN, NZD, CHF, EUR"}

[pm_filters.paybox]
debit = { country = "FR", currency = "CAD, AUD, EUR, USD" }
credit = { country = "FR", currency = "CAD, AUD, EUR, USD" }

[pm_filters.payload]
debit = { currency = "USD,CAD" }
credit = { currency = "USD,CAD" }

[pm_filters.digitalvirgo]
direct_carrier_billing = {country = "MA, CM, ZA, EG, SN, DZ, TN, ML, GN, GH, LY, GA, CG, MG, BW, SD, NG, ID, SG, AZ, TR, FR, ES, PL, GB, PT, DE, IT, BE, IE, SK, GR, NL, CH, BR, MX, AR, CL, AE, IQ, KW, BH, SA, QA, PS, JO, OM, RU" , currency = "MAD, XOF, XAF, ZAR, EGP, DZD, TND, GNF, GHS, LYD, XAF, CDF, MGA, BWP, SDG, NGN, IDR, SGD, RUB, AZN, TRY, EUR, PLN, GBP, CHF, BRL, MXN, ARS, CLP, AED, IQD, KWD, BHD, SAR, QAR, ILS, JOD, OMR" }

[pm_filters.facilitapay]
pix = { country = "BR", currency = "BRL" }

[pm_filters.helcim]
credit = { country = "US, CA", currency = "USD, CAD" }
debit = { country = "US, CA", currency = "USD, CAD" }

[pm_filters.globalpay]
credit = { country = "AF,AX,AL,DZ,AS,AD,AO,AI,AQ,AG,AR,AM,AW,AU,AT,AZ,BS,BH,BD,BB,BY,BE,BZ,BJ,BM,BT,BO,BQ,BA,BW,BV,BR,IO,BN,BG,BF,BI,KH,CM,CA,CV,KY,CF,TD,CL,CN,CX,CC,CO,KM,CG,CD,CK,CR,CI,HR,CU,CW,CY,CZ,DK,DJ,DM,DO,EC,EG,SV,GQ,ER,EE,SZ,ET,FK,FO,FJ,FI,FR,GF,PF,TF,GA,GM,GE,DE,GH,GI,GR,GL,GD,GP,GU,GT,GG,GN,GW,GY,HT,HM,VA,HN,HK,HU,IS,IN,ID,IR,IQ,IE,IM,IL,IT,JM,JP,JE,JO,KZ,KE,KI,KP,KR,KW,KG,LA,LV,LB,LS,LR,LY,LI,LT,LU,MO,MK,MG,MW,MY,MV,ML,MT,MH,MQ,MR,MU,YT,MX,FM,MD,MC,MN,ME,MS,MA,MZ,MM,NA,NR,NP,NL,NC,NZ,NI,NE,NG,NU,NF,MP,NO,OM,PK,PW,PS,PA,PG,PY,PE,PH,PN,PL,PT,PR,QA,RE,RO,RU,RW,BL,SH,KN,LC,MF,PM,VC,WS,SM,ST,SA,SN,RS,SC,SL,SG,SX,SK,SI,SB,SO,ZA,GS,SS,ES,LK,SD,SR,SJ,SE,CH,SY,TW,TJ,TZ,TH,TL,TG,TK,TO,TT,TN,TR,TM,TC,TV,UG,UA,AE,GB,US,UM,UY,UZ,VU,VE,VN,VG,VI,WF,EH,YE,ZM,ZW", currency = "AFN,DZD,ARS,AMD,AWG,AUD,AZN,BSD,BHD,THB,PAB,BBD,BYN,BZD,BMD,BOB,BRL,BND,BGN,BIF,CVE,CAD,CLP,COP,KMF,CDF,NIO,CRC,CUP,CZK,GMD,DKK,MKD,DJF,DOP,VND,XCD,EGP,SVC,ETB,EUR,FKP,FJD,HUF,GHS,GIP,HTG,PYG,GNF,GYD,HKD,UAH,ISK,INR,IRR,IQD,JMD,JOD,KES,PGK,HRK,KWD,AOA,MMK,LAK,GEL,LBP,ALL,HNL,SLL,LRD,LYD,SZL,LSL,MGA,MWK,MYR,MUR,MXN,MDL,MAD,MZN,NGN,ERN,NAD,NPR,ANG,ILS,TWD,NZD,BTN,KPW,NOK,TOP,PKR,MOP,UYU,PHP,GBP,BWP,QAR,GTQ,ZAR,OMR,KHR,RON,MVR,IDR,RUB,RWF,SHP,SAR,RSD,SCR,SGD,PEN,SBD,KGS,SOS,TJS,SSP,LKR,SDG,SRD,SEK,CHF,SYP,BDT,WST,TZS,KZT,TTD,MNT,TND,TRY,TMT,AED,UGX,USD,UZS,VUV,KRW,YER,JPY,CNY,ZMW,ZWL,PLN,CLF,STD,CUC" }
debit = { country = "AF,AX,AL,DZ,AS,AD,AO,AI,AQ,AG,AR,AM,AW,AU,AT,AZ,BS,BH,BD,BB,BY,BE,BZ,BJ,BM,BT,BO,BQ,BA,BW,BV,BR,IO,BN,BG,BF,BI,KH,CM,CA,CV,KY,CF,TD,CL,CN,CX,CC,CO,KM,CG,CD,CK,CR,CI,HR,CU,CW,CY,CZ,DK,DJ,DM,DO,EC,EG,SV,GQ,ER,EE,SZ,ET,FK,FO,FJ,FI,FR,GF,PF,TF,GA,GM,GE,DE,GH,GI,GR,GL,GD,GP,GU,GT,GG,GN,GW,GY,HT,HM,VA,HN,HK,HU,IS,IN,ID,IR,IQ,IE,IM,IL,IT,JM,JP,JE,JO,KZ,KE,KI,KP,KR,KW,KG,LA,LV,LB,LS,LR,LY,LI,LT,LU,MO,MK,MG,MW,MY,MV,ML,MT,MH,MQ,MR,MU,YT,MX,FM,MD,MC,MN,ME,MS,MA,MZ,MM,NA,NR,NP,NL,NC,NZ,NI,NE,NG,NU,NF,MP,NO,OM,PK,PW,PS,PA,PG,PY,PE,PH,PN,PL,PT,PR,QA,RE,RO,RU,RW,BL,SH,KN,LC,MF,PM,VC,WS,SM,ST,SA,SN,RS,SC,SL,SG,SX,SK,SI,SB,SO,ZA,GS,SS,ES,LK,SD,SR,SJ,SE,CH,SY,TW,TJ,TZ,TH,TL,TG,TK,TO,TT,TN,TR,TM,TC,TV,UG,UA,AE,GB,US,UM,UY,UZ,VU,VE,VN,VG,VI,WF,EH,YE,ZM,ZW", currency = "AFN,DZD,ARS,AMD,AWG,AUD,AZN,BSD,BHD,THB,PAB,BBD,BYN,BZD,BMD,BOB,BRL,BND,BGN,BIF,CVE,CAD,CLP,COP,KMF,CDF,NIO,CRC,CUP,CZK,GMD,DKK,MKD,DJF,DOP,VND,XCD,EGP,SVC,ETB,EUR,FKP,FJD,HUF,GHS,GIP,HTG,PYG,GNF,GYD,HKD,UAH,ISK,INR,IRR,IQD,JMD,JOD,KES,PGK,HRK,KWD,AOA,MMK,LAK,GEL,LBP,ALL,HNL,SLL,LRD,LYD,SZL,LSL,MGA,MWK,MYR,MUR,MXN,MDL,MAD,MZN,NGN,ERN,NAD,NPR,ANG,ILS,TWD,NZD,BTN,KPW,NOK,TOP,PKR,MOP,UYU,PHP,GBP,BWP,QAR,GTQ,ZAR,OMR,KHR,RON,MVR,IDR,RUB,RWF,SHP,SAR,RSD,SCR,SGD,PEN,SBD,KGS,SOS,TJS,SSP,LKR,SDG,SRD,SEK,CHF,SYP,BDT,WST,TZS,KZT,TTD,MNT,TND,TRY,TMT,AED,UGX,USD,UZS,VUV,KRW,YER,JPY,CNY,ZMW,ZWL,PLN,CLF,STD,CUC" }
eps = { country = "AT", currency = "EUR" }
giropay = { country = "DE", currency = "EUR" }
ideal = { country = "NL", currency = "EUR" }
sofort = { country = "AT,BE,DE,ES,IT,NL", currency = "EUR" }

[pm_filters.klarna]
klarna = { country = "AU,AT,BE,CA,CZ,DK,FI,FR,DE,GR,IE,IT,NL,NZ,NO,PL,PT,ES,SE,CH,GB,US", currency = "CHF,DKK,EUR,GBP,NOK,PLN,SEK,USD,AUD,NZD,CAD" }

[pm_filters.flexiti]
flexiti = { country = "CA", currency = "CAD" }

[pm_filters.nexixpay]
credit = { country = "AT,BE,CY,EE,FI,FR,DE,GR,IE,IT,LV,LT,LU,MT,NL,PT,SK,SI,ES,BG,HR,DK,GB,NO,PL,CZ,RO,SE,CH,HU,AU,BR,US", currency = "ARS,AUD,BHD,CAD,CLP,CNY,COP,HRK,CZK,DKK,HKD,HUF,INR,JPY,KZT,JOD,KRW,KWD,MYR,MXN,NGN,NOK,PHP,QAR,RUB,SAR,SGD,VND,ZAR,SEK,CHF,THB,AED,EGP,GBP,USD,TWD,BYN,RSD,AZN,RON,TRY,AOA,BGN,EUR,UAH,PLN,BRL" }
debit = { country = "AT,BE,CY,EE,FI,FR,DE,GR,IE,IT,LV,LT,LU,MT,NL,PT,SK,SI,ES,BG,HR,DK,GB,NO,PL,CZ,RO,SE,CH,HU,AU,BR,US", currency = "ARS,AUD,BHD,CAD,CLP,CNY,COP,HRK,CZK,DKK,HKD,HUF,INR,JPY,KZT,JOD,KRW,KWD,MYR,MXN,NGN,NOK,PHP,QAR,RUB,SAR,SGD,VND,ZAR,SEK,CHF,THB,AED,EGP,GBP,USD,TWD,BYN,RSD,AZN,RON,TRY,AOA,BGN,EUR,UAH,PLN,BRL" }

[pm_filters.square]
credit = { country = "AU,CA,FR,IE,JP,ES,GB,US", currency = "AED,AFN,ALL,AMD,ANG,AOA,ARS,AUD,AWG,AZN,BAM,BBD,BDT,BGN,BHD,BIF,BMD,BND,BOB,BRL,BSD,BTN,BWP,BZD,CAD,CDF,CHF,CLP,CNY,COP,CRC,CUP,CVE,CZK,DJF,DKK,DOP,DZD,EGP,ERN,ETB,EUR,FJD,FKP,GBP,GEL,GHS,GIP,GMD,GNF,GTQ,GYD,HKD,HNL,HRK,HTG,HUF,IDR,ILS,INR,IQD,IRR,ISK,JMD,JOD,JPY,KES,KGS,KHR,KMF,KPW,KRW,KWD,KYD,KZT,LAK,LBP,LKR,LRD,LSL,LYD,MAD,MDL,MGA,MKD,MMK,MNT,MOP,MUR,MVR,MWK,MXN,MYR,MZN,NAD,NGN,NIO,NOK,NPR,NZD,OMR,PAB,PEN,PGK,PHP,PKR,PLN,PYG,QAR,RON,RSD,RUB,RWF,SAR,SBD,SCR,SDG,SEK,SGD,SHP,SLE,SLL,SOS,SRD,SSP,SVC,SYP,SZL,THB,TJS,TMT,TND,TOP,TRY,TTD,TWD,TZS,UAH,UGX,USD,UYU,UZS,VND,VUV,WST,XAF,XCD,XOF,XPF,YER,ZAR,ZMW" }
debit = { country = "AU,CA,FR,IE,JP,ES,GB,US", currency = "AED,AFN,ALL,AMD,ANG,AOA,ARS,AUD,AWG,AZN,BAM,BBD,BDT,BGN,BHD,BIF,BMD,BND,BOB,BRL,BSD,BTN,BWP,BZD,CAD,CDF,CHF,CLP,CNY,COP,CRC,CUP,CVE,CZK,DJF,DKK,DOP,DZD,EGP,ERN,ETB,EUR,FJD,FKP,GBP,GEL,GHS,GIP,GMD,GNF,GTQ,GYD,HKD,HNL,HRK,HTG,HUF,IDR,ILS,INR,IQD,IRR,ISK,JMD,JOD,JPY,KES,KGS,KHR,KMF,KPW,KRW,KWD,KYD,KZT,LAK,LBP,LKR,LRD,LSL,LYD,MAD,MDL,MGA,MKD,MMK,MNT,MOP,MUR,MVR,MWK,MXN,MYR,MZN,NAD,NGN,NIO,NOK,NPR,NZD,OMR,PAB,PEN,PGK,PHP,PKR,PLN,PYG,QAR,RON,RSD,RUB,RWF,SAR,SBD,SCR,SDG,SEK,SGD,SHP,SLE,SLL,SOS,SRD,SSP,SVC,SYP,SZL,THB,TJS,TMT,TND,TOP,TRY,TTD,TWD,TZS,UAH,UGX,USD,UYU,UZS,VND,VUV,WST,XAF,XCD,XOF,XPF,YER,ZAR,ZMW" }

[pm_filters.iatapay]
upi_collect = { country = "IN", currency = "INR" }
upi_intent = { country = "IN", currency = "INR" }
ideal = { country = "NL", currency = "EUR" }
local_bank_redirect = { country = "AT,BE,EE,FI,FR,DE,IE,IT,LV,LT,LU,NL,PT,ES,GB,IN,HK,SG,TH,BR,MX,GH,VN,MY,PH,JO,AU,CO", currency = "EUR,GBP,INR,HKD,SGD,THB,BRL,MXN,GHS,VND,MYR,PHP,JOD,AUD,COP" }
duit_now = { country = "MY", currency = "MYR" }
fps = { country = "GB", currency = "GBP" }
prompt_pay = { country = "TH", currency = "THB" }
viet_qr = { country = "VN", currency = "VND" }

[pm_filters.coinbase]
crypto_currency = { country = "ZA,US,BR,CA,TR,SG,VN,GB,DE,FR,ES,PT,IT,NL,AU" }

[pm_filters.novalnet]
credit = { country = "AD,AE,AL,AM,AR,AT,AU,AZ,BA,BB,BD,BE,BG,BH,BI,BM,BN,BO,BR,BS,BW,BY,BZ,CA,CD,CH,CL,CN,CO,CR,CU,CY,CZ,DE,DJ,DK,DO,DZ,EE,EG,ET,ES,FI,FJ,FR,GB,GE,GH,GI,GM,GR,GT,GY,HK,HN,HR,HU,ID,IE,IL,IN,IS,IT,JM,JO,JP,KE,KH,KR,KW,KY,KZ,LB,LK,LT,LV,LY,MA,MC,MD,ME,MG,MK,MN,MO,MT,MV,MW,MX,MY,NG,NI,NO,NP,NL,NZ,OM,PA,PE,PG,PH,PK,PL,PT,PY,QA,RO,RS,RU,RW,SA,SB,SC,SE,SG,SH,SI,SK,SL,SO,SM,SR,ST,SV,SY,TH,TJ,TN,TO,TR,TW,TZ,UA,UG,US,UY,UZ,VE,VA,VN,VU,WS,CF,AG,DM,GD,KN,LC,VC,YE,ZA,ZM", currency = "AED,ALL,AMD,ARS,AUD,AZN,BAM,BBD,BDT,BGN,BHD,BIF,BMD,BND,BOB,BRL,BSD,BWP,BYN,BZD,CAD,CDF,CHF,CLP,CNY,COP,CRC,CUP,CZK,DJF,DKK,DOP,DZD,EGP,ETB,EUR,FJD,GBP,GEL,GHS,GIP,GMD,GTQ,GYD,HKD,HNL,HRK,HUF,IDR,ILS,INR,ISK,JMD,JOD,JPY,KES,KHR,KRW,KWD,KYD,KZT,LBP,LKR,LYD,MAD,MDL,MGA,MKD,MNT,MOP,MVR,MWK,MXN,MYR,NGN,NIO,NOK,NPR,NZD,OMR,PAB,PEN,PGK,PHP,PKR,PLN,PYG,QAR,RON,RSD,RUB,RWF,SAR,SBD,SCR,SEK,SGD,SHP,SLL,SOS,SRD,STN,SVC,SYP,THB,TJS,TND,TOP,TRY,TWD,TZS,UAH,UGX,USD,UYU,UZS,VES,VND,VUV,WST,XAF,XCD,YER,ZAR,ZMW"}
debit = { country = "AD,AE,AL,AM,AR,AT,AU,AZ,BA,BB,BD,BE,BG,BH,BI,BM,BN,BO,BR,BS,BW,BY,BZ,CA,CD,CH,CL,CN,CO,CR,CU,CY,CZ,DE,DJ,DK,DO,DZ,EE,EG,ET,ES,FI,FJ,FR,GB,GE,GH,GI,GM,GR,GT,GY,HK,HN,HR,HU,ID,IE,IL,IN,IS,IT,JM,JO,JP,KE,KH,KR,KW,KY,KZ,LB,LK,LT,LV,LY,MA,MC,MD,ME,MG,MK,MN,MO,MT,MV,MW,MX,MY,NG,NI,NO,NP,NL,NZ,OM,PA,PE,PG,PH,PK,PL,PT,PY,QA,RO,RS,RU,RW,SA,SB,SC,SE,SG,SH,SI,SK,SL,SO,SM,SR,ST,SV,SY,TH,TJ,TN,TO,TR,TW,TZ,UA,UG,US,UY,UZ,VE,VA,VN,VU,WS,CF,AG,DM,GD,KN,LC,VC,YE,ZA,ZM", currency = "AED,ALL,AMD,ARS,AUD,AZN,BAM,BBD,BDT,BGN,BHD,BIF,BMD,BND,BOB,BRL,BSD,BWP,BYN,BZD,CAD,CDF,CHF,CLP,CNY,COP,CRC,CUP,CZK,DJF,DKK,DOP,DZD,EGP,ETB,EUR,FJD,GBP,GEL,GHS,GIP,GMD,GTQ,GYD,HKD,HNL,HRK,HUF,IDR,ILS,INR,ISK,JMD,JOD,JPY,KES,KHR,KRW,KWD,KYD,KZT,LBP,LKR,LYD,MAD,MDL,MGA,MKD,MNT,MOP,MVR,MWK,MXN,MYR,NGN,NIO,NOK,NPR,NZD,OMR,PAB,PEN,PGK,PHP,PKR,PLN,PYG,QAR,RON,RSD,RUB,RWF,SAR,SBD,SCR,SEK,SGD,SHP,SLL,SOS,SRD,STN,SVC,SYP,THB,TJS,TND,TOP,TRY,TWD,TZS,UAH,UGX,USD,UYU,UZS,VES,VND,VUV,WST,XAF,XCD,YER,ZAR,ZMW"}
apple_pay = { country = "EG, MA, ZA, CN, HK, JP, MY, MN, SG, KR, VN, AT, BE, BG, HR, CY, CZ, DK, EE, FI, FR, GE, DE, GR, GL, HU, IS, IE, IT, LV, LI, LT, LU, MT, MD, MC, ME, NL, NO, PL, PT, RO, SM, RS, SK, SI, ES, SE, CH, UA, GB, VA, CA, US, BH, IL, JO, KW, OM, QA, SA, AE, AR, BR, CL, CO, CR, SV, GT, MX, PY, PE, UY, BS, DO, AM, KZ, NZ", currency = "EGP, MAD, ZAR, AUD, CNY, HKD, JPY, MOP, MYR, MNT, NZD, SGD, KRW, TWD, VND, AMD, EUR, AZN, BGN, CZK, DKK, GEL, GBP, HUF, ISK, KZT, CHF, MDL, NOK, PLN, RON, RSD, SEK, UAH, ARS, BRL, CLP, COP, CRC, DOP, USD, GTQ, HNL, MXN, PAB, PYG, PEN, BSD, UYU, BHD, ILS, JOD, KWD, OMR, QAR, SAR, AED, CAD"}
google_pay = { country = "AO, EG, KE, ZA, AR, BR, CL, CO, MX, PE, UY, AG, DO, AE, TR, SA, QA, OM, LB, KW, JO, IL, BH, KZ, VN, TH, SG, MY, JP, HK, LK, IN, US, CA, GB, UA, CH, SE, ES, SK, PT, RO, PL, NO, NL, LU, LT, LV, IE, IT, HU, GR, DE, FR, FI, EE, DK, CZ, HR, BG, BE, AT, AL", currency = "ALL, DZD, USD, XCD, ARS, AUD, EUR, AZN, BHD, BRL, BGN, CAD, CLP, COP, CZK, DKK, DOP, EGP, HKD, HUF, INR, IDR, ILS, JPY, JOD, KZT, KES, KWD, LBP, MYR, MXN, NZD, NOK, OMR, PKR, PAB, PEN, PHP, PLN, QAR, RON, RUB, SAR, SGD, ZAR, LKR, SEK, CHF, TWD, THB, TRY, UAH, AED, GBP, UYU, VND"}
paypal = { country = "AD,AE,AL,AM,AR,AT,AU,AZ,BA,BB,BD,BE,BG,BH,BI,BM,BN,BO,BR,BS,BW,BY,BZ,CA,CD,CH,CL,CN,CO,CR,CU,CY,CZ,DE,DJ,DK,DO,DZ,EE,EG,ET,ES,FI,FJ,FR,GB,GE,GH,GI,GM,GR,GT,GY,HK,HN,HR,HU,ID,IE,IL,IN,IS,IT,JM,JO,JP,KE,KH,KR,KW,KY,KZ,LB,LK,LT,LV,LY,MA,MC,MD,ME,MG,MK,MN,MO,MT,MV,MW,MX,MY,NG,NI,NO,NP,NL,NZ,OM,PA,PE,PG,PH,PK,PL,PT,PY,QA,RO,RS,RU,RW,SA,SB,SC,SE,SG,SH,SI,SK,SL,SO,SM,SR,ST,SV,SY,TH,TJ,TN,TO,TR,TW,TZ,UA,UG,US,UY,UZ,VE,VA,VN,VU,WS,CF,AG,DM,GD,KN,LC,VC,YE,ZA,ZM", currency = "AED,ALL,AMD,ARS,AUD,AZN,BAM,BBD,BDT,BGN,BHD,BIF,BMD,BND,BOB,BRL,BSD,BWP,BYN,BZD,CAD,CDF,CHF,CLP,CNY,COP,CRC,CUP,CZK,DJF,DKK,DOP,DZD,EGP,ETB,EUR,FJD,GBP,GEL,GHS,GIP,GMD,GTQ,GYD,HKD,HNL,HRK,HUF,IDR,ILS,INR,ISK,JMD,JOD,JPY,KES,KHR,KRW,KWD,KYD,KZT,LBP,LKR,LYD,MAD,MDL,MGA,MKD,MNT,MOP,MVR,MWK,MXN,MYR,NGN,NIO,NOK,NPR,NZD,OMR,PAB,PEN,PGK,PHP,PKR,PLN,PYG,QAR,RON,RSD,RUB,RWF,SAR,SBD,SCR,SEK,SGD,SHP,SLL,SOS,SRD,STN,SVC,SYP,THB,TJS,TND,TOP,TRY,TWD,TZS,UAH,UGX,USD,UYU,UZS,VES,VND,VUV,WST,XAF,XCD,YER,ZAR,ZMW"}

[pm_filters.mifinity]
mifinity = { country = "BR,CN,SG,MY,DE,CH,DK,GB,ES,AD,GI,FI,FR,GR,HR,IT,JP,MX,AR,CO,CL,PE,VE,UY,PY,BO,EC,GT,HN,SV,NI,CR,PA,DO,CU,PR,NL,NO,PL,PT,SE,RU,TR,TW,HK,MO,AX,AL,DZ,AS,AO,AI,AG,AM,AW,AU,AT,AZ,BS,BH,BD,BB,BE,BZ,BJ,BM,BT,BQ,BA,BW,IO,BN,BG,BF,BI,KH,CM,CA,CV,KY,CF,TD,CX,CC,KM,CG,CK,CI,CW,CY,CZ,DJ,DM,EG,GQ,ER,EE,ET,FK,FO,FJ,GF,PF,TF,GA,GM,GE,GH,GL,GD,GP,GU,GG,GN,GW,GY,HT,HM,VA,IS,IN,ID,IE,IM,IL,JE,JO,KZ,KE,KI,KW,KG,LA,LV,LB,LS,LI,LT,LU,MK,MG,MW,MV,ML,MT,MH,MQ,MR,MU,YT,FM,MD,MC,MN,ME,MS,MA,MZ,NA,NR,NP,NC,NZ,NE,NG,NU,NF,MP,OM,PK,PW,PS,PG,PH,PN,QA,RE,RO,RW,BL,SH,KN,LC,MF,PM,VC,WS,SM,ST,SA,SN,RS,SC,SL,SX,SK,SI,SB,SO,ZA,GS,KR,LK,SR,SJ,SZ,TH,TL,TG,TK,TO,TT,TN,TM,TC,TV,UG,UA,AE,UZ,VU,VN,VG,VI,WF,EH,ZM", currency = "AUD,CAD,CHF,CNY,CZK,DKK,EUR,GBP,INR,JPY,NOK,NZD,PLN,RUB,SEK,ZAR,USD,EGP,UYU,UZS" }

[pm_filters.nordea]
sepa = { country = "DK,FI,NO,SE", currency = "DKK,EUR,NOK,SEK" }

[pm_filters.fiuu]
duit_now = { country = "MY", currency = "MYR" }

[pm_filters.trustpay]
instant_bank_transfer = { country = "CZ,SK,GB,AT,DE,IT", currency = "CZK, EUR, GBP" }
instant_bank_transfer_poland = { country = "PL", currency = "PLN" }
instant_bank_transfer_finland = { country = "FI", currency = "EUR" }
sepa = { country = "ES,SK,AT,NL,DE,BE,FR,FI,PT,IE,EE,LT,LV,IT,GB", currency = "EUR" }

[pm_filters.dlocal]
credit = {country = "AR,BD,BO,BR,CM,CL,CN,CO,CR,DO,EC,SV,EG,GH,GT,HN,IN,ID,CI,JP,KE,MY,MX,MA,NI,NG,PK,PA,PY,PE,PH,RW,SA,SN,ZA,TZ,TH,TR,UG,UY,VN,ZM", currency = "ARS,BDT,BOB,BRL,XAF,CLP,CNY,COP,CRC,DOP,USD,EGP,GHS,GTQ,HNL,INR,IDR,XOF,JPY,KES,MYR,MXN,MAD,NIO,NGN,PKR,PYG,PEN,PHP,RWF,SAR,XOF,ZAR,TZS,THB,TRY,UGX,UYU,VND,ZMW"}
debit = {country = "AR,BD,BO,BR,CM,CL,CN,CO,CR,DO,EC,SV,EG,GH,GT,HN,IN,ID,CI,JP,KE,MY,MX,MA,NI,NG,PK,PA,PY,PE,PH,RW,SA,SN,ZA,TZ,TH,TR,UG,UY,VN,ZM", currency = "ARS,BDT,BOB,BRL,XAF,CLP,CNY,COP,CRC,DOP,USD,EGP,GHS,GTQ,HNL,INR,IDR,XOF,JPY,KES,MYR,MXN,MAD,NIO,NGN,PKR,PYG,PEN,PHP,RWF,SAR,XOF,ZAR,TZS,THB,TRY,UGX,UYU,VND,ZMW"}

[pm_filters.mollie]
credit = { not_available_flows = { capture_method = "manual" } }
debit = { not_available_flows = { capture_method = "manual" } }
eps = { country = "AT", currency = "EUR" }
ideal = { country = "NL", currency = "EUR" }
przelewy24 = { country = "PL", currency = "PLN,EUR" }

[pm_filters.amazonpay]
amazon_pay = { country = "US", currency = "USD" }

[pm_filters.rapyd]
apple_pay = { country = "BR, CA, CL, CO, DO, SV, MX, PE, PT, US, AT, BE, BG, HR, CY, CZ, DO, DK, EE, FI, FR, GE, DE, GR, GL, HU, IS, IE, IL, IT, LV, LI, LT, LU, MT, MD, MC, ME, NL, NO, PL, RO, SM, SK, SI, ZA, ES, SE, CH, GB, VA, AU, HK, JP, MY, NZ, SG, KR, TW, VN", currency = "AMD, AUD, BGN, BRL, BYN, CAD, CHF, CLP, CNY, COP, CRC, CZK, DKK, DOP, EUR, GBP, GEL, GTQ, HUF, ISK, JPY, KRW, MDL, MXN, MYR, NOK, PAB, PEN, PLN, PYG, RON, RSD, SEK, SGD, TWD, UAH, USD, UYU, VND, ZAR" }
google_pay = { country = "BR, CA, CL, CO, DO, MX, PE, PT, US, AT, BE, BG, HR, CZ, DK, EE, FI, FR, DE, GR, HU, IE, IL, IT, LV, LT, LU, NZ, NO, GB, PL, RO, RU, SK, ZA, ES, SE, CH, TR, AU, HK, IN, ID, JP, MY, PH, SG, TW, TH, VN", currency = "AUD, BGN, BRL, BYN, CAD, CHF, CLP, COP, CZK, DKK, DOP, EUR, GBP, HUF, IDR, JPY, KES, MXN, MYR, NOK, PAB, PEN, PHP, PLN, RON, RUB, SEK, SGD, THB, TRY, TWD, UAH, USD, UYU, VND, ZAR" }
credit = { country = "AE,AF,AG,AI,AL,AM,AO,AQ,AR,AS,AT,AU,AW,AX,AZ,BA,BB,BD,BE,BF,BG,BH,BI,BJ,BL,BM,BN,BO,BQ,BR,BS,BT,BV,BW,BY,BZ,CA,CC,CD,CF,CG,CH,CI,CK,CL,CM,CN,CO,CR,CU,CV,CW,CX,CY,CZ,DE,DJ,DK,DM,DO,DZ,EC,EE,EG,EH,ER,ES,ET,FI,FJ,FK,FM,FO,FR,GA,GB,GD,GE,GF,GG,GH,GI,GL,GM,GN,GP,GQ,GR,GT,GU,GW,GY,HK,HM,HN,HR,HT,HU,ID,IE,IL,IM,IN,IO,IQ,IR,IS,IT,JE,JM,JO,JP,KE,KG,KH,KI,KM,KN,KP,KR,KW,KY,KZ,LA,LB,LC,LI,LK,LR,LS,LT,LU,LV,LY,MA,MC,MD,ME,MF,MG,MH,MK,ML,MM,MN,MO,MP,MQ,MR,MS,MT,MU,MV,MW,MX,MY,MZ,NA,NC,NE,NF,NG,NI,NL,NO,NP,NR,NU,NZ,OM,PA,PE,PF,PG,PH,PK,PL,PM,PN,PR,PS,PT,PW,PY,QA,RE,RO,RS,RU,RW,SA,SB,SC,SD,SE,SG,SH,SI,SJ,SK,SL,SM,SN,SO,SR,SS,ST,SV,SX,SY,SZ,TC,TD,TF,TG,TH,TJ,TL,TM,TN,TO,TR,TT,TV,TW,TZ,UA,UG,UM,US,UY,UZ,VA,VC,VE,VG,VI,VN,VU,WF,WS,YE,YT,ZA,ZM,ZW", currency = "AED,AUD,BDT,BGN,BND,BOB,BRL,BWP,CAD,CHF,CNY,COP,CZK,DKK,EGP,EUR,FJD,GBP,GEL,GHS,HKD,HRK,HUF,IDR,ILS,INR,IQD,IRR,ISK,JPY,KES,KRW,KWD,KZT,LAK,LKR,MAD,MDL,MMK,MOP,MXN,MYR,MZN,NAD,NGN,NOK,NPR,NZD,PEN,PHP,PKR,PLN,QAR,RON,RSD,RUB,RWF,SAR,SCR,SEK,SGD,SLL,THB,TRY,TWD,TZS,UAH,UGX,USD,UYU,VND,XAF,XOF,ZAR,ZMW,MWK" }
debit = { country = "AE,AF,AG,AI,AL,AM,AO,AQ,AR,AS,AT,AU,AW,AX,AZ,BA,BB,BD,BE,BF,BG,BH,BI,BJ,BL,BM,BN,BO,BQ,BR,BS,BT,BV,BW,BY,BZ,CA,CC,CD,CF,CG,CH,CI,CK,CL,CM,CN,CO,CR,CU,CV,CW,CX,CY,CZ,DE,DJ,DK,DM,DO,DZ,EC,EE,EG,EH,ER,ES,ET,FI,FJ,FK,FM,FO,FR,GA,GB,GD,GE,GF,GG,GH,GI,GL,GM,GN,GP,GQ,GR,GT,GU,GW,GY,HK,HM,HN,HR,HT,HU,ID,IE,IL,IM,IN,IO,IQ,IR,IS,IT,JE,JM,JO,JP,KE,KG,KH,KI,KM,KN,KP,KR,KW,KY,KZ,LA,LB,LC,LI,LK,LR,LS,LT,LU,LV,LY,MA,MC,MD,ME,MF,MG,MH,MK,ML,MM,MN,MO,MP,MQ,MR,MS,MT,MU,MV,MW,MX,MY,MZ,NA,NC,NE,NF,NG,NI,NL,NO,NP,NR,NU,NZ,OM,PA,PE,PF,PG,PH,PK,PL,PM,PN,PR,PS,PT,PW,PY,QA,RE,RO,RS,RU,RW,SA,SB,SC,SD,SE,SG,SH,SI,SJ,SK,SL,SM,SN,SO,SR,SS,ST,SV,SX,SY,SZ,TC,TD,TF,TG,TH,TJ,TL,TM,TN,TO,TR,TT,TV,TW,TZ,UA,UG,UM,US,UY,UZ,VA,VC,VE,VG,VI,VN,VU,WF,WS,YE,YT,ZA,ZM,ZW", currency = "AED,AUD,BDT,BGN,BND,BOB,BRL,BWP,CAD,CHF,CNY,COP,CZK,DKK,EGP,EUR,FJD,GBP,GEL,GHS,HKD,HRK,HUF,IDR,ILS,INR,IQD,IRR,ISK,JPY,KES,KRW,KWD,KZT,LAK,LKR,MAD,MDL,MMK,MOP,MXN,MYR,MZN,NAD,NGN,NOK,NPR,NZD,PEN,PHP,PKR,PLN,QAR,RON,RSD,RUB,RWF,SAR,SCR,SEK,SGD,SLL,THB,TRY,TWD,TZS,UAH,UGX,USD,UYU,VND,XAF,XOF,ZAR,ZMW,MWK" }

[pm_filters.bamboraapac]
credit = { country = "AD,AE,AG,AL,AM,AO,AR,AT,AU,AZ,BA,BB,BD,BE,BG,BH,BI,BJ,BN,BO,BR,BS,BT,BW,BY,BZ,CA,CD,CF,CG,CH,CI,CL,CM,CN,CO,CR,CV,CY,CZ,DE,DK,DJ,DM,DO,DZ,EC,EE,EG,ER,ES,ET,FI,FJ,FM,FR,GA,GB,GD,GE,GG,GH,GM,GN,GQ,GR,GT,GW,GY,HN,HR,HT,HU,ID,IE,IL,IN,IS,IT,JM,JP,JO,KE,KG,KH,KI,KM,KN,KR,KW,KZ,LA,LB,LC,LI,LK,LR,LS,LT,LU,LV,MA,MC,MD,ME,MG,MH,MK,ML,MM,MN,MR,MT,MU,MV,MW,MX,MY,MZ,NA,NE,NG,NI,NL,NO,NP,NR,NZ,OM,PA,PE,PG,PH,PK,PL,PS,PT,PW,PY,QA,RO,RS,RW,SA,SB,SC,SE,SG,SI,SK,SL,SM,SN,SO,SR,SS,ST,SV,SZ,TD,TG,TH,TJ,TL,TM,TN,TO,TR,TT,TV,TZ,UA,UG,US,UY,UZ,VA,VC,VE,VN,VU,WS,ZA,ZM,ZW", currency = "AED,AUD,BDT,BGN,BND,BOB,BRL,BWP,CAD,CHF,CNY,COP,CZK,DKK,EGP,EUR,FJD,GBP,GEL,GHS,HKD,HRK,HUF,IDR,ILS,INR,IQD,IRR,ISK,JPY,KES,KRW,KWD,KZT,LAK,LKR,MAD,MDL,MMK,MOP,MXN,MYR,MZN,NAD,NGN,NOK,NPR,NZD,PEN,PHP,PKR,PLN,QAR,RON,RSD,RUB,RWF,SAR,SCR,SEK,SGD,SLL,THB,TRY,TWD,TZS,UAH,UGX,USD,UYU,VND,XAF,XOF,ZAR,ZMW,MWK" }
debit = { country = "AD,AE,AG,AL,AM,AO,AR,AT,AU,AZ,BA,BB,BD,BE,BG,BH,BI,BJ,BN,BO,BR,BS,BT,BW,BY,BZ,CA,CD,CF,CG,CH,CI,CL,CM,CN,CO,CR,CV,CY,CZ,DE,DK,DJ,DM,DO,DZ,EC,EE,EG,ER,ES,ET,FI,FJ,FM,FR,GA,GB,GD,GE,GG,GH,GM,GN,GQ,GR,GT,GW,GY,HN,HR,HT,HU,ID,IE,IL,IN,IS,IT,JM,JP,JO,KE,KG,KH,KI,KM,KN,KR,KW,KZ,LA,LB,LC,LI,LK,LR,LS,LT,LU,LV,MA,MC,MD,ME,MG,MH,MK,ML,MM,MN,MR,MT,MU,MV,MW,MX,MY,MZ,NA,NE,NG,NI,NL,NO,NP,NR,NZ,OM,PA,PE,PG,PH,PK,PL,PS,PT,PW,PY,QA,RO,RS,RW,SA,SB,SC,SE,SG,SI,SK,SL,SM,SN,SO,SR,SS,ST,SV,SZ,TD,TG,TH,TJ,TL,TM,TN,TO,TR,TT,TV,TZ,UA,UG,US,UY,UZ,VA,VC,VE,VN,VU,WS,ZA,ZM,ZW", currency = "AED,AUD,BDT,BGN,BND,BOB,BRL,BWP,CAD,CHF,CNY,COP,CZK,DKK,EGP,EUR,FJD,GBP,GEL,GHS,HKD,HRK,HUF,IDR,ILS,INR,IQD,IRR,ISK,JPY,KES,KRW,KWD,KZT,LAK,LKR,MAD,MDL,MMK,MOP,MXN,MYR,MZN,NAD,NGN,NOK,NPR,NZD,PEN,PHP,PKR,PLN,QAR,RON,RSD,RUB,RWF,SAR,SCR,SEK,SGD,SLL,THB,TRY,TWD,TZS,UAH,UGX,USD,UYU,VND,XAF,XOF,ZAR,ZMW,MWK" }

[pm_filters.gocardless]
ach = { country = "US", currency = "USD" }
becs = { country = "AU", currency = "AUD" }
sepa = { country = "AU,AT,BE,BG,CA,HR,CY,CZ,DK,FI,FR,DE,HU,IT,LU,MT,NL,NZ,NO,PL,PT,IE,RO,SK,SI,ZA,ES,SE,CH,GB", currency = "GBP,EUR,SEK,DKK,AUD,NZD,CAD" }

[pm_filters.powertranz]
credit = { country = "AE,AF,AG,AI,AL,AM,AO,AQ,AR,AS,AT,AU,AW,AX,AZ,BA,BB,BD,BE,BF,BG,BH,BI,BJ,BL,BM,BN,BO,BQ,BR,BS,BT,BV,BW,BY,BZ,CA,CC,CD,CF,CG,CH,CI,CK,CL,CM,CN,CO,CR,CU,CV,CW,CX,CY,CZ,DE,DJ,DK,DM,DO,DZ,EC,EE,EG,EH,ER,ES,ET,FI,FJ,FK,FM,FO,FR,GA,GB,GD,GE,GF,GG,GH,GI,GL,GM,GN,GP,GQ,GR,GT,GU,GW,GY,HK,HM,HN,HR,HT,HU,ID,IE,IL,IM,IN,IO,IQ,IR,IS,IT,JE,JM,JO,JP,KE,KG,KH,KI,KM,KN,KP,KR,KW,KY,KZ,LA,LB,LC,LI,LK,LR,LS,LT,LU,LV,LY,MA,MC,MD,ME,MF,MG,MH,MK,ML,MM,MN,MO,MP,MQ,MR,MS,MT,MU,MV,MW,MX,MY,MZ,NA,NC,NE,NF,NG,NI,NL,NO,NP,NR,NU,NZ,OM,PA,PE,PF,PG,PH,PK,PL,PM,PN,PR,PS,PT,PW,PY,QA,RE,RO,RS,RU,RW,SA,SB,SC,SD,SE,SG,SH,SI,SJ,SK,SL,SM,SN,SO,SR,SS,ST,SV,SX,SY,SZ,TC,TD,TF,TG,TH,TJ,TL,TM,TN,TO,TR,TT,TV,TW,TZ,UA,UG,UM,US,UY,UZ,VA,VC,VE,VG,VI,VN,VU,WF,WS,YE,YT,ZA,ZM,ZW", currency = "BBD,BMD,BSD,CRC,GTQ,HNL,JMD,KYD,TTD,USD" }
debit = { country = "AE,AF,AG,AI,AL,AM,AO,AQ,AR,AS,AT,AU,AW,AX,AZ,BA,BB,BD,BE,BF,BG,BH,BI,BJ,BL,BM,BN,BO,BQ,BR,BS,BT,BV,BW,BY,BZ,CA,CC,CD,CF,CG,CH,CI,CK,CL,CM,CN,CO,CR,CU,CV,CW,CX,CY,CZ,DE,DJ,DK,DM,DO,DZ,EC,EE,EG,EH,ER,ES,ET,FI,FJ,FK,FM,FO,FR,GA,GB,GD,GE,GF,GG,GH,GI,GL,GM,GN,GP,GQ,GR,GT,GU,GW,GY,HK,HM,HN,HR,HT,HU,ID,IE,IL,IM,IN,IO,IQ,IR,IS,IT,JE,JM,JO,JP,KE,KG,KH,KI,KM,KN,KP,KR,KW,KY,KZ,LA,LB,LC,LI,LK,LR,LS,LT,LU,LV,LY,MA,MC,MD,ME,MF,MG,MH,MK,ML,MM,MN,MO,MP,MQ,MR,MS,MT,MU,MV,MW,MX,MY,MZ,NA,NC,NE,NF,NG,NI,NL,NO,NP,NR,NU,NZ,OM,PA,PE,PF,PG,PH,PK,PL,PM,PN,PR,PS,PT,PW,PY,QA,RE,RO,RS,RU,RW,SA,SB,SC,SD,SE,SG,SH,SI,SJ,SK,SL,SM,SN,SO,SR,SS,ST,SV,SX,SY,SZ,TC,TD,TF,TG,TH,TJ,TL,TM,TN,TO,TR,TT,TV,TW,TZ,UA,UG,UM,US,UY,UZ,VA,VC,VE,VG,VI,VN,VU,WF,WS,YE,YT,ZA,ZM,ZW", currency = "BBD,BMD,BSD,CRC,GTQ,HNL,JMD,KYD,TTD,USD" }

[pm_filters.worldline]
giropay = { country = "DE", currency = "EUR" }
ideal = { country = "NL", currency = "EUR" }
credit = { country = "AD,AE,AF,AG,AI,AL,AM,AO,AQ,AR,AS,AT,AU,AW,AX,AZ,BA,BB,BD,BE,BF,BG,BH,BI,BJ,BL,BM,BN,BO,BQ,BR,BS,BT,BV,BW,BY,BZ,CA,CC,CD,CF,CG,CH,CI,CK,CL,CM,CN,CO,CR,CU,CV,CW,CX,CY,CZ,DE,DJ,DK,DM,DO,DZ,EC,EE,EG,EH,ER,ES,ET,FI,FJ,FK,FM,FO,FR,GA,GB,GD,GE,GF,GG,GH,GI,GL,GM,GN,GP,GQ,GR,GT,GU,GW,GY,HK,HM,HN,HR,HT,HU,ID,IE,IL,IM,IN,IO,IQ,IR,IS,IT,JE,JM,JO,JP,KE,KG,KH,KI,KM,KN,KP,KR,KW,KY,KZ,LA,LB,LC,LI,LK,LR,LS,LT,LU,LV,LY,MA,MC,MD,ME,MF,MG,MH,MK,ML,MM,MN,MO,MP,MQ,MR,MS,MT,MU,MV,MW,MX,MY,MZ,NA,NC,NE,NF,NG,NI,NL,NO,NP,NR,NU,NZ,OM,PA,PE,PF,PG,PH,PK,PL,PM,PN,PR,PS,PT,PW,PY,QA,RE,RO,RS,RU,RW,SA,SB,SC,SD,SE,SG,SH,SI,SJ,SK,SL,SM,SN,SO,SR,SS,ST,SV,SX,SY,SZ,TC,TD,TF,TG,TH,TJ,TL,TM,TN,TO,TR,TT,TV,TW,TZ,UA,UG,UM,US,UY,UZ,VA,VC,VE,VG,VI,VN,VU,WF,WS,YE,YT,ZA,ZM,ZW", currency = "AED,AFN,ALL,AMD,ANG,AOA,ARS,AUD,AWG,AZN,BAM,BBD,BDT,BGN,BHD,BIF,BMD,BND,BOB,BRL,BSD,BTN,BWP,BYN,BZD,CAD,CDF,CHF,CLP,CNY,COP,CRC,CUP,CVE,CZK,DJF,DKK,DOP,DZD,EGP,ERN,ETB,EUR,FJD,FKP,GBP,GEL,GHS,GIP,GMD,GNF,GTQ,GYD,HKD,HNL,HRK,HTG,HUF,IDR,ILS,INR,IQD,IRR,ISK,JMD,JOD,JPY,KES,KGS,KHR,KMF,KPW,KRW,KWD,KYD,KZT,LAK,LBP,LKR,LRD,LSL,LYD,MAD,MDL,MGA,MKD,MMK,MNT,MOP,MRU,MUR,MVR,MWK,MXN,MYR,MZN,NAD,NGN,NIO,NOK,NPR,NZD,OMR,PAB,PEN,PGK,PHP,PKR,PLN,PYG,QAR,RON,RSD,RUB,RWF,SAR,SBD,SCR,SDG,SEK,SGD,SHP,SLL,SOS,SRD,SSP,SVC,SYP,SZL,THB,TJS,TMT,TND,TOP,TRY,TTD,TWD,TZS,UAH,UGX,USD,UYU,UZS,VND,VUV,WST,XAF,XCD,XOF,XPF,YER,ZAR,ZMW,ZWL" }
debit = { country = "AD,AE,AF,AG,AI,AL,AM,AO,AQ,AR,AS,AT,AU,AW,AX,AZ,BA,BB,BD,BE,BF,BG,BH,BI,BJ,BL,BM,BN,BO,BQ,BR,BS,BT,BV,BW,BY,BZ,CA,CC,CD,CF,CG,CH,CI,CK,CL,CM,CN,CO,CR,CU,CV,CW,CX,CY,CZ,DE,DJ,DK,DM,DO,DZ,EC,EE,EG,EH,ER,ES,ET,FI,FJ,FK,FM,FO,FR,GA,GB,GD,GE,GF,GG,GH,GI,GL,GM,GN,GP,GQ,GR,GT,GU,GW,GY,HK,HM,HN,HR,HT,HU,ID,IE,IL,IM,IN,IO,IQ,IR,IS,IT,JE,JM,JO,JP,KE,KG,KH,KI,KM,KN,KP,KR,KW,KY,KZ,LA,LB,LC,LI,LK,LR,LS,LT,LU,LV,LY,MA,MC,MD,ME,MF,MG,MH,MK,ML,MM,MN,MO,MP,MQ,MR,MS,MT,MU,MV,MW,MX,MY,MZ,NA,NC,NE,NF,NG,NI,NL,NO,NP,NR,NU,NZ,OM,PA,PE,PF,PG,PH,PK,PL,PM,PN,PR,PS,PT,PW,PY,QA,RE,RO,RS,RU,RW,SA,SB,SC,SD,SE,SG,SH,SI,SJ,SK,SL,SM,SN,SO,SR,SS,ST,SV,SX,SY,SZ,TC,TD,TF,TG,TH,TJ,TL,TM,TN,TO,TR,TT,TV,TW,TZ,UA,UG,UM,US,UY,UZ,VA,VC,VE,VG,VI,VN,VU,WF,WS,YE,YT,ZA,ZM,ZW", currency = "AED,AFN,ALL,AMD,ANG,AOA,ARS,AUD,AWG,AZN,BAM,BBD,BDT,BGN,BHD,BIF,BMD,BND,BOB,BRL,BSD,BTN,BWP,BYN,BZD,CAD,CDF,CHF,CLP,CNY,COP,CRC,CUP,CVE,CZK,DJF,DKK,DOP,DZD,EGP,ERN,ETB,EUR,FJD,FKP,GBP,GEL,GHS,GIP,GMD,GNF,GTQ,GYD,HKD,HNL,HRK,HTG,HUF,IDR,ILS,INR,IQD,IRR,ISK,JMD,JOD,JPY,KES,KGS,KHR,KMF,KPW,KRW,KWD,KYD,KZT,LAK,LBP,LKR,LRD,LSL,LYD,MAD,MDL,MGA,MKD,MMK,MNT,MOP,MRU,MUR,MVR,MWK,MXN,MYR,MZN,NAD,NGN,NIO,NOK,NPR,NZD,OMR,PAB,PEN,PGK,PHP,PKR,PLN,PYG,QAR,RON,RSD,RUB,RWF,SAR,SBD,SCR,SDG,SEK,SGD,SHP,SLL,SOS,SRD,SSP,SVC,SYP,SZL,THB,TJS,TMT,TND,TOP,TRY,TTD,TWD,TZS,UAH,UGX,USD,UYU,UZS,VND,VUV,WST,XAF,XCD,XOF,XPF,YER,ZAR,ZMW,ZWL" }

[pm_filters.shift4]
eps = { country = "AT", currency = "EUR" }
giropay = { country = "DE", currency = "EUR" }
ideal = { country = "NL", currency = "EUR" }
sofort = { country = "AT,BE,CH,DE,ES,FI,FR,GB,IT,NL,PL,SE", currency = "CHF,EUR" }
credit = { country = "AD,AE,AF,AG,AI,AL,AM,AO,AQ,AR,AS,AT,AU,AW,AX,AZ,BA,BB,BD,BE,BF,BG,BH,BI,BJ,BL,BM,BN,BO,BQ,BR,BS,BT,BV,BW,BY,BZ,CA,CC,CD,CF,CG,CH,CI,CK,CL,CM,CN,CO,CR,CU,CV,CW,CX,CY,CZ,DE,DJ,DK,DM,DO,DZ,EC,EE,EG,EH,ER,ES,ET,FI,FJ,FK,FM,FO,FR,GA,GB,GD,GE,GF,GG,GH,GI,GL,GM,GN,GP,GQ,GR,GT,GU,GW,GY,HK,HM,HN,HR,HT,HU,ID,IE,IL,IM,IN,IO,IQ,IR,IS,IT,JE,JM,JO,JP,KE,KG,KH,KI,KM,KN,KP,KR,KW,KY,KZ,LA,LB,LC,LI,LK,LR,LS,LT,LU,LV,LY,MA,MC,MD,ME,MF,MG,MH,MK,ML,MM,MN,MO,MP,MQ,MR,MS,MT,MU,MV,MW,MX,MY,MZ,NA,NC,NE,NF,NG,NI,NL,NO,NP,NR,NU,NZ,OM,PA,PE,PF,PG,PH,PK,PL,PM,PN,PR,PS,PT,PW,PY,QA,RE,RO,RS,RU,RW,SA,SB,SC,SD,SE,SG,SH,SI,SJ,SK,SL,SM,SN,SO,SR,SS,ST,SV,SX,SY,SZ,TC,TD,TF,TG,TH,TJ,TL,TM,TN,TO,TR,TT,TV,TW,TZ,UA,UG,UM,US,UY,UZ,VA,VC,VE,VG,VI,VN,VU,WF,WS,YE,YT,ZA,ZM,ZW", currency = "AED,AFN,ALL,AMD,ANG,AOA,ARS,AUD,AWG,AZN,BAM,BBD,BDT,BGN,BHD,BIF,BMD,BND,BOB,BRL,BSD,BTN,BWP,BYN,BZD,CAD,CDF,CHF,CLP,CNY,COP,CRC,CUP,CVE,CZK,DJF,DKK,DOP,DZD,EGP,ERN,ETB,EUR,FJD,FKP,GBP,GEL,GHS,GIP,GMD,GNF,GTQ,GYD,HKD,HNL,HRK,HTG,HUF,IDR,ILS,INR,IQD,IRR,ISK,JMD,JOD,JPY,KES,KGS,KHR,KMF,KPW,KRW,KWD,KYD,KZT,LAK,LBP,LKR,LRD,LSL,LYD,MAD,MDL,MGA,MKD,MMK,MNT,MOP,MRU,MUR,MVR,MWK,MXN,MYR,MZN,NAD,NGN,NIO,NOK,NPR,NZD,OMR,PAB,PEN,PGK,PHP,PKR,PLN,PYG,QAR,RON,RSD,RUB,RWF,SAR,SBD,SCR,SDG,SEK,SGD,SHP,SLL,SOS,SRD,SSP,SVC,SYP,SZL,THB,TJS,TMT,TND,TOP,TRY,TTD,TWD,TZS,UAH,UGX,USD,UYU,UZS,VND,VUV,WST,XAF,XCD,XOF,XPF,YER,ZAR,ZMW,ZWL" }
debit = { country = "AD,AE,AF,AG,AI,AL,AM,AO,AQ,AR,AS,AT,AU,AW,AX,AZ,BA,BB,BD,BE,BF,BG,BH,BI,BJ,BL,BM,BN,BO,BQ,BR,BS,BT,BV,BW,BY,BZ,CA,CC,CD,CF,CG,CH,CI,CK,CL,CM,CN,CO,CR,CU,CV,CW,CX,CY,CZ,DE,DJ,DK,DM,DO,DZ,EC,EE,EG,EH,ER,ES,ET,FI,FJ,FK,FM,FO,FR,GA,GB,GD,GE,GF,GG,GH,GI,GL,GM,GN,GP,GQ,GR,GT,GU,GW,GY,HK,HM,HN,HR,HT,HU,ID,IE,IL,IM,IN,IO,IQ,IR,IS,IT,JE,JM,JO,JP,KE,KG,KH,KI,KM,KN,KP,KR,KW,KY,KZ,LA,LB,LC,LI,LK,LR,LS,LT,LU,LV,LY,MA,MC,MD,ME,MF,MG,MH,MK,ML,MM,MN,MO,MP,MQ,MR,MS,MT,MU,MV,MW,MX,MY,MZ,NA,NC,NE,NF,NG,NI,NL,NO,NP,NR,NU,NZ,OM,PA,PE,PF,PG,PH,PK,PL,PM,PN,PR,PS,PT,PW,PY,QA,RE,RO,RS,RU,RW,SA,SB,SC,SD,SE,SG,SH,SI,SJ,SK,SL,SM,SN,SO,SR,SS,ST,SV,SX,SY,SZ,TC,TD,TF,TG,TH,TJ,TL,TM,TN,TO,TR,TT,TV,TW,TZ,UA,UG,UM,US,UY,UZ,VA,VC,VE,VG,VI,VN,VU,WF,WS,YE,YT,ZA,ZM,ZW", currency = "AED,AFN,ALL,AMD,ANG,AOA,ARS,AUD,AWG,AZN,BAM,BBD,BDT,BGN,BHD,BIF,BMD,BND,BOB,BRL,BSD,BTN,BWP,BYN,BZD,CAD,CDF,CHF,CLP,CNY,COP,CRC,CUP,CVE,CZK,DJF,DKK,DOP,DZD,EGP,ERN,ETB,EUR,FJD,FKP,GBP,GEL,GHS,GIP,GMD,GNF,GTQ,GYD,HKD,HNL,HRK,HTG,HUF,IDR,ILS,INR,IQD,IRR,ISK,JMD,JOD,JPY,KES,KGS,KHR,KMF,KPW,KRW,KWD,KYD,KZT,LAK,LBP,LKR,LRD,LSL,LYD,MAD,MDL,MGA,MKD,MMK,MNT,MOP,MRU,MUR,MVR,MWK,MXN,MYR,MZN,NAD,NGN,NIO,NOK,NPR,NZD,OMR,PAB,PEN,PGK,PHP,PKR,PLN,PYG,QAR,RON,RSD,RUB,RWF,SAR,SBD,SCR,SDG,SEK,SGD,SHP,SLL,SOS,SRD,SSP,SVC,SYP,SZL,THB,TJS,TMT,TND,TOP,TRY,TTD,TWD,TZS,UAH,UGX,USD,UYU,UZS,VND,VUV,WST,XAF,XCD,XOF,XPF,YER,ZAR,ZMW,ZWL" }
boleto = { country = "BR", currency = "BRL" }
trustly = { currency = "CZK,DKK,EUR,GBP,NOK,SEK" }
ali_pay = { country = "CN", currency = "CNY" }
we_chat_pay = { country = "CN", currency = "CNY" }
klarna = { currency = "EUR,GBP,CHF,SEK" }
blik = { country = "PL", currency = "PLN" }
crypto_currency = { currency = "USD,GBP,AED" }
paysera = { currency = "EUR" }
skrill = { currency = "USD" }

[pm_filters.inespay]
sepa = { country = "ES", currency = "EUR"}

[pm_filters.bluesnap]
credit = { country = "AD,AE,AG,AL,AM,AO,AR,AT,AU,AZ,BA,BB,BD,BE,BG,BH,BI,BJ,BN,BO,BR,BS,BT,BW,BY,BZ,CA,CD,CF,CG,CH,CI,CL,CM,CN,CO,CR,CV,CY,CZ,DE,DK,DJ,DM,DO,DZ,EC,EE,EG,ER,ES,ET,FI,FJ,FM,FR,GA,GB,GD,GE,GG,GH,GM,GN,GQ,GR,GT,GW,GY,HN,HR,HT,HU,ID,IE,IL,IN,IS,IT,JM,JP,JO,KE,KG,KH,KI,KM,KN,KR,KW,KZ,LA,LB,LC,LI,LK,LR,LS,LT,LU,LV,MA,MC,MD,ME,MG,MH,MK,ML,MM,MN,MR,MT,MU,MV,MW,MX,MY,MZ,NA,NE,NG,NI,NL,NO,NP,NR,NZ,OM,PA,PE,PG,PH,PK,PL,PS,PT,PW,PY,QA,RO,RS,RW,SA,SB,SC,SE,SG,SI,SK,SL,SM,SN,SO,SR,SS,ST,SV,SZ,TD,TG,TH,TJ,TL,TM,TN,TO,TR,TT,TV,TZ,UA,UG,US,UY,UZ,VA,VC,VE,VN,VU,WS,ZA,ZM,ZW", currency = "AED,AFN,ALL,AMD,ANG,ARS,AUD,AWG,BAM,BBD,BGN,BHD,BMD,BND,BOB,BRL,BSD,BWP,CAD,CHF,CLP,CNY,COP,CRC,CZK,DKK,DOP,DZD,EGP,EUR,FJD,GBP,GEL,GIP,GTQ,HKD,HUF,IDR,ILS,INR,ISK,JMD,JPY,KES,KHR,KRW,KWD,KYD,KZT,LBP,LKR,MAD,MDL,MKD,MUR,MWK,MXN,MYR,NAD,NGN,NOK,NPR,NZD,OMR,PAB,PEN,PGK,PHP,PLN,PKR,QAR,RON,RSD,RUB,SAR,SCR,SDG,SEK,SGD,THB,TND,TRY,TTD,TWD,TZS,UAH,USD,UYU,UZS,VND,XAF,XCD,XOF,ZAR"}
google_pay = { country = "AL, DZ, AS, AO, AG, AR, AU, AT, AZ, BH, BY, BE, BR, BG, CL, CO, HR, CZ, DK, DO, EG, EE, FI, FR, DE, GR, HK, HU, IN, ID, IE, IL, IT, JP, JO, KZ, KE, KW, LV, LB, LT, LU, MY, MX, NL, NZ, NO, OM, PK, PA, PE, PH, PL, PT, QA, RO, RU, SA, SG, SK, ZA, ES, LK, SE, CH, TW, TH, TR, UA, AE, GB, US, UY, VN", currency = "ALL, DZD, USD, XCD, ARS, AUD, EUR, BHD, BRL, BGN, CAD, CLP, COP, CZK, DKK, DOP, EGP, HKD, HUF, INR, IDR, ILS, JPY, KZT, KES, KWD, LBP, MYR, MXN, NZD, NOK, OMR, PKR, PAB, PEN, PHP, PLN, QAR, RON, RUB, SAR, SGD, ZAR, LKR, SEK, CHF, TWD, THB, TRY, UAH, AED, GBP, UYU, VND"}
apple_pay = { country = "EG, MA, ZA, AU, HK, JP, MO, MY, MN, NZ, SG, KR, TW, VN, AM, AT, AZ, BY, BE, BG, HR, CY, DK, EE, FO, FI, FR, GE, DE, GR, GL, GG, HU, IS, IE, IM, IT , KZ, JE, LV, LI, LT, LU, MT, MD, MC, ME, NL, NO, PL, PT, RO, SM, RS, SI, ES, SE, CH, UA, GB, VA, AR, BR, CL, CO, CR, DO, EC, SV, GT, HN, MX, PA, PY, PE, BS, UY, BH, IL, JO, KW, OM, PS, QA, SA, AE, CA, US", currency = "EGP, MAD, ZAR, AUD, CNY, HKD, JPY, MYR, NZD, SGD, KRW, TWD, VND, AMD, EUR, BGN, CZK, DKK, GEL, GBP, HUF, ISK, KZT, CHF, MDL, NOK, PLN, RON, RSD, SEK, UAH, GBP, ARS, BRL, CLP, COP, CRC, DOP, USD, GTQ, MXN, PAB, PEN, BSD, UYU, BHD, ILS, KWD, OMR, QAR, SAR, AED, CAD"}

[pm_filters.fiserv]
credit = {country = "AU,NZ,CN,HK,IN,LK,KR,MY,SG,GB,BE,FR,DE,IT,ME,NL,PL,ES,ZA,AR,BR,CO,MX,PA,UY,US,CA", currency = "AFN,ALL,DZD,AOA,ARS,AMD,AWG,AUD,AZN,BSD,BHD,BDT,BBD,BYN,BZD,BMD,BTN,BOB,VES,BAM,BWP,BRL,BND,BGN,BIF,KHR,CAD,CVE,KYD,XAF,CLP,CNY,COP,KMF,CDF,CRC,HRK,CUP,CZK,DKK,DJF,DOP,XCD,EGP,ERN,ETB,EUR,FKP,FJD,XPF,GMD,GEL,GHS,GIP,GTQ,GNF,GYD,HTG,HNL,HKD,HUF,ISK,INR,IDR,IRR,IQD,ILS,JMD,JPY,JOD,KZT,KES,KGS,KWD,LAK,LBP,LSL,LRD,LYD,MOP,MKD,MGA,MWK,MYR,MVR,MRU,MUR,MXN,MDL,MNT,MAD,MZN,MMK,NAD,NPR,ANG,NZD,NIO,NGN,VUV,KPW,NOK,OMR,PKR,PAB,PGK,PYG,PEN,PHP,PLN,GBP,QAR,RON,RUB,RWF,SHP,SVC,WST,STN,SAR,RSD,SCR,SLL,SGD,SBD,SOS,ZAR,KRW,SSP,LKR,SDG,SRD,SZL,SEK,CHF,SYP,TWD,TJS,TZS,THB,TOP,TTD,TND,TRY,TMT,UGX,UAH,AED,USD,UYU,UZS,VND,XOF,YER,ZMW,ZWL"}
debit = {country = "AU,NZ,CN,HK,IN,LK,KR,MY,SG,GB,BE,FR,DE,IT,ME,NL,PL,ES,ZA,AR,BR,CO,MX,PA,UY,US,CA", currency = "AFN,ALL,DZD,AOA,ARS,AMD,AWG,AUD,AZN,BSD,BHD,BDT,BBD,BYN,BZD,BMD,BTN,BOB,VES,BAM,BWP,BRL,BND,BGN,BIF,KHR,CAD,CVE,KYD,XAF,CLP,CNY,COP,KMF,CDF,CRC,HRK,CUP,CZK,DKK,DJF,DOP,XCD,EGP,ERN,ETB,EUR,FKP,FJD,XPF,GMD,GEL,GHS,GIP,GTQ,GNF,GYD,HTG,HNL,HKD,HUF,ISK,INR,IDR,IRR,IQD,ILS,JMD,JPY,JOD,KZT,KES,KGS,KWD,LAK,LBP,LSL,LRD,LYD,MOP,MKD,MGA,MWK,MYR,MVR,MRU,MUR,MXN,MDL,MNT,MAD,MZN,MMK,NAD,NPR,ANG,NZD,NIO,NGN,VUV,KPW,NOK,OMR,PKR,PAB,PGK,PYG,PEN,PHP,PLN,GBP,QAR,RON,RUB,RWF,SHP,SVC,WST,STN,SAR,RSD,SCR,SLL,SGD,SBD,SOS,ZAR,KRW,SSP,LKR,SDG,SRD,SZL,SEK,CHF,SYP,TWD,TJS,TZS,THB,TOP,TTD,TND,TRY,TMT,UGX,UAH,AED,USD,UYU,UZS,VND,XOF,YER,ZMW,ZWL"}
paypal = { currency = "AUD,EUR,BRL,CAD,CNY,EUR,EUR,EUR,GBP,HKD,INR,EUR,JPY,MYR,EUR,NZD,PHP,PLN,SGD,USD", country = "AU, BE, BR, CA, CN, DE, ES, FR, GB, HK, IN, IT, JP, MY, NL, NZ, PH, PL, SG, US" }
google_pay = { country = "AU,AT,BE,BR,CA,CN,HK,MY,NZ,SG,US", currency = "AUD,EUR,EUR,BRL,CAD,CNY,HKD,MYR,NZD,SGD,USD" }
apple_pay = { country = "AU,NZ,CN,HK,JP,SG,MY,KR,TW,VN,GB,IE,FR,DE,IT,ES,PT,NL,BE,LU,AT,CH,SE,FI,DK,NO,PL,CZ,SK,HU,LT,LV,EE,GR,RO,BG,HR,SI,MT,CY,IS,LI,MC,SM,VA,US,CA,MX,BR,AR,CL,CO,PE,UY,CR,PA,DO,EC,SV,GT,HN,BS,PR,AE,SA,QA,KW,BH,OM,IL,JO,PS,EG,MA,ZA,GE,AM,AZ,MD,ME,MK,AL,BA,RS,UA", currency = "AUD,BRL,CAD,CHF,CZK,DKK,EUR,GBP,HKD,HUF,ILS,JPY,MXN,NOK,NZD,PHP,PLN,SEK,SGD,THB,TWD,USD" }

[pm_filters.santander]
pix = { country = "BR", currency = "BRL" }

[pm_filters.bluecode]
bluecode = { country = "AT,BE,BG,HR,CY,CZ,DK,EE,FI,FR,DE,GR,HU,IE,IT,LV,LT,LU,MT,NL,PL,PT,RO,SK,SI,ES,SE,IS,LI,NO", currency = "EUR" }

[pm_filters.dwolla]
ach = { country = "US", currency = "USD" }

[pm_filters.boku]
dana = { country = "ID", currency = "IDR" }
gcash = { country = "PH", currency = "PHP" }
go_pay = { country = "ID", currency = "IDR" }
kakao_pay = { country = "KR", currency = "KRW" }
momo = { country = "VN", currency = "VND" }

[pm_filters.nmi]
credit = { country = "EG,ZA,BH,CY,HK,IN,ID,IL,JP,JO,KW,MY,PK,PH,SA,SG,KR,TW,TH,TR,AE,VN,AL,AD,AM,AT,AZ,BY,BE,BA,BG,HR,CZ,DK,EE,FI,FR,GE,DE,GR,HU,IS,IE,IT,KZ,LV,LI,LT,LU,MT,MD,MC,ME,NL,MK,NO,PL,PT,RO,SM,RS,SK,SI,ES,SE,CH,TR,GB,VA,AG,BS,BB,BZ,CA,SV,GT,HN,MX,PA,KN,LC,TT,US,AU,NZ,AR,BO,BR,CL,CO,EC,GY,PY,PE,SR,UY,VE", currency = "AED,AFN,ALL,AMD,ANG,AOA,ARS,AUD,AWG,AZN,BAM,BBD,BDT,BGN,BHD,BIF,BMD,BND,BOB,BRL,BSD,BTN,BWP,BYN,BZD,CAD,CDF,CHF,CLF,CLP,CNY,COP,CRC,CUC,CUP,CVE,CZK,DJF,DKK,DOP,DZD,EGP,ERN,ETB,EUR,FJD,FKP,GBP,GEL,GHS,GIP,GMD,GNF,GTQ,GYD,HKD,HNL,HRK,HTG,HUF,IDR,ILS,INR,IQD,IRR,ISK,JMD,JOD,JPY,KES,KGS,KHR,KMF,KPW,KRW,KWD,KYD,KZT,LAK,LBP,LKR,LRD,LSL,LYD,MAD,MDL,MGA,MKD,MMK,MNT,MOP,MRU,MUR,MVR,MWK,MXN,MYR,MZN,NAD,NGN,NIO,NOK,NPR,NZD,OMR,PAB,PEN,PGK,PHP,PKR,PLN,PYG,QAR,RON,RSD,RUB,RWF,SAR,SBD,SCR,SDG,SEK,SGD,SHP,SLE,SLL,SOS,SRD,SSP,STD,STN,SVC,SYP,SZL,THB,TJS,TMT,TND,TOP,TRY,TTD,TWD,TZS,UAH,UGX,USD,UYU,UZS,VES,VND,VUV,WST,XAF,XCD,XOF,XPF,YER,ZAR,ZMW,ZWL" }
debit = { country = "EG,ZA,BH,CY,HK,IN,ID,IL,JP,JO,KW,MY,PK,PH,SA,SG,KR,TW,TH,TR,AE,VN,AL,AD,AM,AT,AZ,BY,BE,BA,BG,HR,CZ,DK,EE,FI,FR,GE,DE,GR,HU,IS,IE,IT,KZ,LV,LI,LT,LU,MT,MD,MC,ME,NL,MK,NO,PL,PT,RO,SM,RS,SK,SI,ES,SE,CH,TR,GB,VA,AG,BS,BB,BZ,CA,SV,GT,HN,MX,PA,KN,LC,TT,US,AU,NZ,AR,BO,BR,CL,CO,EC,GY,PY,PE,SR,UY,VE", currency = "AED,AFN,ALL,AMD,ANG,AOA,ARS,AUD,AWG,AZN,BAM,BBD,BDT,BGN,BHD,BIF,BMD,BND,BOB,BRL,BSD,BTN,BWP,BYN,BZD,CAD,CDF,CHF,CLF,CLP,CNY,COP,CRC,CUC,CUP,CVE,CZK,DJF,DKK,DOP,DZD,EGP,ERN,ETB,EUR,FJD,FKP,GBP,GEL,GHS,GIP,GMD,GNF,GTQ,GYD,HKD,HNL,HRK,HTG,HUF,IDR,ILS,INR,IQD,IRR,ISK,JMD,JOD,JPY,KES,KGS,KHR,KMF,KPW,KRW,KWD,KYD,KZT,LAK,LBP,LKR,LRD,LSL,LYD,MAD,MDL,MGA,MKD,MMK,MNT,MOP,MRU,MUR,MVR,MWK,MXN,MYR,MZN,NAD,NGN,NIO,NOK,NPR,NZD,OMR,PAB,PEN,PGK,PHP,PKR,PLN,PYG,QAR,RON,RSD,RUB,RWF,SAR,SBD,SCR,SDG,SEK,SGD,SHP,SLE,SLL,SOS,SRD,SSP,STD,STN,SVC,SYP,SZL,THB,TJS,TMT,TND,TOP,TRY,TTD,TWD,TZS,UAH,UGX,USD,UYU,UZS,VES,VND,VUV,WST,XAF,XCD,XOF,XPF,YER,ZAR,ZMW,ZWL" }
apple_pay = { country = "EG,ZA,BH,CY,HK,IN,ID,IL,JP,JO,KW,MY,PK,PH,SA,SG,KR,TW,TH,TR,AE,VN,AL,AD,AM,AT,AZ,BY,BE,BA,BG,HR,CZ,DK,EE,FI,FR,GE,DE,GR,HU,IS,IE,IT,KZ,LV,LI,LT,LU,MT,MD,MC,ME,NL,MK,NO,PL,PT,RO,SM,RS,SK,SI,ES,SE,CH,TR,GB,VA,AG,BS,BB,BZ,CA,SV,GT,HN,MX,PA,KN,LC,TT,US,AU,NZ,AR,BO,BR,CL,CO,EC,GY,PY,PE,SR,UY,VE", currency = "AED,AFN,ALL,AMD,ANG,AOA,ARS,AUD,AWG,AZN,BAM,BBD,BDT,BGN,BHD,BIF,BMD,BND,BOB,BRL,BSD,BTN,BWP,BYN,BZD,CAD,CDF,CHF,CLF,CLP,CNY,COP,CRC,CUC,CUP,CVE,CZK,DJF,DKK,DOP,DZD,EGP,ERN,ETB,EUR,FJD,FKP,GBP,GEL,GHS,GIP,GMD,GNF,GTQ,GYD,HKD,HNL,HRK,HTG,HUF,IDR,ILS,INR,IQD,IRR,ISK,JMD,JOD,JPY,KES,KGS,KHR,KMF,KPW,KRW,KWD,KYD,KZT,LAK,LBP,LKR,LRD,LSL,LYD,MAD,MDL,MGA,MKD,MMK,MNT,MOP,MRU,MUR,MVR,MWK,MXN,MYR,MZN,NAD,NGN,NIO,NOK,NPR,NZD,OMR,PAB,PEN,PGK,PHP,PKR,PLN,PYG,QAR,RON,RSD,RUB,RWF,SAR,SBD,SCR,SDG,SEK,SGD,SHP,SLE,SLL,SOS,SRD,SSP,STD,STN,SVC,SYP,SZL,THB,TJS,TMT,TND,TOP,TRY,TTD,TWD,TZS,UAH,UGX,USD,UYU,UZS,VES,VND,VUV,WST,XAF,XCD,XOF,XPF,YER,ZAR,ZMW,ZWL" }
google_pay = { country = "EG,ZA,BH,CY,HK,IN,ID,IL,JP,JO,KW,MY,PK,PH,SA,SG,KR,TW,TH,TR,AE,VN,AL,AD,AM,AT,AZ,BY,BE,BA,BG,HR,CZ,DK,EE,FI,FR,GE,DE,GR,HU,IS,IE,IT,KZ,LV,LI,LT,LU,MT,MD,MC,ME,NL,MK,NO,PL,PT,RO,SM,RS,SK,SI,ES,SE,CH,TR,GB,VA,AG,BS,BB,BZ,CA,SV,GT,HN,MX,PA,KN,LC,TT,US,AU,NZ,AR,BO,BR,CL,CO,EC,GY,PY,PE,SR,UY,VE", currency = "AED,AFN,ALL,AMD,ANG,AOA,ARS,AUD,AWG,AZN,BAM,BBD,BDT,BGN,BHD,BIF,BMD,BND,BOB,BRL,BSD,BTN,BWP,BYN,BZD,CAD,CDF,CHF,CLF,CLP,CNY,COP,CRC,CUC,CUP,CVE,CZK,DJF,DKK,DOP,DZD,EGP,ERN,ETB,EUR,FJD,FKP,GBP,GEL,GHS,GIP,GMD,GNF,GTQ,GYD,HKD,HNL,HRK,HTG,HUF,IDR,ILS,INR,IQD,IRR,ISK,JMD,JOD,JPY,KES,KGS,KHR,KMF,KPW,KRW,KWD,KYD,KZT,LAK,LBP,LKR,LRD,LSL,LYD,MAD,MDL,MGA,MKD,MMK,MNT,MOP,MRU,MUR,MVR,MWK,MXN,MYR,MZN,NAD,NGN,NIO,NOK,NPR,NZD,OMR,PAB,PEN,PGK,PHP,PKR,PLN,PYG,QAR,RON,RSD,RUB,RWF,SAR,SBD,SCR,SDG,SEK,SGD,SHP,SLE,SLL,SOS,SRD,SSP,STD,STN,SVC,SYP,SZL,THB,TJS,TMT,TND,TOP,TRY,TTD,TWD,TZS,UAH,UGX,USD,UYU,UZS,VES,VND,VUV,WST,XAF,XCD,XOF,XPF,YER,ZAR,ZMW,ZWL" }

[pm_filters.paypal]
credit = { country = "DZ,AO,BJ,BW,BF,BI,CM,CV,TD,KM,CI,CD,DJ,EG,ER,ET,GA,GM,GN,GW,KE,LS,MG,MW,ML,MR,MU,MA,MZ,NA,NE,NG,CG,RW,SH,ST,SN,SC,SL,SO,ZA,SZ,TZ,TG,TN,UG,ZM,ZW,AI,AG,AR,AW,BS,BB,BZ,BM,BO,BR,VG,CA,KY,CL,CO,CR,DM,DO,EC,SV,FK,GL,GD,GT,GY,HN,JM,MX,MS,NI,PA,PY,PE,KN,LC,PM,VC,SR,TT,TC,US,UY,VE,AM,AU,BH,BT,BN,KH,CN,CK,FJ,PF,HK,IN,ID,IL,JP,JO,KZ,KI,KW,KG,LA,MY,MV,MH,FM,MN,NR,NP,NC,NZ,NU,NF,OM,PW,PG,PH,PN,QA,WS,SA,SG,SB,KR,LK,TW,TJ,TH,TO,TM,TV,AE,VU,VN,WF,YE,AL,AD,AT,AZ,BY,BE,BA,BG,HR,CY,CZ,DK,EE,FO,FI,FR,GE,DE,GR,HU,IS,IE,IT,LV,LI,LT,LU,MK,MT,MD,MC,ME,NL,NO,PL,PT,RO,RU,SM,RS,SK,SI,ES,SJ,SE,CH,UA,GB,VA", currency = "AUD,BRL,CAD,CNY,CZK,DKK,EUR,HKD,HUF,ILS,JPY,MYR,MXN,TWD,NZD,NOK,PHP,PLN,GBP,SGD,SEK,CHF,THB,USD" }
debit = { country = "DZ,AO,BJ,BW,BF,BI,CM,CV,TD,KM,CI,CD,DJ,EG,ER,ET,GA,GM,GN,GW,KE,LS,MG,MW,ML,MR,MU,MA,MZ,NA,NE,NG,CG,RW,SH,ST,SN,SC,SL,SO,ZA,SZ,TZ,TG,TN,UG,ZM,ZW,AI,AG,AR,AW,BS,BB,BZ,BM,BO,BR,VG,CA,KY,CL,CO,CR,DM,DO,EC,SV,FK,GL,GD,GT,GY,HN,JM,MX,MS,NI,PA,PY,PE,KN,LC,PM,VC,SR,TT,TC,US,UY,VE,AM,AU,BH,BT,BN,KH,CN,CK,FJ,PF,HK,IN,ID,IL,JP,JO,KZ,KI,KW,KG,LA,MY,MV,MH,FM,MN,NR,NP,NC,NZ,NU,NF,OM,PW,PG,PH,PN,QA,WS,SA,SG,SB,KR,LK,TW,TJ,TH,TO,TM,TV,AE,VU,VN,WF,YE,AL,AD,AT,AZ,BY,BE,BA,BG,HR,CY,CZ,DK,EE,FO,FI,FR,GE,DE,GR,HU,IS,IE,IT,LV,LI,LT,LU,MK,MT,MD,MC,ME,NL,NO,PL,PT,RO,RU,SM,RS,SK,SI,ES,SJ,SE,CH,UA,GB,VA", currency = "AUD,BRL,CAD,CNY,CZK,DKK,EUR,HKD,HUF,ILS,JPY,MYR,MXN,TWD,NZD,NOK,PHP,PLN,GBP,SGD,SEK,CHF,THB,USD" }
paypal = { country = "DZ,AO,BJ,BW,BF,BI,CM,CV,TD,KM,CI,CD,DJ,EG,ER,ET,GA,GM,GN,GW,KE,LS,MG,MW,ML,MR,MU,MA,MZ,NA,NE,NG,CG,RW,SH,ST,SN,SC,SL,SO,ZA,SZ,TZ,TG,TN,UG,ZM,ZW,AI,AG,AR,AW,BS,BB,BZ,BM,BO,BR,VG,CA,KY,CL,CO,CR,DM,DO,EC,SV,FK,GL,GD,GT,GY,HN,JM,MX,MS,NI,PA,PY,PE,KN,LC,PM,VC,SR,TT,TC,US,UY,VE,AM,AU,BH,BT,BN,KH,CN,CK,FJ,PF,HK,IN,ID,IL,JP,JO,KZ,KI,KW,KG,LA,MY,MV,MH,FM,MN,NR,NP,NC,NZ,NU,NF,OM,PW,PG,PH,PN,QA,WS,SA,SG,SB,KR,LK,TW,TJ,TH,TO,TM,TV,AE,VU,VN,WF,YE,AL,AD,AT,AZ,BY,BE,BA,BG,HR,CY,CZ,DK,EE,FO,FI,FR,GE,DE,GR,HU,IS,IE,IT,LV,LI,LT,LU,MK,MT,MD,MC,ME,NL,NO,PL,PT,RO,RU,SM,RS,SK,SI,ES,SJ,SE,CH,UA,GB,VA", currency = "AUD,BRL,CAD,CNY,CZK,DKK,EUR,HKD,HUF,ILS,JPY,MYR,MXN,TWD,NZD,NOK,PHP,PLN,GBP,SGD,SEK,CHF,THB,USD" }
eps = { country = "DZ,AO,BJ,BW,BF,BI,CM,CV,TD,KM,CI,CD,DJ,EG,ER,ET,GA,GM,GN,GW,KE,LS,MG,MW,ML,MR,MU,MA,MZ,NA,NE,NG,CG,RW,SH,ST,SN,SC,SL,SO,ZA,SZ,TZ,TG,TN,UG,ZM,ZW,AI,AG,AR,AW,BS,BB,BZ,BM,BO,BR,VG,CA,KY,CL,CO,CR,DM,DO,EC,SV,FK,GL,GD,GT,GY,HN,JM,MX,MS,NI,PA,PY,PE,KN,LC,PM,VC,SR,TT,TC,US,UY,VE,AM,AU,BH,BT,BN,KH,CN,CK,FJ,PF,HK,IN,ID,IL,JP,JO,KZ,KI,KW,KG,LA,MY,MV,MH,FM,MN,NR,NP,NC,NZ,NU,NF,OM,PW,PG,PH,PN,QA,WS,SA,SG,SB,KR,LK,TW,TJ,TH,TO,TM,TV,AE,VU,VN,WF,YE,AL,AD,AT,AZ,BY,BE,BA,BG,HR,CY,CZ,DK,EE,FO,FI,FR,GE,DE,GR,HU,IS,IE,IT,LV,LI,LT,LU,MK,MT,MD,MC,ME,NL,NO,PL,PT,RO,RU,SM,RS,SK,SI,ES,SJ,SE,CH,UA,GB,VA", currency = "AUD,BRL,CAD,CNY,CZK,DKK,EUR,HKD,HUF,ILS,JPY,MYR,MXN,TWD,NZD,NOK,PHP,PLN,GBP,SGD,SEK,CHF,THB,USD" }
giropay = { currency = "EUR" }
ideal = { currency = "EUR" }
sofort = { country = "DZ,AO,BJ,BW,BF,BI,CM,CV,TD,KM,CI,CD,DJ,EG,ER,ET,GA,GM,GN,GW,KE,LS,MG,MW,ML,MR,MU,MA,MZ,NA,NE,NG,CG,RW,SH,ST,SN,SC,SL,SO,ZA,SZ,TZ,TG,TN,UG,ZM,ZW,AI,AG,AR,AW,BS,BB,BZ,BM,BO,BR,VG,CA,KY,CL,CO,CR,DM,DO,EC,SV,FK,GL,GD,GT,GY,HN,JM,MX,MS,NI,PA,PY,PE,KN,LC,PM,VC,SR,TT,TC,US,UY,VE,AM,AU,BH,BT,BN,KH,CN,CK,FJ,PF,HK,IN,ID,IL,JP,JO,KZ,KI,KW,KG,LA,MY,MV,MH,FM,MN,NR,NP,NC,NZ,NU,NF,OM,PW,PG,PH,PN,QA,WS,SA,SG,SB,KR,LK,TW,TJ,TH,TO,TM,TV,AE,VU,VN,WF,YE,AL,AD,AT,AZ,BY,BE,BA,BG,HR,CY,CZ,DK,EE,FO,FI,FR,GE,DE,GR,HU,IS,IE,IT,LV,LI,LT,LU,MK,MT,MD,MC,ME,NL,NO,PL,PT,RO,RU,SM,RS,SK,SI,ES,SJ,SE,CH,UA,GB,VA", currency = "AUD,BRL,CAD,CNY,CZK,DKK,EUR,HKD,HUF,ILS,JPY,MYR,MXN,TWD,NZD,NOK,PHP,PLN,GBP,SGD,SEK,CHF,THB,USD" }

[pm_filters.datatrans]
credit = { country = "AL,AD,AM,AT,AZ,BY,BE,BA,BG,CH,CY,CZ,DE,DK,EE,ES,FI,FR,GB,GE,GR,HR,HU,IE,IS,IT,KZ,LI,LT,LU,LV,MC,MD,ME,MK,MT,NL,NO,PL,PT,RO,RU,SE,SI,SK,SM,TR,UA,VA",  currency = "BHD,BIF,CHF,DJF,EUR,GBP,GNF,IQD,ISK,JPY,JOD,KMF,KRW,KWD,LYD,OMR,PYG,RWF,TND,UGX,USD,VND,VUV,XAF,XOF,XPF" }
debit = { country = "AL,AD,AM,AT,AZ,BY,BE,BA,BG,CH,CY,CZ,DE,DK,EE,ES,FI,FR,GB,GE,GR,HR,HU,IE,IS,IT,KZ,LI,LT,LU,LV,MC,MD,ME,MK,MT,NL,NO,PL,PT,RO,RU,SE,SI,SK,SM,TR,UA,VA",  currency = "BHD,BIF,CHF,DJF,EUR,GBP,GNF,IQD,ISK,JPY,JOD,KMF,KRW,KWD,LYD,OMR,PYG,RWF,TND,UGX,USD,VND,VUV,XAF,XOF,XPF" }

[pm_filters.payme]
credit = { country = "US,CA,IL,GB", currency = "ILS,USD,EUR" }
debit = { country = "US,CA,IL,GB", currency = "ILS,USD,EUR" }
apple_pay = { country = "US,CA,IL,GB", currency = "ILS,USD,EUR" }

[pm_filters.paysafe]
apple_pay = {country = "AF,AX,AL,DZ,AS,AD,AO,AI,AQ,AG,AR,AM,AW,AU,AT,AZ,BS,BH,BD,BB,BY,BE,BZ,BJ,BM,BT,BO,BQ,BA,BW,BV,BR,IO,BN,BG,BF,BI,KH,CM,CA,CV,KY,CF,TD,CL,CN,CX,CC,CO,KM,CG,CD,CK,CR,CI,HR,CU,CW,CY,CZ,DK,DJ,DM,DO,EC,EG,SV,GQ,ER,EE,ET,FK,FO,FJ,FI,FR,GF,PF,TF,GA,GM,GE,DE,GH,GI,GR,GL,GD,GP,GU,GT,GG,GN,GW,GY,HT,HM,HN,HK,HU,IS,IN,ID,IR,IQ,IE,IM,IL,IT,JM,JP,JE,JO,KZ,KE,KI,KP,KR,KW,KG,LA,LV,LB,LS,LR,LY,LI,LT,LU,MO,MK,MG,MW,MY,MV,ML,MT,MH,MQ,MR,MU,YT,MX,FM,MD,MC,MN,ME,MS,MA,MZ,MM,NA,NR,NP,NC,NZ,NI,NE,NG,NU,NF,MP,NO,OM,PK,PW,PS,PA,PG,PY,PE,PH,PN,PL,PT,PR,QA,RE,RO,RU,RW,BL,SH,KN,LC,MF,VC,WS,SM,ST,SA,SN,RS,SC,SL,SG,SX,SK,SI,SB,SO,ZA,GS,SS,ES,LK,PM,SD,SR,SJ,SZ,SE,CH,SY,TW,TJ,TZ,TH,NL,TL,TG,TK,TO,TT,TN,TR,TM,TC,TV,UG,UA,AE,GB,US,UM,UY,UZ,VU,VA,VE,VN,VG,VI,WF,EH,YE,ZM,ZW", currency = "ARS,AUD,AZN,BHD,BOB,BAM,BRL,BGN,CAD,CLP,CNY,COP,CRC,HRK,CZK,DKK,DOP,XCD,EGP,ETB,EUR,FJD,GEL,GTQ,HTG,HNL,HKD,HUF,INR,IDR,JMD,JPY,JOD,KZT,KES,KRW,KWD,LBP,LYD,MWK,MUR,MXN,MDL,MAD,ILS,NZD,NGN,NOK,OMR,PKR,PAB,PYG,PEN,PHP,PLN,GBP,QAR,RON,RUB,RWF,SAR,RSD,SGD,ZAR,LKR,SEK,CHF,SYP,TWD,THB,TTD,TND,TRY,UAH,AED,UYU,USD,VND" }

[connector_customer]
payout_connector_list = "nomupay,stripe,wise"

[bank_config.online_banking_fpx]
adyen.banks = "affin_bank,agro_bank,alliance_bank,am_bank,bank_islam,bank_muamalat,bank_rakyat,bank_simpanan_nasional,cimb_bank,hong_leong_bank,hsbc_bank,kuwait_finance_house,maybank,ocbc_bank,public_bank,rhb_bank,standard_chartered_bank,uob_bank"
fiuu.banks = "affin_bank,agro_bank,alliance_bank,am_bank,bank_of_china,bank_islam,bank_muamalat,bank_rakyat,bank_simpanan_nasional,cimb_bank,hong_leong_bank,hsbc_bank,kuwait_finance_house,maybank,ocbc_bank,public_bank,rhb_bank,standard_chartered_bank,uob_bank"

[bank_config.online_banking_thailand]
adyen.banks = "bangkok_bank,krungsri_bank,krung_thai_bank,the_siam_commercial_bank,kasikorn_bank"


[applepay_decrypt_keys]
apple_pay_ppc = "APPLE_PAY_PAYMENT_PROCESSING_CERTIFICATE"         # Payment Processing Certificate provided by Apple Pay (https://developer.apple.com/) Certificates, Identifiers & Profiles > Apple Pay Payment Processing Certificate
apple_pay_ppc_key = "APPLE_PAY_PAYMENT_PROCESSING_CERTIFICATE_KEY" # Private key generated by Elliptic-curve prime256v1 curve. You can use `openssl ecparam -out private.key -name prime256v1 -genkey` to generate the private key
apple_pay_merchant_cert = "APPLE_PAY_MERCHNAT_CERTIFICATE"         # Merchant Certificate provided by Apple Pay (https://developer.apple.com/) Certificates, Identifiers & Profiles > Apple Pay Merchant Identity Certificate
apple_pay_merchant_cert_key = "APPLE_PAY_MERCHNAT_CERTIFICATE_KEY" # Private key generated by RSA:2048 algorithm. Refer Hyperswitch Docs (https://docs.hyperswitch.io/hyperswitch-cloud/payment-methods-setup/wallets/apple-pay/ios-application/) to generate the private key

[paze_decrypt_keys]
paze_private_key = "PAZE_PRIVATE_KEY"                       # Base 64 Encoded Private Key File cakey.pem generated for Paze  -> Command to create private key: openssl req -newkey rsa:2048 -x509 -keyout cakey.pem -out cacert.pem -days 365
paze_private_key_passphrase = "PAZE_PRIVATE_KEY_PASSPHRASE" # PEM Passphrase used for generating Private Key File cakey.pem

[google_pay_decrypt_keys]
google_pay_root_signing_keys = "GOOGLE_PAY_ROOT_SIGNING_KEYS" # Base 64 Encoded Root Signing Keys provided by Google Pay (https://developers.google.com/pay/api/web/guides/resources/payment-data-cryptography)

[applepay_merchant_configs]
# Run below command to get common merchant identifier for applepay in shell
#
# CERT_PATH="path/to/certificate.pem"
# MERCHANT_ID=$(openssl x509 -in "$CERT_PATH" -noout -text |
#               awk -v oid="1.2.840.113635.100.6.32" '
#               BEGIN { RS = "\n\n" }
#               /X509v3 extensions/ { in_extension=1 }
#               in_extension && /'"$oid"'/ { print $0; exit }' |
#               grep -oE '\.@[A-F0-9]+' | sed 's/^\.@//'
# )
# echo "Merchant ID: $MERCHANT_ID"
common_merchant_identifier = "APPLE_PAY_COMMON_MERCHANT_IDENTIFIER"                        # This can be obtained by decrypting the apple_pay_ppc_key as shown above in comments
merchant_cert = "APPLE_PAY_MERCHANT_CERTIFICATE"                                           # Merchant Certificate provided by Apple Pay (https://developer.apple.com/) Certificates, Identifiers & Profiles > Apple Pay Merchant Identity Certificate
merchant_cert_key = "APPLE_PAY_MERCHANT_CERTIFICATE_KEY"                                   # Private key generate by RSA:2048 algorithm. Refer Hyperswitch Docs (https://docs.hyperswitch.io/hyperswitch-cloud/payment-methods-setup/wallets/apple-pay/ios-application/) to generate the private key
applepay_endpoint = "https://apple-pay-gateway.apple.com/paymentservices/registerMerchant" # Apple pay gateway merchant endpoint

[generic_link]
[generic_link.payment_method_collect]
sdk_url = "http://localhost:9090/0.16.7/v0/HyperLoader.js"
expiry = 900
[generic_link.payment_method_collect.ui_config]
theme = "#1A1A1A"
logo = "https://app.hyperswitch.io/HyperswitchFavicon.png"
merchant_name = "HyperSwitch"
[generic_link.payment_method_collect.enabled_payment_methods]
card = "credit,debit"
bank_transfer = "ach,bacs,sepa"
wallet = "paypal,pix,venmo"

[generic_link.payout_link]
sdk_url = "http://localhost:9090/0.16.7/v0/HyperLoader.js"
expiry = 900
[generic_link.payout_link.ui_config]
theme = "#1A1A1A"
logo = "https://app.hyperswitch.io/HyperswitchFavicon.png"
merchant_name = "HyperSwitch"
[generic_link.payout_link.enabled_payment_methods]
card = "credit,debit"

#Payout Method Filters Based on Country and Currency
[payout_method_filters.adyenplatform]
sepa = { country = "AT,BE,CH,CZ,DE,EE,ES,FI,FR,GB,HU,IE,IT,LT,LV,NL,NO,PL,PT,SE,SK", currency = "EUR,CZK,DKK,HUF,NOK,PLN,SEK,GBP,CHF" }
credit = { country = "AT,BE,BG,CY,CZ,DE,DK,EE,ES,FI,FR,GB,GR,HR,HU,IE,IS,IT,LI,LT,LU,LV,MT,NL,NO,PL,PT,RO,SE,SI,SK,US", currency = "EUR,USD,GBP" }
debit = { country = "AT,BE,BG,CY,CZ,DE,DK,EE,ES,FI,FR,GB,GR,HR,HU,IE,IS,IT,LI,LT,LU,LV,MT,NL,NO,PL,PT,RO,SE,SI,SK,US", currency = "EUR,USD,GBP" }

[payout_method_filters.stripe]
ach = { country = "US", currency = "USD" }

[payment_link]
sdk_url = "http://localhost:9090/0.16.7/v0/HyperLoader.js"

[payment_method_auth]
redis_expiry = 900
pm_auth_key = "Some_pm_auth_key"

# Analytics configuration.
[analytics]
source = "sqlx" # The Analytics source/strategy to be used
forex_enabled = false # Enable or disable forex conversion for analytics

[analytics.clickhouse]
username = ""      # Clickhouse username
password = ""      # Clickhouse password (optional)
host = ""          # Clickhouse host in http(s)://<URL>:<PORT> format
database_name = "" # Clickhouse database name

[analytics.sqlx]
username = "db_user"      # Analytics DB Username
password = "db_pass"      # Analytics DB Password
host = "localhost"        # Analytics DB Host
port = 5432               # Analytics DB Port
dbname = "hyperswitch_db" # Name of Database
pool_size = 5             # Number of connections to keep open
connection_timeout = 10   # Timeout for database connection in seconds
queue_strategy = "Fifo"   # Add the queue strategy used by the database bb8 client

# Config for KV setup
[kv_config]
# TTL for KV in seconds
ttl = 900

[frm]
enabled = true

[paypal_onboarding]
client_id = "paypal_client_id"      # Client ID for PayPal onboarding
client_secret = "paypal_secret_key" # Secret key for PayPal onboarding
partner_id = "paypal_partner_id"    # Partner ID for PayPal onboarding
enabled = true                      # Switch to enable or disable PayPal onboarding

[events]
source = "logs" # The event sink to push events supports kafka or logs (stdout)

[events.kafka]
brokers = []                             # Kafka broker urls for bootstrapping the client
fraud_check_analytics_topic = "topic"    # Kafka topic to be used for FraudCheck events
intent_analytics_topic = "topic"         # Kafka topic to be used for PaymentIntent events
attempt_analytics_topic = "topic"        # Kafka topic to be used for PaymentAttempt events
refund_analytics_topic = "topic"         # Kafka topic to be used for Refund events
api_logs_topic = "topic"                 # Kafka topic to be used for incoming api events
connector_logs_topic = "topic"           # Kafka topic to be used for connector api events
outgoing_webhook_logs_topic = "topic"    # Kafka topic to be used for outgoing webhook events
dispute_analytics_topic = "topic"        # Kafka topic to be used for Dispute events
audit_events_topic = "topic"             # Kafka topic to be used for Payment Audit events
payout_analytics_topic = "topic"         # Kafka topic to be used for Payouts and PayoutAttempt events
consolidated_events_topic = "topic"      # Kafka topic to be used for Consolidated events
authentication_analytics_topic = "topic" # Kafka topic to be used for Authentication events
routing_logs_topic = "topic"             # Kafka topic to be used for Routing events
revenue_recovery_topic = "topic"         # Kafka topic to be used for revenue recovery events

# File storage configuration
[file_storage]
file_storage_backend = "aws_s3" # File storage backend to be used

[file_storage.aws_s3]
region = "us-east-1"    # The AWS region used by the AWS S3 for file storage
bucket_name = "bucket1" # The AWS S3 bucket name for file storage

[secrets_management]
secrets_manager = "aws_kms" # Secrets manager client to be used

[secrets_management.aws_kms]
key_id = "kms_key_id" # The AWS key ID used by the KMS SDK for decrypting data.
region = "kms_region" # The AWS region used by the KMS SDK for decrypting data.

[encryption_management]
encryption_manager = "aws_kms" # Encryption manager client to be used

[encryption_management.aws_kms]
key_id = "kms_key_id" # The AWS key ID used by the KMS SDK for decrypting data.
region = "kms_region" # The AWS region used by the KMS SDK for decrypting data.

[crm]
crm_manager = "hubspot_proxy" # Crm manager client to be used

[crm.hubspot_proxy]
form_id="hubspot_proxy_form_id"         # Form ID for Hubspot integration
request_url="hubspot_proxy_request_url" # Request URL for Hubspot API

[opensearch]
host = "https://localhost:9200"
enabled = false

[opensearch.auth]
auth = "basic"
username = "admin"
password = "admin"
region = "eu-central-1"

[opensearch.indexes]
payment_attempts = "hyperswitch-payment-attempt-events"
payment_intents = "hyperswitch-payment-intent-events"
refunds = "hyperswitch-refund-events"
disputes = "hyperswitch-dispute-events"
sessionizer_payment_attempts = "sessionizer-payment-attempt-events"
sessionizer_payment_intents = "sessionizer-payment-intent-events"
sessionizer_refunds = "sessionizer-refund-events"
sessionizer_disputes = "sessionizer-dispute-events"

[saved_payment_methods]
sdk_eligible_payment_methods = "card"

[multitenancy]
enabled = false
global_tenant = { tenant_id = "global", schema = "public", redis_key_prefix = "", clickhouse_database = "default"}

[multitenancy.tenants.public]
base_url = "http://localhost:8080"               # URL of the tenant
schema = "public"                                # Postgres db schema
accounts_schema = "public"
redis_key_prefix = ""                            # Redis key distinguisher
clickhouse_database = "default"                  # Clickhouse database

[multitenancy.tenants.public.user]
control_center_url =  "http://localhost:9000"    # Control center URL


[user_auth_methods]
encryption_key = "" # Encryption key used for encrypting data in user_authentication_methods table

[locker_based_open_banking_connectors]
connector_list = "tokenio"

[recipient_emails]
recon = "test@example.com"

[cell_information]
id = "12345" # Default CellID for Global Cell Information

[network_tokenization_supported_card_networks]
card_networks = "Visa, AmericanExpress, Mastercard" # Supported card networks for network tokenization

[network_tokenization_service] # Network Tokenization Service Configuration
generate_token_url= ""        # base url to generate token
fetch_token_url= ""           # base url to fetch token
token_service_api_key= ""      # api key for token service
public_key= ""                # public key to encrypt data for token service
private_key= ""               # private key to decrypt  response payload from token service
key_id= ""                    # key id to encrypt data for token service
delete_token_url= ""          # base url to delete token from token service
check_token_status_url= ""    # base url to check token status from token service
webhook_source_verification_key= "" # webhook source verification key to verify the webhook payload from token service

[network_tokenization_supported_connectors]
connector_list = "adyen,cybersource" # Supported connectors for network tokenization

[network_transaction_id_supported_connectors]
connector_list = "adyen,archipel,checkout,cybersource,novalnet,stripe,worldpay,worldpayvantiv" # Supported connectors for network transaction id

[grpc_client.dynamic_routing_client] # Dynamic Routing Client Configuration
host = "localhost" # Client Host
port = 7000        # Client Port
service = "dynamo" # Service name

[theme.storage]
file_storage_backend = "file_system" # Theme storage backend to be used

[theme.email_config]
entity_name = "Hyperswitch"                                                      # Display name in emails
entity_logo_url = "https://app.hyperswitch.io/email-assets/HyperswitchLogo.png"  # Logo URL for emails
foreground_color = "#111326"                                                     # Text color
primary_color = "#006DF9"                                                        # Primary color
background_color = "#FFFFFF"                                                     # Email background color

[billing_connectors_payment_sync]
billing_connectors_which_require_payment_sync = "stripebilling, recurly" # List of billing connectors which has payment sync api call

[open_router]
dynamic_routing_enabled = true                          # Enable or disable Open Router for dynamic routing
static_routing_enabled = true           # Enable or disable Open Router for static routing
url = "http://localhost:8080"           # Open Router URL

[grpc_client.unified_connector_service]
base_url = "http://localhost:8000"      # Unified Connector Service Base URL
connection_timeout = 10                 # Connection Timeout Duration in Seconds
ucs_only_connectors = "paytm, phonepe"    # Comma-separated list of connectors that use UCS only
ucs_psync_disabled_connectors = "cashtocode"    # Comma-separated list of connectors to disable UCS PSync call

[grpc_client.recovery_decider_client] # Revenue recovery client base url
base_url = "http://127.0.0.1:8080" #Base URL

[billing_connectors_invoice_sync]
billing_connectors_which_requires_invoice_sync_call = "recurly" # List of billing connectors which has invoice sync api call

[revenue_recovery]
monitoring_threshold_in_seconds = 60  # 60 secs , threshold for monitoring the retry system
retry_algorithm_type = "cascading"  # type of retry algorithm
redis_ttl_in_seconds=3888000  # ttl for redis for storing payment processor token details

# Card specific configuration for Revenue Recovery
[revenue_recovery.card_config.amex]
max_retries_per_day = 20
max_retry_count_for_thirty_day = 20

[revenue_recovery.card_config.mastercard]
max_retries_per_day = 10
max_retry_count_for_thirty_day = 35

[revenue_recovery.card_config.visa]
max_retries_per_day = 20
max_retry_count_for_thirty_day = 20

[revenue_recovery.card_config.discover]
max_retries_per_day = 20
max_retry_count_for_thirty_day = 20

[revenue_recovery.recovery_timestamp] # Timestamp configuration for Revenue Recovery
initial_timestamp_in_seconds = 3600          # number of seconds added to start time for Decider service of Revenue Recovery
job_schedule_buffer_time_in_seconds = 3600    # buffer time in seconds to schedule the job for Revenue Recovery
reopen_workflow_buffer_time_in_seconds = 3600  # time in seconds to be added in scheduling for calculate workflow
max_random_schedule_delay_in_seconds = 300  # max random delay in seconds to schedule the payment for Revenue Recovery
redis_ttl_buffer_in_seconds= 300 # buffer time in seconds to be added to redis ttl for Revenue Recovery

[clone_connector_allowlist]
merchant_ids = "merchant_ids"           # Comma-separated list of allowed merchant IDs
connector_names = "connector_names"     # Comma-separated list of allowed connector names

[infra_values]
cluster = "CLUSTER"         # value of CLUSTER from deployment
version = "HOSTNAME"        # value of HOSTNAME from deployment which tells its version

[platform]
enabled = true # Enable or disable platform features
allow_connected_merchants = false # Enable or disable connected merchant account features

[chat]
enabled = false                                # Enable or disable chat features
hyperswitch_ai_host = "http://0.0.0.0:8000"    # Hyperswitch ai workflow host
encryption_key = ""                            # Key to encrypt and decrypt chats

[proxy_status_mapping]
proxy_connector_http_status_code = false    # If enabled, the http status code of the connector will be proxied in the response
[list_dispute_supported_connectors]
connector_list = "worldpayvantiv"

# Authentication to communicate between internal services using common_api_key, merchant id and profile id
[internal_merchant_id_profile_id_auth]
enabled = false # Enable or disable internal api key, merchant id and profile id based authentication
internal_api_key = "test_internal_api_key" # API key for internal merchant id and profile id based authentication

<<<<<<< HEAD
# Configuration for comparison service to send router data comparisons
[comparison_service]
enabled = true # Enable or disable comparison service data sending
url = "http://localhost:9000/receive" # URL endpoint for comparison service
timeout_secs = 2 # Timeout in seconds for comparison service requests
=======
[internal_services] # Internal services base urls and configs
payments_base_url = "http://localhost:8080"
>>>>>>> 6173586e
<|MERGE_RESOLUTION|>--- conflicted
+++ resolved
@@ -1281,13 +1281,12 @@
 enabled = false # Enable or disable internal api key, merchant id and profile id based authentication
 internal_api_key = "test_internal_api_key" # API key for internal merchant id and profile id based authentication
 
-<<<<<<< HEAD
+[internal_services] # Internal services base urls and configs
+payments_base_url = "http://localhost:8080"
+
+
 # Configuration for comparison service to send router data comparisons
 [comparison_service]
 enabled = true # Enable or disable comparison service data sending
 url = "http://localhost:9000/receive" # URL endpoint for comparison service
-timeout_secs = 2 # Timeout in seconds for comparison service requests
-=======
-[internal_services] # Internal services base urls and configs
-payments_base_url = "http://localhost:8080"
->>>>>>> 6173586e
+timeout_secs = 2 # Timeout in seconds for comparison service requests