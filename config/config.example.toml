--- conflicted
+++ resolved
@@ -470,17 +470,10 @@
 slack_invite_url = "https://www.example.com/"   # Slack invite url for hyperswitch
 discord_invite_url = "https://www.example.com/" # Discord invite url for hyperswitch
 
-<<<<<<< HEAD
-[mandates.supported_payment_methods]
-card.credit.connector_list = "stripe,adyen,authorizedotnet,cybersource,datatrans,globalpay,worldpay,multisafepay,nmi,nexinets,noon,bankofamerica,braintree,nuvei,payme,wellsfargo,bamboraapac,elavon,fiuu,nexixpay,novalnet,paybox,paypal,xendit"
-card.debit.connector_list = "stripe,adyen,authorizedotnet,cybersource,datatrans,globalpay,worldpay,multisafepay,nmi,nexinets,noon,bankofamerica,braintree,nuvei,payme,wellsfargo,bamboraapac,elavon,fiuu,nexixpay,novalnet,paybox,paypal,xendit"
-wallet.paypal = { connector_list = "adyen,novalnet" }                                          # Mandate supported payment method type and connector for wallets
-=======
 [zero_mandates.supported_payment_methods]
 card.credit.connector_list = "stripe,adyen,authorizedotnet,cybersource,datatrans,globalpay,worldpay,multisafepay,nmi,nexinets,noon,bankofamerica,braintree,nuvei,payme,wellsfargo,bamboraapac,elavon,fiuu,nexixpay,novalnet,paybox,paypal"
 card.debit.connector_list = "stripe,adyen,authorizedotnet,cybersource,datatrans,globalpay,worldpay,multisafepay,nmi,nexinets,noon,bankofamerica,braintree,nuvei,payme,wellsfargo,bamboraapac,elavon,fiuu,nexixpay,novalnet,paybox,paypal"
 wallet.paypal = { connector_list = "adyen" }                                          # Mandate supported payment method type and connector for wallets
->>>>>>> 639b8cba
 pay_later.klarna = { connector_list = "adyen" }                                       # Mandate supported payment method type and connector for pay_later
 bank_debit.ach = { connector_list = "gocardless,adyen" }                              # Mandate supported payment method type and connector for bank_debit
 bank_debit.becs = { connector_list = "gocardless" }                                   # Mandate supported payment method type and connector for bank_debit
@@ -490,7 +483,7 @@
 bank_redirect.sofort = { connector_list = "globalpay" }
 wallet.apple_pay = { connector_list = "stripe,adyen,cybersource,noon,bankofamerica,authorizedotnet,novalnet" }
 wallet.samsung_pay = { connector_list = "cybersource" }
-wallet.google_pay = { connector_list = "bankofamerica,authorizedotnet,novalnet" }
+wallet.google_pay = { connector_list = "bankofamerica,authorizedotnet" }
 bank_redirect.giropay = { connector_list = "globalpay" }
 
 [mandates.supported_payment_methods]
@@ -993,12 +986,8 @@
 background_color = "#FFFFFF"                                                     # Email background color
 
 [billing_connectors_payment_sync]
-<<<<<<< HEAD
-billing_connectors_which_require_payment_sync = "stripebilling, recurly" # List of billing connectors which has payment sync api call
-=======
 billing_connectors_which_require_payment_sync = "stripebilling, recurly" # List of billing connectors which has payment sync api call
 
 [open_router]
 enabled = true                          # Enable or disable Open Router
-url = "http://localhost:8080"           # Open Router URL
->>>>>>> 639b8cba
+url = "http://localhost:8080"           # Open Router URL