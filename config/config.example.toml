# This is a sample config file whose sole purpose is to enumerate
# all the available configuration options, and is intended to be used
# solely as a reference. Please copy this file to create a config.

# Server configuration
[server]
port = 8080
host = "127.0.0.1"
# This is the grace time (in seconds) given to the actix-server to stop the execution
# For more details: https://actix.rs/docs/server/#graceful-shutdown
shutdown_timeout = 30
# HTTP Request body limit. Defaults to 16kB
request_body_limit = 16_384
# Proxy server configuration for connecting to payment gateways.
# Don't define the fields if a Proxy isn't needed. Empty strings will cause failure.
[proxy]
# http_url = "http proxy url"
# https_url = "https proxy url"

# Main SQL data store credentials
[master_database]
username = "db_user"      # DB Username
password = "db_pass"      # DB Password
host = "localhost"        # DB Host
port = 5432               # DB Port
dbname = "hyperswitch_db" # Name of Database
pool_size = 5             # Number of connections to keep open
connection_timeout = 10   # Timeout for database connection in seconds

# Replica SQL data store credentials
[replica_database]
username = "replica_user" # DB Username
password = "replica_pass" # DB Password
host = "localhost"        # DB Host
port = 5432               # DB Port
dbname = "hyperswitch_db" # Name of Database
pool_size = 5             # Number of connections to keep open
connection_timeout = 10   # Timeout for database connection in seconds

# Redis credentials
[redis]
host = "127.0.0.1"
port = 6379
pool_size = 5              # Number of connections to keep open
reconnect_max_attempts = 5 # Maximum number of reconnection attempts to make before failing. Set to 0 to retry forever.
reconnect_delay = 5        # Delay between reconnection attempts, in milliseconds
default_ttl = 300          # Default TTL for entries, in seconds
default_hash_ttl = 900     # Default TTL for hashes entries, in seconds
use_legacy_version = false # Resp protocol for fred crate (set this to true if using RESPv2 or redis version < 6)
stream_read_count = 1      # Default number of entries to read from stream if not provided in stream read options

# Logging configuration. Logging can be either to file or console or both.

# Logging configuration for file logging
[log.file]
enabled = false         # Toggle [true or false]
path = "logs"           # specify the directory to create log files
file_name = "debug.log" # base name for log files.
# levels can be "TRACE", "DEBUG", "INFO", "WARN", "ERROR", "OFF"
# defaults to "WARN"
level = "WARN"

# Logging configuration for console logging
[log.console]
enabled = true         # boolean [true or false]
log_format = "default" # Log format. "default" or "json"
# levels can be "TRACE", "DEBUG", "INFO", "WARN", "ERROR", "OFF"
# defaults to "WARN"
level = "DEBUG"

# Telemetry configuration for traces
[log.telemetry]
enabled = false     # boolean [true or false]
sampling_rate = 0.1 # decimal rate between 0.0 - 1.0

# This section provides some secret values.
[secrets]
admin_api_key = "test_admin" # admin API key for admin authentication
jwt_secret = "secret"        # JWT secret used for user authentication

# Locker settings contain details for accessing a card locker, a
# PCI Compliant storage entity which stores payment method information
# like card details
[locker]
host = ""          # Locker host
mock_locker = true # Emulate a locker locally using Postgres
basilisk_host = "" #Basilisk host

[jwekey] # 4 priv/pub key pair
locker_key_identifier1 = "" # key identifier for key rotation , should be same as basilisk
locker_key_identifier2 = "" # key identifier for key rotation , should be same as basilisk
locker_encryption_key1 = "" # public key 1 in pem format, corresponding private key in basilisk
locker_encryption_key2 = "" # public key 2 in pem format, corresponding private key in basilisk
locker_decryption_key1 = "" # private key 1 in pem format, corresponding public key in basilisk
locker_decryption_key2 = "" # private key 2 in pem format, corresponding public key in basilisk


# Refund configuration
[refund]
max_attempts = 10 # Number of refund attempts allowed
max_age = 365     # Max age of a refund in days.

[webhooks]
outgoing_enabled = true

# Validity of an Ephemeral Key in Hours
[eph_key]
validity = 1

# Connector configuration, provided attributes will be used to fulfill API requests.
# Examples provided here are sandbox/test base urls, can be replaced by live or mock
# base urls based on your need.
# Note: These are not optional attributes. hyperswitch request can fail due to invalid/empty values.
[connectors.aci]
base_url = "https://eu-test.oppwa.com/"

[connectors.adyen]
base_url = "https://checkout-test.adyen.com/"

[connectors.authorizedotnet]
base_url = "https://apitest.authorize.net/xml/v1/request.api"

[connectors.checkout]
base_url = "https://api.sandbox.checkout.com/"

[connectors.stripe]
base_url = "https://api.stripe.com/"

[connectors.braintree]
base_url = "https://api.sandbox.braintreegateway.com/"

[connectors.klarna]
base_url = "https://api-na.playground.klarna.com/"

[connectors.applepay]
base_url = "https://apple-pay-gateway.apple.com/"

[connectors.cybersource]
base_url = "https://apitest.cybersource.com/"

[connectors.shift4]
base_url = "https://api.shift4.com/"

[connectors.rapyd]
base_url = "https://sandboxapi.rapyd.net"

[connectors.fiserv]
base_url = "https://cert.api.fiservapps.com/"

[connectors.worldpay]
base_url = "https://try.access.worldpay.com/"

[connectors.globalpay]
base_url = "https://apis.sandbox.globalpay.com/ucp/"

[connectors.bluesnap]
base_url = "https://sandbox.bluesnap.com/"

[connectors.nuvei]
base_url = "https://ppp-test.nuvei.com/"

# This data is used to call respective connectors for wallets and cards
<<<<<<< HEAD
[connectors.airwallex]
base_url = "https://api-demo.airwallex.com/"
=======
[connectors.dlocal]
base_url = "https://sandbox.dlocal.com/"
>>>>>>> 7792de55

[connectors.supported]
wallets = ["klarna", "braintree", "applepay"]
cards = [
    "stripe",
    "adyen",
    "authorizedotnet",
    "checkout",
    "braintree",
    "cybersource",
    "shift4",
    "worldpay",
    "globalpay",
]

# Scheduler settings provides a point to modify the behaviour of scheduler flow.
# It defines the the streams/queues name and configuration as well as event selection variables
[scheduler]
stream = "SCHEDULER_STREAM"

[scheduler.consumer]
consumer_group = "SCHEDULER_GROUP"
disabled = false                   # This flag decides if the consumer should actively consume task

[scheduler.producer]
upper_fetch_limit = 0             # Upper limit for fetching entries from the redis queue (in seconds)
lower_fetch_limit = 1800          # Lower limit for fetching entries from redis queue (in seconds)
lock_key = "PRODUCER_LOCKING_KEY" # The following keys defines the producer lock that is created in redis with
lock_ttl = 160                    # the ttl being the expiry (in seconds)

batch_size = 200 # Specifies the batch size the producer will push under a single entry in the redis queue

# Drainer configuration, which handles draining raw SQL queries from Redis streams to the SQL database
[drainer]
stream_name = "DRAINER_STREAM" # Specifies the stream name to be used by the drainer
num_partitions = 64            # Specifies the number of partitions the stream will be divided into
max_read_count = 100           # Specifies the maximum number of entries that would be read from redis stream in one call
shutdown_interval = 1000       # Specifies how much time to wait, while waiting for threads to complete execution (in milliseconds)
loop_interval = 500            # Specifies how much time to wait after checking all the possible streams in completed (in milliseconds)<|MERGE_RESOLUTION|>--- conflicted
+++ resolved
@@ -159,15 +159,13 @@
 [connectors.nuvei]
 base_url = "https://ppp-test.nuvei.com/"
 
-# This data is used to call respective connectors for wallets and cards
-<<<<<<< HEAD
 [connectors.airwallex]
 base_url = "https://api-demo.airwallex.com/"
-=======
+
 [connectors.dlocal]
 base_url = "https://sandbox.dlocal.com/"
->>>>>>> 7792de55
-
+
+# This data is used to call respective connectors for wallets and cards
 [connectors.supported]
 wallets = ["klarna", "braintree", "applepay"]
 cards = [
