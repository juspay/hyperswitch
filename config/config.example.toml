# This is a sample config file whose sole purpose is to enumerate
# all the available configuration options, and is intended to be used
# solely as a reference. Please copy this file to create a config.

# Server configuration
[server]
port = 8080
host = "127.0.0.1"
# This is the grace time (in seconds) given to the actix-server to stop the execution
# For more details: https://actix.rs/docs/server/#graceful-shutdown
shutdown_timeout = 30
# HTTP Request body limit. Defaults to 32kB
request_body_limit = 32_768

# HTTPS Server Configuration
# Self-signed Private Key and Certificate can be generated with mkcert for local development
[server.tls]
port = 8081
host = "127.0.0.1"
private_key = "/path/to/private_key.pem"
certificate = "/path/to/certificate.pem"

# Proxy server configuration for connecting to payment gateways.
# Don't define the fields if a Proxy isn't needed. Empty strings will cause failure.
[proxy]
# http_url = "http proxy url"                   # Proxy all HTTP traffic via this proxy
# https_url = "https proxy url"                 # Proxy all HTTPS traffic via this proxy
idle_pool_connection_timeout = 90               # Timeout for idle pool connections (defaults to 90s)
bypass_proxy_hosts = "localhost, cluster.local" # A comma-separated list of domains or IP addresses that should not use the proxy. Whitespace between entries would be ignored.

# Configuration for the Key Manager Service
[key_manager]
url = "http://localhost:5000" # URL of the encryption service

# Main SQL data store credentials
[master_database]
username = "db_user"      # DB Username
password = "db_pass"      # DB Password. Use base-64 encoded kms encrypted value here when kms is enabled
host = "localhost"        # DB Host
port = 5432               # DB Port
dbname = "hyperswitch_db" # Name of Database
pool_size = 5             # Number of connections to keep open
connection_timeout = 10   # Timeout for database connection in seconds
queue_strategy = "Fifo"   # Add the queue strategy used by the database bb8 client

# Replica SQL data store credentials
[replica_database]
username = "replica_user" # DB Username
password = "db_pass"      # DB Password. Use base-64 encoded kms encrypted value here when kms is enabled
host = "localhost"        # DB Host
port = 5432               # DB Port
dbname = "hyperswitch_db" # Name of Database
pool_size = 5             # Number of connections to keep open
connection_timeout = 10   # Timeout for database connection in seconds
queue_strategy = "Fifo"   # Add the queue strategy used by the database bb8 client

# Redis credentials
[redis]
host = "127.0.0.1"
port = 6379
pool_size = 5                     # Number of connections to keep open
reconnect_max_attempts = 5        # Maximum number of reconnection attempts to make before failing. Set to 0 to retry forever.
reconnect_delay = 5               # Delay between reconnection attempts, in milliseconds
default_ttl = 300                 # Default TTL for entries, in seconds
default_hash_ttl = 900            # Default TTL for hashes entries, in seconds
use_legacy_version = false        # Resp protocol for fred crate (set this to true if using RESPv2 or redis version < 6)
stream_read_count = 1             # Default number of entries to read from stream if not provided in stream read options
auto_pipeline = true              # Whether or not the client should automatically pipeline commands across tasks when possible.
disable_auto_backpressure = false # Whether or not to disable the automatic backpressure features when pipelining is enabled.
max_in_flight_commands = 5000     # The maximum number of in-flight commands (per connection) before backpressure will be applied.
default_command_timeout = 30      # An optional timeout to apply to all commands. In seconds
unresponsive_timeout = 10         # An optional timeout for Unresponsive commands in seconds. This should be less than default_command_timeout.
max_feed_count = 200              # The maximum number of frames that will be fed to a socket before flushing.

# This section provides configs for currency conversion api
[forex_api]
api_key = ""                      # Api key for making request to foreign exchange Api
fallback_api_key = ""             # Api key for the fallback service
redis_ttl_in_seconds = 172800     # Time to expire for forex data stored in Redis
data_expiration_delay_in_seconds = 21600   # Expiration time for data in cache as well as redis in seconds
redis_lock_timeout_in_seconds = 100        # Redis remains write locked for 100 s once the acquire_redis_lock is called

# Logging configuration. Logging can be either to file or console or both.

# Logging configuration for file logging
[log.file]
enabled = false         # Toggle [true or false]
path = "logs"           # specify the directory to create log files
file_name = "debug.log" # base name for log files.
# levels can be "TRACE", "DEBUG", "INFO", "WARN", "ERROR", "OFF"
# defaults to "WARN"
level = "WARN"
# sets the log level for one or more crates
filtering_directive = "WARN,router=INFO,reqwest=INFO"
#                      ^^^^        ^^^^---------^^^^-- sets the log level for the
#                      |                               router and reqwest crates to INFO.
#                      |
#                      |______________________________ sets the log level for all
#                                                      other crates to WARN.

# Logging configuration for console logging
[log.console]
enabled = true         # boolean [true or false]
log_format = "default" # Log format. "default" or "json"
# levels can be "TRACE", "DEBUG", "INFO", "WARN", "ERROR", "OFF"
# defaults to "WARN"
level = "DEBUG"
# sets the log level for one or more crates
filtering_directive = "WARN,router=INFO,reqwest=INFO"
#                      ^^^^        ^^^^---------^^^^-- sets the log level for the
#                      |                               router and reqwest crates to INFO.
#                      |
#                      |______________________________ sets the log level for all
#                                                      other crates to WARN.

# Telemetry configuration for metrics and traces
[log.telemetry]
traces_enabled = false                                # boolean [true or false], whether traces are enabled
metrics_enabled = false                               # boolean [true or false], whether metrics are enabled
ignore_errors = false                                 # boolean [true or false], whether to ignore errors during traces or metrics pipeline setup
sampling_rate = 0.1                                   # decimal rate between 0.0 - 1.0
otel_exporter_otlp_endpoint = "http://localhost:4317" # endpoint to send metrics and traces to, can include port number
otel_exporter_otlp_timeout = 5000                     # timeout (in milliseconds) for sending metrics and traces
use_xray_generator = false                            # Set this to true for AWS X-ray compatible traces
route_to_trace = ["*/confirm"]
bg_metrics_collection_interval_in_secs = 15           # Interval for collecting the metrics in background thread

# This section provides some secret values.
[secrets]
master_enc_key = "sample_key"            # Master Encryption key used to encrypt merchant wise encryption key. Should be 32-byte long.
admin_api_key = "test_admin"             # admin API key for admin authentication.
jwt_secret = "secret"                    # JWT secret used for user authentication.

# Locker settings contain details for accessing a card locker, a
# PCI Compliant storage entity which stores payment method information
# like card details
[locker]
host = ""                           # Locker host
host_rs = ""                        # Rust Locker host
mock_locker = true                  # Emulate a locker locally using Postgres
locker_signing_key_id = "1"         # Key_id to sign basilisk hs locker
locker_enabled = true               # Boolean to enable or disable saving cards in locker
ttl_for_storage_in_secs = 220752000 # Time to live for storage entries in locker

[delayed_session_response]
connectors_with_delayed_session_response = "trustpay,payme" # List of connectors which has delayed session response

[webhook_source_verification_call]
connectors_with_webhook_source_verification_call = "paypal" # List of connectors which has additional source verification api-call

[jwekey] # 4 priv/pub key pair
vault_encryption_key = ""       # public key in pem format, corresponding private key in basilisk-hs
rust_locker_encryption_key = "" # public key in pem format, corresponding private key in rust locker
vault_private_key = ""          # private key in pem format, corresponding public key in basilisk-hs

# Refund configuration
[refund]
max_attempts = 10 # Number of refund attempts allowed
max_age = 365     # Max age of a refund in days.

[webhooks]
outgoing_enabled = true

# Validity of an Ephemeral Key in Hours
[eph_key]
validity = 1

[api_keys]
# Hex-encoded 32-byte long (64 characters long when hex-encoded) key used for calculating hashes of API keys
hash_key = "0123456789abcdef0123456789abcdef0123456789abcdef0123456789abcdef"

# Connector configuration, provided attributes will be used to fulfill API requests.
# Examples provided here are sandbox/test base urls, can be replaced by live or mock
# base urls based on your need.
# Note: These are not optional attributes. hyperswitch request can fail due to invalid/empty values.
[connectors]
aci.base_url = "https://eu-test.oppwa.com/"
adyen.base_url = "https://checkout-test.adyen.com/"
adyen.payout_base_url = "https://pal-test.adyen.com/"
adyen.dispute_base_url = "https://ca-test.adyen.com/"
adyenplatform.base_url = "https://balanceplatform-api-test.adyen.com/"
airwallex.base_url = "https://api-demo.airwallex.com/"
amazonpay.base_url = "https://pay-api.amazon.com/v2"
applepay.base_url = "https://apple-pay-gateway.apple.com/"
authorizedotnet.base_url = "https://apitest.authorize.net/xml/v1/request.api"
bambora.base_url = "https://api.na.bambora.com"
bamboraapac.base_url = "https://demo.ippayments.com.au/interface/api"
bankofamerica.base_url = "https://apitest.merchant-services.bankofamerica.com/"
billwerk.base_url = "https://api.reepay.com/"
billwerk.secondary_base_url = "https://card.reepay.com/"
bitpay.base_url = "https://test.bitpay.com"
bluesnap.base_url = "https://sandbox.bluesnap.com/"
bluesnap.secondary_base_url = "https://sandpay.bluesnap.com/"
boku.base_url = "https://$-api4-stage.boku.com"
braintree.base_url = "https://payments.sandbox.braintree-api.com/graphql"
cashtocode.base_url = "https://cluster05.api-test.cashtocode.com"
chargebee.base_url = "https://$.chargebee.com/api/"
checkout.base_url = "https://api.sandbox.checkout.com/"
coinbase.base_url = "https://api.commerce.coinbase.com"
coingate.base_url = "https://api-sandbox.coingate.com"
cryptopay.base_url = "https://business-sandbox.cryptopay.me"
cybersource.base_url = "https://apitest.cybersource.com/"
datatrans.base_url = "https://api.sandbox.datatrans.com/"
datatrans.secondary_base_url = "https://pay.sandbox.datatrans.com/"
deutschebank.base_url = "https://testmerch.directpos.de/rest-api"
digitalvirgo.base_url = "https://dcb-integration-service-sandbox-external.staging.digitalvirgo.pl"
dlocal.base_url = "https://sandbox.dlocal.com/"
dummyconnector.base_url = "http://localhost:8080/dummy-connector"
ebanx.base_url = "https://sandbox.ebanxpay.com/"
elavon.base_url = "https://api.demo.convergepay.com/VirtualMerchantDemo/"
fiserv.base_url = "https://cert.api.fiservapps.com/"
fiservemea.base_url = "https://prod.emea.api.fiservapps.com/sandbox"
fiuu.base_url = "https://sandbox.merchant.razer.com/"
fiuu.secondary_base_url="https://sandbox.merchant.razer.com/"
fiuu.third_base_url="https://api.merchant.razer.com/"
forte.base_url = "https://sandbox.forte.net/api/v3"
getnet.base_url = "https://api-test.getneteurope.com/engine/rest"
globalpay.base_url = "https://apis.sandbox.globalpay.com/ucp/"
globepay.base_url = "https://pay.globepay.co/"
gocardless.base_url = "https://api-sandbox.gocardless.com"
gpayments.base_url = "https://{{merchant_endpoint_prefix}}-test.api.as1.gpayments.net"
helcim.base_url = "https://api.helcim.com/"
hipay.base_url = "https://stage-secure-gateway.hipay-tpp.com/rest/"
hipay.secondary_base_url = "https://stage-secure2-vault.hipay-tpp.com/rest/"
hipay.third_base_url = "https://stage-api-gateway.hipay.com/"
iatapay.base_url = "https://sandbox.iata-pay.iata.org/api/v1"
inespay.base_url = "https://apiflow.inespay.com/san/v21"
itaubank.base_url = "https://sandbox.devportal.itau.com.br/"
jpmorgan.base_url = "https://api-mock.payments.jpmorgan.com/api/v2"
juspaythreedsserver.base_url = "http://localhost:8000"
jpmorgan.secondary_base_url= "https://id.payments.jpmorgan.com"
klarna.base_url = "https://api{{klarna_region}}.playground.klarna.com/"
mifinity.base_url = "https://demo.mifinity.com/"
mollie.base_url = "https://api.mollie.com/v2/"
moneris.base_url = "https://api.sb.moneris.io"
mollie.secondary_base_url = "https://api.cc.mollie.com/v1/"
multisafepay.base_url = "https://testapi.multisafepay.com/"
netcetera.base_url = "https://{{merchant_endpoint_prefix}}.3ds-server.prev.netcetera-cloud-payment.ch"
nexinets.base_url = "https://apitest.payengine.de/v1"
nexixpay.base_url = "https://xpaysandbox.nexigroup.com/api/phoenix-0.0/psp/api/v1"
nmi.base_url = "https://secure.nmi.com/"
nomupay.base_url = "https://payout-api.sandbox.nomupay.com"
noon.base_url = "https://api-test.noonpayments.com/"
novalnet.base_url = "https://payport.novalnet.de/v2"
noon.key_mode = "Test"
nuvei.base_url = "https://ppp-test.nuvei.com/"
opayo.base_url = "https://pi-test.sagepay.com/"
opennode.base_url = "https://dev-api.opennode.com"
paybox.base_url = "https://preprod-ppps.paybox.com/PPPS.php"
paybox.secondary_base_url="https://preprod-tpeweb.paybox.com/"
payeezy.base_url = "https://api-cert.payeezy.com/"
payme.base_url = "https://sandbox.payme.io/"
payone.base_url = "https://payment.preprod.payone.com/"
paypal.base_url = "https://api-m.sandbox.paypal.com/"
paystack.base_url = "https://api.paystack.co"
payu.base_url = "https://secure.snd.payu.com/"
placetopay.base_url = "https://test.placetopay.com/rest/gateway"
plaid.base_url = "https://sandbox.plaid.com"
powertranz.base_url = "https://staging.ptranz.com/api/"
prophetpay.base_url = "https://ccm-thirdparty.cps.golf/"
rapyd.base_url = "https://sandboxapi.rapyd.net"
razorpay.base_url = "https://sandbox.juspay.in/"
recurly.base_url = "https://v3.recurly.com"
redsys.base_url = "https://sis-t.redsys.es:25443"
riskified.base_url = "https://sandbox.riskified.com/api"
shift4.base_url = "https://api.shift4.com/"
signifyd.base_url = "https://api.signifyd.com/"
square.base_url = "https://connect.squareupsandbox.com/"
square.secondary_base_url = "https://pci-connect.squareupsandbox.com/"
stax.base_url = "https://apiprod.fattlabs.com/"
stripe.base_url = "https://api.stripe.com/"
stripebilling.base_url = "https://api.stripe.com/"
taxjar.base_url = "https://api.sandbox.taxjar.com/v2/"
threedsecureio.base_url = "https://service.sandbox.3dsecure.io"
thunes.base_url = "https://api.limonetikqualif.com/"
stripe.base_url_file_upload = "https://files.stripe.com/"
trustpay.base_url = "https://test-tpgw.trustpay.eu/"
trustpay.base_url_bank_redirects = "https://aapi.trustpay.eu/"
tsys.base_url = "https://stagegw.transnox.com/"
unified_authentication_service.base_url = "http://localhost:8000"
volt.base_url = "https://api.sandbox.volt.io/"
wellsfargo.base_url = "https://apitest.cybersource.com/"
wellsfargopayout.base_url = "https://api-sandbox.wellsfargo.com/"
wise.base_url = "https://api.sandbox.transferwise.tech/"
worldline.base_url = "https://eu.sandbox.api-ingenico.com/"
worldpay.base_url = "https://try.access.worldpay.com/"
xendit.base_url = "https://api.xendit.co"
zsl.base_url = "https://api.sitoffalb.net/"
zen.base_url = "https://api.zen-test.com/"
zen.secondary_base_url = "https://secure.zen-test.com/"

#Payment Method Filters Based on Country and Currency
[pm_filters.default]
apple_pay = { country = "AU,CN,HK,JP,MO,MY,NZ,SG,TW,AM,AT,AZ,BY,BE,BG,HR,CY,CZ,DK,EE,FO,FI,FR,GE,DE,GR,GL,GG,HU,IS,IE,IM,IT,KZ,JE,LV,LI,LT,LU,MT,MD,MC,ME,NL,NO,PL,PT,RO,SM,RS,SK,SI,ES,SE,CH,UA,GB,AR,CO,CR,BR,MX,PE,BH,IL,JO,KW,PS,QA,SA,AE,CA,UM,US,KR,VN,MA,ZA,VA,CL,SV,GT,HN,PA", currency = "AED,AUD,CHF,CAD,EUR,GBP,HKD,SGD,USD" }

# Bank redirect configs for allowed banks through online_banking_czech_republic payment method
[bank_config.online_banking_czech_republic]
adyen = { banks = "ceska_sporitelna,komercni_banka,platnosc_online_karta_platnicza" }

# Bank redirect configs for allowed banks through online_banking_slovakia payment method
[bank_config.online_banking_slovakia]
adyen = { banks = "e_platby_vub,postova_banka,sporo_pay,tatra_pay,viamo" }

# Bank redirect configs for allowed banks through online_banking_poland payment method
[bank_config.online_banking_poland]
adyen = { banks = "blik_psp,place_zipko,m_bank,pay_with_ing,santander_przelew24,bank_pekaosa,bank_millennium,pay_with_alior_bank,banki_spoldzielcze,pay_with_inteligo,bnp_paribas_poland,bank_nowy_sa,credit_agricole,pay_with_bos,pay_with_citi_handlowy,pay_with_plus_bank,toyota_bank,velo_bank,e_transfer_pocztowy24" }

# Bank redirect configs for allowed banks through open_banking_uk payment method
[bank_config.open_banking_uk]
adyen = { banks = "aib,bank_of_scotland,danske_bank,first_direct,first_trust,halifax,lloyds,monzo,nat_west,nationwide_bank,royal_bank_of_scotland,starling,tsb_bank,tesco_bank,ulster_bank,barclays,hsbc_bank,revolut,santander_przelew24,open_bank_success,open_bank_failure,open_bank_cancelled" }

# Bank redirect configs for allowed banks through przelewy24 payment method
[bank_config.przelewy24]
stripe = { banks = "alior_bank,bank_millennium,bank_nowy_bfg_sa,bank_pekao_sa,banki_spbdzielcze,blik,bnp_paribas,boz,citi,credit_agricole,e_transfer_pocztowy24,getin_bank,idea_bank,inteligo,mbank_mtransfer,nest_przelew,noble_pay,pbac_z_ipko,plus_bank,santander_przelew24,toyota_bank,volkswagen_bank" }

# This data is used to call respective connectors for wallets and cards
[connectors.supported]
wallets = ["klarna", "mifinity", "braintree", "applepay"]
rewards = ["cashtocode", "zen"]
cards = [
  "adyen",
  "adyenplatform",
  "authorizedotnet",
  "coinbase",
    "coingate",
  "cryptopay",
  "braintree",
  "checkout",
  "cybersource",
  "datatrans",
  "deutschebank",
    "digitalvirgo",
  "globalpay",
  "globepay",
  "gocardless",
  "gpayments",
  "helcim",
  "hipay",
  "mollie",
    "moneris",
  "paypal",
    "paystack",
  "shift4",
  "square",
  "stax",
  "stripe",
    "stripebilling",
  "threedsecureio",
    "thunes",
  "worldpay",
    "xendit",
  "zen",
  "zsl",
]

# Scheduler settings provides a point to modify the behaviour of scheduler flow.
# It defines the streams/queues name and configuration as well as event selection variables
[scheduler]
stream = "SCHEDULER_STREAM"
graceful_shutdown_interval = 60000 # Specifies how much time to wait while re-attempting shutdown for a service (in milliseconds)
loop_interval = 5000               # Specifies how much time to wait before starting the defined behaviour of producer or consumer (in milliseconds)

[scheduler.consumer]
consumer_group = "SCHEDULER_GROUP"
disabled = false                   # This flag decides if the consumer should actively consume task

[scheduler.producer]
upper_fetch_limit = 0             # Upper limit for fetching entries from the redis queue (in seconds)
lower_fetch_limit = 1800          # Lower limit for fetching entries from redis queue (in seconds)
lock_key = "PRODUCER_LOCKING_KEY" # The following keys defines the producer lock that is created in redis with
lock_ttl = 160                    # the ttl being the expiry (in seconds)

# Scheduler server configuration
[scheduler.server]
port = 3000        # Port on which the server will listen for incoming requests
host = "127.0.0.1" # Host IP address to bind the server to
workers = 1        # Number of actix workers to handle incoming requests concurrently

batch_size = 200 # Specifies the batch size the producer will push under a single entry in the redis queue

# Drainer configuration, which handles draining raw SQL queries from Redis streams to the SQL database
[drainer]
stream_name = "DRAINER_STREAM" # Specifies the stream name to be used by the drainer
num_partitions = 64            # Specifies the number of partitions the stream will be divided into
max_read_count = 100           # Specifies the maximum number of entries that would be read from redis stream in one call
shutdown_interval = 1000       # Specifies how much time to wait, while waiting for threads to complete execution (in milliseconds)
loop_interval = 500            # Specifies how much time to wait after checking all the possible streams in completed (in milliseconds)

# Filtration logic for list payment method, allowing use to limit payment methods based on the requirement country and currency
[pm_filters.stripe]
#           ^--- This can be any connector (can be multiple)
paypal = { currency = "USD,INR", country = "US" }
# ^                       ^------- comma-separated values
# ^------------------------------- any valid payment method type (can be multiple) (for cards this should be card_network)
# If either currency or country isn't provided then, all possible values are accepted

[cors]
max_age = 30                            # Maximum time (in seconds) for which this CORS request may be cached.
origins = "http://localhost:8080"       # List of origins that are allowed to make requests.
allowed_methods = "GET,POST,PUT,DELETE" # List of methods that are allowed
wildcard_origin = false                 # If true, allows any origin to make requests

# EmailClient configuration. Only applicable when the `email` feature flag is enabled.
[email]
sender_email = "example@example.com"                 # Sender email
aws_region = ""                                      # AWS region used by AWS SES
allowed_unverified_days = 1                          # Number of days the api calls ( with jwt token ) can be made without verifying the email
active_email_client = "SES"                          # The currently active email client
recon_recipient_email = "recon@example.com"          # Recipient email for recon request email
prod_intent_recipient_email = "business@example.com" # Recipient email for prod intent email

# Configuration for aws ses, applicable when the active email client is SES
[email.aws_ses]
email_role_arn = ""        # The amazon resource name ( arn ) of the role which has permission to send emails
sts_role_session_name = "" # An identifier for the assumed role session, used to uniquely identify a session.

[user]
password_validity_in_days = 90       # Number of days after which password should be updated
two_factor_auth_expiry_in_secs = 300 # Number of seconds after which 2FA should be done again if doing update/change from inside
totp_issuer_name = "Hyperswitch"     # Name of the issuer for TOTP
base_url = ""                        # Base url used for user specific redirects and emails
force_two_factor_auth = false        # Whether to force two factor authentication for all users
force_cookies = true                 # Whether to use only cookies for JWT extraction and authentication

#tokenization configuration which describe token lifetime and payment method for specific connector
[tokenization]
stripe = { long_lived_token = false, payment_method = "wallet", payment_method_type = { type = "disable_only", list = "google_pay" } }
checkout = { long_lived_token = false, payment_method = "wallet", apple_pay_pre_decrypt_flow = "network_tokenization" }
mollie = { long_lived_token = false, payment_method = "card" }
stax = { long_lived_token = true, payment_method = "card,bank_debit" }
square = { long_lived_token = false, payment_method = "card" }
braintree = { long_lived_token = false, payment_method = "card" }
gocardless = { long_lived_token = true, payment_method = "bank_debit" }
billwerk = { long_lived_token = false, payment_method = "card" }


[temp_locker_enable_config]
stripe = { payment_method = "bank_transfer" }
nuvei = { payment_method = "card" }
shift4 = { payment_method = "card" }
bluesnap = { payment_method = "card" }
bankofamerica = { payment_method = "card" }
cybersource = { payment_method = "card" }
nmi = { payment_method = "card" }
payme = { payment_method = "card" }
deutschebank = { payment_method = "bank_debit" }
paybox = { payment_method = "card" }
nexixpay = { payment_method = "card" }
redsys = { payment_method = "card" }

[dummy_connector]
enabled = true                                  # Whether dummy connector is enabled or not
payment_ttl = 172800                            # Time to live for dummy connector payment in redis
payment_duration = 1000                         # Fake delay duration for dummy connector payment
payment_tolerance = 100                         # Fake delay tolerance for dummy connector payment
payment_retrieve_duration = 500                 # Fake delay duration for dummy connector payment sync
payment_retrieve_tolerance = 100                # Fake delay tolerance for dummy connector payment sync
payment_complete_duration = 500                 # Fake delay duration for dummy connector payment complete
payment_complete_tolerance = 100                # Fake delay tolerance for dummy connector payment complete
refund_ttl = 172800                             # Time to live for dummy connector refund in redis
refund_duration = 1000                          # Fake delay duration for dummy connector refund
refund_tolerance = 100                          # Fake delay tolerance for dummy connector refund
refund_retrieve_duration = 500                  # Fake delay duration for dummy connector refund sync
refund_retrieve_tolerance = 100                 # Fake delay tolerance for dummy connector refund sync
authorize_ttl = 36000                           # Time to live for dummy connector authorize request in redis
assets_base_url = "https://www.example.com/"    # Base url for dummy connector assets
default_return_url = "https://www.example.com/" # Default return url when no return url is passed while payment
slack_invite_url = "https://www.example.com/"   # Slack invite url for hyperswitch
discord_invite_url = "https://www.example.com/" # Discord invite url for hyperswitch

[mandates.supported_payment_methods]
card.credit.connector_list = "stripe,adyen,authorizedotnet,cybersource,datatrans,globalpay,worldpay,multisafepay,nmi,nexinets,noon,bankofamerica,braintree,nuvei,payme,wellsfargo,bamboraapac,elavon,fiuu,nexixpay,novalnet,paybox,paypal"
card.debit.connector_list = "stripe,adyen,authorizedotnet,cybersource,datatrans,globalpay,worldpay,multisafepay,nmi,nexinets,noon,bankofamerica,braintree,nuvei,payme,wellsfargo,bamboraapac,elavon,fiuu,nexixpay,novalnet,paybox,paypal"
wallet.paypal = { connector_list = "adyen" }                                          # Mandate supported payment method type and connector for wallets
pay_later.klarna = { connector_list = "adyen" }                                       # Mandate supported payment method type and connector for pay_later
bank_debit.ach = { connector_list = "gocardless,adyen" }                              # Mandate supported payment method type and connector for bank_debit
bank_debit.becs = { connector_list = "gocardless" }                                   # Mandate supported payment method type and connector for bank_debit
bank_debit.bacs = { connector_list = "adyen" }                                        # Mandate supported payment method type and connector for bank_debit
bank_debit.sepa = { connector_list = "gocardless,adyen" }                             # Mandate supported payment method type and connector for bank_debit
bank_redirect.ideal = { connector_list = "stripe,adyen,globalpay" }                   # Mandate supported payment method type and connector for bank_redirect
bank_redirect.sofort = { connector_list = "stripe,globalpay" }
wallet.apple_pay = { connector_list = "stripe,adyen,cybersource,noon,bankofamerica,authorizedotnet" }
wallet.samsung_pay = { connector_list = "cybersource" }
wallet.google_pay = { connector_list = "bankofamerica,authorizedotnet" }
bank_redirect.giropay = { connector_list = "globalpay" }


[mandates.update_mandate_supported]
card.credit = { connector_list = "cybersource" } # Update Mandate supported payment method type and connector for card
card.debit = { connector_list = "cybersource" }  # Update Mandate supported payment method type and connector for card

# Required fields info used while listing the payment_method_data
[required_fields.pay_later] # payment_method = "pay_later"
afterpay_clearpay = { fields = { stripe = [ # payment_method_type = afterpay_clearpay, connector = "stripe"
  # Required fields vector with its respective display name in front-end and field_type
  { required_field = "shipping.address.first_name", display_name = "first_name", field_type = "text" },
  { required_field = "shipping.address.last_name", display_name = "last_name", field_type = "text" },
  { required_field = "shipping.address.country", display_name = "country", field_type = { drop_down = { options = [
    "US",
    "IN",
  ] } } },
] } }

[payouts]
payout_eligibility = true # Defaults the eligibility of a payout method to true in case connector does not provide checks for payout eligibility

[pm_filters.adyen]
sofort = { country = "AT,BE,DE,ES,CH,NL", currency = "CHF,EUR" }
paypal = { country = "AU,NZ,CN,JP,HK,MY,TH,KR,PH,ID,AE,KW,BR,ES,GB,SE,NO,SK,AT,NL,DE,HU,CY,LU,CH,BE,FR,DK,FI,RO,HR,UA,MT,SI,GI,PT,IE,CZ,EE,LT,LV,IT,PL,IS,CA,US", currency = "AUD,BRL,CAD,CZK,DKK,EUR,HKD,HUF,INR,JPY,MYR,MXN,NZD,NOK,PHP,PLN,RUB,GBP,SGD,SEK,CHF,THB,USD" }
klarna = { country = "AU,AT,BE,CA,CZ,DK,FI,FR,DE,GR,IE,IT,NO,PL,PT,RO,ES,SE,CH,NL,GB,US", currency = "AUD,EUR,CAD,CZK,DKK,NOK,PLN,RON,SEK,CHF,GBP,USD" }
ideal = { country = "NL", currency = "EUR" }
online_banking_fpx = { country = "MY", currency = "MYR" }
online_banking_thailand = { country = "TH", currency = "THB" }
touch_n_go = { country = "MY", currency = "MYR" }
atome = { country = "MY,SG", currency = "MYR,SGD" }
swish = { country = "SE", currency = "SEK" }
permata_bank_transfer = { country = "ID", currency = "IDR" }
bca_bank_transfer = { country = "ID", currency = "IDR" }
bni_va = { country = "ID", currency = "IDR" }
bri_va = { country = "ID", currency = "IDR" }
cimb_va = { country = "ID", currency = "IDR" }
danamon_va = { country = "ID", currency = "IDR" }
mandiri_va = { country = "ID", currency = "IDR" }
alfamart = { country = "ID", currency = "IDR" }
indomaret = { country = "ID", currency = "IDR" }
open_banking_uk = { country = "GB", currency = "GBP" }
oxxo = { country = "MX", currency = "MXN" }
pay_safe_card = { country = "AT,AU,BE,BR,BE,CA,HR,CY,CZ,DK,FI,FR,GE,DE,GI,HU,IS,IE,KW,LV,IE,LI,LT,LU,MT,MX,MD,ME,NL,NZ,NO,PY,PE,PL,PT,RO,SA,RS,SK,SI,ES,SE,CH,TR,AE,GB,US,UY", currency = "EUR,AUD,BRL,CAD,CZK,DKK,GEL,GIP,HUF,KWD,CHF,MXN,MDL,NZD,NOK,PYG,PEN,PLN,RON,SAR,RSD,SEK,TRY,AED,GBP,USD,UYU" }
seven_eleven = { country = "JP", currency = "JPY" }
lawson = { country = "JP", currency = "JPY" }
mini_stop = { country = "JP", currency = "JPY" }
family_mart = { country = "JP", currency = "JPY" }
seicomart = { country = "JP", currency = "JPY" }
pay_easy = { country = "JP", currency = "JPY" }
boleto = { country = "BR", currency = "BRL" }

[pm_filters.tsys]
credit = { country = "NA", currency = "AED, AFN, ALL, AMD, ANG, AOA, ARS, AUD, AWG, AZN, BAM, BBD, BDT, BGN, BHD, BIF, BMD, BND, BOB, BRL, BSD, BTN, BWP, BZD, CAD, CDF, CHF, CLP, CNY, COP, CRC, CUP, CVE, CZK, DJF, DKK, DOP, DZD, EGP, ERN, ETB, EUR, FJD, FKP, GBP, GEL, GHS, GIP, GMD, GNF, GTQ, GYD, HKD, HNL, HRK, HTG, HUF, IDR, ILS, INR, IQD, IRR, ISK, JMD, JOD, JPY, KES, KGS, KHR, KMF, KRW, KWD, KYD, KZT, LAK, LBP, LKR, LRD, LSL, LYD, MAD, MDL, MGA, MKD, MMK, MNT, MOP, MUR, MVR, MWK, MXN, MYR, MZN, NAD, NGN, NIO, NOK, NPR, NZD, OMR, PAB, PEN, PGK, PHP, PKR, PLN, PYG, QAR, RON, RSD, RUB, RWF, SAR, SBD, SCR, SDG, SEK, SGD, SHP, SLE, SOS, SRD, SSP, SVC, SYP, SZL, THB, TJS, TMT, TND, TOP, TRY, TTD, TWD, TZS, UAH, UGX, USD, UYU, UZS, VND, VUV, WST, XAF, XCD, XOF, XPF, YER, ZAR, ZMW, ZWL, BYN, KPW, STN, MRU, VES" }
debit = { country = "NA", currency = "AED, AFN, ALL, AMD, ANG, AOA, ARS, AUD, AWG, AZN, BAM, BBD, BDT, BGN, BHD, BIF, BMD, BND, BOB, BRL, BSD, BTN, BWP, BZD, CAD, CDF, CHF, CLP, CNY, COP, CRC, CUP, CVE, CZK, DJF, DKK, DOP, DZD, EGP, ERN, ETB, EUR, FJD, FKP, GBP, GEL, GHS, GIP, GMD, GNF, GTQ, GYD, HKD, HNL, HRK, HTG, HUF, IDR, ILS, INR, IQD, IRR, ISK, JMD, JOD, JPY, KES, KGS, KHR, KMF, KRW, KWD, KYD, KZT, LAK, LBP, LKR, LRD, LSL, LYD, MAD, MDL, MGA, MKD, MMK, MNT, MOP, MUR, MVR, MWK, MXN, MYR, MZN, NAD, NGN, NIO, NOK, NPR, NZD, OMR, PAB, PEN, PGK, PHP, PKR, PLN, PYG, QAR, RON, RSD, RUB, RWF, SAR, SBD, SCR, SDG, SEK, SGD, SHP, SLE, SOS, SRD, SSP, SVC, SYP, SZL, THB, TJS, TMT, TND, TOP, TRY, TTD, TWD, TZS, UAH, UGX, USD, UYU, UZS, VND, VUV, WST, XAF, XCD, XOF, XPF, YER, ZAR, ZMW, ZWL, BYN, KPW, STN, MRU, VES" }

[pm_filters.billwerk]
credit = { country = "DE, DK, FR, SE", currency = "DKK, NOK" }
debit = { country = "DE, DK, FR, SE", currency = "DKK, NOK" }

[pm_filters.fiservemea]
credit = { country = "DE, FR, IT, NL, PL, ES, ZA, GB, AE", currency = "AED,AFN,ALL,AMD,ANG,AOA,ARS,AUD,AWG,AZN,BAM,BBD,BDT,BGN,BHD,BIF,BMD,BND,BOB,BRL,BSD,BTN,BWP,BYN,BZD,CAD,CDF,CHF,CLP,CNY,COP,CRC,CUP,CVE,CZK,DJF,DKK,DOP,DZD,EGP,ERN,ETB,EUR,FJD,FKP,GBP,GEL,GHS,GIP,GMD,GNF,GTQ,GYD,HKD,HNL,HRK,HTG,HUF,IDR,ILS,INR,IQD,IRR,ISK,JMD,JOD,JPY,KES,KGS,KHR,KMF,KPW,KRW,KWD,KYD,KZT,LAK,LBP,LKR,LRD,LSL,LYD,MAD,MDL,MGA,MKD,MMK,MNT,MOP,MRU,MUR,MVR,MWK,MXN,MYR,MZN,NAD,NGN,NIO,NOK,NPR,NZD,OMR,PAB,PEN,PGK,PHP,PKR,PLN,PYG,QAR,RON,RSD,RUB,RWF,SAR,SBD,SCR,SDG,SEK,SGD,SHP,SLE,SLL,SOS,SRD,SSP,STN,SVC,SYP,SZL,THB,TJS,TMT,TND,TOP,TRY,TTD,TWD,TZS,UAH,UGX,USD,UYU,UZS,VES,VND,VUV,WST,XAF,XCD,XOF,XPF,YER,ZAR,ZMW,ZWL" }
debit = { country = "DE, FR, IT, NL, PL, ES, ZA, GB, AE", currency = "AED,AFN,ALL,AMD,ANG,AOA,ARS,AUD,AWG,AZN,BAM,BBD,BDT,BGN,BHD,BIF,BMD,BND,BOB,BRL,BSD,BTN,BWP,BYN,BZD,CAD,CDF,CHF,CLP,CNY,COP,CRC,CUP,CVE,CZK,DJF,DKK,DOP,DZD,EGP,ERN,ETB,EUR,FJD,FKP,GBP,GEL,GHS,GIP,GMD,GNF,GTQ,GYD,HKD,HNL,HRK,HTG,HUF,IDR,ILS,INR,IQD,IRR,ISK,JMD,JOD,JPY,KES,KGS,KHR,KMF,KPW,KRW,KWD,KYD,KZT,LAK,LBP,LKR,LRD,LSL,LYD,MAD,MDL,MGA,MKD,MMK,MNT,MOP,MRU,MUR,MVR,MWK,MXN,MYR,MZN,NAD,NGN,NIO,NOK,NPR,NZD,OMR,PAB,PEN,PGK,PHP,PKR,PLN,PYG,QAR,RON,RSD,RUB,RWF,SAR,SBD,SCR,SDG,SEK,SGD,SHP,SLE,SLL,SOS,SRD,SSP,STN,SVC,SYP,SZL,THB,TJS,TMT,TND,TOP,TRY,TTD,TWD,TZS,UAH,UGX,USD,UYU,UZS,VES,VND,VUV,WST,XAF,XCD,XOF,XPF,YER,ZAR,ZMW,ZWL" }

[pm_filters.bambora]
credit = { country = "US,CA", currency = "USD" }
debit = { country = "US,CA", currency = "USD" }

[pm_filters.volt]
open_banking_uk = { country = "DE,GB,AT,BE,CY,EE,ES,FI,FR,GR,HR,IE,IT,LT,LU,LV,MT,NL,PT,SI,SK,BG,CZ,DK,HU,NO,PL,RO,SE,AU,BR", currency = "EUR,GBP,DKK,NOK,PLN,SEK,AUD,BRL" }

[pm_filters.razorpay]
upi_collect = { country = "IN", currency = "INR" }

[pm_filters.plaid]
open_banking_pis = {currency = "EUR,GBP"}

[pm_filters.zen]
credit = { not_available_flows = { capture_method = "manual" } }
debit = { not_available_flows = { capture_method = "manual" } }
boleto = { country = "BR", currency = "BRL" }
efecty = { country = "CO", currency = "COP" }
multibanco = { country = "PT", currency = "EUR" }
pago_efectivo = { country = "PE", currency = "PEN" }
pse = { country = "CO", currency = "COP" }
pix = { country = "BR", currency = "BRL" }
red_compra = { country = "CL", currency = "CLP" }
red_pagos = { country = "UY", currency = "UYU" }

[pm_filters.zsl]
local_bank_transfer = { country = "CN", currency = "CNY" }

[pm_filters.bankofamerica]
credit = { currency = "USD" }
debit = { currency = "USD" }
apple_pay = { currency = "USD" }
google_pay = { currency = "USD" }

[pm_filters.cybersource]
credit = { currency = "USD,GBP,EUR,PLN" }
debit = { currency = "USD,GBP,EUR,PLN" }
apple_pay = { currency = "USD,GBP,EUR,PLN" }
google_pay = { currency = "USD,GBP,EUR,PLN" }
samsung_pay = { currency = "USD,GBP,EUR" }
paze = { currency = "USD" }

[pm_filters.stax]
credit = { currency = "USD" }
debit = { currency = "USD" }
ach = { currency = "USD" }

[pm_filters.prophetpay]
card_redirect = { currency = "USD" }

[pm_filters.payu]
debit = { country = "AE, AF, AL, AM, CW, AO, AR, AU, AW, AZ, BA, BB, BG, BH, BI, BM, BN, BO, BR, BS, BW, BY, BZ, CA, CD, LI, CL, CN, CO, CR, CV, CZ, DJ, DK, DO, DZ, EG, ET, AD, FJ, FK, GG, GE, GH, GI, GM, GN, GT, GY, HK, HN, HR, HT, HU, ID, IL, IQ, IS, JM, JO, JP, KG, KH, KM, KR, KW, KY, KZ, LA, LB, LR, LS, MA, MD, MG, MK, MN, MO, MR, MV, MW, MX, MY, MZ, NA, NG, NI, BV, CK, OM, PA, PE, PG, PL, PY, QA, RO, RS, RW, SA, SB, SC, SE, SG, SH, SO, SR, SV, SZ, TH, TJ, TM, TN, TO, TR, TT, TW, TZ, UG, AS, UY, UZ, VE, VN, VU, WS, CM, AI, BJ, PF, YE, ZA, ZM, ZW", currency = "AED, AFN, ALL, AMD, ANG, AOA, ARS, AUD, AWG, AZN, BAM, BBD, BGN, BHD, BIF, BMD, BND, BOB, BRL, BSD, BWP, BYN, BZD, CAD, CDF, CHF, CLP, CNY, COP, CRC, CVE, CZK, DJF, DKK, DOP, DZD, EGP, ETB, EUR, FJD, FKP, GBP, GEL, GHS, GIP, GMD, GNF, GTQ, GYD, HKD, HNL, HRK, HTG, HUF, IDR, ILS, IQD, ISK, JMD, JOD, JPY, KGS, KHR, KMF, KRW, KWD, KYD, KZT, LAK, LBP, LRD, LSL, MAD, MDL, MGA, MKD, MNT, MOP, MRU, MVR, MWK, MXN, MYR, MZN, NAD, NGN, NIO, NOK, NZD, OMR, PAB, PEN, PGK, PLN, PYG, QAR, RON, RSD, RWF, SAR, SBD, SCR, SEK, SGD, SHP, SOS, SRD, SVC, SZL, THB, TJS, TMT, TND, TOP, TRY, TTD, TWD, TZS, UGX, USD, UYU, UZS, VES, VND, VUV, WST, XAF, XCD, XOF, XPF, YER, ZAR, ZMW, ZWL" }
credit = { country = "AE, AF, AL, AM, CW, AO, AR, AU, AW, AZ, BA, BB, BG, BH, BI, BM, BN, BO, BR, BS, BW, BY, BZ, CA, CD, LI, CL, CN, CO, CR, CV, CZ, DJ, DK, DO, DZ, EG, ET, AD, FJ, FK, GG, GE, GH, GI, GM, GN, GT, GY, HK, HN, HR, HT, HU, ID, IL, IQ, IS, JM, JO, JP, KG, KH, KM, KR, KW, KY, KZ, LA, LB, LR, LS, MA, MD, MG, MK, MN, MO, MR, MV, MW, MX, MY, MZ, NA, NG, NI, BV, CK, OM, PA, PE, PG, PL, PY, QA, RO, RS, RW, SA, SB, SC, SE, SG, SH, SO, SR, SV, SZ, TH, TJ, TM, TN, TO, TR, TT, TW, TZ, UG, AS, UY, UZ, VE, VN, VU, WS, CM, AI, BJ, PF, YE, ZA, ZM, ZW", currency = "AED, AFN, ALL, AMD, ANG, AOA, ARS, AUD, AWG, AZN, BAM, BBD, BGN, BHD, BIF, BMD, BND, BOB, BRL, BSD, BWP, BYN, BZD, CAD, CDF, CHF, CLP, CNY, COP, CRC, CVE, CZK, DJF, DKK, DOP, DZD, EGP, ETB, EUR, FJD, FKP, GBP, GEL, GHS, GIP, GMD, GNF, GTQ, GYD, HKD, HNL, HRK, HTG, HUF, IDR, ILS, IQD, ISK, JMD, JOD, JPY, KGS, KHR, KMF, KRW, KWD, KYD, KZT, LAK, LBP, LRD, LSL, MAD, MDL, MGA, MKD, MNT, MOP, MRU, MVR, MWK, MXN, MYR, MZN, NAD, NGN, NIO, NOK, NZD, OMR, PAB, PEN, PGK, PLN, PYG, QAR, RON, RSD, RWF, SAR, SBD, SCR, SEK, SGD, SHP, SOS, SRD, SVC, SZL, THB, TJS, TMT, TND, TOP, TRY, TTD, TWD, TZS, UGX, USD, UYU, UZS, VES, VND, VUV, WST, XAF, XCD, XOF, XPF, YER, ZAR, ZMW, ZWL" }
google_pay = { country = "AE, AF, AL, AM, CW, AO, AR, AU, AW, AZ, BA, BB, BG, BH, BI, BM, BN, BO, BR, BS, BW, BY, BZ, CA, CD, LI, CL, CN, CO, CR, CV, CZ, DJ, DK, DO, DZ, EG, ET, AD, FJ, FK, GG, GE, GH, GI, GM, GN, GT, GY, HK, HN, HR, HT, HU, ID, IL, IQ, IS, JM, JO, JP, KG, KH, KM, KR, KW, KY, KZ, LA, LB, LR, LS, MA, MD, MG, MK, MN, MO, MR, MV, MW, MX, MY, MZ, NA, NG, NI, BV, CK, OM, PA, PE, PG, PL, PY, QA, RO, RS, RW, SA, SB, SC, SE, SG, SH, SO, SR, SV, SZ, TH, TJ, TM, TN, TO, TR, TT, TW, TZ, UG, AS, UY, UZ, VE, VN, VU, WS, CM, AI, BJ, PF, YE, ZA, ZM, ZW", currency = "AED, AFN, ALL, AMD, ANG, AOA, ARS, AUD, AWG, AZN, BAM, BBD, BGN, BHD, BIF, BMD, BND, BOB, BRL, BSD, BWP, BYN, BZD, CAD, CDF, CHF, CLP, CNY, COP, CRC, CVE, CZK, DJF, DKK, DOP, DZD, EGP, ETB, EUR, FJD, FKP, GBP, GEL, GHS, GIP, GMD, GNF, GTQ, GYD, HKD, HNL, HRK, HTG, HUF, IDR, ILS, IQD, ISK, JMD, JOD, JPY, KGS, KHR, KMF, KRW, KWD, KYD, KZT, LAK, LBP, LRD, LSL, MAD, MDL, MGA, MKD, MNT, MOP, MRU, MVR, MWK, MXN, MYR, MZN, NAD, NGN, NIO, NOK, NZD, OMR, PAB, PEN, PGK, PLN, PYG, QAR, RON, RSD, RWF, SAR, SBD, SCR, SEK, SGD, SHP, SOS, SRD, SVC, SZL, THB, TJS, TMT, TND, TOP, TRY, TTD, TWD, TZS, UGX, USD, UYU, UZS, VES, VND, VUV, WST, XAF, XCD, XOF, XPF, YER, ZAR, ZMW, ZWL" }

[pm_filters.jpmorgan]
debit = { country = "CA, GB, US, AT, BE, BG, HR, CY, CZ, DK, EE, FI, FR, DE, GR, HU, IE, IT, LV, LT, LU, MT, NL, PL, PT, RO, SK, SI, ES, SE", currency = "USD, EUR, GBP, AUD, NZD, SGD, CAD, JPY, HKD, KRW, TWD, MXN, BRL, DKK, NOK, ZAR, SEK, CHF, CZK, PLN, TRY, AFN, ALL, DZD, AOA, ARS, AMD, AWG, AZN, BSD, BDT, BBD, BYN, BZD, BMD, BOB, BAM, BWP, BND, BGN, BIF, BTN, XOF, XAF, XPF, KHR, CVE, KYD, CLP, CNY, COP, KMF, CDF, CRC, HRK, DJF, DOP, XCD, EGP, ETB, FKP, FJD, GMD, GEL, GHS, GIP, GTQ, GYD, HTG, HNL, HUF, ISK, INR, IDR, ILS, JMD, KZT, KES, LAK, LBP, LSL, LRD, MOP, MKD, MGA, MWK, MYR, MVR, MRU, MUR, MDL, MNT, MAD, MZN, MMK, NAD, NPR, ANG, PGK, NIO, NGN, PKR, PAB, PYG, PEN, PHP, QAR, RON, RWF, SHP, WST, STN, SAR, RSD, SCR, SLL, SBD, SOS, LKR, SRD, SZL, TJS, TZS, THB, TOP, TTD, UGX, UAH, AED, UYU, UZS, VUV, VND, YER, ZMW" }
credit = { country = "CA, GB, US, AT, BE, BG, HR, CY, CZ, DK, EE, FI, FR, DE, GR, HU, IE, IT, LV, LT, LU, MT, NL, PL, PT, RO, SK, SI, ES, SE", currency = "USD, EUR, GBP, AUD, NZD, SGD, CAD, JPY, HKD, KRW, TWD, MXN, BRL, DKK, NOK, ZAR, SEK, CHF, CZK, PLN, TRY, AFN, ALL, DZD, AOA, ARS, AMD, AWG, AZN, BSD, BDT, BBD, BYN, BZD, BMD, BOB, BAM, BWP, BND, BGN, BIF, BTN, XOF, XAF, XPF, KHR, CVE, KYD, CLP, CNY, COP, KMF, CDF, CRC, HRK, DJF, DOP, XCD, EGP, ETB, FKP, FJD, GMD, GEL, GHS, GIP, GTQ, GYD, HTG, HNL, HUF, ISK, INR, IDR, ILS, JMD, KZT, KES, LAK, LBP, LSL, LRD, MOP, MKD, MGA, MWK, MYR, MVR, MRU, MUR, MDL, MNT, MAD, MZN, MMK, NAD, NPR, ANG, PGK, NIO, NGN, PKR, PAB, PYG, PEN, PHP, QAR, RON, RWF, SHP, WST, STN, SAR, RSD, SCR, SLL, SBD, SOS, LKR, SRD, SZL, TJS, TZS, THB, TOP, TTD, UGX, UAH, AED, UYU, UZS, VUV, VND, YER, ZMW" }

[pm_filters.bitpay]
crypto_currency = { country = "US, CA, GB, AT, BE, BG, HR, CY, CZ, DK, EE, FI, FR, DE, GR, HU, IE, IT, LV, LT, LU, MT, NL, PL, PT, RO, SK, SI, ES, SE", currency = "USD, AUD, CAD, GBP, MXN, NZD, CHF, EUR"}

[pm_filters.paybox]
debit = { country = "FR", currency = "CAD, AUD, EUR, USD" }
credit = { country = "FR", currency = "CAD, AUD, EUR, USD" }

[pm_filters.digitalvirgo]
direct_carrier_billing = {country = "MA, CM, ZA, EG, SN, DZ, TN, ML, GN, GH, LY, GA, CG, MG, BW, SD, NG, ID, SG, AZ, TR, FR, ES, PL, GB, PT, DE, IT, BE, IE, SK, GR, NL, CH, BR, MX, AR, CL, AE, IQ, KW, BH, SA, QA, PS, JO, OM, RU" , currency = "MAD, XOF, XAF, ZAR, EGP, DZD, TND, GNF, GHS, LYD, XAF, CDF, MGA, BWP, SDG, NGN, IDR, SGD, RUB, AZN, TRY, EUR, PLN, GBP, CHF, BRL, MXN, ARS, CLP, AED, IQD, KWD, BHD, SAR, QAR, ILS, JOD, OMR" }

[pm_filters.helcim]
credit = { country = "US, CA", currency = "USD, CAD" }
debit = { country = "US, CA", currency = "USD, CAD" }

[pm_filters.globalpay]
credit = { country = "AF,AX,AL,DZ,AS,AD,AO,AI,AQ,AG,AR,AM,AW,AU,AT,AZ,BS,BH,BD,BB,BY,BE,BZ,BJ,BM,BT,BO,BQ,BA,BW,BV,BR,IO,BN,BG,BF,BI,KH,CM,CA,CV,KY,CF,TD,CL,CN,CX,CC,CO,KM,CG,CD,CK,CR,CI,HR,CU,CW,CY,CZ,DK,DJ,DM,DO,EC,EG,SV,GQ,ER,EE,SZ,ET,FK,FO,FJ,FI,FR,GF,PF,TF,GA,GM,GE,DE,GH,GI,GR,GL,GD,GP,GU,GT,GG,GN,GW,GY,HT,HM,VA,HN,HK,HU,IS,IN,ID,IR,IQ,IE,IM,IL,IT,JM,JP,JE,JO,KZ,KE,KI,KP,KR,KW,KG,LA,LV,LB,LS,LR,LY,LI,LT,LU,MO,MK,MG,MW,MY,MV,ML,MT,MH,MQ,MR,MU,YT,MX,FM,MD,MC,MN,ME,MS,MA,MZ,MM,NA,NR,NP,NL,NC,NZ,NI,NE,NG,NU,NF,MP,NO,OM,PK,PW,PS,PA,PG,PY,PE,PH,PN,PL,PT,PR,QA,RE,RO,RU,RW,BL,SH,KN,LC,MF,PM,VC,WS,SM,ST,SA,SN,RS,SC,SL,SG,SX,SK,SI,SB,SO,ZA,GS,SS,ES,LK,SD,SR,SJ,SE,CH,SY,TW,TJ,TZ,TH,TL,TG,TK,TO,TT,TN,TR,TM,TC,TV,UG,UA,AE,GB,US,UM,UY,UZ,VU,VE,VN,VG,VI,WF,EH,YE,ZM,ZW", currency = "AFN,DZD,ARS,AMD,AWG,AUD,AZN,BSD,BHD,THB,PAB,BBD,BYN,BZD,BMD,BOB,BRL,BND,BGN,BIF,CVE,CAD,CLP,COP,KMF,CDF,NIO,CRC,CUP,CZK,GMD,DKK,MKD,DJF,DOP,VND,XCD,EGP,SVC,ETB,EUR,FKP,FJD,HUF,GHS,GIP,HTG,PYG,GNF,GYD,HKD,UAH,ISK,INR,IRR,IQD,JMD,JOD,KES,PGK,HRK,KWD,AOA,MMK,LAK,GEL,LBP,ALL,HNL,SLL,LRD,LYD,SZL,LSL,MGA,MWK,MYR,MUR,MXN,MDL,MAD,MZN,NGN,ERN,NAD,NPR,ANG,ILS,TWD,NZD,BTN,KPW,NOK,TOP,PKR,MOP,UYU,PHP,GBP,BWP,QAR,GTQ,ZAR,OMR,KHR,RON,MVR,IDR,RUB,RWF,SHP,SAR,RSD,SCR,SGD,PEN,SBD,KGS,SOS,TJS,SSP,LKR,SDG,SRD,SEK,CHF,SYP,BDT,WST,TZS,KZT,TTD,MNT,TND,TRY,TMT,AED,UGX,USD,UZS,VUV,KRW,YER,JPY,CNY,ZMW,ZWL,PLN,CLF,STD,CUC" }
debit = { country = "AF,AX,AL,DZ,AS,AD,AO,AI,AQ,AG,AR,AM,AW,AU,AT,AZ,BS,BH,BD,BB,BY,BE,BZ,BJ,BM,BT,BO,BQ,BA,BW,BV,BR,IO,BN,BG,BF,BI,KH,CM,CA,CV,KY,CF,TD,CL,CN,CX,CC,CO,KM,CG,CD,CK,CR,CI,HR,CU,CW,CY,CZ,DK,DJ,DM,DO,EC,EG,SV,GQ,ER,EE,SZ,ET,FK,FO,FJ,FI,FR,GF,PF,TF,GA,GM,GE,DE,GH,GI,GR,GL,GD,GP,GU,GT,GG,GN,GW,GY,HT,HM,VA,HN,HK,HU,IS,IN,ID,IR,IQ,IE,IM,IL,IT,JM,JP,JE,JO,KZ,KE,KI,KP,KR,KW,KG,LA,LV,LB,LS,LR,LY,LI,LT,LU,MO,MK,MG,MW,MY,MV,ML,MT,MH,MQ,MR,MU,YT,MX,FM,MD,MC,MN,ME,MS,MA,MZ,MM,NA,NR,NP,NL,NC,NZ,NI,NE,NG,NU,NF,MP,NO,OM,PK,PW,PS,PA,PG,PY,PE,PH,PN,PL,PT,PR,QA,RE,RO,RU,RW,BL,SH,KN,LC,MF,PM,VC,WS,SM,ST,SA,SN,RS,SC,SL,SG,SX,SK,SI,SB,SO,ZA,GS,SS,ES,LK,SD,SR,SJ,SE,CH,SY,TW,TJ,TZ,TH,TL,TG,TK,TO,TT,TN,TR,TM,TC,TV,UG,UA,AE,GB,US,UM,UY,UZ,VU,VE,VN,VG,VI,WF,EH,YE,ZM,ZW", currency = "AFN,DZD,ARS,AMD,AWG,AUD,AZN,BSD,BHD,THB,PAB,BBD,BYN,BZD,BMD,BOB,BRL,BND,BGN,BIF,CVE,CAD,CLP,COP,KMF,CDF,NIO,CRC,CUP,CZK,GMD,DKK,MKD,DJF,DOP,VND,XCD,EGP,SVC,ETB,EUR,FKP,FJD,HUF,GHS,GIP,HTG,PYG,GNF,GYD,HKD,UAH,ISK,INR,IRR,IQD,JMD,JOD,KES,PGK,HRK,KWD,AOA,MMK,LAK,GEL,LBP,ALL,HNL,SLL,LRD,LYD,SZL,LSL,MGA,MWK,MYR,MUR,MXN,MDL,MAD,MZN,NGN,ERN,NAD,NPR,ANG,ILS,TWD,NZD,BTN,KPW,NOK,TOP,PKR,MOP,UYU,PHP,GBP,BWP,QAR,GTQ,ZAR,OMR,KHR,RON,MVR,IDR,RUB,RWF,SHP,SAR,RSD,SCR,SGD,PEN,SBD,KGS,SOS,TJS,SSP,LKR,SDG,SRD,SEK,CHF,SYP,BDT,WST,TZS,KZT,TTD,MNT,TND,TRY,TMT,AED,UGX,USD,UZS,VUV,KRW,YER,JPY,CNY,ZMW,ZWL,PLN,CLF,STD,CUC" }
eps = { country = "AT", currency = "EUR" }
giropay = { country = "DE", currency = "EUR" }
ideal = { country = "NL", currency = "EUR" }
sofort = { country = "AT,BE,DE,ES,IT,NL", currency = "EUR" }

[pm_filters.klarna]
klarna = { country = "AU,AT,BE,CA,CZ,DK,FI,FR,DE,GR,IE,IT,NL,NZ,NO,PL,PT,ES,SE,CH,GB,US", currency = "CHF,DKK,EUR,GBP,NOK,PLN,SEK,USD,AUD,NZD,CAD" }

[pm_filters.nexixpay]
credit = { country = "AT,BE,CY,EE,FI,FR,DE,GR,IE,IT,LV,LT,LU,MT,NL,PT,SK,SI,ES,BG,HR,DK,GB,NO,PL,CZ,RO,SE,CH,HU", currency = "ARS,AUD,BHD,CAD,CLP,CNY,COP,HRK,CZK,DKK,HKD,HUF,INR,JPY,KZT,JOD,KRW,KWD,MYR,MXN,NGN,NOK,PHP,QAR,RUB,SAR,SGD,VND,ZAR,SEK,CHF,THB,AED,EGP,GBP,USD,TWD,BYN,RSD,AZN,RON,TRY,AOA,BGN,EUR,UAH,PLN,BRL" }
debit = { country = "AT,BE,CY,EE,FI,FR,DE,GR,IE,IT,LV,LT,LU,MT,NL,PT,SK,SI,ES,BG,HR,DK,GB,NO,PL,CZ,RO,SE,CH,HU", currency = "ARS,AUD,BHD,CAD,CLP,CNY,COP,HRK,CZK,DKK,HKD,HUF,INR,JPY,KZT,JOD,KRW,KWD,MYR,MXN,NGN,NOK,PHP,QAR,RUB,SAR,SGD,VND,ZAR,SEK,CHF,THB,AED,EGP,GBP,USD,TWD,BYN,RSD,AZN,RON,TRY,AOA,BGN,EUR,UAH,PLN,BRL" }

[pm_filters.square]
credit = { country = "AU,CA,FR,IE,JP,ES,GB,US", currency = "AED,AFN,ALL,AMD,ANG,AOA,ARS,AUD,AWG,AZN,BAM,BBD,BDT,BGN,BHD,BIF,BMD,BND,BOB,BRL,BSD,BTN,BWP,BZD,CAD,CDF,CHF,CLP,CNY,COP,CRC,CUP,CVE,CZK,DJF,DKK,DOP,DZD,EGP,ERN,ETB,EUR,FJD,FKP,GBP,GEL,GHS,GIP,GMD,GNF,GTQ,GYD,HKD,HNL,HRK,HTG,HUF,IDR,ILS,INR,IQD,IRR,ISK,JMD,JOD,JPY,KES,KGS,KHR,KMF,KPW,KRW,KWD,KYD,KZT,LAK,LBP,LKR,LRD,LSL,LYD,MAD,MDL,MGA,MKD,MMK,MNT,MOP,MUR,MVR,MWK,MXN,MYR,MZN,NAD,NGN,NIO,NOK,NPR,NZD,OMR,PAB,PEN,PGK,PHP,PKR,PLN,PYG,QAR,RON,RSD,RUB,RWF,SAR,SBD,SCR,SDG,SEK,SGD,SHP,SLE,SLL,SOS,SRD,SSP,SVC,SYP,SZL,THB,TJS,TMT,TND,TOP,TRY,TTD,TWD,TZS,UAH,UGX,USD,UYU,UZS,VND,VUV,WST,XAF,XCD,XOF,XPF,YER,ZAR,ZMW" }
debit = { country = "AU,CA,FR,IE,JP,ES,GB,US", currency = "AED,AFN,ALL,AMD,ANG,AOA,ARS,AUD,AWG,AZN,BAM,BBD,BDT,BGN,BHD,BIF,BMD,BND,BOB,BRL,BSD,BTN,BWP,BZD,CAD,CDF,CHF,CLP,CNY,COP,CRC,CUP,CVE,CZK,DJF,DKK,DOP,DZD,EGP,ERN,ETB,EUR,FJD,FKP,GBP,GEL,GHS,GIP,GMD,GNF,GTQ,GYD,HKD,HNL,HRK,HTG,HUF,IDR,ILS,INR,IQD,IRR,ISK,JMD,JOD,JPY,KES,KGS,KHR,KMF,KPW,KRW,KWD,KYD,KZT,LAK,LBP,LKR,LRD,LSL,LYD,MAD,MDL,MGA,MKD,MMK,MNT,MOP,MUR,MVR,MWK,MXN,MYR,MZN,NAD,NGN,NIO,NOK,NPR,NZD,OMR,PAB,PEN,PGK,PHP,PKR,PLN,PYG,QAR,RON,RSD,RUB,RWF,SAR,SBD,SCR,SDG,SEK,SGD,SHP,SLE,SLL,SOS,SRD,SSP,SVC,SYP,SZL,THB,TJS,TMT,TND,TOP,TRY,TTD,TWD,TZS,UAH,UGX,USD,UYU,UZS,VND,VUV,WST,XAF,XCD,XOF,XPF,YER,ZAR,ZMW" }

[pm_filters.iatapay]
upi_collect = { country = "IN", currency = "INR" }
upi_intent = { country = "IN", currency = "INR" }
ideal = { country = "NL", currency = "EUR" }
local_bank_redirect = { country = "AT,BE,EE,FI,FR,DE,IE,IT,LV,LT,LU,NL,PT,ES,GB,IN,HK,SG,TH,BR,MX,GH,VN,MY,PH,JO,AU,CO", currency = "EUR,GBP,INR,HKD,SGD,THB,BRL,MXN,GHS,VND,MYR,PHP,JOD,AUD,COP" }
duit_now = { country = "MY", currency = "MYR" }
fps = { country = "GB", currency = "GBP" }
prompt_pay = { country = "TH", currency = "THB" }
viet_qr = { country = "VN", currency = "VND" }

[pm_filters.coinbase]
crypto_currency = { country = "ZA,US,BR,CA,TR,SG,VN,GB,DE,FR,ES,PT,IT,NL,AU" }

[pm_filters.novalnet]
credit = { country = "AD,AE,AL,AM,AR,AT,AU,AZ,BA,BB,BD,BE,BG,BH,BI,BM,BN,BO,BR,BS,BW,BY,BZ,CA,CD,CH,CL,CN,CO,CR,CU,CY,CZ,DE,DJ,DK,DO,DZ,EE,EG,ET,ES,FI,FJ,FR,GB,GE,GH,GI,GM,GR,GT,GY,HK,HN,HR,HU,ID,IE,IL,IN,IS,IT,JM,JO,JP,KE,KH,KR,KW,KY,KZ,LB,LK,LT,LV,LY,MA,MC,MD,ME,MG,MK,MN,MO,MT,MV,MW,MX,MY,NG,NI,NO,NP,NL,NZ,OM,PA,PE,PG,PH,PK,PL,PT,PY,QA,RO,RS,RU,RW,SA,SB,SC,SE,SG,SH,SI,SK,SL,SO,SM,SR,ST,SV,SY,TH,TJ,TN,TO,TR,TW,TZ,UA,UG,US,UY,UZ,VE,VA,VN,VU,WS,CF,AG,DM,GD,KN,LC,VC,YE,ZA,ZM", currency = "AED,ALL,AMD,ARS,AUD,AZN,BAM,BBD,BDT,BGN,BHD,BIF,BMD,BND,BOB,BRL,BSD,BWP,BYN,BZD,CAD,CDF,CHF,CLP,CNY,COP,CRC,CUP,CZK,DJF,DKK,DOP,DZD,EGP,ETB,EUR,FJD,GBP,GEL,GHS,GIP,GMD,GTQ,GYD,HKD,HNL,HRK,HUF,IDR,ILS,INR,ISK,JMD,JOD,JPY,KES,KHR,KRW,KWD,KYD,KZT,LBP,LKR,LYD,MAD,MDL,MGA,MKD,MNT,MOP,MVR,MWK,MXN,MYR,NGN,NIO,NOK,NPR,NZD,OMR,PAB,PEN,PGK,PHP,PKR,PLN,PYG,QAR,RON,RSD,RUB,RWF,SAR,SBD,SCR,SEK,SGD,SHP,SLL,SOS,SRD,STN,SVC,SYP,THB,TJS,TND,TOP,TRY,TWD,TZS,UAH,UGX,USD,UYU,UZS,VES,VND,VUV,WST,XAF,XCD,YER,ZAR,ZMW"}
debit = { country = "AD,AE,AL,AM,AR,AT,AU,AZ,BA,BB,BD,BE,BG,BH,BI,BM,BN,BO,BR,BS,BW,BY,BZ,CA,CD,CH,CL,CN,CO,CR,CU,CY,CZ,DE,DJ,DK,DO,DZ,EE,EG,ET,ES,FI,FJ,FR,GB,GE,GH,GI,GM,GR,GT,GY,HK,HN,HR,HU,ID,IE,IL,IN,IS,IT,JM,JO,JP,KE,KH,KR,KW,KY,KZ,LB,LK,LT,LV,LY,MA,MC,MD,ME,MG,MK,MN,MO,MT,MV,MW,MX,MY,NG,NI,NO,NP,NL,NZ,OM,PA,PE,PG,PH,PK,PL,PT,PY,QA,RO,RS,RU,RW,SA,SB,SC,SE,SG,SH,SI,SK,SL,SO,SM,SR,ST,SV,SY,TH,TJ,TN,TO,TR,TW,TZ,UA,UG,US,UY,UZ,VE,VA,VN,VU,WS,CF,AG,DM,GD,KN,LC,VC,YE,ZA,ZM", currency = "AED,ALL,AMD,ARS,AUD,AZN,BAM,BBD,BDT,BGN,BHD,BIF,BMD,BND,BOB,BRL,BSD,BWP,BYN,BZD,CAD,CDF,CHF,CLP,CNY,COP,CRC,CUP,CZK,DJF,DKK,DOP,DZD,EGP,ETB,EUR,FJD,GBP,GEL,GHS,GIP,GMD,GTQ,GYD,HKD,HNL,HRK,HUF,IDR,ILS,INR,ISK,JMD,JOD,JPY,KES,KHR,KRW,KWD,KYD,KZT,LBP,LKR,LYD,MAD,MDL,MGA,MKD,MNT,MOP,MVR,MWK,MXN,MYR,NGN,NIO,NOK,NPR,NZD,OMR,PAB,PEN,PGK,PHP,PKR,PLN,PYG,QAR,RON,RSD,RUB,RWF,SAR,SBD,SCR,SEK,SGD,SHP,SLL,SOS,SRD,STN,SVC,SYP,THB,TJS,TND,TOP,TRY,TWD,TZS,UAH,UGX,USD,UYU,UZS,VES,VND,VUV,WST,XAF,XCD,YER,ZAR,ZMW"}
apple_pay = { country = "AD,AE,AL,AM,AR,AT,AU,AZ,BA,BB,BD,BE,BG,BH,BI,BM,BN,BO,BR,BS,BW,BY,BZ,CA,CD,CH,CL,CN,CO,CR,CU,CY,CZ,DE,DJ,DK,DO,DZ,EE,EG,ET,ES,FI,FJ,FR,GB,GE,GH,GI,GM,GR,GT,GY,HK,HN,HR,HU,ID,IE,IL,IN,IS,IT,JM,JO,JP,KE,KH,KR,KW,KY,KZ,LB,LK,LT,LV,LY,MA,MC,MD,ME,MG,MK,MN,MO,MT,MV,MW,MX,MY,NG,NI,NO,NP,NL,NZ,OM,PA,PE,PG,PH,PK,PL,PT,PY,QA,RO,RS,RU,RW,SA,SB,SC,SE,SG,SH,SI,SK,SL,SO,SM,SR,ST,SV,SY,TH,TJ,TN,TO,TR,TW,TZ,UA,UG,US,UY,UZ,VE,VA,VN,VU,WS,CF,AG,DM,GD,KN,LC,VC,YE,ZA,ZM", currency = "AED,ALL,AMD,ARS,AUD,AZN,BAM,BBD,BDT,BGN,BHD,BIF,BMD,BND,BOB,BRL,BSD,BWP,BYN,BZD,CAD,CDF,CHF,CLP,CNY,COP,CRC,CUP,CZK,DJF,DKK,DOP,DZD,EGP,ETB,EUR,FJD,GBP,GEL,GHS,GIP,GMD,GTQ,GYD,HKD,HNL,HRK,HUF,IDR,ILS,INR,ISK,JMD,JOD,JPY,KES,KHR,KRW,KWD,KYD,KZT,LBP,LKR,LYD,MAD,MDL,MGA,MKD,MNT,MOP,MVR,MWK,MXN,MYR,NGN,NIO,NOK,NPR,NZD,OMR,PAB,PEN,PGK,PHP,PKR,PLN,PYG,QAR,RON,RSD,RUB,RWF,SAR,SBD,SCR,SEK,SGD,SHP,SLL,SOS,SRD,STN,SVC,SYP,THB,TJS,TND,TOP,TRY,TWD,TZS,UAH,UGX,USD,UYU,UZS,VES,VND,VUV,WST,XAF,XCD,YER,ZAR,ZMW"}
google_pay = { country = "AD,AE,AL,AM,AR,AT,AU,AZ,BA,BB,BD,BE,BG,BH,BI,BM,BN,BO,BR,BS,BW,BY,BZ,CA,CD,CH,CL,CN,CO,CR,CU,CY,CZ,DE,DJ,DK,DO,DZ,EE,EG,ET,ES,FI,FJ,FR,GB,GE,GH,GI,GM,GR,GT,GY,HK,HN,HR,HU,ID,IE,IL,IN,IS,IT,JM,JO,JP,KE,KH,KR,KW,KY,KZ,LB,LK,LT,LV,LY,MA,MC,MD,ME,MG,MK,MN,MO,MT,MV,MW,MX,MY,NG,NI,NO,NP,NL,NZ,OM,PA,PE,PG,PH,PK,PL,PT,PY,QA,RO,RS,RU,RW,SA,SB,SC,SE,SG,SH,SI,SK,SL,SO,SM,SR,ST,SV,SY,TH,TJ,TN,TO,TR,TW,TZ,UA,UG,US,UY,UZ,VE,VA,VN,VU,WS,CF,AG,DM,GD,KN,LC,VC,YE,ZA,ZM", currency = "AED,ALL,AMD,ARS,AUD,AZN,BAM,BBD,BDT,BGN,BHD,BIF,BMD,BND,BOB,BRL,BSD,BWP,BYN,BZD,CAD,CDF,CHF,CLP,CNY,COP,CRC,CUP,CZK,DJF,DKK,DOP,DZD,EGP,ETB,EUR,FJD,GBP,GEL,GHS,GIP,GMD,GTQ,GYD,HKD,HNL,HRK,HUF,IDR,ILS,INR,ISK,JMD,JOD,JPY,KES,KHR,KRW,KWD,KYD,KZT,LBP,LKR,LYD,MAD,MDL,MGA,MKD,MNT,MOP,MVR,MWK,MXN,MYR,NGN,NIO,NOK,NPR,NZD,OMR,PAB,PEN,PGK,PHP,PKR,PLN,PYG,QAR,RON,RSD,RUB,RWF,SAR,SBD,SCR,SEK,SGD,SHP,SLL,SOS,SRD,STN,SVC,SYP,THB,TJS,TND,TOP,TRY,TWD,TZS,UAH,UGX,USD,UYU,UZS,VES,VND,VUV,WST,XAF,XCD,YER,ZAR,ZMW"}
paypal = { country = "AD,AE,AL,AM,AR,AT,AU,AZ,BA,BB,BD,BE,BG,BH,BI,BM,BN,BO,BR,BS,BW,BY,BZ,CA,CD,CH,CL,CN,CO,CR,CU,CY,CZ,DE,DJ,DK,DO,DZ,EE,EG,ET,ES,FI,FJ,FR,GB,GE,GH,GI,GM,GR,GT,GY,HK,HN,HR,HU,ID,IE,IL,IN,IS,IT,JM,JO,JP,KE,KH,KR,KW,KY,KZ,LB,LK,LT,LV,LY,MA,MC,MD,ME,MG,MK,MN,MO,MT,MV,MW,MX,MY,NG,NI,NO,NP,NL,NZ,OM,PA,PE,PG,PH,PK,PL,PT,PY,QA,RO,RS,RU,RW,SA,SB,SC,SE,SG,SH,SI,SK,SL,SO,SM,SR,ST,SV,SY,TH,TJ,TN,TO,TR,TW,TZ,UA,UG,US,UY,UZ,VE,VA,VN,VU,WS,CF,AG,DM,GD,KN,LC,VC,YE,ZA,ZM", currency = "AED,ALL,AMD,ARS,AUD,AZN,BAM,BBD,BDT,BGN,BHD,BIF,BMD,BND,BOB,BRL,BSD,BWP,BYN,BZD,CAD,CDF,CHF,CLP,CNY,COP,CRC,CUP,CZK,DJF,DKK,DOP,DZD,EGP,ETB,EUR,FJD,GBP,GEL,GHS,GIP,GMD,GTQ,GYD,HKD,HNL,HRK,HUF,IDR,ILS,INR,ISK,JMD,JOD,JPY,KES,KHR,KRW,KWD,KYD,KZT,LBP,LKR,LYD,MAD,MDL,MGA,MKD,MNT,MOP,MVR,MWK,MXN,MYR,NGN,NIO,NOK,NPR,NZD,OMR,PAB,PEN,PGK,PHP,PKR,PLN,PYG,QAR,RON,RSD,RUB,RWF,SAR,SBD,SCR,SEK,SGD,SHP,SLL,SOS,SRD,STN,SVC,SYP,THB,TJS,TND,TOP,TRY,TWD,TZS,UAH,UGX,USD,UYU,UZS,VES,VND,VUV,WST,XAF,XCD,YER,ZAR,ZMW"}

[pm_filters.mifinity]
mifinity = { country = "BR,CN,SG,MY,DE,CH,DK,GB,ES,AD,GI,FI,FR,GR,HR,IT,JP,MX,AR,CO,CL,PE,VE,UY,PY,BO,EC,GT,HN,SV,NI,CR,PA,DO,CU,PR,NL,NO,PL,PT,SE,RU,TR,TW,HK,MO,AX,AL,DZ,AS,AO,AI,AG,AM,AW,AU,AT,AZ,BS,BH,BD,BB,BE,BZ,BJ,BM,BT,BQ,BA,BW,IO,BN,BG,BF,BI,KH,CM,CA,CV,KY,CF,TD,CX,CC,KM,CG,CK,CI,CW,CY,CZ,DJ,DM,EG,GQ,ER,EE,ET,FK,FO,FJ,GF,PF,TF,GA,GM,GE,GH,GL,GD,GP,GU,GG,GN,GW,GY,HT,HM,VA,IS,IN,ID,IE,IM,IL,JE,JO,KZ,KE,KI,KW,KG,LA,LV,LB,LS,LI,LT,LU,MK,MG,MW,MV,ML,MT,MH,MQ,MR,MU,YT,FM,MD,MC,MN,ME,MS,MA,MZ,NA,NR,NP,NC,NZ,NE,NG,NU,NF,MP,OM,PK,PW,PS,PG,PH,PN,QA,RE,RO,RW,BL,SH,KN,LC,MF,PM,VC,WS,SM,ST,SA,SN,RS,SC,SL,SX,SK,SI,SB,SO,ZA,GS,KR,LK,SR,SJ,SZ,TH,TL,TG,TK,TO,TT,TN,TM,TC,TV,UG,UA,AE,UZ,VU,VN,VG,VI,WF,EH,ZM", currency = "AUD,CAD,CHF,CNY,CZK,DKK,EUR,GBP,INR,JPY,NOK,NZD,PLN,RUB,SEK,ZAR,USD,EGP,UYU,UZS" }

[pm_filters.fiuu]
duit_now = { country = "MY", currency = "MYR" }

[pm_filters.trustpay]
instant_bank_transfer = { country = "CZ,SK,GB", currency = "CZK, EUR, GBP" }
sepa = { country = "ES,SK,AT,NL,DE,BE,FR,FI,PT,IE,EE,LT,LV,IT,GB", currency = "EUR" }

[pm_filters.dlocal]
credit = {country = "AR,BD,BO,BR,CM,CL,CN,CO,CR,DO,EC,SV,EG,GH,GT,HN,IN,ID,CI,JP,KE,MY,MX,MA,NI,NG,PK,PA,PY,PE,PH,RW,SA,SN,ZA,TZ,TH,TR,UG,UY,VN,ZM", currency = "ARS,BDT,BOB,BRL,XAF,CLP,CNY,COP,CRC,DOP,USD,EGP,GHS,GTQ,HNL,INR,IDR,XOF,JPY,KES,MYR,MXN,MAD,NIO,NGN,PKR,PYG,PEN,PHP,RWF,SAR,XOF,ZAR,TZS,THB,TRY,UGX,UYU,VND,ZMW"}
debit = {country = "AR,BD,BO,BR,CM,CL,CN,CO,CR,DO,EC,SV,EG,GH,GT,HN,IN,ID,CI,JP,KE,MY,MX,MA,NI,NG,PK,PA,PY,PE,PH,RW,SA,SN,ZA,TZ,TH,TR,UG,UY,VN,ZM", currency = "ARS,BDT,BOB,BRL,XAF,CLP,CNY,COP,CRC,DOP,USD,EGP,GHS,GTQ,HNL,INR,IDR,XOF,JPY,KES,MYR,MXN,MAD,NIO,NGN,PKR,PYG,PEN,PHP,RWF,SAR,XOF,ZAR,TZS,THB,TRY,UGX,UYU,VND,ZMW"}

[pm_filters.mollie]
credit = { not_available_flows = { capture_method = "manual" } }
debit = { not_available_flows = { capture_method = "manual" } }
eps = { country = "AT", currency = "EUR" }
ideal = { country = "NL", currency = "EUR" }
przelewy24 = { country = "PL", currency = "PLN,EUR" }

[pm_filters.rapyd]
apple_pay = { country = "AL,AS,AD,AR,AM,AU,AT,AZ,BH,BE,BM,BA,BR,BG,CA,KH,KY,CL,CO,CR,HR,CY,CZ,DK,DO,EC,SV,EE,FO,FI,FR,GE,DE,GI,GR,GL,GU,GT,GG,HN,HK,HU,IS,IE,IM,IL,IT,JP,KZ,KG,KW,LV,LI,LT,LU,MO,MY,MT,MX,MD,MC,ME,MA,NL,NZ,NI,MK,MP,NO,PA,PY,PR,PE,PL,PT,QA,RO,SM,RS,SG,SK,SI,ZA,ES,SE,CH,TW,TJ,TH,UA,AE,GB,US,UY,VI,VN", currency = "EUR,GBP,ISK,USD" }
google_pay = { country = "AM,AT,AU,AZ,BA,BE,BG,BY,CA,CH,CL,CN,CO,CR,CY,CZ,DE,DK,DO,EC,EE,EG,ES,FI,FR,GB,GE,GL,GR,GT,HK,HN,HR,HU,IE,IL,IM,IS,IT,JE,JP,JO,KZ,KW,LA,LI,LT,LU,LV,MA,MC,MD,ME,MO,MN,MT,MX,MY,NC,NL,NO,NZ,OM,PA,PE,PL,PR,PT,QA,RO,RS,SA,SE,SG,SI,SK,SM,SV,TH,TW,UA,US,UY,VA,VN,ZA", currency = "EUR,GBP,ISK,USD" }
credit = { country = "AE,AF,AG,AI,AL,AM,AO,AQ,AR,AS,AT,AU,AW,AX,AZ,BA,BB,BD,BE,BF,BG,BH,BI,BJ,BL,BM,BN,BO,BQ,BR,BS,BT,BV,BW,BY,BZ,CA,CC,CD,CF,CG,CH,CI,CK,CL,CM,CN,CO,CR,CU,CV,CW,CX,CY,CZ,DE,DJ,DK,DM,DO,DZ,EC,EE,EG,EH,ER,ES,ET,FI,FJ,FK,FM,FO,FR,GA,GB,GD,GE,GF,GG,GH,GI,GL,GM,GN,GP,GQ,GR,GT,GU,GW,GY,HK,HM,HN,HR,HT,HU,ID,IE,IL,IM,IN,IO,IQ,IR,IS,IT,JE,JM,JO,JP,KE,KG,KH,KI,KM,KN,KP,KR,KW,KY,KZ,LA,LB,LC,LI,LK,LR,LS,LT,LU,LV,LY,MA,MC,MD,ME,MF,MG,MH,MK,ML,MM,MN,MO,MP,MQ,MR,MS,MT,MU,MV,MW,MX,MY,MZ,NA,NC,NE,NF,NG,NI,NL,NO,NP,NR,NU,NZ,OM,PA,PE,PF,PG,PH,PK,PL,PM,PN,PR,PS,PT,PW,PY,QA,RE,RO,RS,RU,RW,SA,SB,SC,SD,SE,SG,SH,SI,SJ,SK,SL,SM,SN,SO,SR,SS,ST,SV,SX,SY,SZ,TC,TD,TF,TG,TH,TJ,TL,TM,TN,TO,TR,TT,TV,TW,TZ,UA,UG,UM,US,UY,UZ,VA,VC,VE,VG,VI,VN,VU,WF,WS,YE,YT,ZA,ZM,ZW", currency = "AED,AUD,BDT,BGN,BND,BOB,BRL,BWP,CAD,CHF,CNY,COP,CZK,DKK,EGP,EUR,FJD,GBP,GEL,GHS,HKD,HRK,HUF,IDR,ILS,INR,IQD,IRR,ISK,JPY,KES,KRW,KWD,KZT,LAK,LKR,MAD,MDL,MMK,MOP,MXN,MYR,MZN,NAD,NGN,NOK,NPR,NZD,PEN,PHP,PKR,PLN,QAR,RON,RSD,RUB,RWF,SAR,SCR,SEK,SGD,SLL,THB,TRY,TWD,TZS,UAH,UGX,USD,UYU,VND,XAF,XOF,ZAR,ZMW,MWK" }
debit = { country = "AE,AF,AG,AI,AL,AM,AO,AQ,AR,AS,AT,AU,AW,AX,AZ,BA,BB,BD,BE,BF,BG,BH,BI,BJ,BL,BM,BN,BO,BQ,BR,BS,BT,BV,BW,BY,BZ,CA,CC,CD,CF,CG,CH,CI,CK,CL,CM,CN,CO,CR,CU,CV,CW,CX,CY,CZ,DE,DJ,DK,DM,DO,DZ,EC,EE,EG,EH,ER,ES,ET,FI,FJ,FK,FM,FO,FR,GA,GB,GD,GE,GF,GG,GH,GI,GL,GM,GN,GP,GQ,GR,GT,GU,GW,GY,HK,HM,HN,HR,HT,HU,ID,IE,IL,IM,IN,IO,IQ,IR,IS,IT,JE,JM,JO,JP,KE,KG,KH,KI,KM,KN,KP,KR,KW,KY,KZ,LA,LB,LC,LI,LK,LR,LS,LT,LU,LV,LY,MA,MC,MD,ME,MF,MG,MH,MK,ML,MM,MN,MO,MP,MQ,MR,MS,MT,MU,MV,MW,MX,MY,MZ,NA,NC,NE,NF,NG,NI,NL,NO,NP,NR,NU,NZ,OM,PA,PE,PF,PG,PH,PK,PL,PM,PN,PR,PS,PT,PW,PY,QA,RE,RO,RS,RU,RW,SA,SB,SC,SD,SE,SG,SH,SI,SJ,SK,SL,SM,SN,SO,SR,SS,ST,SV,SX,SY,SZ,TC,TD,TF,TG,TH,TJ,TL,TM,TN,TO,TR,TT,TV,TW,TZ,UA,UG,UM,US,UY,UZ,VA,VC,VE,VG,VI,VN,VU,WF,WS,YE,YT,ZA,ZM,ZW", currency = "AED,AUD,BDT,BGN,BND,BOB,BRL,BWP,CAD,CHF,CNY,COP,CZK,DKK,EGP,EUR,FJD,GBP,GEL,GHS,HKD,HRK,HUF,IDR,ILS,INR,IQD,IRR,ISK,JPY,KES,KRW,KWD,KZT,LAK,LKR,MAD,MDL,MMK,MOP,MXN,MYR,MZN,NAD,NGN,NOK,NPR,NZD,PEN,PHP,PKR,PLN,QAR,RON,RSD,RUB,RWF,SAR,SCR,SEK,SGD,SLL,THB,TRY,TWD,TZS,UAH,UGX,USD,UYU,VND,XAF,XOF,ZAR,ZMW,MWK" }

[pm_filters.bamboraapac]
credit = { country = "AD,AE,AG,AL,AM,AO,AR,AT,AU,AZ,BA,BB,BD,BE,BG,BH,BI,BJ,BN,BO,BR,BS,BT,BW,BY,BZ,CA,CD,CF,CG,CH,CI,CL,CM,CN,CO,CR,CV,CY,CZ,DE,DK,DJ,DM,DO,DZ,EC,EE,EG,ER,ES,ET,FI,FJ,FM,FR,GA,GB,GD,GE,GG,GH,GM,GN,GQ,GR,GT,GW,GY,HN,HR,HT,HU,ID,IE,IL,IN,IS,IT,JM,JP,JO,KE,KG,KH,KI,KM,KN,KR,KW,KZ,LA,LB,LC,LI,LK,LR,LS,LT,LU,LV,MA,MC,MD,ME,MG,MH,MK,ML,MM,MN,MR,MT,MU,MV,MW,MX,MY,MZ,NA,NE,NG,NI,NL,NO,NP,NR,NZ,OM,PA,PE,PG,PH,PK,PL,PS,PT,PW,PY,QA,RO,RS,RW,SA,SB,SC,SE,SG,SI,SK,SL,SM,SN,SO,SR,SS,ST,SV,SZ,TD,TG,TH,TJ,TL,TM,TN,TO,TR,TT,TV,TZ,UA,UG,US,UY,UZ,VA,VC,VE,VN,VU,WS,ZA,ZM,ZW", currency = "AED,AUD,BDT,BGN,BND,BOB,BRL,BWP,CAD,CHF,CNY,COP,CZK,DKK,EGP,EUR,FJD,GBP,GEL,GHS,HKD,HRK,HUF,IDR,ILS,INR,IQD,IRR,ISK,JPY,KES,KRW,KWD,KZT,LAK,LKR,MAD,MDL,MMK,MOP,MXN,MYR,MZN,NAD,NGN,NOK,NPR,NZD,PEN,PHP,PKR,PLN,QAR,RON,RSD,RUB,RWF,SAR,SCR,SEK,SGD,SLL,THB,TRY,TWD,TZS,UAH,UGX,USD,UYU,VND,XAF,XOF,ZAR,ZMW,MWK" }
debit = { country = "AD,AE,AG,AL,AM,AO,AR,AT,AU,AZ,BA,BB,BD,BE,BG,BH,BI,BJ,BN,BO,BR,BS,BT,BW,BY,BZ,CA,CD,CF,CG,CH,CI,CL,CM,CN,CO,CR,CV,CY,CZ,DE,DK,DJ,DM,DO,DZ,EC,EE,EG,ER,ES,ET,FI,FJ,FM,FR,GA,GB,GD,GE,GG,GH,GM,GN,GQ,GR,GT,GW,GY,HN,HR,HT,HU,ID,IE,IL,IN,IS,IT,JM,JP,JO,KE,KG,KH,KI,KM,KN,KR,KW,KZ,LA,LB,LC,LI,LK,LR,LS,LT,LU,LV,MA,MC,MD,ME,MG,MH,MK,ML,MM,MN,MR,MT,MU,MV,MW,MX,MY,MZ,NA,NE,NG,NI,NL,NO,NP,NR,NZ,OM,PA,PE,PG,PH,PK,PL,PS,PT,PW,PY,QA,RO,RS,RW,SA,SB,SC,SE,SG,SI,SK,SL,SM,SN,SO,SR,SS,ST,SV,SZ,TD,TG,TH,TJ,TL,TM,TN,TO,TR,TT,TV,TZ,UA,UG,US,UY,UZ,VA,VC,VE,VN,VU,WS,ZA,ZM,ZW", currency = "AED,AUD,BDT,BGN,BND,BOB,BRL,BWP,CAD,CHF,CNY,COP,CZK,DKK,EGP,EUR,FJD,GBP,GEL,GHS,HKD,HRK,HUF,IDR,ILS,INR,IQD,IRR,ISK,JPY,KES,KRW,KWD,KZT,LAK,LKR,MAD,MDL,MMK,MOP,MXN,MYR,MZN,NAD,NGN,NOK,NPR,NZD,PEN,PHP,PKR,PLN,QAR,RON,RSD,RUB,RWF,SAR,SCR,SEK,SGD,SLL,THB,TRY,TWD,TZS,UAH,UGX,USD,UYU,VND,XAF,XOF,ZAR,ZMW,MWK" }

[pm_filters.gocardless]
ach = { country = "US", currency = "USD" }
becs = { country = "AU", currency = "AUD" }
sepa = { country = "AU,AT,BE,BG,CA,HR,CY,CZ,DK,FI,FR,DE,HU,IT,LU,MT,NL,NZ,NO,PL,PT,IE,RO,SK,SI,ZA,ES,SE,CH,GB", currency = "GBP,EUR,SEK,DKK,AUD,NZD,CAD" }

[pm_filters.powertranz]
credit = { country = "AE,AF,AG,AI,AL,AM,AO,AQ,AR,AS,AT,AU,AW,AX,AZ,BA,BB,BD,BE,BF,BG,BH,BI,BJ,BL,BM,BN,BO,BQ,BR,BS,BT,BV,BW,BY,BZ,CA,CC,CD,CF,CG,CH,CI,CK,CL,CM,CN,CO,CR,CU,CV,CW,CX,CY,CZ,DE,DJ,DK,DM,DO,DZ,EC,EE,EG,EH,ER,ES,ET,FI,FJ,FK,FM,FO,FR,GA,GB,GD,GE,GF,GG,GH,GI,GL,GM,GN,GP,GQ,GR,GT,GU,GW,GY,HK,HM,HN,HR,HT,HU,ID,IE,IL,IM,IN,IO,IQ,IR,IS,IT,JE,JM,JO,JP,KE,KG,KH,KI,KM,KN,KP,KR,KW,KY,KZ,LA,LB,LC,LI,LK,LR,LS,LT,LU,LV,LY,MA,MC,MD,ME,MF,MG,MH,MK,ML,MM,MN,MO,MP,MQ,MR,MS,MT,MU,MV,MW,MX,MY,MZ,NA,NC,NE,NF,NG,NI,NL,NO,NP,NR,NU,NZ,OM,PA,PE,PF,PG,PH,PK,PL,PM,PN,PR,PS,PT,PW,PY,QA,RE,RO,RS,RU,RW,SA,SB,SC,SD,SE,SG,SH,SI,SJ,SK,SL,SM,SN,SO,SR,SS,ST,SV,SX,SY,SZ,TC,TD,TF,TG,TH,TJ,TL,TM,TN,TO,TR,TT,TV,TW,TZ,UA,UG,UM,US,UY,UZ,VA,VC,VE,VG,VI,VN,VU,WF,WS,YE,YT,ZA,ZM,ZW", currency = "BBD,BMD,BSD,CRC,GTQ,HNL,JMD,KYD,TTD,USD" }
debit = { country = "AE,AF,AG,AI,AL,AM,AO,AQ,AR,AS,AT,AU,AW,AX,AZ,BA,BB,BD,BE,BF,BG,BH,BI,BJ,BL,BM,BN,BO,BQ,BR,BS,BT,BV,BW,BY,BZ,CA,CC,CD,CF,CG,CH,CI,CK,CL,CM,CN,CO,CR,CU,CV,CW,CX,CY,CZ,DE,DJ,DK,DM,DO,DZ,EC,EE,EG,EH,ER,ES,ET,FI,FJ,FK,FM,FO,FR,GA,GB,GD,GE,GF,GG,GH,GI,GL,GM,GN,GP,GQ,GR,GT,GU,GW,GY,HK,HM,HN,HR,HT,HU,ID,IE,IL,IM,IN,IO,IQ,IR,IS,IT,JE,JM,JO,JP,KE,KG,KH,KI,KM,KN,KP,KR,KW,KY,KZ,LA,LB,LC,LI,LK,LR,LS,LT,LU,LV,LY,MA,MC,MD,ME,MF,MG,MH,MK,ML,MM,MN,MO,MP,MQ,MR,MS,MT,MU,MV,MW,MX,MY,MZ,NA,NC,NE,NF,NG,NI,NL,NO,NP,NR,NU,NZ,OM,PA,PE,PF,PG,PH,PK,PL,PM,PN,PR,PS,PT,PW,PY,QA,RE,RO,RS,RU,RW,SA,SB,SC,SD,SE,SG,SH,SI,SJ,SK,SL,SM,SN,SO,SR,SS,ST,SV,SX,SY,SZ,TC,TD,TF,TG,TH,TJ,TL,TM,TN,TO,TR,TT,TV,TW,TZ,UA,UG,UM,US,UY,UZ,VA,VC,VE,VG,VI,VN,VU,WF,WS,YE,YT,ZA,ZM,ZW", currency = "BBD,BMD,BSD,CRC,GTQ,HNL,JMD,KYD,TTD,USD" }

[pm_filters.worldline]
giropay = { country = "DE", currency = "EUR" }
ideal = { country = "NL", currency = "EUR" }
credit = { country = "AD,AE,AF,AG,AI,AL,AM,AO,AQ,AR,AS,AT,AU,AW,AX,AZ,BA,BB,BD,BE,BF,BG,BH,BI,BJ,BL,BM,BN,BO,BQ,BR,BS,BT,BV,BW,BY,BZ,CA,CC,CD,CF,CG,CH,CI,CK,CL,CM,CN,CO,CR,CU,CV,CW,CX,CY,CZ,DE,DJ,DK,DM,DO,DZ,EC,EE,EG,EH,ER,ES,ET,FI,FJ,FK,FM,FO,FR,GA,GB,GD,GE,GF,GG,GH,GI,GL,GM,GN,GP,GQ,GR,GT,GU,GW,GY,HK,HM,HN,HR,HT,HU,ID,IE,IL,IM,IN,IO,IQ,IR,IS,IT,JE,JM,JO,JP,KE,KG,KH,KI,KM,KN,KP,KR,KW,KY,KZ,LA,LB,LC,LI,LK,LR,LS,LT,LU,LV,LY,MA,MC,MD,ME,MF,MG,MH,MK,ML,MM,MN,MO,MP,MQ,MR,MS,MT,MU,MV,MW,MX,MY,MZ,NA,NC,NE,NF,NG,NI,NL,NO,NP,NR,NU,NZ,OM,PA,PE,PF,PG,PH,PK,PL,PM,PN,PR,PS,PT,PW,PY,QA,RE,RO,RS,RU,RW,SA,SB,SC,SD,SE,SG,SH,SI,SJ,SK,SL,SM,SN,SO,SR,SS,ST,SV,SX,SY,SZ,TC,TD,TF,TG,TH,TJ,TL,TM,TN,TO,TR,TT,TV,TW,TZ,UA,UG,UM,US,UY,UZ,VA,VC,VE,VG,VI,VN,VU,WF,WS,YE,YT,ZA,ZM,ZW", currency = "AED,AFN,ALL,AMD,ANG,AOA,ARS,AUD,AWG,AZN,BAM,BBD,BDT,BGN,BHD,BIF,BMD,BND,BOB,BRL,BSD,BTN,BWP,BYN,BZD,CAD,CDF,CHF,CLP,CNY,COP,CRC,CUP,CVE,CZK,DJF,DKK,DOP,DZD,EGP,ERN,ETB,EUR,FJD,FKP,GBP,GEL,GHS,GIP,GMD,GNF,GTQ,GYD,HKD,HNL,HRK,HTG,HUF,IDR,ILS,INR,IQD,IRR,ISK,JMD,JOD,JPY,KES,KGS,KHR,KMF,KPW,KRW,KWD,KYD,KZT,LAK,LBP,LKR,LRD,LSL,LYD,MAD,MDL,MGA,MKD,MMK,MNT,MOP,MRU,MUR,MVR,MWK,MXN,MYR,MZN,NAD,NGN,NIO,NOK,NPR,NZD,OMR,PAB,PEN,PGK,PHP,PKR,PLN,PYG,QAR,RON,RSD,RUB,RWF,SAR,SBD,SCR,SDG,SEK,SGD,SHP,SLL,SOS,SRD,SSP,SVC,SYP,SZL,THB,TJS,TMT,TND,TOP,TRY,TTD,TWD,TZS,UAH,UGX,USD,UYU,UZS,VND,VUV,WST,XAF,XCD,XOF,XPF,YER,ZAR,ZMW,ZWL" }
debit = { country = "AD,AE,AF,AG,AI,AL,AM,AO,AQ,AR,AS,AT,AU,AW,AX,AZ,BA,BB,BD,BE,BF,BG,BH,BI,BJ,BL,BM,BN,BO,BQ,BR,BS,BT,BV,BW,BY,BZ,CA,CC,CD,CF,CG,CH,CI,CK,CL,CM,CN,CO,CR,CU,CV,CW,CX,CY,CZ,DE,DJ,DK,DM,DO,DZ,EC,EE,EG,EH,ER,ES,ET,FI,FJ,FK,FM,FO,FR,GA,GB,GD,GE,GF,GG,GH,GI,GL,GM,GN,GP,GQ,GR,GT,GU,GW,GY,HK,HM,HN,HR,HT,HU,ID,IE,IL,IM,IN,IO,IQ,IR,IS,IT,JE,JM,JO,JP,KE,KG,KH,KI,KM,KN,KP,KR,KW,KY,KZ,LA,LB,LC,LI,LK,LR,LS,LT,LU,LV,LY,MA,MC,MD,ME,MF,MG,MH,MK,ML,MM,MN,MO,MP,MQ,MR,MS,MT,MU,MV,MW,MX,MY,MZ,NA,NC,NE,NF,NG,NI,NL,NO,NP,NR,NU,NZ,OM,PA,PE,PF,PG,PH,PK,PL,PM,PN,PR,PS,PT,PW,PY,QA,RE,RO,RS,RU,RW,SA,SB,SC,SD,SE,SG,SH,SI,SJ,SK,SL,SM,SN,SO,SR,SS,ST,SV,SX,SY,SZ,TC,TD,TF,TG,TH,TJ,TL,TM,TN,TO,TR,TT,TV,TW,TZ,UA,UG,UM,US,UY,UZ,VA,VC,VE,VG,VI,VN,VU,WF,WS,YE,YT,ZA,ZM,ZW", currency = "AED,AFN,ALL,AMD,ANG,AOA,ARS,AUD,AWG,AZN,BAM,BBD,BDT,BGN,BHD,BIF,BMD,BND,BOB,BRL,BSD,BTN,BWP,BYN,BZD,CAD,CDF,CHF,CLP,CNY,COP,CRC,CUP,CVE,CZK,DJF,DKK,DOP,DZD,EGP,ERN,ETB,EUR,FJD,FKP,GBP,GEL,GHS,GIP,GMD,GNF,GTQ,GYD,HKD,HNL,HRK,HTG,HUF,IDR,ILS,INR,IQD,IRR,ISK,JMD,JOD,JPY,KES,KGS,KHR,KMF,KPW,KRW,KWD,KYD,KZT,LAK,LBP,LKR,LRD,LSL,LYD,MAD,MDL,MGA,MKD,MMK,MNT,MOP,MRU,MUR,MVR,MWK,MXN,MYR,MZN,NAD,NGN,NIO,NOK,NPR,NZD,OMR,PAB,PEN,PGK,PHP,PKR,PLN,PYG,QAR,RON,RSD,RUB,RWF,SAR,SBD,SCR,SDG,SEK,SGD,SHP,SLL,SOS,SRD,SSP,SVC,SYP,SZL,THB,TJS,TMT,TND,TOP,TRY,TTD,TWD,TZS,UAH,UGX,USD,UYU,UZS,VND,VUV,WST,XAF,XCD,XOF,XPF,YER,ZAR,ZMW,ZWL" }

[pm_filters.shift4]
eps = { country = "AT", currency = "EUR" }
giropay = { country = "DE", currency = "EUR" }
ideal = { country = "NL", currency = "EUR" }
sofort = { country = "AT,BE,CH,DE,ES,FI,FR,GB,IT,NL,PL,SE", currency = "CHF,EUR" }
credit = { country = "AD,AE,AF,AG,AI,AL,AM,AO,AQ,AR,AS,AT,AU,AW,AX,AZ,BA,BB,BD,BE,BF,BG,BH,BI,BJ,BL,BM,BN,BO,BQ,BR,BS,BT,BV,BW,BY,BZ,CA,CC,CD,CF,CG,CH,CI,CK,CL,CM,CN,CO,CR,CU,CV,CW,CX,CY,CZ,DE,DJ,DK,DM,DO,DZ,EC,EE,EG,EH,ER,ES,ET,FI,FJ,FK,FM,FO,FR,GA,GB,GD,GE,GF,GG,GH,GI,GL,GM,GN,GP,GQ,GR,GT,GU,GW,GY,HK,HM,HN,HR,HT,HU,ID,IE,IL,IM,IN,IO,IQ,IR,IS,IT,JE,JM,JO,JP,KE,KG,KH,KI,KM,KN,KP,KR,KW,KY,KZ,LA,LB,LC,LI,LK,LR,LS,LT,LU,LV,LY,MA,MC,MD,ME,MF,MG,MH,MK,ML,MM,MN,MO,MP,MQ,MR,MS,MT,MU,MV,MW,MX,MY,MZ,NA,NC,NE,NF,NG,NI,NL,NO,NP,NR,NU,NZ,OM,PA,PE,PF,PG,PH,PK,PL,PM,PN,PR,PS,PT,PW,PY,QA,RE,RO,RS,RU,RW,SA,SB,SC,SD,SE,SG,SH,SI,SJ,SK,SL,SM,SN,SO,SR,SS,ST,SV,SX,SY,SZ,TC,TD,TF,TG,TH,TJ,TL,TM,TN,TO,TR,TT,TV,TW,TZ,UA,UG,UM,US,UY,UZ,VA,VC,VE,VG,VI,VN,VU,WF,WS,YE,YT,ZA,ZM,ZW", currency = "AED,AFN,ALL,AMD,ANG,AOA,ARS,AUD,AWG,AZN,BAM,BBD,BDT,BGN,BHD,BIF,BMD,BND,BOB,BRL,BSD,BTN,BWP,BYN,BZD,CAD,CDF,CHF,CLP,CNY,COP,CRC,CUP,CVE,CZK,DJF,DKK,DOP,DZD,EGP,ERN,ETB,EUR,FJD,FKP,GBP,GEL,GHS,GIP,GMD,GNF,GTQ,GYD,HKD,HNL,HRK,HTG,HUF,IDR,ILS,INR,IQD,IRR,ISK,JMD,JOD,JPY,KES,KGS,KHR,KMF,KPW,KRW,KWD,KYD,KZT,LAK,LBP,LKR,LRD,LSL,LYD,MAD,MDL,MGA,MKD,MMK,MNT,MOP,MRU,MUR,MVR,MWK,MXN,MYR,MZN,NAD,NGN,NIO,NOK,NPR,NZD,OMR,PAB,PEN,PGK,PHP,PKR,PLN,PYG,QAR,RON,RSD,RUB,RWF,SAR,SBD,SCR,SDG,SEK,SGD,SHP,SLL,SOS,SRD,SSP,SVC,SYP,SZL,THB,TJS,TMT,TND,TOP,TRY,TTD,TWD,TZS,UAH,UGX,USD,UYU,UZS,VND,VUV,WST,XAF,XCD,XOF,XPF,YER,ZAR,ZMW,ZWL" }
debit = { country = "AD,AE,AF,AG,AI,AL,AM,AO,AQ,AR,AS,AT,AU,AW,AX,AZ,BA,BB,BD,BE,BF,BG,BH,BI,BJ,BL,BM,BN,BO,BQ,BR,BS,BT,BV,BW,BY,BZ,CA,CC,CD,CF,CG,CH,CI,CK,CL,CM,CN,CO,CR,CU,CV,CW,CX,CY,CZ,DE,DJ,DK,DM,DO,DZ,EC,EE,EG,EH,ER,ES,ET,FI,FJ,FK,FM,FO,FR,GA,GB,GD,GE,GF,GG,GH,GI,GL,GM,GN,GP,GQ,GR,GT,GU,GW,GY,HK,HM,HN,HR,HT,HU,ID,IE,IL,IM,IN,IO,IQ,IR,IS,IT,JE,JM,JO,JP,KE,KG,KH,KI,KM,KN,KP,KR,KW,KY,KZ,LA,LB,LC,LI,LK,LR,LS,LT,LU,LV,LY,MA,MC,MD,ME,MF,MG,MH,MK,ML,MM,MN,MO,MP,MQ,MR,MS,MT,MU,MV,MW,MX,MY,MZ,NA,NC,NE,NF,NG,NI,NL,NO,NP,NR,NU,NZ,OM,PA,PE,PF,PG,PH,PK,PL,PM,PN,PR,PS,PT,PW,PY,QA,RE,RO,RS,RU,RW,SA,SB,SC,SD,SE,SG,SH,SI,SJ,SK,SL,SM,SN,SO,SR,SS,ST,SV,SX,SY,SZ,TC,TD,TF,TG,TH,TJ,TL,TM,TN,TO,TR,TT,TV,TW,TZ,UA,UG,UM,US,UY,UZ,VA,VC,VE,VG,VI,VN,VU,WF,WS,YE,YT,ZA,ZM,ZW", currency = "AED,AFN,ALL,AMD,ANG,AOA,ARS,AUD,AWG,AZN,BAM,BBD,BDT,BGN,BHD,BIF,BMD,BND,BOB,BRL,BSD,BTN,BWP,BYN,BZD,CAD,CDF,CHF,CLP,CNY,COP,CRC,CUP,CVE,CZK,DJF,DKK,DOP,DZD,EGP,ERN,ETB,EUR,FJD,FKP,GBP,GEL,GHS,GIP,GMD,GNF,GTQ,GYD,HKD,HNL,HRK,HTG,HUF,IDR,ILS,INR,IQD,IRR,ISK,JMD,JOD,JPY,KES,KGS,KHR,KMF,KPW,KRW,KWD,KYD,KZT,LAK,LBP,LKR,LRD,LSL,LYD,MAD,MDL,MGA,MKD,MMK,MNT,MOP,MRU,MUR,MVR,MWK,MXN,MYR,MZN,NAD,NGN,NIO,NOK,NPR,NZD,OMR,PAB,PEN,PGK,PHP,PKR,PLN,PYG,QAR,RON,RSD,RUB,RWF,SAR,SBD,SCR,SDG,SEK,SGD,SHP,SLL,SOS,SRD,SSP,SVC,SYP,SZL,THB,TJS,TMT,TND,TOP,TRY,TTD,TWD,TZS,UAH,UGX,USD,UYU,UZS,VND,VUV,WST,XAF,XCD,XOF,XPF,YER,ZAR,ZMW,ZWL" }

[connector_customer]
connector_list = "gocardless,stax,stripe"
payout_connector_list = "nomupay,stripe,wise"

[bank_config.online_banking_fpx]
adyen.banks = "affin_bank,agro_bank,alliance_bank,am_bank,bank_islam,bank_muamalat,bank_rakyat,bank_simpanan_nasional,cimb_bank,hong_leong_bank,hsbc_bank,kuwait_finance_house,maybank,ocbc_bank,public_bank,rhb_bank,standard_chartered_bank,uob_bank"
fiuu.banks = "affin_bank,agro_bank,alliance_bank,am_bank,bank_of_china,bank_islam,bank_muamalat,bank_rakyat,bank_simpanan_nasional,cimb_bank,hong_leong_bank,hsbc_bank,kuwait_finance_house,maybank,ocbc_bank,public_bank,rhb_bank,standard_chartered_bank,uob_bank"

[bank_config.online_banking_thailand]
adyen.banks = "bangkok_bank,krungsri_bank,krung_thai_bank,the_siam_commercial_bank,kasikorn_bank"


[applepay_decrypt_keys]
apple_pay_ppc = "APPLE_PAY_PAYMENT_PROCESSING_CERTIFICATE"         # Payment Processing Certificate provided by Apple Pay (https://developer.apple.com/) Certificates, Identifiers & Profiles > Apple Pay Payment Processing Certificate
apple_pay_ppc_key = "APPLE_PAY_PAYMENT_PROCESSING_CERTIFICATE_KEY" # Private key generated by Elliptic-curve prime256v1 curve. You can use `openssl ecparam -out private.key -name prime256v1 -genkey` to generate the private key
apple_pay_merchant_cert = "APPLE_PAY_MERCHNAT_CERTIFICATE"         # Merchant Certificate provided by Apple Pay (https://developer.apple.com/) Certificates, Identifiers & Profiles > Apple Pay Merchant Identity Certificate
apple_pay_merchant_cert_key = "APPLE_PAY_MERCHNAT_CERTIFICATE_KEY" # Private key generated by RSA:2048 algorithm. Refer Hyperswitch Docs (https://docs.hyperswitch.io/hyperswitch-cloud/payment-methods-setup/wallets/apple-pay/ios-application/) to generate the private key

[paze_decrypt_keys]
paze_private_key = "PAZE_PRIVATE_KEY"                       # Base 64 Encoded Private Key File cakey.pem generated for Paze  -> Command to create private key: openssl req -newkey rsa:2048 -x509 -keyout cakey.pem -out cacert.pem -days 365
paze_private_key_passphrase = "PAZE_PRIVATE_KEY_PASSPHRASE" # PEM Passphrase used for generating Private Key File cakey.pem

[google_pay_decrypt_keys]
google_pay_root_signing_keys = "GOOGLE_PAY_ROOT_SIGNING_KEYS" # Base 64 Encoded Root Signing Keys provided by Google Pay (https://developers.google.com/pay/api/web/guides/resources/payment-data-cryptography)

[applepay_merchant_configs]
# Run below command to get common merchant identifier for applepay in shell
#
# CERT_PATH="path/to/certificate.pem"
# MERCHANT_ID=$(openssl x509 -in "$CERT_PATH" -noout -text |
#               awk -v oid="1.2.840.113635.100.6.32" '
#               BEGIN { RS = "\n\n" }
#               /X509v3 extensions/ { in_extension=1 }
#               in_extension && /'"$oid"'/ { print $0; exit }' |
#               grep -oE '\.@[A-F0-9]+' | sed 's/^\.@//'
# )
# echo "Merchant ID: $MERCHANT_ID"
common_merchant_identifier = "APPLE_PAY_COMMON_MERCHANT_IDENTIFIER"                        # This can be obtained by decrypting the apple_pay_ppc_key as shown above in comments
merchant_cert = "APPLE_PAY_MERCHANT_CERTIFICATE"                                           # Merchant Certificate provided by Apple Pay (https://developer.apple.com/) Certificates, Identifiers & Profiles > Apple Pay Merchant Identity Certificate
merchant_cert_key = "APPLE_PAY_MERCHANT_CERTIFICATE_KEY"                                   # Private key generate by RSA:2048 algorithm. Refer Hyperswitch Docs (https://docs.hyperswitch.io/hyperswitch-cloud/payment-methods-setup/wallets/apple-pay/ios-application/) to generate the private key
applepay_endpoint = "https://apple-pay-gateway.apple.com/paymentservices/registerMerchant" # Apple pay gateway merchant endpoint

[generic_link]
[generic_link.payment_method_collect]
sdk_url = "http://localhost:9090/0.16.7/v0/HyperLoader.js"
expiry = 900
[generic_link.payment_method_collect.ui_config]
theme = "#1A1A1A"
logo = "https://app.hyperswitch.io/HyperswitchFavicon.png"
merchant_name = "HyperSwitch"
[generic_link.payment_method_collect.enabled_payment_methods]
card = "credit,debit"
bank_transfer = "ach,bacs,sepa"
wallet = "paypal,pix,venmo"

[generic_link.payout_link]
sdk_url = "http://localhost:9090/0.16.7/v0/HyperLoader.js"
expiry = 900
[generic_link.payout_link.ui_config]
theme = "#1A1A1A"
logo = "https://app.hyperswitch.io/HyperswitchFavicon.png"
merchant_name = "HyperSwitch"
[generic_link.payout_link.enabled_payment_methods]
card = "credit,debit"

#Payout Method Filters Based on Country and Currency
[payout_method_filters.adyenplatform]
sepa = { country = "ES,SK,AT,NL,DE,BE,FR,FI,PT,IE,EE,LT,LV,IT,CZ,DE,HU,NO,PL,SE,GB,CH", currency = "EUR,CZK,DKK,HUF,NOK,PLN,SEK,GBP,CHF" }

[payout_method_filters.stripe]
ach = { country = "US", currency = "USD" }

[payment_link]
sdk_url = "http://localhost:9090/0.16.7/v0/HyperLoader.js"

[payment_method_auth]
redis_expiry = 900
pm_auth_key = "Some_pm_auth_key"

# Analytics configuration.
[analytics]
source = "sqlx" # The Analytics source/strategy to be used
forex_enabled = false # Enable or disable forex conversion for analytics

[analytics.clickhouse]
username = ""      # Clickhouse username
password = ""      # Clickhouse password (optional)
host = ""          # Clickhouse host in http(s)://<URL>:<PORT> format
database_name = "" # Clickhouse database name

[analytics.sqlx]
username = "db_user"      # Analytics DB Username
password = "db_pass"      # Analytics DB Password
host = "localhost"        # Analytics DB Host
port = 5432               # Analytics DB Port
dbname = "hyperswitch_db" # Name of Database
pool_size = 5             # Number of connections to keep open
connection_timeout = 10   # Timeout for database connection in seconds
queue_strategy = "Fifo"   # Add the queue strategy used by the database bb8 client

# Config for KV setup
[kv_config]
# TTL for KV in seconds
ttl = 900

[frm]
enabled = true

[paypal_onboarding]
client_id = "paypal_client_id"      # Client ID for PayPal onboarding
client_secret = "paypal_secret_key" # Secret key for PayPal onboarding
partner_id = "paypal_partner_id"    # Partner ID for PayPal onboarding
enabled = true                      # Switch to enable or disable PayPal onboarding

[events]
source = "logs" # The event sink to push events supports kafka or logs (stdout)

[events.kafka]
brokers = []                             # Kafka broker urls for bootstrapping the client
fraud_check_analytics_topic = "topic"    # Kafka topic to be used for FraudCheck events
intent_analytics_topic = "topic"         # Kafka topic to be used for PaymentIntent events
attempt_analytics_topic = "topic"        # Kafka topic to be used for PaymentAttempt events
refund_analytics_topic = "topic"         # Kafka topic to be used for Refund events
api_logs_topic = "topic"                 # Kafka topic to be used for incoming api events
connector_logs_topic = "topic"           # Kafka topic to be used for connector api events
outgoing_webhook_logs_topic = "topic"    # Kafka topic to be used for outgoing webhook events
dispute_analytics_topic = "topic"        # Kafka topic to be used for Dispute events
audit_events_topic = "topic"             # Kafka topic to be used for Payment Audit events
payout_analytics_topic = "topic"         # Kafka topic to be used for Payouts and PayoutAttempt events
consolidated_events_topic = "topic"      # Kafka topic to be used for Consolidated events
authentication_analytics_topic = "topic" # Kafka topic to be used for Authentication events

# File storage configuration
[file_storage]
file_storage_backend = "aws_s3" # File storage backend to be used

[file_storage.aws_s3]
region = "us-east-1"    # The AWS region used by the AWS S3 for file storage
bucket_name = "bucket1" # The AWS S3 bucket name for file storage

[secrets_management]
secrets_manager = "aws_kms" # Secrets manager client to be used

[secrets_management.aws_kms]
key_id = "kms_key_id" # The AWS key ID used by the KMS SDK for decrypting data.
region = "kms_region" # The AWS region used by the KMS SDK for decrypting data.

[encryption_management]
encryption_manager = "aws_kms" # Encryption manager client to be used

[encryption_management.aws_kms]
key_id = "kms_key_id" # The AWS key ID used by the KMS SDK for decrypting data.
region = "kms_region" # The AWS region used by the KMS SDK for decrypting data.

[opensearch]
host = "https://localhost:9200"

[opensearch.auth]
auth = "basic"
username = "admin"
password = "admin"
region = "eu-central-1"

[opensearch.indexes]
payment_attempts = "hyperswitch-payment-attempt-events"
payment_intents = "hyperswitch-payment-intent-events"
refunds = "hyperswitch-refund-events"
disputes = "hyperswitch-dispute-events"
sessionizer_payment_attempts = "sessionizer-payment-attempt-events"
sessionizer_payment_intents = "sessionizer-payment-intent-events"
sessionizer_refunds = "sessionizer-refund-events"
sessionizer_disputes = "sessionizer-dispute-events"

[saved_payment_methods]
sdk_eligible_payment_methods = "card"

[multitenancy]
enabled = false
global_tenant = { tenant_id = "global", schema = "public", redis_key_prefix = "", clickhouse_database = "default"}

[multitenancy.tenants.public]
base_url = "http://localhost:8080"               # URL of the tenant
schema = "public"                                # Postgres db schema
accounts_schema = "public"
redis_key_prefix = ""                            # Redis key distinguisher
clickhouse_database = "default"                  # Clickhouse database

[multitenancy.tenants.public.user]
control_center_url =  "http://localhost:9000"    # Control center URL


[user_auth_methods]
encryption_key = "" # Encryption key used for encrypting data in user_authentication_methods table

[locker_based_open_banking_connectors]
connector_list = ""

[recipient_emails]
recon = "test@example.com"

[cell_information]
id = "12345" # Default CellID for Global Cell Information

[network_tokenization_supported_card_networks]
card_networks = "Visa, AmericanExpress, Mastercard" # Supported card networks for network tokenization

[network_tokenization_service] # Network Tokenization Service Configuration
generate_token_url= ""        # base url to generate token
fetch_token_url= ""           # base url to fetch token
token_service_api_key= ""      # api key for token service
public_key= ""                # public key to encrypt data for token service
private_key= ""               # private key to decrypt  response payload from token service
key_id= ""                    # key id to encrypt data for token service
delete_token_url= ""          # base url to delete token from token service
check_token_status_url= ""    # base url to check token status from token service

[network_tokenization_supported_connectors]
connector_list = "cybersource" # Supported connectors for network tokenization

[network_transaction_id_supported_connectors]
connector_list = "adyen,cybersource,novalnet,stripe,worldpay" # Supported connectors for network transaction id

[grpc_client.dynamic_routing_client] # Dynamic Routing Client Configuration
host = "localhost" # Client Host
port = 7000        # Client Port
service = "dynamo" # Service name

[theme.storage]
file_storage_backend = "file_system" # Theme storage backend to be used

[theme.email_config]
entity_name = "Hyperswitch"                      # Name of the entity to be showed in emails
entity_logo_url = "https://example.com/logo.svg" # Logo URL of the entity to be used in emails
foreground_color = "#000000"                     # Foreground color of email text
primary_color = "#006DF9"                        # Primary color of email body
background_color = "#FFFFFF"                     # Background color of email body

<<<<<<< HEAD
[additional_revenue_recovery_details_call]
connectors_with_additional_revenue_recovery_details_call = "stripebilling, recurly" # List of connectors which has additional revenue recovery details api-call
=======
[billing_connectors_payment_sync]
billing_connectors_which_require_payment_sync = "stripebilling" # List of connectors which has additional revenue recovery details api-call
>>>>>>> 7006f1dc
<|MERGE_RESOLUTION|>--- conflicted
+++ resolved
@@ -949,10 +949,5 @@
 primary_color = "#006DF9"                        # Primary color of email body
 background_color = "#FFFFFF"                     # Background color of email body
 
-<<<<<<< HEAD
-[additional_revenue_recovery_details_call]
-connectors_with_additional_revenue_recovery_details_call = "stripebilling, recurly" # List of connectors which has additional revenue recovery details api-call
-=======
 [billing_connectors_payment_sync]
-billing_connectors_which_require_payment_sync = "stripebilling" # List of connectors which has additional revenue recovery details api-call
->>>>>>> 7006f1dc
+billing_connectors_which_require_payment_sync = "stripebilling, recurly" # List of connectors which has additional revenue recovery details api-call