--- conflicted
+++ resolved
@@ -679,11 +679,7 @@
 global_tenant = { schema = "public", redis_key_prefix = "" }
 
 [multitenancy.tenants]
-<<<<<<< HEAD
-public = { name = "hyperswitch", base_url = "http://localhost:8080", schema = "public", redis_key_prefix = "", clickhouse_database = "default" } # schema -> Postgres db schema, redis_key_prefix -> redis key distinguisher, base_url -> url of the tenant
-=======
 public = { name = "hyperswitch", base_url = "http://localhost:8080", schema = "public", redis_key_prefix = "", clickhouse_database = "default"} # schema -> Postgres db schema, redis_key_prefix -> redis key distinguisher, base_url -> url of the tenant 
 
 [user_auth_methods]
-encryption_key = "" # Encryption key used for encrypting data in user_authentication_methods table
->>>>>>> a71fe033
+encryption_key = "" # Encryption key used for encrypting data in user_authentication_methods table