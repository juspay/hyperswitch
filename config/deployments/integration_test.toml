--- conflicted
+++ resolved
@@ -336,12 +336,9 @@
 trustly = {currency="DKK, EUR, GBP, NOK, PLN, SEK" }
 blik = { country="PL" , currency = "PLN" }
 atome = { country = "SG, MY" , currency = "SGD, MYR" }
-<<<<<<< HEAD
 ideal = { country="NL" , currency = "EUR" }
 skrill = { country="AL, DZ, AD, AR, AM, AW, AU, AT, AZ, BS, BD, BE, BJ, BO, BA, BW, BR, BN, BG, KH, CM, CA, CL, CN, CX, CO, CR , HR, CW, CY, CZ, DK, DM, DO, EC, EG, EE , FK, FI, GE, DE, GH, GI, GR, GP, GU, GT, GG, HK, HU, IS, IN, ID , IQ, IE, IM, IL, IT, JE , KZ, KE , KR, KW, KG, LV , LS, LI, LT, LU , MK, MG, MY, MV, MT, MU, YT, MX, MD, MC, MN, ME, MA, NA, NP, NZ, NI, NE, NO, PK , PA, PY, PE, PH, PL, PT, PR, QA, RO , SM , SA, SN , SG, SX, SK, SI, ZA, SS, ES, LK, SE, CH, TW, TZ, TH, TN, AE, GB, UM, UY, VN, VG, VI, US" , currency = "EUR, GBP, USD" }
 indonesian_bank_transfer = { country="ID" , currency = "IDR" }
-=======
->>>>>>> 4cbe73ea
 
 [pm_filters.checkout]
 debit = { country = "AT,BE,BG,HR,CY,CZ,DK,EE,FI,FR,DE,GR,HU,IS,IE,IT,LV,LI,LT,LU,MT,NL,NO,PL,PT,RO,SK,SI,ES,SE,CH,GB,US,AU,HK,SG,SA,AE,BH,MX,AR,CL,CO,PE", currency = "AED,AFN,ALL,AMD,ANG,AOA,AUD,AWG,AZN,BAM,BBD,BDT,BGN,BHD,BIF,BMD,BND,BOB,BRL,BSD,BTN,BWP,BYN,BZD,CAD,CDF,CHF,CLP,CNY,COP,CRC,CUP,CVE,CZK,DJF,DKK,DOP,DZD,EGP,ERN,ETB,EUR,FJD,FKP,GBP,GEL,GHS,GIP,GMD,GNF,GTQ,GYD,HKD,HNL,HRK,HTG,HUF,IDR,ILS,INR,IQD,IRR,ISK,JMD,JOD,JPY,KES,KGS,KHR,KMF,KRW,KWD,KYD,KZT,LAK,LBP,LKR,LRD,LSL,LYD,MAD,MDL,MGA,MKD,MMK,MNT,MOP,MRU,MUR,MVR,MWK,MXN,MYR,MZN,NAD,NGN,NIO,NOK,NPR,NZD,OMR,PAB,PEN,PGK,PHP,PKR,PLN,PYG,QAR,RON,RSD,RUB,RWF,SAR,SBD,SCR,SDG,SEK,SGD,SHP,SLE,SLL,SOS,SRD,SSP,STN,SYP,SZL,THB,TJS,TMT,TND,TOP,TRY,TTD,TWD,TZS,UAH,UGX,USD,UYU,UZS,VES,VND,VUV,WST,XAF,XCD,XOF,XPF,YER,ZAR,ZMW,ZWL" }
