# Bank redirect configs for allowed banks
[bank_config]
eps.adyen.banks = "bank_austria,bawag_psk_ag,dolomitenbank,easybank_ag,erste_bank_und_sparkassen,hypo_tirol_bank_ag,posojilnica_bank_e_gen,raiffeisen_bankengruppe_osterreich,schoellerbank_ag,sparda_bank_wien,volksbank_gruppe,volkskreditbank_ag"
eps.stripe.banks = "arzte_und_apotheker_bank,austrian_anadi_bank_ag,bank_austria,bankhaus_carl_spangler,bankhaus_schelhammer_und_schattera_ag,bawag_psk_ag,bks_bank_ag,brull_kallmus_bank_ag,btv_vier_lander_bank,capital_bank_grawe_gruppe_ag,dolomitenbank,easybank_ag,erste_bank_und_sparkassen,hypo_alpeadriabank_international_ag,hypo_noe_lb_fur_niederosterreich_u_wien,hypo_oberosterreich_salzburg_steiermark,hypo_tirol_bank_ag,hypo_vorarlberg_bank_ag,hypo_bank_burgenland_aktiengesellschaft,marchfelder_bank,oberbank_ag,raiffeisen_bankengruppe_osterreich,schoellerbank_ag,sparda_bank_wien,volksbank_gruppe,volkskreditbank_ag,vr_bank_braunau"
ideal.adyen.banks = "abn_amro,asn_bank,bunq,ing,knab,n26,nationale_nederlanden,rabobank,regiobank,revolut,sns_bank,triodos_bank,van_lanschot,yoursafe"
ideal.stripe.banks = "abn_amro,asn_bank,bunq,handelsbanken,ing,knab,moneyou,rabobank,regiobank,revolut,sns_bank,triodos_bank,van_lanschot"
ideal.multisafepay.banks = "abn_amro, asn_bank, bunq, handelsbanken, nationale_nederlanden, n26, ing, knab, rabobank, regiobank, revolut, sns_bank,triodos_bank, van_lanschot, yoursafe"
online_banking_czech_republic.adyen.banks = "ceska_sporitelna,komercni_banka,platnosc_online_karta_platnicza"
online_banking_fpx.adyen.banks = "affin_bank,agro_bank,alliance_bank,am_bank,bank_islam,bank_muamalat,bank_rakyat,bank_simpanan_nasional,cimb_bank,hong_leong_bank,hsbc_bank,kuwait_finance_house,maybank,ocbc_bank,public_bank,rhb_bank,standard_chartered_bank,uob_bank"
online_banking_fpx.fiuu.banks = "affin_bank,agro_bank,alliance_bank,am_bank,bank_of_china,bank_islam,bank_muamalat,bank_rakyat,bank_simpanan_nasional,cimb_bank,hong_leong_bank,hsbc_bank,kuwait_finance_house,maybank,ocbc_bank,public_bank,rhb_bank,standard_chartered_bank,uob_bank"
online_banking_poland.adyen.banks = "blik_psp,place_zipko,m_bank,pay_with_ing,santander_przelew24,bank_pekaosa,bank_millennium,pay_with_alior_bank,banki_spoldzielcze,pay_with_inteligo,bnp_paribas_poland,bank_nowy_sa,credit_agricole,pay_with_bos,pay_with_citi_handlowy,pay_with_plus_bank,toyota_bank,velo_bank,e_transfer_pocztowy24"
online_banking_slovakia.adyen.banks = "e_platby_vub,postova_banka,sporo_pay,tatra_pay,viamo,volksbank_gruppe,volkskreditbank_ag,vr_bank_braunau"
online_banking_thailand.adyen.banks = "bangkok_bank,krungsri_bank,krung_thai_bank,the_siam_commercial_bank,kasikorn_bank"
open_banking_uk.adyen.banks = "aib,bank_of_scotland,danske_bank,first_direct,first_trust,halifax,lloyds,monzo,nat_west,nationwide_bank,royal_bank_of_scotland,starling,tsb_bank,tesco_bank,ulster_bank,barclays,hsbc_bank,revolut,santander_przelew24,open_bank_success,open_bank_failure,open_bank_cancelled"
przelewy24.stripe.banks = "alior_bank,bank_millennium,bank_nowy_bfg_sa,bank_pekao_sa,banki_spbdzielcze,blik,bnp_paribas,boz,citi,credit_agricole,e_transfer_pocztowy24,getin_bank,idea_bank,inteligo,mbank_mtransfer,nest_przelew,noble_pay,pbac_z_ipko,plus_bank,santander_przelew24,toyota_bank,volkswagen_bank"

[connector_customer]
connector_list = "adyen,authorizedotnet,facilitapay,gocardless,hyperswitch_vault,stax,stripe"
payout_connector_list = "nomupay,stripe,wise"

# Connector configuration, provided attributes will be used to fulfill API requests.
# Examples provided here are sandbox/test base urls, can be replaced by live or mock
# base urls based on your need.
# Note: These are not optional attributes. hyperswitch request can fail due to invalid/empty values.
[connectors]
aci.base_url = "https://eu-prod.oppwa.com/"
adyen.base_url = "https://{{merchant_endpoint_prefix}}-checkout-live.adyenpayments.com/checkout/"
adyen.payout_base_url = "https://{{merchant_endpoint_prefix}}-pal-live.adyenpayments.com/"
adyen.dispute_base_url = "https://{{merchant_endpoint_prefix}}-ca-live.adyen.com/"
adyenplatform.base_url = "https://balanceplatform-api-live.adyen.com/"
affirm.base_url = "https://api.affirm.com/api"
airwallex.base_url = "https://api.airwallex.com/"
amazonpay.base_url = "https://pay-api.amazon.com/v2"
applepay.base_url = "https://apple-pay-gateway.apple.com/"
archipel.base_url = "https://{{merchant_endpoint_prefix}}/ArchiPEL/Transaction/v1"
authipay.base_url = "https://prod.emea.api.fiservapps.com/ipp/payments-gateway/v2/"
authorizedotnet.base_url = "https://api.authorize.net/xml/v1/request.api"
bambora.base_url = "https://api.na.bambora.com"
bamboraapac.base_url = "https://www.bambora.co.nz/interface/api/dts.asmx"
bankofamerica.base_url = "https://api.merchant-services.bankofamerica.com/"
barclaycard.base_url = "https://api.smartpayfuse-test.barclaycard/"
billwerk.base_url = "https://api.reepay.com/"
billwerk.secondary_base_url = "https://card.reepay.com/"
bitpay.base_url = "https://bitpay.com"
blackhawknetwork.base_url = "https://api.blackhawknetwork.com/"
bluecode.base_url = "https://app.eorder.reloadhero.com/"
bluesnap.base_url = "https://ws.bluesnap.com/"
bluesnap.secondary_base_url = "https://pay.bluesnap.com/"
boku.base_url = "https://country-api4-stage.boku.com"
braintree.base_url = "https://payments.braintree-api.com/graphql"
breadpay.base_url = "https://api.getbread.com"
cashtocode.base_url = "https://cluster14.api.cashtocode.com"
celero.base_url = "https://app.gotnpgateway.com"
chargebee.base_url = "https://{{merchant_endpoint_prefix}}.chargebee.com/api/"
checkbook.base_url = "https://api.checkbook.io"
checkout.base_url = "https://api.checkout.com/"
coinbase.base_url = "https://api.commerce.coinbase.com"
coingate.base_url = "https://api.coingate.com"
cryptopay.base_url = "https://business.cryptopay.me/"
cybersource.base_url = "https://api.cybersource.com/"
datatrans.base_url = "https://api.datatrans.com/"
datatrans.secondary_base_url = "https://pay.datatrans.com/"
deutschebank.base_url = "https://merch.directpos.de/rest-api"
digitalvirgo.base_url = "https://dcb-integration-service-sandbox-external.staging.digitalvirgo.pl"
dlocal.base_url = "https://api.dlocal.com/"
dummyconnector.base_url = "http://localhost:8080/dummy-connector"
dwolla.base_url = "https://api.dwolla.com"
ebanx.base_url = "https://api.ebanxpay.com/"
elavon.base_url = "https://api.convergepay.com/VirtualMerchant/"
facilitapay.base_url = "https://api.facilitapay.com/api/v1"
fiserv.base_url = "https://cert.api.fiservapps.com/"
fiservemea.base_url = "https://prod.emea.api.fiservapps.com"
fiuu.base_url = "https://pay.merchant.razer.com/"
flexiti.base_url = "https://onlineapi.flexiti.fi/flexiti/online-api/"
fiuu.secondary_base_url="https://api.merchant.razer.com/"
fiuu.third_base_url="https://api.merchant.razer.com/"
forte.base_url = "https://api.forte.net/v3"
getnet.base_url = "https://api.getneteurope.com/engine/rest"
globalpay.base_url = "https://apis.globalpay.com/ucp/"
globepay.base_url = "https://pay.globepay.co/"
gocardless.base_url = "https://api.gocardless.com"
gpayments.base_url = "https://{{merchant_endpoint_prefix}}-test.api.as1.gpayments.net"
helcim.base_url = "https://api.helcim.com/"
hipay.base_url = "https://secure-gateway.hipay-tpp.com/rest/"
hipay.secondary_base_url = "https://secure2-vault.hipay-tpp.com/rest/"
hipay.third_base_url = "https://api-gateway.hipay.com/"
iatapay.base_url = "https://iata-pay.iata.org/api/v1"
inespay.base_url = "https://apiflow.inespay.com/san/v21"
itaubank.base_url = "https://secure.api.itau/"
jpmorgan.base_url = "https://api-ms.payments.jpmorgan.com/api/v2"
juspaythreedsserver.base_url = "http://localhost:8000"
katapult.base_url = "https://www.katapult.com/api/v3"
jpmorgan.secondary_base_url="https://id.payments.jpmorgan.com"
klarna.base_url = "https://api{{klarna_region}}.klarna.com/"
mifinity.base_url = "https://secure.mifinity.com/"
mollie.base_url = "https://api.mollie.com/v2/"
mollie.secondary_base_url = "https://api.cc.mollie.com/v1/"
moneris.base_url = "https://api.moneris.io"
mpgs.base_url = "https://ap-gateway.mastercard.com"
multisafepay.base_url = "https://api.multisafepay.com/"
nexinets.base_url = "https://api.payengine.de/v1"
nexixpay.base_url = "https://xpay.nexigroup.com/api/phoenix-0.0/psp/api/v1"
nmi.base_url = "https://secure.nmi.com/"
nomupay.base_url = "https://payout-api.nomupay.com"
noon.base_url = "https://api.noonpayments.com/"
nordea.base_url = "https://open.nordeaopenbanking.com"
noon.key_mode = "Live"
novalnet.base_url = "https://payport.novalnet.de/v2"
nuvei.base_url = "https://secure.safecharge.com/"
opayo.base_url = "https://pi-live.sagepay.com/"
opennode.base_url = "https://api.opennode.com"
paybox.base_url = "https://ppps.paybox.com/PPPS.php"
paybox.secondary_base_url="https://tpeweb.paybox.com/"
payeezy.base_url = "https://api.payeezy.com/"
payload.base_url = "https://api.payload.com"
payme.base_url = "https://live.payme.io/"
payone.base_url = "https://payment.payone.com/"
paypal.base_url = "https://api-m.paypal.com/"
paystack.base_url = "https://api.paystack.co"
paytm.base_url = "https://securegw-stage.paytm.in/"
payu.base_url = "https://secure.payu.com/api/"
phonepe.base_url = "https://api.phonepe.com/apis/hermes/"
placetopay.base_url = "https://checkout.placetopay.com/rest/gateway"
plaid.base_url = "https://production.plaid.com"
powertranz.base_url = "https://staging.ptranz.com/api/"
prophetpay.base_url = "https://ccm-thirdparty.cps.golf/"
rapyd.base_url = "https://api.rapyd.net"
razorpay.base_url = "https://api.razorpay.com/"
recurly.base_url = "https://v3.recurly.com"
redsys.base_url = "https://sis.redsys.es"
riskified.base_url = "https://wh.riskified.com/api/"
santander.base_url = "https://trust-pix.santander.com.br/"
shift4.base_url = "https://api.shift4.com/"
sift.base_url = "https://api.sift.com/v205"
silverflow.base_url = "https://api.silverflow.co/v1"
signifyd.base_url = "https://api.signifyd.com/"
square.base_url = "https://connect.squareup.com/"
square.secondary_base_url = "https://pci-connect.squareup.com/"
stax.base_url = "https://apiprod.fattlabs.com/"
stripe.base_url = "https://api.stripe.com/"
stripe.base_url_file_upload = "https://files.stripe.com/"
stripebilling.base_url = "https://api.stripe.com/"
taxjar.base_url = "https://api.taxjar.com/v2/"
thunes.base_url = "https://api.limonetik.com/"
tokenio.base_url = "https://api.token.io"
trustpay.base_url = "https://tpgw.trustpay.eu/"
trustpayments.base_url = "https://webservices.securetrading.net/"
trustpay.base_url_bank_redirects = "https://aapi.trustpay.eu/"
tsys.base_url = "https://gateway.transit-pass.com/"
vgs.base_url = "https://sandbox.vault-api.verygoodvault.com"
volt.base_url = "https://api.volt.io/"
wellsfargo.base_url = "https://api.cybersource.com/"
wellsfargopayout.base_url = "https://api.wellsfargo.com/"
wise.base_url = "https://api.wise.com/"
worldline.base_url = "https://eu.api-ingenico.com/"
worldpay.base_url = "https://access.worldpay.com/"
worldpayvantiv.base_url = "https://transact.vantivcnp.com/vap/communicator/online"
worldpayvantiv.secondary_base_url = "https://onlinessr.vantivcnp.com"
worldpayvantiv.third_base_url = "https://services.vantivprelive.com" # pre-live environment
worldpayxml.base_url = "https://secure.worldpay.com/jsp/merchant/xml/paymentService.jsp"
xendit.base_url = "https://api.xendit.co"
zen.base_url = "https://api.zen.com/"
zen.secondary_base_url = "https://secure.zen.com/"
zsl.base_url = "https://apirh.prodoffalb.net/"
threedsecureio.base_url = "https://service.3dsecure.io"
netcetera.base_url = "https://{{merchant_endpoint_prefix}}.3ds-server.prod.netcetera-cloud-payment.ch"

[delayed_session_response]
connectors_with_delayed_session_response = "trustpay,payme"       # List of connectors which have delayed session response

[dummy_connector]
enabled = false                                                         # Whether dummy connector is enabled or not
assets_base_url = "https://app.hyperswitch.io/assets/TestProcessor/"    # Base url for dummy connector assets
authorize_ttl = 36000                                                   # Time to live for dummy connector authorize request in redis
default_return_url = "https://app.hyperswitch.io/"                      # Default return url when no return url is passed while payment
discord_invite_url = "https://discord.gg/wJZ7DVW8mm"                    # Discord invite url for hyperswitch
payment_complete_duration = 500                                         # Fake delay duration for dummy connector payment complete
payment_complete_tolerance = 100                                        # Fake delay tolerance for dummy connector payment complete
payment_duration = 1000                                                 # Fake delay duration for dummy connector payment
payment_retrieve_duration = 500                                         # Fake delay duration for dummy connector payment sync
payment_retrieve_tolerance = 100                                        # Fake delay tolerance for dummy connector payment sync
payment_tolerance = 100                                                 # Fake delay tolerance for dummy connector payment
payment_ttl = 172800                                                    # Time to live for dummy connector payment in redis
refund_duration = 1000                                                  # Fake delay duration for dummy connector refund
refund_retrieve_duration = 500                                          # Fake delay duration for dummy connector refund sync
refund_retrieve_tolerance = 100                                         # Fake delay tolerance for dummy connector refund sync
refund_tolerance = 100                                                  # Fake delay tolerance for dummy connector refund
refund_ttl = 172800                                                     # Time to live for dummy connector refund in redis
slack_invite_url = "https://join.slack.com/t/hyperswitch-io/shared_invite/zt-2awm23agh-p_G5xNpziv6yAiedTkkqLg"    # Slack invite url for hyperswitch

[user]
password_validity_in_days = 90
two_factor_auth_expiry_in_secs = 300
totp_issuer_name = "Hyperswitch Production"
base_url = "https://live.hyperswitch.io"
force_two_factor_auth = true
force_cookies = false

[frm]
enabled = false

[zero_mandates.supported_payment_methods]
bank_debit.ach = { connector_list = "gocardless,adyen" }
bank_debit.becs = { connector_list = "gocardless,adyen" }
bank_debit.bacs = { connector_list = "gocardless" }
bank_debit.sepa = { connector_list = "gocardless,adyen" }
card.credit.connector_list = "stripe,adyen,authorizedotnet,cybersource,datatrans,worldpay,nmi,bankofamerica,wellsfargo,bamboraapac,nexixpay,novalnet,paypal,archipel"
card.debit.connector_list = "stripe,adyen,authorizedotnet,cybersource,datatrans,worldpay,nmi,bankofamerica,wellsfargo,bamboraapac,nexixpay,novalnet,paypal,archipel"
pay_later.klarna.connector_list = "adyen"
wallet.apple_pay.connector_list = "adyen,cybersource,bankofamerica,novalnet,authorizedotnet"
wallet.samsung_pay.connector_list = "cybersource"
wallet.google_pay.connector_list = "adyen,cybersource,bankofamerica,novalnet,authorizedotnet"
wallet.paypal.connector_list = "adyen,novalnet"
wallet.momo.connector_list = "adyen"
wallet.kakao_pay.connector_list = "adyen"
wallet.go_pay.connector_list = "adyen"
wallet.gcash.connector_list = "adyen"
wallet.dana.connector_list = "adyen"
wallet.twint.connector_list = "adyen"
wallet.vipps.connector_list = "adyen"
bank_redirect.ideal.connector_list = "adyen"
bank_redirect.bancontact_card.connector_list = "adyen"
bank_redirect.trustly.connector_list = "adyen"
bank_redirect.open_banking_uk.connector_list = "adyen"

[mandates.supported_payment_methods]
bank_debit.ach = { connector_list = "gocardless,adyen,stripe" }
bank_debit.becs = { connector_list = "gocardless,stripe,adyen" }
bank_debit.bacs = { connector_list = "stripe,gocardless" }
bank_debit.sepa = { connector_list = "gocardless,adyen,stripe,deutschebank" }
card.credit.connector_list = "stripe,adyen,authorizedotnet,cybersource,datatrans,globalpay,worldpay,multisafepay,nmi,nexinets,noon,bankofamerica,braintree,nuvei,payme,wellsfargo,bamboraapac,elavon,fiuu,nexixpay,novalnet,paybox,paypal,xendit,moneris,archipel,worldpayvantiv,payload"
card.debit.connector_list = "stripe,adyen,authorizedotnet,cybersource,datatrans,globalpay,worldpay,multisafepay,nmi,nexinets,noon,bankofamerica,braintree,nuvei,payme,wellsfargo,bamboraapac,elavon,fiuu,nexixpay,novalnet,paybox,paypal,xendit,moneris,archipel,worldpayvantiv,payload"
pay_later.klarna.connector_list = "adyen,aci"
wallet.apple_pay.connector_list = "stripe,adyen,cybersource,noon,bankofamerica,nexinets,novalnet,authorizedotnet,wellsfargo"
wallet.samsung_pay.connector_list = "cybersource"
wallet.google_pay.connector_list = "stripe,adyen,cybersource,bankofamerica,noon,globalpay,multisafepay,novalnet,authorizedotnet,wellsfargo"
wallet.paypal.connector_list = "adyen,globalpay,nexinets,novalnet,paypal,authorizedotnet"
wallet.momo.connector_list = "adyen"
wallet.kakao_pay.connector_list = "adyen"
wallet.go_pay.connector_list = "adyen"
wallet.gcash.connector_list = "adyen"
wallet.dana.connector_list = "adyen"
wallet.twint.connector_list = "adyen"
wallet.vipps.connector_list = "adyen"

bank_redirect.ideal.connector_list = "stripe,adyen,globalpay,multisafepay,nexinets,aci"
bank_redirect.sofort.connector_list = "globalpay,aci,multisafepay"
bank_redirect.giropay.connector_list = "globalpay,multisafepay,nexinets,aci"
bank_redirect.bancontact_card.connector_list="adyen,stripe"
bank_redirect.trustly.connector_list="adyen,aci"
bank_redirect.open_banking_uk.connector_list="adyen"
bank_redirect.eps.connector_list="globalpay,nexinets,aci,multisafepay"

[mandates.update_mandate_supported]
card.credit = { connector_list = "cybersource" }            # Update Mandate supported payment method type and connector for card
card.debit = { connector_list = "cybersource" }             # Update Mandate supported payment method type and connector for card

[network_transaction_id_supported_connectors]
connector_list = "adyen,archipel,stripe,worldpayvantiv"

[payouts]
payout_eligibility = true            # Defaults the eligibility of a payout method to true in case connector does not provide checks for payout eligibility

#Payment Method Filters Based on Country and Currency
[pm_filters.default]
ach = { country = "US", currency = "USD" }
affirm = { country = "US", currency = "USD" }
afterpay_clearpay = { country = "AU,NZ,ES,GB,FR,IT,CA,US", currency = "GBP" }
ali_pay = { country = "AU,JP,HK,SG,MY,TH,ES,GB,SE,NO,AT,NL,DE,CY,CH,BE,FR,DK,FI,RO,MT,SI,GR,PT,IE,IT,CA,US", currency = "USD,EUR,GBP,JPY,AUD,SGD,CHF,SEK,NOK,NZD,THB,HKD,CAD,CNY" }
apple_pay = { country = "AU,CN,HK,JP,MO,MY,NZ,SG,TW,AM,AT,AZ,BY,BE,BG,HR,CY,CZ,DK,EE,FO,FI,FR,GE,DE,GR,GL,GG,HU,IS,IE,IM,IT,KZ,JE,LV,LI,LT,LU,MT,MD,MC,ME,NL,NO,PL,PT,RO,SM,RS,SK,SI,ES,SE,CH,UA,GB,AR,CO,CR,BR,MX,PE,BH,IL,JO,KW,PS,QA,SA,AE,CA,UM,US,KR,VN,MA,ZA,VA,CL,SV,GT,HN,PA", currency = "AED,AUD,CHF,CAD,EUR,GBP,HKD,SGD,USD" }
bacs = { country = "GB", currency = "GBP" }
bancontact_card = { country = "BE", currency = "EUR" }
blik = { country = "PL", currency = "PLN" }
eps = { country = "AT", currency = "EUR" }
giropay = { country = "DE", currency = "EUR" }
google_pay = { country = "AU,NZ,JP,HK,SG,MY,TH,VN,BH,AE,KW,BR,ES,GB,SE,NO,SK,AT,NL,DE,HU,CY,LU,CH,BE,FR,DK,RO,HR,LI,MT,SI,GR,PT,IE,CZ,EE,LT,LV,IT,PL,TR,IS,CA,US", currency = "AED,ALL,AMD,ANG,AOA,ARS,AUD,AWG,AZN,BAM,BBD,BDT,BGN,BHD,BMD,BND,BOB,BRL,BSD,BWP,BYN,BZD,CAD,CHF,CLP,CNY,COP,CRC,CUP,CVE,CZK,DJF,DKK,DOP,DZD,EGP,ETB,EUR,FJD,FKP,GBP,GEL,GHS,GIP,GMD,GNF,GTQ,GYD,HKD,HNL,HTG,HUF,IDR,ILS,INR,IQD,JMD,JOD,JPY,KES,KGS,KHR,KMF,KRW,KWD,KYD,KZT,LAK,LBP,LKR,LYD,MAD,MDL,MKD,MMK,MNT,MOP,MRU,MUR,MVR,MWK,MXN,MYR,MZN,NAD,NGN,NIO,NOK,NPR,NZD,OMR,PAB,PEN,PGK,PHP,PKR,PLN,PYG,QAR,RON,RSD,RUB,RWF,SAR,SBD,SCR,SEK,SGD,SHP,SLE,SOS,SRD,STN,SVC,SZL,THB,TND,TOP,TRY,TTD,TWD,TZS,UAH,UGX,USD,UYU,UZS,VES,VND,VUV,WST,XAF,XCD,XOF,XPF,YER,ZAR,ZMW" }
ideal = { country = "NL", currency = "EUR" }
klarna = { country = "AT,ES,GB,SE,NO,AT,NL,DE,CH,BE,FR,DK,FI,PT,IE,IT,PL,CA,US", currency = "USD,GBP,EUR,CHF,DKK,SEK,NOK,AUD,PLN,CAD" }
mb_way = { country = "PT", currency = "EUR" }
mobile_pay = { country = "DK,FI", currency = "DKK,SEK,NOK,EUR" }
online_banking_czech_republic = { country = "CZ", currency = "EUR,CZK" }
online_banking_finland = { country = "FI", currency = "EUR" }
online_banking_poland = { country = "PL", currency = "PLN" }
online_banking_slovakia = { country = "SK", currency = "EUR,CZK" }
pay_bright = { country = "CA", currency = "CAD" }
paypal = { country = "AU,NZ,CN,JP,HK,MY,TH,KR,PH,ID,AE,KW,BR,ES,GB,SE,NO,SK,AT,NL,DE,HU,CY,LU,CH,BE,FR,DK,FI,RO,HR,UA,MT,SI,GI,PT,IE,CZ,EE,LT,LV,IT,PL,IS,CA,US", currency = "AUD,BRL,CAD,CZK,DKK,EUR,HKD,HUF,INR,JPY,MYR,MXN,NZD,NOK,PHP,PLN,RUB,GBP,SGD,SEK,CHF,THB,USD" }
sepa = { country = "ES,SK,AT,NL,DE,BE,FR,FI,PT,IE,EE,LT,LV,IT", currency = "EUR" }
sofort = { country = "ES,GB,SE,AT,NL,DE,CH,BE,FR,FI,IT,PL", currency = "EUR" }
trustly = { country = "ES,GB,SE,NO,AT,NL,DE,DK,FI,EE,LT,LV", currency = "CZK,DKK,EUR,GBP,NOK,SEK" }
walley = { country = "SE,NO,DK,FI", currency = "DKK,EUR,NOK,SEK" }
we_chat_pay = { country = "AU,NZ,CN,JP,HK,SG,ES,GB,SE,NO,AT,NL,DE,CY,CH,BE,FR,DK,LI,MT,SI,GR,PT,IT,CA,US", currency = "AUD,CAD,CNY,EUR,GBP,HKD,JPY,NZD,SGD,USD" }

[pm_filters.adyen]
ach = { country = "US", currency = "USD" }
affirm = { country = "US", currency = "USD" }
afterpay_clearpay = { country = "AU,CA,NZ,GB,US", currency = "USD,AUD,CAD,NZD,GBP" }
alfamart = { country = "ID", currency = "IDR" }
ali_pay = { country = "AU,JP,HK,SG,MY,TH,ES,GB,SE,NO,AT,NL,DE,CY,CH,BE,FR,DK,FI,RO,MT,SI,GR,PT,IE,IT,CA,US", currency = "USD,EUR,GBP,JPY,AUD,SGD,CHF,SEK,NOK,NZD,THB,HKD,CAD" }
ali_pay_hk = { country = "HK", currency = "HKD" }
alma = { country = "FR", currency = "EUR" }
apple_pay = { country = "AT, BE, BG, HR, CY, CZ, DK, EE, FI, FR, DE, GR, GG, HU, IE, IM, IT, LV, LI, LT, LU, MT, NL, NO, PL, PT, RO, SK, SI, SE, ES, CH, GB, US, PR, CA, AU, HK, NZ, SG", currency = "EGP, MAD, ZAR, AUD, CNY, HKD, JPY, MOP, MYR, MNT, NZD, SGD, KRW, TWD, VND, AMD, EUR, AZN, BYN, BGN, CZK, DKK, GEL, GBP, HUF, ISK, KZT, CHF, MDL, NOK, PLN, RON, RSD, SEK, CHF, UAH, ARS, BRL, CLP, COP, CRC, DOP, GTQ, HNL, MXN, PAB, USD, PYG, PEN, BSD, UYU, BHD, ILS, JOD, KWD, OMR, ILS, QAR, SAR, AED, CAD" }
atome = { country = "MY,SG", currency = "MYR,SGD" }
bacs = { country = "GB", currency = "GBP" }
bancontact_card = { country = "BE", currency = "EUR" }
bca_bank_transfer = { country = "ID", currency = "IDR" }
bizum = { country = "ES", currency = "EUR" }
blik = { country = "PL", currency = "PLN" }
bni_va = { country = "ID", currency = "IDR" }
boleto = { country = "BR", currency = "BRL" }
bri_va = { country = "ID", currency = "IDR" }
cimb_va = { country = "ID", currency = "IDR" }
dana = { country = "ID", currency = "IDR" }
danamon_va = { country = "ID", currency = "IDR" }
eps = { country = "AT", currency = "EUR" }
family_mart = { country = "JP", currency = "JPY" }
gcash = { country = "PH", currency = "PHP" }
giropay = { country = "DE", currency = "EUR" }
go_pay = { country = "ID", currency = "IDR" }
google_pay = { country = "AT, AU, BE, BG, CA, HR, CZ, EE, FI, FR, DE, GR, HK, DK, HU, IE, IT, LV, LT, LU, NL, NO, PL, PT, RO, SK, ES, SE, CH, GB, US, NZ, SG", currency = "ALL, DZD, USD, AOA, XCD, ARS, AUD, EUR, AZN, BHD, BYN, BRL, BGN, CAD, CLP, COP, CZK, DKK, DOP, EGP, HKD, HUF, INR, IDR, ILS, JPY, JOD, KZT, KES, KWD, LBP, MYR, MXN, NZD, NOK, OMR, PKR, PAB, PEN, PHP, PLN, QAR, RON, RUB, SAR, SGD, ZAR, LKR, SEK, CHF, TWD, THB, TRY, UAH, AED, GBP, UYU, VND" }
ideal = { country = "NL", currency = "EUR" }
indomaret = { country = "ID", currency = "IDR" }
kakao_pay = { country = "KR", currency = "KRW" }
klarna = { country = "AU,AT,BE,CA,CZ,DK,FI,FR,DE,GR,IE,IT,NO,PL,PT,RO,ES,SE,CH,NL,GB,US", currency = "AUD,EUR,CAD,CZK,DKK,NOK,PLN,RON,SEK,CHF,GBP,USD"}
lawson = { country = "JP", currency = "JPY" }
mandiri_va = { country = "ID", currency = "IDR" }
mb_way = { country = "PT", currency = "EUR" }
mini_stop = { country = "JP", currency = "JPY" }
mobile_pay = { country = "DK,FI", currency = "DKK,SEK,NOK,EUR" }
momo = { country = "VN", currency = "VND" }
momo_atm = { country = "VN", currency = "VND" }
online_banking_czech_republic = { country = "CZ", currency = "EUR,CZK" }
online_banking_finland = { country = "FI", currency = "EUR" }
online_banking_fpx = { country = "MY", currency = "MYR" }
online_banking_poland = { country = "PL", currency = "PLN" }
online_banking_slovakia = { country = "SK", currency = "EUR,CZK" }
online_banking_thailand = { country = "TH", currency = "THB" }
open_banking_uk = { country = "GB", currency = "GBP" }
oxxo = { country = "MX", currency = "MXN" }
pay_bright = { country = "CA", currency = "CAD" }
pay_easy = { country = "JP", currency = "JPY" }
pay_safe_card = { country = "AT,AU,BE,BR,BE,CA,HR,CY,CZ,DK,FI,FR,GE,DE,GI,HU,IS,IE,KW,LV,IE,LI,LT,LU,MT,MX,MD,ME,NL,NZ,NO,PY,PE,PL,PT,RO,SA,RS,SK,SI,ES,SE,CH,TR,AE,GB,US,UY", currency = "EUR,AUD,BRL,CAD,CZK,DKK,GEL,GIP,HUF,KWD,CHF,MXN,MDL,NZD,NOK,PYG,PEN,PLN,RON,SAR,RSD,SEK,TRY,AED,GBP,USD,UYU" }
paypal = { country = "AU,NZ,CN,JP,HK,MY,TH,KR,PH,ID,AE,KW,BR,ES,GB,SE,NO,SK,AT,NL,DE,HU,CY,LU,CH,BE,FR,DK,FI,RO,HR,UA,MT,SI,GI,PT,IE,CZ,EE,LT,LV,IT,PL,IS,CA,US", currency = "AUD,BRL,CAD,CZK,DKK,EUR,HKD,HUF,INR,JPY,MYR,MXN,NZD,NOK,PHP,PLN,RUB,GBP,SGD,SEK,CHF,THB,USD" }
permata_bank_transfer = { country = "ID", currency = "IDR" }
seicomart = { country = "JP", currency = "JPY" }
sepa = { country = "ES,SK,AT,NL,DE,BE,FR,FI,PT,IE,EE,LT,LV,IT", currency = "EUR" }
seven_eleven = { country = "JP", currency = "JPY" }
sofort = { country =  "AT,BE,DE,ES,CH,NL", currency =  "CHF,EUR"}
swish = { country = "SE", currency = "SEK" }
touch_n_go = { country = "MY", currency = "MYR" }
trustly = { country = "ES,GB,SE,NO,AT,NL,DE,DK,FI,EE,LT,LV", currency = "CZK,DKK,EUR,GBP,NOK,SEK" }
twint = { country = "CH", currency = "CHF" }
vipps = { country = "NO", currency = "NOK" }
walley = { country = "SE,NO,DK,FI", currency = "DKK,EUR,NOK,SEK" }
we_chat_pay = { country = "AU,NZ,CN,JP,HK,SG,ES,GB,SE,NO,AT,NL,DE,CY,CH,BE,FR,DK,LI,MT,SI,GR,PT,IT,CA,US", currency = "AUD,CAD,CNY,EUR,GBP,HKD,JPY,NZD,SGD,USD" }

[pm_filters.airwallex]
credit = { country = "AU,HK,SG,NZ,US", currency = "AED,AFN,ALL,AMD,ANG,AOA,ARS,AUD,AWG,AZN,BAM,BBD,BDT,BGN,BHD,BIF,BMD,BND,BOB,BRL,BSD,BTN,BWP,BYN,BZD,CAD,CDF,CHF,CLP,CNY,COP,CRC,CUP,CVE,CZK,DJF,DKK,DOP,DZD,EGP,ERN,ETB,EUR,FJD,FKP,GBP,GEL,GHS,GIP,GMD,GNF,GTQ,GYD,HKD,HNL,HRK,HTG,HUF,IDR,ILS,INR,IQD,IRR,ISK,JMD,JOD,JPY,KES,KGS,KHR,KMF,KPW,KRW,KWD,KYD,KZT,LAK,LBP,LKR,LRD,LSL,LYD,MAD,MDL,MGA,MKD,MMK,MNT,MOP,MRU,MUR,MVR,MWK,MXN,MYR,MZN,NAD,NGN,NIO,NOK,NPR,NZD,OMR,PAB,PEN,PGK,PHP,PKR,PLN,PYG,QAR,RON,RSD,RUB,RWF,SAR,SBD,SCR,SDG,SEK,SGD,SHP,SLE,SLL,SOS,SRD,SSP,STN,SVC,SYP,SZL,THB,TJS,TMT,TND,TOP,TRY,TTD,TWD,TZS,UAH,UGX,USD,UYU,UZS,VES,VND,VUV,WST,XAF,XCD,XOF,XPF,YER,ZAR,ZMW,ZWL" }
debit = { country = "AU,HK,SG,NZ,US", currency = "AED,AFN,ALL,AMD,ANG,AOA,ARS,AUD,AWG,AZN,BAM,BBD,BDT,BGN,BHD,BIF,BMD,BND,BOB,BRL,BSD,BTN,BWP,BYN,BZD,CAD,CDF,CHF,CLP,CNY,COP,CRC,CUP,CVE,CZK,DJF,DKK,DOP,DZD,EGP,ERN,ETB,EUR,FJD,FKP,GBP,GEL,GHS,GIP,GMD,GNF,GTQ,GYD,HKD,HNL,HRK,HTG,HUF,IDR,ILS,INR,IQD,IRR,ISK,JMD,JOD,JPY,KES,KGS,KHR,KMF,KPW,KRW,KWD,KYD,KZT,LAK,LBP,LKR,LRD,LSL,LYD,MAD,MDL,MGA,MKD,MMK,MNT,MOP,MRU,MUR,MVR,MWK,MXN,MYR,MZN,NAD,NGN,NIO,NOK,NPR,NZD,OMR,PAB,PEN,PGK,PHP,PKR,PLN,PYG,QAR,RON,RSD,RUB,RWF,SAR,SBD,SCR,SDG,SEK,SGD,SHP,SLE,SLL,SOS,SRD,SSP,STN,SVC,SYP,SZL,THB,TJS,TMT,TND,TOP,TRY,TTD,TWD,TZS,UAH,UGX,USD,UYU,UZS,VES,VND,VUV,WST,XAF,XCD,XOF,XPF,YER,ZAR,ZMW,ZWL" }
google_pay = { country = "AL, DZ, AS, AO, AG, AR, AU, AZ, BH, BR, BG, CA, CL, CO, CZ, DK, DO, EG, HK, HU, ID, IL, JP, JO, KZ, KE, KW, LB, MY, MX, OM, PK, PA, PE, PH, PL, QA, RO, SA, SG, ZA, LK, SE, TW, TH, TR, UA, AE, UY, VN, AT, BE, HR, EE, FI, FR, DE, GR, IE, IT, LV, LT, LU, NL, PL, PT, SK, ES, SE, RO, BG", currency = "ALL, DZD, USD, AOA, XCD, ARS, AUD, EUR, AZN, BHD, BRL, BGN, CAD, CLP, COP, CZK, DKK, DOP, EGP, HKD, HUF, INR, IDR, ILS, JPY, JOD, KZT, KES, KWD, LBP, MYR, MXN, NZD, NOK, OMR, PKR, PAB, PEN, PHP, PLN, QAR, RON, SAR, SGD, ZAR, LKR, SEK, CHF, TWD, THB, TRY, UAH, AED, GBP, UYU, VND" }
paypal = { currency = "AUD,BRL,CAD,CZK,DKK,EUR,HKD,HUF,JPY,MYR,MXN,NOK,NZD,PHP,PLN,GBP,RUB,SGD,SEK,CHF,THB,USD" }
klarna = { currency = "EUR, DKK, NOK, PLN, SEK, CHF, GBP, USD, CZK" }
trustly = {currency="DKK, EUR, GBP, NOK, PLN, SEK" }
blik = { country="PL" , currency = "PLN" }
atome = { country = "SG, MY" , currency = "SGD, MYR" }
ideal = { country="NL" , currency = "EUR" }
skrill = { country="AL, DZ, AD, AR, AM, AW, AU, AT, AZ, BS, BD, BE, BJ, BO, BA, BW, BR, BN, BG, KH, CM, CA, CL, CN, CX, CO, CR , HR, CW, CY, CZ, DK, DM, DO, EC, EG, EE , FK, FI, GE, DE, GH, GI, GR, GP, GU, GT, GG, HK, HU, IS, IN, ID , IQ, IE, IM, IL, IT, JE , KZ, KE , KR, KW, KG, LV , LS, LI, LT, LU , MK, MG, MY, MV, MT, MU, YT, MX, MD, MC, MN, ME, MA, NA, NP, NZ, NI, NE, NO, PK , PA, PY, PE, PH, PL, PT, PR, QA, RO , SM , SA, SN , SG, SX, SK, SI, ZA, SS, ES, LK, SE, CH, TW, TZ, TH, TN, AE, GB, UM, UY, VN, VG, VI, US" , currency = "EUR, GBP, USD" }
indonesian_bank_transfer = { country="ID" , currency = "IDR" }

[pm_filters.checkout]
debit = { country = "AT,BE,BG,HR,CY,CZ,DK,EE,FI,FR,DE,GR,HU,IS,IE,IT,LV,LI,LT,LU,MT,NL,NO,PL,PT,RO,SK,SI,ES,SE,CH,GB,US,AU,HK,SG,SA,AE,BH,MX,AR,CL,CO,PE", currency = "AED,AFN,ALL,AMD,ANG,AOA,AUD,AWG,AZN,BAM,BBD,BDT,BGN,BHD,BIF,BMD,BND,BOB,BRL,BSD,BTN,BWP,BYN,BZD,CAD,CDF,CHF,CLP,CNY,COP,CRC,CUP,CVE,CZK,DJF,DKK,DOP,DZD,EGP,ERN,ETB,EUR,FJD,FKP,GBP,GEL,GHS,GIP,GMD,GNF,GTQ,GYD,HKD,HNL,HRK,HTG,HUF,IDR,ILS,INR,IQD,IRR,ISK,JMD,JOD,JPY,KES,KGS,KHR,KMF,KRW,KWD,KYD,KZT,LAK,LBP,LKR,LRD,LSL,LYD,MAD,MDL,MGA,MKD,MMK,MNT,MOP,MRU,MUR,MVR,MWK,MXN,MYR,MZN,NAD,NGN,NIO,NOK,NPR,NZD,OMR,PAB,PEN,PGK,PHP,PKR,PLN,PYG,QAR,RON,RSD,RUB,RWF,SAR,SBD,SCR,SDG,SEK,SGD,SHP,SLE,SLL,SOS,SRD,SSP,STN,SYP,SZL,THB,TJS,TMT,TND,TOP,TRY,TTD,TWD,TZS,UAH,UGX,USD,UYU,UZS,VES,VND,VUV,WST,XAF,XCD,XOF,XPF,YER,ZAR,ZMW,ZWL" }
credit = { country = "AT,BE,BG,HR,CY,CZ,DK,EE,FI,FR,DE,GR,HU,IS,IE,IT,LV,LI,LT,LU,MT,NL,NO,PL,PT,RO,SK,SI,ES,SE,CH,GB,US,AU,HK,SG,SA,AE,BH,MX,AR,CL,CO,PE", currency = "AED,AFN,ALL,AMD,ANG,AOA,AUD,AWG,AZN,BAM,BBD,BDT,BGN,BHD,BIF,BMD,BND,BOB,BRL,BSD,BTN,BWP,BYN,BZD,CAD,CDF,CHF,CLP,CNY,COP,CRC,CUP,CVE,CZK,DJF,DKK,DOP,DZD,EGP,ERN,ETB,EUR,FJD,FKP,GBP,GEL,GHS,GIP,GMD,GNF,GTQ,GYD,HKD,HNL,HRK,HTG,HUF,IDR,ILS,INR,IQD,IRR,ISK,JMD,JOD,JPY,KES,KGS,KHR,KMF,KRW,KWD,KYD,KZT,LAK,LBP,LKR,LRD,LSL,LYD,MAD,MDL,MGA,MKD,MMK,MNT,MOP,MRU,MUR,MVR,MWK,MXN,MYR,MZN,NAD,NGN,NIO,NOK,NPR,NZD,OMR,PAB,PEN,PGK,PHP,PKR,PLN,PYG,QAR,RON,RSD,RUB,RWF,SAR,SBD,SCR,SDG,SEK,SGD,SHP,SLE,SLL,SOS,SRD,SSP,STN,SYP,SZL,THB,TJS,TMT,TND,TOP,TRY,TTD,TWD,TZS,UAH,UGX,USD,UYU,UZS,VES,VND,VUV,WST,XAF,XCD,XOF,XPF,YER,ZAR,ZMW,ZWL" }
google_pay = { country = "AL, DZ, AS, AO, AG, AR, AU, AT, AZ, BH, BY, BE, BR, CA, BG, CL, CO, HR, DK, DO, EE, EG, FI, FR, DE, GR, HK, HU, IN, ID, IE, IL, IT, JP, JO, KZ, KE, KW, LV, LB, LT, LU, MY, MX, NL, NZ, NO, OM, PK, PA, PE, PH, PL, PT, QA, RO, SA, SG, SK, ZA, ES, LK, SE, CH, TH, TW, TR, UA, AE, US, UY, VN", currency = "AED, ALL, AOA, AUD, AZN, BGN, BHD, BRL, CAD, CHF, CLP, COP, CZK, DKK, DOP, DZD, EGP, EUR, GBP, HKD, HUF, IDR, ILS, INR, JPY, KES, KWD, KZT, LKR, MXN, MYR, NOK, NZD, OMR, PAB, PEN, PHP, PKR, PLN, QAR, RON, SAR, SEK, SGD, THB, TRY, TWD, UAH, USD, UYU, VND, XCD, ZAR" }
apple_pay = { country = "AM, AT, AZ, BY, BE, BG, HR, CY, DK, EE, FO, FI, FR, GE, DE, GR, GL, GG, HU, IS, IE, IM, IT, KZ, JE, LV, LI, LT, LU, MT, MD, MC, ME, NL, NO, PL, PT, RO, SM, RS, SK, SI, ES, SE, CH, UA, GB, VA, AU , HK, JP , MY , MN, NZ, SG, TW, VN, EG , MA, ZA, AR, BR, CL, CO, CR, DO, EC, SV, GT, HN, MX, PA, PY, PE, UY, BH, IL, JO, KW, OM,QA, SA, AE, CA", currency = "EGP, MAD, ZAR, AUD, CNY, HKD, JPY, MOP, MYR, MNT, NZD, SGD, KRW, TWD, VND, AMD, EUR, BGN, CZK, DKK, GEL, GBP, HUF, ISK, KZT, CHF, MDL, NOK, PLN, RON, RSD, SEK, UAH, BRL, COP, CRC, DOP, GTQ, HNL, MXN, PAB, PYG, PEN, BSD, UYU, BHD, ILS, JOD, KWD, OMR, QAR, SAR, AED, CAD, USD" }

[pm_filters.elavon]
credit = { country = "US", currency = "AED,AFN,ALL,AMD,ANG,AOA,ARS,AUD,AWG,AZN,BAM,BBD,BDT,BGN,BHD,BIF,BMD,BND,BOB,BRL,BSD,BTN,BWP,BYN,BZD,CAD,CDF,CHF,CLP,CNY,COP,CRC,CUP,CVE,CZK,DJF,DKK,DOP,DZD,EGP,ERN,ETB,EUR,FJD,FKP,GBP,GEL,GHS,GIP,GMD,GNF,GTQ,GYD,HKD,HNL,HRK,HTG,HUF,IDR,ILS,INR,IQD,IRR,ISK,JMD,JOD,JPY,KES,KGS,KHR,KMF,KPW,KRW,KWD,KYD,KZT,LAK,LBP,LKR,LRD,LSL,LYD,MAD,MDL,MGA,MKD,MMK,MNT,MOP,MRU,MUR,MVR,MWK,MXN,MYR,MZN,NAD,NGN,NIO,NOK,NPR,NZD,OMR,PAB,PEN,PGK,PHP,PKR,PLN,PYG,QAR,RON,RSD,RUB,RWF,SAR,SBD,SCR,SDG,SEK,SGD,SHP,SLE,SLL,SOS,SRD,SSP,STN,SVC,SYP,SZL,THB,TJS,TMT,TND,TOP,TRY,TTD,TWD,TZS,UAH,UGX,USD,UYU,UZS,VES,VND,VUV,WST,XAF,XCD,XOF,XPF,YER,ZAR,ZMW,ZWL" }
debit = { country = "US", currency = "AED,AFN,ALL,AMD,ANG,AOA,ARS,AUD,AWG,AZN,BAM,BBD,BDT,BGN,BHD,BIF,BMD,BND,BOB,BRL,BSD,BTN,BWP,BYN,BZD,CAD,CDF,CHF,CLP,CNY,COP,CRC,CUP,CVE,CZK,DJF,DKK,DOP,DZD,EGP,ERN,ETB,EUR,FJD,FKP,GBP,GEL,GHS,GIP,GMD,GNF,GTQ,GYD,HKD,HNL,HRK,HTG,HUF,IDR,ILS,INR,IQD,IRR,ISK,JMD,JOD,JPY,KES,KGS,KHR,KMF,KPW,KRW,KWD,KYD,KZT,LAK,LBP,LKR,LRD,LSL,LYD,MAD,MDL,MGA,MKD,MMK,MNT,MOP,MRU,MUR,MVR,MWK,MXN,MYR,MZN,NAD,NGN,NIO,NOK,NPR,NZD,OMR,PAB,PEN,PGK,PHP,PKR,PLN,PYG,QAR,RON,RSD,RUB,RWF,SAR,SBD,SCR,SDG,SEK,SGD,SHP,SLE,SLL,SOS,SRD,SSP,STN,SVC,SYP,SZL,THB,TJS,TMT,TND,TOP,TRY,TTD,TWD,TZS,UAH,UGX,USD,UYU,UZS,VES,VND,VUV,WST,XAF,XCD,XOF,XPF,YER,ZAR,ZMW,ZWL" }

[pm_filters.xendit]
credit = { country = "ID,PH", currency = "IDR,PHP,USD,SGD,MYR" }
debit = { country = "ID,PH", currency = "IDR,PHP,USD,SGD,MYR" }

[pm_filters.tsys]
credit = { country = "NA", currency = "AED, AFN, ALL, AMD, ANG, AOA, ARS, AUD, AWG, AZN, BAM, BBD, BDT, BGN, BHD, BIF, BMD, BND, BOB, BRL, BSD, BTN, BWP, BZD, CAD, CDF, CHF, CLP, CNY, COP, CRC, CUP, CVE, CZK, DJF, DKK, DOP, DZD, EGP, ERN, ETB, EUR, FJD, FKP, GBP, GEL, GHS, GIP, GMD, GNF, GTQ, GYD, HKD, HNL, HRK, HTG, HUF, IDR, ILS, INR, IQD, IRR, ISK, JMD, JOD, JPY, KES, KGS, KHR, KMF, KRW, KWD, KYD, KZT, LAK, LBP, LKR, LRD, LSL, LYD, MAD, MDL, MGA, MKD, MMK, MNT, MOP, MUR, MVR, MWK, MXN, MYR, MZN, NAD, NGN, NIO, NOK, NPR, NZD, OMR, PAB, PEN, PGK, PHP, PKR, PLN, PYG, QAR, RON, RSD, RUB, RWF, SAR, SBD, SCR, SDG, SEK, SGD, SHP, SLE, SOS, SRD, SSP, SVC, SYP, SZL, THB, TJS, TMT, TND, TOP, TRY, TTD, TWD, TZS, UAH, UGX, USD, UYU, UZS, VND, VUV, WST, XAF, XCD, XOF, XPF, YER, ZAR, ZMW, ZWL, BYN, KPW, STN, MRU, VES" }
debit = { country = "NA", currency = "AED, AFN, ALL, AMD, ANG, AOA, ARS, AUD, AWG, AZN, BAM, BBD, BDT, BGN, BHD, BIF, BMD, BND, BOB, BRL, BSD, BTN, BWP, BZD, CAD, CDF, CHF, CLP, CNY, COP, CRC, CUP, CVE, CZK, DJF, DKK, DOP, DZD, EGP, ERN, ETB, EUR, FJD, FKP, GBP, GEL, GHS, GIP, GMD, GNF, GTQ, GYD, HKD, HNL, HRK, HTG, HUF, IDR, ILS, INR, IQD, IRR, ISK, JMD, JOD, JPY, KES, KGS, KHR, KMF, KRW, KWD, KYD, KZT, LAK, LBP, LKR, LRD, LSL, LYD, MAD, MDL, MGA, MKD, MMK, MNT, MOP, MUR, MVR, MWK, MXN, MYR, MZN, NAD, NGN, NIO, NOK, NPR, NZD, OMR, PAB, PEN, PGK, PHP, PKR, PLN, PYG, QAR, RON, RSD, RUB, RWF, SAR, SBD, SCR, SDG, SEK, SGD, SHP, SLE, SOS, SRD, SSP, SVC, SYP, SZL, THB, TJS, TMT, TND, TOP, TRY, TTD, TWD, TZS, UAH, UGX, USD, UYU, UZS, VND, VUV, WST, XAF, XCD, XOF, XPF, YER, ZAR, ZMW, ZWL, BYN, KPW, STN, MRU, VES" }

[pm_filters.billwerk]
credit = { country = "DE, DK, FR, SE", currency = "DKK, NOK" }
debit = { country = "DE, DK, FR, SE", currency = "DKK, NOK" }

[pm_filters.fiservemea]
credit = { country = "DE, FR, IT, NL, PL, ES, ZA, GB, AE", currency = "AED,AFN,ALL,AMD,ANG,AOA,ARS,AUD,AWG,AZN,BAM,BBD,BDT,BGN,BHD,BIF,BMD,BND,BOB,BRL,BSD,BTN,BWP,BYN,BZD,CAD,CDF,CHF,CLP,CNY,COP,CRC,CUP,CVE,CZK,DJF,DKK,DOP,DZD,EGP,ERN,ETB,EUR,FJD,FKP,GBP,GEL,GHS,GIP,GMD,GNF,GTQ,GYD,HKD,HNL,HRK,HTG,HUF,IDR,ILS,INR,IQD,IRR,ISK,JMD,JOD,JPY,KES,KGS,KHR,KMF,KPW,KRW,KWD,KYD,KZT,LAK,LBP,LKR,LRD,LSL,LYD,MAD,MDL,MGA,MKD,MMK,MNT,MOP,MRU,MUR,MVR,MWK,MXN,MYR,MZN,NAD,NGN,NIO,NOK,NPR,NZD,OMR,PAB,PEN,PGK,PHP,PKR,PLN,PYG,QAR,RON,RSD,RUB,RWF,SAR,SBD,SCR,SDG,SEK,SGD,SHP,SLE,SLL,SOS,SRD,SSP,STN,SVC,SYP,SZL,THB,TJS,TMT,TND,TOP,TRY,TTD,TWD,TZS,UAH,UGX,USD,UYU,UZS,VES,VND,VUV,WST,XAF,XCD,XOF,XPF,YER,ZAR,ZMW,ZWL" }
debit = { country = "DE, FR, IT, NL, PL, ES, ZA, GB, AE", currency = "AED,AFN,ALL,AMD,ANG,AOA,ARS,AUD,AWG,AZN,BAM,BBD,BDT,BGN,BHD,BIF,BMD,BND,BOB,BRL,BSD,BTN,BWP,BYN,BZD,CAD,CDF,CHF,CLP,CNY,COP,CRC,CUP,CVE,CZK,DJF,DKK,DOP,DZD,EGP,ERN,ETB,EUR,FJD,FKP,GBP,GEL,GHS,GIP,GMD,GNF,GTQ,GYD,HKD,HNL,HRK,HTG,HUF,IDR,ILS,INR,IQD,IRR,ISK,JMD,JOD,JPY,KES,KGS,KHR,KMF,KPW,KRW,KWD,KYD,KZT,LAK,LBP,LKR,LRD,LSL,LYD,MAD,MDL,MGA,MKD,MMK,MNT,MOP,MRU,MUR,MVR,MWK,MXN,MYR,MZN,NAD,NGN,NIO,NOK,NPR,NZD,OMR,PAB,PEN,PGK,PHP,PKR,PLN,PYG,QAR,RON,RSD,RUB,RWF,SAR,SBD,SCR,SDG,SEK,SGD,SHP,SLE,SLL,SOS,SRD,SSP,STN,SVC,SYP,SZL,THB,TJS,TMT,TND,TOP,TRY,TTD,TWD,TZS,UAH,UGX,USD,UYU,UZS,VES,VND,VUV,WST,XAF,XCD,XOF,XPF,YER,ZAR,ZMW,ZWL" }

[pm_filters.getnet]
credit = { country = "AR, BR, CL, MX, UY, ES, PT, DE, IT, FR, NL, BE, AT, PL, CH, GB, IE, LU, DK, SE, NO, FI, IN, AE", currency = "ARS, BRL, CLP, MXN, UYU, EUR, PLN, CHF, GBP, DKK, SEK, NOK, INR, AED" }

[pm_filters.hipay]
credit = { country = "GB, CH, SE, DK, NO, PL, CZ, US, CA, JP, HK, AU, ZA", currency = "EUR, GBP, CHF, SEK, DKK, NOK, PLN, CZK, USD, CAD, JPY, HKD, AUD, ZAR" }
debit = { country = "GB, CH, SE, DK, NO, PL, CZ, US, CA, JP, HK, AU, ZA", currency = "EUR, GBP, CHF, SEK, DKK, NOK, PLN, CZK, USD, CAD, JPY, HKD, AUD, ZAR" }

[pm_filters.moneris]
credit = { country = "AE, AF, AL, AO, AR, AT, AU, AW, AZ, BA, BB, BD, BE, BG, BH, BI, BM, BN, BO, BR, BT, BY, BZ, CH, CL, CN, CO, CR, CU, CV, CY, CZ, DE, DJ, DK, DO, DZ, EE, EG, ES, FI, FJ, FR, GB, GE, GI, GM, GN, GR, GT, GY, HK, HN, HR, HT, HU, ID, IE, IL, IN, IS, IT, JM, JO, JP, KE, KM, KR, KW, KY, KZ, LA, LK, LR, LS, LV, LT, LU, MA, MD, MG, MK, MO, MR, MT, MU, MV, MW, MX, MY, MZ, NA, NG, NI, NL, NO, NP, NZ, OM, PE, PG, PK, PL, PT, PY, QA, RO, RS, RU, RW, SA, SB, SC, SE, SG, SH, SI, SK, SL, SR, SV, SZ, TH, TJ, TM, TN, TR, TT, TW, TZ, UG, US, UY, UZ, VN, VU, WS, ZA, ZM", currency = "AED, AFN, ALL, ANG, AOA, ARS, AUD, AWG, AZN, BAM, BBD, BDT, BGN, BHD, BIF, BMD, BND, BOB, BRL, BTN, BYN, BZD, CHF, CLP, CNY, COP, CRC, CUP, CVE, CZK, DJF, DKK, DOP, DZD, EGP, EUR, FJD, GBP, GEL, GIP, GMD, GNF, GTQ, GYD, HKD, HNL, HRK, HTG, HUF, IDR, ILS, INR, ISK, JMD, JOD, JPY, KES, KMF, KRW, KWD, KYD, KZT, LAK, LKR, LRD, LSL, MAD, MDL, MGA, MKD, MOP, MRU, MUR, MVR, MWK, MXN, MYR, MZN, NAD, NGN, NIO, NOK, NPR, NZD, OMR, PEN, PGK, PHP, PKR, PLN, PYG, QAR, RON, RSD, RUB, RWF, SAR, SBD, SCR, SEK, SGD, SHP, SLL, SRD, SVC, SZL, THB, TJS, TMT, TND, TRY, TTD, TWD, TZS, UGX, USD, UYU, UZS, VND, VUV, WST, XCD, XOF, XPF, ZAR, ZMW" }
debit = { country = "AE, AF, AL, AO, AR, AT, AU, AW, AZ, BA, BB, BD, BE, BG, BH, BI, BM, BN, BO, BR, BT, BY, BZ, CH, CL, CN, CO, CR, CU, CV, CY, CZ, DE, DJ, DK, DO, DZ, EE, EG, ES, FI, FJ, FR, GB, GE, GI, GM, GN, GR, GT, GY, HK, HN, HR, HT, HU, ID, IE, IL, IN, IS, IT, JM, JO, JP, KE, KM, KR, KW, KY, KZ, LA, LK, LR, LS, LV, LT, LU, MA, MD, MG, MK, MO, MR, MT, MU, MV, MW, MX, MY, MZ, NA, NG, NI, NL, NO, NP, NZ, OM, PE, PG, PK, PL, PT, PY, QA, RO, RS, RU, RW, SA, SB, SC, SE, SG, SH, SI, SK, SL, SR, SV, SZ, TH, TJ, TM, TN, TR, TT, TW, TZ, UG, US, UY, UZ, VN, VU, WS, ZA, ZM", currency = "AED, AFN, ALL, ANG, AOA, ARS, AUD, AWG, AZN, BAM, BBD, BDT, BGN, BHD, BIF, BMD, BND, BOB, BRL, BTN, BYN, BZD, CHF, CLP, CNY, COP, CRC, CUP, CVE, CZK, DJF, DKK, DOP, DZD, EGP, EUR, FJD, GBP, GEL, GIP, GMD, GNF, GTQ, GYD, HKD, HNL, HRK, HTG, HUF, IDR, ILS, INR, ISK, JMD, JOD, JPY, KES, KMF, KRW, KWD, KYD, KZT, LAK, LKR, LRD, LSL, MAD, MDL, MGA, MKD, MOP, MRU, MUR, MVR, MWK, MXN, MYR, MZN, NAD, NGN, NIO, NOK, NPR, NZD, OMR, PEN, PGK, PHP, PKR, PLN, PYG, QAR, RON, RSD, RUB, RWF, SAR, SBD, SCR, SEK, SGD, SHP, SLL, SRD, SVC, SZL, THB, TJS, TMT, TND, TRY, TTD, TWD, TZS, UGX, USD, UYU, UZS, VND, VUV, WST, XCD, XOF, XPF, ZAR, ZMW" }

[pm_filters.opennode]
crypto_currency = { country = "US, CA, GB, AU, BR, MX, SG, PH, NZ, ZA, JP, AT, BE, HR, CY, EE, FI, FR, DE, GR, IE, IT, LV, LT, LU, MT, NL, PT, SK, SI, ES", currency = "USD, CAD, GBP, AUD, BRL, MXN, SGD, PHP, NZD, ZAR, JPY, EUR" }

[pm_filters.authorizedotnet]
credit = {currency = "CAD,USD"}
debit = {currency = "CAD,USD"}
google_pay = {currency = "CHF,DKK,EUR,GBP,NOK,PLN,SEK,USD,AUD,NZD,CAD"}
apple_pay = {currency = "EUR,GBP,ISK,USD,AUD,CAD,BRL,CLP,COP,CRC,CZK,DKK,EGP,GEL,GHS,GTQ,HNL,HKD,HUF,ILS,INR,JPY,KZT,KRW,KWD,MAD,MXN,MYR,NOK,NZD,PEN,PLN,PYG,QAR,RON,SAR,SEK,SGD,THB,TWD,UAH,AED,VND,ZAR"}
paypal = {currency = "AUD,BRL,CAD,CHF,CNY,CZK,DKK,EUR,GBP,HKD,HUF,ILS,JPY,MXN,MYR,NOK,NZD,PHP,PLN,SEK,SGD,THB,TWD,USD"}

[pm_filters.bambora]
credit = { country = "US,CA", currency = "USD" }
debit = { country = "US,CA", currency = "USD" }

[pm_filters.bankofamerica]
credit = { currency = "USD" }
debit = { currency = "USD" }
apple_pay = { currency = "USD" }
google_pay = { currency = "USD" }
samsung_pay = { currency = "USD" }

[pm_filters.cybersource]
credit = { currency = "USD,GBP,EUR,PLN,SEK,XOF" }
debit = { currency = "USD,GBP,EUR,PLN,SEK,XOF" }
apple_pay = { currency = "ARS, CAD, CLP, COP, CNY, EUR, HKD, KWD, MYR, MXN, NZD, PEN, QAR, SAR, SGD, ZAR, UAH, GBP, AED, USD, PLN, SEK" }
google_pay = { currency = "ARS, AUD, CAD, CLP, COP, EUR, HKD, INR, KWD, MYR, MXN, NZD, PEN, QAR, SAR, SGD, ZAR, UAH, AED, GBP, USD, PLN, SEK" }
samsung_pay = { currency = "USD,GBP,EUR,SEK" }
paze = { currency = "USD,SEK" }

[pm_filters.barclaycard]
credit = { currency = "USD,GBP,EUR,PLN,SEK" }
debit = { currency = "USD,GBP,EUR,PLN,SEK" }
google_pay = { currency = "ARS, AUD, CAD, CLP, COP, EUR, HKD, INR, KWD, MYR, MXN, NZD, PEN, QAR, SAR, SGD, ZAR, UAH, AED, GBP, USD, PLN, SEK" }

[pm_filters.itaubank]
pix = { country = "BR", currency = "BRL" }

[pm_filters.nexinets]
credit = { country = "DE",currency = "EUR" }
debit = { country = "DE",currency = "EUR" }
ideal = { country = "DE",currency = "EUR" }
giropay = { country = "DE",currency = "EUR" }
sofort = { country = "DE",currency = "EUR" }
eps = { country = "DE",currency = "EUR" }
apple_pay = { country = "DE",currency = "EUR" }
paypal = { country = "DE",currency = "EUR" }


[pm_filters.nuvei]
credit = { country = "AU,CA,GB,IN,JP,NZ,PH,SG,TH,US",currency = "AED,AMD,ARS,AUD,AZN,BAM,BDT,BGN,BHD,BMD,BND,BRL,BYN,CAD,CHF,CLP,CNY,COP,CRC,CZK,DKK,DOP,DZD,EGP,EUR,GBP,GEL,GHS,GTQ,HKD,HUF,IDR,INR,IQD,ISK,JOD,JPY,KES,KGS,KRW,KWD,KYD,KZT,LBP,LKR,MAD,MDL,MKD,MMK,MNT,MUR,MWK,MXN,MYR,MZN,NAD,NGN,NOK,NZD,OMR,PEN,PHP,PKR,PLN,PYG,QAR,RON,RSD,RUB,SAR,SEK,SGD,SOS,THB,TND,TOP,TRY,TTD,TWD,UAH,UGX,USD,UYU,UZS,VND,XAF,YER,ZAR" }
debit = { country = "AU,CA,GB,IN,JP,NZ,PH,SG,TH,US",currency = "AED,AMD,ARS,AUD,AZN,BAM,BDT,BGN,BHD,BMD,BND,BRL,BYN,CAD,CHF,CLP,CNY,COP,CRC,CZK,DKK,DOP,DZD,EGP,EUR,GBP,GEL,GHS,GTQ,HKD,HUF,IDR,INR,IQD,ISK,JOD,JPY,KES,KGS,KRW,KWD,KYD,KZT,LBP,LKR,MAD,MDL,MKD,MMK,MNT,MUR,MWK,MXN,MYR,MZN,NAD,NGN,NOK,NZD,OMR,PEN,PHP,PKR,PLN,PYG,QAR,RON,RSD,RUB,SAR,SEK,SGD,SOS,THB,TND,TOP,TRY,TTD,TWD,UAH,UGX,USD,UYU,UZS,VND,XAF,YER,ZAR" }
klarna = { country = "AU,CA,GB,IN,JP,NZ,PH,SG,TH,US",currency = "AED,AMD,ARS,AUD,AZN,BAM,BDT,BGN,BHD,BMD,BND,BRL,BYN,CAD,CHF,CLP,CNY,COP,CRC,CZK,DKK,DOP,DZD,EGP,EUR,GBP,GEL,GHS,GTQ,HKD,HUF,IDR,INR,IQD,ISK,JOD,JPY,KES,KGS,KRW,KWD,KYD,KZT,LBP,LKR,MAD,MDL,MKD,MMK,MNT,MUR,MWK,MXN,MYR,MZN,NAD,NGN,NOK,NZD,OMR,PEN,PHP,PKR,PLN,PYG,QAR,RON,RSD,RUB,SAR,SEK,SGD,SOS,THB,TND,TOP,TRY,TTD,TWD,UAH,UGX,USD,UYU,UZS,VND,XAF,YER,ZAR" }
afterpay_clearpay = { country = "AU,CA,GB,IN,JP,NZ,PH,SG,TH,US",currency = "AED,AMD,ARS,AUD,AZN,BAM,BDT,BGN,BHD,BMD,BND,BRL,BYN,CAD,CHF,CLP,CNY,COP,CRC,CZK,DKK,DOP,DZD,EGP,EUR,GBP,GEL,GHS,GTQ,HKD,HUF,IDR,INR,IQD,ISK,JOD,JPY,KES,KGS,KRW,KWD,KYD,KZT,LBP,LKR,MAD,MDL,MKD,MMK,MNT,MUR,MWK,MXN,MYR,MZN,NAD,NGN,NOK,NZD,OMR,PEN,PHP,PKR,PLN,PYG,QAR,RON,RSD,RUB,SAR,SEK,SGD,SOS,THB,TND,TOP,TRY,TTD,TWD,UAH,UGX,USD,UYU,UZS,VND,XAF,YER,ZAR" }
ideal = { country = "AU,CA,GB,IN,JP,NZ,PH,SG,TH,US",currency = "AED,AMD,ARS,AUD,AZN,BAM,BDT,BGN,BHD,BMD,BND,BRL,BYN,CAD,CHF,CLP,CNY,COP,CRC,CZK,DKK,DOP,DZD,EGP,EUR,GBP,GEL,GHS,GTQ,HKD,HUF,IDR,INR,IQD,ISK,JOD,JPY,KES,KGS,KRW,KWD,KYD,KZT,LBP,LKR,MAD,MDL,MKD,MMK,MNT,MUR,MWK,MXN,MYR,MZN,NAD,NGN,NOK,NZD,OMR,PEN,PHP,PKR,PLN,PYG,QAR,RON,RSD,RUB,SAR,SEK,SGD,SOS,THB,TND,TOP,TRY,TTD,TWD,UAH,UGX,USD,UYU,UZS,VND,XAF,YER,ZAR" }
giropay = { country = "AU,CA,GB,IN,JP,NZ,PH,SG,TH,US",currency = "AED,AMD,ARS,AUD,AZN,BAM,BDT,BGN,BHD,BMD,BND,BRL,BYN,CAD,CHF,CLP,CNY,COP,CRC,CZK,DKK,DOP,DZD,EGP,EUR,GBP,GEL,GHS,GTQ,HKD,HUF,IDR,INR,IQD,ISK,JOD,JPY,KES,KGS,KRW,KWD,KYD,KZT,LBP,LKR,MAD,MDL,MKD,MMK,MNT,MUR,MWK,MXN,MYR,MZN,NAD,NGN,NOK,NZD,OMR,PEN,PHP,PKR,PLN,PYG,QAR,RON,RSD,RUB,SAR,SEK,SGD,SOS,THB,TND,TOP,TRY,TTD,TWD,UAH,UGX,USD,UYU,UZS,VND,XAF,YER,ZAR" }
sofort = { country = "AU,CA,GB,IN,JP,NZ,PH,SG,TH,US",currency = "AED,AMD,ARS,AUD,AZN,BAM,BDT,BGN,BHD,BMD,BND,BRL,BYN,CAD,CHF,CLP,CNY,COP,CRC,CZK,DKK,DOP,DZD,EGP,EUR,GBP,GEL,GHS,GTQ,HKD,HUF,IDR,INR,IQD,ISK,JOD,JPY,KES,KGS,KRW,KWD,KYD,KZT,LBP,LKR,MAD,MDL,MKD,MMK,MNT,MUR,MWK,MXN,MYR,MZN,NAD,NGN,NOK,NZD,OMR,PEN,PHP,PKR,PLN,PYG,QAR,RON,RSD,RUB,SAR,SEK,SGD,SOS,THB,TND,TOP,TRY,TTD,TWD,UAH,UGX,USD,UYU,UZS,VND,XAF,YER,ZAR" }
eps = { country = "AU,CA,GB,IN,JP,NZ,PH,SG,TH,US",currency = "AED,AMD,ARS,AUD,AZN,BAM,BDT,BGN,BHD,BMD,BND,BRL,BYN,CAD,CHF,CLP,CNY,COP,CRC,CZK,DKK,DOP,DZD,EGP,EUR,GBP,GEL,GHS,GTQ,HKD,HUF,IDR,INR,IQD,ISK,JOD,JPY,KES,KGS,KRW,KWD,KYD,KZT,LBP,LKR,MAD,MDL,MKD,MMK,MNT,MUR,MWK,MXN,MYR,MZN,NAD,NGN,NOK,NZD,OMR,PEN,PHP,PKR,PLN,PYG,QAR,RON,RSD,RUB,SAR,SEK,SGD,SOS,THB,TND,TOP,TRY,TTD,TWD,UAH,UGX,USD,UYU,UZS,VND,XAF,YER,ZAR" }
apple_pay = { country = "AU, HK, JP, NZ, SG, TW, AT, BY, BE, BG, HR, CY, CZ, DK, EE, FO, FI, FR, GE, DE, GR, GL, GG, HU, IS, IE, IM, IT, KZ, JE, LV, LI, LT, LU, MT, MC, NL, NO, PL, PT, RO, SM, SK, SI, ES, SE, CH, UA, GB, VA, BR, IL, SA, AE, CA, US",currency = "EGP, MAD, ZAR, AUD, CNY, HKD, JPY, MYR, MNT, NZD, SGD, KRW, TWD, VND, AMD, EUR, AZN, BYN, BGN, CZK, DKK, GEL, GBP, HUF, ISK, KZT, CHF, MDL, NOK, PLN, RON, RSD, SEK, CHF, UAH, GBP, ARS, BRL, CLP, COP, CRC, DOP, USD, GTQ, MXN, PYG, PEN, UYU, BHD, JOD, KWD, OMR, QAR, SAR, AED, CAD" }
google_pay = { country = "AL, DZ, AO, AG, AR, AU, AT, AZ, BH, BY, BE, BR, BG, CA, CL, CO, HR, CZ, DK, DO, EG, EE, FI, FR, DE, GR, HK, HU, IN, ID, IE, IL, IT, JP, JO, KZ, KE, KW, LV, LB, LT, LU, MY, MX, NL, NZ, NO, OM, PK, PA, PE, PH, PL, PT, QA, RO, RU, SA, SG, SK, ZA, ES, LK, SE, CH, TW, TH, TR, UA, AE, GB, UY, VN",currency = "ALL, DZD, USD, ARS, AUD, EUR, AZN, BHD, BYN, BRL, BGN, CAD, CLP, COP, CZK, DKK, DOP, HKD, HUF, INR, IDR, JPY, JOD, KZT, KES, KWD, LBP, MYR, MXN, NZD, NOK, OMR, PKR, PEN, PHP, PLN, QAR, RON, RUB, SAR, SGD, ZAR, LKR, SEK, CHF, TWD, THB, TRY, UAH, AED, GBP, UYU, VND" }
paypal = { country = "AU,CA,GB,IN,JP,NZ,PH,SG,TH,US",currency = "AED,AMD,ARS,AUD,AZN,BAM,BDT,BGN,BHD,BMD,BND,BRL,BYN,CAD,CHF,CLP,CNY,COP,CRC,CZK,DKK,DOP,DZD,EGP,EUR,GBP,GEL,GHS,GTQ,HKD,HUF,IDR,INR,IQD,ISK,JOD,JPY,KES,KGS,KRW,KWD,KYD,KZT,LBP,LKR,MAD,MDL,MKD,MMK,MNT,MUR,MWK,MXN,MYR,MZN,NAD,NGN,NOK,NZD,OMR,PEN,PHP,PKR,PLN,PYG,QAR,RON,RSD,RUB,SAR,SEK,SGD,SOS,THB,TND,TOP,TRY,TTD,TWD,UAH,UGX,USD,UYU,UZS,VND,XAF,YER,ZAR" }


[pm_filters.nexixpay]
credit = { country = "AT,BE,CY,EE,FI,FR,DE,GR,IE,IT,LV,LT,LU,MT,NL,PT,SK,SI,ES,BG,HR,DK,GB,NO,PL,CZ,RO,SE,CH,HU,AU,BR,US", currency = "ARS,AUD,BHD,CAD,CLP,CNY,COP,HRK,CZK,DKK,HKD,HUF,INR,JPY,KZT,JOD,KRW,KWD,MYR,MXN,NGN,NOK,PHP,QAR,RUB,SAR,SGD,VND,ZAR,SEK,CHF,THB,AED,EGP,GBP,USD,TWD,BYN,RSD,AZN,RON,TRY,AOA,BGN,EUR,UAH,PLN,BRL" }
debit = { country = "AT,BE,CY,EE,FI,FR,DE,GR,IE,IT,LV,LT,LU,MT,NL,PT,SK,SI,ES,BG,HR,DK,GB,NO,PL,CZ,RO,SE,CH,HU,AU,BR,US", currency = "ARS,AUD,BHD,CAD,CLP,CNY,COP,HRK,CZK,DKK,HKD,HUF,INR,JPY,KZT,JOD,KRW,KWD,MYR,MXN,NGN,NOK,PHP,QAR,RUB,SAR,SGD,VND,ZAR,SEK,CHF,THB,AED,EGP,GBP,USD,TWD,BYN,RSD,AZN,RON,TRY,AOA,BGN,EUR,UAH,PLN,BRL" }

[pm_filters.square]
credit = { country = "AU,CA,FR,IE,JP,ES,GB,US", currency = "AED,AFN,ALL,AMD,ANG,AOA,ARS,AUD,AWG,AZN,BAM,BBD,BDT,BGN,BHD,BIF,BMD,BND,BOB,BRL,BSD,BTN,BWP,BZD,CAD,CDF,CHF,CLP,CNY,COP,CRC,CUP,CVE,CZK,DJF,DKK,DOP,DZD,EGP,ERN,ETB,EUR,FJD,FKP,GBP,GEL,GHS,GIP,GMD,GNF,GTQ,GYD,HKD,HNL,HRK,HTG,HUF,IDR,ILS,INR,IQD,IRR,ISK,JMD,JOD,JPY,KES,KGS,KHR,KMF,KPW,KRW,KWD,KYD,KZT,LAK,LBP,LKR,LRD,LSL,LYD,MAD,MDL,MGA,MKD,MMK,MNT,MOP,MUR,MVR,MWK,MXN,MYR,MZN,NAD,NGN,NIO,NOK,NPR,NZD,OMR,PAB,PEN,PGK,PHP,PKR,PLN,PYG,QAR,RON,RSD,RUB,RWF,SAR,SBD,SCR,SDG,SEK,SGD,SHP,SLE,SLL,SOS,SRD,SSP,SVC,SYP,SZL,THB,TJS,TMT,TND,TOP,TRY,TTD,TWD,TZS,UAH,UGX,USD,UYU,UZS,VND,VUV,WST,XAF,XCD,XOF,XPF,YER,ZAR,ZMW" }
debit = { country = "AU,CA,FR,IE,JP,ES,GB,US", currency = "AED,AFN,ALL,AMD,ANG,AOA,ARS,AUD,AWG,AZN,BAM,BBD,BDT,BGN,BHD,BIF,BMD,BND,BOB,BRL,BSD,BTN,BWP,BZD,CAD,CDF,CHF,CLP,CNY,COP,CRC,CUP,CVE,CZK,DJF,DKK,DOP,DZD,EGP,ERN,ETB,EUR,FJD,FKP,GBP,GEL,GHS,GIP,GMD,GNF,GTQ,GYD,HKD,HNL,HRK,HTG,HUF,IDR,ILS,INR,IQD,IRR,ISK,JMD,JOD,JPY,KES,KGS,KHR,KMF,KPW,KRW,KWD,KYD,KZT,LAK,LBP,LKR,LRD,LSL,LYD,MAD,MDL,MGA,MKD,MMK,MNT,MOP,MUR,MVR,MWK,MXN,MYR,MZN,NAD,NGN,NIO,NOK,NPR,NZD,OMR,PAB,PEN,PGK,PHP,PKR,PLN,PYG,QAR,RON,RSD,RUB,RWF,SAR,SBD,SCR,SDG,SEK,SGD,SHP,SLE,SLL,SOS,SRD,SSP,SVC,SYP,SZL,THB,TJS,TMT,TND,TOP,TRY,TTD,TWD,TZS,UAH,UGX,USD,UYU,UZS,VND,VUV,WST,XAF,XCD,XOF,XPF,YER,ZAR,ZMW" }

[pm_filters.iatapay]
upi_collect = { country = "IN", currency = "INR" }
upi_intent = { country = "IN", currency = "INR" }
ideal = { country = "NL", currency = "EUR" }
local_bank_redirect = { country = "AT,BE,EE,FI,FR,DE,IE,IT,LV,LT,LU,NL,PT,ES,GB,IN,HK,SG,TH,BR,MX,GH,VN,MY,PH,JO,AU,CO", currency = "EUR,GBP,INR,HKD,SGD,THB,BRL,MXN,GHS,VND,MYR,PHP,JOD,AUD,COP" }
duit_now = { country = "MY", currency = "MYR" }
fps = { country = "GB", currency = "GBP" }
prompt_pay = { country = "TH", currency = "THB" }
viet_qr = { country = "VN", currency = "VND" }

[pm_filters.coinbase]
crypto_currency = { country = "ZA,US,BR,CA,TR,SG,VN,GB,DE,FR,ES,PT,IT,NL,AU" }

[pm_filters.novalnet]
credit = { country = "AD,AE,AL,AM,AR,AT,AU,AZ,BA,BB,BD,BE,BG,BH,BI,BM,BN,BO,BR,BS,BW,BY,BZ,CA,CD,CH,CL,CN,CO,CR,CU,CY,CZ,DE,DJ,DK,DO,DZ,EE,EG,ET,ES,FI,FJ,FR,GB,GE,GH,GI,GM,GR,GT,GY,HK,HN,HR,HU,ID,IE,IL,IN,IS,IT,JM,JO,JP,KE,KH,KR,KW,KY,KZ,LB,LK,LT,LV,LY,MA,MC,MD,ME,MG,MK,MN,MO,MT,MV,MW,MX,MY,NG,NI,NO,NP,NL,NZ,OM,PA,PE,PG,PH,PK,PL,PT,PY,QA,RO,RS,RU,RW,SA,SB,SC,SE,SG,SH,SI,SK,SL,SO,SM,SR,ST,SV,SY,TH,TJ,TN,TO,TR,TW,TZ,UA,UG,US,UY,UZ,VE,VA,VN,VU,WS,CF,AG,DM,GD,KN,LC,VC,YE,ZA,ZM", currency = "AED,ALL,AMD,ARS,AUD,AZN,BAM,BBD,BDT,BGN,BHD,BIF,BMD,BND,BOB,BRL,BSD,BWP,BYN,BZD,CAD,CDF,CHF,CLP,CNY,COP,CRC,CUP,CZK,DJF,DKK,DOP,DZD,EGP,ETB,EUR,FJD,GBP,GEL,GHS,GIP,GMD,GTQ,GYD,HKD,HNL,HRK,HUF,IDR,ILS,INR,ISK,JMD,JOD,JPY,KES,KHR,KRW,KWD,KYD,KZT,LBP,LKR,LYD,MAD,MDL,MGA,MKD,MNT,MOP,MVR,MWK,MXN,MYR,NGN,NIO,NOK,NPR,NZD,OMR,PAB,PEN,PGK,PHP,PKR,PLN,PYG,QAR,RON,RSD,RUB,RWF,SAR,SBD,SCR,SEK,SGD,SHP,SLL,SOS,SRD,STN,SVC,SYP,THB,TJS,TND,TOP,TRY,TWD,TZS,UAH,UGX,USD,UYU,UZS,VES,VND,VUV,WST,XAF,XCD,YER,ZAR,ZMW"}
debit = { country = "AD,AE,AL,AM,AR,AT,AU,AZ,BA,BB,BD,BE,BG,BH,BI,BM,BN,BO,BR,BS,BW,BY,BZ,CA,CD,CH,CL,CN,CO,CR,CU,CY,CZ,DE,DJ,DK,DO,DZ,EE,EG,ET,ES,FI,FJ,FR,GB,GE,GH,GI,GM,GR,GT,GY,HK,HN,HR,HU,ID,IE,IL,IN,IS,IT,JM,JO,JP,KE,KH,KR,KW,KY,KZ,LB,LK,LT,LV,LY,MA,MC,MD,ME,MG,MK,MN,MO,MT,MV,MW,MX,MY,NG,NI,NO,NP,NL,NZ,OM,PA,PE,PG,PH,PK,PL,PT,PY,QA,RO,RS,RU,RW,SA,SB,SC,SE,SG,SH,SI,SK,SL,SO,SM,SR,ST,SV,SY,TH,TJ,TN,TO,TR,TW,TZ,UA,UG,US,UY,UZ,VE,VA,VN,VU,WS,CF,AG,DM,GD,KN,LC,VC,YE,ZA,ZM", currency = "AED,ALL,AMD,ARS,AUD,AZN,BAM,BBD,BDT,BGN,BHD,BIF,BMD,BND,BOB,BRL,BSD,BWP,BYN,BZD,CAD,CDF,CHF,CLP,CNY,COP,CRC,CUP,CZK,DJF,DKK,DOP,DZD,EGP,ETB,EUR,FJD,GBP,GEL,GHS,GIP,GMD,GTQ,GYD,HKD,HNL,HRK,HUF,IDR,ILS,INR,ISK,JMD,JOD,JPY,KES,KHR,KRW,KWD,KYD,KZT,LBP,LKR,LYD,MAD,MDL,MGA,MKD,MNT,MOP,MVR,MWK,MXN,MYR,NGN,NIO,NOK,NPR,NZD,OMR,PAB,PEN,PGK,PHP,PKR,PLN,PYG,QAR,RON,RSD,RUB,RWF,SAR,SBD,SCR,SEK,SGD,SHP,SLL,SOS,SRD,STN,SVC,SYP,THB,TJS,TND,TOP,TRY,TWD,TZS,UAH,UGX,USD,UYU,UZS,VES,VND,VUV,WST,XAF,XCD,YER,ZAR,ZMW"}
apple_pay = { country = "EG, MA, ZA, CN, HK, JP, MY, MN, SG, KR, VN, AT, BE, BG, HR, CY, CZ, DK, EE, FI, FR, GE, DE, GR, GL, HU, IS, IE, IT, LV, LI, LT, LU, MT, MD, MC, ME, NL, NO, PL, PT, RO, SM, RS, SK, SI, ES, SE, CH, UA, GB, VA, CA, US, BH, IL, JO, KW, OM, QA, SA, AE, AR, BR, CL, CO, CR, SV, GT, MX, PY, PE, UY, BS, DO, AM, KZ, NZ", currency = "EGP, MAD, ZAR, AUD, CNY, HKD, JPY, MOP, MYR, MNT, NZD, SGD, KRW, TWD, VND, AMD, EUR, AZN, BGN, CZK, DKK, GEL, GBP, HUF, ISK, KZT, CHF, MDL, NOK, PLN, RON, RSD, SEK, UAH, ARS, BRL, CLP, COP, CRC, DOP, USD, GTQ, HNL, MXN, PAB, PYG, PEN, BSD, UYU, BHD, ILS, JOD, KWD, OMR, QAR, SAR, AED, CAD"}
google_pay = { country = "AO, EG, KE, ZA, AR, BR, CL, CO, MX, PE, UY, AG, DO, AE, TR, SA, QA, OM, LB, KW, JO, IL, BH, KZ, VN, TH, SG, MY, JP, HK, LK, IN, US, CA, GB, UA, CH, SE, ES, SK, PT, RO, PL, NO, NL, LU, LT, LV, IE, IT, HU, GR, DE, FR, FI, EE, DK, CZ, HR, BG, BE, AT, AL", currency = "ALL, DZD, USD, XCD, ARS, AUD, EUR, AZN, BHD, BRL, BGN, CAD, CLP, COP, CZK, DKK, DOP, EGP, HKD, HUF, INR, IDR, ILS, JPY, JOD, KZT, KES, KWD, LBP, MYR, MXN, NZD, NOK, OMR, PKR, PAB, PEN, PHP, PLN, QAR, RON, RUB, SAR, SGD, ZAR, LKR, SEK, CHF, TWD, THB, TRY, UAH, AED, GBP, UYU, VND"}
paypal = { country = "AD,AE,AL,AM,AR,AT,AU,AZ,BA,BB,BD,BE,BG,BH,BI,BM,BN,BO,BR,BS,BW,BY,BZ,CA,CD,CH,CL,CN,CO,CR,CU,CY,CZ,DE,DJ,DK,DO,DZ,EE,EG,ET,ES,FI,FJ,FR,GB,GE,GH,GI,GM,GR,GT,GY,HK,HN,HR,HU,ID,IE,IL,IN,IS,IT,JM,JO,JP,KE,KH,KR,KW,KY,KZ,LB,LK,LT,LV,LY,MA,MC,MD,ME,MG,MK,MN,MO,MT,MV,MW,MX,MY,NG,NI,NO,NP,NL,NZ,OM,PA,PE,PG,PH,PK,PL,PT,PY,QA,RO,RS,RU,RW,SA,SB,SC,SE,SG,SH,SI,SK,SL,SO,SM,SR,ST,SV,SY,TH,TJ,TN,TO,TR,TW,TZ,UA,UG,US,UY,UZ,VE,VA,VN,VU,WS,CF,AG,DM,GD,KN,LC,VC,YE,ZA,ZM", currency = "AED,ALL,AMD,ARS,AUD,AZN,BAM,BBD,BDT,BGN,BHD,BIF,BMD,BND,BOB,BRL,BSD,BWP,BYN,BZD,CAD,CDF,CHF,CLP,CNY,COP,CRC,CUP,CZK,DJF,DKK,DOP,DZD,EGP,ETB,EUR,FJD,GBP,GEL,GHS,GIP,GMD,GTQ,GYD,HKD,HNL,HRK,HUF,IDR,ILS,INR,ISK,JMD,JOD,JPY,KES,KHR,KRW,KWD,KYD,KZT,LBP,LKR,LYD,MAD,MDL,MGA,MKD,MNT,MOP,MVR,MWK,MXN,MYR,NGN,NIO,NOK,NPR,NZD,OMR,PAB,PEN,PGK,PHP,PKR,PLN,PYG,QAR,RON,RSD,RUB,RWF,SAR,SBD,SCR,SEK,SGD,SHP,SLL,SOS,SRD,STN,SVC,SYP,THB,TJS,TND,TOP,TRY,TWD,TZS,UAH,UGX,USD,UYU,UZS,VES,VND,VUV,WST,XAF,XCD,YER,ZAR,ZMW"}

[pm_filters.braintree]
credit = { country = "AD,AT,AU,BE,BG,CA,CH,CY,CZ,DE,DK,EE,ES,FI,FR,GB,GG,GI,GR,HK,HR,HU,IE,IM,IT,JE,LI,LT,LU,LV,MT,MC,MY,NL,NO,NZ,PL,PT,RO,SE,SG,SI,SK,SM,US", currency = "AED,AMD,AOA,ARS,AUD,AWG,AZN,BAM,BBD,BDT,BGN,BIF,BMD,BND,BOB,BRL,BSD,BWP,BYN,BZD,CAD,CHF,CLP,CNY,COP,CRC,CVE,CZK,DJF,DKK,DOP,DZD,EGP,ETB,EUR,FJD,FKP,GBP,GEL,GHS,GIP,GMD,GNF,GTQ,GYD,HKD,HNL,HRK,HTG,HUF,IDR,ILS,INR,ISK,JMD,JPY,KES,KGS,KHR,KMF,KRW,KYD,KZT,LAK,LBP,LKR,LRD,LSL,MAD,MDL,MKD,MNT,MOP,MUR,MVR,MWK,MXN,MYR,MZN,NAD,NGN,NIO,NOK,NPR,NZD,PAB,PEN,PGK,PHP,PKR,PLN,PYG,QAR,RON,RSD,RUB,RWF,SAR,SBD,SCR,SEK,SGD,SHP,SLL,SOS,SRD,STD,SVC,SYP,SZL,THB,TJS,TOP,TRY,TTD,TWD,TZS,UAH,UGX,USD,UYU,UZS,VES,VND,VUV,WST,XAF,XCD,XOF,XPF,YER,ZAR,ZMW,ZWL"}
debit = { country = "AD,AT,AU,BE,BG,CA,CH,CY,CZ,DE,DK,EE,ES,FI,FR,GB,GG,GI,GR,HK,HR,HU,IE,IM,IT,JE,LI,LT,LU,LV,MT,MC,MY,NL,NO,NZ,PL,PT,RO,SE,SG,SI,SK,SM,US", currency = "AED,AMD,AOA,ARS,AUD,AWG,AZN,BAM,BBD,BDT,BGN,BIF,BMD,BND,BOB,BRL,BSD,BWP,BYN,BZD,CAD,CHF,CLP,CNY,COP,CRC,CVE,CZK,DJF,DKK,DOP,DZD,EGP,ETB,EUR,FJD,FKP,GBP,GEL,GHS,GIP,GMD,GNF,GTQ,GYD,HKD,HNL,HRK,HTG,HUF,IDR,ILS,INR,ISK,JMD,JPY,KES,KGS,KHR,KMF,KRW,KYD,KZT,LAK,LBP,LKR,LRD,LSL,MAD,MDL,MKD,MNT,MOP,MUR,MVR,MWK,MXN,MYR,MZN,NAD,NGN,NIO,NOK,NPR,NZD,PAB,PEN,PGK,PHP,PKR,PLN,PYG,QAR,RON,RSD,RUB,RWF,SAR,SBD,SCR,SEK,SGD,SHP,SLL,SOS,SRD,STD,SVC,SYP,SZL,THB,TJS,TOP,TRY,TTD,TWD,TZS,UAH,UGX,USD,UYU,UZS,VES,VND,VUV,WST,XAF,XCD,XOF,XPF,YER,ZAR,ZMW,ZWL"}

[pm_filters.forte]
credit = { country = "US, CA", currency = "CAD,USD"}
debit = { country = "US, CA", currency = "CAD,USD"}

[pm_filters.facilitapay]
pix = { country = "BR", currency = "BRL" }

[pm_filters.helcim]
credit = { country = "US, CA", currency = "USD, CAD" }
debit = { country = "US, CA", currency = "USD, CAD" }

[pm_filters.globalpay]
credit = { country = "AF,AX,AL,DZ,AS,AD,AO,AI,AQ,AG,AR,AM,AW,AU,AT,AZ,BS,BH,BD,BB,BY,BE,BZ,BJ,BM,BT,BO,BQ,BA,BW,BV,BR,IO,BN,BG,BF,BI,KH,CM,CA,CV,KY,CF,TD,CL,CN,CX,CC,CO,KM,CG,CD,CK,CR,CI,HR,CU,CW,CY,CZ,DK,DJ,DM,DO,EC,EG,SV,GQ,ER,EE,SZ,ET,FK,FO,FJ,FI,FR,GF,PF,TF,GA,GM,GE,DE,GH,GI,GR,GL,GD,GP,GU,GT,GG,GN,GW,GY,HT,HM,VA,HN,HK,HU,IS,IN,ID,IR,IQ,IE,IM,IL,IT,JM,JP,JE,JO,KZ,KE,KI,KP,KR,KW,KG,LA,LV,LB,LS,LR,LY,LI,LT,LU,MO,MK,MG,MW,MY,MV,ML,MT,MH,MQ,MR,MU,YT,MX,FM,MD,MC,MN,ME,MS,MA,MZ,MM,NA,NR,NP,NL,NC,NZ,NI,NE,NG,NU,NF,MP,NO,OM,PK,PW,PS,PA,PG,PY,PE,PH,PN,PL,PT,PR,QA,RE,RO,RU,RW,BL,SH,KN,LC,MF,PM,VC,WS,SM,ST,SA,SN,RS,SC,SL,SG,SX,SK,SI,SB,SO,ZA,GS,SS,ES,LK,SD,SR,SJ,SE,CH,SY,TW,TJ,TZ,TH,TL,TG,TK,TO,TT,TN,TR,TM,TC,TV,UG,UA,AE,GB,US,UM,UY,UZ,VU,VE,VN,VG,VI,WF,EH,YE,ZM,ZW", currency = "AFN,DZD,ARS,AMD,AWG,AUD,AZN,BSD,BHD,THB,PAB,BBD,BYN,BZD,BMD,BOB,BRL,BND,BGN,BIF,CVE,CAD,CLP,COP,KMF,CDF,NIO,CRC,CUP,CZK,GMD,DKK,MKD,DJF,DOP,VND,XCD,EGP,SVC,ETB,EUR,FKP,FJD,HUF,GHS,GIP,HTG,PYG,GNF,GYD,HKD,UAH,ISK,INR,IRR,IQD,JMD,JOD,KES,PGK,HRK,KWD,AOA,MMK,LAK,GEL,LBP,ALL,HNL,SLL,LRD,LYD,SZL,LSL,MGA,MWK,MYR,MUR,MXN,MDL,MAD,MZN,NGN,ERN,NAD,NPR,ANG,ILS,TWD,NZD,BTN,KPW,NOK,TOP,PKR,MOP,UYU,PHP,GBP,BWP,QAR,GTQ,ZAR,OMR,KHR,RON,MVR,IDR,RUB,RWF,SHP,SAR,RSD,SCR,SGD,PEN,SBD,KGS,SOS,TJS,SSP,LKR,SDG,SRD,SEK,CHF,SYP,BDT,WST,TZS,KZT,TTD,MNT,TND,TRY,TMT,AED,UGX,USD,UZS,VUV,KRW,YER,JPY,CNY,ZMW,ZWL,PLN,CLF,STD,CUC"}
debit = { country = "AF,AX,AL,DZ,AS,AD,AO,AI,AQ,AG,AR,AM,AW,AU,AT,AZ,BS,BH,BD,BB,BY,BE,BZ,BJ,BM,BT,BO,BQ,BA,BW,BV,BR,IO,BN,BG,BF,BI,KH,CM,CA,CV,KY,CF,TD,CL,CN,CX,CC,CO,KM,CG,CD,CK,CR,CI,HR,CU,CW,CY,CZ,DK,DJ,DM,DO,EC,EG,SV,GQ,ER,EE,SZ,ET,FK,FO,FJ,FI,FR,GF,PF,TF,GA,GM,GE,DE,GH,GI,GR,GL,GD,GP,GU,GT,GG,GN,GW,GY,HT,HM,VA,HN,HK,HU,IS,IN,ID,IR,IQ,IE,IM,IL,IT,JM,JP,JE,JO,KZ,KE,KI,KP,KR,KW,KG,LA,LV,LB,LS,LR,LY,LI,LT,LU,MO,MK,MG,MW,MY,MV,ML,MT,MH,MQ,MR,MU,YT,MX,FM,MD,MC,MN,ME,MS,MA,MZ,MM,NA,NR,NP,NL,NC,NZ,NI,NE,NG,NU,NF,MP,NO,OM,PK,PW,PS,PA,PG,PY,PE,PH,PN,PL,PT,PR,QA,RE,RO,RU,RW,BL,SH,KN,LC,MF,PM,VC,WS,SM,ST,SA,SN,RS,SC,SL,SG,SX,SK,SI,SB,SO,ZA,GS,SS,ES,LK,SD,SR,SJ,SE,CH,SY,TW,TJ,TZ,TH,TL,TG,TK,TO,TT,TN,TR,TM,TC,TV,UG,UA,AE,GB,US,UM,UY,UZ,VU,VE,VN,VG,VI,WF,EH,YE,ZM,ZW", currency = "AFN,DZD,ARS,AMD,AWG,AUD,AZN,BSD,BHD,THB,PAB,BBD,BYN,BZD,BMD,BOB,BRL,BND,BGN,BIF,CVE,CAD,CLP,COP,KMF,CDF,NIO,CRC,CUP,CZK,GMD,DKK,MKD,DJF,DOP,VND,XCD,EGP,SVC,ETB,EUR,FKP,FJD,HUF,GHS,GIP,HTG,PYG,GNF,GYD,HKD,UAH,ISK,INR,IRR,IQD,JMD,JOD,KES,PGK,HRK,KWD,AOA,MMK,LAK,GEL,LBP,ALL,HNL,SLL,LRD,LYD,SZL,LSL,MGA,MWK,MYR,MUR,MXN,MDL,MAD,MZN,NGN,ERN,NAD,NPR,ANG,ILS,TWD,NZD,BTN,KPW,NOK,TOP,PKR,MOP,UYU,PHP,GBP,BWP,QAR,GTQ,ZAR,OMR,KHR,RON,MVR,IDR,RUB,RWF,SHP,SAR,RSD,SCR,SGD,PEN,SBD,KGS,SOS,TJS,SSP,LKR,SDG,SRD,SEK,CHF,SYP,BDT,WST,TZS,KZT,TTD,MNT,TND,TRY,TMT,AED,UGX,USD,UZS,VUV,KRW,YER,JPY,CNY,ZMW,ZWL,PLN,CLF,STD,CUC"}
eps = { country = "AT", currency = "EUR" }
giropay = { country = "DE", currency = "EUR" }
ideal = { country = "NL", currency = "EUR" }
sofort = { country = "AT,BE,DE,ES,IT,NL", currency = "EUR" }

[pm_filters.globepay]
ali_pay = { country = "GB",currency = "GBP,CNY" }
we_chat_pay = { country = "GB",currency = "GBP,CNY" }

[pm_filters.jpmorgan]
debit = { country = "CA, GB, US, AT, BE, BG, HR, CY, CZ, DK, EE, FI, FR, DE, GR, HU, IE, IT, LV, LT, LU, MT, NL, PL, PT, RO, SK, SI, ES, SE", currency = "USD, EUR, GBP, AUD, NZD, SGD, CAD, JPY, HKD, KRW, TWD, MXN, BRL, DKK, NOK, ZAR, SEK, CHF, CZK, PLN, TRY, AFN, ALL, DZD, AOA, ARS, AMD, AWG, AZN, BSD, BDT, BBD, BYN, BZD, BMD, BOB, BAM, BWP, BND, BGN, BIF, BTN, XOF, XAF, XPF, KHR, CVE, KYD, CLP, CNY, COP, KMF, CDF, CRC, HRK, DJF, DOP, XCD, EGP, ETB, FKP, FJD, GMD, GEL, GHS, GIP, GTQ, GYD, HTG, HNL, HUF, ISK, INR, IDR, ILS, JMD, KZT, KES, LAK, LBP, LSL, LRD, MOP, MKD, MGA, MWK, MYR, MVR, MRU, MUR, MDL, MNT, MAD, MZN, MMK, NAD, NPR, ANG, PGK, NIO, NGN, PKR, PAB, PYG, PEN, PHP, QAR, RON, RWF, SHP, WST, STN, SAR, RSD, SCR, SLL, SBD, SOS, LKR, SRD, SZL, TJS, TZS, THB, TOP, TTD, UGX, UAH, AED, UYU, UZS, VUV, VND, YER, ZMW" }
credit = { country = "CA, GB, US, AT, BE, BG, HR, CY, CZ, DK, EE, FI, FR, DE, GR, HU, IE, IT, LV, LT, LU, MT, NL, PL, PT, RO, SK, SI, ES, SE", currency = "USD, EUR, GBP, AUD, NZD, SGD, CAD, JPY, HKD, KRW, TWD, MXN, BRL, DKK, NOK, ZAR, SEK, CHF, CZK, PLN, TRY, AFN, ALL, DZD, AOA, ARS, AMD, AWG, AZN, BSD, BDT, BBD, BYN, BZD, BMD, BOB, BAM, BWP, BND, BGN, BIF, BTN, XOF, XAF, XPF, KHR, CVE, KYD, CLP, CNY, COP, KMF, CDF, CRC, HRK, DJF, DOP, XCD, EGP, ETB, FKP, FJD, GMD, GEL, GHS, GIP, GTQ, GYD, HTG, HNL, HUF, ISK, INR, IDR, ILS, JMD, KZT, KES, LAK, LBP, LSL, LRD, MOP, MKD, MGA, MWK, MYR, MVR, MRU, MUR, MDL, MNT, MAD, MZN, MMK, NAD, NPR, ANG, PGK, NIO, NGN, PKR, PAB, PYG, PEN, PHP, QAR, RON, RWF, SHP, WST, STN, SAR, RSD, SCR, SLL, SBD, SOS, LKR, SRD, SZL, TJS, TZS, THB, TOP, TTD, UGX, UAH, AED, UYU, UZS, VUV, VND, YER, ZMW" }

[pm_filters.bitpay]
crypto_currency = { country = "US, CA, GB, AT, BE, BG, HR, CY, CZ, DK, EE, FI, FR, DE, GR, HU, IE, IT, LV, LT, LU, MT, NL, PL, PT, RO, SK, SI, ES, SE", currency = "USD, AUD, CAD, GBP, MXN, NZD, CHF, EUR"}

[pm_filters.paybox]
debit = { country = "FR", currency = "CAD, AUD, EUR, USD" }
credit = { country = "FR", currency = "CAD, AUD, EUR, USD" }

[pm_filters.payload]
debit = { currency = "USD,CAD" }
credit = { currency = "USD,CAD" }

[pm_filters.digitalvirgo]
direct_carrier_billing = {country = "MA, CM, ZA, EG, SN, DZ, TN, ML, GN, GH, LY, GA, CG, MG, BW, SD, NG, ID, SG, AZ, TR, FR, ES, PL, GB, PT, DE, IT, BE, IE, SK, GR, NL, CH, BR, MX, AR, CL, AE, IQ, KW, BH, SA, QA, PS, JO, OM, RU" , currency = "MAD, XOF, XAF, ZAR, EGP, DZD, TND, GNF, GHS, LYD, XAF, CDF, MGA, BWP, SDG, NGN, IDR, SGD, RUB, AZN, TRY, EUR, PLN, GBP, CHF, BRL, MXN, ARS, CLP, AED, IQD, KWD, BHD, SAR, QAR, ILS, JOD, OMR" }

[pm_filters.klarna]
klarna = { country = "AU,AT,BE,CA,CZ,DK,FI,FR,DE,GR,IE,IT,NL,NZ,NO,PL,PT,ES,SE,CH,GB,US", currency = "CHF,DKK,EUR,GBP,NOK,PLN,SEK,USD,AUD,NZD,CAD" }

[pm_filters.flexiti]
flexiti = { country = "CA", currency = "CAD" }

[pm_filters.mifinity]
mifinity = { country = "BR,CN,SG,MY,DE,CH,DK,GB,ES,AD,GI,FI,FR,GR,HR,IT,JP,MX,AR,CO,CL,PE,VE,UY,PY,BO,EC,GT,HN,SV,NI,CR,PA,DO,CU,PR,NL,NO,PL,PT,SE,RU,TR,TW,HK,MO,AX,AL,DZ,AS,AO,AI,AG,AM,AW,AU,AT,AZ,BS,BH,BD,BB,BE,BZ,BJ,BM,BT,BQ,BA,BW,IO,BN,BG,BF,BI,KH,CM,CA,CV,KY,CF,TD,CX,CC,KM,CG,CK,CI,CW,CY,CZ,DJ,DM,EG,GQ,ER,EE,ET,FK,FO,FJ,GF,PF,TF,GA,GM,GE,GH,GL,GD,GP,GU,GG,GN,GW,GY,HT,HM,VA,IS,IN,ID,IE,IM,IL,JE,JO,KZ,KE,KI,KW,KG,LA,LV,LB,LS,LI,LT,LU,MK,MG,MW,MV,ML,MT,MH,MQ,MR,MU,YT,FM,MD,MC,MN,ME,MS,MA,MZ,NA,NR,NP,NC,NZ,NE,NG,NU,NF,MP,OM,PK,PW,PS,PG,PH,PN,QA,RE,RO,RW,BL,SH,KN,LC,MF,PM,VC,WS,SM,ST,SA,SN,RS,SC,SL,SX,SK,SI,SB,SO,ZA,GS,KR,LK,SR,SJ,SZ,TH,TL,TG,TK,TO,TT,TN,TM,TC,TV,UG,UA,AE,UZ,VU,VN,VG,VI,WF,EH,ZM", currency = "AUD,CAD,CHF,CNY,CZK,DKK,EUR,GBP,INR,JPY,NOK,NZD,PLN,RUB,SEK,ZAR,USD,EGP,UYU,UZS" }

[pm_filters.payu]
debit = { country = "AE, AF, AL, AM, CW, AO, AR, AU, AW, AZ, BA, BB, BG, BH, BI, BM, BN, BO, BR, BS, BW, BY, BZ, CA, CD, LI, CL, CN, CO, CR, CV, CZ, DJ, DK, DO, DZ, EG, ET, AD, FJ, FK, GG, GE, GH, GI, GM, GN, GT, GY, HK, HN, HR, HT, HU, ID, IL, IQ, IS, JM, JO, JP, KG, KH, KM, KR, KW, KY, KZ, LA, LB, LR, LS, MA, MD, MG, MK, MN, MO, MR, MV, MW, MX, MY, MZ, NA, NG, NI, BV, CK, OM, PA, PE, PG, PL, PY, QA, RO, RS, RW, SA, SB, SC, SE, SG, SH, SO, SR, SV, SZ, TH, TJ, TM, TN, TO, TR, TT, TW, TZ, UG, AS, UY, UZ, VE, VN, VU, WS, CM, AI, BJ, PF, YE, ZA, ZM, ZW", currency = "AED, AFN, ALL, AMD, ANG, AOA, ARS, AUD, AWG, AZN, BAM, BBD, BGN, BHD, BIF, BMD, BND, BOB, BRL, BSD, BWP, BYN, BZD, CAD, CDF, CHF, CLP, CNY, COP, CRC, CVE, CZK, DJF, DKK, DOP, DZD, EGP, ETB, EUR, FJD, FKP, GBP, GEL, GHS, GIP, GMD, GNF, GTQ, GYD, HKD, HNL, HRK, HTG, HUF, IDR, ILS, IQD, ISK, JMD, JOD, JPY, KGS, KHR, KMF, KRW, KWD, KYD, KZT, LAK, LBP, LRD, LSL, MAD, MDL, MGA, MKD, MNT, MOP, MRU, MVR, MWK, MXN, MYR, MZN, NAD, NGN, NIO, NOK, NZD, OMR, PAB, PEN, PGK, PLN, PYG, QAR, RON, RSD, RWF, SAR, SBD, SCR, SEK, SGD, SHP, SOS, SRD, SVC, SZL, THB, TJS, TMT, TND, TOP, TRY, TTD, TWD, TZS, UGX, USD, UYU, UZS, VES, VND, VUV, WST, XAF, XCD, XOF, XPF, YER, ZAR, ZMW, ZWL" }
credit = { country = "AE, AF, AL, AM, CW, AO, AR, AU, AW, AZ, BA, BB, BG, BH, BI, BM, BN, BO, BR, BS, BW, BY, BZ, CA, CD, LI, CL, CN, CO, CR, CV, CZ, DJ, DK, DO, DZ, EG, ET, AD, FJ, FK, GG, GE, GH, GI, GM, GN, GT, GY, HK, HN, HR, HT, HU, ID, IL, IQ, IS, JM, JO, JP, KG, KH, KM, KR, KW, KY, KZ, LA, LB, LR, LS, MA, MD, MG, MK, MN, MO, MR, MV, MW, MX, MY, MZ, NA, NG, NI, BV, CK, OM, PA, PE, PG, PL, PY, QA, RO, RS, RW, SA, SB, SC, SE, SG, SH, SO, SR, SV, SZ, TH, TJ, TM, TN, TO, TR, TT, TW, TZ, UG, AS, UY, UZ, VE, VN, VU, WS, CM, AI, BJ, PF, YE, ZA, ZM, ZW", currency = "AED, AFN, ALL, AMD, ANG, AOA, ARS, AUD, AWG, AZN, BAM, BBD, BGN, BHD, BIF, BMD, BND, BOB, BRL, BSD, BWP, BYN, BZD, CAD, CDF, CHF, CLP, CNY, COP, CRC, CVE, CZK, DJF, DKK, DOP, DZD, EGP, ETB, EUR, FJD, FKP, GBP, GEL, GHS, GIP, GMD, GNF, GTQ, GYD, HKD, HNL, HRK, HTG, HUF, IDR, ILS, IQD, ISK, JMD, JOD, JPY, KGS, KHR, KMF, KRW, KWD, KYD, KZT, LAK, LBP, LRD, LSL, MAD, MDL, MGA, MKD, MNT, MOP, MRU, MVR, MWK, MXN, MYR, MZN, NAD, NGN, NIO, NOK, NZD, OMR, PAB, PEN, PGK, PLN, PYG, QAR, RON, RSD, RWF, SAR, SBD, SCR, SEK, SGD, SHP, SOS, SRD, SVC, SZL, THB, TJS, TMT, TND, TOP, TRY, TTD, TWD, TZS, UGX, USD, UYU, UZS, VES, VND, VUV, WST, XAF, XCD, XOF, XPF, YER, ZAR, ZMW, ZWL" }
google_pay = { country = "AL, DZ, AS, AO, AR, AU, AZ, BH, BY, BR, BG, CA, CL, CO, HR, CZ, DK, DO, EG, HK, HU, ID, IN, IL, JP, JO, KZ, KW, LB, MY, MX, OM, PA, PE, PL, QA, RO, SA, SG, SE, TW, TH, TR, AE, UY, VN", currency = "ALL, DZD, USD, AOA, XCD, ARS, AUD, EUR, AZN, BHD, BYN, BRL, BGN, CAD, CLP, COP, CZK, DKK, DOP, EGP, HKD, HUF, INR, IDR, ILS, JPY, JOD, KZT, KWD, LBP, MYR, MXN, NZD, NOK, OMR, PAB, PEN, PLN, QAR, RON, SAR, SGD, ZAR, SEK, CHF, TWD, THB, TRY, UAH, AED, GBP, UYU, VND" }

[pm_filters.prophetpay]
card_redirect = { country = "US", currency = "USD" }

[pm_filters.multisafepay]
credit = { country = "AF,AX,AL,DZ,AS,AD,AO,AI,AQ,AG,AR,AM,AW,AU,AT,AZ,BS,BH,BD,BB,BY,BE,BZ,BJ,BM,BT,BO,BQ,BA,BW,BV,BR,IO,BN,BG,BF,BI,CV,KH,CM,CA,KY,CF,TD,CL,CN,CX,CC,CO,KM,CG,CD,CK,CR,CI,HR,CU,CW,CY,CZ,DK,DJ,DM,DO,EC,EG,SV,GQ,ER,EE,ET,FK,FO,FJ,FI,FR,GF,PF,TF,GA,GM,GE,DE,GH,GI,GR,GL,GD,GP,GU,GT,GG,GN,GW,GY,HT,HM,VA,HN,HK,HU,IS,IN,ID,IR,IQ,IE,IM,IL,IT,JM,JP,JE,JO,KZ,KE,KI,KP,KR,KW,KG,LA,LV,LB,LS,LR,LY,LI,LT,LU,MO,MK,MG,MW,MY,MV,ML,MT,MH,MQ,MR,MU,YT,MX,FM,MD,MC,MN,ME,MS,MA,MZ,MM,NA,NR,NP,NL,NC,NZ,NI,NE,NG,NU,NF,MP,NO,OM,PK,PW,PS,PA,PG,PY,PE,PH,PN,PL,PT,PR,QA,RE,RO,RU,RW,BL,SH,KN,LC,MF,PM,VC,WS,SM,ST,SA,SN,RS,SC,SL,SG,SX,SK,SI,SB,SO,ZA,GS,SS,ES,LK,SD,SR,SJ,SZ,SE,CH,SY,TW,TJ,TZ,TH,TL,TG,TK,TO,TT,TN,TR,TM,TC,TV,UG,UA,AE,GB,US,UM,UY,UZ,VU,VE,VN,VG,VI,WF,EH,YE,ZM,ZW", currency = "AED,AUD,BRL,CAD,CHF,CLP,CNY,COP,CZK,DKK,EUR,GBP,HKD,HRK,HUF,ILS,INR,ISK,JPY,KRW,MXN,MYR,NOK,NZD,PEN,PLN,RON,RUB,SEK,SGD,TRY,TWD,USD,ZAR" }
debit = { country = "AF,AX,AL,DZ,AS,AD,AO,AI,AQ,AG,AR,AM,AW,AU,AT,AZ,BS,BH,BD,BB,BY,BE,BZ,BJ,BM,BT,BO,BQ,BA,BW,BV,BR,IO,BN,BG,BF,BI,CV,KH,CM,CA,KY,CF,TD,CL,CN,CX,CC,CO,KM,CG,CD,CK,CR,CI,HR,CU,CW,CY,CZ,DK,DJ,DM,DO,EC,EG,SV,GQ,ER,EE,ET,FK,FO,FJ,FI,FR,GF,PF,TF,GA,GM,GE,DE,GH,GI,GR,GL,GD,GP,GU,GT,GG,GN,GW,GY,HT,HM,VA,HN,HK,HU,IS,IN,ID,IR,IQ,IE,IM,IL,IT,JM,JP,JE,JO,KZ,KE,KI,KP,KR,KW,KG,LA,LV,LB,LS,LR,LY,LI,LT,LU,MO,MK,MG,MW,MY,MV,ML,MT,MH,MQ,MR,MU,YT,MX,FM,MD,MC,MN,ME,MS,MA,MZ,MM,NA,NR,NP,NL,NC,NZ,NI,NE,NG,NU,NF,MP,NO,OM,PK,PW,PS,PA,PG,PY,PE,PH,PN,PL,PT,PR,QA,RE,RO,RU,RW,BL,SH,KN,LC,MF,PM,VC,WS,SM,ST,SA,SN,RS,SC,SL,SG,SX,SK,SI,SB,SO,ZA,GS,SS,ES,LK,SD,SR,SJ,SZ,SE,CH,SY,TW,TJ,TZ,TH,TL,TG,TK,TO,TT,TN,TR,TM,TC,TV,UG,UA,AE,GB,US,UM,UY,UZ,VU,VE,VN,VG,VI,WF,EH,YE,ZM,ZW", currency = "AED,AUD,BRL,CAD,CHF,CLP,CNY,COP,CZK,DKK,EUR,GBP,HKD,HRK,HUF,ILS,INR,ISK,JPY,KRW,MXN,MYR,NOK,NZD,PEN,PLN,RON,RUB,SEK,SGD,TRY,TWD,USD,ZAR" }
google_pay = { country = "AL, DZ, AS, AO, AG, AR, AU, AT, AZ, BH, BY, BE, BR, BG, CA, CL, CO, HR, CZ, DK, DO, EG, EE, FI, FR, DE, GR, HK, HU, IN, ID, IE, IL, IT, JP, JO, KZ, KE, KW, LV, LB, LT, LU, MY, MX, NL, NZ, NO, OM, PK, PA, PE, PH, PL, PT, QA, RO, RU, SA, SG, SK, ZA, ES, LK, SE, CH, TW, TH, TR, UA, AE, GB, US, UY, VN", currency = "AED, AUD, BRL, CAD, CHF, CLP, COP, CZK, DKK, EUR, GBP, HKD, HRK, HUF, ILS, INR, JPY, MXN, MYR, NOK, NZD, PEN, PHP, PLN, RON, RUB, SEK, SGD, THB, TRY, TWD, UAH, USD, ZAR" }
paypal = { country = "AF,AX,AL,DZ,AS,AD,AO,AI,AQ,AG,AR,AM,AW,AU,AT,AZ,BS,BH,BD,BB,BY,BE,BZ,BJ,BM,BT,BO,BQ,BA,BW,BV,BR,IO,BN,BG,BF,BI,CV,KH,CM,CA,KY,CF,TD,CL,CN,CX,CC,CO,KM,CG,CD,CK,CR,CI,HR,CU,CW,CY,CZ,DK,DJ,DM,DO,EC,EG,SV,GQ,ER,EE,ET,FK,FO,FJ,FI,FR,GF,PF,TF,GA,GM,GE,DE,GH,GI,GR,GL,GD,GP,GU,GT,GG,GN,GW,GY,HT,HM,VA,HN,HK,HU,IS,IN,ID,IR,IQ,IE,IM,IL,IT,JM,JP,JE,JO,KZ,KE,KI,KP,KR,KW,KG,LA,LV,LB,LS,LR,LY,LI,LT,LU,MO,MK,MG,MW,MY,MV,ML,MT,MH,MQ,MR,MU,YT,MX,FM,MD,MC,MN,ME,MS,MA,MZ,MM,NA,NR,NP,NL,NC,NZ,NI,NE,NG,NU,NF,MP,NO,OM,PK,PW,PS,PA,PG,PY,PE,PH,PN,PL,PT,PR,QA,RE,RO,RU,RW,BL,SH,KN,LC,MF,PM,VC,WS,SM,ST,SA,SN,RS,SC,SL,SG,SX,SK,SI,SB,SO,ZA,GS,SS,ES,LK,SD,SR,SJ,SZ,SE,CH,SY,TW,TJ,TZ,TH,TL,TG,TK,TO,TT,TN,TR,TM,TC,TV,UG,UA,AE,GB,US,UM,UY,UZ,VU,VE,VN,VG,VI,WF,EH,YE,ZM,ZW", currency = "AUD,BRL,CAD,CHF,CZK,DKK,EUR,GBP,HKD,HRK,HUF,JPY,MXN,MYR,NOK,NZD,PHP,PLN,RUB,SEK,SGD,THB,TRY,TWD,USD" }
giropay = { country = "DE", currency = "EUR" }
ideal = { country = "NL", currency = "EUR" }
klarna = { country = "AT,BE,DK,FI,FR,DE,IT,NL,NO,PT,ES,SE,GB", currency = "DKK,EUR,GBP,NOK,SEK" }
trustly = { country = "AT,CZ,DK,EE,FI,DE,LV,LT,NL,NO,PL,PT,ES,SE,GB" , currency = "EUR,GBP,SEK"}
ali_pay = {currency = "EUR,USD"}
we_chat_pay = { currency = "EUR"}
eps = { country = "AT" , currency = "EUR"  }
mb_way = { country = "PT" , currency = "EUR" }
sofort = { country = "AT,BE,FR,DE,IT,PL,ES,CH,GB" , currency = "EUR"}

[pm_filters.checkbook]
ach = { country = "US", currency = "USD" }

[pm_filters.cashtocode]
classic = { country = "AF,AX,AL,DZ,AS,AD,AO,AI,AQ,AG,AR,AM,AW,AU,AT,AZ,BS,BH,BD,BB,BY,BE,BZ,BJ,BM,BT,BO,BQ,BA,BW,BV,BR,IO,BN,BG,BF,BI,KH,CM,CA,CV,KY,CF,TD,CL,CN,CX,CC,CO,KM,CG,CD,CK,CR,CI,HR,CU,CW,CY,CZ,DK,DJ,DM,DO,EC,EG,SV,GQ,ER,EE,ET,FK,FO,FJ,FI,FR,GF,PF,TF,GA,GM,GE,DE,GH,GI,GR,GL,GD,GP,GU,GT,GG,GN,GW,GY,HT,HM,VA,HN,HK,HU,IS,IN,ID,IR,IQ,IE,IM,IL,IT,JM,JP,JE,JO,KZ,KE,KI,KP,KR,KW,KG,LA,LV,LB,LS,LR,LY,LI,LT,LU,MO,MK,MG,MW,MY,MV,ML,MT,MH,MQ,MR,MU,YT,MX,FM,MD,MC,MN,ME,MS,MA,MZ,MM,NA,NR,NP,NL,NC,NZ,NI,NE,NG,NU,NF,MP,NO,OM,PK,PW,PS,PA,PG,PY,PE,PH,PN,PL,PT,PR,QA,RE,RO,RU,RW,BL,SH,KN,LC,MF,PM,VC,WS,SM,ST,SA,SN,RS,SC,SL,SG,SX,SK,SI,SB,SO,ZA,GS,SS,ES,LK,SD,SR,SJ,SZ,SE,CH,SY,TW,TJ,TZ,TH,TL,TG,TK,TO,TT,TN,TR,TM,TC,TV,UG,UA,AE,GB,UM,UY,UZ,VU,VE,VN,VG,VI,WF,EH,YE,ZM,ZW,US", currency = "AED,AFN,ALL,AMD,ANG,AOA,ARS,AUD,AWG,AZN,BAM,BBD,BDT,BGN,BHD,BIF,BMD,BND,BOB,BRL,BSD,BTN,BWP,BYN,BZD,CAD,CDF,CHF,CLF,CLP,CNY,COP,CRC,CUC,CUP,CVE,CZK,DJF,DKK,DOP,DZD,EGP,ERN,ETB,EUR,FJD,FKP,GBP,GEL,GHS,GIP,GMD,GNF,GTQ,GYD,HKD,HNL,HRK,HTG,HUF,IDR,ILS,INR,IQD,IRR,ISK,JMD,JOD,JPY,KES,KGS,KHR,KMF,KPW,KRW,KWD,KYD,KZT,LAK,LBP,LKR,LRD,LSL,LYD,MAD,MDL,MGA,MKD,MMK,MNT,MOP,MRU,MUR,MVR,MWK,MXN,MYR,MZN,NAD,NGN,NIO,NOK,NPR,NZD,OMR,PAB,PEN,PGK,PHP,PKR,PLN,PYG,QAR,RON,RSD,RUB,RWF,SAR,SBD,SCR,SDG,SEK,SGD,SHP,SLE,SLL,SOS,SRD,SSP,STD,STN,SVC,SYP,SZL,THB,TJS,TMT,TND,TOP,TRY,TTD,TWD,TZS,UAH,UGX,USD,UYU,UZS,VES,VND,VUV,WST,XAF,XCD,XOF,XPF,YER,ZAR,ZMW,ZWL" }
evoucher = { country = "AF,AX,AL,DZ,AS,AD,AO,AI,AQ,AG,AR,AM,AW,AU,AT,AZ,BS,BH,BD,BB,BY,BE,BZ,BJ,BM,BT,BO,BQ,BA,BW,BV,BR,IO,BN,BG,BF,BI,KH,CM,CA,CV,KY,CF,TD,CL,CN,CX,CC,CO,KM,CG,CD,CK,CR,CI,HR,CU,CW,CY,CZ,DK,DJ,DM,DO,EC,EG,SV,GQ,ER,EE,ET,FK,FO,FJ,FI,FR,GF,PF,TF,GA,GM,GE,DE,GH,GI,GR,GL,GD,GP,GU,GT,GG,GN,GW,GY,HT,HM,VA,HN,HK,HU,IS,IN,ID,IR,IQ,IE,IM,IL,IT,JM,JP,JE,JO,KZ,KE,KI,KP,KR,KW,KG,LA,LV,LB,LS,LR,LY,LI,LT,LU,MO,MK,MG,MW,MY,MV,ML,MT,MH,MQ,MR,MU,YT,MX,FM,MD,MC,MN,ME,MS,MA,MZ,MM,NA,NR,NP,NL,NC,NZ,NI,NE,NG,NU,NF,MP,NO,OM,PK,PW,PS,PA,PG,PY,PE,PH,PN,PL,PT,PR,QA,RE,RO,RU,RW,BL,SH,KN,LC,MF,PM,VC,WS,SM,ST,SA,SN,RS,SC,SL,SG,SX,SK,SI,SB,SO,ZA,GS,SS,ES,LK,SD,SR,SJ,SZ,SE,CH,SY,TW,TJ,TZ,TH,TL,TG,TK,TO,TT,TN,TR,TM,TC,TV,UG,UA,AE,GB,UM,UY,UZ,VU,VE,VN,VG,VI,WF,EH,YE,ZM,ZW,US", currency = "AED,AFN,ALL,AMD,ANG,AOA,ARS,AUD,AWG,AZN,BAM,BBD,BDT,BGN,BHD,BIF,BMD,BND,BOB,BRL,BSD,BTN,BWP,BYN,BZD,CAD,CDF,CHF,CLF,CLP,CNY,COP,CRC,CUC,CUP,CVE,CZK,DJF,DKK,DOP,DZD,EGP,ERN,ETB,EUR,FJD,FKP,GBP,GEL,GHS,GIP,GMD,GNF,GTQ,GYD,HKD,HNL,HRK,HTG,HUF,IDR,ILS,INR,IQD,IRR,ISK,JMD,JOD,JPY,KES,KGS,KHR,KMF,KPW,KRW,KWD,KYD,KZT,LAK,LBP,LKR,LRD,LSL,LYD,MAD,MDL,MGA,MKD,MMK,MNT,MOP,MRU,MUR,MVR,MWK,MXN,MYR,MZN,NAD,NGN,NIO,NOK,NPR,NZD,OMR,PAB,PEN,PGK,PHP,PKR,PLN,PYG,QAR,RON,RSD,RUB,RWF,SAR,SBD,SCR,SDG,SEK,SGD,SHP,SLE,SLL,SOS,SRD,SSP,STD,STN,SVC,SYP,SZL,THB,TJS,TMT,TND,TOP,TRY,TTD,TWD,TZS,UAH,UGX,USD,UYU,UZS,VES,VND,VUV,WST,XAF,XCD,XOF,XPF,YER,ZAR,ZMW,ZWL" }

[pm_filters.wellsfargo]
credit = { country = "AF,AX,AL,DZ,AS,AD,AO,AI,AQ,AG,AR,AM,AW,AU,AT,AZ,BS,BH,BD,BB,BY,BE,BZ,BJ,BM,BT,BO,BQ,BA,BW,BV,BR,IO,BN,BG,BF,BI,KH,CM,CA,CV,KY,CF,TD,CL,CN,CX,CC,CO,KM,CG,CD,CK,CR,CI,HR,CU,CW,CY,CZ,DK,DJ,DM,DO,EC,EG,SV,GQ,ER,EE,ET,FK,FO,FJ,FI,FR,GF,PF,TF,GA,GM,GE,DE,GH,GI,GR,GL,GD,GP,GU,GT,GG,GN,GW,GY,HT,HM,VA,HN,HK,HU,IS,IN,ID,IR,IQ,IE,IM,IL,IT,JM,JP,JE,JO,KZ,KE,KI,KP,KR,KW,KG,LA,LV,LB,LS,LR,LY,LI,LT,LU,MO,MK,MG,MW,MY,MV,ML,MT,MH,MQ,MR,MU,YT,MX,FM,MD,MC,MN,ME,MS,MA,MZ,MM,NA,NR,NP,NL,NC,NZ,NI,NE,NG,NU,NF,MP,NO,OM,PK,PW,PS,PA,PG,PY,PE,PH,PN,PL,PT,PR,QA,RE,RO,RU,RW,BL,SH,KN,LC,MF,PM,VC,WS,SM,ST,SA,SN,RS,SC,SL,SG,SX,SK,SI,SB,SO,ZA,GS,SS,ES,LK,SD,SR,SJ,SZ,SE,CH,SY,TW,TJ,TZ,TH,TL,TG,TK,TO,TT,TN,TR,TM,TC,TV,UG,UA,US,AE,GB,UM,UY,UZ,VU,VE,VN,VG,VI,WF,EH,YE,ZM,ZW", currency = "AED,AFN,ALL,AMD,ANG,AOA,ARS,AUD,AWG,AZN,BAM,BBD,BDT,BGN,BHD,BIF,BMD,BND,BOB,BRL,BSD,BTN,BWP,BYN,BZD,CAD,CDF,CHF,CLP,CNY,COP,CRC,CUP,CVE,CZK,DJF,DKK,DOP,DZD,EGP,ERN,ETB,EUR,FJD,FKP,GBP,GEL,GHS,GIP,GMD,GNF,GTQ,GYD,HKD,HNL,HRK,HTG,HUF,IDR,ILS,INR,IQD,IRR,ISK,JMD,JOD,JPY,KES,KGS,KHR,KMF,KPW,KRW,KWD,KYD,KZT,LAK,LBP,LKR,LRD,LSL,LYD,MAD,MDL,MGA,MKD,MMK,MNT,MOP,MRU,MUR,MVR,MWK,MXN,MYR,MZN,NAD,NGN,NIO,NOK,NPR,NZD,OMR,PAB,PEN,PGK,PHP,PKR,PLN,PYG,QAR,RON,RSD,RUB,RWF,SAR,SBD,SCR,SDG,SEK,SGD,SHP,SLE,SLL,SOS,SRD,SSP,STN,SVC,SYP,SZL,THB,TJS,TMT,TND,TOP,TRY,TTD,TWD,TZS,UAH,UGX,USD,UYU,UZS,VES,VND,VUV,WST,XAF,XCD,XOF,XPF,YER,ZAR,ZMW,ZWL" }
debit = { country = "AF,AX,AL,DZ,AS,AD,AO,AI,AQ,AG,AR,AM,AW,AU,AT,AZ,BS,BH,BD,BB,BY,BE,BZ,BJ,BM,BT,BO,BQ,BA,BW,BV,BR,IO,BN,BG,BF,BI,KH,CM,CA,CV,KY,CF,TD,CL,CN,CX,CC,CO,KM,CG,CD,CK,CR,CI,HR,CU,CW,CY,CZ,DK,DJ,DM,DO,EC,EG,SV,GQ,ER,EE,ET,FK,FO,FJ,FI,FR,GF,PF,TF,GA,GM,GE,DE,GH,GI,GR,GL,GD,GP,GU,GT,GG,GN,GW,GY,HT,HM,VA,HN,HK,HU,IS,IN,ID,IR,IQ,IE,IM,IL,IT,JM,JP,JE,JO,KZ,KE,KI,KP,KR,KW,KG,LA,LV,LB,LS,LR,LY,LI,LT,LU,MO,MK,MG,MW,MY,MV,ML,MT,MH,MQ,MR,MU,YT,MX,FM,MD,MC,MN,ME,MS,MA,MZ,MM,NA,NR,NP,NL,NC,NZ,NI,NE,NG,NU,NF,MP,NO,OM,PK,PW,PS,PA,PG,PY,PE,PH,PN,PL,PT,PR,QA,RE,RO,RU,RW,BL,SH,KN,LC,MF,PM,VC,WS,SM,ST,SA,SN,RS,SC,SL,SG,SX,SK,SI,SB,SO,ZA,GS,SS,ES,LK,SD,SR,SJ,SZ,SE,CH,SY,TW,TJ,TZ,TH,TL,TG,TK,TO,TT,TN,TR,TM,TC,TV,UG,UA,US,AE,GB,UM,UY,UZ,VU,VE,VN,VG,VI,WF,EH,YE,ZM,ZW", currency = "AED,AFN,ALL,AMD,ANG,AOA,ARS,AUD,AWG,AZN,BAM,BBD,BDT,BGN,BHD,BIF,BMD,BND,BOB,BRL,BSD,BTN,BWP,BYN,BZD,CAD,CDF,CHF,CLP,CNY,COP,CRC,CUP,CVE,CZK,DJF,DKK,DOP,DZD,EGP,ERN,ETB,EUR,FJD,FKP,GBP,GEL,GHS,GIP,GMD,GNF,GTQ,GYD,HKD,HNL,HRK,HTG,HUF,IDR,ILS,INR,IQD,IRR,ISK,JMD,JOD,JPY,KES,KGS,KHR,KMF,KPW,KRW,KWD,KYD,KZT,LAK,LBP,LKR,LRD,LSL,LYD,MAD,MDL,MGA,MKD,MMK,MNT,MOP,MRU,MUR,MVR,MWK,MXN,MYR,MZN,NAD,NGN,NIO,NOK,NPR,NZD,OMR,PAB,PEN,PGK,PHP,PKR,PLN,PYG,QAR,RON,RSD,RUB,RWF,SAR,SBD,SCR,SDG,SEK,SGD,SHP,SLE,SLL,SOS,SRD,SSP,STN,SVC,SYP,SZL,THB,TJS,TMT,TND,TOP,TRY,TTD,TWD,TZS,UAH,UGX,USD,UYU,UZS,VES,VND,VUV,WST,XAF,XCD,XOF,XPF,YER,ZAR,ZMW,ZWL" }
google_pay = { country = "US", currency = "USD" }
apple_pay = { country = "US", currency = "USD" }
ach = { country = "US", currency = "USD" }

[pm_filters.stax]
credit = { country = "US", currency = "USD" }
debit = { country = "US", currency = "USD" }
ach = { country = "US", currency = "USD" }

[pm_filters.stripe]
affirm = { country = "US", currency = "USD" }
afterpay_clearpay = { country = "US,CA,GB,AU,NZ,FR,ES", currency = "USD,CAD,GBP,AUD,NZD" }
apple_pay.country = "AU, AT, BE, BR, BG, CA, HR, CY, CZ, DK, EE, FI, FR, DE, GR, HU, HK, IE, IT, JP, LV, LI, LT, LU, MT, MY, MX, NL, NZ, NO, PL, PT, RO, SK, SG, SI, ZA, ES, SE, CH, GB, AE, US"
cashapp = { country = "US", currency = "USD" }
eps = { country = "AT", currency = "EUR" }
giropay = { country = "DE", currency = "EUR" }
google_pay.country = "AU, AT, BE, BR, BG, CA, HR, CZ, DK, EE, FI, FR, DE, GR, HK, HU, IN, ID, IE, IT, JP, LV, KE, LT, LU, MY, MX, NL, NZ, NO, PL, PT, RO, SG, SK, ZA, ES, SE, CH, TH, AE, GB, US"
ideal = { country = "NL", currency = "EUR" }
klarna = { country = "AU,AT,BE,CA,CZ,DK,FI,FR,DE,GR,IE,IT,NL,NZ,NO,PL,PT,ES,SE,CH,GB,US", currency = "AUD,CAD,CHF,CZK,DKK,EUR,GBP,NOK,NZD,PLN,SEK,USD" }
multibanco = { country = "PT", currency = "EUR" }
ach = { country = "US", currency = "USD" }
revolut_pay = { currency = "EUR,GBP" }

[pm_filters.volt]
open_banking_uk = {country = "DE,GB,AT,BE,CY,EE,ES,FI,FR,GR,HR,IE,IT,LT,LU,LV,MT,NL,PT,SI,SK,BG,CZ,DK,HU,NO,PL,RO,SE,AU,BR", currency = "EUR,GBP,DKK,NOK,PLN,SEK,AUD,BRL"}

[pm_filters.razorpay]
upi_collect = {country = "IN", currency = "INR"}

[pm_filters.phonepe]
upi_collect = { country = "IN", currency = "INR" }
upi_intent = { country = "IN", currency = "INR" }

[pm_filters.paytm]
upi_collect = { country = "IN", currency = "INR" }
upi_intent = { country = "IN", currency = "INR" }

[pm_filters.redsys]
credit = { currency = "AUD,BGN,CAD,CHF,COP,CZK,DKK,EUR,GBP,HRK,HUF,ILS,INR,JPY,MYR,NOK,NZD,PEN,PLN,RUB,SAR,SEK,SGD,THB,USD,ZAR", country="ES" }
debit = { currency = "AUD,BGN,CAD,CHF,COP,CZK,DKK,EUR,GBP,HRK,HUF,ILS,INR,JPY,MYR,NOK,NZD,PEN,PLN,RUB,SAR,SEK,SGD,THB,USD,ZAR", country="ES" }

[pm_filters.plaid]
open_banking_pis = {currency = "EUR,GBP"}

[pm_filters.worldpay]
debit = { country = "AF,DZ,AW,AU,AZ,BS,BH,BD,BB,BZ,BM,BT,BO,BA,BW,BR,BN,BG,BI,KH,CA,CV,KY,CL,CO,KM,CD,CR,CZ,DK,DJ,ST,DO,EC,EG,SV,ER,ET,FK,FJ,GM,GE,GH,GI,GT,GN,GY,HT,HN,HK,HU,IS,IN,ID,IR,IQ,IE,IL,IT,JM,JP,JO,KZ,KE,KW,LA,LB,LS,LR,LY,LT,MO,MK,MG,MW,MY,MV,MR,MU,MX,MD,MN,MA,MZ,MM,NA,NZ,NI,NG,KP,NO,AR,PK,PG,PY,PE,UY,PH,PL,GB,QA,OM,RO,RU,RW,WS,SG,ST,ZA,KR,LK,SH,SD,SR,SZ,SE,CH,SY,TW,TJ,TZ,TH,TT,TN,TR,UG,UA,US,UZ,VU,VE,VN,ZM,ZW", currency = "AFN,DZD,ANG,AWG,AUD,AZN,BSD,BHD,BDT,BBD,BZD,BMD,BTN,BOB,BAM,BWP,BRL,BND,BGN,BIF,KHR,CAD,CVE,KYD,XOF,XAF,XPF,CLP,COP,KMF,CDF,CRC,EUR,CZK,DKK,DJF,DOP,XCD,EGP,SVC,ERN,ETB,EUR,FKP,FJD,GMD,GEL,GHS,GIP,GTQ,GNF,GYD,HTG,HNL,HKD,HUF,ISK,INR,IDR,IRR,IQD,ILS,JMD,JPY,JOD,KZT,KES,KWD,LAK,LBP,LSL,LRD,LYD,MOP,MKD,MGA,MWK,MYR,MVR,MRU,MUR,MXN,MDL,MNT,MAD,MZN,MMK,NAD,NPR,NZD,NIO,NGN,KPW,NOK,ARS,PKR,PAB,PGK,PYG,PEN,UYU,PHP,PLN,GBP,QAR,OMR,RON,RUB,RWF,WST,SAR,RSD,SCR,SLL,SGD,STN,SBD,SOS,ZAR,KRW,LKR,SHP,SDG,SRD,SZL,SEK,CHF,SYP,TWD,TJS,TZS,THB,TOP,TTD,TND,TRY,TMT,AED,UGX,UAH,USD,UZS,VUV,VND,YER,CNY,ZMW,ZWL" }
credit = { country = "AF,DZ,AW,AU,AZ,BS,BH,BD,BB,BZ,BM,BT,BO,BA,BW,BR,BN,BG,BI,KH,CA,CV,KY,CL,CO,KM,CD,CR,CZ,DK,DJ,ST,DO,EC,EG,SV,ER,ET,FK,FJ,GM,GE,GH,GI,GT,GN,GY,HT,HN,HK,HU,IS,IN,ID,IR,IQ,IE,IL,IT,JM,JP,JO,KZ,KE,KW,LA,LB,LS,LR,LY,LT,MO,MK,MG,MW,MY,MV,MR,MU,MX,MD,MN,MA,MZ,MM,NA,NZ,NI,NG,KP,NO,AR,PK,PG,PY,PE,UY,PH,PL,GB,QA,OM,RO,RU,RW,WS,SG,ST,ZA,KR,LK,SH,SD,SR,SZ,SE,CH,SY,TW,TJ,TZ,TH,TT,TN,TR,UG,UA,US,UZ,VU,VE,VN,ZM,ZW", currency = "AFN,DZD,ANG,AWG,AUD,AZN,BSD,BHD,BDT,BBD,BZD,BMD,BTN,BOB,BAM,BWP,BRL,BND,BGN,BIF,KHR,CAD,CVE,KYD,XOF,XAF,XPF,CLP,COP,KMF,CDF,CRC,EUR,CZK,DKK,DJF,DOP,XCD,EGP,SVC,ERN,ETB,EUR,FKP,FJD,GMD,GEL,GHS,GIP,GTQ,GNF,GYD,HTG,HNL,HKD,HUF,ISK,INR,IDR,IRR,IQD,ILS,JMD,JPY,JOD,KZT,KES,KWD,LAK,LBP,LSL,LRD,LYD,MOP,MKD,MGA,MWK,MYR,MVR,MRU,MUR,MXN,MDL,MNT,MAD,MZN,MMK,NAD,NPR,NZD,NIO,NGN,KPW,NOK,ARS,PKR,PAB,PGK,PYG,PEN,UYU,PHP,PLN,GBP,QAR,OMR,RON,RUB,RWF,WST,SAR,RSD,SCR,SLL,SGD,STN,SBD,SOS,ZAR,KRW,LKR,SHP,SDG,SRD,SZL,SEK,CHF,SYP,TWD,TJS,TZS,THB,TOP,TTD,TND,TRY,TMT,AED,UGX,UAH,USD,UZS,VUV,VND,YER,CNY,ZMW,ZWL" }
google_pay = { country = "AL, DZ, AS, AO, AG, AR, AU, AT, AZ, BH, BY, BE, BR, BG, CA, CL, CO, HR, CZ, DK, DO, EG, EE, FI, FR, DE, GR, HK, HU, IN, ID, IE, IL, IT, JP, JO, KZ, KE, KW, LV, LB, LT, LU, MY, MX, NL, NZ, NO, OM, PK, PA, PE, PH, PL, PT, QA, RO, RU, SA, SG, SK, ZA, ES, LK, SE, CH, TW, TH, TR, UA, AE, GB, US, UY, VN", currency = "DZD, AOA, USD, XCD, ARS, AUD, AZN, EUR, BHD, BYN, BRL, BGN, CAD, CLP, COP, CZK, DKK, DOP, EGP, HKD, HUF, INR, IDR, ILS, JPY, JOD, KZT, KES, KWD, LBP, MYR, MXN, NZD, NOK, OMR, PKR, PAB, PEN, PHP, PLN, QAR, RON, RUB, SAR, SGD, ZAR, LKR, SEK, CHF, TWD, THB, TRY, UAH, AED, GBP, UYU, VND" }
apple_pay = { country = "EG, MA, ZA, AU, CN, HK, JP, MO, MY, MN, NZ, SG, TW, VN, AM, AT, AZ, BY, BE, BG, HR, CY, CZ, DK, EE, FO, FI, FR, GE, DE, GR, GL, GG, HU, IE, IS, IM, IT, KZ, JE, LV, LI, LT, LU, MT, MD, MC, ME, NL, NO, PL, PT, RO, SM, RS, SK, SI, ES, SE, CH, UA, GB, VA, AR, BR, CL, CO, CR, DO, EC, SV, GT, HN, MX, PA, PY, PE, BS, BH, IL, JO, KW, OM, PS, QA, SA, AE, CA, US, PR", currency = "EGP, MAD, ZAR, AUD, CNY, HKD, JPY, MOP, MYR, MNT, NZD, SGD, KRW, TWD, VND, EUR, AZN, BYN, BGN, CZK, DKK, GEL, GBP, HUF, ISK, KZT, CHF, MDL, NOK, PLN, RON, RSD, SEK, UAH, ARS, BRL, CLP, COP, CRC, DOP, USD, GTQ, HNL, MXN, PAB, PYG, PEN, BSD, UYU, BHD, ILS, JOD, KWD, OMR, QAR, SAR, AED, CAD" }

[pm_filters.worldpayxml]
debit = { country = "AF,DZ,AW,AU,AZ,BS,BH,BD,BB,BZ,BM,BT,BO,BA,BW,BR,BN,BG,BI,KH,CA,CV,KY,CL,CO,KM,CD,CR,CZ,DK,DJ,ST,DO,EC,EG,SV,ER,ET,FK,FJ,GM,GE,GH,GI,GT,GN,GY,HT,HN,HK,HU,IS,IN,ID,IR,IQ,IE,IL,IT,JM,JP,JO,KZ,KE,KW,LA,LB,LS,LR,LY,LT,MO,MK,MG,MW,MY,MV,MR,MU,MX,MD,MN,MA,MZ,MM,NA,NZ,NI,NG,KP,NO,AR,PK,PG,PY,PE,UY,PH,PL,GB,QA,OM,RO,RU,RW,WS,SG,ST,ZA,KR,LK,SH,SD,SR,SZ,SE,CH,SY,TW,TJ,TZ,TH,TT,TN,TR,UG,UA,US,UZ,VU,VE,VN,ZM,ZW", currency = "AFN,DZD,ANG,AWG,AUD,AZN,BSD,BHD,BDT,BBD,BZD,BMD,BTN,BOB,BAM,BWP,BRL,BND,BGN,BIF,KHR,CAD,CVE,KYD,XOF,XAF,XPF,CLP,COP,KMF,CDF,CRC,EUR,CZK,DKK,DJF,DOP,XCD,EGP,SVC,ERN,ETB,EUR,FKP,FJD,GMD,GEL,GHS,GIP,GTQ,GNF,GYD,HTG,HNL,HKD,HUF,ISK,INR,IDR,IRR,IQD,ILS,JMD,JPY,JOD,KZT,KES,KWD,LAK,LBP,LSL,LRD,LYD,MOP,MKD,MGA,MWK,MYR,MVR,MRU,MUR,MXN,MDL,MNT,MAD,MZN,MMK,NAD,NPR,NZD,NIO,NGN,KPW,NOK,ARS,PKR,PAB,PGK,PYG,PEN,UYU,PHP,PLN,GBP,QAR,OMR,RON,RUB,RWF,WST,SAR,RSD,SCR,SLL,SGD,STN,SBD,SOS,ZAR,KRW,LKR,SHP,SDG,SRD,SZL,SEK,CHF,SYP,TWD,TJS,TZS,THB,TOP,TTD,TND,TRY,TMT,AED,UGX,UAH,USD,UZS,VUV,VND,YER,CNY,ZMW,ZWL" }
credit = { country = "AF,DZ,AW,AU,AZ,BS,BH,BD,BB,BZ,BM,BT,BO,BA,BW,BR,BN,BG,BI,KH,CA,CV,KY,CL,CO,KM,CD,CR,CZ,DK,DJ,ST,DO,EC,EG,SV,ER,ET,FK,FJ,GM,GE,GH,GI,GT,GN,GY,HT,HN,HK,HU,IS,IN,ID,IR,IQ,IE,IL,IT,JM,JP,JO,KZ,KE,KW,LA,LB,LS,LR,LY,LT,MO,MK,MG,MW,MY,MV,MR,MU,MX,MD,MN,MA,MZ,MM,NA,NZ,NI,NG,KP,NO,AR,PK,PG,PY,PE,UY,PH,PL,GB,QA,OM,RO,RU,RW,WS,SG,ST,ZA,KR,LK,SH,SD,SR,SZ,SE,CH,SY,TW,TJ,TZ,TH,TT,TN,TR,UG,UA,US,UZ,VU,VE,VN,ZM,ZW", currency = "AFN,DZD,ANG,AWG,AUD,AZN,BSD,BHD,BDT,BBD,BZD,BMD,BTN,BOB,BAM,BWP,BRL,BND,BGN,BIF,KHR,CAD,CVE,KYD,XOF,XAF,XPF,CLP,COP,KMF,CDF,CRC,EUR,CZK,DKK,DJF,DOP,XCD,EGP,SVC,ERN,ETB,EUR,FKP,FJD,GMD,GEL,GHS,GIP,GTQ,GNF,GYD,HTG,HNL,HKD,HUF,ISK,INR,IDR,IRR,IQD,ILS,JMD,JPY,JOD,KZT,KES,KWD,LAK,LBP,LSL,LRD,LYD,MOP,MKD,MGA,MWK,MYR,MVR,MRU,MUR,MXN,MDL,MNT,MAD,MZN,MMK,NAD,NPR,NZD,NIO,NGN,KPW,NOK,ARS,PKR,PAB,PGK,PYG,PEN,UYU,PHP,PLN,GBP,QAR,OMR,RON,RUB,RWF,WST,SAR,RSD,SCR,SLL,SGD,STN,SBD,SOS,ZAR,KRW,LKR,SHP,SDG,SRD,SZL,SEK,CHF,SYP,TWD,TJS,TZS,THB,TOP,TTD,TND,TRY,TMT,AED,UGX,UAH,USD,UZS,VUV,VND,YER,CNY,ZMW,ZWL" }


[pm_filters.worldpayvantiv]
debit = { country = "AF,DZ,AW,AU,AZ,BS,BH,BD,BB,BZ,BM,BT,BO,BA,BW,BR,BN,BG,BI,KH,CA,CV,KY,CL,CO,KM,CD,CR,CZ,DK,DJ,ST,DO,EC,EG,SV,ER,ET,FK,FJ,GM,GE,GH,GI,GT,GN,GY,HT,HN,HK,HU,IS,IN,ID,IR,IQ,IE,IL,IT,JM,JP,JO,KZ,KE,KW,LA,LB,LS,LR,LY,LT,MO,MK,MG,MW,MY,MV,MR,MU,MX,MD,MN,MA,MZ,MM,NA,NZ,NI,NG,KP,NO,AR,PK,PG,PY,PE,UY,PH,PL,GB,QA,OM,RO,RU,RW,WS,SG,ST,ZA,KR,LK,SH,SD,SR,SZ,SE,CH,SY,TW,TJ,TZ,TH,TT,TN,TR,UG,UA,US,UZ,VU,VE,VN,ZM,ZW", currency = "AFN,DZD,ANG,AWG,AUD,AZN,BSD,BHD,BDT,BBD,BZD,BMD,BTN,BOB,BAM,BWP,BRL,BND,BGN,BIF,KHR,CAD,CVE,KYD,XOF,XAF,XPF,CLP,COP,KMF,CDF,CRC,EUR,CZK,DKK,DJF,DOP,XCD,EGP,SVC,ERN,ETB,EUR,FKP,FJD,GMD,GEL,GHS,GIP,GTQ,GNF,GYD,HTG,HNL,HKD,HUF,ISK,INR,IDR,IRR,IQD,ILS,JMD,JPY,JOD,KZT,KES,KWD,LAK,LBP,LSL,LRD,LYD,MOP,MKD,MGA,MWK,MYR,MVR,MRU,MUR,MXN,MDL,MNT,MAD,MZN,MMK,NAD,NPR,NZD,NIO,NGN,KPW,NOK,ARS,PKR,PAB,PGK,PYG,PEN,UYU,PHP,PLN,GBP,QAR,OMR,RON,RUB,RWF,WST,SAR,RSD,SCR,SLL,SGD,STN,SBD,SOS,ZAR,KRW,LKR,SHP,SDG,SRD,SZL,SEK,CHF,SYP,TWD,TJS,TZS,THB,TOP,TTD,TND,TRY,TMT,AED,UGX,UAH,USD,UZS,VUV,VND,YER,CNY,ZMW,ZWL" }
credit = { country = "AF,DZ,AW,AU,AZ,BS,BH,BD,BB,BZ,BM,BT,BO,BA,BW,BR,BN,BG,BI,KH,CA,CV,KY,CL,CO,KM,CD,CR,CZ,DK,DJ,ST,DO,EC,EG,SV,ER,ET,FK,FJ,GM,GE,GH,GI,GT,GN,GY,HT,HN,HK,HU,IS,IN,ID,IR,IQ,IE,IL,IT,JM,JP,JO,KZ,KE,KW,LA,LB,LS,LR,LY,LT,MO,MK,MG,MW,MY,MV,MR,MU,MX,MD,MN,MA,MZ,MM,NA,NZ,NI,NG,KP,NO,AR,PK,PG,PY,PE,UY,PH,PL,GB,QA,OM,RO,RU,RW,WS,SG,ST,ZA,KR,LK,SH,SD,SR,SZ,SE,CH,SY,TW,TJ,TZ,TH,TT,TN,TR,UG,UA,US,UZ,VU,VE,VN,ZM,ZW", currency = "AFN,DZD,ANG,AWG,AUD,AZN,BSD,BHD,BDT,BBD,BZD,BMD,BTN,BOB,BAM,BWP,BRL,BND,BGN,BIF,KHR,CAD,CVE,KYD,XOF,XAF,XPF,CLP,COP,KMF,CDF,CRC,EUR,CZK,DKK,DJF,DOP,XCD,EGP,SVC,ERN,ETB,EUR,FKP,FJD,GMD,GEL,GHS,GIP,GTQ,GNF,GYD,HTG,HNL,HKD,HUF,ISK,INR,IDR,IRR,IQD,ILS,JMD,JPY,JOD,KZT,KES,KWD,LAK,LBP,LSL,LRD,LYD,MOP,MKD,MGA,MWK,MYR,MVR,MRU,MUR,MXN,MDL,MNT,MAD,MZN,MMK,NAD,NPR,NZD,NIO,NGN,KPW,NOK,ARS,PKR,PAB,PGK,PYG,PEN,UYU,PHP,PLN,GBP,QAR,OMR,RON,RUB,RWF,WST,SAR,RSD,SCR,SLL,SGD,STN,SBD,SOS,ZAR,KRW,LKR,SHP,SDG,SRD,SZL,SEK,CHF,SYP,TWD,TJS,TZS,THB,TOP,TTD,TND,TRY,TMT,AED,UGX,UAH,USD,UZS,VUV,VND,YER,CNY,ZMW,ZWL" }
apple_pay = { country = "AF,DZ,AW,AU,AZ,BS,BH,BD,BB,BZ,BM,BT,BO,BA,BW,BR,BN,BG,BI,KH,CA,CV,KY,CL,CO,KM,CD,CR,CZ,DK,DJ,ST,DO,EC,EG,SV,ER,ET,FK,FJ,GM,GE,GH,GI,GT,GN,GY,HT,HN,HK,HU,IS,IN,ID,IR,IQ,IE,IL,IT,JM,JP,JO,KZ,KE,KW,LA,LB,LS,LR,LY,LT,MO,MK,MG,MW,MY,MV,MR,MU,MX,MD,MN,MA,MZ,MM,NA,NZ,NI,NG,KP,NO,AR,PK,PG,PY,PE,UY,PH,PL,GB,QA,OM,RO,RU,RW,WS,SG,ST,ZA,KR,LK,SH,SD,SR,SZ,SE,CH,SY,TW,TJ,TZ,TH,TT,TN,TR,UG,UA,US,UZ,VU,VE,VN,ZM,ZW", currency = "AFN,DZD,ANG,AWG,AUD,AZN,BSD,BHD,BDT,BBD,BZD,BMD,BTN,BOB,BAM,BWP,BRL,BND,BGN,BIF,KHR,CAD,CVE,KYD,XOF,XAF,XPF,CLP,COP,KMF,CDF,CRC,EUR,CZK,DKK,DJF,DOP,XCD,EGP,SVC,ERN,ETB,EUR,FKP,FJD,GMD,GEL,GHS,GIP,GTQ,GNF,GYD,HTG,HNL,HKD,HUF,ISK,INR,IDR,IRR,IQD,ILS,JMD,JPY,JOD,KZT,KES,KWD,LAK,LBP,LSL,LRD,LYD,MOP,MKD,MGA,MWK,MYR,MVR,MRU,MUR,MXN,MDL,MNT,MAD,MZN,MMK,NAD,NPR,NZD,NIO,NGN,KPW,NOK,ARS,PKR,PAB,PGK,PYG,PEN,UYU,PHP,PLN,GBP,QAR,OMR,RON,RUB,RWF,WST,SAR,RSD,SCR,SLL,SGD,STN,SBD,SOS,ZAR,KRW,LKR,SHP,SDG,SRD,SZL,SEK,CHF,SYP,TWD,TJS,TZS,THB,TOP,TTD,TND,TRY,TMT,AED,UGX,UAH,USD,UZS,VUV,VND,YER,CNY,ZMW,ZWL" }
google_pay = { country = "AF,DZ,AW,AU,AZ,BS,BH,BD,BB,BZ,BM,BT,BO,BA,BW,BR,BN,BG,BI,KH,CA,CV,KY,CL,CO,KM,CD,CR,CZ,DK,DJ,ST,DO,EC,EG,SV,ER,ET,FK,FJ,GM,GE,GH,GI,GT,GN,GY,HT,HN,HK,HU,IS,IN,ID,IR,IQ,IE,IL,IT,JM,JP,JO,KZ,KE,KW,LA,LB,LS,LR,LY,LT,MO,MK,MG,MW,MY,MV,MR,MU,MX,MD,MN,MA,MZ,MM,NA,NZ,NI,NG,KP,NO,AR,PK,PG,PY,PE,UY,PH,PL,GB,QA,OM,RO,RU,RW,WS,SG,ST,ZA,KR,LK,SH,SD,SR,SZ,SE,CH,SY,TW,TJ,TZ,TH,TT,TN,TR,UG,UA,US,UZ,VU,VE,VN,ZM,ZW", currency = "AFN,DZD,ANG,AWG,AUD,AZN,BSD,BHD,BDT,BBD,BZD,BMD,BTN,BOB,BAM,BWP,BRL,BND,BGN,BIF,KHR,CAD,CVE,KYD,XOF,XAF,XPF,CLP,COP,KMF,CDF,CRC,EUR,CZK,DKK,DJF,DOP,XCD,EGP,SVC,ERN,ETB,EUR,FKP,FJD,GMD,GEL,GHS,GIP,GTQ,GNF,GYD,HTG,HNL,HKD,HUF,ISK,INR,IDR,IRR,IQD,ILS,JMD,JPY,JOD,KZT,KES,KWD,LAK,LBP,LSL,LRD,LYD,MOP,MKD,MGA,MWK,MYR,MVR,MRU,MUR,MXN,MDL,MNT,MAD,MZN,MMK,NAD,NPR,NZD,NIO,NGN,KPW,NOK,ARS,PKR,PAB,PGK,PYG,PEN,UYU,PHP,PLN,GBP,QAR,OMR,RON,RUB,RWF,WST,SAR,RSD,SCR,SLL,SGD,STN,SBD,SOS,ZAR,KRW,LKR,SHP,SDG,SRD,SZL,SEK,CHF,SYP,TWD,TJS,TZS,THB,TOP,TTD,TND,TRY,TMT,AED,UGX,UAH,USD,UZS,VUV,VND,YER,CNY,ZMW,ZWL" }

[pm_filters.zen]
boleto = { country = "BR", currency = "BRL" }
efecty = { country = "CO", currency = "COP" }
multibanco = { country = "PT", currency = "EUR" }
pago_efectivo = { country = "PE", currency = "PEN" }
pix = { country = "BR", currency = "BRL" }
pse = { country = "CO", currency = "COP" }
red_compra = { country = "CL", currency = "CLP" }
red_pagos = { country = "UY", currency = "UYU" }

[pm_filters.zsl]
local_bank_transfer = { country = "CN", currency = "CNY" }

[pm_filters.nordea]
sepa = { country = "DK,FI,NO,SE", currency = "DKK,EUR,NOK,SEK" }

[pm_filters.fiuu]
duit_now = { country = "MY", currency = "MYR" }
apple_pay = { country = "MY", currency = "MYR" }
google_pay = { country = "MY", currency = "MYR" }
online_banking_fpx = { country = "MY", currency = "MYR" }
credit = { country = "CN,HK,ID,MY,PH,SG,TH,TW,VN", currency = "CNY,HKD,IDR,MYR,PHP,SGD,THB,TWD,VND" }
debit = { country = "CN,HK,ID,MY,PH,SG,TH,TW,VN", currency = "CNY,HKD,IDR,MYR,PHP,SGD,THB,TWD,VND" }

[pm_filters.trustpay]
instant_bank_transfer = { country = "CZ,SK,GB,AT,DE,IT", currency = "CZK, EUR, GBP" }
instant_bank_transfer_poland = { country = "PL", currency = "PLN" }
instant_bank_transfer_finland = { country = "FI", currency = "EUR" }
sepa = { country = "ES,SK,AT,NL,DE,BE,FR,FI,PT,IE,EE,LT,LV,IT,GB", currency = "EUR" }

[pm_filters.dlocal]
credit = {country = "AR,BD,BO,BR,CM,CL,CN,CO,CR,DO,EC,SV,EG,GH,GT,HN,IN,ID,CI,JP,KE,MY,MX,MA,NI,NG,PK,PA,PY,PE,PH,RW,SA,SN,ZA,TZ,TH,TR,UG,UY,VN,ZM", currency = "ARS,BDT,BOB,BRL,XAF,CLP,CNY,COP,CRC,DOP,USD,EGP,GHS,GTQ,HNL,INR,IDR,XOF,JPY,KES,MYR,MXN,MAD,NIO,NGN,PKR,PYG,PEN,PHP,RWF,SAR,XOF,ZAR,TZS,THB,TRY,UGX,UYU,VND,ZMW"}
debit = {country = "AR,BD,BO,BR,CM,CL,CN,CO,CR,DO,EC,SV,EG,GH,GT,HN,IN,ID,CI,JP,KE,MY,MX,MA,NI,NG,PK,PA,PY,PE,PH,RW,SA,SN,ZA,TZ,TH,TR,UG,UY,VN,ZM", currency = "ARS,BDT,BOB,BRL,XAF,CLP,CNY,COP,CRC,DOP,USD,EGP,GHS,GTQ,HNL,INR,IDR,XOF,JPY,KES,MYR,MXN,MAD,NIO,NGN,PKR,PYG,PEN,PHP,RWF,SAR,XOF,ZAR,TZS,THB,TRY,UGX,UYU,VND,ZMW"}

[pm_filters.mollie]
credit = { not_available_flows = { capture_method = "manual" } }
debit = { not_available_flows = { capture_method = "manual" } }
eps = { country = "AT", currency = "EUR" }
ideal = { country = "NL", currency = "EUR" }
przelewy24 = { country = "PL", currency = "PLN,EUR" }

[pm_filters.rapyd]
apple_pay = { country = "BR, CA, CL, CO, DO, SV, MX, PE, PT, US, AT, BE, BG, HR, CY, CZ, DO, DK, EE, FI, FR, GE, DE, GR, GL, HU, IS, IE, IL, IT, LV, LI, LT, LU, MT, MD, MC, ME, NL, NO, PL, RO, SM, SK, SI, ZA, ES, SE, CH, GB, VA, AU, HK, JP, MY, NZ, SG, KR, TW, VN", currency = "AMD, AUD, BGN, BRL, BYN, CAD, CHF, CLP, CNY, COP, CRC, CZK, DKK, DOP, EUR, GBP, GEL, GTQ, HUF, ISK, JPY, KRW, MDL, MXN, MYR, NOK, PAB, PEN, PLN, PYG, RON, RSD, SEK, SGD, TWD, UAH, USD, UYU, VND, ZAR" }
google_pay = { country = "BR, CA, CL, CO, DO, MX, PE, PT, US, AT, BE, BG, HR, CZ, DK, EE, FI, FR, DE, GR, HU, IE, IL, IT, LV, LT, LU, NZ, NO, GB, PL, RO, RU, SK, ZA, ES, SE, CH, TR, AU, HK, IN, ID, JP, MY, PH, SG, TW, TH, VN", currency = "AUD, BGN, BRL, BYN, CAD, CHF, CLP, COP, CZK, DKK, DOP, EUR, GBP, HUF, IDR, JPY, KES, MXN, MYR, NOK, PAB, PEN, PHP, PLN, RON, RUB, SEK, SGD, THB, TRY, TWD, UAH, USD, UYU, VND, ZAR" }
credit = { country = "AE,AF,AG,AI,AL,AM,AO,AQ,AR,AS,AT,AU,AW,AX,AZ,BA,BB,BD,BE,BF,BG,BH,BI,BJ,BL,BM,BN,BO,BQ,BR,BS,BT,BV,BW,BY,BZ,CA,CC,CD,CF,CG,CH,CI,CK,CL,CM,CN,CO,CR,CU,CV,CW,CX,CY,CZ,DE,DJ,DK,DM,DO,DZ,EC,EE,EG,EH,ER,ES,ET,FI,FJ,FK,FM,FO,FR,GA,GB,GD,GE,GF,GG,GH,GI,GL,GM,GN,GP,GQ,GR,GT,GU,GW,GY,HK,HM,HN,HR,HT,HU,ID,IE,IL,IM,IN,IO,IQ,IR,IS,IT,JE,JM,JO,JP,KE,KG,KH,KI,KM,KN,KP,KR,KW,KY,KZ,LA,LB,LC,LI,LK,LR,LS,LT,LU,LV,LY,MA,MC,MD,ME,MF,MG,MH,MK,ML,MM,MN,MO,MP,MQ,MR,MS,MT,MU,MV,MW,MX,MY,MZ,NA,NC,NE,NF,NG,NI,NL,NO,NP,NR,NU,NZ,OM,PA,PE,PF,PG,PH,PK,PL,PM,PN,PR,PS,PT,PW,PY,QA,RE,RO,RS,RU,RW,SA,SB,SC,SD,SE,SG,SH,SI,SJ,SK,SL,SM,SN,SO,SR,SS,ST,SV,SX,SY,SZ,TC,TD,TF,TG,TH,TJ,TL,TM,TN,TO,TR,TT,TV,TW,TZ,UA,UG,UM,US,UY,UZ,VA,VC,VE,VG,VI,VN,VU,WF,WS,YE,YT,ZA,ZM,ZW", currency = "AED,AUD,BDT,BGN,BND,BOB,BRL,BWP,CAD,CHF,CNY,COP,CZK,DKK,EGP,EUR,FJD,GBP,GEL,GHS,HKD,HRK,HUF,IDR,ILS,INR,IQD,IRR,ISK,JPY,KES,KRW,KWD,KZT,LAK,LKR,MAD,MDL,MMK,MOP,MXN,MYR,MZN,NAD,NGN,NOK,NPR,NZD,PEN,PHP,PKR,PLN,QAR,RON,RSD,RUB,RWF,SAR,SCR,SEK,SGD,SLL,THB,TRY,TWD,TZS,UAH,UGX,USD,UYU,VND,XAF,XOF,ZAR,ZMW,MWK" }
debit = { country = "AE,AF,AG,AI,AL,AM,AO,AQ,AR,AS,AT,AU,AW,AX,AZ,BA,BB,BD,BE,BF,BG,BH,BI,BJ,BL,BM,BN,BO,BQ,BR,BS,BT,BV,BW,BY,BZ,CA,CC,CD,CF,CG,CH,CI,CK,CL,CM,CN,CO,CR,CU,CV,CW,CX,CY,CZ,DE,DJ,DK,DM,DO,DZ,EC,EE,EG,EH,ER,ES,ET,FI,FJ,FK,FM,FO,FR,GA,GB,GD,GE,GF,GG,GH,GI,GL,GM,GN,GP,GQ,GR,GT,GU,GW,GY,HK,HM,HN,HR,HT,HU,ID,IE,IL,IM,IN,IO,IQ,IR,IS,IT,JE,JM,JO,JP,KE,KG,KH,KI,KM,KN,KP,KR,KW,KY,KZ,LA,LB,LC,LI,LK,LR,LS,LT,LU,LV,LY,MA,MC,MD,ME,MF,MG,MH,MK,ML,MM,MN,MO,MP,MQ,MR,MS,MT,MU,MV,MW,MX,MY,MZ,NA,NC,NE,NF,NG,NI,NL,NO,NP,NR,NU,NZ,OM,PA,PE,PF,PG,PH,PK,PL,PM,PN,PR,PS,PT,PW,PY,QA,RE,RO,RS,RU,RW,SA,SB,SC,SD,SE,SG,SH,SI,SJ,SK,SL,SM,SN,SO,SR,SS,ST,SV,SX,SY,SZ,TC,TD,TF,TG,TH,TJ,TL,TM,TN,TO,TR,TT,TV,TW,TZ,UA,UG,UM,US,UY,UZ,VA,VC,VE,VG,VI,VN,VU,WF,WS,YE,YT,ZA,ZM,ZW", currency = "AED,AUD,BDT,BGN,BND,BOB,BRL,BWP,CAD,CHF,CNY,COP,CZK,DKK,EGP,EUR,FJD,GBP,GEL,GHS,HKD,HRK,HUF,IDR,ILS,INR,IQD,IRR,ISK,JPY,KES,KRW,KWD,KZT,LAK,LKR,MAD,MDL,MMK,MOP,MXN,MYR,MZN,NAD,NGN,NOK,NPR,NZD,PEN,PHP,PKR,PLN,QAR,RON,RSD,RUB,RWF,SAR,SCR,SEK,SGD,SLL,THB,TRY,TWD,TZS,UAH,UGX,USD,UYU,VND,XAF,XOF,ZAR,ZMW,MWK" }

[pm_filters.bamboraapac]
credit = { country = "AD,AE,AG,AL,AM,AO,AR,AT,AU,AZ,BA,BB,BD,BE,BG,BH,BI,BJ,BN,BO,BR,BS,BT,BW,BY,BZ,CA,CD,CF,CG,CH,CI,CL,CM,CN,CO,CR,CV,CY,CZ,DE,DK,DJ,DM,DO,DZ,EC,EE,EG,ER,ES,ET,FI,FJ,FM,FR,GA,GB,GD,GE,GG,GH,GM,GN,GQ,GR,GT,GW,GY,HN,HR,HT,HU,ID,IE,IL,IN,IS,IT,JM,JP,JO,KE,KG,KH,KI,KM,KN,KR,KW,KZ,LA,LB,LC,LI,LK,LR,LS,LT,LU,LV,MA,MC,MD,ME,MG,MH,MK,ML,MM,MN,MR,MT,MU,MV,MW,MX,MY,MZ,NA,NE,NG,NI,NL,NO,NP,NR,NZ,OM,PA,PE,PG,PH,PK,PL,PS,PT,PW,PY,QA,RO,RS,RW,SA,SB,SC,SE,SG,SI,SK,SL,SM,SN,SO,SR,SS,ST,SV,SZ,TD,TG,TH,TJ,TL,TM,TN,TO,TR,TT,TV,TZ,UA,UG,US,UY,UZ,VA,VC,VE,VN,VU,WS,ZA,ZM,ZW", currency = "AED,AUD,BDT,BGN,BND,BOB,BRL,BWP,CAD,CHF,CNY,COP,CZK,DKK,EGP,EUR,FJD,GBP,GEL,GHS,HKD,HRK,HUF,IDR,ILS,INR,IQD,IRR,ISK,JPY,KES,KRW,KWD,KZT,LAK,LKR,MAD,MDL,MMK,MOP,MXN,MYR,MZN,NAD,NGN,NOK,NPR,NZD,PEN,PHP,PKR,PLN,QAR,RON,RSD,RUB,RWF,SAR,SCR,SEK,SGD,SLL,THB,TRY,TWD,TZS,UAH,UGX,USD,UYU,VND,XAF,XOF,ZAR,ZMW,MWK" }
debit = { country = "AD,AE,AG,AL,AM,AO,AR,AT,AU,AZ,BA,BB,BD,BE,BG,BH,BI,BJ,BN,BO,BR,BS,BT,BW,BY,BZ,CA,CD,CF,CG,CH,CI,CL,CM,CN,CO,CR,CV,CY,CZ,DE,DK,DJ,DM,DO,DZ,EC,EE,EG,ER,ES,ET,FI,FJ,FM,FR,GA,GB,GD,GE,GG,GH,GM,GN,GQ,GR,GT,GW,GY,HN,HR,HT,HU,ID,IE,IL,IN,IS,IT,JM,JP,JO,KE,KG,KH,KI,KM,KN,KR,KW,KZ,LA,LB,LC,LI,LK,LR,LS,LT,LU,LV,MA,MC,MD,ME,MG,MH,MK,ML,MM,MN,MR,MT,MU,MV,MW,MX,MY,MZ,NA,NE,NG,NI,NL,NO,NP,NR,NZ,OM,PA,PE,PG,PH,PK,PL,PS,PT,PW,PY,QA,RO,RS,RW,SA,SB,SC,SE,SG,SI,SK,SL,SM,SN,SO,SR,SS,ST,SV,SZ,TD,TG,TH,TJ,TL,TM,TN,TO,TR,TT,TV,TZ,UA,UG,US,UY,UZ,VA,VC,VE,VN,VU,WS,ZA,ZM,ZW", currency = "AED,AUD,BDT,BGN,BND,BOB,BRL,BWP,CAD,CHF,CNY,COP,CZK,DKK,EGP,EUR,FJD,GBP,GEL,GHS,HKD,HRK,HUF,IDR,ILS,INR,IQD,IRR,ISK,JPY,KES,KRW,KWD,KZT,LAK,LKR,MAD,MDL,MMK,MOP,MXN,MYR,MZN,NAD,NGN,NOK,NPR,NZD,PEN,PHP,PKR,PLN,QAR,RON,RSD,RUB,RWF,SAR,SCR,SEK,SGD,SLL,THB,TRY,TWD,TZS,UAH,UGX,USD,UYU,VND,XAF,XOF,ZAR,ZMW,MWK" }

[pm_filters.gocardless]
ach = { country = "US", currency = "USD" }
becs = { country = "AU", currency = "AUD" }
sepa = { country = "AU,AT,BE,BG,CA,HR,CY,CZ,DK,FI,FR,DE,HU,IT,LU,MT,NL,NZ,NO,PL,PT,IE,RO,SK,SI,ZA,ES,SE,CH,GB", currency = "GBP,EUR,SEK,DKK,AUD,NZD,CAD" }

[pm_filters.powertranz]
credit = { country = "AE,AF,AG,AI,AL,AM,AO,AQ,AR,AS,AT,AU,AW,AX,AZ,BA,BB,BD,BE,BF,BG,BH,BI,BJ,BL,BM,BN,BO,BQ,BR,BS,BT,BV,BW,BY,BZ,CA,CC,CD,CF,CG,CH,CI,CK,CL,CM,CN,CO,CR,CU,CV,CW,CX,CY,CZ,DE,DJ,DK,DM,DO,DZ,EC,EE,EG,EH,ER,ES,ET,FI,FJ,FK,FM,FO,FR,GA,GB,GD,GE,GF,GG,GH,GI,GL,GM,GN,GP,GQ,GR,GT,GU,GW,GY,HK,HM,HN,HR,HT,HU,ID,IE,IL,IM,IN,IO,IQ,IR,IS,IT,JE,JM,JO,JP,KE,KG,KH,KI,KM,KN,KP,KR,KW,KY,KZ,LA,LB,LC,LI,LK,LR,LS,LT,LU,LV,LY,MA,MC,MD,ME,MF,MG,MH,MK,ML,MM,MN,MO,MP,MQ,MR,MS,MT,MU,MV,MW,MX,MY,MZ,NA,NC,NE,NF,NG,NI,NL,NO,NP,NR,NU,NZ,OM,PA,PE,PF,PG,PH,PK,PL,PM,PN,PR,PS,PT,PW,PY,QA,RE,RO,RS,RU,RW,SA,SB,SC,SD,SE,SG,SH,SI,SJ,SK,SL,SM,SN,SO,SR,SS,ST,SV,SX,SY,SZ,TC,TD,TF,TG,TH,TJ,TL,TM,TN,TO,TR,TT,TV,TW,TZ,UA,UG,UM,US,UY,UZ,VA,VC,VE,VG,VI,VN,VU,WF,WS,YE,YT,ZA,ZM,ZW", currency = "BBD,BMD,BSD,CRC,GTQ,HNL,JMD,KYD,TTD,USD" }
debit = { country = "AE,AF,AG,AI,AL,AM,AO,AQ,AR,AS,AT,AU,AW,AX,AZ,BA,BB,BD,BE,BF,BG,BH,BI,BJ,BL,BM,BN,BO,BQ,BR,BS,BT,BV,BW,BY,BZ,CA,CC,CD,CF,CG,CH,CI,CK,CL,CM,CN,CO,CR,CU,CV,CW,CX,CY,CZ,DE,DJ,DK,DM,DO,DZ,EC,EE,EG,EH,ER,ES,ET,FI,FJ,FK,FM,FO,FR,GA,GB,GD,GE,GF,GG,GH,GI,GL,GM,GN,GP,GQ,GR,GT,GU,GW,GY,HK,HM,HN,HR,HT,HU,ID,IE,IL,IM,IN,IO,IQ,IR,IS,IT,JE,JM,JO,JP,KE,KG,KH,KI,KM,KN,KP,KR,KW,KY,KZ,LA,LB,LC,LI,LK,LR,LS,LT,LU,LV,LY,MA,MC,MD,ME,MF,MG,MH,MK,ML,MM,MN,MO,MP,MQ,MR,MS,MT,MU,MV,MW,MX,MY,MZ,NA,NC,NE,NF,NG,NI,NL,NO,NP,NR,NU,NZ,OM,PA,PE,PF,PG,PH,PK,PL,PM,PN,PR,PS,PT,PW,PY,QA,RE,RO,RS,RU,RW,SA,SB,SC,SD,SE,SG,SH,SI,SJ,SK,SL,SM,SN,SO,SR,SS,ST,SV,SX,SY,SZ,TC,TD,TF,TG,TH,TJ,TL,TM,TN,TO,TR,TT,TV,TW,TZ,UA,UG,UM,US,UY,UZ,VA,VC,VE,VG,VI,VN,VU,WF,WS,YE,YT,ZA,ZM,ZW", currency = "BBD,BMD,BSD,CRC,GTQ,HNL,JMD,KYD,TTD,USD" }

[pm_filters.worldline]
giropay = { country = "DE", currency = "EUR" }
ideal = { country = "NL", currency = "EUR" }
credit = { country = "AD,AE,AF,AG,AI,AL,AM,AO,AQ,AR,AS,AT,AU,AW,AX,AZ,BA,BB,BD,BE,BF,BG,BH,BI,BJ,BL,BM,BN,BO,BQ,BR,BS,BT,BV,BW,BY,BZ,CA,CC,CD,CF,CG,CH,CI,CK,CL,CM,CN,CO,CR,CU,CV,CW,CX,CY,CZ,DE,DJ,DK,DM,DO,DZ,EC,EE,EG,EH,ER,ES,ET,FI,FJ,FK,FM,FO,FR,GA,GB,GD,GE,GF,GG,GH,GI,GL,GM,GN,GP,GQ,GR,GT,GU,GW,GY,HK,HM,HN,HR,HT,HU,ID,IE,IL,IM,IN,IO,IQ,IR,IS,IT,JE,JM,JO,JP,KE,KG,KH,KI,KM,KN,KP,KR,KW,KY,KZ,LA,LB,LC,LI,LK,LR,LS,LT,LU,LV,LY,MA,MC,MD,ME,MF,MG,MH,MK,ML,MM,MN,MO,MP,MQ,MR,MS,MT,MU,MV,MW,MX,MY,MZ,NA,NC,NE,NF,NG,NI,NL,NO,NP,NR,NU,NZ,OM,PA,PE,PF,PG,PH,PK,PL,PM,PN,PR,PS,PT,PW,PY,QA,RE,RO,RS,RU,RW,SA,SB,SC,SD,SE,SG,SH,SI,SJ,SK,SL,SM,SN,SO,SR,SS,ST,SV,SX,SY,SZ,TC,TD,TF,TG,TH,TJ,TL,TM,TN,TO,TR,TT,TV,TW,TZ,UA,UG,UM,US,UY,UZ,VA,VC,VE,VG,VI,VN,VU,WF,WS,YE,YT,ZA,ZM,ZW", currency = "AED,AFN,ALL,AMD,ANG,AOA,ARS,AUD,AWG,AZN,BAM,BBD,BDT,BGN,BHD,BIF,BMD,BND,BOB,BRL,BSD,BTN,BWP,BYN,BZD,CAD,CDF,CHF,CLP,CNY,COP,CRC,CUP,CVE,CZK,DJF,DKK,DOP,DZD,EGP,ERN,ETB,EUR,FJD,FKP,GBP,GEL,GHS,GIP,GMD,GNF,GTQ,GYD,HKD,HNL,HRK,HTG,HUF,IDR,ILS,INR,IQD,IRR,ISK,JMD,JOD,JPY,KES,KGS,KHR,KMF,KPW,KRW,KWD,KYD,KZT,LAK,LBP,LKR,LRD,LSL,LYD,MAD,MDL,MGA,MKD,MMK,MNT,MOP,MRU,MUR,MVR,MWK,MXN,MYR,MZN,NAD,NGN,NIO,NOK,NPR,NZD,OMR,PAB,PEN,PGK,PHP,PKR,PLN,PYG,QAR,RON,RSD,RUB,RWF,SAR,SBD,SCR,SDG,SEK,SGD,SHP,SLL,SOS,SRD,SSP,SVC,SYP,SZL,THB,TJS,TMT,TND,TOP,TRY,TTD,TWD,TZS,UAH,UGX,USD,UYU,UZS,VND,VUV,WST,XAF,XCD,XOF,XPF,YER,ZAR,ZMW,ZWL" }
debit = { country = "AD,AE,AF,AG,AI,AL,AM,AO,AQ,AR,AS,AT,AU,AW,AX,AZ,BA,BB,BD,BE,BF,BG,BH,BI,BJ,BL,BM,BN,BO,BQ,BR,BS,BT,BV,BW,BY,BZ,CA,CC,CD,CF,CG,CH,CI,CK,CL,CM,CN,CO,CR,CU,CV,CW,CX,CY,CZ,DE,DJ,DK,DM,DO,DZ,EC,EE,EG,EH,ER,ES,ET,FI,FJ,FK,FM,FO,FR,GA,GB,GD,GE,GF,GG,GH,GI,GL,GM,GN,GP,GQ,GR,GT,GU,GW,GY,HK,HM,HN,HR,HT,HU,ID,IE,IL,IM,IN,IO,IQ,IR,IS,IT,JE,JM,JO,JP,KE,KG,KH,KI,KM,KN,KP,KR,KW,KY,KZ,LA,LB,LC,LI,LK,LR,LS,LT,LU,LV,LY,MA,MC,MD,ME,MF,MG,MH,MK,ML,MM,MN,MO,MP,MQ,MR,MS,MT,MU,MV,MW,MX,MY,MZ,NA,NC,NE,NF,NG,NI,NL,NO,NP,NR,NU,NZ,OM,PA,PE,PF,PG,PH,PK,PL,PM,PN,PR,PS,PT,PW,PY,QA,RE,RO,RS,RU,RW,SA,SB,SC,SD,SE,SG,SH,SI,SJ,SK,SL,SM,SN,SO,SR,SS,ST,SV,SX,SY,SZ,TC,TD,TF,TG,TH,TJ,TL,TM,TN,TO,TR,TT,TV,TW,TZ,UA,UG,UM,US,UY,UZ,VA,VC,VE,VG,VI,VN,VU,WF,WS,YE,YT,ZA,ZM,ZW", currency = "AED,AFN,ALL,AMD,ANG,AOA,ARS,AUD,AWG,AZN,BAM,BBD,BDT,BGN,BHD,BIF,BMD,BND,BOB,BRL,BSD,BTN,BWP,BYN,BZD,CAD,CDF,CHF,CLP,CNY,COP,CRC,CUP,CVE,CZK,DJF,DKK,DOP,DZD,EGP,ERN,ETB,EUR,FJD,FKP,GBP,GEL,GHS,GIP,GMD,GNF,GTQ,GYD,HKD,HNL,HRK,HTG,HUF,IDR,ILS,INR,IQD,IRR,ISK,JMD,JOD,JPY,KES,KGS,KHR,KMF,KPW,KRW,KWD,KYD,KZT,LAK,LBP,LKR,LRD,LSL,LYD,MAD,MDL,MGA,MKD,MMK,MNT,MOP,MRU,MUR,MVR,MWK,MXN,MYR,MZN,NAD,NGN,NIO,NOK,NPR,NZD,OMR,PAB,PEN,PGK,PHP,PKR,PLN,PYG,QAR,RON,RSD,RUB,RWF,SAR,SBD,SCR,SDG,SEK,SGD,SHP,SLL,SOS,SRD,SSP,SVC,SYP,SZL,THB,TJS,TMT,TND,TOP,TRY,TTD,TWD,TZS,UAH,UGX,USD,UYU,UZS,VND,VUV,WST,XAF,XCD,XOF,XPF,YER,ZAR,ZMW,ZWL" }

[pm_filters.shift4]
eps = { country = "AT", currency = "EUR" }
giropay = { country = "DE", currency = "EUR" }
ideal = { country = "NL", currency = "EUR" }
sofort = { country = "AT,BE,CH,DE,ES,FI,FR,GB,IT,NL,PL,SE", currency = "CHF,EUR" }
credit = { country = "AD,AE,AF,AG,AI,AL,AM,AO,AQ,AR,AS,AT,AU,AW,AX,AZ,BA,BB,BD,BE,BF,BG,BH,BI,BJ,BL,BM,BN,BO,BQ,BR,BS,BT,BV,BW,BY,BZ,CA,CC,CD,CF,CG,CH,CI,CK,CL,CM,CN,CO,CR,CU,CV,CW,CX,CY,CZ,DE,DJ,DK,DM,DO,DZ,EC,EE,EG,EH,ER,ES,ET,FI,FJ,FK,FM,FO,FR,GA,GB,GD,GE,GF,GG,GH,GI,GL,GM,GN,GP,GQ,GR,GT,GU,GW,GY,HK,HM,HN,HR,HT,HU,ID,IE,IL,IM,IN,IO,IQ,IR,IS,IT,JE,JM,JO,JP,KE,KG,KH,KI,KM,KN,KP,KR,KW,KY,KZ,LA,LB,LC,LI,LK,LR,LS,LT,LU,LV,LY,MA,MC,MD,ME,MF,MG,MH,MK,ML,MM,MN,MO,MP,MQ,MR,MS,MT,MU,MV,MW,MX,MY,MZ,NA,NC,NE,NF,NG,NI,NL,NO,NP,NR,NU,NZ,OM,PA,PE,PF,PG,PH,PK,PL,PM,PN,PR,PS,PT,PW,PY,QA,RE,RO,RS,RU,RW,SA,SB,SC,SD,SE,SG,SH,SI,SJ,SK,SL,SM,SN,SO,SR,SS,ST,SV,SX,SY,SZ,TC,TD,TF,TG,TH,TJ,TL,TM,TN,TO,TR,TT,TV,TW,TZ,UA,UG,UM,US,UY,UZ,VA,VC,VE,VG,VI,VN,VU,WF,WS,YE,YT,ZA,ZM,ZW", currency = "AED,AFN,ALL,AMD,ANG,AOA,ARS,AUD,AWG,AZN,BAM,BBD,BDT,BGN,BHD,BIF,BMD,BND,BOB,BRL,BSD,BTN,BWP,BYN,BZD,CAD,CDF,CHF,CLP,CNY,COP,CRC,CUP,CVE,CZK,DJF,DKK,DOP,DZD,EGP,ERN,ETB,EUR,FJD,FKP,GBP,GEL,GHS,GIP,GMD,GNF,GTQ,GYD,HKD,HNL,HRK,HTG,HUF,IDR,ILS,INR,IQD,IRR,ISK,JMD,JOD,JPY,KES,KGS,KHR,KMF,KPW,KRW,KWD,KYD,KZT,LAK,LBP,LKR,LRD,LSL,LYD,MAD,MDL,MGA,MKD,MMK,MNT,MOP,MRU,MUR,MVR,MWK,MXN,MYR,MZN,NAD,NGN,NIO,NOK,NPR,NZD,OMR,PAB,PEN,PGK,PHP,PKR,PLN,PYG,QAR,RON,RSD,RUB,RWF,SAR,SBD,SCR,SDG,SEK,SGD,SHP,SLL,SOS,SRD,SSP,SVC,SYP,SZL,THB,TJS,TMT,TND,TOP,TRY,TTD,TWD,TZS,UAH,UGX,USD,UYU,UZS,VND,VUV,WST,XAF,XCD,XOF,XPF,YER,ZAR,ZMW,ZWL" }
debit = { country = "AD,AE,AF,AG,AI,AL,AM,AO,AQ,AR,AS,AT,AU,AW,AX,AZ,BA,BB,BD,BE,BF,BG,BH,BI,BJ,BL,BM,BN,BO,BQ,BR,BS,BT,BV,BW,BY,BZ,CA,CC,CD,CF,CG,CH,CI,CK,CL,CM,CN,CO,CR,CU,CV,CW,CX,CY,CZ,DE,DJ,DK,DM,DO,DZ,EC,EE,EG,EH,ER,ES,ET,FI,FJ,FK,FM,FO,FR,GA,GB,GD,GE,GF,GG,GH,GI,GL,GM,GN,GP,GQ,GR,GT,GU,GW,GY,HK,HM,HN,HR,HT,HU,ID,IE,IL,IM,IN,IO,IQ,IR,IS,IT,JE,JM,JO,JP,KE,KG,KH,KI,KM,KN,KP,KR,KW,KY,KZ,LA,LB,LC,LI,LK,LR,LS,LT,LU,LV,LY,MA,MC,MD,ME,MF,MG,MH,MK,ML,MM,MN,MO,MP,MQ,MR,MS,MT,MU,MV,MW,MX,MY,MZ,NA,NC,NE,NF,NG,NI,NL,NO,NP,NR,NU,NZ,OM,PA,PE,PF,PG,PH,PK,PL,PM,PN,PR,PS,PT,PW,PY,QA,RE,RO,RS,RU,RW,SA,SB,SC,SD,SE,SG,SH,SI,SJ,SK,SL,SM,SN,SO,SR,SS,ST,SV,SX,SY,SZ,TC,TD,TF,TG,TH,TJ,TL,TM,TN,TO,TR,TT,TV,TW,TZ,UA,UG,UM,US,UY,UZ,VA,VC,VE,VG,VI,VN,VU,WF,WS,YE,YT,ZA,ZM,ZW", currency = "AED,AFN,ALL,AMD,ANG,AOA,ARS,AUD,AWG,AZN,BAM,BBD,BDT,BGN,BHD,BIF,BMD,BND,BOB,BRL,BSD,BTN,BWP,BYN,BZD,CAD,CDF,CHF,CLP,CNY,COP,CRC,CUP,CVE,CZK,DJF,DKK,DOP,DZD,EGP,ERN,ETB,EUR,FJD,FKP,GBP,GEL,GHS,GIP,GMD,GNF,GTQ,GYD,HKD,HNL,HRK,HTG,HUF,IDR,ILS,INR,IQD,IRR,ISK,JMD,JOD,JPY,KES,KGS,KHR,KMF,KPW,KRW,KWD,KYD,KZT,LAK,LBP,LKR,LRD,LSL,LYD,MAD,MDL,MGA,MKD,MMK,MNT,MOP,MRU,MUR,MVR,MWK,MXN,MYR,MZN,NAD,NGN,NIO,NOK,NPR,NZD,OMR,PAB,PEN,PGK,PHP,PKR,PLN,PYG,QAR,RON,RSD,RUB,RWF,SAR,SBD,SCR,SDG,SEK,SGD,SHP,SLL,SOS,SRD,SSP,SVC,SYP,SZL,THB,TJS,TMT,TND,TOP,TRY,TTD,TWD,TZS,UAH,UGX,USD,UYU,UZS,VND,VUV,WST,XAF,XCD,XOF,XPF,YER,ZAR,ZMW,ZWL" }
boleto = { country = "BR", currency = "BRL" }
trustly = { currency = "CZK,DKK,EUR,GBP,NOK,SEK" }
ali_pay = { country = "CN", currency = "CNY" }
we_chat_pay = { country = "CN", currency = "CNY" }
klarna = { currency = "EUR,GBP,CHF,SEK" }
blik = { country = "PL", currency = "PLN" }
crypto_currency = { currency = "USD,GBP,AED" }
paysera = { currency = "EUR" }
skrill = { currency = "USD" }

[pm_filters.bluesnap]
credit = { country = "AD,AE,AG,AL,AM,AO,AR,AT,AU,AZ,BA,BB,BD,BE,BG,BH,BI,BJ,BN,BO,BR,BS,BT,BW,BY,BZ,CA,CD,CF,CG,CH,CI,CL,CM,CN,CO,CR,CV,CY,CZ,DE,DK,DJ,DM,DO,DZ,EC,EE,EG,ER,ES,ET,FI,FJ,FM,FR,GA,GB,GD,GE,GG,GH,GM,GN,GQ,GR,GT,GW,GY,HN,HR,HT,HU,ID,IE,IL,IN,IS,IT,JM,JP,JO,KE,KG,KH,KI,KM,KN,KR,KW,KZ,LA,LB,LC,LI,LK,LR,LS,LT,LU,LV,MA,MC,MD,ME,MG,MH,MK,ML,MM,MN,MR,MT,MU,MV,MW,MX,MY,MZ,NA,NE,NG,NI,NL,NO,NP,NR,NZ,OM,PA,PE,PG,PH,PK,PL,PS,PT,PW,PY,QA,RO,RS,RW,SA,SB,SC,SE,SG,SI,SK,SL,SM,SN,SO,SR,SS,ST,SV,SZ,TD,TG,TH,TJ,TL,TM,TN,TO,TR,TT,TV,TZ,UA,UG,US,UY,UZ,VA,VC,VE,VN,VU,WS,ZA,ZM,ZW", currency = "AED,AFN,ALL,AMD,ANG,ARS,AUD,AWG,BAM,BBD,BGN,BHD,BMD,BND,BOB,BRL,BSD,BWP,CAD,CHF,CLP,CNY,COP,CRC,CZK,DKK,DOP,DZD,EGP,EUR,FJD,GBP,GEL,GIP,GTQ,HKD,HUF,IDR,ILS,INR,ISK,JMD,JPY,KES,KHR,KRW,KWD,KYD,KZT,LBP,LKR,MAD,MDL,MKD,MUR,MWK,MXN,MYR,NAD,NGN,NOK,NPR,NZD,OMR,PAB,PEN,PGK,PHP,PLN,PKR,QAR,RON,RSD,RUB,SAR,SCR,SDG,SEK,SGD,THB,TND,TRY,TTD,TWD,TZS,UAH,USD,UYU,UZS,VND,XAF,XCD,XOF,ZAR"}
google_pay = { country = "AL, DZ, AS, AO, AG, AR, AU, AT, AZ, BH, BY, BE, BR, BG, CL, CO, HR, CZ, DK, DO, EG, EE, FI, FR, DE, GR, HK, HU, IN, ID, IE, IL, IT, JP, JO, KZ, KE, KW, LV, LB, LT, LU, MY, MX, NL, NZ, NO, OM, PK, PA, PE, PH, PL, PT, QA, RO, RU, SA, SG, SK, ZA, ES, LK, SE, CH, TW, TH, TR, UA, AE, GB, US, UY, VN", currency = "ALL, DZD, USD, XCD, ARS, AUD, EUR, BHD, BRL, BGN, CAD, CLP, COP, CZK, DKK, DOP, EGP, HKD, HUF, INR, IDR, ILS, JPY, KZT, KES, KWD, LBP, MYR, MXN, NZD, NOK, OMR, PKR, PAB, PEN, PHP, PLN, QAR, RON, RUB, SAR, SGD, ZAR, LKR, SEK, CHF, TWD, THB, TRY, UAH, AED, GBP, UYU, VND"}
apple_pay = { country = "EG, MA, ZA, AU, HK, JP, MO, MY, MN, NZ, SG, KR, TW, VN, AM, AT, AZ, BY, BE, BG, HR, CY, DK, EE, FO, FI, FR, GE, DE, GR, GL, GG, HU, IS, IE, IM, IT , KZ, JE, LV, LI, LT, LU, MT, MD, MC, ME, NL, NO, PL, PT, RO, SM, RS, SI, ES, SE, CH, UA, GB, VA, AR, BR, CL, CO, CR, DO, EC, SV, GT, HN, MX, PA, PY, PE, BS, UY, BH, IL, JO, KW, OM, PS, QA, SA, AE, CA, US", currency = "EGP, MAD, ZAR, AUD, CNY, HKD, JPY, MYR, NZD, SGD, KRW, TWD, VND, AMD, EUR, BGN, CZK, DKK, GEL, GBP, HUF, ISK, KZT, CHF, MDL, NOK, PLN, RON, RSD, SEK, UAH, GBP, ARS, BRL, CLP, COP, CRC, DOP, USD, GTQ, MXN, PAB, PEN, BSD, UYU, BHD, ILS, KWD, OMR, QAR, SAR, AED, CAD"}

[pm_filters.inespay]
sepa = { country = "ES", currency = "EUR"}

[pm_filters.fiserv]
credit = {country = "AU,NZ,CN,HK,IN,LK,KR,MY,SG,GB,BE,FR,DE,IT,ME,NL,PL,ES,ZA,AR,BR,CO,MX,PA,UY,US,CA", currency = "AFN,ALL,DZD,AOA,ARS,AMD,AWG,AUD,AZN,BSD,BHD,BDT,BBD,BYN,BZD,BMD,BTN,BOB,VES,BAM,BWP,BRL,BND,BGN,BIF,KHR,CAD,CVE,KYD,XAF,CLP,CNY,COP,KMF,CDF,CRC,HRK,CUP,CZK,DKK,DJF,DOP,XCD,EGP,ERN,ETB,EUR,FKP,FJD,XPF,GMD,GEL,GHS,GIP,GTQ,GNF,GYD,HTG,HNL,HKD,HUF,ISK,INR,IDR,IRR,IQD,ILS,JMD,JPY,JOD,KZT,KES,KGS,KWD,LAK,LBP,LSL,LRD,LYD,MOP,MKD,MGA,MWK,MYR,MVR,MRU,MUR,MXN,MDL,MNT,MAD,MZN,MMK,NAD,NPR,ANG,NZD,NIO,NGN,VUV,KPW,NOK,OMR,PKR,PAB,PGK,PYG,PEN,PHP,PLN,GBP,QAR,RON,RUB,RWF,SHP,SVC,WST,STN,SAR,RSD,SCR,SLL,SGD,SBD,SOS,ZAR,KRW,SSP,LKR,SDG,SRD,SZL,SEK,CHF,SYP,TWD,TJS,TZS,THB,TOP,TTD,TND,TRY,TMT,UGX,UAH,AED,USD,UYU,UZS,VND,XOF,YER,ZMW,ZWL"}
debit = {country = "AU,NZ,CN,HK,IN,LK,KR,MY,SG,GB,BE,FR,DE,IT,ME,NL,PL,ES,ZA,AR,BR,CO,MX,PA,UY,US,CA", currency = "AFN,ALL,DZD,AOA,ARS,AMD,AWG,AUD,AZN,BSD,BHD,BDT,BBD,BYN,BZD,BMD,BTN,BOB,VES,BAM,BWP,BRL,BND,BGN,BIF,KHR,CAD,CVE,KYD,XAF,CLP,CNY,COP,KMF,CDF,CRC,HRK,CUP,CZK,DKK,DJF,DOP,XCD,EGP,ERN,ETB,EUR,FKP,FJD,XPF,GMD,GEL,GHS,GIP,GTQ,GNF,GYD,HTG,HNL,HKD,HUF,ISK,INR,IDR,IRR,IQD,ILS,JMD,JPY,JOD,KZT,KES,KGS,KWD,LAK,LBP,LSL,LRD,LYD,MOP,MKD,MGA,MWK,MYR,MVR,MRU,MUR,MXN,MDL,MNT,MAD,MZN,MMK,NAD,NPR,ANG,NZD,NIO,NGN,VUV,KPW,NOK,OMR,PKR,PAB,PGK,PYG,PEN,PHP,PLN,GBP,QAR,RON,RUB,RWF,SHP,SVC,WST,STN,SAR,RSD,SCR,SLL,SGD,SBD,SOS,ZAR,KRW,SSP,LKR,SDG,SRD,SZL,SEK,CHF,SYP,TWD,TJS,TZS,THB,TOP,TTD,TND,TRY,TMT,UGX,UAH,AED,USD,UYU,UZS,VND,XOF,YER,ZMW,ZWL"}
paypal = { currency = "AUD,EUR,BRL,CAD,CNY,EUR,EUR,EUR,GBP,HKD,INR,EUR,JPY,MYR,EUR,NZD,PHP,PLN,SGD,USD", country = "AU, BE, BR, CA, CN, DE, ES, FR, GB, HK, IN, IT, JP, MY, NL, NZ, PH, PL, SG, US" }
google_pay = { country = "AU,AT,BE,BR,CA,CN,HK,MY,NZ,SG,US", currency = "AUD,EUR,EUR,BRL,CAD,CNY,HKD,MYR,NZD,SGD,USD" }
apple_pay = { country = "AU,NZ,CN,HK,JP,SG,MY,KR,TW,VN,GB,IE,FR,DE,IT,ES,PT,NL,BE,LU,AT,CH,SE,FI,DK,NO,PL,CZ,SK,HU,LT,LV,EE,GR,RO,BG,HR,SI,MT,CY,IS,LI,MC,SM,VA,US,CA,MX,BR,AR,CL,CO,PE,UY,CR,PA,DO,EC,SV,GT,HN,BS,PR,AE,SA,QA,KW,BH,OM,IL,JO,PS,EG,MA,ZA,GE,AM,AZ,MD,ME,MK,AL,BA,RS,UA", currency = "AUD,BRL,CAD,CHF,CZK,DKK,EUR,GBP,HKD,HUF,ILS,JPY,MXN,NOK,NZD,PHP,PLN,SEK,SGD,THB,TWD,USD" }

[pm_filters.placetopay]
credit = { country = "BE,CH,CO,CR,EC,HN,MX,PA,PR,UY", currency = "CLP,COP,USD"}
debit = { country = "BE,CH,CO,CR,EC,HN,MX,PA,PR,UY", currency = "CLP,COP,USD"}

[pm_filters.aci]
credit = { country = "AD,AE,AT,BE,BG,CH,CN,CO,CR,CY,CZ,DE,DK,DO,EE,EG,ES,ET,FI,FR,GB,GH,GI,GR,GT,HN,HK,HR,HU,ID,IE,IS,IT,JP,KH,LA,LI,LT,LU,LY,MK,MM,MX,MY,MZ,NG,NZ,OM,PA,PE,PK,PL,PT,QA,RO,SA,SN,SE,SI,SK,SV,TH,UA,US,UY,VN,ZM", currency = "AED,ALL,ARS,BGN,CHF,CLP,CNY,COP,CRC,CZK,DKK,DOP,EGP,EUR,GBP,GHS,HKD,HNL,HRK,HUF,IDR,ILS,ISK,JPY,KHR,KPW,LAK,LKR,MAD,MKD,MMK,MXN,MYR,MZN,NGN,NOK,NZD,OMR,PAB,PEN,PHP,PKR,PLN,QAR,RON,RSD,SAR,SEK,SGD,THB,TRY,TWD,UAH,USD,UYU,VND,ZAR,ZMW" }
debit = { country = "AD,AE,AT,BE,BG,CH,CN,CO,CR,CY,CZ,DE,DK,DO,EE,EG,ES,ET,FI,FR,GB,GH,GI,GR,GT,HN,HK,HR,HU,ID,IE,IS,IT,JP,KH,LA,LI,LT,LU,LY,MK,MM,MX,MY,MZ,NG,NZ,OM,PA,PE,PK,PL,PT,QA,RO,SA,SN,SE,SI,SK,SV,TH,UA,US,UY,VN,ZM", currency = "AED,ALL,ARS,BGN,CHF,CLP,CNY,COP,CRC,CZK,DKK,DOP,EGP,EUR,GBP,GHS,HKD,HNL,HRK,HUF,IDR,ILS,ISK,JPY,KHR,KPW,LAK,LKR,MAD,MKD,MMK,MXN,MYR,MZN,NGN,NOK,NZD,OMR,PAB,PEN,PHP,PKR,PLN,QAR,RON,RSD,SAR,SEK,SGD,THB,TRY,TWD,UAH,USD,UYU,VND,ZAR,ZMW" }
mb_way = { country = "EE,ES,PT", currency = "EUR" }
ali_pay = { country = "CN", currency = "CNY" }
eps = { country = "AT", currency = "EUR" }
ideal = { country = "NL", currency = "EUR" }
giropay = { country = "DE", currency = "EUR" }
sofort = { country = "AT,BE,CH,DE,ES,GB,IT,NL,PL", currency = "CHF,EUR,GBP,HUF,PLN"}
interac = { country = "CA", currency = "CAD,USD"}
przelewy24 = { country = "PL", currency = "CZK,EUR,GBP,PLN" }
trustly = { country = "ES,GB,SE,NO,AT,NL,DE,DK,FI,EE,LT,LV", currency = "CZK,DKK,EUR,GBP,NOK,SEK" }
klarna = { country = "AU,AT,BE,CA,CZ,DK,FI,FR,DE,GR,IE,IT,NL,NZ,NO,PL,PT,ES,SE,CH,GB,US", currency = "CHF,DKK,EUR,GBP,NOK,PLN,SEK,USD,AUD,NZD,CAD" }

[pm_filters.coingate]
crypto_currency = { country = "AL, AD, AT, BE, BA, BG, HR, CZ, DK, EE, FI, FR, DE, GR, HU, IS, IE, IT, LV, LT, LU, MT, MD, NL, NO, PL, PT, RO, RS, SK, SI, ES, SE, CH, UA, GB, AR, BR, CL, CO, CR, DO, SV, GD, MX, PE, LC, AU, NZ, CY, HK, IN, IL, JP, KR, QA, SA, SG, EG", currency = "EUR, USD, GBP" }

[pm_filters.paystack]
eft = { country = "NG, ZA, GH, KE, CI", currency = "NGN, GHS, ZAR, KES, USD" }

[pm_filters.santander]
pix = { country = "BR", currency = "BRL" }

[pm_filters.bluecode]
bluecode = { country = "AT,BE,BG,HR,CY,CZ,DK,EE,FI,FR,DE,GR,HU,IE,IT,LV,LT,LU,MT,NL,PL,PT,RO,SK,SI,ES,SE,IS,LI,NO", currency = "EUR" }

[payout_method_filters.adyenplatform]
sepa = { country = "AT,BE,CH,CZ,DE,EE,ES,FI,FR,GB,HU,IE,IT,LT,LV,NL,NO,PL,PT,SE,SK", currency = "EUR,CZK,DKK,HUF,NOK,PLN,SEK,GBP,CHF" }
credit = { country = "AT,BE,BG,CY,CZ,DE,DK,EE,ES,FI,FR,GB,GR,HR,HU,IE,IS,IT,LI,LT,LU,LV,MT,NL,NO,PL,PT,RO,SE,SI,SK,US", currency = "EUR,USD,GBP" }
debit = { country = "AT,BE,BG,CY,CZ,DE,DK,EE,ES,FI,FR,GB,GR,HR,HU,IE,IS,IT,LI,LT,LU,LV,MT,NL,NO,PL,PT,RO,SE,SI,SK,US", currency = "EUR,USD,GBP" }

[payout_method_filters.stripe]
ach = { country = "US", currency = "USD" }

[temp_locker_enable_config]
bluesnap.payment_method = "card"
nuvei.payment_method = "card"
shift4.payment_method = "card"
stripe.payment_method = "bank_transfer"
bankofamerica = { payment_method = "card" }
cybersource = { payment_method = "card" }
nmi.payment_method = "card"
payme.payment_method = "card"
deutschebank = { payment_method = "bank_debit" }
paybox = { payment_method = "card" }
nexixpay = { payment_method = "card" }
redsys = { payment_method = "card" }

#tokenization configuration which describe token lifetime and payment method for specific connector
[tokenization]
braintree = { long_lived_token = false, payment_method = "card" }
checkout = { long_lived_token = false, payment_method = "wallet", apple_pay_pre_decrypt_flow = "network_tokenization" }
gocardless = { long_lived_token = true, payment_method = "bank_debit" }
hipay = { long_lived_token = false, payment_method = "card" }
mollie = { long_lived_token = false, payment_method = "card" }
payme = { long_lived_token = false, payment_method = "card" }
square = { long_lived_token = false, payment_method = "card" }
stax = { long_lived_token = true, payment_method = "card,bank_debit" }
stripe = { long_lived_token = false, payment_method = "wallet", payment_method_type = { list = "google_pay", type = "disable_only" } }
billwerk = {long_lived_token = false, payment_method = "card"}
globalpay = { long_lived_token = false, payment_method = "card", flow = "mandates" }

[webhooks]
outgoing_enabled = true
redis_lock_expiry_seconds = 180

[l2_l3_data_config]  
enabled = "false"

[webhook_source_verification_call]
connectors_with_webhook_source_verification_call = "paypal"     # List of connectors which has additional source verification api-call

[unmasked_headers]
keys = "accept-language,user-agent,x-profile-id"

[saved_payment_methods]
sdk_eligible_payment_methods = "card"

[locker_based_open_banking_connectors]
connector_list = "tokenio"

[network_tokenization_supported_card_networks]
card_networks = "Visa, AmericanExpress, Mastercard"

[network_tokenization_supported_connectors]
connector_list = "cybersource"

[platform]
enabled = false
allow_connected_merchants = false

[billing_connectors_payment_sync]
billing_connectors_which_require_payment_sync = "stripebilling, recurly"

[billing_connectors_invoice_sync]
billing_connectors_which_requires_invoice_sync_call = "recurly"

[authentication_providers]
click_to_pay = {connector_list = "adyen, cybersource, trustpay"}


[revenue_recovery]
<<<<<<< HEAD
# monitoring threshold -  120 days
monitoring_threshold_in_seconds = 10368000 
retry_algorithm_type = "cascading"


[revenue_recovery.card_config.amex]
max_retries_per_day = 20
max_retry_count_for_thirty_day = 20

[revenue_recovery.card_config.mastercard]
max_retries_per_day = 10
max_retry_count_for_thirty_day = 35

[revenue_recovery.card_config.visa]
max_retries_per_day = 20
max_retry_count_for_thirty_day = 20

[revenue_recovery.card_config.discover]
max_retries_per_day = 20
max_retry_count_for_thirty_day = 20
=======
monitoring_threshold_in_seconds = 60
retry_algorithm_type = "cascading"

[grpc_client.unified_connector_service]
ucs_only_connectors = "paytm, phonepe"    # Comma-separated list of connectors that use UCS only
>>>>>>> 38fa04cf
<|MERGE_RESOLUTION|>--- conflicted
+++ resolved
@@ -845,12 +845,10 @@
 
 
 [revenue_recovery]
-<<<<<<< HEAD
 # monitoring threshold -  120 days
 monitoring_threshold_in_seconds = 10368000 
 retry_algorithm_type = "cascading"
 
-
 [revenue_recovery.card_config.amex]
 max_retries_per_day = 20
 max_retry_count_for_thirty_day = 20
@@ -866,10 +864,7 @@
 [revenue_recovery.card_config.discover]
 max_retries_per_day = 20
 max_retry_count_for_thirty_day = 20
-=======
-monitoring_threshold_in_seconds = 60
-retry_algorithm_type = "cascading"
+
 
 [grpc_client.unified_connector_service]
 ucs_only_connectors = "paytm, phonepe"    # Comma-separated list of connectors that use UCS only
->>>>>>> 38fa04cf
