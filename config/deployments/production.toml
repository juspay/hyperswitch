--- conflicted
+++ resolved
@@ -57,8 +57,8 @@
 fiserv.base_url = "https://cert.api.fiservapps.com/"
 fiservemea.base_url = "https://prod.emea.api.fiservapps.com"
 fiuu.base_url = "https://pay.merchant.razer.com/"
-fiuu.secondary_base_url="https://api.merchant.razer.com/"
-fiuu.third_base_url="https://api.merchant.razer.com/"
+fiuu.secondary_base_url = "https://api.merchant.razer.com/"
+fiuu.third_base_url = "https://api.merchant.razer.com/"
 forte.base_url = "https://sandbox.forte.net/api/v3"
 globalpay.base_url = "https://apis.sandbox.globalpay.com/ucp/"
 globepay.base_url = "https://pay.globepay.co/"
@@ -84,7 +84,7 @@
 opayo.base_url = "https://pi-live.sagepay.com/"
 opennode.base_url = "https://api.opennode.com"
 paybox.base_url = "https://ppps.paybox.com/PPPS.php"
-paybox.secondary_base_url="https://tpeweb.paybox.com/"
+paybox.secondary_base_url = "https://tpeweb.paybox.com/"
 payeezy.base_url = "https://api.payeezy.com/"
 payme.base_url = "https://live.payme.io/"
 payone.base_url = "https://payment.payone.com/"
@@ -122,65 +122,61 @@
 netcetera.base_url = "https://{{merchant_endpoint_prefix}}.3ds-server.prev.netcetera-cloud-payment.ch"
 
 [delayed_session_response]
-connectors_with_delayed_session_response = "trustpay,payme"       # List of connectors which have delayed session response
+connectors_with_delayed_session_response = "trustpay,payme" # List of connectors which have delayed session response
 
 [dummy_connector]
-enabled = false                                                         # Whether dummy connector is enabled or not
-assets_base_url = "https://app.hyperswitch.io/assets/TestProcessor/"    # Base url for dummy connector assets
-authorize_ttl = 36000                                                   # Time to live for dummy connector authorize request in redis
-default_return_url = "https://app.hyperswitch.io/"                      # Default return url when no return url is passed while payment
-discord_invite_url = "https://discord.gg/wJZ7DVW8mm"                    # Discord invite url for hyperswitch
-payment_complete_duration = 500                                         # Fake delay duration for dummy connector payment complete
-payment_complete_tolerance = 100                                        # Fake delay tolerance for dummy connector payment complete
-payment_duration = 1000                                                 # Fake delay duration for dummy connector payment
-payment_retrieve_duration = 500                                         # Fake delay duration for dummy connector payment sync
-payment_retrieve_tolerance = 100                                        # Fake delay tolerance for dummy connector payment sync
-payment_tolerance = 100                                                 # Fake delay tolerance for dummy connector payment
-payment_ttl = 172800                                                    # Time to live for dummy connector payment in redis
-refund_duration = 1000                                                  # Fake delay duration for dummy connector refund
-refund_retrieve_duration = 500                                          # Fake delay duration for dummy connector refund sync
-refund_retrieve_tolerance = 100                                         # Fake delay tolerance for dummy connector refund sync
-refund_tolerance = 100                                                  # Fake delay tolerance for dummy connector refund
-refund_ttl = 172800                                                     # Time to live for dummy connector refund in redis
-slack_invite_url = "https://join.slack.com/t/hyperswitch-io/shared_invite/zt-2awm23agh-p_G5xNpziv6yAiedTkkqLg"    # Slack invite url for hyperswitch
+enabled = false                                                                                                # Whether dummy connector is enabled or not
+assets_base_url = "https://app.hyperswitch.io/assets/TestProcessor/"                                           # Base url for dummy connector assets
+authorize_ttl = 36000                                                                                          # Time to live for dummy connector authorize request in redis
+default_return_url = "https://app.hyperswitch.io/"                                                             # Default return url when no return url is passed while payment
+discord_invite_url = "https://discord.gg/wJZ7DVW8mm"                                                           # Discord invite url for hyperswitch
+payment_complete_duration = 500                                                                                # Fake delay duration for dummy connector payment complete
+payment_complete_tolerance = 100                                                                               # Fake delay tolerance for dummy connector payment complete
+payment_duration = 1000                                                                                        # Fake delay duration for dummy connector payment
+payment_retrieve_duration = 500                                                                                # Fake delay duration for dummy connector payment sync
+payment_retrieve_tolerance = 100                                                                               # Fake delay tolerance for dummy connector payment sync
+payment_tolerance = 100                                                                                        # Fake delay tolerance for dummy connector payment
+payment_ttl = 172800                                                                                           # Time to live for dummy connector payment in redis
+refund_duration = 1000                                                                                         # Fake delay duration for dummy connector refund
+refund_retrieve_duration = 500                                                                                 # Fake delay duration for dummy connector refund sync
+refund_retrieve_tolerance = 100                                                                                # Fake delay tolerance for dummy connector refund sync
+refund_tolerance = 100                                                                                         # Fake delay tolerance for dummy connector refund
+refund_ttl = 172800                                                                                            # Time to live for dummy connector refund in redis
+slack_invite_url = "https://join.slack.com/t/hyperswitch-io/shared_invite/zt-2awm23agh-p_G5xNpziv6yAiedTkkqLg" # Slack invite url for hyperswitch
 
 [user]
 password_validity_in_days = 90
 two_factor_auth_expiry_in_secs = 300
 totp_issuer_name = "Hyperswitch Production"
 base_url = "https://live.hyperswitch.io"
-<<<<<<< HEAD
-force_two_factor_auth = false
+force_two_factor_auth = true
 use_cookies_only = false
-=======
-force_two_factor_auth = true
->>>>>>> 43d87913
 
 [frm]
 enabled = false
 
 [mandates.supported_payment_methods]
-bank_debit.ach = { connector_list = "gocardless,adyen" }                    # Mandate supported payment method type and connector for bank_debit
-bank_debit.becs = { connector_list = "gocardless" }                         # Mandate supported payment method type and connector for bank_debit
-bank_debit.bacs = { connector_list = "adyen" }                              # Mandate supported payment method type and connector for bank_debit
-bank_debit.sepa = { connector_list = "gocardless,adyen" }                   # Mandate supported payment method type and connector for bank_debit
-card.credit.connector_list = "stripe,adyen,authorizedotnet,cybersource,globalpay,worldpay,multisafepay,nmi,nexinets,noon,bankofamerica,braintree"     # Mandate supported payment method type and connector for card
-card.debit.connector_list = "stripe,adyen,authorizedotnet,cybersource,globalpay,worldpay,multisafepay,nmi,nexinets,noon,bankofamerica,braintree"      # Mandate supported payment method type and connector for card
-pay_later.klarna.connector_list = "adyen"                       # Mandate supported payment method type and connector for pay_later
-wallet.apple_pay.connector_list = "stripe,adyen,cybersource,noon,bankofamerica"         # Mandate supported payment method type and connector for wallets
-wallet.google_pay.connector_list = "stripe,adyen,cybersource,bankofamerica"             # Mandate supported payment method type and connector for wallets
-wallet.paypal.connector_list = "adyen"                          # Mandate supported payment method type and connector for wallets
-bank_redirect.ideal.connector_list = "stripe,adyen,globalpay,multisafepay"   # Mandate supported payment method type and connector for bank_redirect
-bank_redirect.sofort.connector_list = "stripe,adyen,globalpay"  # Mandate supported payment method type and connector for bank_redirect
-bank_redirect.giropay.connector_list = "adyen,globalpay,multisafepay"        # Mandate supported payment method type and connector for bank_redirect
+bank_debit.ach = { connector_list = "gocardless,adyen" }                                                                                          # Mandate supported payment method type and connector for bank_debit
+bank_debit.becs = { connector_list = "gocardless" }                                                                                               # Mandate supported payment method type and connector for bank_debit
+bank_debit.bacs = { connector_list = "adyen" }                                                                                                    # Mandate supported payment method type and connector for bank_debit
+bank_debit.sepa = { connector_list = "gocardless,adyen" }                                                                                         # Mandate supported payment method type and connector for bank_debit
+card.credit.connector_list = "stripe,adyen,authorizedotnet,cybersource,globalpay,worldpay,multisafepay,nmi,nexinets,noon,bankofamerica,braintree" # Mandate supported payment method type and connector for card
+card.debit.connector_list = "stripe,adyen,authorizedotnet,cybersource,globalpay,worldpay,multisafepay,nmi,nexinets,noon,bankofamerica,braintree"  # Mandate supported payment method type and connector for card
+pay_later.klarna.connector_list = "adyen"                                                                                                         # Mandate supported payment method type and connector for pay_later
+wallet.apple_pay.connector_list = "stripe,adyen,cybersource,noon,bankofamerica"                                                                   # Mandate supported payment method type and connector for wallets
+wallet.google_pay.connector_list = "stripe,adyen,cybersource,bankofamerica"                                                                       # Mandate supported payment method type and connector for wallets
+wallet.paypal.connector_list = "adyen"                                                                                                            # Mandate supported payment method type and connector for wallets
+bank_redirect.ideal.connector_list = "stripe,adyen,globalpay,multisafepay"                                                                        # Mandate supported payment method type and connector for bank_redirect
+bank_redirect.sofort.connector_list = "stripe,adyen,globalpay"                                                                                    # Mandate supported payment method type and connector for bank_redirect
+bank_redirect.giropay.connector_list = "adyen,globalpay,multisafepay"                                                                             # Mandate supported payment method type and connector for bank_redirect
 
 [mandates.update_mandate_supported]
-card.credit = { connector_list = "cybersource" }            # Update Mandate supported payment method type and connector for card 
-card.debit = { connector_list = "cybersource" }             # Update Mandate supported payment method type and connector for card 
+card.credit = { connector_list = "cybersource" } # Update Mandate supported payment method type and connector for card 
+card.debit = { connector_list = "cybersource" }  # Update Mandate supported payment method type and connector for card 
 
 
 [payouts]
-payout_eligibility = true            # Defaults the eligibility of a payout method to true in case connector does not provide checks for payout eligibility
+payout_eligibility = true # Defaults the eligibility of a payout method to true in case connector does not provide checks for payout eligibility
 
 #Payment Method Filters Based on Country and Currency
 [pm_filters.default]
@@ -241,7 +237,7 @@
 ideal = { country = "NL", currency = "EUR" }
 indomaret = { country = "ID", currency = "IDR" }
 kakao_pay = { country = "KR", currency = "KRW" }
-klarna = { country = "AU,AT,BE,CA,CZ,DK,FI,FR,DE,GR,IE,IT,NO,PL,PT,RO,ES,SE,CH,NL,GB,US", currency = "AUD,EUR,CAD,CZK,DKK,NOK,PLN,RON,SEK,CHF,GBP,USD"}
+klarna = { country = "AU,AT,BE,CA,CZ,DK,FI,FR,DE,GR,IE,IT,NO,PL,PT,RO,ES,SE,CH,NL,GB,US", currency = "AUD,EUR,CAD,CZK,DKK,NOK,PLN,RON,SEK,CHF,GBP,USD" }
 lawson = { country = "JP", currency = "JPY" }
 mandiri_va = { country = "ID", currency = "IDR" }
 mb_way = { country = "PT", currency = "EUR" }
@@ -265,7 +261,7 @@
 seicomart = { country = "JP", currency = "JPY" }
 sepa = { country = "ES,SK,AT,NL,DE,BE,FR,FI,PT,IE,EE,LT,LV,IT", currency = "EUR" }
 seven_eleven = { country = "JP", currency = "JPY" }
-sofort = { country =  "AT,BE,DE,ES,CH,NL", currency =  "CHF,EUR"}
+sofort = { country = "AT,BE,DE,ES,CH,NL", currency = "CHF,EUR" }
 swish = { country = "SE", currency = "SEK" }
 touch_n_go = { country = "MY", currency = "MYR" }
 trustly = { country = "ES,GB,SE,NO,AT,NL,DE,DK,FI,EE,LT,LV", currency = "CZK,DKK,EUR,GBP,NOK,SEK" }
@@ -298,11 +294,11 @@
 debit = { country = "AT,BE,CY,EE,FI,FR,DE,GR,IE,IT,LV,LT,LU,MT,NL,PT,SK,SI,ES,BG,HR,DK,GB,NO,PL,CZ,RO,SE,CH,HU", currency = "ARS,AUD,BHD,CAD,CLP,CNY,COP,HRK,CZK,DKK,HKD,HUF,INR,JPY,KZT,JOD,KRW,KWD,MYR,MXN,NGN,NOK,PHP,QAR,RUB,SAR,SGD,VND,ZAR,SEK,CHF,THB,AED,EGP,GBP,USD,TWD,BYN,RSD,AZN,RON,TRY,AOA,BGN,EUR,UAH,PLN,BRL" }
 
 [pm_filters.novalnet]
-credit = { country = "AD,AE,AL,AM,AR,AT,AU,AZ,BA,BB,BD,BE,BG,BH,BI,BM,BN,BO,BR,BS,BW,BY,BZ,CA,CD,CH,CL,CN,CO,CR,CU,CY,CZ,DE,DJ,DK,DO,DZ,EE,EG,ET,ES,FI,FJ,FR,GB,GE,GH,GI,GM,GR,GT,GY,HK,HN,HR,HU,ID,IE,IL,IN,IS,IT,JM,JO,JP,KE,KH,KR,KW,KY,KZ,LB,LK,LT,LV,LY,MA,MC,MD,ME,MG,MK,MN,MO,MT,MV,MW,MX,MY,NG,NI,NO,NP,NL,NZ,OM,PA,PE,PG,PH,PK,PL,PT,PY,QA,RO,RS,RU,RW,SA,SB,SC,SE,SG,SH,SI,SK,SL,SO,SM,SR,ST,SV,SY,TH,TJ,TN,TO,TR,TW,TZ,UA,UG,US,UY,UZ,VE,VA,VN,VU,WS,CF,AG,DM,GD,KN,LC,VC,YE,ZA,ZM", currency = "AED,ALL,AMD,ARS,AUD,AZN,BAM,BBD,BDT,BGN,BHD,BIF,BMD,BND,BOB,BRL,BSD,BWP,BYN,BZD,CAD,CDF,CHF,CLP,CNY,COP,CRC,CUP,CZK,DJF,DKK,DOP,DZD,EGP,ETB,EUR,FJD,GBP,GEL,GHS,GIP,GMD,GTQ,GYD,HKD,HNL,HRK,HUF,IDR,ILS,INR,ISK,JMD,JOD,JPY,KES,KHR,KRW,KWD,KYD,KZT,LBP,LKR,LYD,MAD,MDL,MGA,MKD,MNT,MOP,MVR,MWK,MXN,MYR,NGN,NIO,NOK,NPR,NZD,OMR,PAB,PEN,PGK,PHP,PKR,PLN,PYG,QAR,RON,RSD,RUB,RWF,SAR,SBD,SCR,SEK,SGD,SHP,SLL,SOS,SRD,STN,SVC,SYP,THB,TJS,TND,TOP,TRY,TWD,TZS,UAH,UGX,USD,UYU,UZS,VES,VND,VUV,WST,XAF,XCD,YER,ZAR,ZMW"}
-debit = { country = "AD,AE,AL,AM,AR,AT,AU,AZ,BA,BB,BD,BE,BG,BH,BI,BM,BN,BO,BR,BS,BW,BY,BZ,CA,CD,CH,CL,CN,CO,CR,CU,CY,CZ,DE,DJ,DK,DO,DZ,EE,EG,ET,ES,FI,FJ,FR,GB,GE,GH,GI,GM,GR,GT,GY,HK,HN,HR,HU,ID,IE,IL,IN,IS,IT,JM,JO,JP,KE,KH,KR,KW,KY,KZ,LB,LK,LT,LV,LY,MA,MC,MD,ME,MG,MK,MN,MO,MT,MV,MW,MX,MY,NG,NI,NO,NP,NL,NZ,OM,PA,PE,PG,PH,PK,PL,PT,PY,QA,RO,RS,RU,RW,SA,SB,SC,SE,SG,SH,SI,SK,SL,SO,SM,SR,ST,SV,SY,TH,TJ,TN,TO,TR,TW,TZ,UA,UG,US,UY,UZ,VE,VA,VN,VU,WS,CF,AG,DM,GD,KN,LC,VC,YE,ZA,ZM", currency = "AED,ALL,AMD,ARS,AUD,AZN,BAM,BBD,BDT,BGN,BHD,BIF,BMD,BND,BOB,BRL,BSD,BWP,BYN,BZD,CAD,CDF,CHF,CLP,CNY,COP,CRC,CUP,CZK,DJF,DKK,DOP,DZD,EGP,ETB,EUR,FJD,GBP,GEL,GHS,GIP,GMD,GTQ,GYD,HKD,HNL,HRK,HUF,IDR,ILS,INR,ISK,JMD,JOD,JPY,KES,KHR,KRW,KWD,KYD,KZT,LBP,LKR,LYD,MAD,MDL,MGA,MKD,MNT,MOP,MVR,MWK,MXN,MYR,NGN,NIO,NOK,NPR,NZD,OMR,PAB,PEN,PGK,PHP,PKR,PLN,PYG,QAR,RON,RSD,RUB,RWF,SAR,SBD,SCR,SEK,SGD,SHP,SLL,SOS,SRD,STN,SVC,SYP,THB,TJS,TND,TOP,TRY,TWD,TZS,UAH,UGX,USD,UYU,UZS,VES,VND,VUV,WST,XAF,XCD,YER,ZAR,ZMW"}
-apple_pay = { country = "AD,AE,AL,AM,AR,AT,AU,AZ,BA,BB,BD,BE,BG,BH,BI,BM,BN,BO,BR,BS,BW,BY,BZ,CA,CD,CH,CL,CN,CO,CR,CU,CY,CZ,DE,DJ,DK,DO,DZ,EE,EG,ET,ES,FI,FJ,FR,GB,GE,GH,GI,GM,GR,GT,GY,HK,HN,HR,HU,ID,IE,IL,IN,IS,IT,JM,JO,JP,KE,KH,KR,KW,KY,KZ,LB,LK,LT,LV,LY,MA,MC,MD,ME,MG,MK,MN,MO,MT,MV,MW,MX,MY,NG,NI,NO,NP,NL,NZ,OM,PA,PE,PG,PH,PK,PL,PT,PY,QA,RO,RS,RU,RW,SA,SB,SC,SE,SG,SH,SI,SK,SL,SO,SM,SR,ST,SV,SY,TH,TJ,TN,TO,TR,TW,TZ,UA,UG,US,UY,UZ,VE,VA,VN,VU,WS,CF,AG,DM,GD,KN,LC,VC,YE,ZA,ZM", currency = "AED,ALL,AMD,ARS,AUD,AZN,BAM,BBD,BDT,BGN,BHD,BIF,BMD,BND,BOB,BRL,BSD,BWP,BYN,BZD,CAD,CDF,CHF,CLP,CNY,COP,CRC,CUP,CZK,DJF,DKK,DOP,DZD,EGP,ETB,EUR,FJD,GBP,GEL,GHS,GIP,GMD,GTQ,GYD,HKD,HNL,HRK,HUF,IDR,ILS,INR,ISK,JMD,JOD,JPY,KES,KHR,KRW,KWD,KYD,KZT,LBP,LKR,LYD,MAD,MDL,MGA,MKD,MNT,MOP,MVR,MWK,MXN,MYR,NGN,NIO,NOK,NPR,NZD,OMR,PAB,PEN,PGK,PHP,PKR,PLN,PYG,QAR,RON,RSD,RUB,RWF,SAR,SBD,SCR,SEK,SGD,SHP,SLL,SOS,SRD,STN,SVC,SYP,THB,TJS,TND,TOP,TRY,TWD,TZS,UAH,UGX,USD,UYU,UZS,VES,VND,VUV,WST,XAF,XCD,YER,ZAR,ZMW"}
-google_pay = { country = "AD,AE,AL,AM,AR,AT,AU,AZ,BA,BB,BD,BE,BG,BH,BI,BM,BN,BO,BR,BS,BW,BY,BZ,CA,CD,CH,CL,CN,CO,CR,CU,CY,CZ,DE,DJ,DK,DO,DZ,EE,EG,ET,ES,FI,FJ,FR,GB,GE,GH,GI,GM,GR,GT,GY,HK,HN,HR,HU,ID,IE,IL,IN,IS,IT,JM,JO,JP,KE,KH,KR,KW,KY,KZ,LB,LK,LT,LV,LY,MA,MC,MD,ME,MG,MK,MN,MO,MT,MV,MW,MX,MY,NG,NI,NO,NP,NL,NZ,OM,PA,PE,PG,PH,PK,PL,PT,PY,QA,RO,RS,RU,RW,SA,SB,SC,SE,SG,SH,SI,SK,SL,SO,SM,SR,ST,SV,SY,TH,TJ,TN,TO,TR,TW,TZ,UA,UG,US,UY,UZ,VE,VA,VN,VU,WS,CF,AG,DM,GD,KN,LC,VC,YE,ZA,ZM", currency = "AED,ALL,AMD,ARS,AUD,AZN,BAM,BBD,BDT,BGN,BHD,BIF,BMD,BND,BOB,BRL,BSD,BWP,BYN,BZD,CAD,CDF,CHF,CLP,CNY,COP,CRC,CUP,CZK,DJF,DKK,DOP,DZD,EGP,ETB,EUR,FJD,GBP,GEL,GHS,GIP,GMD,GTQ,GYD,HKD,HNL,HRK,HUF,IDR,ILS,INR,ISK,JMD,JOD,JPY,KES,KHR,KRW,KWD,KYD,KZT,LBP,LKR,LYD,MAD,MDL,MGA,MKD,MNT,MOP,MVR,MWK,MXN,MYR,NGN,NIO,NOK,NPR,NZD,OMR,PAB,PEN,PGK,PHP,PKR,PLN,PYG,QAR,RON,RSD,RUB,RWF,SAR,SBD,SCR,SEK,SGD,SHP,SLL,SOS,SRD,STN,SVC,SYP,THB,TJS,TND,TOP,TRY,TWD,TZS,UAH,UGX,USD,UYU,UZS,VES,VND,VUV,WST,XAF,XCD,YER,ZAR,ZMW"}
-paypal = { country = "AD,AE,AL,AM,AR,AT,AU,AZ,BA,BB,BD,BE,BG,BH,BI,BM,BN,BO,BR,BS,BW,BY,BZ,CA,CD,CH,CL,CN,CO,CR,CU,CY,CZ,DE,DJ,DK,DO,DZ,EE,EG,ET,ES,FI,FJ,FR,GB,GE,GH,GI,GM,GR,GT,GY,HK,HN,HR,HU,ID,IE,IL,IN,IS,IT,JM,JO,JP,KE,KH,KR,KW,KY,KZ,LB,LK,LT,LV,LY,MA,MC,MD,ME,MG,MK,MN,MO,MT,MV,MW,MX,MY,NG,NI,NO,NP,NL,NZ,OM,PA,PE,PG,PH,PK,PL,PT,PY,QA,RO,RS,RU,RW,SA,SB,SC,SE,SG,SH,SI,SK,SL,SO,SM,SR,ST,SV,SY,TH,TJ,TN,TO,TR,TW,TZ,UA,UG,US,UY,UZ,VE,VA,VN,VU,WS,CF,AG,DM,GD,KN,LC,VC,YE,ZA,ZM", currency = "AED,ALL,AMD,ARS,AUD,AZN,BAM,BBD,BDT,BGN,BHD,BIF,BMD,BND,BOB,BRL,BSD,BWP,BYN,BZD,CAD,CDF,CHF,CLP,CNY,COP,CRC,CUP,CZK,DJF,DKK,DOP,DZD,EGP,ETB,EUR,FJD,GBP,GEL,GHS,GIP,GMD,GTQ,GYD,HKD,HNL,HRK,HUF,IDR,ILS,INR,ISK,JMD,JOD,JPY,KES,KHR,KRW,KWD,KYD,KZT,LBP,LKR,LYD,MAD,MDL,MGA,MKD,MNT,MOP,MVR,MWK,MXN,MYR,NGN,NIO,NOK,NPR,NZD,OMR,PAB,PEN,PGK,PHP,PKR,PLN,PYG,QAR,RON,RSD,RUB,RWF,SAR,SBD,SCR,SEK,SGD,SHP,SLL,SOS,SRD,STN,SVC,SYP,THB,TJS,TND,TOP,TRY,TWD,TZS,UAH,UGX,USD,UYU,UZS,VES,VND,VUV,WST,XAF,XCD,YER,ZAR,ZMW"}
+credit = { country = "AD,AE,AL,AM,AR,AT,AU,AZ,BA,BB,BD,BE,BG,BH,BI,BM,BN,BO,BR,BS,BW,BY,BZ,CA,CD,CH,CL,CN,CO,CR,CU,CY,CZ,DE,DJ,DK,DO,DZ,EE,EG,ET,ES,FI,FJ,FR,GB,GE,GH,GI,GM,GR,GT,GY,HK,HN,HR,HU,ID,IE,IL,IN,IS,IT,JM,JO,JP,KE,KH,KR,KW,KY,KZ,LB,LK,LT,LV,LY,MA,MC,MD,ME,MG,MK,MN,MO,MT,MV,MW,MX,MY,NG,NI,NO,NP,NL,NZ,OM,PA,PE,PG,PH,PK,PL,PT,PY,QA,RO,RS,RU,RW,SA,SB,SC,SE,SG,SH,SI,SK,SL,SO,SM,SR,ST,SV,SY,TH,TJ,TN,TO,TR,TW,TZ,UA,UG,US,UY,UZ,VE,VA,VN,VU,WS,CF,AG,DM,GD,KN,LC,VC,YE,ZA,ZM", currency = "AED,ALL,AMD,ARS,AUD,AZN,BAM,BBD,BDT,BGN,BHD,BIF,BMD,BND,BOB,BRL,BSD,BWP,BYN,BZD,CAD,CDF,CHF,CLP,CNY,COP,CRC,CUP,CZK,DJF,DKK,DOP,DZD,EGP,ETB,EUR,FJD,GBP,GEL,GHS,GIP,GMD,GTQ,GYD,HKD,HNL,HRK,HUF,IDR,ILS,INR,ISK,JMD,JOD,JPY,KES,KHR,KRW,KWD,KYD,KZT,LBP,LKR,LYD,MAD,MDL,MGA,MKD,MNT,MOP,MVR,MWK,MXN,MYR,NGN,NIO,NOK,NPR,NZD,OMR,PAB,PEN,PGK,PHP,PKR,PLN,PYG,QAR,RON,RSD,RUB,RWF,SAR,SBD,SCR,SEK,SGD,SHP,SLL,SOS,SRD,STN,SVC,SYP,THB,TJS,TND,TOP,TRY,TWD,TZS,UAH,UGX,USD,UYU,UZS,VES,VND,VUV,WST,XAF,XCD,YER,ZAR,ZMW" }
+debit = { country = "AD,AE,AL,AM,AR,AT,AU,AZ,BA,BB,BD,BE,BG,BH,BI,BM,BN,BO,BR,BS,BW,BY,BZ,CA,CD,CH,CL,CN,CO,CR,CU,CY,CZ,DE,DJ,DK,DO,DZ,EE,EG,ET,ES,FI,FJ,FR,GB,GE,GH,GI,GM,GR,GT,GY,HK,HN,HR,HU,ID,IE,IL,IN,IS,IT,JM,JO,JP,KE,KH,KR,KW,KY,KZ,LB,LK,LT,LV,LY,MA,MC,MD,ME,MG,MK,MN,MO,MT,MV,MW,MX,MY,NG,NI,NO,NP,NL,NZ,OM,PA,PE,PG,PH,PK,PL,PT,PY,QA,RO,RS,RU,RW,SA,SB,SC,SE,SG,SH,SI,SK,SL,SO,SM,SR,ST,SV,SY,TH,TJ,TN,TO,TR,TW,TZ,UA,UG,US,UY,UZ,VE,VA,VN,VU,WS,CF,AG,DM,GD,KN,LC,VC,YE,ZA,ZM", currency = "AED,ALL,AMD,ARS,AUD,AZN,BAM,BBD,BDT,BGN,BHD,BIF,BMD,BND,BOB,BRL,BSD,BWP,BYN,BZD,CAD,CDF,CHF,CLP,CNY,COP,CRC,CUP,CZK,DJF,DKK,DOP,DZD,EGP,ETB,EUR,FJD,GBP,GEL,GHS,GIP,GMD,GTQ,GYD,HKD,HNL,HRK,HUF,IDR,ILS,INR,ISK,JMD,JOD,JPY,KES,KHR,KRW,KWD,KYD,KZT,LBP,LKR,LYD,MAD,MDL,MGA,MKD,MNT,MOP,MVR,MWK,MXN,MYR,NGN,NIO,NOK,NPR,NZD,OMR,PAB,PEN,PGK,PHP,PKR,PLN,PYG,QAR,RON,RSD,RUB,RWF,SAR,SBD,SCR,SEK,SGD,SHP,SLL,SOS,SRD,STN,SVC,SYP,THB,TJS,TND,TOP,TRY,TWD,TZS,UAH,UGX,USD,UYU,UZS,VES,VND,VUV,WST,XAF,XCD,YER,ZAR,ZMW" }
+apple_pay = { country = "AD,AE,AL,AM,AR,AT,AU,AZ,BA,BB,BD,BE,BG,BH,BI,BM,BN,BO,BR,BS,BW,BY,BZ,CA,CD,CH,CL,CN,CO,CR,CU,CY,CZ,DE,DJ,DK,DO,DZ,EE,EG,ET,ES,FI,FJ,FR,GB,GE,GH,GI,GM,GR,GT,GY,HK,HN,HR,HU,ID,IE,IL,IN,IS,IT,JM,JO,JP,KE,KH,KR,KW,KY,KZ,LB,LK,LT,LV,LY,MA,MC,MD,ME,MG,MK,MN,MO,MT,MV,MW,MX,MY,NG,NI,NO,NP,NL,NZ,OM,PA,PE,PG,PH,PK,PL,PT,PY,QA,RO,RS,RU,RW,SA,SB,SC,SE,SG,SH,SI,SK,SL,SO,SM,SR,ST,SV,SY,TH,TJ,TN,TO,TR,TW,TZ,UA,UG,US,UY,UZ,VE,VA,VN,VU,WS,CF,AG,DM,GD,KN,LC,VC,YE,ZA,ZM", currency = "AED,ALL,AMD,ARS,AUD,AZN,BAM,BBD,BDT,BGN,BHD,BIF,BMD,BND,BOB,BRL,BSD,BWP,BYN,BZD,CAD,CDF,CHF,CLP,CNY,COP,CRC,CUP,CZK,DJF,DKK,DOP,DZD,EGP,ETB,EUR,FJD,GBP,GEL,GHS,GIP,GMD,GTQ,GYD,HKD,HNL,HRK,HUF,IDR,ILS,INR,ISK,JMD,JOD,JPY,KES,KHR,KRW,KWD,KYD,KZT,LBP,LKR,LYD,MAD,MDL,MGA,MKD,MNT,MOP,MVR,MWK,MXN,MYR,NGN,NIO,NOK,NPR,NZD,OMR,PAB,PEN,PGK,PHP,PKR,PLN,PYG,QAR,RON,RSD,RUB,RWF,SAR,SBD,SCR,SEK,SGD,SHP,SLL,SOS,SRD,STN,SVC,SYP,THB,TJS,TND,TOP,TRY,TWD,TZS,UAH,UGX,USD,UYU,UZS,VES,VND,VUV,WST,XAF,XCD,YER,ZAR,ZMW" }
+google_pay = { country = "AD,AE,AL,AM,AR,AT,AU,AZ,BA,BB,BD,BE,BG,BH,BI,BM,BN,BO,BR,BS,BW,BY,BZ,CA,CD,CH,CL,CN,CO,CR,CU,CY,CZ,DE,DJ,DK,DO,DZ,EE,EG,ET,ES,FI,FJ,FR,GB,GE,GH,GI,GM,GR,GT,GY,HK,HN,HR,HU,ID,IE,IL,IN,IS,IT,JM,JO,JP,KE,KH,KR,KW,KY,KZ,LB,LK,LT,LV,LY,MA,MC,MD,ME,MG,MK,MN,MO,MT,MV,MW,MX,MY,NG,NI,NO,NP,NL,NZ,OM,PA,PE,PG,PH,PK,PL,PT,PY,QA,RO,RS,RU,RW,SA,SB,SC,SE,SG,SH,SI,SK,SL,SO,SM,SR,ST,SV,SY,TH,TJ,TN,TO,TR,TW,TZ,UA,UG,US,UY,UZ,VE,VA,VN,VU,WS,CF,AG,DM,GD,KN,LC,VC,YE,ZA,ZM", currency = "AED,ALL,AMD,ARS,AUD,AZN,BAM,BBD,BDT,BGN,BHD,BIF,BMD,BND,BOB,BRL,BSD,BWP,BYN,BZD,CAD,CDF,CHF,CLP,CNY,COP,CRC,CUP,CZK,DJF,DKK,DOP,DZD,EGP,ETB,EUR,FJD,GBP,GEL,GHS,GIP,GMD,GTQ,GYD,HKD,HNL,HRK,HUF,IDR,ILS,INR,ISK,JMD,JOD,JPY,KES,KHR,KRW,KWD,KYD,KZT,LBP,LKR,LYD,MAD,MDL,MGA,MKD,MNT,MOP,MVR,MWK,MXN,MYR,NGN,NIO,NOK,NPR,NZD,OMR,PAB,PEN,PGK,PHP,PKR,PLN,PYG,QAR,RON,RSD,RUB,RWF,SAR,SBD,SCR,SEK,SGD,SHP,SLL,SOS,SRD,STN,SVC,SYP,THB,TJS,TND,TOP,TRY,TWD,TZS,UAH,UGX,USD,UYU,UZS,VES,VND,VUV,WST,XAF,XCD,YER,ZAR,ZMW" }
+paypal = { country = "AD,AE,AL,AM,AR,AT,AU,AZ,BA,BB,BD,BE,BG,BH,BI,BM,BN,BO,BR,BS,BW,BY,BZ,CA,CD,CH,CL,CN,CO,CR,CU,CY,CZ,DE,DJ,DK,DO,DZ,EE,EG,ET,ES,FI,FJ,FR,GB,GE,GH,GI,GM,GR,GT,GY,HK,HN,HR,HU,ID,IE,IL,IN,IS,IT,JM,JO,JP,KE,KH,KR,KW,KY,KZ,LB,LK,LT,LV,LY,MA,MC,MD,ME,MG,MK,MN,MO,MT,MV,MW,MX,MY,NG,NI,NO,NP,NL,NZ,OM,PA,PE,PG,PH,PK,PL,PT,PY,QA,RO,RS,RU,RW,SA,SB,SC,SE,SG,SH,SI,SK,SL,SO,SM,SR,ST,SV,SY,TH,TJ,TN,TO,TR,TW,TZ,UA,UG,US,UY,UZ,VE,VA,VN,VU,WS,CF,AG,DM,GD,KN,LC,VC,YE,ZA,ZM", currency = "AED,ALL,AMD,ARS,AUD,AZN,BAM,BBD,BDT,BGN,BHD,BIF,BMD,BND,BOB,BRL,BSD,BWP,BYN,BZD,CAD,CDF,CHF,CLP,CNY,COP,CRC,CUP,CZK,DJF,DKK,DOP,DZD,EGP,ETB,EUR,FJD,GBP,GEL,GHS,GIP,GMD,GTQ,GYD,HKD,HNL,HRK,HUF,IDR,ILS,INR,ISK,JMD,JOD,JPY,KES,KHR,KRW,KWD,KYD,KZT,LBP,LKR,LYD,MAD,MDL,MGA,MKD,MNT,MOP,MVR,MWK,MXN,MYR,NGN,NIO,NOK,NPR,NZD,OMR,PAB,PEN,PGK,PHP,PKR,PLN,PYG,QAR,RON,RSD,RUB,RWF,SAR,SBD,SCR,SEK,SGD,SHP,SLL,SOS,SRD,STN,SVC,SYP,THB,TJS,TND,TOP,TRY,TWD,TZS,UAH,UGX,USD,UYU,UZS,VES,VND,VUV,WST,XAF,XCD,YER,ZAR,ZMW" }
 
 [pm_filters.braintree]
 paypal.currency = "AUD,BRL,CAD,CNY,CZK,DKK,EUR,HKD,HUF,ILS,JPY,MYR,MXN,TWD,NZD,NOK,PHP,PLN,GBP,RUB,SGD,SEK,CHF,THB,USD"
@@ -344,13 +340,13 @@
 sofort = { country = "AT,BE,DE,IT,NL,ES", currency = "EUR" }
 
 [pm_filters.volt]
-open_banking_uk = {country = "DE,GB,AT,BE,CY,EE,ES,FI,FR,GR,HR,IE,IT,LT,LU,LV,MT,NL,PT,SI,SK,BG,CZ,DK,HU,NO,PL,RO,SE,AU,BR", currency = "EUR,GBP,DKK,NOK,PLN,SEK,AUD,BRL"}
+open_banking_uk = { country = "DE,GB,AT,BE,CY,EE,ES,FI,FR,GR,HR,IE,IT,LT,LU,LV,MT,NL,PT,SI,SK,BG,CZ,DK,HU,NO,PL,RO,SE,AU,BR", currency = "EUR,GBP,DKK,NOK,PLN,SEK,AUD,BRL" }
 
 [pm_filters.razorpay]
-upi_collect = {country = "IN", currency = "INR"}
+upi_collect = { country = "IN", currency = "INR" }
 
 [pm_filters.plaid]
-open_banking_pis = {currency = "EUR,GBP"}
+open_banking_pis = { currency = "EUR,GBP" }
 
 [pm_filters.worldpay]
 debit = { country = "AF,DZ,AW,AU,AZ,BS,BH,BD,BB,BZ,BM,BT,BO,BA,BW,BR,BN,BG,BI,KH,CA,CV,KY,CL,CO,KM,CD,CR,CZ,DK,DJ,ST,DO,EC,EG,SV,ER,ET,FK,FJ,GM,GE,GH,GI,GT,GN,GY,HT,HN,HK,HU,IS,IN,ID,IR,IQ,IE,IL,IT,JM,JP,JO,KZ,KE,KW,LA,LB,LS,LR,LY,LT,MO,MK,MG,MW,MY,MV,MR,MU,MX,MD,MN,MA,MZ,MM,NA,NZ,NI,NG,KP,NO,AR,PK,PG,PY,PE,UY,PH,PL,GB,QA,OM,RO,RU,RW,WS,SG,ST,ZA,KR,LK,SH,SD,SR,SZ,SE,CH,SY,TW,TJ,TZ,TH,TT,TN,TR,UG,UA,US,UZ,VU,VE,VN,ZM,ZW", currency = "AFN,DZD,ANG,AWG,AUD,AZN,BSD,BHD,BDT,BBD,BZD,BMD,BTN,BOB,BAM,BWP,BRL,BND,BGN,BIF,KHR,CAD,CVE,KYD,XOF,XAF,XPF,CLP,COP,KMF,CDF,CRC,EUR,CZK,DKK,DJF,DOP,XCD,EGP,SVC,ERN,ETB,EUR,FKP,FJD,GMD,GEL,GHS,GIP,GTQ,GNF,GYD,HTG,HNL,HKD,HUF,ISK,INR,IDR,IRR,IQD,ILS,JMD,JPY,JOD,KZT,KES,KWD,LAK,LBP,LSL,LRD,LYD,MOP,MKD,MGA,MWK,MYR,MVR,MRU,MUR,MXN,MDL,MNT,MAD,MZN,MMK,NAD,NPR,NZD,NIO,NGN,KPW,NOK,ARS,PKR,PAB,PGK,PYG,PEN,UYU,PHP,PLN,GBP,QAR,OMR,RON,RUB,RWF,WST,SAR,RSD,SCR,SLL,SGD,STN,SBD,SOS,ZAR,KRW,LKR,SHP,SDG,SRD,SZL,SEK,CHF,SYP,TWD,TJS,TZS,THB,TOP,TTD,TND,TRY,TMT,AED,UGX,UAH,USD,UZS,VUV,VND,YER,CNY,ZMW,ZWL" }
@@ -373,10 +369,10 @@
 
 
 [pm_filters.fiuu]
-duit_now = { country ="MY", currency = "MYR" }
+duit_now = { country = "MY", currency = "MYR" }
 
 [payout_method_filters.adyenplatform]
-sepa = { country = "ES,SK,AT,NL,DE,BE,FR,FI,PT,IE,EE,LT,LV,IT,CZ,DE,HU,NO,PL,SE,GB,CH" , currency = "EUR,CZK,DKK,HUF,NOK,PLN,SEK,GBP,CHF" }
+sepa = { country = "ES,SK,AT,NL,DE,BE,FR,FI,PT,IE,EE,LT,LV,IT,CZ,DE,HU,NO,PL,SE,GB,CH", currency = "EUR,CZK,DKK,HUF,NOK,PLN,SEK,GBP,CHF" }
 
 [payout_method_filters.stripe]
 ach = { country = "US", currency = "USD" }
@@ -404,13 +400,13 @@
 square = { long_lived_token = false, payment_method = "card" }
 stax = { long_lived_token = true, payment_method = "card,bank_debit" }
 stripe = { long_lived_token = false, payment_method = "wallet", payment_method_type = { list = "google_pay", type = "disable_only" } }
-billwerk = {long_lived_token = false, payment_method = "card"}
+billwerk = { long_lived_token = false, payment_method = "card" }
 
 [webhooks]
 outgoing_enabled = true
 
 [webhook_source_verification_call]
-connectors_with_webhook_source_verification_call = "paypal"     # List of connectors which has additional source verification api-call
+connectors_with_webhook_source_verification_call = "paypal" # List of connectors which has additional source verification api-call
 
 [unmasked_headers]
 keys = "accept-language,user-agent"
