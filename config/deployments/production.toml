# Bank redirect configs for allowed banks
[bank_config]
eps.adyen.banks = "bank_austria,bawag_psk_ag,dolomitenbank,easybank_ag,erste_bank_und_sparkassen,hypo_tirol_bank_ag,posojilnica_bank_e_gen,raiffeisen_bankengruppe_osterreich,schoellerbank_ag,sparda_bank_wien,volksbank_gruppe,volkskreditbank_ag"
eps.stripe.banks = "arzte_und_apotheker_bank,austrian_anadi_bank_ag,bank_austria,bankhaus_carl_spangler,bankhaus_schelhammer_und_schattera_ag,bawag_psk_ag,bks_bank_ag,brull_kallmus_bank_ag,btv_vier_lander_bank,capital_bank_grawe_gruppe_ag,dolomitenbank,easybank_ag,erste_bank_und_sparkassen,hypo_alpeadriabank_international_ag,hypo_noe_lb_fur_niederosterreich_u_wien,hypo_oberosterreich_salzburg_steiermark,hypo_tirol_bank_ag,hypo_vorarlberg_bank_ag,hypo_bank_burgenland_aktiengesellschaft,marchfelder_bank,oberbank_ag,raiffeisen_bankengruppe_osterreich,schoellerbank_ag,sparda_bank_wien,volksbank_gruppe,volkskreditbank_ag,vr_bank_braunau"
ideal.adyen.banks = "abn_amro,asn_bank,bunq,ing,knab,n26,nationale_nederlanden,rabobank,regiobank,revolut,sns_bank,triodos_bank,van_lanschot,yoursafe"
ideal.stripe.banks = "abn_amro,asn_bank,bunq,handelsbanken,ing,knab,moneyou,rabobank,regiobank,revolut,sns_bank,triodos_bank,van_lanschot"
ideal.multisafepay.banks = "abn_amro, asn_bank, bunq, handelsbanken, nationale_nederlanden, n26, ing, knab, rabobank, regiobank, revolut, sns_bank,triodos_bank, van_lanschot, yoursafe"
online_banking_czech_republic.adyen.banks = "ceska_sporitelna,komercni_banka,platnosc_online_karta_platnicza"
online_banking_fpx.adyen.banks = "affin_bank,agro_bank,alliance_bank,am_bank,bank_islam,bank_muamalat,bank_rakyat,bank_simpanan_nasional,cimb_bank,hong_leong_bank,hsbc_bank,kuwait_finance_house,maybank,ocbc_bank,public_bank,rhb_bank,standard_chartered_bank,uob_bank"
online_banking_fpx.fiuu.banks = "affin_bank,agro_bank,alliance_bank,am_bank,bank_of_china,bank_islam,bank_muamalat,bank_rakyat,bank_simpanan_nasional,cimb_bank,hong_leong_bank,hsbc_bank,kuwait_finance_house,maybank,ocbc_bank,public_bank,rhb_bank,standard_chartered_bank,uob_bank"
online_banking_poland.adyen.banks = "blik_psp,place_zipko,m_bank,pay_with_ing,santander_przelew24,bank_pekaosa,bank_millennium,pay_with_alior_bank,banki_spoldzielcze,pay_with_inteligo,bnp_paribas_poland,bank_nowy_sa,credit_agricole,pay_with_bos,pay_with_citi_handlowy,pay_with_plus_bank,toyota_bank,velo_bank,e_transfer_pocztowy24"
online_banking_slovakia.adyen.banks = "e_platby_vub,postova_banka,sporo_pay,tatra_pay,viamo,volksbank_gruppe,volkskreditbank_ag,vr_bank_braunau"
online_banking_thailand.adyen.banks = "bangkok_bank,krungsri_bank,krung_thai_bank,the_siam_commercial_bank,kasikorn_bank"
open_banking_uk.adyen.banks = "aib,bank_of_scotland,danske_bank,first_direct,first_trust,halifax,lloyds,monzo,nat_west,nationwide_bank,royal_bank_of_scotland,starling,tsb_bank,tesco_bank,ulster_bank,barclays,hsbc_bank,revolut,santander_przelew24,open_bank_success,open_bank_failure,open_bank_cancelled"
przelewy24.stripe.banks = "alior_bank,bank_millennium,bank_nowy_bfg_sa,bank_pekao_sa,banki_spbdzielcze,blik,bnp_paribas,boz,citi,credit_agricole,e_transfer_pocztowy24,getin_bank,idea_bank,inteligo,mbank_mtransfer,nest_przelew,noble_pay,pbac_z_ipko,plus_bank,santander_przelew24,toyota_bank,volkswagen_bank"

[connector_customer]
connector_list = "adyen,authorizedotnet,facilitapay,gocardless,hyperswitch_vault,stax,stripe"
payout_connector_list = "nomupay,stripe,wise"

# Connector configuration, provided attributes will be used to fulfill API requests.
# Examples provided here are sandbox/test base urls, can be replaced by live or mock
# base urls based on your need.
# Note: These are not optional attributes. hyperswitch request can fail due to invalid/empty values.
[connectors]
aci.base_url = "https://eu-prod.oppwa.com/"
adyen.base_url = "https://{{merchant_endpoint_prefix}}-checkout-live.adyenpayments.com/checkout/"
adyen.payout_base_url = "https://{{merchant_endpoint_prefix}}-pal-live.adyenpayments.com/"
adyen.dispute_base_url = "https://{{merchant_endpoint_prefix}}-ca-live.adyen.com/"
adyenplatform.base_url = "https://balanceplatform-api-live.adyen.com/"
affirm.base_url = "https://api.affirm.com/api"
airwallex.base_url = "https://api.airwallex.com/"
amazonpay.base_url = "https://pay-api.amazon.com/v2"
applepay.base_url = "https://apple-pay-gateway.apple.com/"
archipel.base_url = "https://{{merchant_endpoint_prefix}}/ArchiPEL/Transaction/v1"
authipay.base_url = "https://prod.emea.api.fiservapps.com/ipp/payments-gateway/v2/"
authorizedotnet.base_url = "https://api.authorize.net/xml/v1/request.api"
bambora.base_url = "https://api.na.bambora.com"
bamboraapac.base_url = "https://www.bambora.co.nz/interface/api/dts.asmx"
bankofamerica.base_url = "https://api.merchant-services.bankofamerica.com/"
barclaycard.base_url = "https://api.smartpayfuse-test.barclaycard/"
billwerk.base_url = "https://api.reepay.com/"
billwerk.secondary_base_url = "https://card.reepay.com/"
bitpay.base_url = "https://bitpay.com"
blackhawknetwork.base_url = "https://api.blackhawknetwork.com/"
bluecode.base_url = "https://app.eorder.reloadhero.com/"
bluesnap.base_url = "https://ws.bluesnap.com/"
bluesnap.secondary_base_url = "https://pay.bluesnap.com/"
boku.base_url = "https://country-api4-stage.boku.com"
braintree.base_url = "https://payments.braintree-api.com/graphql"
breadpay.base_url = "https://api.getbread.com"
cashtocode.base_url = "https://cluster14.api.cashtocode.com"
celero.base_url = "https://app.gotnpgateway.com"
chargebee.base_url = "https://{{merchant_endpoint_prefix}}.chargebee.com/api/"
checkbook.base_url = "https://api.checkbook.io"
checkout.base_url = "https://api.checkout.com/"
coinbase.base_url = "https://api.commerce.coinbase.com"
coingate.base_url = "https://api.coingate.com"
cryptopay.base_url = "https://business.cryptopay.me/"
cybersource.base_url = "https://api.cybersource.com/"
datatrans.base_url = "https://api.datatrans.com/"
datatrans.secondary_base_url = "https://pay.datatrans.com/"
deutschebank.base_url = "https://merch.directpos.de/rest-api"
digitalvirgo.base_url = "https://dcb-integration-service-sandbox-external.staging.digitalvirgo.pl"
dlocal.base_url = "https://api.dlocal.com/"
dummyconnector.base_url = "http://localhost:8080/dummy-connector"
dwolla.base_url = "https://api.dwolla.com"
ebanx.base_url = "https://api.ebanxpay.com/"
elavon.base_url = "https://api.convergepay.com/VirtualMerchant/"
facilitapay.base_url = "https://api.facilitapay.com/api/v1"
fiserv.base_url = "https://cert.api.fiservapps.com/"
fiservemea.base_url = "https://prod.emea.api.fiservapps.com"
fiuu.base_url = "https://pay.merchant.razer.com/"
flexiti.base_url = "https://onlineapi.flexiti.fi/flexiti/online-api/"
fiuu.secondary_base_url="https://api.merchant.razer.com/"
fiuu.third_base_url="https://api.merchant.razer.com/"
forte.base_url = "https://api.forte.net/v3"
getnet.base_url = "https://api.getneteurope.com/engine/rest"
globalpay.base_url = "https://apis.globalpay.com/ucp/"
globepay.base_url = "https://pay.globepay.co/"
gocardless.base_url = "https://api.gocardless.com"
gpayments.base_url = "https://{{merchant_endpoint_prefix}}-test.api.as1.gpayments.net"
helcim.base_url = "https://api.helcim.com/"
hipay.base_url = "https://secure-gateway.hipay-tpp.com/rest/"
hipay.secondary_base_url = "https://secure2-vault.hipay-tpp.com/rest/"
hipay.third_base_url = "https://api-gateway.hipay.com/"
iatapay.base_url = "https://iata-pay.iata.org/api/v1"
inespay.base_url = "https://apiflow.inespay.com/san/v21"
itaubank.base_url = "https://secure.api.itau/"
jpmorgan.base_url = "https://api-ms.payments.jpmorgan.com/api/v2"
juspaythreedsserver.base_url = "http://localhost:8000"
katapult.base_url = "https://www.katapult.com/api/v3"
jpmorgan.secondary_base_url="https://id.payments.jpmorgan.com"
klarna.base_url = "https://api{{klarna_region}}.klarna.com/"
mifinity.base_url = "https://secure.mifinity.com/"
mollie.base_url = "https://api.mollie.com/v2/"
mollie.secondary_base_url = "https://api.cc.mollie.com/v1/"
moneris.base_url = "https://api.moneris.io"
mpgs.base_url = "https://ap-gateway.mastercard.com"
multisafepay.base_url = "https://api.multisafepay.com/"
nexinets.base_url = "https://api.payengine.de/v1"
nexixpay.base_url = "https://xpay.nexigroup.com/api/phoenix-0.0/psp/api/v1"
nmi.base_url = "https://secure.nmi.com/"
nomupay.base_url = "https://payout-api.nomupay.com"
noon.base_url = "https://api.noonpayments.com/"
nordea.base_url = "https://open.nordeaopenbanking.com"
noon.key_mode = "Live"
novalnet.base_url = "https://payport.novalnet.de/v2"
nuvei.base_url = "https://secure.safecharge.com/"
opayo.base_url = "https://pi-live.sagepay.com/"
opennode.base_url = "https://api.opennode.com"
paybox.base_url = "https://ppps.paybox.com/PPPS.php"
paybox.secondary_base_url="https://tpeweb.paybox.com/"
payeezy.base_url = "https://api.payeezy.com/"
payload.base_url = "https://api.payload.com"
payme.base_url = "https://live.payme.io/"
payone.base_url = "https://payment.payone.com/"
paypal.base_url = "https://api-m.paypal.com/"
paystack.base_url = "https://api.paystack.co"
paytm.base_url = "https://securegw-stage.paytm.in/"
payu.base_url = "https://secure.payu.com/api/"
phonepe.base_url = "https://api.phonepe.com/apis/hermes/"
placetopay.base_url = "https://checkout.placetopay.com/rest/gateway"
plaid.base_url = "https://production.plaid.com"
powertranz.base_url = "https://staging.ptranz.com/api/"
prophetpay.base_url = "https://ccm-thirdparty.cps.golf/"
rapyd.base_url = "https://api.rapyd.net"
razorpay.base_url = "https://api.razorpay.com/"
recurly.base_url = "https://v3.recurly.com"
redsys.base_url = "https://sis.redsys.es"
riskified.base_url = "https://wh.riskified.com/api/"
santander.base_url = "https://trust-pix.santander.com.br/"
shift4.base_url = "https://api.shift4.com/"
silverflow.base_url = "https://api.silverflow.co/v1"
signifyd.base_url = "https://api.signifyd.com/"
square.base_url = "https://connect.squareup.com/"
square.secondary_base_url = "https://pci-connect.squareup.com/"
stax.base_url = "https://apiprod.fattlabs.com/"
stripe.base_url = "https://api.stripe.com/"
stripe.base_url_file_upload = "https://files.stripe.com/"
stripebilling.base_url = "https://api.stripe.com/"
taxjar.base_url = "https://api.taxjar.com/v2/"
thunes.base_url = "https://api.limonetik.com/"
tokenio.base_url = "https://api.token.io"
trustpay.base_url = "https://tpgw.trustpay.eu/"
trustpayments.base_url = "https://webservices.securetrading.net/"
trustpay.base_url_bank_redirects = "https://aapi.trustpay.eu/"
tsys.base_url = "https://gateway.transit-pass.com/"
vgs.base_url = "https://sandbox.vault-api.verygoodvault.com"
volt.base_url = "https://api.volt.io/"
wellsfargo.base_url = "https://api.cybersource.com/"
wellsfargopayout.base_url = "https://api.wellsfargo.com/"
wise.base_url = "https://api.wise.com/"
worldline.base_url = "https://eu.api-ingenico.com/"
worldpay.base_url = "https://access.worldpay.com/"
worldpayvantiv.base_url = "https://transact.vantivcnp.com/vap/communicator/online"
worldpayvantiv.secondary_base_url = "https://onlinessr.vantivcnp.com"
worldpayvantiv.third_base_url = "https://services.vantivprelive.com" # pre-live environment
worldpayxml.base_url = "https://secure.worldpay.com/jsp/merchant/xml/paymentService.jsp"
xendit.base_url = "https://api.xendit.co"
zen.base_url = "https://api.zen.com/"
zen.secondary_base_url = "https://secure.zen.com/"
zsl.base_url = "https://apirh.prodoffalb.net/"
threedsecureio.base_url = "https://service.3dsecure.io"
netcetera.base_url = "https://{{merchant_endpoint_prefix}}.3ds-server.prod.netcetera-cloud-payment.ch"

[delayed_session_response]
connectors_with_delayed_session_response = "trustpay,payme"       # List of connectors which have delayed session response

[dummy_connector]
enabled = false                                                         # Whether dummy connector is enabled or not
assets_base_url = "https://app.hyperswitch.io/assets/TestProcessor/"    # Base url for dummy connector assets
authorize_ttl = 36000                                                   # Time to live for dummy connector authorize request in redis
default_return_url = "https://app.hyperswitch.io/"                      # Default return url when no return url is passed while payment
discord_invite_url = "https://discord.gg/wJZ7DVW8mm"                    # Discord invite url for hyperswitch
payment_complete_duration = 500                                         # Fake delay duration for dummy connector payment complete
payment_complete_tolerance = 100                                        # Fake delay tolerance for dummy connector payment complete
payment_duration = 1000                                                 # Fake delay duration for dummy connector payment
payment_retrieve_duration = 500                                         # Fake delay duration for dummy connector payment sync
payment_retrieve_tolerance = 100                                        # Fake delay tolerance for dummy connector payment sync
payment_tolerance = 100                                                 # Fake delay tolerance for dummy connector payment
payment_ttl = 172800                                                    # Time to live for dummy connector payment in redis
refund_duration = 1000                                                  # Fake delay duration for dummy connector refund
refund_retrieve_duration = 500                                          # Fake delay duration for dummy connector refund sync
refund_retrieve_tolerance = 100                                         # Fake delay tolerance for dummy connector refund sync
refund_tolerance = 100                                                  # Fake delay tolerance for dummy connector refund
refund_ttl = 172800                                                     # Time to live for dummy connector refund in redis
slack_invite_url = "https://join.slack.com/t/hyperswitch-io/shared_invite/zt-2awm23agh-p_G5xNpziv6yAiedTkkqLg"    # Slack invite url for hyperswitch

[user]
password_validity_in_days = 90
two_factor_auth_expiry_in_secs = 300
totp_issuer_name = "Hyperswitch Production"
base_url = "https://live.hyperswitch.io"
force_two_factor_auth = true
force_cookies = false

[frm]
enabled = false

[zero_mandates.supported_payment_methods]
bank_debit.ach = { connector_list = "gocardless,adyen" }
bank_debit.becs = { connector_list = "gocardless,adyen" }
bank_debit.bacs = { connector_list = "gocardless" }
bank_debit.sepa = { connector_list = "gocardless,adyen" }
card.credit.connector_list = "stripe,adyen,authorizedotnet,cybersource,datatrans,worldpay,nmi,bankofamerica,wellsfargo,bamboraapac,nexixpay,novalnet,paypal,archipel"
card.debit.connector_list = "stripe,adyen,authorizedotnet,cybersource,datatrans,worldpay,nmi,bankofamerica,wellsfargo,bamboraapac,nexixpay,novalnet,paypal,archipel"
pay_later.klarna.connector_list = "adyen"
wallet.apple_pay.connector_list = "adyen,cybersource,bankofamerica,novalnet,authorizedotnet"
wallet.samsung_pay.connector_list = "cybersource"
wallet.google_pay.connector_list = "adyen,cybersource,bankofamerica,novalnet,authorizedotnet"
wallet.paypal.connector_list = "adyen,novalnet"
wallet.momo.connector_list = "adyen"
wallet.kakao_pay.connector_list = "adyen"
wallet.go_pay.connector_list = "adyen"
wallet.gcash.connector_list = "adyen"
wallet.dana.connector_list = "adyen"
wallet.twint.connector_list = "adyen"
wallet.vipps.connector_list = "adyen"
bank_redirect.ideal.connector_list = "adyen"
bank_redirect.bancontact_card.connector_list = "adyen"
bank_redirect.trustly.connector_list = "adyen"
bank_redirect.open_banking_uk.connector_list = "adyen"

[mandates.supported_payment_methods]
bank_debit.ach = { connector_list = "gocardless,adyen,stripe" }
bank_debit.becs = { connector_list = "gocardless,stripe,adyen" }
bank_debit.bacs = { connector_list = "stripe,gocardless" }
bank_debit.sepa = { connector_list = "gocardless,adyen,stripe,deutschebank" }
card.credit.connector_list = "stripe,adyen,authorizedotnet,cybersource,datatrans,globalpay,worldpay,multisafepay,nmi,nexinets,noon,bankofamerica,braintree,nuvei,payme,wellsfargo,bamboraapac,elavon,fiuu,nexixpay,novalnet,paybox,paypal,xendit,moneris,archipel,worldpayvantiv,payload"
card.debit.connector_list = "stripe,adyen,authorizedotnet,cybersource,datatrans,globalpay,worldpay,multisafepay,nmi,nexinets,noon,bankofamerica,braintree,nuvei,payme,wellsfargo,bamboraapac,elavon,fiuu,nexixpay,novalnet,paybox,paypal,xendit,moneris,archipel,worldpayvantiv,payload"
pay_later.klarna.connector_list = "adyen,aci"
wallet.apple_pay.connector_list = "stripe,adyen,cybersource,noon,bankofamerica,nexinets,novalnet,authorizedotnet,wellsfargo"
wallet.samsung_pay.connector_list = "cybersource"
wallet.google_pay.connector_list = "stripe,adyen,cybersource,bankofamerica,noon,globalpay,multisafepay,novalnet,authorizedotnet,wellsfargo"
wallet.paypal.connector_list = "adyen,globalpay,nexinets,novalnet,paypal,authorizedotnet"
wallet.momo.connector_list = "adyen"
wallet.kakao_pay.connector_list = "adyen"
wallet.go_pay.connector_list = "adyen"
wallet.gcash.connector_list = "adyen"
wallet.dana.connector_list = "adyen"
wallet.twint.connector_list = "adyen"
wallet.vipps.connector_list = "adyen"

bank_redirect.ideal.connector_list = "stripe,adyen,globalpay,multisafepay,nexinets,aci"
bank_redirect.sofort.connector_list = "globalpay,aci,multisafepay"
bank_redirect.giropay.connector_list = "globalpay,multisafepay,nexinets,aci"
bank_redirect.bancontact_card.connector_list="adyen,stripe"
bank_redirect.trustly.connector_list="adyen,aci"
bank_redirect.open_banking_uk.connector_list="adyen"
bank_redirect.eps.connector_list="globalpay,nexinets,aci,multisafepay"

[mandates.update_mandate_supported]
card.credit = { connector_list = "cybersource" }            # Update Mandate supported payment method type and connector for card
card.debit = { connector_list = "cybersource" }             # Update Mandate supported payment method type and connector for card

[network_transaction_id_supported_connectors]
connector_list = "adyen,archipel,stripe,worldpayvantiv"

[payouts]
payout_eligibility = true            # Defaults the eligibility of a payout method to true in case connector does not provide checks for payout eligibility

#Payment Method Filters Based on Country and Currency
[pm_filters.default]
ach = { country = "US", currency = "USD" }
affirm = { country = "US", currency = "USD" }
afterpay_clearpay = { country = "AU,NZ,ES,GB,FR,IT,CA,US", currency = "GBP" }
ali_pay = { country = "AU,JP,HK,SG,MY,TH,ES,GB,SE,NO,AT,NL,DE,CY,CH,BE,FR,DK,FI,RO,MT,SI,GR,PT,IE,IT,CA,US", currency = "USD,EUR,GBP,JPY,AUD,SGD,CHF,SEK,NOK,NZD,THB,HKD,CAD,CNY" }
apple_pay = { country = "AU,CN,HK,JP,MO,MY,NZ,SG,TW,AM,AT,AZ,BY,BE,BG,HR,CY,CZ,DK,EE,FO,FI,FR,GE,DE,GR,GL,GG,HU,IS,IE,IM,IT,KZ,JE,LV,LI,LT,LU,MT,MD,MC,ME,NL,NO,PL,PT,RO,SM,RS,SK,SI,ES,SE,CH,UA,GB,AR,CO,CR,BR,MX,PE,BH,IL,JO,KW,PS,QA,SA,AE,CA,UM,US,KR,VN,MA,ZA,VA,CL,SV,GT,HN,PA", currency = "AED,AUD,CHF,CAD,EUR,GBP,HKD,SGD,USD" }
bacs = { country = "GB", currency = "GBP" }
bancontact_card = { country = "BE", currency = "EUR" }
blik = { country = "PL", currency = "PLN" }
eps = { country = "AT", currency = "EUR" }
giropay = { country = "DE", currency = "EUR" }
google_pay = { country = "AU,NZ,JP,HK,SG,MY,TH,VN,BH,AE,KW,BR,ES,GB,SE,NO,SK,AT,NL,DE,HU,CY,LU,CH,BE,FR,DK,RO,HR,LI,MT,SI,GR,PT,IE,CZ,EE,LT,LV,IT,PL,TR,IS,CA,US", currency = "AED,ALL,AMD,ANG,AOA,ARS,AUD,AWG,AZN,BAM,BBD,BDT,BGN,BHD,BMD,BND,BOB,BRL,BSD,BWP,BYN,BZD,CAD,CHF,CLP,CNY,COP,CRC,CUP,CVE,CZK,DJF,DKK,DOP,DZD,EGP,ETB,EUR,FJD,FKP,GBP,GEL,GHS,GIP,GMD,GNF,GTQ,GYD,HKD,HNL,HTG,HUF,IDR,ILS,INR,IQD,JMD,JOD,JPY,KES,KGS,KHR,KMF,KRW,KWD,KYD,KZT,LAK,LBP,LKR,LYD,MAD,MDL,MKD,MMK,MNT,MOP,MRU,MUR,MVR,MWK,MXN,MYR,MZN,NAD,NGN,NIO,NOK,NPR,NZD,OMR,PAB,PEN,PGK,PHP,PKR,PLN,PYG,QAR,RON,RSD,RUB,RWF,SAR,SBD,SCR,SEK,SGD,SHP,SLE,SOS,SRD,STN,SVC,SZL,THB,TND,TOP,TRY,TTD,TWD,TZS,UAH,UGX,USD,UYU,UZS,VES,VND,VUV,WST,XAF,XCD,XOF,XPF,YER,ZAR,ZMW" }
ideal = { country = "NL", currency = "EUR" }
klarna = { country = "AT,ES,GB,SE,NO,AT,NL,DE,CH,BE,FR,DK,FI,PT,IE,IT,PL,CA,US", currency = "USD,GBP,EUR,CHF,DKK,SEK,NOK,AUD,PLN,CAD" }
mb_way = { country = "PT", currency = "EUR" }
mobile_pay = { country = "DK,FI", currency = "DKK,SEK,NOK,EUR" }
online_banking_czech_republic = { country = "CZ", currency = "EUR,CZK" }
online_banking_finland = { country = "FI", currency = "EUR" }
online_banking_poland = { country = "PL", currency = "PLN" }
online_banking_slovakia = { country = "SK", currency = "EUR,CZK" }
pay_bright = { country = "CA", currency = "CAD" }
paypal = { country = "AU,NZ,CN,JP,HK,MY,TH,KR,PH,ID,AE,KW,BR,ES,GB,SE,NO,SK,AT,NL,DE,HU,CY,LU,CH,BE,FR,DK,FI,RO,HR,UA,MT,SI,GI,PT,IE,CZ,EE,LT,LV,IT,PL,IS,CA,US", currency = "AUD,BRL,CAD,CZK,DKK,EUR,HKD,HUF,INR,JPY,MYR,MXN,NZD,NOK,PHP,PLN,RUB,GBP,SGD,SEK,CHF,THB,USD" }
sepa = { country = "ES,SK,AT,NL,DE,BE,FR,FI,PT,IE,EE,LT,LV,IT", currency = "EUR" }
sofort = { country = "ES,GB,SE,AT,NL,DE,CH,BE,FR,FI,IT,PL", currency = "EUR" }
trustly = { country = "ES,GB,SE,NO,AT,NL,DE,DK,FI,EE,LT,LV", currency = "CZK,DKK,EUR,GBP,NOK,SEK" }
walley = { country = "SE,NO,DK,FI", currency = "DKK,EUR,NOK,SEK" }
we_chat_pay = { country = "AU,NZ,CN,JP,HK,SG,ES,GB,SE,NO,AT,NL,DE,CY,CH,BE,FR,DK,LI,MT,SI,GR,PT,IT,CA,US", currency = "AUD,CAD,CNY,EUR,GBP,HKD,JPY,NZD,SGD,USD" }

[pm_filters.adyen]
ach = { country = "US", currency = "USD" }
affirm = { country = "US", currency = "USD" }
afterpay_clearpay = { country = "AU,CA,NZ,GB,US", currency = "USD,AUD,CAD,NZD,GBP" }
alfamart = { country = "ID", currency = "IDR" }
ali_pay = { country = "AU,JP,HK,SG,MY,TH,ES,GB,SE,NO,AT,NL,DE,CY,CH,BE,FR,DK,FI,RO,MT,SI,GR,PT,IE,IT,CA,US", currency = "USD,EUR,GBP,JPY,AUD,SGD,CHF,SEK,NOK,NZD,THB,HKD,CAD" }
ali_pay_hk = { country = "HK", currency = "HKD" }
alma = { country = "FR", currency = "EUR" }
apple_pay = { country = "AT, BE, BG, HR, CY, CZ, DK, EE, FI, FR, DE, GR, GG, HU, IE, IM, IT, LV, LI, LT, LU, MT, NL, NO, PL, PT, RO, SK, SI, SE, ES, CH, GB, US, PR, CA, AU, HK, NZ, SG", currency = "EGP, MAD, ZAR, AUD, CNY, HKD, JPY, MOP, MYR, MNT, NZD, SGD, KRW, TWD, VND, AMD, EUR, AZN, BYN, BGN, CZK, DKK, GEL, GBP, HUF, ISK, KZT, CHF, MDL, NOK, PLN, RON, RSD, SEK, CHF, UAH, ARS, BRL, CLP, COP, CRC, DOP, GTQ, HNL, MXN, PAB, USD, PYG, PEN, BSD, UYU, BHD, ILS, JOD, KWD, OMR, ILS, QAR, SAR, AED, CAD" }
atome = { country = "MY,SG", currency = "MYR,SGD" }
bacs = { country = "GB", currency = "GBP" }
bancontact_card = { country = "BE", currency = "EUR" }
bca_bank_transfer = { country = "ID", currency = "IDR" }
bizum = { country = "ES", currency = "EUR" }
blik = { country = "PL", currency = "PLN" }
bni_va = { country = "ID", currency = "IDR" }
boleto = { country = "BR", currency = "BRL" }
bri_va = { country = "ID", currency = "IDR" }
cimb_va = { country = "ID", currency = "IDR" }
dana = { country = "ID", currency = "IDR" }
danamon_va = { country = "ID", currency = "IDR" }
eps = { country = "AT", currency = "EUR" }
family_mart = { country = "JP", currency = "JPY" }
gcash = { country = "PH", currency = "PHP" }
giropay = { country = "DE", currency = "EUR" }
go_pay = { country = "ID", currency = "IDR" }
google_pay = { country = "AT, AU, BE, BG, CA, HR, CZ, EE, FI, FR, DE, GR, HK, DK, HU, IE, IT, LV, LT, LU, NL, NO, PL, PT, RO, SK, ES, SE, CH, GB, US, NZ, SG", currency = "ALL, DZD, USD, AOA, XCD, ARS, AUD, EUR, AZN, BHD, BYN, BRL, BGN, CAD, CLP, COP, CZK, DKK, DOP, EGP, HKD, HUF, INR, IDR, ILS, JPY, JOD, KZT, KES, KWD, LBP, MYR, MXN, NZD, NOK, OMR, PKR, PAB, PEN, PHP, PLN, QAR, RON, RUB, SAR, SGD, ZAR, LKR, SEK, CHF, TWD, THB, TRY, UAH, AED, GBP, UYU, VND" }
ideal = { country = "NL", currency = "EUR" }
indomaret = { country = "ID", currency = "IDR" }
kakao_pay = { country = "KR", currency = "KRW" }
klarna = { country = "AU,AT,BE,CA,CZ,DK,FI,FR,DE,GR,IE,IT,NO,PL,PT,RO,ES,SE,CH,NL,GB,US", currency = "AUD,EUR,CAD,CZK,DKK,NOK,PLN,RON,SEK,CHF,GBP,USD"}
lawson = { country = "JP", currency = "JPY" }
mandiri_va = { country = "ID", currency = "IDR" }
mb_way = { country = "PT", currency = "EUR" }
mini_stop = { country = "JP", currency = "JPY" }
mobile_pay = { country = "DK,FI", currency = "DKK,SEK,NOK,EUR" }
momo = { country = "VN", currency = "VND" }
momo_atm = { country = "VN", currency = "VND" }
online_banking_czech_republic = { country = "CZ", currency = "EUR,CZK" }
online_banking_finland = { country = "FI", currency = "EUR" }
online_banking_fpx = { country = "MY", currency = "MYR" }
online_banking_poland = { country = "PL", currency = "PLN" }
online_banking_slovakia = { country = "SK", currency = "EUR,CZK" }
online_banking_thailand = { country = "TH", currency = "THB" }
open_banking_uk = { country = "GB", currency = "GBP" }
oxxo = { country = "MX", currency = "MXN" }
pay_bright = { country = "CA", currency = "CAD" }
pay_easy = { country = "JP", currency = "JPY" }
pay_safe_card = { country = "AT,AU,BE,BR,BE,CA,HR,CY,CZ,DK,FI,FR,GE,DE,GI,HU,IS,IE,KW,LV,IE,LI,LT,LU,MT,MX,MD,ME,NL,NZ,NO,PY,PE,PL,PT,RO,SA,RS,SK,SI,ES,SE,CH,TR,AE,GB,US,UY", currency = "EUR,AUD,BRL,CAD,CZK,DKK,GEL,GIP,HUF,KWD,CHF,MXN,MDL,NZD,NOK,PYG,PEN,PLN,RON,SAR,RSD,SEK,TRY,AED,GBP,USD,UYU" }
paypal = { country = "AU,NZ,CN,JP,HK,MY,TH,KR,PH,ID,AE,KW,BR,ES,GB,SE,NO,SK,AT,NL,DE,HU,CY,LU,CH,BE,FR,DK,FI,RO,HR,UA,MT,SI,GI,PT,IE,CZ,EE,LT,LV,IT,PL,IS,CA,US", currency = "AUD,BRL,CAD,CZK,DKK,EUR,HKD,HUF,INR,JPY,MYR,MXN,NZD,NOK,PHP,PLN,RUB,GBP,SGD,SEK,CHF,THB,USD" }
permata_bank_transfer = { country = "ID", currency = "IDR" }
seicomart = { country = "JP", currency = "JPY" }
sepa = { country = "ES,SK,AT,NL,DE,BE,FR,FI,PT,IE,EE,LT,LV,IT", currency = "EUR" }
seven_eleven = { country = "JP", currency = "JPY" }
sofort = { country =  "AT,BE,DE,ES,CH,NL", currency =  "CHF,EUR"}
swish = { country = "SE", currency = "SEK" }
touch_n_go = { country = "MY", currency = "MYR" }
trustly = { country = "ES,GB,SE,NO,AT,NL,DE,DK,FI,EE,LT,LV", currency = "CZK,DKK,EUR,GBP,NOK,SEK" }
twint = { country = "CH", currency = "CHF" }
vipps = { country = "NO", currency = "NOK" }
walley = { country = "SE,NO,DK,FI", currency = "DKK,EUR,NOK,SEK" }
we_chat_pay = { country = "AU,NZ,CN,JP,HK,SG,ES,GB,SE,NO,AT,NL,DE,CY,CH,BE,FR,DK,LI,MT,SI,GR,PT,IT,CA,US", currency = "AUD,CAD,CNY,EUR,GBP,HKD,JPY,NZD,SGD,USD" }

[pm_filters.airwallex]
credit = { country = "AU,HK,SG,NZ,US", currency = "AED,AFN,ALL,AMD,ANG,AOA,ARS,AUD,AWG,AZN,BAM,BBD,BDT,BGN,BHD,BIF,BMD,BND,BOB,BRL,BSD,BTN,BWP,BYN,BZD,CAD,CDF,CHF,CLP,CNY,COP,CRC,CUP,CVE,CZK,DJF,DKK,DOP,DZD,EGP,ERN,ETB,EUR,FJD,FKP,GBP,GEL,GHS,GIP,GMD,GNF,GTQ,GYD,HKD,HNL,HRK,HTG,HUF,IDR,ILS,INR,IQD,IRR,ISK,JMD,JOD,JPY,KES,KGS,KHR,KMF,KPW,KRW,KWD,KYD,KZT,LAK,LBP,LKR,LRD,LSL,LYD,MAD,MDL,MGA,MKD,MMK,MNT,MOP,MRU,MUR,MVR,MWK,MXN,MYR,MZN,NAD,NGN,NIO,NOK,NPR,NZD,OMR,PAB,PEN,PGK,PHP,PKR,PLN,PYG,QAR,RON,RSD,RUB,RWF,SAR,SBD,SCR,SDG,SEK,SGD,SHP,SLE,SLL,SOS,SRD,SSP,STN,SVC,SYP,SZL,THB,TJS,TMT,TND,TOP,TRY,TTD,TWD,TZS,UAH,UGX,USD,UYU,UZS,VES,VND,VUV,WST,XAF,XCD,XOF,XPF,YER,ZAR,ZMW,ZWL" }
debit = { country = "AU,HK,SG,NZ,US", currency = "AED,AFN,ALL,AMD,ANG,AOA,ARS,AUD,AWG,AZN,BAM,BBD,BDT,BGN,BHD,BIF,BMD,BND,BOB,BRL,BSD,BTN,BWP,BYN,BZD,CAD,CDF,CHF,CLP,CNY,COP,CRC,CUP,CVE,CZK,DJF,DKK,DOP,DZD,EGP,ERN,ETB,EUR,FJD,FKP,GBP,GEL,GHS,GIP,GMD,GNF,GTQ,GYD,HKD,HNL,HRK,HTG,HUF,IDR,ILS,INR,IQD,IRR,ISK,JMD,JOD,JPY,KES,KGS,KHR,KMF,KPW,KRW,KWD,KYD,KZT,LAK,LBP,LKR,LRD,LSL,LYD,MAD,MDL,MGA,MKD,MMK,MNT,MOP,MRU,MUR,MVR,MWK,MXN,MYR,MZN,NAD,NGN,NIO,NOK,NPR,NZD,OMR,PAB,PEN,PGK,PHP,PKR,PLN,PYG,QAR,RON,RSD,RUB,RWF,SAR,SBD,SCR,SDG,SEK,SGD,SHP,SLE,SLL,SOS,SRD,SSP,STN,SVC,SYP,SZL,THB,TJS,TMT,TND,TOP,TRY,TTD,TWD,TZS,UAH,UGX,USD,UYU,UZS,VES,VND,VUV,WST,XAF,XCD,XOF,XPF,YER,ZAR,ZMW,ZWL" }
google_pay = { country = "AL, DZ, AS, AO, AG, AR, AU, AZ, BH, BR, BG, CA, CL, CO, CZ, DK, DO, EG, HK, HU, ID, IL, JP, JO, KZ, KE, KW, LB, MY, MX, OM, PK, PA, PE, PH, PL, QA, RO, SA, SG, ZA, LK, SE, TW, TH, TR, UA, AE, UY, VN, AT, BE, HR, EE, FI, FR, DE, GR, IE, IT, LV, LT, LU, NL, PL, PT, SK, ES, SE, RO, BG", currency = "ALL, DZD, USD, AOA, XCD, ARS, AUD, EUR, AZN, BHD, BRL, BGN, CAD, CLP, COP, CZK, DKK, DOP, EGP, HKD, HUF, INR, IDR, ILS, JPY, JOD, KZT, KES, KWD, LBP, MYR, MXN, NZD, NOK, OMR, PKR, PAB, PEN, PHP, PLN, QAR, RON, SAR, SGD, ZAR, LKR, SEK, CHF, TWD, THB, TRY, UAH, AED, GBP, UYU, VND" }
paypal = { currency = "AUD,BRL,CAD,CZK,DKK,EUR,HKD,HUF,JPY,MYR,MXN,NOK,NZD,PHP,PLN,GBP,RUB,SGD,SEK,CHF,THB,USD" }
klarna = { currency = "EUR, DKK, NOK, PLN, SEK, CHF, GBP, USD, CZK" }
trustly = {currency="DKK, EUR, GBP, NOK, PLN, SEK" }
blik = { country="PL" , currency = "PLN" }
atome = { country = "SG, MY" , currency = "SGD, MYR" }
ideal = { country="NL" , currency = "EUR" }
skrill = { country="AL, DZ, AD, AR, AM, AW, AU, AT, AZ, BS, BD, BE, BJ, BO, BA, BW, BR, BN, BG, KH, CM, CA, CL, CN, CX, CO, CR , HR, CW, CY, CZ, DK, DM, DO, EC, EG, EE , FK, FI, GE, DE, GH, GI, GR, GP, GU, GT, GG, HK, HU, IS, IN, ID , IQ, IE, IM, IL, IT, JE , KZ, KE , KR, KW, KG, LV , LS, LI, LT, LU , MK, MG, MY, MV, MT, MU, YT, MX, MD, MC, MN, ME, MA, NA, NP, NZ, NI, NE, NO, PK , PA, PY, PE, PH, PL, PT, PR, QA, RO , SM , SA, SN , SG, SX, SK, SI, ZA, SS, ES, LK, SE, CH, TW, TZ, TH, TN, AE, GB, UM, UY, VN, VG, VI, US" , currency = "EUR, GBP, USD" }
indonesian_bank_transfer = { country="ID" , currency = "IDR" }

[pm_filters.checkout]
debit = { country = "AT,BE,BG,HR,CY,CZ,DK,EE,FI,FR,DE,GR,HU,IS,IE,IT,LV,LI,LT,LU,MT,NL,NO,PL,PT,RO,SK,SI,ES,SE,CH,GB,US,AU,HK,SG,SA,AE,BH,MX,AR,CL,CO,PE", currency = "AED,AFN,ALL,AMD,ANG,AOA,AUD,AWG,AZN,BAM,BBD,BDT,BGN,BHD,BIF,BMD,BND,BOB,BRL,BSD,BTN,BWP,BYN,BZD,CAD,CDF,CHF,CLP,CNY,COP,CRC,CUP,CVE,CZK,DJF,DKK,DOP,DZD,EGP,ERN,ETB,EUR,FJD,FKP,GBP,GEL,GHS,GIP,GMD,GNF,GTQ,GYD,HKD,HNL,HRK,HTG,HUF,IDR,ILS,INR,IQD,IRR,ISK,JMD,JOD,JPY,KES,KGS,KHR,KMF,KRW,KWD,KYD,KZT,LAK,LBP,LKR,LRD,LSL,LYD,MAD,MDL,MGA,MKD,MMK,MNT,MOP,MRU,MUR,MVR,MWK,MXN,MYR,MZN,NAD,NGN,NIO,NOK,NPR,NZD,OMR,PAB,PEN,PGK,PHP,PKR,PLN,PYG,QAR,RON,RSD,RUB,RWF,SAR,SBD,SCR,SDG,SEK,SGD,SHP,SLE,SLL,SOS,SRD,SSP,STN,SYP,SZL,THB,TJS,TMT,TND,TOP,TRY,TTD,TWD,TZS,UAH,UGX,USD,UYU,UZS,VES,VND,VUV,WST,XAF,XCD,XOF,XPF,YER,ZAR,ZMW,ZWL" }
credit = { country = "AT,BE,BG,HR,CY,CZ,DK,EE,FI,FR,DE,GR,HU,IS,IE,IT,LV,LI,LT,LU,MT,NL,NO,PL,PT,RO,SK,SI,ES,SE,CH,GB,US,AU,HK,SG,SA,AE,BH,MX,AR,CL,CO,PE", currency = "AED,AFN,ALL,AMD,ANG,AOA,AUD,AWG,AZN,BAM,BBD,BDT,BGN,BHD,BIF,BMD,BND,BOB,BRL,BSD,BTN,BWP,BYN,BZD,CAD,CDF,CHF,CLP,CNY,COP,CRC,CUP,CVE,CZK,DJF,DKK,DOP,DZD,EGP,ERN,ETB,EUR,FJD,FKP,GBP,GEL,GHS,GIP,GMD,GNF,GTQ,GYD,HKD,HNL,HRK,HTG,HUF,IDR,ILS,INR,IQD,IRR,ISK,JMD,JOD,JPY,KES,KGS,KHR,KMF,KRW,KWD,KYD,KZT,LAK,LBP,LKR,LRD,LSL,LYD,MAD,MDL,MGA,MKD,MMK,MNT,MOP,MRU,MUR,MVR,MWK,MXN,MYR,MZN,NAD,NGN,NIO,NOK,NPR,NZD,OMR,PAB,PEN,PGK,PHP,PKR,PLN,PYG,QAR,RON,RSD,RUB,RWF,SAR,SBD,SCR,SDG,SEK,SGD,SHP,SLE,SLL,SOS,SRD,SSP,STN,SYP,SZL,THB,TJS,TMT,TND,TOP,TRY,TTD,TWD,TZS,UAH,UGX,USD,UYU,UZS,VES,VND,VUV,WST,XAF,XCD,XOF,XPF,YER,ZAR,ZMW,ZWL" }
google_pay = { country = "AL, DZ, AS, AO, AG, AR, AU, AT, AZ, BH, BY, BE, BR, CA, BG, CL, CO, HR, DK, DO, EE, EG, FI, FR, DE, GR, HK, HU, IN, ID, IE, IL, IT, JP, JO, KZ, KE, KW, LV, LB, LT, LU, MY, MX, NL, NZ, NO, OM, PK, PA, PE, PH, PL, PT, QA, RO, SA, SG, SK, ZA, ES, LK, SE, CH, TH, TW, TR, UA, AE, US, UY, VN", currency = "AED, ALL, AOA, AUD, AZN, BGN, BHD, BRL, CAD, CHF, CLP, COP, CZK, DKK, DOP, DZD, EGP, EUR, GBP, HKD, HUF, IDR, ILS, INR, JPY, KES, KWD, KZT, LKR, MXN, MYR, NOK, NZD, OMR, PAB, PEN, PHP, PKR, PLN, QAR, RON, SAR, SEK, SGD, THB, TRY, TWD, UAH, USD, UYU, VND, XCD, ZAR" }
apple_pay = { country = "AM, AT, AZ, BY, BE, BG, HR, CY, DK, EE, FO, FI, FR, GE, DE, GR, GL, GG, HU, IS, IE, IM, IT, KZ, JE, LV, LI, LT, LU, MT, MD, MC, ME, NL, NO, PL, PT, RO, SM, RS, SK, SI, ES, SE, CH, UA, GB, VA, AU , HK, JP , MY , MN, NZ, SG, TW, VN, EG , MA, ZA, AR, BR, CL, CO, CR, DO, EC, SV, GT, HN, MX, PA, PY, PE, UY, BH, IL, JO, KW, OM,QA, SA, AE, CA", currency = "EGP, MAD, ZAR, AUD, CNY, HKD, JPY, MOP, MYR, MNT, NZD, SGD, KRW, TWD, VND, AMD, EUR, BGN, CZK, DKK, GEL, GBP, HUF, ISK, KZT, CHF, MDL, NOK, PLN, RON, RSD, SEK, UAH, BRL, COP, CRC, DOP, GTQ, HNL, MXN, PAB, PYG, PEN, BSD, UYU, BHD, ILS, JOD, KWD, OMR, QAR, SAR, AED, CAD, USD" }

[pm_filters.elavon]
credit = { country = "US", currency = "AED,AFN,ALL,AMD,ANG,AOA,ARS,AUD,AWG,AZN,BAM,BBD,BDT,BGN,BHD,BIF,BMD,BND,BOB,BRL,BSD,BTN,BWP,BYN,BZD,CAD,CDF,CHF,CLP,CNY,COP,CRC,CUP,CVE,CZK,DJF,DKK,DOP,DZD,EGP,ERN,ETB,EUR,FJD,FKP,GBP,GEL,GHS,GIP,GMD,GNF,GTQ,GYD,HKD,HNL,HRK,HTG,HUF,IDR,ILS,INR,IQD,IRR,ISK,JMD,JOD,JPY,KES,KGS,KHR,KMF,KPW,KRW,KWD,KYD,KZT,LAK,LBP,LKR,LRD,LSL,LYD,MAD,MDL,MGA,MKD,MMK,MNT,MOP,MRU,MUR,MVR,MWK,MXN,MYR,MZN,NAD,NGN,NIO,NOK,NPR,NZD,OMR,PAB,PEN,PGK,PHP,PKR,PLN,PYG,QAR,RON,RSD,RUB,RWF,SAR,SBD,SCR,SDG,SEK,SGD,SHP,SLE,SLL,SOS,SRD,SSP,STN,SVC,SYP,SZL,THB,TJS,TMT,TND,TOP,TRY,TTD,TWD,TZS,UAH,UGX,USD,UYU,UZS,VES,VND,VUV,WST,XAF,XCD,XOF,XPF,YER,ZAR,ZMW,ZWL" }
debit = { country = "US", currency = "AED,AFN,ALL,AMD,ANG,AOA,ARS,AUD,AWG,AZN,BAM,BBD,BDT,BGN,BHD,BIF,BMD,BND,BOB,BRL,BSD,BTN,BWP,BYN,BZD,CAD,CDF,CHF,CLP,CNY,COP,CRC,CUP,CVE,CZK,DJF,DKK,DOP,DZD,EGP,ERN,ETB,EUR,FJD,FKP,GBP,GEL,GHS,GIP,GMD,GNF,GTQ,GYD,HKD,HNL,HRK,HTG,HUF,IDR,ILS,INR,IQD,IRR,ISK,JMD,JOD,JPY,KES,KGS,KHR,KMF,KPW,KRW,KWD,KYD,KZT,LAK,LBP,LKR,LRD,LSL,LYD,MAD,MDL,MGA,MKD,MMK,MNT,MOP,MRU,MUR,MVR,MWK,MXN,MYR,MZN,NAD,NGN,NIO,NOK,NPR,NZD,OMR,PAB,PEN,PGK,PHP,PKR,PLN,PYG,QAR,RON,RSD,RUB,RWF,SAR,SBD,SCR,SDG,SEK,SGD,SHP,SLE,SLL,SOS,SRD,SSP,STN,SVC,SYP,SZL,THB,TJS,TMT,TND,TOP,TRY,TTD,TWD,TZS,UAH,UGX,USD,UYU,UZS,VES,VND,VUV,WST,XAF,XCD,XOF,XPF,YER,ZAR,ZMW,ZWL" }

[pm_filters.xendit]
credit = { country = "ID,PH", currency = "IDR,PHP,USD,SGD,MYR" }
debit = { country = "ID,PH", currency = "IDR,PHP,USD,SGD,MYR" }

[pm_filters.tsys]
credit = { country = "NA", currency = "AED, AFN, ALL, AMD, ANG, AOA, ARS, AUD, AWG, AZN, BAM, BBD, BDT, BGN, BHD, BIF, BMD, BND, BOB, BRL, BSD, BTN, BWP, BZD, CAD, CDF, CHF, CLP, CNY, COP, CRC, CUP, CVE, CZK, DJF, DKK, DOP, DZD, EGP, ERN, ETB, EUR, FJD, FKP, GBP, GEL, GHS, GIP, GMD, GNF, GTQ, GYD, HKD, HNL, HRK, HTG, HUF, IDR, ILS, INR, IQD, IRR, ISK, JMD, JOD, JPY, KES, KGS, KHR, KMF, KRW, KWD, KYD, KZT, LAK, LBP, LKR, LRD, LSL, LYD, MAD, MDL, MGA, MKD, MMK, MNT, MOP, MUR, MVR, MWK, MXN, MYR, MZN, NAD, NGN, NIO, NOK, NPR, NZD, OMR, PAB, PEN, PGK, PHP, PKR, PLN, PYG, QAR, RON, RSD, RUB, RWF, SAR, SBD, SCR, SDG, SEK, SGD, SHP, SLE, SOS, SRD, SSP, SVC, SYP, SZL, THB, TJS, TMT, TND, TOP, TRY, TTD, TWD, TZS, UAH, UGX, USD, UYU, UZS, VND, VUV, WST, XAF, XCD, XOF, XPF, YER, ZAR, ZMW, ZWL, BYN, KPW, STN, MRU, VES" }
debit = { country = "NA", currency = "AED, AFN, ALL, AMD, ANG, AOA, ARS, AUD, AWG, AZN, BAM, BBD, BDT, BGN, BHD, BIF, BMD, BND, BOB, BRL, BSD, BTN, BWP, BZD, CAD, CDF, CHF, CLP, CNY, COP, CRC, CUP, CVE, CZK, DJF, DKK, DOP, DZD, EGP, ERN, ETB, EUR, FJD, FKP, GBP, GEL, GHS, GIP, GMD, GNF, GTQ, GYD, HKD, HNL, HRK, HTG, HUF, IDR, ILS, INR, IQD, IRR, ISK, JMD, JOD, JPY, KES, KGS, KHR, KMF, KRW, KWD, KYD, KZT, LAK, LBP, LKR, LRD, LSL, LYD, MAD, MDL, MGA, MKD, MMK, MNT, MOP, MUR, MVR, MWK, MXN, MYR, MZN, NAD, NGN, NIO, NOK, NPR, NZD, OMR, PAB, PEN, PGK, PHP, PKR, PLN, PYG, QAR, RON, RSD, RUB, RWF, SAR, SBD, SCR, SDG, SEK, SGD, SHP, SLE, SOS, SRD, SSP, SVC, SYP, SZL, THB, TJS, TMT, TND, TOP, TRY, TTD, TWD, TZS, UAH, UGX, USD, UYU, UZS, VND, VUV, WST, XAF, XCD, XOF, XPF, YER, ZAR, ZMW, ZWL, BYN, KPW, STN, MRU, VES" }

[pm_filters.billwerk]
credit = { country = "DE, DK, FR, SE", currency = "DKK, NOK" }
debit = { country = "DE, DK, FR, SE", currency = "DKK, NOK" }

[pm_filters.fiservemea]
credit = { country = "DE, FR, IT, NL, PL, ES, ZA, GB, AE", currency = "AED,AFN,ALL,AMD,ANG,AOA,ARS,AUD,AWG,AZN,BAM,BBD,BDT,BGN,BHD,BIF,BMD,BND,BOB,BRL,BSD,BTN,BWP,BYN,BZD,CAD,CDF,CHF,CLP,CNY,COP,CRC,CUP,CVE,CZK,DJF,DKK,DOP,DZD,EGP,ERN,ETB,EUR,FJD,FKP,GBP,GEL,GHS,GIP,GMD,GNF,GTQ,GYD,HKD,HNL,HRK,HTG,HUF,IDR,ILS,INR,IQD,IRR,ISK,JMD,JOD,JPY,KES,KGS,KHR,KMF,KPW,KRW,KWD,KYD,KZT,LAK,LBP,LKR,LRD,LSL,LYD,MAD,MDL,MGA,MKD,MMK,MNT,MOP,MRU,MUR,MVR,MWK,MXN,MYR,MZN,NAD,NGN,NIO,NOK,NPR,NZD,OMR,PAB,PEN,PGK,PHP,PKR,PLN,PYG,QAR,RON,RSD,RUB,RWF,SAR,SBD,SCR,SDG,SEK,SGD,SHP,SLE,SLL,SOS,SRD,SSP,STN,SVC,SYP,SZL,THB,TJS,TMT,TND,TOP,TRY,TTD,TWD,TZS,UAH,UGX,USD,UYU,UZS,VES,VND,VUV,WST,XAF,XCD,XOF,XPF,YER,ZAR,ZMW,ZWL" }
debit = { country = "DE, FR, IT, NL, PL, ES, ZA, GB, AE", currency = "AED,AFN,ALL,AMD,ANG,AOA,ARS,AUD,AWG,AZN,BAM,BBD,BDT,BGN,BHD,BIF,BMD,BND,BOB,BRL,BSD,BTN,BWP,BYN,BZD,CAD,CDF,CHF,CLP,CNY,COP,CRC,CUP,CVE,CZK,DJF,DKK,DOP,DZD,EGP,ERN,ETB,EUR,FJD,FKP,GBP,GEL,GHS,GIP,GMD,GNF,GTQ,GYD,HKD,HNL,HRK,HTG,HUF,IDR,ILS,INR,IQD,IRR,ISK,JMD,JOD,JPY,KES,KGS,KHR,KMF,KPW,KRW,KWD,KYD,KZT,LAK,LBP,LKR,LRD,LSL,LYD,MAD,MDL,MGA,MKD,MMK,MNT,MOP,MRU,MUR,MVR,MWK,MXN,MYR,MZN,NAD,NGN,NIO,NOK,NPR,NZD,OMR,PAB,PEN,PGK,PHP,PKR,PLN,PYG,QAR,RON,RSD,RUB,RWF,SAR,SBD,SCR,SDG,SEK,SGD,SHP,SLE,SLL,SOS,SRD,SSP,STN,SVC,SYP,SZL,THB,TJS,TMT,TND,TOP,TRY,TTD,TWD,TZS,UAH,UGX,USD,UYU,UZS,VES,VND,VUV,WST,XAF,XCD,XOF,XPF,YER,ZAR,ZMW,ZWL" }

[pm_filters.getnet]
credit = { country = "AR, BR, CL, MX, UY, ES, PT, DE, IT, FR, NL, BE, AT, PL, CH, GB, IE, LU, DK, SE, NO, FI, IN, AE", currency = "ARS, BRL, CLP, MXN, UYU, EUR, PLN, CHF, GBP, DKK, SEK, NOK, INR, AED" }

[pm_filters.hipay]
credit = { country = "GB, CH, SE, DK, NO, PL, CZ, US, CA, JP, HK, AU, ZA", currency = "EUR, GBP, CHF, SEK, DKK, NOK, PLN, CZK, USD, CAD, JPY, HKD, AUD, ZAR" }
debit = { country = "GB, CH, SE, DK, NO, PL, CZ, US, CA, JP, HK, AU, ZA", currency = "EUR, GBP, CHF, SEK, DKK, NOK, PLN, CZK, USD, CAD, JPY, HKD, AUD, ZAR" }

[pm_filters.moneris]
credit = { country = "AE, AF, AL, AO, AR, AT, AU, AW, AZ, BA, BB, BD, BE, BG, BH, BI, BM, BN, BO, BR, BT, BY, BZ, CH, CL, CN, CO, CR, CU, CV, CY, CZ, DE, DJ, DK, DO, DZ, EE, EG, ES, FI, FJ, FR, GB, GE, GI, GM, GN, GR, GT, GY, HK, HN, HR, HT, HU, ID, IE, IL, IN, IS, IT, JM, JO, JP, KE, KM, KR, KW, KY, KZ, LA, LK, LR, LS, LV, LT, LU, MA, MD, MG, MK, MO, MR, MT, MU, MV, MW, MX, MY, MZ, NA, NG, NI, NL, NO, NP, NZ, OM, PE, PG, PK, PL, PT, PY, QA, RO, RS, RU, RW, SA, SB, SC, SE, SG, SH, SI, SK, SL, SR, SV, SZ, TH, TJ, TM, TN, TR, TT, TW, TZ, UG, US, UY, UZ, VN, VU, WS, ZA, ZM", currency = "AED, AFN, ALL, ANG, AOA, ARS, AUD, AWG, AZN, BAM, BBD, BDT, BGN, BHD, BIF, BMD, BND, BOB, BRL, BTN, BYN, BZD, CHF, CLP, CNY, COP, CRC, CUP, CVE, CZK, DJF, DKK, DOP, DZD, EGP, EUR, FJD, GBP, GEL, GIP, GMD, GNF, GTQ, GYD, HKD, HNL, HRK, HTG, HUF, IDR, ILS, INR, ISK, JMD, JOD, JPY, KES, KMF, KRW, KWD, KYD, KZT, LAK, LKR, LRD, LSL, MAD, MDL, MGA, MKD, MOP, MRU, MUR, MVR, MWK, MXN, MYR, MZN, NAD, NGN, NIO, NOK, NPR, NZD, OMR, PEN, PGK, PHP, PKR, PLN, PYG, QAR, RON, RSD, RUB, RWF, SAR, SBD, SCR, SEK, SGD, SHP, SLL, SRD, SVC, SZL, THB, TJS, TMT, TND, TRY, TTD, TWD, TZS, UGX, USD, UYU, UZS, VND, VUV, WST, XCD, XOF, XPF, ZAR, ZMW" }
debit = { country = "AE, AF, AL, AO, AR, AT, AU, AW, AZ, BA, BB, BD, BE, BG, BH, BI, BM, BN, BO, BR, BT, BY, BZ, CH, CL, CN, CO, CR, CU, CV, CY, CZ, DE, DJ, DK, DO, DZ, EE, EG, ES, FI, FJ, FR, GB, GE, GI, GM, GN, GR, GT, GY, HK, HN, HR, HT, HU, ID, IE, IL, IN, IS, IT, JM, JO, JP, KE, KM, KR, KW, KY, KZ, LA, LK, LR, LS, LV, LT, LU, MA, MD, MG, MK, MO, MR, MT, MU, MV, MW, MX, MY, MZ, NA, NG, NI, NL, NO, NP, NZ, OM, PE, PG, PK, PL, PT, PY, QA, RO, RS, RU, RW, SA, SB, SC, SE, SG, SH, SI, SK, SL, SR, SV, SZ, TH, TJ, TM, TN, TR, TT, TW, TZ, UG, US, UY, UZ, VN, VU, WS, ZA, ZM", currency = "AED, AFN, ALL, ANG, AOA, ARS, AUD, AWG, AZN, BAM, BBD, BDT, BGN, BHD, BIF, BMD, BND, BOB, BRL, BTN, BYN, BZD, CHF, CLP, CNY, COP, CRC, CUP, CVE, CZK, DJF, DKK, DOP, DZD, EGP, EUR, FJD, GBP, GEL, GIP, GMD, GNF, GTQ, GYD, HKD, HNL, HRK, HTG, HUF, IDR, ILS, INR, ISK, JMD, JOD, JPY, KES, KMF, KRW, KWD, KYD, KZT, LAK, LKR, LRD, LSL, MAD, MDL, MGA, MKD, MOP, MRU, MUR, MVR, MWK, MXN, MYR, MZN, NAD, NGN, NIO, NOK, NPR, NZD, OMR, PEN, PGK, PHP, PKR, PLN, PYG, QAR, RON, RSD, RUB, RWF, SAR, SBD, SCR, SEK, SGD, SHP, SLL, SRD, SVC, SZL, THB, TJS, TMT, TND, TRY, TTD, TWD, TZS, UGX, USD, UYU, UZS, VND, VUV, WST, XCD, XOF, XPF, ZAR, ZMW" }

[pm_filters.opennode]
crypto_currency = { country = "US, CA, GB, AU, BR, MX, SG, PH, NZ, ZA, JP, AT, BE, HR, CY, EE, FI, FR, DE, GR, IE, IT, LV, LT, LU, MT, NL, PT, SK, SI, ES", currency = "USD, CAD, GBP, AUD, BRL, MXN, SGD, PHP, NZD, ZAR, JPY, EUR" }

[pm_filters.authorizedotnet]
credit = {currency = "CAD,USD"}
debit = {currency = "CAD,USD"}
google_pay = {currency = "CHF,DKK,EUR,GBP,NOK,PLN,SEK,USD,AUD,NZD,CAD"}
apple_pay = {currency = "EUR,GBP,ISK,USD,AUD,CAD,BRL,CLP,COP,CRC,CZK,DKK,EGP,GEL,GHS,GTQ,HNL,HKD,HUF,ILS,INR,JPY,KZT,KRW,KWD,MAD,MXN,MYR,NOK,NZD,PEN,PLN,PYG,QAR,RON,SAR,SEK,SGD,THB,TWD,UAH,AED,VND,ZAR"}
paypal = {currency = "AUD,BRL,CAD,CHF,CNY,CZK,DKK,EUR,GBP,HKD,HUF,ILS,JPY,MXN,MYR,NOK,NZD,PHP,PLN,SEK,SGD,THB,TWD,USD"}

[pm_filters.bambora]
credit = { country = "US,CA", currency = "USD" }
debit = { country = "US,CA", currency = "USD" }

[pm_filters.bankofamerica]
credit = { currency = "USD" }
debit = { currency = "USD" }
apple_pay = { currency = "USD" }
google_pay = { currency = "USD" }
samsung_pay = { currency = "USD" }

[pm_filters.cybersource]
credit = { currency = "USD,GBP,EUR,PLN,SEK,XOF" }
debit = { currency = "USD,GBP,EUR,PLN,SEK,XOF" }
apple_pay = { currency = "ARS, CAD, CLP, COP, CNY, EUR, HKD, KWD, MYR, MXN, NZD, PEN, QAR, SAR, SGD, ZAR, UAH, GBP, AED, USD, PLN, SEK" }
google_pay = { currency = "ARS, AUD, CAD, CLP, COP, EUR, HKD, INR, KWD, MYR, MXN, NZD, PEN, QAR, SAR, SGD, ZAR, UAH, AED, GBP, USD, PLN, SEK" }
samsung_pay = { currency = "USD,GBP,EUR,SEK" }
paze = { currency = "USD,SEK" }

[pm_filters.barclaycard]
credit = { currency = "USD,GBP,EUR,PLN,SEK" }
debit = { currency = "USD,GBP,EUR,PLN,SEK" }
google_pay = { currency = "ARS, AUD, CAD, CLP, COP, EUR, HKD, INR, KWD, MYR, MXN, NZD, PEN, QAR, SAR, SGD, ZAR, UAH, AED, GBP, USD, PLN, SEK" }

[pm_filters.itaubank]
pix = { country = "BR", currency = "BRL" }

[pm_filters.nexinets]
credit = { country = "DE",currency = "EUR" }
debit = { country = "DE",currency = "EUR" }
ideal = { country = "DE",currency = "EUR" }
giropay = { country = "DE",currency = "EUR" }
sofort = { country = "DE",currency = "EUR" }
eps = { country = "DE",currency = "EUR" }
apple_pay = { country = "DE",currency = "EUR" }
paypal = { country = "DE",currency = "EUR" }


[pm_filters.nuvei]
credit = { country = "AU,CA,GB,IN,JP,NZ,PH,SG,TH,US",currency = "AED,AMD,ARS,AUD,AZN,BAM,BDT,BGN,BHD,BMD,BND,BRL,BYN,CAD,CHF,CLP,CNY,COP,CRC,CZK,DKK,DOP,DZD,EGP,EUR,GBP,GEL,GHS,GTQ,HKD,HUF,IDR,INR,IQD,ISK,JOD,JPY,KES,KGS,KRW,KWD,KYD,KZT,LBP,LKR,MAD,MDL,MKD,MMK,MNT,MUR,MWK,MXN,MYR,MZN,NAD,NGN,NOK,NZD,OMR,PEN,PHP,PKR,PLN,PYG,QAR,RON,RSD,RUB,SAR,SEK,SGD,SOS,THB,TND,TOP,TRY,TTD,TWD,UAH,UGX,USD,UYU,UZS,VND,XAF,YER,ZAR" }
debit = { country = "AU,CA,GB,IN,JP,NZ,PH,SG,TH,US",currency = "AED,AMD,ARS,AUD,AZN,BAM,BDT,BGN,BHD,BMD,BND,BRL,BYN,CAD,CHF,CLP,CNY,COP,CRC,CZK,DKK,DOP,DZD,EGP,EUR,GBP,GEL,GHS,GTQ,HKD,HUF,IDR,INR,IQD,ISK,JOD,JPY,KES,KGS,KRW,KWD,KYD,KZT,LBP,LKR,MAD,MDL,MKD,MMK,MNT,MUR,MWK,MXN,MYR,MZN,NAD,NGN,NOK,NZD,OMR,PEN,PHP,PKR,PLN,PYG,QAR,RON,RSD,RUB,SAR,SEK,SGD,SOS,THB,TND,TOP,TRY,TTD,TWD,UAH,UGX,USD,UYU,UZS,VND,XAF,YER,ZAR" }
klarna = { country = "AU,CA,GB,IN,JP,NZ,PH,SG,TH,US",currency = "AED,AMD,ARS,AUD,AZN,BAM,BDT,BGN,BHD,BMD,BND,BRL,BYN,CAD,CHF,CLP,CNY,COP,CRC,CZK,DKK,DOP,DZD,EGP,EUR,GBP,GEL,GHS,GTQ,HKD,HUF,IDR,INR,IQD,ISK,JOD,JPY,KES,KGS,KRW,KWD,KYD,KZT,LBP,LKR,MAD,MDL,MKD,MMK,MNT,MUR,MWK,MXN,MYR,MZN,NAD,NGN,NOK,NZD,OMR,PEN,PHP,PKR,PLN,PYG,QAR,RON,RSD,RUB,SAR,SEK,SGD,SOS,THB,TND,TOP,TRY,TTD,TWD,UAH,UGX,USD,UYU,UZS,VND,XAF,YER,ZAR" }
afterpay_clearpay = { country = "AU,CA,GB,IN,JP,NZ,PH,SG,TH,US",currency = "AED,AMD,ARS,AUD,AZN,BAM,BDT,BGN,BHD,BMD,BND,BRL,BYN,CAD,CHF,CLP,CNY,COP,CRC,CZK,DKK,DOP,DZD,EGP,EUR,GBP,GEL,GHS,GTQ,HKD,HUF,IDR,INR,IQD,ISK,JOD,JPY,KES,KGS,KRW,KWD,KYD,KZT,LBP,LKR,MAD,MDL,MKD,MMK,MNT,MUR,MWK,MXN,MYR,MZN,NAD,NGN,NOK,NZD,OMR,PEN,PHP,PKR,PLN,PYG,QAR,RON,RSD,RUB,SAR,SEK,SGD,SOS,THB,TND,TOP,TRY,TTD,TWD,UAH,UGX,USD,UYU,UZS,VND,XAF,YER,ZAR" }
ideal = { country = "AU,CA,GB,IN,JP,NZ,PH,SG,TH,US",currency = "AED,AMD,ARS,AUD,AZN,BAM,BDT,BGN,BHD,BMD,BND,BRL,BYN,CAD,CHF,CLP,CNY,COP,CRC,CZK,DKK,DOP,DZD,EGP,EUR,GBP,GEL,GHS,GTQ,HKD,HUF,IDR,INR,IQD,ISK,JOD,JPY,KES,KGS,KRW,KWD,KYD,KZT,LBP,LKR,MAD,MDL,MKD,MMK,MNT,MUR,MWK,MXN,MYR,MZN,NAD,NGN,NOK,NZD,OMR,PEN,PHP,PKR,PLN,PYG,QAR,RON,RSD,RUB,SAR,SEK,SGD,SOS,THB,TND,TOP,TRY,TTD,TWD,UAH,UGX,USD,UYU,UZS,VND,XAF,YER,ZAR" }
giropay = { country = "AU,CA,GB,IN,JP,NZ,PH,SG,TH,US",currency = "AED,AMD,ARS,AUD,AZN,BAM,BDT,BGN,BHD,BMD,BND,BRL,BYN,CAD,CHF,CLP,CNY,COP,CRC,CZK,DKK,DOP,DZD,EGP,EUR,GBP,GEL,GHS,GTQ,HKD,HUF,IDR,INR,IQD,ISK,JOD,JPY,KES,KGS,KRW,KWD,KYD,KZT,LBP,LKR,MAD,MDL,MKD,MMK,MNT,MUR,MWK,MXN,MYR,MZN,NAD,NGN,NOK,NZD,OMR,PEN,PHP,PKR,PLN,PYG,QAR,RON,RSD,RUB,SAR,SEK,SGD,SOS,THB,TND,TOP,TRY,TTD,TWD,UAH,UGX,USD,UYU,UZS,VND,XAF,YER,ZAR" }
sofort = { country = "AU,CA,GB,IN,JP,NZ,PH,SG,TH,US",currency = "AED,AMD,ARS,AUD,AZN,BAM,BDT,BGN,BHD,BMD,BND,BRL,BYN,CAD,CHF,CLP,CNY,COP,CRC,CZK,DKK,DOP,DZD,EGP,EUR,GBP,GEL,GHS,GTQ,HKD,HUF,IDR,INR,IQD,ISK,JOD,JPY,KES,KGS,KRW,KWD,KYD,KZT,LBP,LKR,MAD,MDL,MKD,MMK,MNT,MUR,MWK,MXN,MYR,MZN,NAD,NGN,NOK,NZD,OMR,PEN,PHP,PKR,PLN,PYG,QAR,RON,RSD,RUB,SAR,SEK,SGD,SOS,THB,TND,TOP,TRY,TTD,TWD,UAH,UGX,USD,UYU,UZS,VND,XAF,YER,ZAR" }
eps = { country = "AU,CA,GB,IN,JP,NZ,PH,SG,TH,US",currency = "AED,AMD,ARS,AUD,AZN,BAM,BDT,BGN,BHD,BMD,BND,BRL,BYN,CAD,CHF,CLP,CNY,COP,CRC,CZK,DKK,DOP,DZD,EGP,EUR,GBP,GEL,GHS,GTQ,HKD,HUF,IDR,INR,IQD,ISK,JOD,JPY,KES,KGS,KRW,KWD,KYD,KZT,LBP,LKR,MAD,MDL,MKD,MMK,MNT,MUR,MWK,MXN,MYR,MZN,NAD,NGN,NOK,NZD,OMR,PEN,PHP,PKR,PLN,PYG,QAR,RON,RSD,RUB,SAR,SEK,SGD,SOS,THB,TND,TOP,TRY,TTD,TWD,UAH,UGX,USD,UYU,UZS,VND,XAF,YER,ZAR" }
apple_pay = { country = "AU, HK, JP, NZ, SG, TW, AT, BY, BE, BG, HR, CY, CZ, DK, EE, FO, FI, FR, GE, DE, GR, GL, GG, HU, IS, IE, IM, IT, KZ, JE, LV, LI, LT, LU, MT, MC, NL, NO, PL, PT, RO, SM, SK, SI, ES, SE, CH, UA, GB, VA, BR, IL, SA, AE, CA, US",currency = "EGP, MAD, ZAR, AUD, CNY, HKD, JPY, MYR, MNT, NZD, SGD, KRW, TWD, VND, AMD, EUR, AZN, BYN, BGN, CZK, DKK, GEL, GBP, HUF, ISK, KZT, CHF, MDL, NOK, PLN, RON, RSD, SEK, CHF, UAH, GBP, ARS, BRL, CLP, COP, CRC, DOP, USD, GTQ, MXN, PYG, PEN, UYU, BHD, JOD, KWD, OMR, QAR, SAR, AED, CAD" }
google_pay = { country = "AL, DZ, AO, AG, AR, AU, AT, AZ, BH, BY, BE, BR, BG, CA, CL, CO, HR, CZ, DK, DO, EG, EE, FI, FR, DE, GR, HK, HU, IN, ID, IE, IL, IT, JP, JO, KZ, KE, KW, LV, LB, LT, LU, MY, MX, NL, NZ, NO, OM, PK, PA, PE, PH, PL, PT, QA, RO, RU, SA, SG, SK, ZA, ES, LK, SE, CH, TW, TH, TR, UA, AE, GB, UY, VN",currency = "ALL, DZD, USD, ARS, AUD, EUR, AZN, BHD, BYN, BRL, BGN, CAD, CLP, COP, CZK, DKK, DOP, HKD, HUF, INR, IDR, JPY, JOD, KZT, KES, KWD, LBP, MYR, MXN, NZD, NOK, OMR, PKR, PEN, PHP, PLN, QAR, RON, RUB, SAR, SGD, ZAR, LKR, SEK, CHF, TWD, THB, TRY, UAH, AED, GBP, UYU, VND" }
paypal = { country = "AU,CA,GB,IN,JP,NZ,PH,SG,TH,US",currency = "AED,AMD,ARS,AUD,AZN,BAM,BDT,BGN,BHD,BMD,BND,BRL,BYN,CAD,CHF,CLP,CNY,COP,CRC,CZK,DKK,DOP,DZD,EGP,EUR,GBP,GEL,GHS,GTQ,HKD,HUF,IDR,INR,IQD,ISK,JOD,JPY,KES,KGS,KRW,KWD,KYD,KZT,LBP,LKR,MAD,MDL,MKD,MMK,MNT,MUR,MWK,MXN,MYR,MZN,NAD,NGN,NOK,NZD,OMR,PEN,PHP,PKR,PLN,PYG,QAR,RON,RSD,RUB,SAR,SEK,SGD,SOS,THB,TND,TOP,TRY,TTD,TWD,UAH,UGX,USD,UYU,UZS,VND,XAF,YER,ZAR" }


[pm_filters.nexixpay]
credit = { country = "AT,BE,CY,EE,FI,FR,DE,GR,IE,IT,LV,LT,LU,MT,NL,PT,SK,SI,ES,BG,HR,DK,GB,NO,PL,CZ,RO,SE,CH,HU,AU,BR,US", currency = "ARS,AUD,BHD,CAD,CLP,CNY,COP,HRK,CZK,DKK,HKD,HUF,INR,JPY,KZT,JOD,KRW,KWD,MYR,MXN,NGN,NOK,PHP,QAR,RUB,SAR,SGD,VND,ZAR,SEK,CHF,THB,AED,EGP,GBP,USD,TWD,BYN,RSD,AZN,RON,TRY,AOA,BGN,EUR,UAH,PLN,BRL" }
debit = { country = "AT,BE,CY,EE,FI,FR,DE,GR,IE,IT,LV,LT,LU,MT,NL,PT,SK,SI,ES,BG,HR,DK,GB,NO,PL,CZ,RO,SE,CH,HU,AU,BR,US", currency = "ARS,AUD,BHD,CAD,CLP,CNY,COP,HRK,CZK,DKK,HKD,HUF,INR,JPY,KZT,JOD,KRW,KWD,MYR,MXN,NGN,NOK,PHP,QAR,RUB,SAR,SGD,VND,ZAR,SEK,CHF,THB,AED,EGP,GBP,USD,TWD,BYN,RSD,AZN,RON,TRY,AOA,BGN,EUR,UAH,PLN,BRL" }

[pm_filters.square]
credit = { country = "AU,CA,FR,IE,JP,ES,GB,US", currency = "AED,AFN,ALL,AMD,ANG,AOA,ARS,AUD,AWG,AZN,BAM,BBD,BDT,BGN,BHD,BIF,BMD,BND,BOB,BRL,BSD,BTN,BWP,BZD,CAD,CDF,CHF,CLP,CNY,COP,CRC,CUP,CVE,CZK,DJF,DKK,DOP,DZD,EGP,ERN,ETB,EUR,FJD,FKP,GBP,GEL,GHS,GIP,GMD,GNF,GTQ,GYD,HKD,HNL,HRK,HTG,HUF,IDR,ILS,INR,IQD,IRR,ISK,JMD,JOD,JPY,KES,KGS,KHR,KMF,KPW,KRW,KWD,KYD,KZT,LAK,LBP,LKR,LRD,LSL,LYD,MAD,MDL,MGA,MKD,MMK,MNT,MOP,MUR,MVR,MWK,MXN,MYR,MZN,NAD,NGN,NIO,NOK,NPR,NZD,OMR,PAB,PEN,PGK,PHP,PKR,PLN,PYG,QAR,RON,RSD,RUB,RWF,SAR,SBD,SCR,SDG,SEK,SGD,SHP,SLE,SLL,SOS,SRD,SSP,SVC,SYP,SZL,THB,TJS,TMT,TND,TOP,TRY,TTD,TWD,TZS,UAH,UGX,USD,UYU,UZS,VND,VUV,WST,XAF,XCD,XOF,XPF,YER,ZAR,ZMW" }
debit = { country = "AU,CA,FR,IE,JP,ES,GB,US", currency = "AED,AFN,ALL,AMD,ANG,AOA,ARS,AUD,AWG,AZN,BAM,BBD,BDT,BGN,BHD,BIF,BMD,BND,BOB,BRL,BSD,BTN,BWP,BZD,CAD,CDF,CHF,CLP,CNY,COP,CRC,CUP,CVE,CZK,DJF,DKK,DOP,DZD,EGP,ERN,ETB,EUR,FJD,FKP,GBP,GEL,GHS,GIP,GMD,GNF,GTQ,GYD,HKD,HNL,HRK,HTG,HUF,IDR,ILS,INR,IQD,IRR,ISK,JMD,JOD,JPY,KES,KGS,KHR,KMF,KPW,KRW,KWD,KYD,KZT,LAK,LBP,LKR,LRD,LSL,LYD,MAD,MDL,MGA,MKD,MMK,MNT,MOP,MUR,MVR,MWK,MXN,MYR,MZN,NAD,NGN,NIO,NOK,NPR,NZD,OMR,PAB,PEN,PGK,PHP,PKR,PLN,PYG,QAR,RON,RSD,RUB,RWF,SAR,SBD,SCR,SDG,SEK,SGD,SHP,SLE,SLL,SOS,SRD,SSP,SVC,SYP,SZL,THB,TJS,TMT,TND,TOP,TRY,TTD,TWD,TZS,UAH,UGX,USD,UYU,UZS,VND,VUV,WST,XAF,XCD,XOF,XPF,YER,ZAR,ZMW" }

[pm_filters.iatapay]
upi_collect = { country = "IN", currency = "INR" }
upi_intent = { country = "IN", currency = "INR" }
ideal = { country = "NL", currency = "EUR" }
local_bank_redirect = { country = "AT,BE,EE,FI,FR,DE,IE,IT,LV,LT,LU,NL,PT,ES,GB,IN,HK,SG,TH,BR,MX,GH,VN,MY,PH,JO,AU,CO", currency = "EUR,GBP,INR,HKD,SGD,THB,BRL,MXN,GHS,VND,MYR,PHP,JOD,AUD,COP" }
duit_now = { country = "MY", currency = "MYR" }
fps = { country = "GB", currency = "GBP" }
prompt_pay = { country = "TH", currency = "THB" }
viet_qr = { country = "VN", currency = "VND" }

[pm_filters.coinbase]
crypto_currency = { country = "ZA,US,BR,CA,TR,SG,VN,GB,DE,FR,ES,PT,IT,NL,AU" }

[pm_filters.novalnet]
credit = { country = "AD,AE,AL,AM,AR,AT,AU,AZ,BA,BB,BD,BE,BG,BH,BI,BM,BN,BO,BR,BS,BW,BY,BZ,CA,CD,CH,CL,CN,CO,CR,CU,CY,CZ,DE,DJ,DK,DO,DZ,EE,EG,ET,ES,FI,FJ,FR,GB,GE,GH,GI,GM,GR,GT,GY,HK,HN,HR,HU,ID,IE,IL,IN,IS,IT,JM,JO,JP,KE,KH,KR,KW,KY,KZ,LB,LK,LT,LV,LY,MA,MC,MD,ME,MG,MK,MN,MO,MT,MV,MW,MX,MY,NG,NI,NO,NP,NL,NZ,OM,PA,PE,PG,PH,PK,PL,PT,PY,QA,RO,RS,RU,RW,SA,SB,SC,SE,SG,SH,SI,SK,SL,SO,SM,SR,ST,SV,SY,TH,TJ,TN,TO,TR,TW,TZ,UA,UG,US,UY,UZ,VE,VA,VN,VU,WS,CF,AG,DM,GD,KN,LC,VC,YE,ZA,ZM", currency = "AED,ALL,AMD,ARS,AUD,AZN,BAM,BBD,BDT,BGN,BHD,BIF,BMD,BND,BOB,BRL,BSD,BWP,BYN,BZD,CAD,CDF,CHF,CLP,CNY,COP,CRC,CUP,CZK,DJF,DKK,DOP,DZD,EGP,ETB,EUR,FJD,GBP,GEL,GHS,GIP,GMD,GTQ,GYD,HKD,HNL,HRK,HUF,IDR,ILS,INR,ISK,JMD,JOD,JPY,KES,KHR,KRW,KWD,KYD,KZT,LBP,LKR,LYD,MAD,MDL,MGA,MKD,MNT,MOP,MVR,MWK,MXN,MYR,NGN,NIO,NOK,NPR,NZD,OMR,PAB,PEN,PGK,PHP,PKR,PLN,PYG,QAR,RON,RSD,RUB,RWF,SAR,SBD,SCR,SEK,SGD,SHP,SLL,SOS,SRD,STN,SVC,SYP,THB,TJS,TND,TOP,TRY,TWD,TZS,UAH,UGX,USD,UYU,UZS,VES,VND,VUV,WST,XAF,XCD,YER,ZAR,ZMW"}
debit = { country = "AD,AE,AL,AM,AR,AT,AU,AZ,BA,BB,BD,BE,BG,BH,BI,BM,BN,BO,BR,BS,BW,BY,BZ,CA,CD,CH,CL,CN,CO,CR,CU,CY,CZ,DE,DJ,DK,DO,DZ,EE,EG,ET,ES,FI,FJ,FR,GB,GE,GH,GI,GM,GR,GT,GY,HK,HN,HR,HU,ID,IE,IL,IN,IS,IT,JM,JO,JP,KE,KH,KR,KW,KY,KZ,LB,LK,LT,LV,LY,MA,MC,MD,ME,MG,MK,MN,MO,MT,MV,MW,MX,MY,NG,NI,NO,NP,NL,NZ,OM,PA,PE,PG,PH,PK,PL,PT,PY,QA,RO,RS,RU,RW,SA,SB,SC,SE,SG,SH,SI,SK,SL,SO,SM,SR,ST,SV,SY,TH,TJ,TN,TO,TR,TW,TZ,UA,UG,US,UY,UZ,VE,VA,VN,VU,WS,CF,AG,DM,GD,KN,LC,VC,YE,ZA,ZM", currency = "AED,ALL,AMD,ARS,AUD,AZN,BAM,BBD,BDT,BGN,BHD,BIF,BMD,BND,BOB,BRL,BSD,BWP,BYN,BZD,CAD,CDF,CHF,CLP,CNY,COP,CRC,CUP,CZK,DJF,DKK,DOP,DZD,EGP,ETB,EUR,FJD,GBP,GEL,GHS,GIP,GMD,GTQ,GYD,HKD,HNL,HRK,HUF,IDR,ILS,INR,ISK,JMD,JOD,JPY,KES,KHR,KRW,KWD,KYD,KZT,LBP,LKR,LYD,MAD,MDL,MGA,MKD,MNT,MOP,MVR,MWK,MXN,MYR,NGN,NIO,NOK,NPR,NZD,OMR,PAB,PEN,PGK,PHP,PKR,PLN,PYG,QAR,RON,RSD,RUB,RWF,SAR,SBD,SCR,SEK,SGD,SHP,SLL,SOS,SRD,STN,SVC,SYP,THB,TJS,TND,TOP,TRY,TWD,TZS,UAH,UGX,USD,UYU,UZS,VES,VND,VUV,WST,XAF,XCD,YER,ZAR,ZMW"}
apple_pay = { country = "EG, MA, ZA, CN, HK, JP, MY, MN, SG, KR, VN, AT, BE, BG, HR, CY, CZ, DK, EE, FI, FR, GE, DE, GR, GL, HU, IS, IE, IT, LV, LI, LT, LU, MT, MD, MC, ME, NL, NO, PL, PT, RO, SM, RS, SK, SI, ES, SE, CH, UA, GB, VA, CA, US, BH, IL, JO, KW, OM, QA, SA, AE, AR, BR, CL, CO, CR, SV, GT, MX, PY, PE, UY, BS, DO, AM, KZ, NZ", currency = "EGP, MAD, ZAR, AUD, CNY, HKD, JPY, MOP, MYR, MNT, NZD, SGD, KRW, TWD, VND, AMD, EUR, AZN, BGN, CZK, DKK, GEL, GBP, HUF, ISK, KZT, CHF, MDL, NOK, PLN, RON, RSD, SEK, UAH, ARS, BRL, CLP, COP, CRC, DOP, USD, GTQ, HNL, MXN, PAB, PYG, PEN, BSD, UYU, BHD, ILS, JOD, KWD, OMR, QAR, SAR, AED, CAD"}
google_pay = { country = "AO, EG, KE, ZA, AR, BR, CL, CO, MX, PE, UY, AG, DO, AE, TR, SA, QA, OM, LB, KW, JO, IL, BH, KZ, VN, TH, SG, MY, JP, HK, LK, IN, US, CA, GB, UA, CH, SE, ES, SK, PT, RO, PL, NO, NL, LU, LT, LV, IE, IT, HU, GR, DE, FR, FI, EE, DK, CZ, HR, BG, BE, AT, AL", currency = "ALL, DZD, USD, XCD, ARS, AUD, EUR, AZN, BHD, BRL, BGN, CAD, CLP, COP, CZK, DKK, DOP, EGP, HKD, HUF, INR, IDR, ILS, JPY, JOD, KZT, KES, KWD, LBP, MYR, MXN, NZD, NOK, OMR, PKR, PAB, PEN, PHP, PLN, QAR, RON, RUB, SAR, SGD, ZAR, LKR, SEK, CHF, TWD, THB, TRY, UAH, AED, GBP, UYU, VND"}
paypal = { country = "AD,AE,AL,AM,AR,AT,AU,AZ,BA,BB,BD,BE,BG,BH,BI,BM,BN,BO,BR,BS,BW,BY,BZ,CA,CD,CH,CL,CN,CO,CR,CU,CY,CZ,DE,DJ,DK,DO,DZ,EE,EG,ET,ES,FI,FJ,FR,GB,GE,GH,GI,GM,GR,GT,GY,HK,HN,HR,HU,ID,IE,IL,IN,IS,IT,JM,JO,JP,KE,KH,KR,KW,KY,KZ,LB,LK,LT,LV,LY,MA,MC,MD,ME,MG,MK,MN,MO,MT,MV,MW,MX,MY,NG,NI,NO,NP,NL,NZ,OM,PA,PE,PG,PH,PK,PL,PT,PY,QA,RO,RS,RU,RW,SA,SB,SC,SE,SG,SH,SI,SK,SL,SO,SM,SR,ST,SV,SY,TH,TJ,TN,TO,TR,TW,TZ,UA,UG,US,UY,UZ,VE,VA,VN,VU,WS,CF,AG,DM,GD,KN,LC,VC,YE,ZA,ZM", currency = "AED,ALL,AMD,ARS,AUD,AZN,BAM,BBD,BDT,BGN,BHD,BIF,BMD,BND,BOB,BRL,BSD,BWP,BYN,BZD,CAD,CDF,CHF,CLP,CNY,COP,CRC,CUP,CZK,DJF,DKK,DOP,DZD,EGP,ETB,EUR,FJD,GBP,GEL,GHS,GIP,GMD,GTQ,GYD,HKD,HNL,HRK,HUF,IDR,ILS,INR,ISK,JMD,JOD,JPY,KES,KHR,KRW,KWD,KYD,KZT,LBP,LKR,LYD,MAD,MDL,MGA,MKD,MNT,MOP,MVR,MWK,MXN,MYR,NGN,NIO,NOK,NPR,NZD,OMR,PAB,PEN,PGK,PHP,PKR,PLN,PYG,QAR,RON,RSD,RUB,RWF,SAR,SBD,SCR,SEK,SGD,SHP,SLL,SOS,SRD,STN,SVC,SYP,THB,TJS,TND,TOP,TRY,TWD,TZS,UAH,UGX,USD,UYU,UZS,VES,VND,VUV,WST,XAF,XCD,YER,ZAR,ZMW"}

[pm_filters.braintree]
credit = { country = "AD,AT,AU,BE,BG,CA,CH,CY,CZ,DE,DK,EE,ES,FI,FR,GB,GG,GI,GR,HK,HR,HU,IE,IM,IT,JE,LI,LT,LU,LV,MT,MC,MY,NL,NO,NZ,PL,PT,RO,SE,SG,SI,SK,SM,US", currency = "AED,AMD,AOA,ARS,AUD,AWG,AZN,BAM,BBD,BDT,BGN,BIF,BMD,BND,BOB,BRL,BSD,BWP,BYN,BZD,CAD,CHF,CLP,CNY,COP,CRC,CVE,CZK,DJF,DKK,DOP,DZD,EGP,ETB,EUR,FJD,FKP,GBP,GEL,GHS,GIP,GMD,GNF,GTQ,GYD,HKD,HNL,HRK,HTG,HUF,IDR,ILS,INR,ISK,JMD,JPY,KES,KGS,KHR,KMF,KRW,KYD,KZT,LAK,LBP,LKR,LRD,LSL,MAD,MDL,MKD,MNT,MOP,MUR,MVR,MWK,MXN,MYR,MZN,NAD,NGN,NIO,NOK,NPR,NZD,PAB,PEN,PGK,PHP,PKR,PLN,PYG,QAR,RON,RSD,RUB,RWF,SAR,SBD,SCR,SEK,SGD,SHP,SLL,SOS,SRD,STD,SVC,SYP,SZL,THB,TJS,TOP,TRY,TTD,TWD,TZS,UAH,UGX,USD,UYU,UZS,VES,VND,VUV,WST,XAF,XCD,XOF,XPF,YER,ZAR,ZMW,ZWL"}
debit = { country = "AD,AT,AU,BE,BG,CA,CH,CY,CZ,DE,DK,EE,ES,FI,FR,GB,GG,GI,GR,HK,HR,HU,IE,IM,IT,JE,LI,LT,LU,LV,MT,MC,MY,NL,NO,NZ,PL,PT,RO,SE,SG,SI,SK,SM,US", currency = "AED,AMD,AOA,ARS,AUD,AWG,AZN,BAM,BBD,BDT,BGN,BIF,BMD,BND,BOB,BRL,BSD,BWP,BYN,BZD,CAD,CHF,CLP,CNY,COP,CRC,CVE,CZK,DJF,DKK,DOP,DZD,EGP,ETB,EUR,FJD,FKP,GBP,GEL,GHS,GIP,GMD,GNF,GTQ,GYD,HKD,HNL,HRK,HTG,HUF,IDR,ILS,INR,ISK,JMD,JPY,KES,KGS,KHR,KMF,KRW,KYD,KZT,LAK,LBP,LKR,LRD,LSL,MAD,MDL,MKD,MNT,MOP,MUR,MVR,MWK,MXN,MYR,MZN,NAD,NGN,NIO,NOK,NPR,NZD,PAB,PEN,PGK,PHP,PKR,PLN,PYG,QAR,RON,RSD,RUB,RWF,SAR,SBD,SCR,SEK,SGD,SHP,SLL,SOS,SRD,STD,SVC,SYP,SZL,THB,TJS,TOP,TRY,TTD,TWD,TZS,UAH,UGX,USD,UYU,UZS,VES,VND,VUV,WST,XAF,XCD,XOF,XPF,YER,ZAR,ZMW,ZWL"}

[pm_filters.forte]
credit = { country = "US, CA", currency = "CAD,USD"}
debit = { country = "US, CA", currency = "CAD,USD"}

[pm_filters.facilitapay]
pix = { country = "BR", currency = "BRL" }

[pm_filters.helcim]
credit = { country = "US, CA", currency = "USD, CAD" }
debit = { country = "US, CA", currency = "USD, CAD" }

[pm_filters.globalpay]
credit = { country = "AF,AX,AL,DZ,AS,AD,AO,AI,AQ,AG,AR,AM,AW,AU,AT,AZ,BS,BH,BD,BB,BY,BE,BZ,BJ,BM,BT,BO,BQ,BA,BW,BV,BR,IO,BN,BG,BF,BI,KH,CM,CA,CV,KY,CF,TD,CL,CN,CX,CC,CO,KM,CG,CD,CK,CR,CI,HR,CU,CW,CY,CZ,DK,DJ,DM,DO,EC,EG,SV,GQ,ER,EE,SZ,ET,FK,FO,FJ,FI,FR,GF,PF,TF,GA,GM,GE,DE,GH,GI,GR,GL,GD,GP,GU,GT,GG,GN,GW,GY,HT,HM,VA,HN,HK,HU,IS,IN,ID,IR,IQ,IE,IM,IL,IT,JM,JP,JE,JO,KZ,KE,KI,KP,KR,KW,KG,LA,LV,LB,LS,LR,LY,LI,LT,LU,MO,MK,MG,MW,MY,MV,ML,MT,MH,MQ,MR,MU,YT,MX,FM,MD,MC,MN,ME,MS,MA,MZ,MM,NA,NR,NP,NL,NC,NZ,NI,NE,NG,NU,NF,MP,NO,OM,PK,PW,PS,PA,PG,PY,PE,PH,PN,PL,PT,PR,QA,RE,RO,RU,RW,BL,SH,KN,LC,MF,PM,VC,WS,SM,ST,SA,SN,RS,SC,SL,SG,SX,SK,SI,SB,SO,ZA,GS,SS,ES,LK,SD,SR,SJ,SE,CH,SY,TW,TJ,TZ,TH,TL,TG,TK,TO,TT,TN,TR,TM,TC,TV,UG,UA,AE,GB,US,UM,UY,UZ,VU,VE,VN,VG,VI,WF,EH,YE,ZM,ZW", currency = "AFN,DZD,ARS,AMD,AWG,AUD,AZN,BSD,BHD,THB,PAB,BBD,BYN,BZD,BMD,BOB,BRL,BND,BGN,BIF,CVE,CAD,CLP,COP,KMF,CDF,NIO,CRC,CUP,CZK,GMD,DKK,MKD,DJF,DOP,VND,XCD,EGP,SVC,ETB,EUR,FKP,FJD,HUF,GHS,GIP,HTG,PYG,GNF,GYD,HKD,UAH,ISK,INR,IRR,IQD,JMD,JOD,KES,PGK,HRK,KWD,AOA,MMK,LAK,GEL,LBP,ALL,HNL,SLL,LRD,LYD,SZL,LSL,MGA,MWK,MYR,MUR,MXN,MDL,MAD,MZN,NGN,ERN,NAD,NPR,ANG,ILS,TWD,NZD,BTN,KPW,NOK,TOP,PKR,MOP,UYU,PHP,GBP,BWP,QAR,GTQ,ZAR,OMR,KHR,RON,MVR,IDR,RUB,RWF,SHP,SAR,RSD,SCR,SGD,PEN,SBD,KGS,SOS,TJS,SSP,LKR,SDG,SRD,SEK,CHF,SYP,BDT,WST,TZS,KZT,TTD,MNT,TND,TRY,TMT,AED,UGX,USD,UZS,VUV,KRW,YER,JPY,CNY,ZMW,ZWL,PLN,CLF,STD,CUC"}
debit = { country = "AF,AX,AL,DZ,AS,AD,AO,AI,AQ,AG,AR,AM,AW,AU,AT,AZ,BS,BH,BD,BB,BY,BE,BZ,BJ,BM,BT,BO,BQ,BA,BW,BV,BR,IO,BN,BG,BF,BI,KH,CM,CA,CV,KY,CF,TD,CL,CN,CX,CC,CO,KM,CG,CD,CK,CR,CI,HR,CU,CW,CY,CZ,DK,DJ,DM,DO,EC,EG,SV,GQ,ER,EE,SZ,ET,FK,FO,FJ,FI,FR,GF,PF,TF,GA,GM,GE,DE,GH,GI,GR,GL,GD,GP,GU,GT,GG,GN,GW,GY,HT,HM,VA,HN,HK,HU,IS,IN,ID,IR,IQ,IE,IM,IL,IT,JM,JP,JE,JO,KZ,KE,KI,KP,KR,KW,KG,LA,LV,LB,LS,LR,LY,LI,LT,LU,MO,MK,MG,MW,MY,MV,ML,MT,MH,MQ,MR,MU,YT,MX,FM,MD,MC,MN,ME,MS,MA,MZ,MM,NA,NR,NP,NL,NC,NZ,NI,NE,NG,NU,NF,MP,NO,OM,PK,PW,PS,PA,PG,PY,PE,PH,PN,PL,PT,PR,QA,RE,RO,RU,RW,BL,SH,KN,LC,MF,PM,VC,WS,SM,ST,SA,SN,RS,SC,SL,SG,SX,SK,SI,SB,SO,ZA,GS,SS,ES,LK,SD,SR,SJ,SE,CH,SY,TW,TJ,TZ,TH,TL,TG,TK,TO,TT,TN,TR,TM,TC,TV,UG,UA,AE,GB,US,UM,UY,UZ,VU,VE,VN,VG,VI,WF,EH,YE,ZM,ZW", currency = "AFN,DZD,ARS,AMD,AWG,AUD,AZN,BSD,BHD,THB,PAB,BBD,BYN,BZD,BMD,BOB,BRL,BND,BGN,BIF,CVE,CAD,CLP,COP,KMF,CDF,NIO,CRC,CUP,CZK,GMD,DKK,MKD,DJF,DOP,VND,XCD,EGP,SVC,ETB,EUR,FKP,FJD,HUF,GHS,GIP,HTG,PYG,GNF,GYD,HKD,UAH,ISK,INR,IRR,IQD,JMD,JOD,KES,PGK,HRK,KWD,AOA,MMK,LAK,GEL,LBP,ALL,HNL,SLL,LRD,LYD,SZL,LSL,MGA,MWK,MYR,MUR,MXN,MDL,MAD,MZN,NGN,ERN,NAD,NPR,ANG,ILS,TWD,NZD,BTN,KPW,NOK,TOP,PKR,MOP,UYU,PHP,GBP,BWP,QAR,GTQ,ZAR,OMR,KHR,RON,MVR,IDR,RUB,RWF,SHP,SAR,RSD,SCR,SGD,PEN,SBD,KGS,SOS,TJS,SSP,LKR,SDG,SRD,SEK,CHF,SYP,BDT,WST,TZS,KZT,TTD,MNT,TND,TRY,TMT,AED,UGX,USD,UZS,VUV,KRW,YER,JPY,CNY,ZMW,ZWL,PLN,CLF,STD,CUC"}
eps = { country = "AT", currency = "EUR" }
giropay = { country = "DE", currency = "EUR" }
ideal = { country = "NL", currency = "EUR" }
sofort = { country = "AT,BE,DE,ES,IT,NL", currency = "EUR" }

[pm_filters.globepay]
ali_pay = { country = "GB",currency = "GBP,CNY" }
we_chat_pay = { country = "GB",currency = "GBP,CNY" }

[pm_filters.jpmorgan]
debit = { country = "CA, GB, US, AT, BE, BG, HR, CY, CZ, DK, EE, FI, FR, DE, GR, HU, IE, IT, LV, LT, LU, MT, NL, PL, PT, RO, SK, SI, ES, SE", currency = "USD, EUR, GBP, AUD, NZD, SGD, CAD, JPY, HKD, KRW, TWD, MXN, BRL, DKK, NOK, ZAR, SEK, CHF, CZK, PLN, TRY, AFN, ALL, DZD, AOA, ARS, AMD, AWG, AZN, BSD, BDT, BBD, BYN, BZD, BMD, BOB, BAM, BWP, BND, BGN, BIF, BTN, XOF, XAF, XPF, KHR, CVE, KYD, CLP, CNY, COP, KMF, CDF, CRC, HRK, DJF, DOP, XCD, EGP, ETB, FKP, FJD, GMD, GEL, GHS, GIP, GTQ, GYD, HTG, HNL, HUF, ISK, INR, IDR, ILS, JMD, KZT, KES, LAK, LBP, LSL, LRD, MOP, MKD, MGA, MWK, MYR, MVR, MRU, MUR, MDL, MNT, MAD, MZN, MMK, NAD, NPR, ANG, PGK, NIO, NGN, PKR, PAB, PYG, PEN, PHP, QAR, RON, RWF, SHP, WST, STN, SAR, RSD, SCR, SLL, SBD, SOS, LKR, SRD, SZL, TJS, TZS, THB, TOP, TTD, UGX, UAH, AED, UYU, UZS, VUV, VND, YER, ZMW" }
credit = { country = "CA, GB, US, AT, BE, BG, HR, CY, CZ, DK, EE, FI, FR, DE, GR, HU, IE, IT, LV, LT, LU, MT, NL, PL, PT, RO, SK, SI, ES, SE", currency = "USD, EUR, GBP, AUD, NZD, SGD, CAD, JPY, HKD, KRW, TWD, MXN, BRL, DKK, NOK, ZAR, SEK, CHF, CZK, PLN, TRY, AFN, ALL, DZD, AOA, ARS, AMD, AWG, AZN, BSD, BDT, BBD, BYN, BZD, BMD, BOB, BAM, BWP, BND, BGN, BIF, BTN, XOF, XAF, XPF, KHR, CVE, KYD, CLP, CNY, COP, KMF, CDF, CRC, HRK, DJF, DOP, XCD, EGP, ETB, FKP, FJD, GMD, GEL, GHS, GIP, GTQ, GYD, HTG, HNL, HUF, ISK, INR, IDR, ILS, JMD, KZT, KES, LAK, LBP, LSL, LRD, MOP, MKD, MGA, MWK, MYR, MVR, MRU, MUR, MDL, MNT, MAD, MZN, MMK, NAD, NPR, ANG, PGK, NIO, NGN, PKR, PAB, PYG, PEN, PHP, QAR, RON, RWF, SHP, WST, STN, SAR, RSD, SCR, SLL, SBD, SOS, LKR, SRD, SZL, TJS, TZS, THB, TOP, TTD, UGX, UAH, AED, UYU, UZS, VUV, VND, YER, ZMW" }

[pm_filters.bitpay]
crypto_currency = { country = "US, CA, GB, AT, BE, BG, HR, CY, CZ, DK, EE, FI, FR, DE, GR, HU, IE, IT, LV, LT, LU, MT, NL, PL, PT, RO, SK, SI, ES, SE", currency = "USD, AUD, CAD, GBP, MXN, NZD, CHF, EUR"}

[pm_filters.paybox]
debit = { country = "FR", currency = "CAD, AUD, EUR, USD" }
credit = { country = "FR", currency = "CAD, AUD, EUR, USD" }

[pm_filters.payload]
debit = { currency = "USD,CAD" }
credit = { currency = "USD,CAD" }

[pm_filters.digitalvirgo]
direct_carrier_billing = {country = "MA, CM, ZA, EG, SN, DZ, TN, ML, GN, GH, LY, GA, CG, MG, BW, SD, NG, ID, SG, AZ, TR, FR, ES, PL, GB, PT, DE, IT, BE, IE, SK, GR, NL, CH, BR, MX, AR, CL, AE, IQ, KW, BH, SA, QA, PS, JO, OM, RU" , currency = "MAD, XOF, XAF, ZAR, EGP, DZD, TND, GNF, GHS, LYD, XAF, CDF, MGA, BWP, SDG, NGN, IDR, SGD, RUB, AZN, TRY, EUR, PLN, GBP, CHF, BRL, MXN, ARS, CLP, AED, IQD, KWD, BHD, SAR, QAR, ILS, JOD, OMR" }

[pm_filters.klarna]
klarna = { country = "AU,AT,BE,CA,CZ,DK,FI,FR,DE,GR,IE,IT,NL,NZ,NO,PL,PT,ES,SE,CH,GB,US", currency = "CHF,DKK,EUR,GBP,NOK,PLN,SEK,USD,AUD,NZD,CAD" }

[pm_filters.flexiti]
flexiti = { country = "CA", currency = "CAD" }

[pm_filters.mifinity]
mifinity = { country = "BR,CN,SG,MY,DE,CH,DK,GB,ES,AD,GI,FI,FR,GR,HR,IT,JP,MX,AR,CO,CL,PE,VE,UY,PY,BO,EC,GT,HN,SV,NI,CR,PA,DO,CU,PR,NL,NO,PL,PT,SE,RU,TR,TW,HK,MO,AX,AL,DZ,AS,AO,AI,AG,AM,AW,AU,AT,AZ,BS,BH,BD,BB,BE,BZ,BJ,BM,BT,BQ,BA,BW,IO,BN,BG,BF,BI,KH,CM,CA,CV,KY,CF,TD,CX,CC,KM,CG,CK,CI,CW,CY,CZ,DJ,DM,EG,GQ,ER,EE,ET,FK,FO,FJ,GF,PF,TF,GA,GM,GE,GH,GL,GD,GP,GU,GG,GN,GW,GY,HT,HM,VA,IS,IN,ID,IE,IM,IL,JE,JO,KZ,KE,KI,KW,KG,LA,LV,LB,LS,LI,LT,LU,MK,MG,MW,MV,ML,MT,MH,MQ,MR,MU,YT,FM,MD,MC,MN,ME,MS,MA,MZ,NA,NR,NP,NC,NZ,NE,NG,NU,NF,MP,OM,PK,PW,PS,PG,PH,PN,QA,RE,RO,RW,BL,SH,KN,LC,MF,PM,VC,WS,SM,ST,SA,SN,RS,SC,SL,SX,SK,SI,SB,SO,ZA,GS,KR,LK,SR,SJ,SZ,TH,TL,TG,TK,TO,TT,TN,TM,TC,TV,UG,UA,AE,UZ,VU,VN,VG,VI,WF,EH,ZM", currency = "AUD,CAD,CHF,CNY,CZK,DKK,EUR,GBP,INR,JPY,NOK,NZD,PLN,RUB,SEK,ZAR,USD,EGP,UYU,UZS" }

[pm_filters.payu]
debit = { country = "AE, AF, AL, AM, CW, AO, AR, AU, AW, AZ, BA, BB, BG, BH, BI, BM, BN, BO, BR, BS, BW, BY, BZ, CA, CD, LI, CL, CN, CO, CR, CV, CZ, DJ, DK, DO, DZ, EG, ET, AD, FJ, FK, GG, GE, GH, GI, GM, GN, GT, GY, HK, HN, HR, HT, HU, ID, IL, IQ, IS, JM, JO, JP, KG, KH, KM, KR, KW, KY, KZ, LA, LB, LR, LS, MA, MD, MG, MK, MN, MO, MR, MV, MW, MX, MY, MZ, NA, NG, NI, BV, CK, OM, PA, PE, PG, PL, PY, QA, RO, RS, RW, SA, SB, SC, SE, SG, SH, SO, SR, SV, SZ, TH, TJ, TM, TN, TO, TR, TT, TW, TZ, UG, AS, UY, UZ, VE, VN, VU, WS, CM, AI, BJ, PF, YE, ZA, ZM, ZW", currency = "AED, AFN, ALL, AMD, ANG, AOA, ARS, AUD, AWG, AZN, BAM, BBD, BGN, BHD, BIF, BMD, BND, BOB, BRL, BSD, BWP, BYN, BZD, CAD, CDF, CHF, CLP, CNY, COP, CRC, CVE, CZK, DJF, DKK, DOP, DZD, EGP, ETB, EUR, FJD, FKP, GBP, GEL, GHS, GIP, GMD, GNF, GTQ, GYD, HKD, HNL, HRK, HTG, HUF, IDR, ILS, IQD, ISK, JMD, JOD, JPY, KGS, KHR, KMF, KRW, KWD, KYD, KZT, LAK, LBP, LRD, LSL, MAD, MDL, MGA, MKD, MNT, MOP, MRU, MVR, MWK, MXN, MYR, MZN, NAD, NGN, NIO, NOK, NZD, OMR, PAB, PEN, PGK, PLN, PYG, QAR, RON, RSD, RWF, SAR, SBD, SCR, SEK, SGD, SHP, SOS, SRD, SVC, SZL, THB, TJS, TMT, TND, TOP, TRY, TTD, TWD, TZS, UGX, USD, UYU, UZS, VES, VND, VUV, WST, XAF, XCD, XOF, XPF, YER, ZAR, ZMW, ZWL" }
credit = { country = "AE, AF, AL, AM, CW, AO, AR, AU, AW, AZ, BA, BB, BG, BH, BI, BM, BN, BO, BR, BS, BW, BY, BZ, CA, CD, LI, CL, CN, CO, CR, CV, CZ, DJ, DK, DO, DZ, EG, ET, AD, FJ, FK, GG, GE, GH, GI, GM, GN, GT, GY, HK, HN, HR, HT, HU, ID, IL, IQ, IS, JM, JO, JP, KG, KH, KM, KR, KW, KY, KZ, LA, LB, LR, LS, MA, MD, MG, MK, MN, MO, MR, MV, MW, MX, MY, MZ, NA, NG, NI, BV, CK, OM, PA, PE, PG, PL, PY, QA, RO, RS, RW, SA, SB, SC, SE, SG, SH, SO, SR, SV, SZ, TH, TJ, TM, TN, TO, TR, TT, TW, TZ, UG, AS, UY, UZ, VE, VN, VU, WS, CM, AI, BJ, PF, YE, ZA, ZM, ZW", currency = "AED, AFN, ALL, AMD, ANG, AOA, ARS, AUD, AWG, AZN, BAM, BBD, BGN, BHD, BIF, BMD, BND, BOB, BRL, BSD, BWP, BYN, BZD, CAD, CDF, CHF, CLP, CNY, COP, CRC, CVE, CZK, DJF, DKK, DOP, DZD, EGP, ETB, EUR, FJD, FKP, GBP, GEL, GHS, GIP, GMD, GNF, GTQ, GYD, HKD, HNL, HRK, HTG, HUF, IDR, ILS, IQD, ISK, JMD, JOD, JPY, KGS, KHR, KMF, KRW, KWD, KYD, KZT, LAK, LBP, LRD, LSL, MAD, MDL, MGA, MKD, MNT, MOP, MRU, MVR, MWK, MXN, MYR, MZN, NAD, NGN, NIO, NOK, NZD, OMR, PAB, PEN, PGK, PLN, PYG, QAR, RON, RSD, RWF, SAR, SBD, SCR, SEK, SGD, SHP, SOS, SRD, SVC, SZL, THB, TJS, TMT, TND, TOP, TRY, TTD, TWD, TZS, UGX, USD, UYU, UZS, VES, VND, VUV, WST, XAF, XCD, XOF, XPF, YER, ZAR, ZMW, ZWL" }
google_pay = { country = "AL, DZ, AS, AO, AR, AU, AZ, BH, BY, BR, BG, CA, CL, CO, HR, CZ, DK, DO, EG, HK, HU, ID, IN, IL, JP, JO, KZ, KW, LB, MY, MX, OM, PA, PE, PL, QA, RO, SA, SG, SE, TW, TH, TR, AE, UY, VN", currency = "ALL, DZD, USD, AOA, XCD, ARS, AUD, EUR, AZN, BHD, BYN, BRL, BGN, CAD, CLP, COP, CZK, DKK, DOP, EGP, HKD, HUF, INR, IDR, ILS, JPY, JOD, KZT, KWD, LBP, MYR, MXN, NZD, NOK, OMR, PAB, PEN, PLN, QAR, RON, SAR, SGD, ZAR, SEK, CHF, TWD, THB, TRY, UAH, AED, GBP, UYU, VND" }

[pm_filters.prophetpay]
card_redirect = { country = "US", currency = "USD" }

[pm_filters.multisafepay]
credit = { country = "AF,AX,AL,DZ,AS,AD,AO,AI,AQ,AG,AR,AM,AW,AU,AT,AZ,BS,BH,BD,BB,BY,BE,BZ,BJ,BM,BT,BO,BQ,BA,BW,BV,BR,IO,BN,BG,BF,BI,CV,KH,CM,CA,KY,CF,TD,CL,CN,CX,CC,CO,KM,CG,CD,CK,CR,CI,HR,CU,CW,CY,CZ,DK,DJ,DM,DO,EC,EG,SV,GQ,ER,EE,ET,FK,FO,FJ,FI,FR,GF,PF,TF,GA,GM,GE,DE,GH,GI,GR,GL,GD,GP,GU,GT,GG,GN,GW,GY,HT,HM,VA,HN,HK,HU,IS,IN,ID,IR,IQ,IE,IM,IL,IT,JM,JP,JE,JO,KZ,KE,KI,KP,KR,KW,KG,LA,LV,LB,LS,LR,LY,LI,LT,LU,MO,MK,MG,MW,MY,MV,ML,MT,MH,MQ,MR,MU,YT,MX,FM,MD,MC,MN,ME,MS,MA,MZ,MM,NA,NR,NP,NL,NC,NZ,NI,NE,NG,NU,NF,MP,NO,OM,PK,PW,PS,PA,PG,PY,PE,PH,PN,PL,PT,PR,QA,RE,RO,RU,RW,BL,SH,KN,LC,MF,PM,VC,WS,SM,ST,SA,SN,RS,SC,SL,SG,SX,SK,SI,SB,SO,ZA,GS,SS,ES,LK,SD,SR,SJ,SZ,SE,CH,SY,TW,TJ,TZ,TH,TL,TG,TK,TO,TT,TN,TR,TM,TC,TV,UG,UA,AE,GB,US,UM,UY,UZ,VU,VE,VN,VG,VI,WF,EH,YE,ZM,ZW", currency = "AED,AUD,BRL,CAD,CHF,CLP,CNY,COP,CZK,DKK,EUR,GBP,HKD,HRK,HUF,ILS,INR,ISK,JPY,KRW,MXN,MYR,NOK,NZD,PEN,PLN,RON,RUB,SEK,SGD,TRY,TWD,USD,ZAR" }
debit = { country = "AF,AX,AL,DZ,AS,AD,AO,AI,AQ,AG,AR,AM,AW,AU,AT,AZ,BS,BH,BD,BB,BY,BE,BZ,BJ,BM,BT,BO,BQ,BA,BW,BV,BR,IO,BN,BG,BF,BI,CV,KH,CM,CA,KY,CF,TD,CL,CN,CX,CC,CO,KM,CG,CD,CK,CR,CI,HR,CU,CW,CY,CZ,DK,DJ,DM,DO,EC,EG,SV,GQ,ER,EE,ET,FK,FO,FJ,FI,FR,GF,PF,TF,GA,GM,GE,DE,GH,GI,GR,GL,GD,GP,GU,GT,GG,GN,GW,GY,HT,HM,VA,HN,HK,HU,IS,IN,ID,IR,IQ,IE,IM,IL,IT,JM,JP,JE,JO,KZ,KE,KI,KP,KR,KW,KG,LA,LV,LB,LS,LR,LY,LI,LT,LU,MO,MK,MG,MW,MY,MV,ML,MT,MH,MQ,MR,MU,YT,MX,FM,MD,MC,MN,ME,MS,MA,MZ,MM,NA,NR,NP,NL,NC,NZ,NI,NE,NG,NU,NF,MP,NO,OM,PK,PW,PS,PA,PG,PY,PE,PH,PN,PL,PT,PR,QA,RE,RO,RU,RW,BL,SH,KN,LC,MF,PM,VC,WS,SM,ST,SA,SN,RS,SC,SL,SG,SX,SK,SI,SB,SO,ZA,GS,SS,ES,LK,SD,SR,SJ,SZ,SE,CH,SY,TW,TJ,TZ,TH,TL,TG,TK,TO,TT,TN,TR,TM,TC,TV,UG,UA,AE,GB,US,UM,UY,UZ,VU,VE,VN,VG,VI,WF,EH,YE,ZM,ZW", currency = "AED,AUD,BRL,CAD,CHF,CLP,CNY,COP,CZK,DKK,EUR,GBP,HKD,HRK,HUF,ILS,INR,ISK,JPY,KRW,MXN,MYR,NOK,NZD,PEN,PLN,RON,RUB,SEK,SGD,TRY,TWD,USD,ZAR" }
google_pay = { country = "AL, DZ, AS, AO, AG, AR, AU, AT, AZ, BH, BY, BE, BR, BG, CA, CL, CO, HR, CZ, DK, DO, EG, EE, FI, FR, DE, GR, HK, HU, IN, ID, IE, IL, IT, JP, JO, KZ, KE, KW, LV, LB, LT, LU, MY, MX, NL, NZ, NO, OM, PK, PA, PE, PH, PL, PT, QA, RO, RU, SA, SG, SK, ZA, ES, LK, SE, CH, TW, TH, TR, UA, AE, GB, US, UY, VN", currency = "AED, AUD, BRL, CAD, CHF, CLP, COP, CZK, DKK, EUR, GBP, HKD, HRK, HUF, ILS, INR, JPY, MXN, MYR, NOK, NZD, PEN, PHP, PLN, RON, RUB, SEK, SGD, THB, TRY, TWD, UAH, USD, ZAR" }
paypal = { country = "AF,AX,AL,DZ,AS,AD,AO,AI,AQ,AG,AR,AM,AW,AU,AT,AZ,BS,BH,BD,BB,BY,BE,BZ,BJ,BM,BT,BO,BQ,BA,BW,BV,BR,IO,BN,BG,BF,BI,CV,KH,CM,CA,KY,CF,TD,CL,CN,CX,CC,CO,KM,CG,CD,CK,CR,CI,HR,CU,CW,CY,CZ,DK,DJ,DM,DO,EC,EG,SV,GQ,ER,EE,ET,FK,FO,FJ,FI,FR,GF,PF,TF,GA,GM,GE,DE,GH,GI,GR,GL,GD,GP,GU,GT,GG,GN,GW,GY,HT,HM,VA,HN,HK,HU,IS,IN,ID,IR,IQ,IE,IM,IL,IT,JM,JP,JE,JO,KZ,KE,KI,KP,KR,KW,KG,LA,LV,LB,LS,LR,LY,LI,LT,LU,MO,MK,MG,MW,MY,MV,ML,MT,MH,MQ,MR,MU,YT,MX,FM,MD,MC,MN,ME,MS,MA,MZ,MM,NA,NR,NP,NL,NC,NZ,NI,NE,NG,NU,NF,MP,NO,OM,PK,PW,PS,PA,PG,PY,PE,PH,PN,PL,PT,PR,QA,RE,RO,RU,RW,BL,SH,KN,LC,MF,PM,VC,WS,SM,ST,SA,SN,RS,SC,SL,SG,SX,SK,SI,SB,SO,ZA,GS,SS,ES,LK,SD,SR,SJ,SZ,SE,CH,SY,TW,TJ,TZ,TH,TL,TG,TK,TO,TT,TN,TR,TM,TC,TV,UG,UA,AE,GB,US,UM,UY,UZ,VU,VE,VN,VG,VI,WF,EH,YE,ZM,ZW", currency = "AUD,BRL,CAD,CHF,CZK,DKK,EUR,GBP,HKD,HRK,HUF,JPY,MXN,MYR,NOK,NZD,PHP,PLN,RUB,SEK,SGD,THB,TRY,TWD,USD" }
giropay = { country = "DE", currency = "EUR" }
ideal = { country = "NL", currency = "EUR" }
klarna = { country = "AT,BE,DK,FI,FR,DE,IT,NL,NO,PT,ES,SE,GB", currency = "DKK,EUR,GBP,NOK,SEK" }
trustly = { country = "AT,CZ,DK,EE,FI,DE,LV,LT,NL,NO,PL,PT,ES,SE,GB" , currency = "EUR,GBP,SEK"}
ali_pay = {currency = "EUR,USD"}
we_chat_pay = { currency = "EUR"}
eps = { country = "AT" , currency = "EUR"  }
mb_way = { country = "PT" , currency = "EUR" }
sofort = { country = "AT,BE,FR,DE,IT,PL,ES,CH,GB" , currency = "EUR"}

[pm_filters.cashtocode]
classic = { country = "AF,AX,AL,DZ,AS,AD,AO,AI,AQ,AG,AR,AM,AW,AU,AT,AZ,BS,BH,BD,BB,BY,BE,BZ,BJ,BM,BT,BO,BQ,BA,BW,BV,BR,IO,BN,BG,BF,BI,KH,CM,CA,CV,KY,CF,TD,CL,CN,CX,CC,CO,KM,CG,CD,CK,CR,CI,HR,CU,CW,CY,CZ,DK,DJ,DM,DO,EC,EG,SV,GQ,ER,EE,ET,FK,FO,FJ,FI,FR,GF,PF,TF,GA,GM,GE,DE,GH,GI,GR,GL,GD,GP,GU,GT,GG,GN,GW,GY,HT,HM,VA,HN,HK,HU,IS,IN,ID,IR,IQ,IE,IM,IL,IT,JM,JP,JE,JO,KZ,KE,KI,KP,KR,KW,KG,LA,LV,LB,LS,LR,LY,LI,LT,LU,MO,MK,MG,MW,MY,MV,ML,MT,MH,MQ,MR,MU,YT,MX,FM,MD,MC,MN,ME,MS,MA,MZ,MM,NA,NR,NP,NL,NC,NZ,NI,NE,NG,NU,NF,MP,NO,OM,PK,PW,PS,PA,PG,PY,PE,PH,PN,PL,PT,PR,QA,RE,RO,RU,RW,BL,SH,KN,LC,MF,PM,VC,WS,SM,ST,SA,SN,RS,SC,SL,SG,SX,SK,SI,SB,SO,ZA,GS,SS,ES,LK,SD,SR,SJ,SZ,SE,CH,SY,TW,TJ,TZ,TH,TL,TG,TK,TO,TT,TN,TR,TM,TC,TV,UG,UA,AE,GB,UM,UY,UZ,VU,VE,VN,VG,VI,WF,EH,YE,ZM,ZW,US", currency = "AED,AFN,ALL,AMD,ANG,AOA,ARS,AUD,AWG,AZN,BAM,BBD,BDT,BGN,BHD,BIF,BMD,BND,BOB,BRL,BSD,BTN,BWP,BYN,BZD,CAD,CDF,CHF,CLF,CLP,CNY,COP,CRC,CUC,CUP,CVE,CZK,DJF,DKK,DOP,DZD,EGP,ERN,ETB,EUR,FJD,FKP,GBP,GEL,GHS,GIP,GMD,GNF,GTQ,GYD,HKD,HNL,HRK,HTG,HUF,IDR,ILS,INR,IQD,IRR,ISK,JMD,JOD,JPY,KES,KGS,KHR,KMF,KPW,KRW,KWD,KYD,KZT,LAK,LBP,LKR,LRD,LSL,LYD,MAD,MDL,MGA,MKD,MMK,MNT,MOP,MRU,MUR,MVR,MWK,MXN,MYR,MZN,NAD,NGN,NIO,NOK,NPR,NZD,OMR,PAB,PEN,PGK,PHP,PKR,PLN,PYG,QAR,RON,RSD,RUB,RWF,SAR,SBD,SCR,SDG,SEK,SGD,SHP,SLE,SLL,SOS,SRD,SSP,STD,STN,SVC,SYP,SZL,THB,TJS,TMT,TND,TOP,TRY,TTD,TWD,TZS,UAH,UGX,USD,UYU,UZS,VES,VND,VUV,WST,XAF,XCD,XOF,XPF,YER,ZAR,ZMW,ZWL" }
evoucher = { country = "AF,AX,AL,DZ,AS,AD,AO,AI,AQ,AG,AR,AM,AW,AU,AT,AZ,BS,BH,BD,BB,BY,BE,BZ,BJ,BM,BT,BO,BQ,BA,BW,BV,BR,IO,BN,BG,BF,BI,KH,CM,CA,CV,KY,CF,TD,CL,CN,CX,CC,CO,KM,CG,CD,CK,CR,CI,HR,CU,CW,CY,CZ,DK,DJ,DM,DO,EC,EG,SV,GQ,ER,EE,ET,FK,FO,FJ,FI,FR,GF,PF,TF,GA,GM,GE,DE,GH,GI,GR,GL,GD,GP,GU,GT,GG,GN,GW,GY,HT,HM,VA,HN,HK,HU,IS,IN,ID,IR,IQ,IE,IM,IL,IT,JM,JP,JE,JO,KZ,KE,KI,KP,KR,KW,KG,LA,LV,LB,LS,LR,LY,LI,LT,LU,MO,MK,MG,MW,MY,MV,ML,MT,MH,MQ,MR,MU,YT,MX,FM,MD,MC,MN,ME,MS,MA,MZ,MM,NA,NR,NP,NL,NC,NZ,NI,NE,NG,NU,NF,MP,NO,OM,PK,PW,PS,PA,PG,PY,PE,PH,PN,PL,PT,PR,QA,RE,RO,RU,RW,BL,SH,KN,LC,MF,PM,VC,WS,SM,ST,SA,SN,RS,SC,SL,SG,SX,SK,SI,SB,SO,ZA,GS,SS,ES,LK,SD,SR,SJ,SZ,SE,CH,SY,TW,TJ,TZ,TH,TL,TG,TK,TO,TT,TN,TR,TM,TC,TV,UG,UA,AE,GB,UM,UY,UZ,VU,VE,VN,VG,VI,WF,EH,YE,ZM,ZW,US", currency = "AED,AFN,ALL,AMD,ANG,AOA,ARS,AUD,AWG,AZN,BAM,BBD,BDT,BGN,BHD,BIF,BMD,BND,BOB,BRL,BSD,BTN,BWP,BYN,BZD,CAD,CDF,CHF,CLF,CLP,CNY,COP,CRC,CUC,CUP,CVE,CZK,DJF,DKK,DOP,DZD,EGP,ERN,ETB,EUR,FJD,FKP,GBP,GEL,GHS,GIP,GMD,GNF,GTQ,GYD,HKD,HNL,HRK,HTG,HUF,IDR,ILS,INR,IQD,IRR,ISK,JMD,JOD,JPY,KES,KGS,KHR,KMF,KPW,KRW,KWD,KYD,KZT,LAK,LBP,LKR,LRD,LSL,LYD,MAD,MDL,MGA,MKD,MMK,MNT,MOP,MRU,MUR,MVR,MWK,MXN,MYR,MZN,NAD,NGN,NIO,NOK,NPR,NZD,OMR,PAB,PEN,PGK,PHP,PKR,PLN,PYG,QAR,RON,RSD,RUB,RWF,SAR,SBD,SCR,SDG,SEK,SGD,SHP,SLE,SLL,SOS,SRD,SSP,STD,STN,SVC,SYP,SZL,THB,TJS,TMT,TND,TOP,TRY,TTD,TWD,TZS,UAH,UGX,USD,UYU,UZS,VES,VND,VUV,WST,XAF,XCD,XOF,XPF,YER,ZAR,ZMW,ZWL" }

[pm_filters.wellsfargo]
credit = { country = "AF,AX,AL,DZ,AS,AD,AO,AI,AQ,AG,AR,AM,AW,AU,AT,AZ,BS,BH,BD,BB,BY,BE,BZ,BJ,BM,BT,BO,BQ,BA,BW,BV,BR,IO,BN,BG,BF,BI,KH,CM,CA,CV,KY,CF,TD,CL,CN,CX,CC,CO,KM,CG,CD,CK,CR,CI,HR,CU,CW,CY,CZ,DK,DJ,DM,DO,EC,EG,SV,GQ,ER,EE,ET,FK,FO,FJ,FI,FR,GF,PF,TF,GA,GM,GE,DE,GH,GI,GR,GL,GD,GP,GU,GT,GG,GN,GW,GY,HT,HM,VA,HN,HK,HU,IS,IN,ID,IR,IQ,IE,IM,IL,IT,JM,JP,JE,JO,KZ,KE,KI,KP,KR,KW,KG,LA,LV,LB,LS,LR,LY,LI,LT,LU,MO,MK,MG,MW,MY,MV,ML,MT,MH,MQ,MR,MU,YT,MX,FM,MD,MC,MN,ME,MS,MA,MZ,MM,NA,NR,NP,NL,NC,NZ,NI,NE,NG,NU,NF,MP,NO,OM,PK,PW,PS,PA,PG,PY,PE,PH,PN,PL,PT,PR,QA,RE,RO,RU,RW,BL,SH,KN,LC,MF,PM,VC,WS,SM,ST,SA,SN,RS,SC,SL,SG,SX,SK,SI,SB,SO,ZA,GS,SS,ES,LK,SD,SR,SJ,SZ,SE,CH,SY,TW,TJ,TZ,TH,TL,TG,TK,TO,TT,TN,TR,TM,TC,TV,UG,UA,US,AE,GB,UM,UY,UZ,VU,VE,VN,VG,VI,WF,EH,YE,ZM,ZW", currency = "AED,AFN,ALL,AMD,ANG,AOA,ARS,AUD,AWG,AZN,BAM,BBD,BDT,BGN,BHD,BIF,BMD,BND,BOB,BRL,BSD,BTN,BWP,BYN,BZD,CAD,CDF,CHF,CLP,CNY,COP,CRC,CUP,CVE,CZK,DJF,DKK,DOP,DZD,EGP,ERN,ETB,EUR,FJD,FKP,GBP,GEL,GHS,GIP,GMD,GNF,GTQ,GYD,HKD,HNL,HRK,HTG,HUF,IDR,ILS,INR,IQD,IRR,ISK,JMD,JOD,JPY,KES,KGS,KHR,KMF,KPW,KRW,KWD,KYD,KZT,LAK,LBP,LKR,LRD,LSL,LYD,MAD,MDL,MGA,MKD,MMK,MNT,MOP,MRU,MUR,MVR,MWK,MXN,MYR,MZN,NAD,NGN,NIO,NOK,NPR,NZD,OMR,PAB,PEN,PGK,PHP,PKR,PLN,PYG,QAR,RON,RSD,RUB,RWF,SAR,SBD,SCR,SDG,SEK,SGD,SHP,SLE,SLL,SOS,SRD,SSP,STN,SVC,SYP,SZL,THB,TJS,TMT,TND,TOP,TRY,TTD,TWD,TZS,UAH,UGX,USD,UYU,UZS,VES,VND,VUV,WST,XAF,XCD,XOF,XPF,YER,ZAR,ZMW,ZWL" }
debit = { country = "AF,AX,AL,DZ,AS,AD,AO,AI,AQ,AG,AR,AM,AW,AU,AT,AZ,BS,BH,BD,BB,BY,BE,BZ,BJ,BM,BT,BO,BQ,BA,BW,BV,BR,IO,BN,BG,BF,BI,KH,CM,CA,CV,KY,CF,TD,CL,CN,CX,CC,CO,KM,CG,CD,CK,CR,CI,HR,CU,CW,CY,CZ,DK,DJ,DM,DO,EC,EG,SV,GQ,ER,EE,ET,FK,FO,FJ,FI,FR,GF,PF,TF,GA,GM,GE,DE,GH,GI,GR,GL,GD,GP,GU,GT,GG,GN,GW,GY,HT,HM,VA,HN,HK,HU,IS,IN,ID,IR,IQ,IE,IM,IL,IT,JM,JP,JE,JO,KZ,KE,KI,KP,KR,KW,KG,LA,LV,LB,LS,LR,LY,LI,LT,LU,MO,MK,MG,MW,MY,MV,ML,MT,MH,MQ,MR,MU,YT,MX,FM,MD,MC,MN,ME,MS,MA,MZ,MM,NA,NR,NP,NL,NC,NZ,NI,NE,NG,NU,NF,MP,NO,OM,PK,PW,PS,PA,PG,PY,PE,PH,PN,PL,PT,PR,QA,RE,RO,RU,RW,BL,SH,KN,LC,MF,PM,VC,WS,SM,ST,SA,SN,RS,SC,SL,SG,SX,SK,SI,SB,SO,ZA,GS,SS,ES,LK,SD,SR,SJ,SZ,SE,CH,SY,TW,TJ,TZ,TH,TL,TG,TK,TO,TT,TN,TR,TM,TC,TV,UG,UA,US,AE,GB,UM,UY,UZ,VU,VE,VN,VG,VI,WF,EH,YE,ZM,ZW", currency = "AED,AFN,ALL,AMD,ANG,AOA,ARS,AUD,AWG,AZN,BAM,BBD,BDT,BGN,BHD,BIF,BMD,BND,BOB,BRL,BSD,BTN,BWP,BYN,BZD,CAD,CDF,CHF,CLP,CNY,COP,CRC,CUP,CVE,CZK,DJF,DKK,DOP,DZD,EGP,ERN,ETB,EUR,FJD,FKP,GBP,GEL,GHS,GIP,GMD,GNF,GTQ,GYD,HKD,HNL,HRK,HTG,HUF,IDR,ILS,INR,IQD,IRR,ISK,JMD,JOD,JPY,KES,KGS,KHR,KMF,KPW,KRW,KWD,KYD,KZT,LAK,LBP,LKR,LRD,LSL,LYD,MAD,MDL,MGA,MKD,MMK,MNT,MOP,MRU,MUR,MVR,MWK,MXN,MYR,MZN,NAD,NGN,NIO,NOK,NPR,NZD,OMR,PAB,PEN,PGK,PHP,PKR,PLN,PYG,QAR,RON,RSD,RUB,RWF,SAR,SBD,SCR,SDG,SEK,SGD,SHP,SLE,SLL,SOS,SRD,SSP,STN,SVC,SYP,SZL,THB,TJS,TMT,TND,TOP,TRY,TTD,TWD,TZS,UAH,UGX,USD,UYU,UZS,VES,VND,VUV,WST,XAF,XCD,XOF,XPF,YER,ZAR,ZMW,ZWL" }
google_pay = { country = "US", currency = "USD" }
apple_pay = { country = "US", currency = "USD" }
ach = { country = "US", currency = "USD" }

[pm_filters.stax]
credit = { country = "US", currency = "USD" }
debit = { country = "US", currency = "USD" }
ach = { country = "US", currency = "USD" }

[pm_filters.stripe]
affirm = { country = "US", currency = "USD" }
afterpay_clearpay = { country = "US,CA,GB,AU,NZ,FR,ES", currency = "USD,CAD,GBP,AUD,NZD" }
apple_pay.country = "AU, AT, BE, BR, BG, CA, HR, CY, CZ, DK, EE, FI, FR, DE, GR, HU, HK, IE, IT, JP, LV, LI, LT, LU, MT, MY, MX, NL, NZ, NO, PL, PT, RO, SK, SG, SI, ZA, ES, SE, CH, GB, AE, US"
cashapp = { country = "US", currency = "USD" }
eps = { country = "AT", currency = "EUR" }
giropay = { country = "DE", currency = "EUR" }
google_pay.country = "AU, AT, BE, BR, BG, CA, HR, CZ, DK, EE, FI, FR, DE, GR, HK, HU, IN, ID, IE, IT, JP, LV, KE, LT, LU, MY, MX, NL, NZ, NO, PL, PT, RO, SG, SK, ZA, ES, SE, CH, TH, AE, GB, US"
ideal = { country = "NL", currency = "EUR" }
klarna = { country = "AU,AT,BE,CA,CZ,DK,FI,FR,DE,GR,IE,IT,NL,NZ,NO,PL,PT,ES,SE,CH,GB,US", currency = "AUD,CAD,CHF,CZK,DKK,EUR,GBP,NOK,NZD,PLN,SEK,USD" }
multibanco = { country = "PT", currency = "EUR" }
ach = { country = "US", currency = "USD" }
revolut_pay = { currency = "EUR,GBP" }

[pm_filters.volt]
open_banking_uk = {country = "DE,GB,AT,BE,CY,EE,ES,FI,FR,GR,HR,IE,IT,LT,LU,LV,MT,NL,PT,SI,SK,BG,CZ,DK,HU,NO,PL,RO,SE,AU,BR", currency = "EUR,GBP,DKK,NOK,PLN,SEK,AUD,BRL"}

[pm_filters.razorpay]
upi_collect = {country = "IN", currency = "INR"}

[pm_filters.phonepe]
upi_collect = { country = "IN", currency = "INR" }
upi_intent = { country = "IN", currency = "INR" }

[pm_filters.paytm]
upi_collect = { country = "IN", currency = "INR" }
upi_intent = { country = "IN", currency = "INR" }

[pm_filters.redsys]
credit = { currency = "AUD,BGN,CAD,CHF,COP,CZK,DKK,EUR,GBP,HRK,HUF,ILS,INR,JPY,MYR,NOK,NZD,PEN,PLN,RUB,SAR,SEK,SGD,THB,USD,ZAR", country="ES" }
debit = { currency = "AUD,BGN,CAD,CHF,COP,CZK,DKK,EUR,GBP,HRK,HUF,ILS,INR,JPY,MYR,NOK,NZD,PEN,PLN,RUB,SAR,SEK,SGD,THB,USD,ZAR", country="ES" }

[pm_filters.plaid]
open_banking_pis = {currency = "EUR,GBP"}

[pm_filters.worldpay]
debit = { country = "AF,DZ,AW,AU,AZ,BS,BH,BD,BB,BZ,BM,BT,BO,BA,BW,BR,BN,BG,BI,KH,CA,CV,KY,CL,CO,KM,CD,CR,CZ,DK,DJ,ST,DO,EC,EG,SV,ER,ET,FK,FJ,GM,GE,GH,GI,GT,GN,GY,HT,HN,HK,HU,IS,IN,ID,IR,IQ,IE,IL,IT,JM,JP,JO,KZ,KE,KW,LA,LB,LS,LR,LY,LT,MO,MK,MG,MW,MY,MV,MR,MU,MX,MD,MN,MA,MZ,MM,NA,NZ,NI,NG,KP,NO,AR,PK,PG,PY,PE,UY,PH,PL,GB,QA,OM,RO,RU,RW,WS,SG,ST,ZA,KR,LK,SH,SD,SR,SZ,SE,CH,SY,TW,TJ,TZ,TH,TT,TN,TR,UG,UA,US,UZ,VU,VE,VN,ZM,ZW", currency = "AFN,DZD,ANG,AWG,AUD,AZN,BSD,BHD,BDT,BBD,BZD,BMD,BTN,BOB,BAM,BWP,BRL,BND,BGN,BIF,KHR,CAD,CVE,KYD,XOF,XAF,XPF,CLP,COP,KMF,CDF,CRC,EUR,CZK,DKK,DJF,DOP,XCD,EGP,SVC,ERN,ETB,EUR,FKP,FJD,GMD,GEL,GHS,GIP,GTQ,GNF,GYD,HTG,HNL,HKD,HUF,ISK,INR,IDR,IRR,IQD,ILS,JMD,JPY,JOD,KZT,KES,KWD,LAK,LBP,LSL,LRD,LYD,MOP,MKD,MGA,MWK,MYR,MVR,MRU,MUR,MXN,MDL,MNT,MAD,MZN,MMK,NAD,NPR,NZD,NIO,NGN,KPW,NOK,ARS,PKR,PAB,PGK,PYG,PEN,UYU,PHP,PLN,GBP,QAR,OMR,RON,RUB,RWF,WST,SAR,RSD,SCR,SLL,SGD,STN,SBD,SOS,ZAR,KRW,LKR,SHP,SDG,SRD,SZL,SEK,CHF,SYP,TWD,TJS,TZS,THB,TOP,TTD,TND,TRY,TMT,AED,UGX,UAH,USD,UZS,VUV,VND,YER,CNY,ZMW,ZWL" }
credit = { country = "AF,DZ,AW,AU,AZ,BS,BH,BD,BB,BZ,BM,BT,BO,BA,BW,BR,BN,BG,BI,KH,CA,CV,KY,CL,CO,KM,CD,CR,CZ,DK,DJ,ST,DO,EC,EG,SV,ER,ET,FK,FJ,GM,GE,GH,GI,GT,GN,GY,HT,HN,HK,HU,IS,IN,ID,IR,IQ,IE,IL,IT,JM,JP,JO,KZ,KE,KW,LA,LB,LS,LR,LY,LT,MO,MK,MG,MW,MY,MV,MR,MU,MX,MD,MN,MA,MZ,MM,NA,NZ,NI,NG,KP,NO,AR,PK,PG,PY,PE,UY,PH,PL,GB,QA,OM,RO,RU,RW,WS,SG,ST,ZA,KR,LK,SH,SD,SR,SZ,SE,CH,SY,TW,TJ,TZ,TH,TT,TN,TR,UG,UA,US,UZ,VU,VE,VN,ZM,ZW", currency = "AFN,DZD,ANG,AWG,AUD,AZN,BSD,BHD,BDT,BBD,BZD,BMD,BTN,BOB,BAM,BWP,BRL,BND,BGN,BIF,KHR,CAD,CVE,KYD,XOF,XAF,XPF,CLP,COP,KMF,CDF,CRC,EUR,CZK,DKK,DJF,DOP,XCD,EGP,SVC,ERN,ETB,EUR,FKP,FJD,GMD,GEL,GHS,GIP,GTQ,GNF,GYD,HTG,HNL,HKD,HUF,ISK,INR,IDR,IRR,IQD,ILS,JMD,JPY,JOD,KZT,KES,KWD,LAK,LBP,LSL,LRD,LYD,MOP,MKD,MGA,MWK,MYR,MVR,MRU,MUR,MXN,MDL,MNT,MAD,MZN,MMK,NAD,NPR,NZD,NIO,NGN,KPW,NOK,ARS,PKR,PAB,PGK,PYG,PEN,UYU,PHP,PLN,GBP,QAR,OMR,RON,RUB,RWF,WST,SAR,RSD,SCR,SLL,SGD,STN,SBD,SOS,ZAR,KRW,LKR,SHP,SDG,SRD,SZL,SEK,CHF,SYP,TWD,TJS,TZS,THB,TOP,TTD,TND,TRY,TMT,AED,UGX,UAH,USD,UZS,VUV,VND,YER,CNY,ZMW,ZWL" }
google_pay = { country = "AL, DZ, AS, AO, AG, AR, AU, AT, AZ, BH, BY, BE, BR, BG, CA, CL, CO, HR, CZ, DK, DO, EG, EE, FI, FR, DE, GR, HK, HU, IN, ID, IE, IL, IT, JP, JO, KZ, KE, KW, LV, LB, LT, LU, MY, MX, NL, NZ, NO, OM, PK, PA, PE, PH, PL, PT, QA, RO, RU, SA, SG, SK, ZA, ES, LK, SE, CH, TW, TH, TR, UA, AE, GB, US, UY, VN", currency = "DZD, AOA, USD, XCD, ARS, AUD, AZN, EUR, BHD, BYN, BRL, BGN, CAD, CLP, COP, CZK, DKK, DOP, EGP, HKD, HUF, INR, IDR, ILS, JPY, JOD, KZT, KES, KWD, LBP, MYR, MXN, NZD, NOK, OMR, PKR, PAB, PEN, PHP, PLN, QAR, RON, RUB, SAR, SGD, ZAR, LKR, SEK, CHF, TWD, THB, TRY, UAH, AED, GBP, UYU, VND" }
apple_pay = { country = "EG, MA, ZA, AU, CN, HK, JP, MO, MY, MN, NZ, SG, TW, VN, AM, AT, AZ, BY, BE, BG, HR, CY, CZ, DK, EE, FO, FI, FR, GE, DE, GR, GL, GG, HU, IE, IS, IM, IT, KZ, JE, LV, LI, LT, LU, MT, MD, MC, ME, NL, NO, PL, PT, RO, SM, RS, SK, SI, ES, SE, CH, UA, GB, VA, AR, BR, CL, CO, CR, DO, EC, SV, GT, HN, MX, PA, PY, PE, BS, BH, IL, JO, KW, OM, PS, QA, SA, AE, CA, US, PR", currency = "EGP, MAD, ZAR, AUD, CNY, HKD, JPY, MOP, MYR, MNT, NZD, SGD, KRW, TWD, VND, EUR, AZN, BYN, BGN, CZK, DKK, GEL, GBP, HUF, ISK, KZT, CHF, MDL, NOK, PLN, RON, RSD, SEK, UAH, ARS, BRL, CLP, COP, CRC, DOP, USD, GTQ, HNL, MXN, PAB, PYG, PEN, BSD, UYU, BHD, ILS, JOD, KWD, OMR, QAR, SAR, AED, CAD" }

[pm_filters.worldpayxml]
debit = { country = "AF,DZ,AW,AU,AZ,BS,BH,BD,BB,BZ,BM,BT,BO,BA,BW,BR,BN,BG,BI,KH,CA,CV,KY,CL,CO,KM,CD,CR,CZ,DK,DJ,ST,DO,EC,EG,SV,ER,ET,FK,FJ,GM,GE,GH,GI,GT,GN,GY,HT,HN,HK,HU,IS,IN,ID,IR,IQ,IE,IL,IT,JM,JP,JO,KZ,KE,KW,LA,LB,LS,LR,LY,LT,MO,MK,MG,MW,MY,MV,MR,MU,MX,MD,MN,MA,MZ,MM,NA,NZ,NI,NG,KP,NO,AR,PK,PG,PY,PE,UY,PH,PL,GB,QA,OM,RO,RU,RW,WS,SG,ST,ZA,KR,LK,SH,SD,SR,SZ,SE,CH,SY,TW,TJ,TZ,TH,TT,TN,TR,UG,UA,US,UZ,VU,VE,VN,ZM,ZW", currency = "AFN,DZD,ANG,AWG,AUD,AZN,BSD,BHD,BDT,BBD,BZD,BMD,BTN,BOB,BAM,BWP,BRL,BND,BGN,BIF,KHR,CAD,CVE,KYD,XOF,XAF,XPF,CLP,COP,KMF,CDF,CRC,EUR,CZK,DKK,DJF,DOP,XCD,EGP,SVC,ERN,ETB,EUR,FKP,FJD,GMD,GEL,GHS,GIP,GTQ,GNF,GYD,HTG,HNL,HKD,HUF,ISK,INR,IDR,IRR,IQD,ILS,JMD,JPY,JOD,KZT,KES,KWD,LAK,LBP,LSL,LRD,LYD,MOP,MKD,MGA,MWK,MYR,MVR,MRU,MUR,MXN,MDL,MNT,MAD,MZN,MMK,NAD,NPR,NZD,NIO,NGN,KPW,NOK,ARS,PKR,PAB,PGK,PYG,PEN,UYU,PHP,PLN,GBP,QAR,OMR,RON,RUB,RWF,WST,SAR,RSD,SCR,SLL,SGD,STN,SBD,SOS,ZAR,KRW,LKR,SHP,SDG,SRD,SZL,SEK,CHF,SYP,TWD,TJS,TZS,THB,TOP,TTD,TND,TRY,TMT,AED,UGX,UAH,USD,UZS,VUV,VND,YER,CNY,ZMW,ZWL" }
credit = { country = "AF,DZ,AW,AU,AZ,BS,BH,BD,BB,BZ,BM,BT,BO,BA,BW,BR,BN,BG,BI,KH,CA,CV,KY,CL,CO,KM,CD,CR,CZ,DK,DJ,ST,DO,EC,EG,SV,ER,ET,FK,FJ,GM,GE,GH,GI,GT,GN,GY,HT,HN,HK,HU,IS,IN,ID,IR,IQ,IE,IL,IT,JM,JP,JO,KZ,KE,KW,LA,LB,LS,LR,LY,LT,MO,MK,MG,MW,MY,MV,MR,MU,MX,MD,MN,MA,MZ,MM,NA,NZ,NI,NG,KP,NO,AR,PK,PG,PY,PE,UY,PH,PL,GB,QA,OM,RO,RU,RW,WS,SG,ST,ZA,KR,LK,SH,SD,SR,SZ,SE,CH,SY,TW,TJ,TZ,TH,TT,TN,TR,UG,UA,US,UZ,VU,VE,VN,ZM,ZW", currency = "AFN,DZD,ANG,AWG,AUD,AZN,BSD,BHD,BDT,BBD,BZD,BMD,BTN,BOB,BAM,BWP,BRL,BND,BGN,BIF,KHR,CAD,CVE,KYD,XOF,XAF,XPF,CLP,COP,KMF,CDF,CRC,EUR,CZK,DKK,DJF,DOP,XCD,EGP,SVC,ERN,ETB,EUR,FKP,FJD,GMD,GEL,GHS,GIP,GTQ,GNF,GYD,HTG,HNL,HKD,HUF,ISK,INR,IDR,IRR,IQD,ILS,JMD,JPY,JOD,KZT,KES,KWD,LAK,LBP,LSL,LRD,LYD,MOP,MKD,MGA,MWK,MYR,MVR,MRU,MUR,MXN,MDL,MNT,MAD,MZN,MMK,NAD,NPR,NZD,NIO,NGN,KPW,NOK,ARS,PKR,PAB,PGK,PYG,PEN,UYU,PHP,PLN,GBP,QAR,OMR,RON,RUB,RWF,WST,SAR,RSD,SCR,SLL,SGD,STN,SBD,SOS,ZAR,KRW,LKR,SHP,SDG,SRD,SZL,SEK,CHF,SYP,TWD,TJS,TZS,THB,TOP,TTD,TND,TRY,TMT,AED,UGX,UAH,USD,UZS,VUV,VND,YER,CNY,ZMW,ZWL" }


[pm_filters.worldpayvantiv]
debit = { country = "AF,DZ,AW,AU,AZ,BS,BH,BD,BB,BZ,BM,BT,BO,BA,BW,BR,BN,BG,BI,KH,CA,CV,KY,CL,CO,KM,CD,CR,CZ,DK,DJ,ST,DO,EC,EG,SV,ER,ET,FK,FJ,GM,GE,GH,GI,GT,GN,GY,HT,HN,HK,HU,IS,IN,ID,IR,IQ,IE,IL,IT,JM,JP,JO,KZ,KE,KW,LA,LB,LS,LR,LY,LT,MO,MK,MG,MW,MY,MV,MR,MU,MX,MD,MN,MA,MZ,MM,NA,NZ,NI,NG,KP,NO,AR,PK,PG,PY,PE,UY,PH,PL,GB,QA,OM,RO,RU,RW,WS,SG,ST,ZA,KR,LK,SH,SD,SR,SZ,SE,CH,SY,TW,TJ,TZ,TH,TT,TN,TR,UG,UA,US,UZ,VU,VE,VN,ZM,ZW", currency = "AFN,DZD,ANG,AWG,AUD,AZN,BSD,BHD,BDT,BBD,BZD,BMD,BTN,BOB,BAM,BWP,BRL,BND,BGN,BIF,KHR,CAD,CVE,KYD,XOF,XAF,XPF,CLP,COP,KMF,CDF,CRC,EUR,CZK,DKK,DJF,DOP,XCD,EGP,SVC,ERN,ETB,EUR,FKP,FJD,GMD,GEL,GHS,GIP,GTQ,GNF,GYD,HTG,HNL,HKD,HUF,ISK,INR,IDR,IRR,IQD,ILS,JMD,JPY,JOD,KZT,KES,KWD,LAK,LBP,LSL,LRD,LYD,MOP,MKD,MGA,MWK,MYR,MVR,MRU,MUR,MXN,MDL,MNT,MAD,MZN,MMK,NAD,NPR,NZD,NIO,NGN,KPW,NOK,ARS,PKR,PAB,PGK,PYG,PEN,UYU,PHP,PLN,GBP,QAR,OMR,RON,RUB,RWF,WST,SAR,RSD,SCR,SLL,SGD,STN,SBD,SOS,ZAR,KRW,LKR,SHP,SDG,SRD,SZL,SEK,CHF,SYP,TWD,TJS,TZS,THB,TOP,TTD,TND,TRY,TMT,AED,UGX,UAH,USD,UZS,VUV,VND,YER,CNY,ZMW,ZWL" }
credit = { country = "AF,DZ,AW,AU,AZ,BS,BH,BD,BB,BZ,BM,BT,BO,BA,BW,BR,BN,BG,BI,KH,CA,CV,KY,CL,CO,KM,CD,CR,CZ,DK,DJ,ST,DO,EC,EG,SV,ER,ET,FK,FJ,GM,GE,GH,GI,GT,GN,GY,HT,HN,HK,HU,IS,IN,ID,IR,IQ,IE,IL,IT,JM,JP,JO,KZ,KE,KW,LA,LB,LS,LR,LY,LT,MO,MK,MG,MW,MY,MV,MR,MU,MX,MD,MN,MA,MZ,MM,NA,NZ,NI,NG,KP,NO,AR,PK,PG,PY,PE,UY,PH,PL,GB,QA,OM,RO,RU,RW,WS,SG,ST,ZA,KR,LK,SH,SD,SR,SZ,SE,CH,SY,TW,TJ,TZ,TH,TT,TN,TR,UG,UA,US,UZ,VU,VE,VN,ZM,ZW", currency = "AFN,DZD,ANG,AWG,AUD,AZN,BSD,BHD,BDT,BBD,BZD,BMD,BTN,BOB,BAM,BWP,BRL,BND,BGN,BIF,KHR,CAD,CVE,KYD,XOF,XAF,XPF,CLP,COP,KMF,CDF,CRC,EUR,CZK,DKK,DJF,DOP,XCD,EGP,SVC,ERN,ETB,EUR,FKP,FJD,GMD,GEL,GHS,GIP,GTQ,GNF,GYD,HTG,HNL,HKD,HUF,ISK,INR,IDR,IRR,IQD,ILS,JMD,JPY,JOD,KZT,KES,KWD,LAK,LBP,LSL,LRD,LYD,MOP,MKD,MGA,MWK,MYR,MVR,MRU,MUR,MXN,MDL,MNT,MAD,MZN,MMK,NAD,NPR,NZD,NIO,NGN,KPW,NOK,ARS,PKR,PAB,PGK,PYG,PEN,UYU,PHP,PLN,GBP,QAR,OMR,RON,RUB,RWF,WST,SAR,RSD,SCR,SLL,SGD,STN,SBD,SOS,ZAR,KRW,LKR,SHP,SDG,SRD,SZL,SEK,CHF,SYP,TWD,TJS,TZS,THB,TOP,TTD,TND,TRY,TMT,AED,UGX,UAH,USD,UZS,VUV,VND,YER,CNY,ZMW,ZWL" }
apple_pay = { country = "AF,DZ,AW,AU,AZ,BS,BH,BD,BB,BZ,BM,BT,BO,BA,BW,BR,BN,BG,BI,KH,CA,CV,KY,CL,CO,KM,CD,CR,CZ,DK,DJ,ST,DO,EC,EG,SV,ER,ET,FK,FJ,GM,GE,GH,GI,GT,GN,GY,HT,HN,HK,HU,IS,IN,ID,IR,IQ,IE,IL,IT,JM,JP,JO,KZ,KE,KW,LA,LB,LS,LR,LY,LT,MO,MK,MG,MW,MY,MV,MR,MU,MX,MD,MN,MA,MZ,MM,NA,NZ,NI,NG,KP,NO,AR,PK,PG,PY,PE,UY,PH,PL,GB,QA,OM,RO,RU,RW,WS,SG,ST,ZA,KR,LK,SH,SD,SR,SZ,SE,CH,SY,TW,TJ,TZ,TH,TT,TN,TR,UG,UA,US,UZ,VU,VE,VN,ZM,ZW", currency = "AFN,DZD,ANG,AWG,AUD,AZN,BSD,BHD,BDT,BBD,BZD,BMD,BTN,BOB,BAM,BWP,BRL,BND,BGN,BIF,KHR,CAD,CVE,KYD,XOF,XAF,XPF,CLP,COP,KMF,CDF,CRC,EUR,CZK,DKK,DJF,DOP,XCD,EGP,SVC,ERN,ETB,EUR,FKP,FJD,GMD,GEL,GHS,GIP,GTQ,GNF,GYD,HTG,HNL,HKD,HUF,ISK,INR,IDR,IRR,IQD,ILS,JMD,JPY,JOD,KZT,KES,KWD,LAK,LBP,LSL,LRD,LYD,MOP,MKD,MGA,MWK,MYR,MVR,MRU,MUR,MXN,MDL,MNT,MAD,MZN,MMK,NAD,NPR,NZD,NIO,NGN,KPW,NOK,ARS,PKR,PAB,PGK,PYG,PEN,UYU,PHP,PLN,GBP,QAR,OMR,RON,RUB,RWF,WST,SAR,RSD,SCR,SLL,SGD,STN,SBD,SOS,ZAR,KRW,LKR,SHP,SDG,SRD,SZL,SEK,CHF,SYP,TWD,TJS,TZS,THB,TOP,TTD,TND,TRY,TMT,AED,UGX,UAH,USD,UZS,VUV,VND,YER,CNY,ZMW,ZWL" }
google_pay = { country = "AF,DZ,AW,AU,AZ,BS,BH,BD,BB,BZ,BM,BT,BO,BA,BW,BR,BN,BG,BI,KH,CA,CV,KY,CL,CO,KM,CD,CR,CZ,DK,DJ,ST,DO,EC,EG,SV,ER,ET,FK,FJ,GM,GE,GH,GI,GT,GN,GY,HT,HN,HK,HU,IS,IN,ID,IR,IQ,IE,IL,IT,JM,JP,JO,KZ,KE,KW,LA,LB,LS,LR,LY,LT,MO,MK,MG,MW,MY,MV,MR,MU,MX,MD,MN,MA,MZ,MM,NA,NZ,NI,NG,KP,NO,AR,PK,PG,PY,PE,UY,PH,PL,GB,QA,OM,RO,RU,RW,WS,SG,ST,ZA,KR,LK,SH,SD,SR,SZ,SE,CH,SY,TW,TJ,TZ,TH,TT,TN,TR,UG,UA,US,UZ,VU,VE,VN,ZM,ZW", currency = "AFN,DZD,ANG,AWG,AUD,AZN,BSD,BHD,BDT,BBD,BZD,BMD,BTN,BOB,BAM,BWP,BRL,BND,BGN,BIF,KHR,CAD,CVE,KYD,XOF,XAF,XPF,CLP,COP,KMF,CDF,CRC,EUR,CZK,DKK,DJF,DOP,XCD,EGP,SVC,ERN,ETB,EUR,FKP,FJD,GMD,GEL,GHS,GIP,GTQ,GNF,GYD,HTG,HNL,HKD,HUF,ISK,INR,IDR,IRR,IQD,ILS,JMD,JPY,JOD,KZT,KES,KWD,LAK,LBP,LSL,LRD,LYD,MOP,MKD,MGA,MWK,MYR,MVR,MRU,MUR,MXN,MDL,MNT,MAD,MZN,MMK,NAD,NPR,NZD,NIO,NGN,KPW,NOK,ARS,PKR,PAB,PGK,PYG,PEN,UYU,PHP,PLN,GBP,QAR,OMR,RON,RUB,RWF,WST,SAR,RSD,SCR,SLL,SGD,STN,SBD,SOS,ZAR,KRW,LKR,SHP,SDG,SRD,SZL,SEK,CHF,SYP,TWD,TJS,TZS,THB,TOP,TTD,TND,TRY,TMT,AED,UGX,UAH,USD,UZS,VUV,VND,YER,CNY,ZMW,ZWL" }

[pm_filters.zen]
boleto = { country = "BR", currency = "BRL" }
efecty = { country = "CO", currency = "COP" }
multibanco = { country = "PT", currency = "EUR" }
pago_efectivo = { country = "PE", currency = "PEN" }
pix = { country = "BR", currency = "BRL" }
pse = { country = "CO", currency = "COP" }
red_compra = { country = "CL", currency = "CLP" }
red_pagos = { country = "UY", currency = "UYU" }

[pm_filters.zsl]
local_bank_transfer = { country = "CN", currency = "CNY" }

[pm_filters.nordea]
sepa = { country = "DK,FI,NO,SE", currency = "DKK,EUR,NOK,SEK" }

[pm_filters.fiuu]
duit_now = { country = "MY", currency = "MYR" }
apple_pay = { country = "MY", currency = "MYR" }
google_pay = { country = "MY", currency = "MYR" }
online_banking_fpx = { country = "MY", currency = "MYR" }
credit = { country = "CN,HK,ID,MY,PH,SG,TH,TW,VN", currency = "CNY,HKD,IDR,MYR,PHP,SGD,THB,TWD,VND" }
debit = { country = "CN,HK,ID,MY,PH,SG,TH,TW,VN", currency = "CNY,HKD,IDR,MYR,PHP,SGD,THB,TWD,VND" }

[pm_filters.trustpay]
instant_bank_transfer = { country = "CZ,SK,GB,AT,DE,IT", currency = "CZK, EUR, GBP" }
instant_bank_transfer_poland = { country = "PL", currency = "PLN" }
instant_bank_transfer_finland = { country = "FI", currency = "EUR" }
sepa = { country = "ES,SK,AT,NL,DE,BE,FR,FI,PT,IE,EE,LT,LV,IT,GB", currency = "EUR" }

[pm_filters.dlocal]
credit = {country = "AR,BD,BO,BR,CM,CL,CN,CO,CR,DO,EC,SV,EG,GH,GT,HN,IN,ID,CI,JP,KE,MY,MX,MA,NI,NG,PK,PA,PY,PE,PH,RW,SA,SN,ZA,TZ,TH,TR,UG,UY,VN,ZM", currency = "ARS,BDT,BOB,BRL,XAF,CLP,CNY,COP,CRC,DOP,USD,EGP,GHS,GTQ,HNL,INR,IDR,XOF,JPY,KES,MYR,MXN,MAD,NIO,NGN,PKR,PYG,PEN,PHP,RWF,SAR,XOF,ZAR,TZS,THB,TRY,UGX,UYU,VND,ZMW"}
debit = {country = "AR,BD,BO,BR,CM,CL,CN,CO,CR,DO,EC,SV,EG,GH,GT,HN,IN,ID,CI,JP,KE,MY,MX,MA,NI,NG,PK,PA,PY,PE,PH,RW,SA,SN,ZA,TZ,TH,TR,UG,UY,VN,ZM", currency = "ARS,BDT,BOB,BRL,XAF,CLP,CNY,COP,CRC,DOP,USD,EGP,GHS,GTQ,HNL,INR,IDR,XOF,JPY,KES,MYR,MXN,MAD,NIO,NGN,PKR,PYG,PEN,PHP,RWF,SAR,XOF,ZAR,TZS,THB,TRY,UGX,UYU,VND,ZMW"}

[pm_filters.mollie]
credit = { not_available_flows = { capture_method = "manual" } }
debit = { not_available_flows = { capture_method = "manual" } }
eps = { country = "AT", currency = "EUR" }
ideal = { country = "NL", currency = "EUR" }
przelewy24 = { country = "PL", currency = "PLN,EUR" }

[pm_filters.rapyd]
apple_pay = { country = "BR, CA, CL, CO, DO, SV, MX, PE, PT, US, AT, BE, BG, HR, CY, CZ, DO, DK, EE, FI, FR, GE, DE, GR, GL, HU, IS, IE, IL, IT, LV, LI, LT, LU, MT, MD, MC, ME, NL, NO, PL, RO, SM, SK, SI, ZA, ES, SE, CH, GB, VA, AU, HK, JP, MY, NZ, SG, KR, TW, VN", currency = "AMD, AUD, BGN, BRL, BYN, CAD, CHF, CLP, CNY, COP, CRC, CZK, DKK, DOP, EUR, GBP, GEL, GTQ, HUF, ISK, JPY, KRW, MDL, MXN, MYR, NOK, PAB, PEN, PLN, PYG, RON, RSD, SEK, SGD, TWD, UAH, USD, UYU, VND, ZAR" }
google_pay = { country = "BR, CA, CL, CO, DO, MX, PE, PT, US, AT, BE, BG, HR, CZ, DK, EE, FI, FR, DE, GR, HU, IE, IL, IT, LV, LT, LU, NZ, NO, GB, PL, RO, RU, SK, ZA, ES, SE, CH, TR, AU, HK, IN, ID, JP, MY, PH, SG, TW, TH, VN", currency = "AUD, BGN, BRL, BYN, CAD, CHF, CLP, COP, CZK, DKK, DOP, EUR, GBP, HUF, IDR, JPY, KES, MXN, MYR, NOK, PAB, PEN, PHP, PLN, RON, RUB, SEK, SGD, THB, TRY, TWD, UAH, USD, UYU, VND, ZAR" }
credit = { country = "AE,AF,AG,AI,AL,AM,AO,AQ,AR,AS,AT,AU,AW,AX,AZ,BA,BB,BD,BE,BF,BG,BH,BI,BJ,BL,BM,BN,BO,BQ,BR,BS,BT,BV,BW,BY,BZ,CA,CC,CD,CF,CG,CH,CI,CK,CL,CM,CN,CO,CR,CU,CV,CW,CX,CY,CZ,DE,DJ,DK,DM,DO,DZ,EC,EE,EG,EH,ER,ES,ET,FI,FJ,FK,FM,FO,FR,GA,GB,GD,GE,GF,GG,GH,GI,GL,GM,GN,GP,GQ,GR,GT,GU,GW,GY,HK,HM,HN,HR,HT,HU,ID,IE,IL,IM,IN,IO,IQ,IR,IS,IT,JE,JM,JO,JP,KE,KG,KH,KI,KM,KN,KP,KR,KW,KY,KZ,LA,LB,LC,LI,LK,LR,LS,LT,LU,LV,LY,MA,MC,MD,ME,MF,MG,MH,MK,ML,MM,MN,MO,MP,MQ,MR,MS,MT,MU,MV,MW,MX,MY,MZ,NA,NC,NE,NF,NG,NI,NL,NO,NP,NR,NU,NZ,OM,PA,PE,PF,PG,PH,PK,PL,PM,PN,PR,PS,PT,PW,PY,QA,RE,RO,RS,RU,RW,SA,SB,SC,SD,SE,SG,SH,SI,SJ,SK,SL,SM,SN,SO,SR,SS,ST,SV,SX,SY,SZ,TC,TD,TF,TG,TH,TJ,TL,TM,TN,TO,TR,TT,TV,TW,TZ,UA,UG,UM,US,UY,UZ,VA,VC,VE,VG,VI,VN,VU,WF,WS,YE,YT,ZA,ZM,ZW", currency = "AED,AUD,BDT,BGN,BND,BOB,BRL,BWP,CAD,CHF,CNY,COP,CZK,DKK,EGP,EUR,FJD,GBP,GEL,GHS,HKD,HRK,HUF,IDR,ILS,INR,IQD,IRR,ISK,JPY,KES,KRW,KWD,KZT,LAK,LKR,MAD,MDL,MMK,MOP,MXN,MYR,MZN,NAD,NGN,NOK,NPR,NZD,PEN,PHP,PKR,PLN,QAR,RON,RSD,RUB,RWF,SAR,SCR,SEK,SGD,SLL,THB,TRY,TWD,TZS,UAH,UGX,USD,UYU,VND,XAF,XOF,ZAR,ZMW,MWK" }
debit = { country = "AE,AF,AG,AI,AL,AM,AO,AQ,AR,AS,AT,AU,AW,AX,AZ,BA,BB,BD,BE,BF,BG,BH,BI,BJ,BL,BM,BN,BO,BQ,BR,BS,BT,BV,BW,BY,BZ,CA,CC,CD,CF,CG,CH,CI,CK,CL,CM,CN,CO,CR,CU,CV,CW,CX,CY,CZ,DE,DJ,DK,DM,DO,DZ,EC,EE,EG,EH,ER,ES,ET,FI,FJ,FK,FM,FO,FR,GA,GB,GD,GE,GF,GG,GH,GI,GL,GM,GN,GP,GQ,GR,GT,GU,GW,GY,HK,HM,HN,HR,HT,HU,ID,IE,IL,IM,IN,IO,IQ,IR,IS,IT,JE,JM,JO,JP,KE,KG,KH,KI,KM,KN,KP,KR,KW,KY,KZ,LA,LB,LC,LI,LK,LR,LS,LT,LU,LV,LY,MA,MC,MD,ME,MF,MG,MH,MK,ML,MM,MN,MO,MP,MQ,MR,MS,MT,MU,MV,MW,MX,MY,MZ,NA,NC,NE,NF,NG,NI,NL,NO,NP,NR,NU,NZ,OM,PA,PE,PF,PG,PH,PK,PL,PM,PN,PR,PS,PT,PW,PY,QA,RE,RO,RS,RU,RW,SA,SB,SC,SD,SE,SG,SH,SI,SJ,SK,SL,SM,SN,SO,SR,SS,ST,SV,SX,SY,SZ,TC,TD,TF,TG,TH,TJ,TL,TM,TN,TO,TR,TT,TV,TW,TZ,UA,UG,UM,US,UY,UZ,VA,VC,VE,VG,VI,VN,VU,WF,WS,YE,YT,ZA,ZM,ZW", currency = "AED,AUD,BDT,BGN,BND,BOB,BRL,BWP,CAD,CHF,CNY,COP,CZK,DKK,EGP,EUR,FJD,GBP,GEL,GHS,HKD,HRK,HUF,IDR,ILS,INR,IQD,IRR,ISK,JPY,KES,KRW,KWD,KZT,LAK,LKR,MAD,MDL,MMK,MOP,MXN,MYR,MZN,NAD,NGN,NOK,NPR,NZD,PEN,PHP,PKR,PLN,QAR,RON,RSD,RUB,RWF,SAR,SCR,SEK,SGD,SLL,THB,TRY,TWD,TZS,UAH,UGX,USD,UYU,VND,XAF,XOF,ZAR,ZMW,MWK" }

[pm_filters.bamboraapac]
credit = { country = "AD,AE,AG,AL,AM,AO,AR,AT,AU,AZ,BA,BB,BD,BE,BG,BH,BI,BJ,BN,BO,BR,BS,BT,BW,BY,BZ,CA,CD,CF,CG,CH,CI,CL,CM,CN,CO,CR,CV,CY,CZ,DE,DK,DJ,DM,DO,DZ,EC,EE,EG,ER,ES,ET,FI,FJ,FM,FR,GA,GB,GD,GE,GG,GH,GM,GN,GQ,GR,GT,GW,GY,HN,HR,HT,HU,ID,IE,IL,IN,IS,IT,JM,JP,JO,KE,KG,KH,KI,KM,KN,KR,KW,KZ,LA,LB,LC,LI,LK,LR,LS,LT,LU,LV,MA,MC,MD,ME,MG,MH,MK,ML,MM,MN,MR,MT,MU,MV,MW,MX,MY,MZ,NA,NE,NG,NI,NL,NO,NP,NR,NZ,OM,PA,PE,PG,PH,PK,PL,PS,PT,PW,PY,QA,RO,RS,RW,SA,SB,SC,SE,SG,SI,SK,SL,SM,SN,SO,SR,SS,ST,SV,SZ,TD,TG,TH,TJ,TL,TM,TN,TO,TR,TT,TV,TZ,UA,UG,US,UY,UZ,VA,VC,VE,VN,VU,WS,ZA,ZM,ZW", currency = "AED,AUD,BDT,BGN,BND,BOB,BRL,BWP,CAD,CHF,CNY,COP,CZK,DKK,EGP,EUR,FJD,GBP,GEL,GHS,HKD,HRK,HUF,IDR,ILS,INR,IQD,IRR,ISK,JPY,KES,KRW,KWD,KZT,LAK,LKR,MAD,MDL,MMK,MOP,MXN,MYR,MZN,NAD,NGN,NOK,NPR,NZD,PEN,PHP,PKR,PLN,QAR,RON,RSD,RUB,RWF,SAR,SCR,SEK,SGD,SLL,THB,TRY,TWD,TZS,UAH,UGX,USD,UYU,VND,XAF,XOF,ZAR,ZMW,MWK" }
debit = { country = "AD,AE,AG,AL,AM,AO,AR,AT,AU,AZ,BA,BB,BD,BE,BG,BH,BI,BJ,BN,BO,BR,BS,BT,BW,BY,BZ,CA,CD,CF,CG,CH,CI,CL,CM,CN,CO,CR,CV,CY,CZ,DE,DK,DJ,DM,DO,DZ,EC,EE,EG,ER,ES,ET,FI,FJ,FM,FR,GA,GB,GD,GE,GG,GH,GM,GN,GQ,GR,GT,GW,GY,HN,HR,HT,HU,ID,IE,IL,IN,IS,IT,JM,JP,JO,KE,KG,KH,KI,KM,KN,KR,KW,KZ,LA,LB,LC,LI,LK,LR,LS,LT,LU,LV,MA,MC,MD,ME,MG,MH,MK,ML,MM,MN,MR,MT,MU,MV,MW,MX,MY,MZ,NA,NE,NG,NI,NL,NO,NP,NR,NZ,OM,PA,PE,PG,PH,PK,PL,PS,PT,PW,PY,QA,RO,RS,RW,SA,SB,SC,SE,SG,SI,SK,SL,SM,SN,SO,SR,SS,ST,SV,SZ,TD,TG,TH,TJ,TL,TM,TN,TO,TR,TT,TV,TZ,UA,UG,US,UY,UZ,VA,VC,VE,VN,VU,WS,ZA,ZM,ZW", currency = "AED,AUD,BDT,BGN,BND,BOB,BRL,BWP,CAD,CHF,CNY,COP,CZK,DKK,EGP,EUR,FJD,GBP,GEL,GHS,HKD,HRK,HUF,IDR,ILS,INR,IQD,IRR,ISK,JPY,KES,KRW,KWD,KZT,LAK,LKR,MAD,MDL,MMK,MOP,MXN,MYR,MZN,NAD,NGN,NOK,NPR,NZD,PEN,PHP,PKR,PLN,QAR,RON,RSD,RUB,RWF,SAR,SCR,SEK,SGD,SLL,THB,TRY,TWD,TZS,UAH,UGX,USD,UYU,VND,XAF,XOF,ZAR,ZMW,MWK" }

[pm_filters.gocardless]
ach = { country = "US", currency = "USD" }
becs = { country = "AU", currency = "AUD" }
sepa = { country = "AU,AT,BE,BG,CA,HR,CY,CZ,DK,FI,FR,DE,HU,IT,LU,MT,NL,NZ,NO,PL,PT,IE,RO,SK,SI,ZA,ES,SE,CH,GB", currency = "GBP,EUR,SEK,DKK,AUD,NZD,CAD" }

[pm_filters.powertranz]
credit = { country = "AE,AF,AG,AI,AL,AM,AO,AQ,AR,AS,AT,AU,AW,AX,AZ,BA,BB,BD,BE,BF,BG,BH,BI,BJ,BL,BM,BN,BO,BQ,BR,BS,BT,BV,BW,BY,BZ,CA,CC,CD,CF,CG,CH,CI,CK,CL,CM,CN,CO,CR,CU,CV,CW,CX,CY,CZ,DE,DJ,DK,DM,DO,DZ,EC,EE,EG,EH,ER,ES,ET,FI,FJ,FK,FM,FO,FR,GA,GB,GD,GE,GF,GG,GH,GI,GL,GM,GN,GP,GQ,GR,GT,GU,GW,GY,HK,HM,HN,HR,HT,HU,ID,IE,IL,IM,IN,IO,IQ,IR,IS,IT,JE,JM,JO,JP,KE,KG,KH,KI,KM,KN,KP,KR,KW,KY,KZ,LA,LB,LC,LI,LK,LR,LS,LT,LU,LV,LY,MA,MC,MD,ME,MF,MG,MH,MK,ML,MM,MN,MO,MP,MQ,MR,MS,MT,MU,MV,MW,MX,MY,MZ,NA,NC,NE,NF,NG,NI,NL,NO,NP,NR,NU,NZ,OM,PA,PE,PF,PG,PH,PK,PL,PM,PN,PR,PS,PT,PW,PY,QA,RE,RO,RS,RU,RW,SA,SB,SC,SD,SE,SG,SH,SI,SJ,SK,SL,SM,SN,SO,SR,SS,ST,SV,SX,SY,SZ,TC,TD,TF,TG,TH,TJ,TL,TM,TN,TO,TR,TT,TV,TW,TZ,UA,UG,UM,US,UY,UZ,VA,VC,VE,VG,VI,VN,VU,WF,WS,YE,YT,ZA,ZM,ZW", currency = "BBD,BMD,BSD,CRC,GTQ,HNL,JMD,KYD,TTD,USD" }
debit = { country = "AE,AF,AG,AI,AL,AM,AO,AQ,AR,AS,AT,AU,AW,AX,AZ,BA,BB,BD,BE,BF,BG,BH,BI,BJ,BL,BM,BN,BO,BQ,BR,BS,BT,BV,BW,BY,BZ,CA,CC,CD,CF,CG,CH,CI,CK,CL,CM,CN,CO,CR,CU,CV,CW,CX,CY,CZ,DE,DJ,DK,DM,DO,DZ,EC,EE,EG,EH,ER,ES,ET,FI,FJ,FK,FM,FO,FR,GA,GB,GD,GE,GF,GG,GH,GI,GL,GM,GN,GP,GQ,GR,GT,GU,GW,GY,HK,HM,HN,HR,HT,HU,ID,IE,IL,IM,IN,IO,IQ,IR,IS,IT,JE,JM,JO,JP,KE,KG,KH,KI,KM,KN,KP,KR,KW,KY,KZ,LA,LB,LC,LI,LK,LR,LS,LT,LU,LV,LY,MA,MC,MD,ME,MF,MG,MH,MK,ML,MM,MN,MO,MP,MQ,MR,MS,MT,MU,MV,MW,MX,MY,MZ,NA,NC,NE,NF,NG,NI,NL,NO,NP,NR,NU,NZ,OM,PA,PE,PF,PG,PH,PK,PL,PM,PN,PR,PS,PT,PW,PY,QA,RE,RO,RS,RU,RW,SA,SB,SC,SD,SE,SG,SH,SI,SJ,SK,SL,SM,SN,SO,SR,SS,ST,SV,SX,SY,SZ,TC,TD,TF,TG,TH,TJ,TL,TM,TN,TO,TR,TT,TV,TW,TZ,UA,UG,UM,US,UY,UZ,VA,VC,VE,VG,VI,VN,VU,WF,WS,YE,YT,ZA,ZM,ZW", currency = "BBD,BMD,BSD,CRC,GTQ,HNL,JMD,KYD,TTD,USD" }

[pm_filters.worldline]
giropay = { country = "DE", currency = "EUR" }
ideal = { country = "NL", currency = "EUR" }
credit = { country = "AD,AE,AF,AG,AI,AL,AM,AO,AQ,AR,AS,AT,AU,AW,AX,AZ,BA,BB,BD,BE,BF,BG,BH,BI,BJ,BL,BM,BN,BO,BQ,BR,BS,BT,BV,BW,BY,BZ,CA,CC,CD,CF,CG,CH,CI,CK,CL,CM,CN,CO,CR,CU,CV,CW,CX,CY,CZ,DE,DJ,DK,DM,DO,DZ,EC,EE,EG,EH,ER,ES,ET,FI,FJ,FK,FM,FO,FR,GA,GB,GD,GE,GF,GG,GH,GI,GL,GM,GN,GP,GQ,GR,GT,GU,GW,GY,HK,HM,HN,HR,HT,HU,ID,IE,IL,IM,IN,IO,IQ,IR,IS,IT,JE,JM,JO,JP,KE,KG,KH,KI,KM,KN,KP,KR,KW,KY,KZ,LA,LB,LC,LI,LK,LR,LS,LT,LU,LV,LY,MA,MC,MD,ME,MF,MG,MH,MK,ML,MM,MN,MO,MP,MQ,MR,MS,MT,MU,MV,MW,MX,MY,MZ,NA,NC,NE,NF,NG,NI,NL,NO,NP,NR,NU,NZ,OM,PA,PE,PF,PG,PH,PK,PL,PM,PN,PR,PS,PT,PW,PY,QA,RE,RO,RS,RU,RW,SA,SB,SC,SD,SE,SG,SH,SI,SJ,SK,SL,SM,SN,SO,SR,SS,ST,SV,SX,SY,SZ,TC,TD,TF,TG,TH,TJ,TL,TM,TN,TO,TR,TT,TV,TW,TZ,UA,UG,UM,US,UY,UZ,VA,VC,VE,VG,VI,VN,VU,WF,WS,YE,YT,ZA,ZM,ZW", currency = "AED,AFN,ALL,AMD,ANG,AOA,ARS,AUD,AWG,AZN,BAM,BBD,BDT,BGN,BHD,BIF,BMD,BND,BOB,BRL,BSD,BTN,BWP,BYN,BZD,CAD,CDF,CHF,CLP,CNY,COP,CRC,CUP,CVE,CZK,DJF,DKK,DOP,DZD,EGP,ERN,ETB,EUR,FJD,FKP,GBP,GEL,GHS,GIP,GMD,GNF,GTQ,GYD,HKD,HNL,HRK,HTG,HUF,IDR,ILS,INR,IQD,IRR,ISK,JMD,JOD,JPY,KES,KGS,KHR,KMF,KPW,KRW,KWD,KYD,KZT,LAK,LBP,LKR,LRD,LSL,LYD,MAD,MDL,MGA,MKD,MMK,MNT,MOP,MRU,MUR,MVR,MWK,MXN,MYR,MZN,NAD,NGN,NIO,NOK,NPR,NZD,OMR,PAB,PEN,PGK,PHP,PKR,PLN,PYG,QAR,RON,RSD,RUB,RWF,SAR,SBD,SCR,SDG,SEK,SGD,SHP,SLL,SOS,SRD,SSP,SVC,SYP,SZL,THB,TJS,TMT,TND,TOP,TRY,TTD,TWD,TZS,UAH,UGX,USD,UYU,UZS,VND,VUV,WST,XAF,XCD,XOF,XPF,YER,ZAR,ZMW,ZWL" }
debit = { country = "AD,AE,AF,AG,AI,AL,AM,AO,AQ,AR,AS,AT,AU,AW,AX,AZ,BA,BB,BD,BE,BF,BG,BH,BI,BJ,BL,BM,BN,BO,BQ,BR,BS,BT,BV,BW,BY,BZ,CA,CC,CD,CF,CG,CH,CI,CK,CL,CM,CN,CO,CR,CU,CV,CW,CX,CY,CZ,DE,DJ,DK,DM,DO,DZ,EC,EE,EG,EH,ER,ES,ET,FI,FJ,FK,FM,FO,FR,GA,GB,GD,GE,GF,GG,GH,GI,GL,GM,GN,GP,GQ,GR,GT,GU,GW,GY,HK,HM,HN,HR,HT,HU,ID,IE,IL,IM,IN,IO,IQ,IR,IS,IT,JE,JM,JO,JP,KE,KG,KH,KI,KM,KN,KP,KR,KW,KY,KZ,LA,LB,LC,LI,LK,LR,LS,LT,LU,LV,LY,MA,MC,MD,ME,MF,MG,MH,MK,ML,MM,MN,MO,MP,MQ,MR,MS,MT,MU,MV,MW,MX,MY,MZ,NA,NC,NE,NF,NG,NI,NL,NO,NP,NR,NU,NZ,OM,PA,PE,PF,PG,PH,PK,PL,PM,PN,PR,PS,PT,PW,PY,QA,RE,RO,RS,RU,RW,SA,SB,SC,SD,SE,SG,SH,SI,SJ,SK,SL,SM,SN,SO,SR,SS,ST,SV,SX,SY,SZ,TC,TD,TF,TG,TH,TJ,TL,TM,TN,TO,TR,TT,TV,TW,TZ,UA,UG,UM,US,UY,UZ,VA,VC,VE,VG,VI,VN,VU,WF,WS,YE,YT,ZA,ZM,ZW", currency = "AED,AFN,ALL,AMD,ANG,AOA,ARS,AUD,AWG,AZN,BAM,BBD,BDT,BGN,BHD,BIF,BMD,BND,BOB,BRL,BSD,BTN,BWP,BYN,BZD,CAD,CDF,CHF,CLP,CNY,COP,CRC,CUP,CVE,CZK,DJF,DKK,DOP,DZD,EGP,ERN,ETB,EUR,FJD,FKP,GBP,GEL,GHS,GIP,GMD,GNF,GTQ,GYD,HKD,HNL,HRK,HTG,HUF,IDR,ILS,INR,IQD,IRR,ISK,JMD,JOD,JPY,KES,KGS,KHR,KMF,KPW,KRW,KWD,KYD,KZT,LAK,LBP,LKR,LRD,LSL,LYD,MAD,MDL,MGA,MKD,MMK,MNT,MOP,MRU,MUR,MVR,MWK,MXN,MYR,MZN,NAD,NGN,NIO,NOK,NPR,NZD,OMR,PAB,PEN,PGK,PHP,PKR,PLN,PYG,QAR,RON,RSD,RUB,RWF,SAR,SBD,SCR,SDG,SEK,SGD,SHP,SLL,SOS,SRD,SSP,SVC,SYP,SZL,THB,TJS,TMT,TND,TOP,TRY,TTD,TWD,TZS,UAH,UGX,USD,UYU,UZS,VND,VUV,WST,XAF,XCD,XOF,XPF,YER,ZAR,ZMW,ZWL" }

[pm_filters.shift4]
eps = { country = "AT", currency = "EUR" }
giropay = { country = "DE", currency = "EUR" }
ideal = { country = "NL", currency = "EUR" }
sofort = { country = "AT,BE,CH,DE,ES,FI,FR,GB,IT,NL,PL,SE", currency = "CHF,EUR" }
credit = { country = "AD,AE,AF,AG,AI,AL,AM,AO,AQ,AR,AS,AT,AU,AW,AX,AZ,BA,BB,BD,BE,BF,BG,BH,BI,BJ,BL,BM,BN,BO,BQ,BR,BS,BT,BV,BW,BY,BZ,CA,CC,CD,CF,CG,CH,CI,CK,CL,CM,CN,CO,CR,CU,CV,CW,CX,CY,CZ,DE,DJ,DK,DM,DO,DZ,EC,EE,EG,EH,ER,ES,ET,FI,FJ,FK,FM,FO,FR,GA,GB,GD,GE,GF,GG,GH,GI,GL,GM,GN,GP,GQ,GR,GT,GU,GW,GY,HK,HM,HN,HR,HT,HU,ID,IE,IL,IM,IN,IO,IQ,IR,IS,IT,JE,JM,JO,JP,KE,KG,KH,KI,KM,KN,KP,KR,KW,KY,KZ,LA,LB,LC,LI,LK,LR,LS,LT,LU,LV,LY,MA,MC,MD,ME,MF,MG,MH,MK,ML,MM,MN,MO,MP,MQ,MR,MS,MT,MU,MV,MW,MX,MY,MZ,NA,NC,NE,NF,NG,NI,NL,NO,NP,NR,NU,NZ,OM,PA,PE,PF,PG,PH,PK,PL,PM,PN,PR,PS,PT,PW,PY,QA,RE,RO,RS,RU,RW,SA,SB,SC,SD,SE,SG,SH,SI,SJ,SK,SL,SM,SN,SO,SR,SS,ST,SV,SX,SY,SZ,TC,TD,TF,TG,TH,TJ,TL,TM,TN,TO,TR,TT,TV,TW,TZ,UA,UG,UM,US,UY,UZ,VA,VC,VE,VG,VI,VN,VU,WF,WS,YE,YT,ZA,ZM,ZW", currency = "AED,AFN,ALL,AMD,ANG,AOA,ARS,AUD,AWG,AZN,BAM,BBD,BDT,BGN,BHD,BIF,BMD,BND,BOB,BRL,BSD,BTN,BWP,BYN,BZD,CAD,CDF,CHF,CLP,CNY,COP,CRC,CUP,CVE,CZK,DJF,DKK,DOP,DZD,EGP,ERN,ETB,EUR,FJD,FKP,GBP,GEL,GHS,GIP,GMD,GNF,GTQ,GYD,HKD,HNL,HRK,HTG,HUF,IDR,ILS,INR,IQD,IRR,ISK,JMD,JOD,JPY,KES,KGS,KHR,KMF,KPW,KRW,KWD,KYD,KZT,LAK,LBP,LKR,LRD,LSL,LYD,MAD,MDL,MGA,MKD,MMK,MNT,MOP,MRU,MUR,MVR,MWK,MXN,MYR,MZN,NAD,NGN,NIO,NOK,NPR,NZD,OMR,PAB,PEN,PGK,PHP,PKR,PLN,PYG,QAR,RON,RSD,RUB,RWF,SAR,SBD,SCR,SDG,SEK,SGD,SHP,SLL,SOS,SRD,SSP,SVC,SYP,SZL,THB,TJS,TMT,TND,TOP,TRY,TTD,TWD,TZS,UAH,UGX,USD,UYU,UZS,VND,VUV,WST,XAF,XCD,XOF,XPF,YER,ZAR,ZMW,ZWL" }
debit = { country = "AD,AE,AF,AG,AI,AL,AM,AO,AQ,AR,AS,AT,AU,AW,AX,AZ,BA,BB,BD,BE,BF,BG,BH,BI,BJ,BL,BM,BN,BO,BQ,BR,BS,BT,BV,BW,BY,BZ,CA,CC,CD,CF,CG,CH,CI,CK,CL,CM,CN,CO,CR,CU,CV,CW,CX,CY,CZ,DE,DJ,DK,DM,DO,DZ,EC,EE,EG,EH,ER,ES,ET,FI,FJ,FK,FM,FO,FR,GA,GB,GD,GE,GF,GG,GH,GI,GL,GM,GN,GP,GQ,GR,GT,GU,GW,GY,HK,HM,HN,HR,HT,HU,ID,IE,IL,IM,IN,IO,IQ,IR,IS,IT,JE,JM,JO,JP,KE,KG,KH,KI,KM,KN,KP,KR,KW,KY,KZ,LA,LB,LC,LI,LK,LR,LS,LT,LU,LV,LY,MA,MC,MD,ME,MF,MG,MH,MK,ML,MM,MN,MO,MP,MQ,MR,MS,MT,MU,MV,MW,MX,MY,MZ,NA,NC,NE,NF,NG,NI,NL,NO,NP,NR,NU,NZ,OM,PA,PE,PF,PG,PH,PK,PL,PM,PN,PR,PS,PT,PW,PY,QA,RE,RO,RS,RU,RW,SA,SB,SC,SD,SE,SG,SH,SI,SJ,SK,SL,SM,SN,SO,SR,SS,ST,SV,SX,SY,SZ,TC,TD,TF,TG,TH,TJ,TL,TM,TN,TO,TR,TT,TV,TW,TZ,UA,UG,UM,US,UY,UZ,VA,VC,VE,VG,VI,VN,VU,WF,WS,YE,YT,ZA,ZM,ZW", currency = "AED,AFN,ALL,AMD,ANG,AOA,ARS,AUD,AWG,AZN,BAM,BBD,BDT,BGN,BHD,BIF,BMD,BND,BOB,BRL,BSD,BTN,BWP,BYN,BZD,CAD,CDF,CHF,CLP,CNY,COP,CRC,CUP,CVE,CZK,DJF,DKK,DOP,DZD,EGP,ERN,ETB,EUR,FJD,FKP,GBP,GEL,GHS,GIP,GMD,GNF,GTQ,GYD,HKD,HNL,HRK,HTG,HUF,IDR,ILS,INR,IQD,IRR,ISK,JMD,JOD,JPY,KES,KGS,KHR,KMF,KPW,KRW,KWD,KYD,KZT,LAK,LBP,LKR,LRD,LSL,LYD,MAD,MDL,MGA,MKD,MMK,MNT,MOP,MRU,MUR,MVR,MWK,MXN,MYR,MZN,NAD,NGN,NIO,NOK,NPR,NZD,OMR,PAB,PEN,PGK,PHP,PKR,PLN,PYG,QAR,RON,RSD,RUB,RWF,SAR,SBD,SCR,SDG,SEK,SGD,SHP,SLL,SOS,SRD,SSP,SVC,SYP,SZL,THB,TJS,TMT,TND,TOP,TRY,TTD,TWD,TZS,UAH,UGX,USD,UYU,UZS,VND,VUV,WST,XAF,XCD,XOF,XPF,YER,ZAR,ZMW,ZWL" }
boleto = { country = "BR", currency = "BRL" }
trustly = { currency = "CZK,DKK,EUR,GBP,NOK,SEK" }
ali_pay = { country = "CN", currency = "CNY" }
we_chat_pay = { country = "CN", currency = "CNY" }
klarna = { currency = "EUR,GBP,CHF,SEK" }
blik = { country = "PL", currency = "PLN" }
crypto_currency = { currency = "USD,GBP,AED" }
paysera = { currency = "EUR" }
skrill = { currency = "USD" }

[pm_filters.bluesnap]
credit = { country = "AD,AE,AG,AL,AM,AO,AR,AT,AU,AZ,BA,BB,BD,BE,BG,BH,BI,BJ,BN,BO,BR,BS,BT,BW,BY,BZ,CA,CD,CF,CG,CH,CI,CL,CM,CN,CO,CR,CV,CY,CZ,DE,DK,DJ,DM,DO,DZ,EC,EE,EG,ER,ES,ET,FI,FJ,FM,FR,GA,GB,GD,GE,GG,GH,GM,GN,GQ,GR,GT,GW,GY,HN,HR,HT,HU,ID,IE,IL,IN,IS,IT,JM,JP,JO,KE,KG,KH,KI,KM,KN,KR,KW,KZ,LA,LB,LC,LI,LK,LR,LS,LT,LU,LV,MA,MC,MD,ME,MG,MH,MK,ML,MM,MN,MR,MT,MU,MV,MW,MX,MY,MZ,NA,NE,NG,NI,NL,NO,NP,NR,NZ,OM,PA,PE,PG,PH,PK,PL,PS,PT,PW,PY,QA,RO,RS,RW,SA,SB,SC,SE,SG,SI,SK,SL,SM,SN,SO,SR,SS,ST,SV,SZ,TD,TG,TH,TJ,TL,TM,TN,TO,TR,TT,TV,TZ,UA,UG,US,UY,UZ,VA,VC,VE,VN,VU,WS,ZA,ZM,ZW", currency = "AED,AFN,ALL,AMD,ANG,ARS,AUD,AWG,BAM,BBD,BGN,BHD,BMD,BND,BOB,BRL,BSD,BWP,CAD,CHF,CLP,CNY,COP,CRC,CZK,DKK,DOP,DZD,EGP,EUR,FJD,GBP,GEL,GIP,GTQ,HKD,HUF,IDR,ILS,INR,ISK,JMD,JPY,KES,KHR,KRW,KWD,KYD,KZT,LBP,LKR,MAD,MDL,MKD,MUR,MWK,MXN,MYR,NAD,NGN,NOK,NPR,NZD,OMR,PAB,PEN,PGK,PHP,PLN,PKR,QAR,RON,RSD,RUB,SAR,SCR,SDG,SEK,SGD,THB,TND,TRY,TTD,TWD,TZS,UAH,USD,UYU,UZS,VND,XAF,XCD,XOF,ZAR"}
google_pay = { country = "AL, DZ, AS, AO, AG, AR, AU, AT, AZ, BH, BY, BE, BR, BG, CL, CO, HR, CZ, DK, DO, EG, EE, FI, FR, DE, GR, HK, HU, IN, ID, IE, IL, IT, JP, JO, KZ, KE, KW, LV, LB, LT, LU, MY, MX, NL, NZ, NO, OM, PK, PA, PE, PH, PL, PT, QA, RO, RU, SA, SG, SK, ZA, ES, LK, SE, CH, TW, TH, TR, UA, AE, GB, US, UY, VN", currency = "ALL, DZD, USD, XCD, ARS, AUD, EUR, BHD, BRL, BGN, CAD, CLP, COP, CZK, DKK, DOP, EGP, HKD, HUF, INR, IDR, ILS, JPY, KZT, KES, KWD, LBP, MYR, MXN, NZD, NOK, OMR, PKR, PAB, PEN, PHP, PLN, QAR, RON, RUB, SAR, SGD, ZAR, LKR, SEK, CHF, TWD, THB, TRY, UAH, AED, GBP, UYU, VND"}
apple_pay = { country = "EG, MA, ZA, AU, HK, JP, MO, MY, MN, NZ, SG, KR, TW, VN, AM, AT, AZ, BY, BE, BG, HR, CY, DK, EE, FO, FI, FR, GE, DE, GR, GL, GG, HU, IS, IE, IM, IT , KZ, JE, LV, LI, LT, LU, MT, MD, MC, ME, NL, NO, PL, PT, RO, SM, RS, SI, ES, SE, CH, UA, GB, VA, AR, BR, CL, CO, CR, DO, EC, SV, GT, HN, MX, PA, PY, PE, BS, UY, BH, IL, JO, KW, OM, PS, QA, SA, AE, CA, US", currency = "EGP, MAD, ZAR, AUD, CNY, HKD, JPY, MYR, NZD, SGD, KRW, TWD, VND, AMD, EUR, BGN, CZK, DKK, GEL, GBP, HUF, ISK, KZT, CHF, MDL, NOK, PLN, RON, RSD, SEK, UAH, GBP, ARS, BRL, CLP, COP, CRC, DOP, USD, GTQ, MXN, PAB, PEN, BSD, UYU, BHD, ILS, KWD, OMR, QAR, SAR, AED, CAD"}

[pm_filters.inespay]
sepa = { country = "ES", currency = "EUR"}

[pm_filters.fiserv]
credit = {country = "AU,NZ,CN,HK,IN,LK,KR,MY,SG,GB,BE,FR,DE,IT,ME,NL,PL,ES,ZA,AR,BR,CO,MX,PA,UY,US,CA", currency = "AFN,ALL,DZD,AOA,ARS,AMD,AWG,AUD,AZN,BSD,BHD,BDT,BBD,BYN,BZD,BMD,BTN,BOB,VES,BAM,BWP,BRL,BND,BGN,BIF,KHR,CAD,CVE,KYD,XAF,CLP,CNY,COP,KMF,CDF,CRC,HRK,CUP,CZK,DKK,DJF,DOP,XCD,EGP,ERN,ETB,EUR,FKP,FJD,XPF,GMD,GEL,GHS,GIP,GTQ,GNF,GYD,HTG,HNL,HKD,HUF,ISK,INR,IDR,IRR,IQD,ILS,JMD,JPY,JOD,KZT,KES,KGS,KWD,LAK,LBP,LSL,LRD,LYD,MOP,MKD,MGA,MWK,MYR,MVR,MRU,MUR,MXN,MDL,MNT,MAD,MZN,MMK,NAD,NPR,ANG,NZD,NIO,NGN,VUV,KPW,NOK,OMR,PKR,PAB,PGK,PYG,PEN,PHP,PLN,GBP,QAR,RON,RUB,RWF,SHP,SVC,WST,STN,SAR,RSD,SCR,SLL,SGD,SBD,SOS,ZAR,KRW,SSP,LKR,SDG,SRD,SZL,SEK,CHF,SYP,TWD,TJS,TZS,THB,TOP,TTD,TND,TRY,TMT,UGX,UAH,AED,USD,UYU,UZS,VND,XOF,YER,ZMW,ZWL"}
debit = {country = "AU,NZ,CN,HK,IN,LK,KR,MY,SG,GB,BE,FR,DE,IT,ME,NL,PL,ES,ZA,AR,BR,CO,MX,PA,UY,US,CA", currency = "AFN,ALL,DZD,AOA,ARS,AMD,AWG,AUD,AZN,BSD,BHD,BDT,BBD,BYN,BZD,BMD,BTN,BOB,VES,BAM,BWP,BRL,BND,BGN,BIF,KHR,CAD,CVE,KYD,XAF,CLP,CNY,COP,KMF,CDF,CRC,HRK,CUP,CZK,DKK,DJF,DOP,XCD,EGP,ERN,ETB,EUR,FKP,FJD,XPF,GMD,GEL,GHS,GIP,GTQ,GNF,GYD,HTG,HNL,HKD,HUF,ISK,INR,IDR,IRR,IQD,ILS,JMD,JPY,JOD,KZT,KES,KGS,KWD,LAK,LBP,LSL,LRD,LYD,MOP,MKD,MGA,MWK,MYR,MVR,MRU,MUR,MXN,MDL,MNT,MAD,MZN,MMK,NAD,NPR,ANG,NZD,NIO,NGN,VUV,KPW,NOK,OMR,PKR,PAB,PGK,PYG,PEN,PHP,PLN,GBP,QAR,RON,RUB,RWF,SHP,SVC,WST,STN,SAR,RSD,SCR,SLL,SGD,SBD,SOS,ZAR,KRW,SSP,LKR,SDG,SRD,SZL,SEK,CHF,SYP,TWD,TJS,TZS,THB,TOP,TTD,TND,TRY,TMT,UGX,UAH,AED,USD,UYU,UZS,VND,XOF,YER,ZMW,ZWL"}
paypal = { currency = "AUD,EUR,BRL,CAD,CNY,EUR,EUR,EUR,GBP,HKD,INR,EUR,JPY,MYR,EUR,NZD,PHP,PLN,SGD,USD", country = "AU, BE, BR, CA, CN, DE, ES, FR, GB, HK, IN, IT, JP, MY, NL, NZ, PH, PL, SG, US" }
google_pay = { country = "AU,AT,BE,BR,CA,CN,HK,MY,NZ,SG,US", currency = "AUD,EUR,EUR,BRL,CAD,CNY,HKD,MYR,NZD,SGD,USD" }

[pm_filters.placetopay]
credit = { country = "BE,CH,CO,CR,EC,HN,MX,PA,PR,UY", currency = "CLP,COP,USD"}
debit = { country = "BE,CH,CO,CR,EC,HN,MX,PA,PR,UY", currency = "CLP,COP,USD"}

[pm_filters.aci]
credit = { country = "AD,AE,AT,BE,BG,CH,CN,CO,CR,CY,CZ,DE,DK,DO,EE,EG,ES,ET,FI,FR,GB,GH,GI,GR,GT,HN,HK,HR,HU,ID,IE,IS,IT,JP,KH,LA,LI,LT,LU,LY,MK,MM,MX,MY,MZ,NG,NZ,OM,PA,PE,PK,PL,PT,QA,RO,SA,SN,SE,SI,SK,SV,TH,UA,US,UY,VN,ZM", currency = "AED,ALL,ARS,BGN,CHF,CLP,CNY,COP,CRC,CZK,DKK,DOP,EGP,EUR,GBP,GHS,HKD,HNL,HRK,HUF,IDR,ILS,ISK,JPY,KHR,KPW,LAK,LKR,MAD,MKD,MMK,MXN,MYR,MZN,NGN,NOK,NZD,OMR,PAB,PEN,PHP,PKR,PLN,QAR,RON,RSD,SAR,SEK,SGD,THB,TRY,TWD,UAH,USD,UYU,VND,ZAR,ZMW" }
debit = { country = "AD,AE,AT,BE,BG,CH,CN,CO,CR,CY,CZ,DE,DK,DO,EE,EG,ES,ET,FI,FR,GB,GH,GI,GR,GT,HN,HK,HR,HU,ID,IE,IS,IT,JP,KH,LA,LI,LT,LU,LY,MK,MM,MX,MY,MZ,NG,NZ,OM,PA,PE,PK,PL,PT,QA,RO,SA,SN,SE,SI,SK,SV,TH,UA,US,UY,VN,ZM", currency = "AED,ALL,ARS,BGN,CHF,CLP,CNY,COP,CRC,CZK,DKK,DOP,EGP,EUR,GBP,GHS,HKD,HNL,HRK,HUF,IDR,ILS,ISK,JPY,KHR,KPW,LAK,LKR,MAD,MKD,MMK,MXN,MYR,MZN,NGN,NOK,NZD,OMR,PAB,PEN,PHP,PKR,PLN,QAR,RON,RSD,SAR,SEK,SGD,THB,TRY,TWD,UAH,USD,UYU,VND,ZAR,ZMW" }
mb_way = { country = "EE,ES,PT", currency = "EUR" }
ali_pay = { country = "CN", currency = "CNY" }
eps = { country = "AT", currency = "EUR" }
ideal = { country = "NL", currency = "EUR" }
giropay = { country = "DE", currency = "EUR" }
sofort = { country = "AT,BE,CH,DE,ES,GB,IT,NL,PL", currency = "CHF,EUR,GBP,HUF,PLN"}
interac = { country = "CA", currency = "CAD,USD"}
przelewy24 = { country = "PL", currency = "CZK,EUR,GBP,PLN" }
trustly = { country = "ES,GB,SE,NO,AT,NL,DE,DK,FI,EE,LT,LV", currency = "CZK,DKK,EUR,GBP,NOK,SEK" }
klarna = { country = "AU,AT,BE,CA,CZ,DK,FI,FR,DE,GR,IE,IT,NL,NZ,NO,PL,PT,ES,SE,CH,GB,US", currency = "CHF,DKK,EUR,GBP,NOK,PLN,SEK,USD,AUD,NZD,CAD" }

[pm_filters.coingate]
crypto_currency = { country = "AL, AD, AT, BE, BA, BG, HR, CZ, DK, EE, FI, FR, DE, GR, HU, IS, IE, IT, LV, LT, LU, MT, MD, NL, NO, PL, PT, RO, RS, SK, SI, ES, SE, CH, UA, GB, AR, BR, CL, CO, CR, DO, SV, GD, MX, PE, LC, AU, NZ, CY, HK, IN, IL, JP, KR, QA, SA, SG, EG", currency = "EUR, USD, GBP" }

[pm_filters.paystack]
eft = { country = "NG, ZA, GH, KE, CI", currency = "NGN, GHS, ZAR, KES, USD" }

[pm_filters.santander]
pix = { country = "BR", currency = "BRL" }

[pm_filters.bluecode]
bluecode = { country = "AT,BE,BG,HR,CY,CZ,DK,EE,FI,FR,DE,GR,HU,IE,IT,LV,LT,LU,MT,NL,PL,PT,RO,SK,SI,ES,SE,IS,LI,NO", currency = "EUR" }

[payout_method_filters.adyenplatform]
sepa = { country = "AT,BE,CH,CZ,DE,EE,ES,FI,FR,GB,HU,IE,IT,LT,LV,NL,NO,PL,PT,SE,SK", currency = "EUR,CZK,DKK,HUF,NOK,PLN,SEK,GBP,CHF" }
credit = { country = "AT,BE,BG,CY,CZ,DE,DK,EE,ES,FI,FR,GB,GR,HR,HU,IE,IS,IT,LI,LT,LU,LV,MT,NL,NO,PL,PT,RO,SE,SI,SK,US", currency = "EUR,USD,GBP" }
debit = { country = "AT,BE,BG,CY,CZ,DE,DK,EE,ES,FI,FR,GB,GR,HR,HU,IE,IS,IT,LI,LT,LU,LV,MT,NL,NO,PL,PT,RO,SE,SI,SK,US", currency = "EUR,USD,GBP" }

[payout_method_filters.stripe]
ach = { country = "US", currency = "USD" }

[temp_locker_enable_config]
bluesnap.payment_method = "card"
nuvei.payment_method = "card"
shift4.payment_method = "card"
stripe.payment_method = "bank_transfer"
bankofamerica = { payment_method = "card" }
cybersource = { payment_method = "card" }
nmi.payment_method = "card"
payme.payment_method = "card"
deutschebank = { payment_method = "bank_debit" }
paybox = { payment_method = "card" }
nexixpay = { payment_method = "card" }
redsys = { payment_method = "card" }

#tokenization configuration which describe token lifetime and payment method for specific connector
[tokenization]
braintree = { long_lived_token = false, payment_method = "card" }
checkout = { long_lived_token = false, payment_method = "wallet", apple_pay_pre_decrypt_flow = "network_tokenization" }
gocardless = { long_lived_token = true, payment_method = "bank_debit" }
hipay = { long_lived_token = false, payment_method = "card" }
mollie = { long_lived_token = false, payment_method = "card" }
payme = { long_lived_token = false, payment_method = "card" }
square = { long_lived_token = false, payment_method = "card" }
stax = { long_lived_token = true, payment_method = "card,bank_debit" }
stripe = { long_lived_token = false, payment_method = "wallet", payment_method_type = { list = "google_pay", type = "disable_only" } }
billwerk = {long_lived_token = false, payment_method = "card"}
globalpay = { long_lived_token = false, payment_method = "card", flow = "mandates" }

[webhooks]
outgoing_enabled = true
redis_lock_expiry_seconds = 180

<<<<<<< HEAD
[l2_l3_data_config]
enabled = "true"
=======
[l2_l3_data_config]  
enabled = "false"
>>>>>>> 8bbb7684

[webhook_source_verification_call]
connectors_with_webhook_source_verification_call = "paypal"     # List of connectors which has additional source verification api-call

[unmasked_headers]
keys = "accept-language,user-agent,x-profile-id"

[saved_payment_methods]
sdk_eligible_payment_methods = "card"

[locker_based_open_banking_connectors]
connector_list = "tokenio"

[network_tokenization_supported_card_networks]
card_networks = "Visa, AmericanExpress, Mastercard"

[network_tokenization_supported_connectors]
connector_list = "cybersource"

[platform]
enabled = false
allow_connected_merchants = false

[billing_connectors_payment_sync]
billing_connectors_which_require_payment_sync = "stripebilling, recurly"

[billing_connectors_invoice_sync]
billing_connectors_which_requires_invoice_sync_call = "recurly"

[authentication_providers]
click_to_pay = {connector_list = "adyen, cybersource, trustpay"}


[revenue_recovery]
monitoring_threshold_in_seconds = 60
retry_algorithm_type = "cascading"<|MERGE_RESOLUTION|>--- conflicted
+++ resolved
@@ -804,13 +804,8 @@
 outgoing_enabled = true
 redis_lock_expiry_seconds = 180
 
-<<<<<<< HEAD
-[l2_l3_data_config]
-enabled = "true"
-=======
 [l2_l3_data_config]  
 enabled = "false"
->>>>>>> 8bbb7684
 
 [webhook_source_verification_call]
 connectors_with_webhook_source_verification_call = "paypal"     # List of connectors which has additional source verification api-call
