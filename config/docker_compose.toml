[server]
port = 8080
host = "0.0.0.0"
request_body_limit = 16_384 # Post request body is limited to 16k.

[log.file]
enabled = false # Whether you want to store log in log files.
path = "logs"   # Where to store log files.
level = "DEBUG" # What gets into log files.
# rotation = "60"           # mins # current framework doesn't support configuring rotation. set to hourly rotation.

[log.console]
enabled = true  # Whether you want to see log in your terminal.
level = "DEBUG" # What you see in your terminal.

[log.telemetry]
enabled = false # Whether tracing/telemetry is enabled.

[master_database]
username = "db_user"
password = "db_pass"
host = "pg"
port = 5432
dbname = "hyperswitch_db"
pool_size = 5

[replica_database]
username = "db_user"
password = "db_pass"
host = "pg"
port = 5432
dbname = "hyperswitch_db"
pool_size = 5

[proxy]
# http_url = "http proxy URL"
# https_url = "https proxy URL"

[secrets]
admin_api_key = "test_admin"
jwt_secret = "secret"

[locker]
host = ""
mock_locker = true
basilisk_host = ""

[jwekey]
locker_key_identifier1 = ""
locker_key_identifier2 = ""
locker_encryption_key1 = ""
locker_encryption_key2 = ""
locker_decryption_key1 = ""
locker_decryption_key2 = ""
vault_encryption_key = ""
vault_private_key = ""

[redis]
host = "redis-queue"
port = 6379
cluster_enabled = true
cluster_urls = ["redis-queue:6379"]

[refund]
max_attempts = 10
max_age = 365

[api_keys]
hash_key = "0123456789abcdef0123456789abcdef0123456789abcdef0123456789abcdef"

[connectors]
aci.base_url = "https://eu-test.oppwa.com/"
adyen.base_url = "https://checkout-test.adyen.com/"
airwallex.base_url = "https://api-demo.airwallex.com/"
applepay.base_url = "https://apple-pay-gateway.apple.com/"
authorizedotnet.base_url = "https://apitest.authorize.net/xml/v1/request.api"
bambora.base_url = "https://api.na.bambora.com"
bluesnap.base_url = "https://sandbox.bluesnap.com/"
braintree.base_url = "https://api.sandbox.braintreegateway.com/"
checkout.base_url = "https://api.sandbox.checkout.com/"
coinbase.base_url = "https://api.commerce.coinbase.com"
cybersource.base_url = "https://apitest.cybersource.com/"
dlocal.base_url = "https://sandbox.dlocal.com/"
fiserv.base_url = "https://cert.api.fiservapps.com/"
globalpay.base_url = "https://apis.sandbox.globalpay.com/ucp/"
klarna.base_url = "https://api-na.playground.klarna.com/"
mollie.base_url = "https://api.mollie.com/v2/"
multisafepay.base_url = "https://testapi.multisafepay.com/"
nuvei.base_url = "https://ppp-test.nuvei.com/"
<<<<<<< HEAD
payeezy.base_url = "https://api-cert.payeezy.com/"
=======
opennode.base_url = "https://dev-api.opennode.com"
paypal.base_url = "https://www.sandbox.paypal.com/"
>>>>>>> acab7671
payu.base_url = "https://secure.snd.payu.com/"
rapyd.base_url = "https://sandboxapi.rapyd.net"
shift4.base_url = "https://api.shift4.com/"
stripe.base_url = "https://api.stripe.com/"
worldline.base_url = "https://eu.sandbox.api-ingenico.com/"
worldpay.base_url = "https://try.access.worldpay.com/"
trustpay.base_url = "https://test-tpgw.trustpay.eu/"
trustpay.base_url_bank_redirects = "https://aapi.trustpay.eu/"


[connectors.supported]
wallets = ["klarna", "braintree", "applepay"]
cards = [
    "aci",
    "adyen",
    "airwallex",
    "authorizedotnet",
    "bambora",
    "bluesnap",
    "braintree",
    "checkout",
    "coinbase",
    "cybersource",
    "dlocal",
    "fiserv",
    "globalpay",
    "mollie",
    "multisafepay",
    "nuvei",
<<<<<<< HEAD
    "payeezy",
=======
    "opennode",
    "paypal",
>>>>>>> acab7671
    "payu",
    "shift4",
    "stripe",
    "trustpay",
    "worldline",
    "worldpay",
]


[scheduler]
stream = "SCHEDULER_STREAM"

[scheduler.consumer]
disabled = false
consumer_group = "SCHEDULER_GROUP"<|MERGE_RESOLUTION|>--- conflicted
+++ resolved
@@ -87,12 +87,9 @@
 mollie.base_url = "https://api.mollie.com/v2/"
 multisafepay.base_url = "https://testapi.multisafepay.com/"
 nuvei.base_url = "https://ppp-test.nuvei.com/"
-<<<<<<< HEAD
+opennode.base_url = "https://dev-api.opennode.com"
 payeezy.base_url = "https://api-cert.payeezy.com/"
-=======
-opennode.base_url = "https://dev-api.opennode.com"
 paypal.base_url = "https://www.sandbox.paypal.com/"
->>>>>>> acab7671
 payu.base_url = "https://secure.snd.payu.com/"
 rapyd.base_url = "https://sandboxapi.rapyd.net"
 shift4.base_url = "https://api.shift4.com/"
@@ -122,12 +119,9 @@
     "mollie",
     "multisafepay",
     "nuvei",
-<<<<<<< HEAD
+    "opennode",
     "payeezy",
-=======
-    "opennode",
     "paypal",
->>>>>>> acab7671
     "payu",
     "shift4",
     "stripe",
