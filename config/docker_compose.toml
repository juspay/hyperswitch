--- conflicted
+++ resolved
@@ -364,12 +364,10 @@
 [kv_config]
 ttl = 900 # 15 * 60 seconds
 
-<<<<<<< HEAD
 [frm]
-=======
+enabled = true
+
 [connector_onboarding.paypal]
 client_id = ""
 client_secret = ""
-partner_id = ""
->>>>>>> 792e642a
-enabled = true+partner_id = ""