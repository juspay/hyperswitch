[server]
port = 8080
host = "0.0.0.0"
request_body_limit = 16_384 # Post request body is limited to 16k.

[log.file]
enabled = false             # Whether you want to store log in log files.
path = "logs"               # Where to store log files.
level = "DEBUG"             # What gets into log files.
# rotation = "60"           # mins # current framework doesn't support configuring rotation. set to hourly rotation.

[log.console]
enabled = true              # Whether you want to see log in your terminal.
level = "DEBUG"             # What you see in your terminal.

[log.telemetry]
enabled = false             # Whether tracing/telemetry is enabled.

[master_database]
username = "db_user"
password = "db_pass"
host = "pg"
port = 5432
dbname = "hyperswitch_db"
pool_size = 5

[replica_database]
username = "db_user"
password = "db_pass"
host = "pg"
port = 5432
dbname = "hyperswitch_db"
pool_size = 5

[proxy]
# http_url = "http proxy URL"
# https_url = "https proxy URL"

[secrets]
admin_api_key = "test_admin"
jwt_secret = "secret"

[locker]
host = ""
mock_locker = true
basilisk_host = ""

[jwekey]
locker_key_identifier1 = ""
locker_key_identifier2 = ""
locker_encryption_key1 = ""
locker_encryption_key2 = ""
locker_decryption_key1 = ""
locker_decryption_key2 = ""

[redis]
host = "redis-queue"
port = 6379
cluster_enabled = true
cluster_urls = ["redis-queue:6379"]

[refund]
max_attempts = 10
max_age = 365

[api_keys]
hash_key = "0123456789abcdef0123456789abcdef0123456789abcdef0123456789abcdef"

[connectors]
aci.base_url = "https://eu-test.oppwa.com/"
adyen.base_url = "https://checkout-test.adyen.com/"
airwallex.base_url = "https://api-demo.airwallex.com/"
applepay.base_url = "https://apple-pay-gateway.apple.com/"
authorizedotnet.base_url = "https://apitest.authorize.net/xml/v1/request.api"
bambora.base_url = "https://api.na.bambora.com"
bluesnap.base_url = "https://sandbox.bluesnap.com/"
braintree.base_url = "https://api.sandbox.braintreegateway.com/"
checkout.base_url = "https://api.sandbox.checkout.com/"
cybersource.base_url = "https://apitest.cybersource.com/"
dlocal.base_url = "https://sandbox.dlocal.com/"
fiserv.base_url = "https://cert.api.fiservapps.com/"
globalpay.base_url = "https://apis.sandbox.globalpay.com/ucp/"
klarna.base_url = "https://api-na.playground.klarna.com/"
multisafepay.base_url = "https://testapi.multisafepay.com/"
nuvei.base_url = "https://ppp-test.nuvei.com/"
payu.base_url = "https://secure.snd.payu.com/"
rapyd.base_url = "https://sandboxapi.rapyd.net"
shift4.base_url = "https://api.shift4.com/"
stripe.base_url = "https://api.stripe.com/"
worldline.base_url = "https://eu.sandbox.api-ingenico.com/"
worldpay.base_url = "https://try.access.worldpay.com/"
trustpay.base_url = "https://test-tpgw.trustpay.eu/"
trustpay.base_url_bank_redirects = "https://aapi.trustpay.eu/"

[connectors.mollie]
base_url = "https://api.mollie.com/v2/"

[connectors.supported]
wallets = ["klarna", "braintree", "applepay"]
cards = [
<<<<<<< HEAD
	"mollie",
=======
    "aci",
>>>>>>> e102cae7
    "adyen",
    "airwallex",
    "authorizedotnet",
    "bambora",
    "bluesnap",
    "braintree",
    "checkout",
    "cybersource",
    "dlocal",
    "fiserv",
    "globalpay",
    "multisafepay",
    "nuvei",
    "payu",
    "shift4",
    "stripe",
    "worldline",
    "worldpay",
    "trustpay",
]


[scheduler]
stream = "SCHEDULER_STREAM"

[scheduler.consumer]
disabled = false
consumer_group = "SCHEDULER_GROUP"<|MERGE_RESOLUTION|>--- conflicted
+++ resolved
@@ -81,6 +81,7 @@
 fiserv.base_url = "https://cert.api.fiservapps.com/"
 globalpay.base_url = "https://apis.sandbox.globalpay.com/ucp/"
 klarna.base_url = "https://api-na.playground.klarna.com/"
+mollie.base_url = "https://api.mollie.com/v2/"
 multisafepay.base_url = "https://testapi.multisafepay.com/"
 nuvei.base_url = "https://ppp-test.nuvei.com/"
 payu.base_url = "https://secure.snd.payu.com/"
@@ -98,11 +99,7 @@
 [connectors.supported]
 wallets = ["klarna", "braintree", "applepay"]
 cards = [
-<<<<<<< HEAD
-	"mollie",
-=======
     "aci",
->>>>>>> e102cae7
     "adyen",
     "airwallex",
     "authorizedotnet",
@@ -114,6 +111,7 @@
     "dlocal",
     "fiserv",
     "globalpay",
+    "mollie",
     "multisafepay",
     "nuvei",
     "payu",
