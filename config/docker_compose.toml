--- conflicted
+++ resolved
@@ -1162,10 +1162,7 @@
 cluster = "CLUSTER"         # value of CLUSTER from deployment
 version = "HOSTNAME"        # value of HOSTNAME from deployment which tells its version
 
-<<<<<<< HEAD
-[list_dispute_supported_connectors]
-connector_list = "worldpayvantiv"
-=======
 [proxy_status_mapping]
 proxy_connector_http_status_code = false    # If enabled, the http status code of the connector will be proxied in the response
->>>>>>> 2adf6c83
+[list_dispute_supported_connectors]
+connector_list = "worldpayvantiv"