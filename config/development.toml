--- conflicted
+++ resolved
@@ -262,10 +262,7 @@
 online_banking_fpx = {country = "MY", currency = "MYR"}
 online_banking_thailand = {country = "TH", currency = "THB"}
 touch_n_go = {country = "MY", currency = "MYR"}
-<<<<<<< HEAD
 atome = {country = "MY,SG", currency = "MYR,SGD"}
-=======
->>>>>>> 8e45e734
 
 [pm_filters.braintree]
 paypal = { currency = "AUD,BRL,CAD,CNY,CZK,DKK,EUR,HKD,HUF,ILS,JPY,MYR,MXN,TWD,NZD,NOK,PHP,PLN,GBP,RUB,SGD,SEK,CHF,THB,USD" }
