[log.file]
enabled = false

[log.console]
enabled = true
level = "DEBUG"
log_format = "default"

[log.telemetry]
traces_enabled = false
metrics_enabled = false

# TODO: Update database credentials before running application
[master_database]
username = "db_user"
password = "db_pass"
host = "localhost"
port = 5432
dbname = "hyperswitch_db"
pool_size = 5
connection_timeout = 10

[replica_database]
username = "replica_user"
password = "replica_pass"
host = "localhost"
port = 5432
dbname = "hyperswitch_db"
pool_size = 5
connection_timeout = 10

[secrets]
admin_api_key = "test_admin"

[locker]
host = ""
mock_locker = true
basilisk_host = ""
locker_setup = "legacy_locker"

[jwekey]
locker_key_identifier1 = ""
locker_key_identifier2 = ""
locker_encryption_key1 = ""
locker_encryption_key2 = ""
locker_decryption_key1 = ""
locker_decryption_key2 = ""
vault_encryption_key = ""
vault_private_key = ""
tunnel_private_key = ""

[connectors.supported]
wallets = ["klarna", "braintree", "applepay"]
cards = [
    "aci",
    "adyen",
    "airwallex",
    "authorizedotnet",
    "bambora",
    "bluesnap",
    "braintree",
    "checkout",
    "coinbase",
    "cybersource",
    "dlocal",
    "dummyconnector",
    "fiserv",
    "forte",
    "globalpay",
    "mollie",
    "multisafepay",
    "nexinets",
    "nuvei",
    "opennode",
    "payeezy",
    "paypal",
    "payu",
    "shift4",
    "stripe",
    "trustpay",
    "worldline",
    "worldpay",
    "zen",
]

[refund]
max_attempts = 10
max_age = 365

[webhooks]
outgoing_enabled = true

[eph_key]
validity = 1

[api_keys]
hash_key = "0123456789abcdef0123456789abcdef0123456789abcdef0123456789abcdef"

[connectors]
aci.base_url = "https://eu-test.oppwa.com/"
adyen.base_url = "https://checkout-test.adyen.com/"
airwallex.base_url = "https://api-demo.airwallex.com/"
applepay.base_url = "https://apple-pay-gateway.apple.com/"
authorizedotnet.base_url = "https://apitest.authorize.net/xml/v1/request.api"
bambora.base_url = "https://api.na.bambora.com"
bluesnap.base_url = "https://sandbox.bluesnap.com/"
braintree.base_url = "https://api.sandbox.braintreegateway.com/"
checkout.base_url = "https://api.sandbox.checkout.com/"
coinbase.base_url = "https://api.commerce.coinbase.com"
cybersource.base_url = "https://apitest.cybersource.com/"
dlocal.base_url = "https://sandbox.dlocal.com/"
dummyconnector.base_url = "http://localhost:8080/dummy-connector"
fiserv.base_url = "https://cert.api.fiservapps.com/"
forte.base_url = "https://sandbox.forte.net/api/v3"
globalpay.base_url = "https://apis.sandbox.globalpay.com/ucp/"
klarna.base_url = "https://api-na.playground.klarna.com/"
mollie.base_url = "https://api.mollie.com/v2/"
multisafepay.base_url = "https://testapi.multisafepay.com/"
nexinets.base_url = "https://apitest.payengine.de/v1"
nuvei.base_url = "https://ppp-test.nuvei.com/"
opennode.base_url = "https://dev-api.opennode.com"
payeezy.base_url = "https://api-cert.payeezy.com/"
paypal.base_url = "https://www.sandbox.paypal.com/"
payu.base_url = "https://secure.snd.payu.com/"
rapyd.base_url = "https://sandboxapi.rapyd.net"
shift4.base_url = "https://api.shift4.com/"
stripe.base_url = "https://api.stripe.com/"
stripe.base_url_file_upload = "https://files.stripe.com/"
worldline.base_url = "https://eu.sandbox.api-ingenico.com/"
worldpay.base_url = "https://try.access.worldpay.com/"
trustpay.base_url = "https://test-tpgw.trustpay.eu/"
trustpay.base_url_bank_redirects = "https://aapi.trustpay.eu/"

[connectors.zen]
base_url = "https://api.zen-test.com/"

[scheduler]
stream = "SCHEDULER_STREAM"

[scheduler.consumer]
disabled = false
consumer_group = "SCHEDULER_GROUP"

[bank_config.eps]
stripe = { banks = "arzte_und_apotheker_bank,austrian_anadi_bank_ag,bank_austria,bankhaus_carl_spangler,bankhaus_schelhammer_und_schattera_ag,bawag_psk_ag,bks_bank_ag,brull_kallmus_bank_ag,btv_vier_lander_bank,capital_bank_grawe_gruppe_ag,dolomitenbank,easybank_ag,erste_bank_und_sparkassen,hypo_alpeadriabank_international_ag,hypo_noe_lb_fur_niederosterreich_u_wien,hypo_oberosterreich_salzburg_steiermark,hypo_tirol_bank_ag,hypo_vorarlberg_bank_ag,hypo_bank_burgenland_aktiengesellschaft,marchfelder_bank,oberbank_ag,raiffeisen_bankengruppe_osterreich,schoellerbank_ag,sparda_bank_wien,volksbank_gruppe,volkskreditbank_ag,vr_bank_braunau" }
adyen = { banks = "bank_austria,bawag_psk_ag,dolomitenbank,easybank_ag,erste_bank_und_sparkassen,hypo_tirol_bank_ag,posojilnica_bank_e_gen,raiffeisen_bankengruppe_osterreich,schoellerbank_ag,sparda_bank_wien,volksbank_gruppe,volkskreditbank_ag" }

[bank_config.ideal]
stripe = { banks = "abn_amro,asn_bank,bunq,handelsbanken,ing,knab,moneyou,rabobank,regiobank,revolut,sns_bank,triodos_bank,van_lanschot" }
adyen = { banks = "abn_amro,asn_bank,bunq,handelsbanken,ing,knab,moneyou,rabobank,regiobank,revolut,sns_bank,triodos_bank,van_lanschot" }

[bank_config.online_banking_czech_republic]
adyen = { banks = "ceska_sporitelna,komercni_banka,platnosc_online_karta_platnicza" }

[bank_config.online_banking_slovakia]
adyen = { banks = "e_platby_v_u_b,postova_banka,sporo_pay,tatra_pay,viamo,volksbank_gruppe,volkskredit_bank_ag,vr_bank_braunau" }

[pm_filters.stripe]
google_pay = { country = "AL,DZ,AS,AO,AG,AR,AU,AT,AZ,BH,BY,BE,BR,BG,CA,CL,CO,HR,CZ,DK,DO,EG,EE,FI,FR,DE,GR,HK,HU,IN,ID,IE,IL,IT,JP,JO,KZ,KE,KW,LV,LB,LT,LU,MY,MX,NL,NZ,NO,OM,PK,PA,PE,PH,PL,PT,QA,RO,RU,SA,SG,SK,ZA,ES,LK,SE,CH,TW,TH,TR,UA,AE,GB,US,UY,VN" }
apple_pay = { country = "AU,CN,HK,JP,MO,MY,NZ,SG,TW,AM,AT,AZ,BY,BE,BG,HR,CY,CZ,DK,EE,FO,FI,FR,GE,DE,GR,GL,GG,HU,IS,IE,IM,IT,KZ,JE,LV,LI,LT,LU,MT,MD,MC,ME,NL,NO,PL,PT,RO,SM,RS,SK,SI,ES,SE,CH,UA,GB,AR,CO,CR,BR,MX,PE,BH,IL,JO,KW,PS,QA,SA,AE,CA,UM,US" }
klarna = { country = "AT,BE,DK,FI,FR,DE,IE,IT,NL,NO,ES,SE,GB,US", currency = "EUR,USD,GBP,DKK,SEK,NOK" }
affirm = { country = "US", currency = "USD" }
afterpay_clearpay = { country = "US,CA,GB,AU,NZ,FR,ES", currency = "USD,CAD,GBP,AUD,NZD,EUR" }
giropay = { country = "DE", currency = "EUR" }
eps = { country = "AT", currency = "EUR" }
sofort = { country = "AT,BE,DE,IT,NL,ES", currency = "EUR" }
ideal = { country = "NL", currency = "EUR" }

[pm_filters.adyen]
google_pay = { country = "AL,DZ,AS,AO,AG,AR,AU,AT,AZ,BH,BY,BE,BR,BG,CA,CL,CO,HR,CZ,DK,DO,EG,EE,FI,FR,DE,GR,HK,HU,IN,ID,IE,IL,IT,JP,JO,KZ,KE,KW,LV,LB,LT,LU,MY,MX,NL,NZ,NO,OM,PK,PA,PE,PH,PL,PT,QA,RO,RU,SA,SG,SK,ZA,ES,LK,SE,CH,TW,TH,TR,UA,AE,GB,US,UY,VN" }
apple_pay = { country = "AU,CN,HK,JP,MO,MY,NZ,SG,TW,AM,AT,AZ,BY,BE,BG,HR,CY,CZ,DK,EE,FO,FI,FR,GE,DE,GR,GL,GG,HU,IS,IE,IM,IT,KZ,JE,LV,LI,LT,LU,MT,MD,MC,ME,NL,NO,PL,PT,RO,SM,RS,SK,SI,ES,SE,CH,UA,GB,AR,CO,CR,BR,MX,PE,BH,IL,JO,KW,PS,QA,SA,AE,CA,UM,US", currency = "AUD,CHF,CAD,EUR,GBP,HKD,SGD,USD" }
paypal = { currency = "AUD,BRL,CAD,CZK,DKK,EUR,HKD,HUF,INR,JPY,MYR,MXN,NZD,NOK,PHP,PLN,RUB,GBP,SGD,SEK,CHF,THB,USD" }
klarna = { country = "AT,BE,DK,FI,FR,DE,IE,IT,NL,NO,ES,SE,GB,US,CA", currency = "USD,GBP,EUR,CHF,DKK,SEK,NOK,AUD,PLN,CAD" }
affirm = { country = "US", currency = "USD" }
afterpay_clearpay = { country = "US,CA,GB,AU,NZ,FR,ES", currency = "GBP" }
giropay = { country = "DE", currency = "EUR" }
eps = { country = "AT", currency = "EUR" }
sofort = { country = "ES,GB,SE,AT,NL,DE,CH,BE,FR,FI,IT,PL", currency = "EUR" }
ideal = { country = "NL", currency = "EUR" }

[pm_filters.braintree]
paypal = { currency = "AUD,BRL,CAD,CNY,CZK,DKK,EUR,HKD,HUF,ILS,JPY,MYR,MXN,TWD,NZD,NOK,PHP,PLN,GBP,RUB,SGD,SEK,CHF,THB,USD" }
credit = { not_available_flows = { capture_method = "manual" } }
debit = { not_available_flows = { capture_method = "manual" } }

[pm_filters.klarna]
klarna = { country = "AU,AT,BE,CA,CZ,DK,FI,FR,DE,GR,IE,IT,NL,NZ,NO,PL,PT,ES,SE,CH,GB,US", currency = "AUD,EUR,EUR,CAD,CZK,DKK,EUR,EUR,EUR,EUR,EUR,EUR,EUR,NZD,NOK,PLN,EUR,EUR,SEK,CHF,GBP,USD" }
credit = { not_available_flows = { capture_method = "manual" } }
debit = { not_available_flows = { capture_method = "manual" } }

[pm_filters.zen]
credit = { not_available_flows = { capture_method = "manual" } }
debit = { not_available_flows = { capture_method = "manual" } }

[pm_filters.aci]
credit = { not_available_flows = { capture_method = "manual" } }
debit = { not_available_flows = { capture_method = "manual" } }

[pm_filters.mollie]
credit = { not_available_flows = { capture_method = "manual" } }
debit = { not_available_flows = { capture_method = "manual" } }

[pm_filters.multisafepay]
credit = { not_available_flows = { capture_method = "manual" } }
debit = { not_available_flows = { capture_method = "manual" } }

[pm_filters.trustpay]
credit = { not_available_flows = { capture_method = "manual" } }
debit = { not_available_flows = { capture_method = "manual" } }

[pm_filters.authorizedotnet]
google_pay = { currency = "CHF,DKK,EUR,GBP,NOK,PLN,SEK,USD,AUD,NZD,CAD" }
paypal = { currency = "CHF,DKK,EUR,GBP,NOK,PLN,SEK,USD,AUD,NZD,CAD" }

[pm_filters.worldpay]
google_pay = { country = "AL,DZ,AS,AO,AG,AR,AU,AT,AZ,BH,BY,BE,BR,BG,CA,CL,CO,HR,CZ,DK,DO,EG,EE,FI,FR,DE,GR,HK,HU,IN,ID,IE,IL,IT,JP,JO,KZ,KE,KW,LV,LB,LT,LU,MY,MX,NL,NZ,NO,OM,PK,PA,PE,PH,PL,PT,QA,RO,RU,SA,SG,SK,ZA,ES,LK,SE,CH,TW,TH,TR,UA,AE,GB,US,UY,VN" }
apple_pay = { country = "AU,CN,HK,JP,MO,MY,NZ,SG,TW,AM,AT,AZ,BY,BE,BG,HR,CY,CZ,DK,EE,FO,FI,FR,GE,DE,GR,GL,GG,HU,IS,IE,IM,IT,KZ,JE,LV,LI,LT,LU,MT,MD,MC,ME,NL,NO,PL,PT,RO,SM,RS,SK,SI,ES,SE,CH,UA,GB,AR,CO,CR,BR,MX,PE,BH,IL,JO,KW,PS,QA,SA,AE,CA,UM,US" }

[file_upload_config]
bucket_name = ""
region = ""

[pm_filters.forte]
credit = {currency = "USD"}
debit = {currency = "USD"}

[tokenization]
stripe = { long_lived_token = false, payment_method = "wallet" }
checkout = { long_lived_token = false, payment_method = "wallet" }

[connector_customer]
<<<<<<< HEAD
connector_list = "bluesnap, stripe"
=======
connector_list = "stripe"

[dummy_connector]
payment_ttl = 172800
payment_duration = 1000
payment_tolerance = 100
>>>>>>> 56d12ce5
<|MERGE_RESOLUTION|>--- conflicted
+++ resolved
@@ -221,21 +221,17 @@
 region = ""
 
 [pm_filters.forte]
-credit = {currency = "USD"}
-debit = {currency = "USD"}
+credit = { currency = "USD" }
+debit = { currency = "USD" }
 
 [tokenization]
 stripe = { long_lived_token = false, payment_method = "wallet" }
 checkout = { long_lived_token = false, payment_method = "wallet" }
 
 [connector_customer]
-<<<<<<< HEAD
 connector_list = "bluesnap, stripe"
-=======
-connector_list = "stripe"
 
 [dummy_connector]
 payment_ttl = 172800
 payment_duration = 1000
-payment_tolerance = 100
->>>>>>> 56d12ce5
+payment_tolerance = 100