--- conflicted
+++ resolved
@@ -193,15 +193,10 @@
 bucket_name = ""
 region = ""
 
-[tokenization]
-<<<<<<< HEAD
-stripe = { long_lived_token = false, payment_method = "wallet"}
-checkout = { long_lived_token = false, payment_method = "wallet"}
-
 [pm_filters.forte]
 credit = {currency = "USD"}
 debit = {currency = "USD"}
-=======
+
+[tokenization]
 stripe = { long_lived_token = false, payment_method = "wallet" }
-checkout = { long_lived_token = false, payment_method = "wallet" }
->>>>>>> 23b56472
+checkout = { long_lived_token = false, payment_method = "wallet" }