[log.file]
enabled = false

[log.console]
enabled = true
level = "DEBUG"
log_format = "default"

[log.telemetry]
traces_enabled = false
metrics_enabled = false
use_xray_generator = false
bg_metrics_collection_interval_in_secs = 15

[key_manager]
enabled = false

# TODO: Update database credentials before running application
[master_database]
username = "db_user"
password = "db_pass"
host = "localhost"
port = 5432
dbname = "hyperswitch_db"
pool_size = 5
connection_timeout = 10
min_idle = 2

[replica_database]
username = "db_user"
password = "db_pass"
host = "localhost"
port = 5432
dbname = "hyperswitch_db"
pool_size = 5
connection_timeout = 10

[redis]
host = "127.0.0.1"
port = 6379
pool_size = 5
reconnect_max_attempts = 5
reconnect_delay = 5
default_ttl = 300
default_hash_ttl = 900
use_legacy_version = false
stream_read_count = 1
auto_pipeline = true
disable_auto_backpressure = false
max_in_flight_commands = 5000
default_command_timeout = 30
unresponsive_timeout = 10
max_feed_count = 200


[server]
# HTTP Request body limit. Defaults to 32kB
request_body_limit = 32768

[secrets]
admin_api_key = "test_admin"
master_enc_key = "73ad7bbbbc640c845a150f67d058b279849370cd2c1f3c67c4dd6c869213e13a"
jwt_secret = "secret"

[applepay_merchant_configs]
merchant_cert_key = "MERCHANT CERTIFICATE KEY"
merchant_cert = "MERCHANT CERTIFICATE"
common_merchant_identifier = "COMMON MERCHANT IDENTIFIER"
applepay_endpoint = "DOMAIN SPECIFIC ENDPOINT"

[locker]
host = "http://127.0.0.1:3000"
host_rs = "http://127.0.0.1:3000"
mock_locker = true
basilisk_host = ""
locker_enabled = true
ttl_for_storage_in_secs = 220752000

[forex_api]
api_key = ""
fallback_api_key = ""
data_expiration_delay_in_seconds = 21600
redis_lock_timeout_in_seconds = 100
redis_ttl_in_seconds = 172800

[jwekey]
vault_encryption_key = """
-----BEGIN PUBLIC KEY-----
MIIBIjANBgkqhkiG9w0BAQEFAAOCAQ8AMIIBCgKCAQEAwa6siKaSYqD1o4J3AbHq
Km8oVTvep7GoN/C45qY60C7DO72H1O7Ujt6ZsSiK83EyI0CaUg3ORPS3ayobFNmu
zR366ckK8GIf3BG7sVI6u/9751z4OvBHZMM9JFWa7Bx/RCPQ8aeM+iJoqf9auuQm
3NCTlfaZJif45pShswR+xuZTR/bqnsOSP/MFROI9ch0NE7KRogy0tvrZe21lP24i
Ro2LJJG+bYshxBddhxQf2ryJ85+/Trxdu16PunodGzCl6EMT3bvb4ZC41i15omqU
aXXV1Z1wYUhlsO0jyd1bVvjyuE/KE1TbBS0gfR/RkacODmmE2zEdZ0EyyiXwqkmc
oQIDAQAB
-----END PUBLIC KEY-----
"""
rust_locker_encryption_key = """
-----BEGIN PUBLIC KEY-----
MIIBIjANBgkqhkiG9w0BAQEFAAOCAQ8AMIIBCgKCAQEAwa6siKaSYqD1o4J3AbHq
Km8oVTvep7GoN/C45qY60C7DO72H1O7Ujt6ZsSiK83EyI0CaUg3ORPS3ayobFNmu
zR366ckK8GIf3BG7sVI6u/9751z4OvBHZMM9JFWa7Bx/RCPQ8aeM+iJoqf9auuQm
3NCTlfaZJif45pShswR+xuZTR/bqnsOSP/MFROI9ch0NE7KRogy0tvrZe21lP24i
Ro2LJJG+bYshxBddhxQf2ryJ85+/Trxdu16PunodGzCl6EMT3bvb4ZC41i15omqU
aXXV1Z1wYUhlsO0jyd1bVvjyuE/KE1TbBS0gfR/RkacODmmE2zEdZ0EyyiXwqkmc
oQIDAQAB
-----END PUBLIC KEY-----
"""
vault_private_key = ""
tunnel_private_key = ""

[connectors.supported]
wallets = ["klarna", "mifinity", "braintree", "applepay", "adyen"]
rewards = ["cashtocode", "zen"]
cards = [
    "aci",
    "adyen",
    "adyenplatform",
    "airwallex",
    "amazonpay",
    "authorizedotnet",
    "bambora",
    "bamboraapac",
    "bankofamerica",
    "billwerk",
    "bitpay",
    "bluesnap",
    "boku",
    "braintree",
    "checkout",
    "coinbase",
    "coingate",
    "cryptopay",
    "cybersource",
    "datatrans",
    "deutschebank",
    "digitalvirgo",
    "dlocal",
    "dummyconnector",
    "ebanx",
    "elavon",
    "facilitapay",
    "fiserv",
    "fiservemea",
    "fiuu",
    "forte",
    "getnet",
    "globalpay",
    "globepay",
    "gocardless",
    "gpayments",
    "helcim",
    "hipay",
    "iatapay",
    "inespay",
    "itaubank",
    "jpmorgan",
    "juspaythreedsserver",
    "mollie",
    "moneris",
    "multisafepay",
    "netcetera",
    "nexinets",
    "nexixpay",
    "nmi",
    "nomupay",
    "noon",
    "novalnet",
    "nuvei",
    "opayo",
    "opennode",
    "paybox",
    "payeezy",
    "payme",
    "payone",
    "paypal",
    "paystack",
    "payu",
    "placetopay",
    "plaid",
    "powertranz",
    "prophetpay",
    "redsys",
    "shift4",
    "square",
    "stax",
    "stripe",
    "stripebilling",
    "taxjar",
    "threedsecureio",
    "thunes",
    "trustpay",
    "tsys",
    "unified_authentication_service",
    "volt",
    "wellsfargo",
    "wellsfargopayout",
    "wise",
    "worldline",
    "worldpay",
    "xendit",
    "zen",
    "zsl",
]

[refund]
max_attempts = 10
max_age = 365

[webhooks]
outgoing_enabled = true
redis_lock_expiry_seconds = 180             # 3 * 60 seconds

[eph_key]
validity = 1

[api_keys]
hash_key = "0123456789abcdef0123456789abcdef0123456789abcdef0123456789abcdef"

checksum_auth_context = "TEST"
checksum_auth_key = "54455354"


[connectors]
aci.base_url = "https://eu-test.oppwa.com/"
adyen.base_url = "https://checkout-test.adyen.com/"
adyenplatform.base_url = "https://balanceplatform-api-test.adyen.com/"
adyen.payout_base_url = "https://pal-test.adyen.com/"
adyen.dispute_base_url = "https://ca-test.adyen.com/"
airwallex.base_url = "https://api-demo.airwallex.com/"
amazonpay.base_url = "https://pay-api.amazon.com/v2"
applepay.base_url = "https://apple-pay-gateway.apple.com/"
authorizedotnet.base_url = "https://apitest.authorize.net/xml/v1/request.api"
bambora.base_url = "https://api.na.bambora.com"
bamboraapac.base_url = "https://demo.ippayments.com.au/interface/api"
bankofamerica.base_url = "https://apitest.merchant-services.bankofamerica.com/"
billwerk.base_url = "https://api.reepay.com/"
billwerk.secondary_base_url = "https://card.reepay.com/"
bitpay.base_url = "https://test.bitpay.com"
bluesnap.base_url = "https://sandbox.bluesnap.com/"
bluesnap.secondary_base_url = "https://sandpay.bluesnap.com/"
boku.base_url = "https://$-api4-stage.boku.com"
braintree.base_url = "https://payments.sandbox.braintree-api.com/graphql"
cashtocode.base_url = "https://cluster05.api-test.cashtocode.com"
chargebee.base_url = "https://$.chargebee.com/api/"
checkout.base_url = "https://api.sandbox.checkout.com/"
coinbase.base_url = "https://api.commerce.coinbase.com"
coingate.base_url = "https://api-sandbox.coingate.com"
cryptopay.base_url = "https://business-sandbox.cryptopay.me"
cybersource.base_url = "https://apitest.cybersource.com/"
datatrans.base_url = "https://api.sandbox.datatrans.com/"
datatrans.secondary_base_url = "https://pay.sandbox.datatrans.com/"
deutschebank.base_url = "https://testmerch.directpos.de/rest-api"
digitalvirgo.base_url = "https://dcb-integration-service-sandbox-external.staging.digitalvirgo.pl"
dlocal.base_url = "https://sandbox.dlocal.com/"
dummyconnector.base_url = "http://localhost:8080/dummy-connector"
ebanx.base_url = "https://sandbox.ebanxpay.com/"
elavon.base_url = "https://api.demo.convergepay.com/VirtualMerchantDemo/"
facilitapay.base_url = "https://sandbox-api.facilitapay.com/api/v1"
fiserv.base_url = "https://cert.api.fiservapps.com/"
fiservemea.base_url = "https://prod.emea.api.fiservapps.com/sandbox"
fiuu.base_url = "https://sandbox.merchant.razer.com/"
fiuu.secondary_base_url = "https://sandbox.merchant.razer.com/"
fiuu.third_base_url = "https://api.merchant.razer.com/"
forte.base_url = "https://sandbox.forte.net/api/v3"
getnet.base_url = "https://api-test.getneteurope.com/engine/rest"
globalpay.base_url = "https://apis.sandbox.globalpay.com/ucp/"
globepay.base_url = "https://pay.globepay.co/"
gocardless.base_url = "https://api-sandbox.gocardless.com"
gpayments.base_url = "https://{{merchant_endpoint_prefix}}-test.api.as1.gpayments.net"
helcim.base_url = "https://api.helcim.com/"
hipay.base_url = "https://stage-secure-gateway.hipay-tpp.com/rest/"
hipay.secondary_base_url = "https://stage-secure2-vault.hipay-tpp.com/rest/"
hipay.third_base_url = "https://stage-api-gateway.hipay.com/"
iatapay.base_url = "https://sandbox.iata-pay.iata.org/api/v1"
inespay.base_url = "https://apiflow.inespay.com/san/v21"
itaubank.base_url = "https://sandbox.devportal.itau.com.br/"
jpmorgan.base_url = "https://api-mock.payments.jpmorgan.com/api/v2"
juspaythreedsserver.base_url = "http://localhost:8000"
jpmorgan.secondary_base_url = "https://id.payments.jpmorgan.com"
klarna.base_url = "https://api{{klarna_region}}.playground.klarna.com/"
mifinity.base_url = "https://demo.mifinity.com/"
mollie.base_url = "https://api.mollie.com/v2/"
moneris.base_url = "https://api.sb.moneris.io"
mollie.secondary_base_url = "https://api.cc.mollie.com/v1/"
multisafepay.base_url = "https://testapi.multisafepay.com/"
netcetera.base_url = "https://{{merchant_endpoint_prefix}}.3ds-server.prev.netcetera-cloud-payment.ch"
nexinets.base_url = "https://apitest.payengine.de/v1"
nexixpay.base_url = "https://xpaysandbox.nexigroup.com/api/phoenix-0.0/psp/api/v1"
nmi.base_url = "https://secure.nmi.com/"
nomupay.base_url = "https://payout-api.sandbox.nomupay.com"
noon.base_url = "https://api-test.noonpayments.com/"
novalnet.base_url = "https://payport.novalnet.de/v2"
noon.key_mode = "Test"
nuvei.base_url = "https://ppp-test.nuvei.com/"
opayo.base_url = "https://pi-test.sagepay.com/"
opennode.base_url = "https://dev-api.opennode.com"
paybox.base_url = "https://preprod-ppps.paybox.com/PPPS.php"
paybox.secondary_base_url = "https://preprod-tpeweb.paybox.com/"
payeezy.base_url = "https://api-cert.payeezy.com/"
payme.base_url = "https://sandbox.payme.io/"
payone.base_url = "https://payment.preprod.payone.com/"
paypal.base_url = "https://api-m.sandbox.paypal.com/"
paystack.base_url = "https://api.paystack.co"
payu.base_url = "https://secure.snd.payu.com/"
placetopay.base_url = "https://test.placetopay.com/rest/gateway"
plaid.base_url = "https://sandbox.plaid.com"
powertranz.base_url = "https://staging.ptranz.com/api/"
prophetpay.base_url = "https://ccm-thirdparty.cps.golf/"
rapyd.base_url = "https://sandboxapi.rapyd.net"
razorpay.base_url = "https://sandbox.juspay.in/"
recurly.base_url = "https://v3.recurly.com"
redsys.base_url = "https://sis-t.redsys.es:25443"
riskified.base_url = "https://sandbox.riskified.com/api"
shift4.base_url = "https://api.shift4.com/"
signifyd.base_url = "https://api.signifyd.com/"
square.base_url = "https://connect.squareupsandbox.com/"
square.secondary_base_url = "https://pci-connect.squareupsandbox.com/"
stax.base_url = "https://apiprod.fattlabs.com/"
stripe.base_url = "https://api.stripe.com/"
stripebilling.base_url = "https://api.stripe.com/"
taxjar.base_url = "https://api.sandbox.taxjar.com/v2/"
threedsecureio.base_url = "https://service.sandbox.3dsecure.io"
thunes.base_url = "https://api.limonetikqualif.com/"
stripe.base_url_file_upload = "https://files.stripe.com/"
wise.base_url = "https://api.sandbox.transferwise.tech/"
worldline.base_url = "https://eu.sandbox.api-ingenico.com/"
worldpay.base_url = "https://try.access.worldpay.com/"
worldpayxml.base_url = "https://secure-test.worldpay.com/jsp/merchant/xml/paymentService.jsp"
xendit.base_url = "https://api.xendit.co"
trustpay.base_url = "https://test-tpgw.trustpay.eu/"
tsys.base_url = "https://stagegw.transnox.com/"
unified_authentication_service.base_url = "http://localhost:8080/"
volt.base_url = "https://api.sandbox.volt.io/"
wellsfargo.base_url = "https://apitest.cybersource.com/"
wellsfargopayout.base_url = "https://api-sandbox.wellsfargo.com/"
trustpay.base_url_bank_redirects = "https://aapi.trustpay.eu/"
zen.base_url = "https://api.zen-test.com/"
zen.secondary_base_url = "https://secure.zen-test.com/"
zsl.base_url = "https://api.sitoffalb.net/"

[scheduler]
stream = "SCHEDULER_STREAM"

[scheduler.consumer]
disabled = false
consumer_group = "SCHEDULER_GROUP"

[scheduler.server]
port = 3000
host = "127.0.0.1"
workers = 1

[cors]
max_age = 30
# origins = "http://localhost:8080,http://localhost:9000"
allowed_methods = "GET,POST,PUT,DELETE"
wildcard_origin = true

[email]
sender_email = "example@example.com"
aws_region = ""
allowed_unverified_days = 1
active_email_client = "NO_EMAIL_CLIENT"
recon_recipient_email = "recon@example.com"
prod_intent_recipient_email = "business@example.com"

[email.aws_ses]
email_role_arn = ""
sts_role_session_name = ""

[user]
password_validity_in_days = 90
two_factor_auth_expiry_in_secs = 300
totp_issuer_name = "Hyperswitch Dev"
base_url = "http://localhost:8080"
force_two_factor_auth = false
force_cookies = true

[bank_config.eps]
stripe = { banks = "arzte_und_apotheker_bank,austrian_anadi_bank_ag,bank_austria,bankhaus_carl_spangler,bankhaus_schelhammer_und_schattera_ag,bawag_psk_ag,bks_bank_ag,brull_kallmus_bank_ag,btv_vier_lander_bank,capital_bank_grawe_gruppe_ag,dolomitenbank,easybank_ag,erste_bank_und_sparkassen,hypo_alpeadriabank_international_ag,hypo_noe_lb_fur_niederosterreich_u_wien,hypo_oberosterreich_salzburg_steiermark,hypo_tirol_bank_ag,hypo_vorarlberg_bank_ag,hypo_bank_burgenland_aktiengesellschaft,marchfelder_bank,oberbank_ag,raiffeisen_bankengruppe_osterreich,schoellerbank_ag,sparda_bank_wien,volksbank_gruppe,volkskreditbank_ag,vr_bank_braunau" }
adyen = { banks = "bank_austria,bawag_psk_ag,dolomitenbank,easybank_ag,erste_bank_und_sparkassen,hypo_tirol_bank_ag,posojilnica_bank_e_gen,raiffeisen_bankengruppe_osterreich,schoellerbank_ag,sparda_bank_wien,volksbank_gruppe,volkskreditbank_ag" }

[bank_config.ideal]
stripe = { banks = "abn_amro,asn_bank,bunq,handelsbanken,ing,knab,moneyou,rabobank,regiobank,revolut,sns_bank,triodos_bank,van_lanschot" }
adyen = { banks = "abn_amro,asn_bank,bunq,ing,knab,n26,nationale_nederlanden,rabobank,regiobank,revolut,sns_bank,triodos_bank,van_lanschot, yoursafe" }
multisafepay = { banks = "abn_amro, asn_bank, bunq, handelsbanken, nationale_nederlanden, n26, ing, knab, rabobank, regiobank, revolut, sns_bank,triodos_bank, van_lanschot, yoursafe" }

[bank_config.online_banking_czech_republic]
adyen = { banks = "ceska_sporitelna,komercni_banka,platnosc_online_karta_platnicza" }

[bank_config.online_banking_slovakia]
adyen = { banks = "e_platby_vub,postova_banka,sporo_pay,tatra_pay,viamo" }

[bank_config.online_banking_poland]
adyen = { banks = "blik_psp,place_zipko,m_bank,pay_with_ing,santander_przelew24,bank_pekaosa,bank_millennium,pay_with_alior_bank,banki_spoldzielcze,pay_with_inteligo,bnp_paribas_poland,bank_nowy_sa,credit_agricole,pay_with_bos,pay_with_citi_handlowy,pay_with_plus_bank,toyota_bank,velo_bank,e_transfer_pocztowy24" }

[bank_config.przelewy24]
stripe = { banks = "alior_bank,bank_millennium,bank_nowy_bfg_sa,bank_pekao_sa,banki_spbdzielcze,blik,bnp_paribas,boz,citi,credit_agricole,e_transfer_pocztowy24,getin_bank,idea_bank,inteligo,mbank_mtransfer,nest_przelew,noble_pay,pbac_z_ipko,plus_bank,santander_przelew24,toyota_bank,volkswagen_bank" }

[bank_config.open_banking_uk]
adyen = { banks = "aib,bank_of_scotland,danske_bank,first_direct,first_trust,halifax,lloyds,monzo,nat_west,nationwide_bank,royal_bank_of_scotland,starling,tsb_bank,tesco_bank,ulster_bank,barclays,hsbc_bank,revolut,santander_przelew24,open_bank_success,open_bank_failure,open_bank_cancelled" }

[bank_config.online_banking_fpx]
adyen.banks = "affin_bank,agro_bank,alliance_bank,am_bank,bank_islam,bank_muamalat,bank_rakyat,bank_simpanan_nasional,cimb_bank,hong_leong_bank,hsbc_bank,kuwait_finance_house,maybank,ocbc_bank,public_bank,rhb_bank,standard_chartered_bank,uob_bank"
fiuu.banks = "affin_bank,agro_bank,alliance_bank,am_bank,bank_of_china,bank_islam,bank_muamalat,bank_rakyat,bank_simpanan_nasional,cimb_bank,hong_leong_bank,hsbc_bank,kuwait_finance_house,maybank,ocbc_bank,public_bank,rhb_bank,standard_chartered_bank,uob_bank"

[bank_config.online_banking_thailand]
adyen.banks = "bangkok_bank,krungsri_bank,krung_thai_bank,the_siam_commercial_bank,kasikorn_bank"

[pm_filters.default]
google_pay = { country = "AL,DZ,AS,AO,AG,AR,AU,AT,AZ,BH,BY,BE,BR,BG,CA,CL,CO,HR,CZ,DK,DO,EG,EE,FI,FR,DE,GR,HK,HU,IN,ID,IE,IL,IT,JP,JO,KZ,KE,KW,LV,LB,LT,LU,MY,MX,NL,NZ,NO,OM,PK,PA,PE,PH,PL,PT,QA,RO,RU,SA,SG,SK,ZA,ES,LK,SE,CH,TW,TH,TR,UA,AE,GB,US,UY,VN" }
apple_pay = { country = "AU,CN,HK,JP,MO,MY,NZ,SG,TW,AM,AT,AZ,BY,BE,BG,HR,CY,CZ,DK,EE,FO,FI,FR,GE,DE,GR,GL,GG,HU,IS,IE,IM,IT,KZ,JE,LV,LI,LT,LU,MT,MD,MC,ME,NL,NO,PL,PT,RO,SM,RS,SK,SI,ES,SE,CH,UA,GB,AR,CO,CR,BR,MX,PE,BH,IL,JO,KW,PS,QA,SA,AE,CA,UM,US,KR,VN,MA,ZA,VA,CL,SV,GT,HN,PA", currency = "AED,AUD,CHF,CAD,EUR,GBP,HKD,SGD,USD" }
paypal = { currency = "AUD,BRL,CAD,CHF,CNY,CZK,DKK,EUR,GBP,HKD,HUF,ILS,JPY,MXN,MYR,NOK,NZD,PHP,PLN,SEK,SGD,THB,TWD,USD" }
klarna = { country = "AT,BE,DK,FI,FR,DE,IE,IT,NL,NO,ES,SE,GB,US,CA", currency = "USD,GBP,EUR,CHF,DKK,SEK,NOK,AUD,PLN,CAD" }
affirm = { country = "US", currency = "USD" }
afterpay_clearpay = { country = "US,CA,GB,AU,NZ", currency = "GBP,AUD,NZD,CAD,USD" }
giropay = { country = "DE", currency = "EUR" }
eps = { country = "AT", currency = "EUR" }
sofort = { country = "ES,GB,SE,AT,NL,DE,CH,BE,FR,FI,IT,PL", currency = "EUR" }
ideal = { country = "NL", currency = "EUR" }

[pm_filters.stripe]
google_pay = { country = "AL,DZ,AS,AO,AG,AR,AU,AT,AZ,BH,BY,BE,BR,BG,CA,CL,CO,HR,CZ,DK,DO,EG,EE,FI,FR,DE,GR,HK,HU,IN,ID,IE,IL,IT,JP,JO,KZ,KE,KW,LV,LB,LT,LU,MY,MX,NL,NZ,NO,OM,PK,PA,PE,PH,PL,PT,QA,RO,RU,SA,SG,SK,ZA,ES,LK,SE,CH,TW,TH,TR,UA,AE,GB,US,UY,VN" }
apple_pay = { country = "AU,CN,HK,JP,MO,MY,NZ,SG,TW,AM,AT,AZ,BY,BE,BG,HR,CY,CZ,DK,EE,FO,FI,FR,GE,DE,GR,GL,GG,HU,IS,IE,IM,IT,KZ,JE,LV,LI,LT,LU,MT,MD,MC,ME,NL,NO,PL,PT,RO,SM,RS,SK,SI,ES,SE,CH,UA,GB,AR,CO,CR,BR,MX,PE,BH,IL,JO,KW,PS,QA,SA,AE,CA,UM,US,KR,VN,MA,ZA,VA,CL,SV,GT,HN,PA" }
klarna = { country = "AU,AT,BE,CA,CZ,DK,FI,FR,DE,GR,IE,IT,NL,NZ,NO,PL,PT,ES,SE,CH,GB,US", currency = "AUD,CAD,CHF,CZK,DKK,EUR,GBP,NOK,NZD,PLN,SEK,USD" }
affirm = { country = "US", currency = "USD" }
afterpay_clearpay = { country = "US,CA,GB,AU,NZ,FR,ES", currency = "USD,CAD,GBP,AUD,NZD" }
giropay = { country = "DE", currency = "EUR" }
eps = { country = "AT", currency = "EUR" }
ideal = { country = "NL", currency = "EUR" }
cashapp = { country = "US", currency = "USD" }
multibanco = { country = "PT", currency = "EUR" }
ach = { country = "US", currency = "USD" }

[pm_filters.volt]
open_banking_uk = { country = "DE,GB,AT,BE,CY,EE,ES,FI,FR,GR,HR,IE,IT,LT,LU,LV,MT,NL,PT,SI,SK,BG,CZ,DK,HU,NO,PL,RO,SE,AU,BR", currency = "EUR,GBP,DKK,NOK,PLN,SEK,AUD,BRL" }

[pm_filters.razorpay]
upi_collect = { country = "IN", currency = "INR" }

[pm_filters.plaid]
open_banking_pis = { currency = "EUR,GBP" }

[pm_filters.adyen]
google_pay = { country = "AU,NZ,JP,HK,SG,MY,TH,VN,BH,AE,KW,BR,ES,GB,SE,NO,SK,AT,NL,DE,HU,CY,LU,CH,BE,FR,DK,RO,HR,LI,MT,SI,GR,PT,IE,CZ,EE,LT,LV,IT,PL,TR,IS,CA,US", currency = "AED,ALL,AMD,ANG,AOA,ARS,AUD,AWG,AZN,BAM,BBD,BDT,BGN,BHD,BMD,BND,BOB,BRL,BSD,BWP,BYN,BZD,CAD,CHF,CLP,CNY,COP,CRC,CUP,CVE,CZK,DJF,DKK,DOP,DZD,EGP,ETB,EUR,FJD,FKP,GBP,GEL,GHS,GIP,GMD,GNF,GTQ,GYD,HKD,HNL,HTG,HUF,IDR,ILS,INR,IQD,JMD,JOD,JPY,KES,KGS,KHR,KMF,KRW,KWD,KYD,KZT,LAK,LBP,LKR,LYD,MAD,MDL,MKD,MMK,MNT,MOP,MRU,MUR,MVR,MWK,MXN,MYR,MZN,NAD,NGN,NIO,NOK,NPR,NZD,OMR,PAB,PEN,PGK,PHP,PKR,PLN,PYG,QAR,RON,RSD,RUB,RWF,SAR,SBD,SCR,SEK,SGD,SHP,SLE,SOS,SRD,STN,SVC,SZL,THB,TND,TOP,TRY,TTD,TWD,TZS,UAH,UGX,USD,UYU,UZS,VES,VND,VUV,WST,XAF,XCD,XOF,XPF,YER,ZAR,ZMW" }
apple_pay = { country = "AU,NZ,CN,JP,HK,SG,MY,BH,AE,KW,BR,ES,GB,SE,NO,AT,NL,DE,HU,CY,LU,CH,BE,FR,DK,FI,RO,HR,LI,UA,MT,SI,GR,PT,IE,CZ,EE,LT,LV,IT,PL,IS,CA,US", currency = "AUD,CHF,CAD,EUR,GBP,HKD,SGD,USD,MYR" }
paypal = { country = "AU,NZ,CN,JP,HK,MY,TH,KR,PH,ID,AE,KW,BR,ES,GB,SE,NO,SK,AT,NL,DE,HU,CY,LU,CH,BE,FR,DK,FI,RO,HR,UA,MT,SI,GI,PT,IE,CZ,EE,LT,LV,IT,PL,IS,CA,US", currency = "AUD,BRL,CAD,CZK,DKK,EUR,HKD,HUF,INR,JPY,MYR,MXN,NZD,NOK,PHP,PLN,RUB,GBP,SGD,SEK,CHF,THB,USD" }
mobile_pay = { country = "DK,FI", currency = "DKK,SEK,NOK,EUR" }
ali_pay = { country = "AU,JP,HK,SG,MY,TH,ES,GB,SE,NO,AT,NL,DE,CY,CH,BE,FR,DK,FI,RO,MT,SI,GR,PT,IE,IT,CA,US", currency = "USD,EUR,GBP,JPY,AUD,SGD,CHF,SEK,NOK,NZD,THB,HKD,CAD" }
we_chat_pay = { country = "AU,NZ,CN,JP,HK,SG,ES,GB,SE,NO,AT,NL,DE,CY,CH,BE,FR,DK,LI,MT,SI,GR,PT,IT,CA,US", currency = "AUD,CAD,CNY,EUR,GBP,HKD,JPY,NZD,SGD,USD" }
mb_way = { country = "PT", currency = "EUR" }
klarna = { country = "AU,AT,BE,CA,CZ,DK,FI,FR,DE,GR,IE,IT,NO,PL,PT,RO,ES,SE,CH,NL,GB,US", currency = "AUD,EUR,CAD,CZK,DKK,NOK,PLN,RON,SEK,CHF,GBP,USD" }
affirm = { country = "US", currency = "USD" }
afterpay_clearpay = { country = "AU,NZ,ES,GB,FR,IT,CA,US", currency = "GBP" }
pay_bright = { country = "CA", currency = "CAD" }
walley = { country = "SE,NO,DK,FI", currency = "DKK,EUR,NOK,SEK" }
giropay = { country = "DE", currency = "EUR" }
eps = { country = "AT", currency = "EUR" }
sofort = { not_available_flows = { capture_method = "manual" }, country = "AT,BE,DE,ES,CH,NL", currency = "CHF,EUR" }
ideal = { not_available_flows = { capture_method = "manual" }, country = "NL", currency = "EUR" }
blik = { country = "PL", currency = "PLN" }
trustly = { country = "ES,GB,SE,NO,AT,NL,DE,DK,FI,EE,LT,LV", currency = "CZK,DKK,EUR,GBP,NOK,SEK" }
online_banking_czech_republic = { country = "CZ", currency = "EUR,CZK" }
online_banking_finland = { country = "FI", currency = "EUR" }
online_banking_poland = { country = "PL", currency = "PLN" }
online_banking_slovakia = { country = "SK", currency = "EUR,CZK" }
bancontact_card = { country = "BE", currency = "EUR" }
ach = { country = "US", currency = "USD" }
bacs = { country = "GB", currency = "GBP" }
sepa = { country = "ES,SK,AT,NL,DE,BE,FR,FI,PT,IE,EE,LT,LV,IT", currency = "EUR" }
ali_pay_hk = { country = "HK", currency = "HKD" }
bizum = { country = "ES", currency = "EUR" }
go_pay = { country = "ID", currency = "IDR" }
kakao_pay = { country = "KR", currency = "KRW" }
momo = { country = "VN", currency = "VND" }
gcash = { country = "PH", currency = "PHP" }
online_banking_fpx = { country = "MY", currency = "MYR" }
online_banking_thailand = { country = "TH", currency = "THB" }
touch_n_go = { country = "MY", currency = "MYR" }
atome = { country = "MY,SG", currency = "MYR,SGD" }
swish = { country = "SE", currency = "SEK" }
permata_bank_transfer = { country = "ID", currency = "IDR" }
bca_bank_transfer = { country = "ID", currency = "IDR" }
bni_va = { country = "ID", currency = "IDR" }
bri_va = { country = "ID", currency = "IDR" }
cimb_va = { country = "ID", currency = "IDR" }
danamon_va = { country = "ID", currency = "IDR" }
mandiri_va = { country = "ID", currency = "IDR" }
alfamart = { country = "ID", currency = "IDR" }
indomaret = { country = "ID", currency = "IDR" }
open_banking_uk = { country = "GB", currency = "GBP" }
oxxo = { country = "MX", currency = "MXN" }
pay_safe_card = { country = "AT,AU,BE,BR,BE,CA,HR,CY,CZ,DK,FI,FR,GE,DE,GI,HU,IS,IE,KW,LV,IE,LI,LT,LU,MT,MX,MD,ME,NL,NZ,NO,PY,PE,PL,PT,RO,SA,RS,SK,SI,ES,SE,CH,TR,AE,GB,US,UY", currency = "EUR,AUD,BRL,CAD,CZK,DKK,GEL,GIP,HUF,KWD,CHF,MXN,MDL,NZD,NOK,PYG,PEN,PLN,RON,SAR,RSD,SEK,TRY,AED,GBP,USD,UYU" }
seven_eleven = { country = "JP", currency = "JPY" }
lawson = { country = "JP", currency = "JPY" }
mini_stop = { country = "JP", currency = "JPY" }
family_mart = { country = "JP", currency = "JPY" }
seicomart = { country = "JP", currency = "JPY" }
pay_easy = { country = "JP", currency = "JPY" }
pix = { country = "BR", currency = "BRL" }
boleto = { country = "BR", currency = "BRL" }

[pm_filters.airwallex]
credit = { country = "AU,HK,SG,NZ,US", currency = "AED,AFN,ALL,AMD,ANG,AOA,ARS,AUD,AWG,AZN,BAM,BBD,BDT,BGN,BHD,BIF,BMD,BND,BOB,BRL,BSD,BTN,BWP,BYN,BZD,CAD,CDF,CHF,CLP,CNY,COP,CRC,CUP,CVE,CZK,DJF,DKK,DOP,DZD,EGP,ERN,ETB,EUR,FJD,FKP,GBP,GEL,GHS,GIP,GMD,GNF,GTQ,GYD,HKD,HNL,HRK,HTG,HUF,IDR,ILS,INR,IQD,IRR,ISK,JMD,JOD,JPY,KES,KGS,KHR,KMF,KPW,KRW,KWD,KYD,KZT,LAK,LBP,LKR,LRD,LSL,LYD,MAD,MDL,MGA,MKD,MMK,MNT,MOP,MRU,MUR,MVR,MWK,MXN,MYR,MZN,NAD,NGN,NIO,NOK,NPR,NZD,OMR,PAB,PEN,PGK,PHP,PKR,PLN,PYG,QAR,RON,RSD,RUB,RWF,SAR,SBD,SCR,SDG,SEK,SGD,SHP,SLE,SLL,SOS,SRD,SSP,STN,SVC,SYP,SZL,THB,TJS,TMT,TND,TOP,TRY,TTD,TWD,TZS,UAH,UGX,USD,UYU,UZS,VES,VND,VUV,WST,XAF,XCD,XOF,XPF,YER,ZAR,ZMW,ZWL" }
debit = { country = "AU,HK,SG,NZ,US", currency = "AED,AFN,ALL,AMD,ANG,AOA,ARS,AUD,AWG,AZN,BAM,BBD,BDT,BGN,BHD,BIF,BMD,BND,BOB,BRL,BSD,BTN,BWP,BYN,BZD,CAD,CDF,CHF,CLP,CNY,COP,CRC,CUP,CVE,CZK,DJF,DKK,DOP,DZD,EGP,ERN,ETB,EUR,FJD,FKP,GBP,GEL,GHS,GIP,GMD,GNF,GTQ,GYD,HKD,HNL,HRK,HTG,HUF,IDR,ILS,INR,IQD,IRR,ISK,JMD,JOD,JPY,KES,KGS,KHR,KMF,KPW,KRW,KWD,KYD,KZT,LAK,LBP,LKR,LRD,LSL,LYD,MAD,MDL,MGA,MKD,MMK,MNT,MOP,MRU,MUR,MVR,MWK,MXN,MYR,MZN,NAD,NGN,NIO,NOK,NPR,NZD,OMR,PAB,PEN,PGK,PHP,PKR,PLN,PYG,QAR,RON,RSD,RUB,RWF,SAR,SBD,SCR,SDG,SEK,SGD,SHP,SLE,SLL,SOS,SRD,SSP,STN,SVC,SYP,SZL,THB,TJS,TMT,TND,TOP,TRY,TTD,TWD,TZS,UAH,UGX,USD,UYU,UZS,VES,VND,VUV,WST,XAF,XCD,XOF,XPF,YER,ZAR,ZMW,ZWL" }
google_pay = { country = "AU,HK,SG,NZ,US", currency = "AED,AFN,ALL,AMD,ANG,AOA,ARS,AUD,AWG,AZN,BAM,BBD,BDT,BGN,BHD,BIF,BMD,BND,BOB,BRL,BSD,BTN,BWP,BYN,BZD,CAD,CDF,CHF,CLP,CNY,COP,CRC,CUP,CVE,CZK,DJF,DKK,DOP,DZD,EGP,ERN,ETB,EUR,FJD,FKP,GBP,GEL,GHS,GIP,GMD,GNF,GTQ,GYD,HKD,HNL,HRK,HTG,HUF,IDR,ILS,INR,IQD,IRR,ISK,JMD,JOD,JPY,KES,KGS,KHR,KMF,KPW,KRW,KWD,KYD,KZT,LAK,LBP,LKR,LRD,LSL,LYD,MAD,MDL,MGA,MKD,MMK,MNT,MOP,MRU,MUR,MVR,MWK,MXN,MYR,MZN,NAD,NGN,NIO,NOK,NPR,NZD,OMR,PAB,PEN,PGK,PHP,PKR,PLN,PYG,QAR,RON,RSD,RUB,RWF,SAR,SBD,SCR,SDG,SEK,SGD,SHP,SLE,SLL,SOS,SRD,SSP,STN,SVC,SYP,SZL,THB,TJS,TMT,TND,TOP,TRY,TTD,TWD,TZS,UAH,UGX,USD,UYU,UZS,VES,VND,VUV,WST,XAF,XCD,XOF,XPF,YER,ZAR,ZMW,ZWL" }

[pm_filters.elavon]
credit = { country = "US", currency = "AED,AFN,ALL,AMD,ANG,AOA,ARS,AUD,AWG,AZN,BAM,BBD,BDT,BGN,BHD,BIF,BMD,BND,BOB,BRL,BSD,BTN,BWP,BYN,BZD,CAD,CDF,CHF,CLP,CNY,COP,CRC,CUP,CVE,CZK,DJF,DKK,DOP,DZD,EGP,ERN,ETB,EUR,FJD,FKP,GBP,GEL,GHS,GIP,GMD,GNF,GTQ,GYD,HKD,HNL,HRK,HTG,HUF,IDR,ILS,INR,IQD,IRR,ISK,JMD,JOD,JPY,KES,KGS,KHR,KMF,KPW,KRW,KWD,KYD,KZT,LAK,LBP,LKR,LRD,LSL,LYD,MAD,MDL,MGA,MKD,MMK,MNT,MOP,MRU,MUR,MVR,MWK,MXN,MYR,MZN,NAD,NGN,NIO,NOK,NPR,NZD,OMR,PAB,PEN,PGK,PHP,PKR,PLN,PYG,QAR,RON,RSD,RUB,RWF,SAR,SBD,SCR,SDG,SEK,SGD,SHP,SLE,SLL,SOS,SRD,SSP,STN,SVC,SYP,SZL,THB,TJS,TMT,TND,TOP,TRY,TTD,TWD,TZS,UAH,UGX,USD,UYU,UZS,VES,VND,VUV,WST,XAF,XCD,XOF,XPF,YER,ZAR,ZMW,ZWL" }
debit = { country = "US", currency = "AED,AFN,ALL,AMD,ANG,AOA,ARS,AUD,AWG,AZN,BAM,BBD,BDT,BGN,BHD,BIF,BMD,BND,BOB,BRL,BSD,BTN,BWP,BYN,BZD,CAD,CDF,CHF,CLP,CNY,COP,CRC,CUP,CVE,CZK,DJF,DKK,DOP,DZD,EGP,ERN,ETB,EUR,FJD,FKP,GBP,GEL,GHS,GIP,GMD,GNF,GTQ,GYD,HKD,HNL,HRK,HTG,HUF,IDR,ILS,INR,IQD,IRR,ISK,JMD,JOD,JPY,KES,KGS,KHR,KMF,KPW,KRW,KWD,KYD,KZT,LAK,LBP,LKR,LRD,LSL,LYD,MAD,MDL,MGA,MKD,MMK,MNT,MOP,MRU,MUR,MVR,MWK,MXN,MYR,MZN,NAD,NGN,NIO,NOK,NPR,NZD,OMR,PAB,PEN,PGK,PHP,PKR,PLN,PYG,QAR,RON,RSD,RUB,RWF,SAR,SBD,SCR,SDG,SEK,SGD,SHP,SLE,SLL,SOS,SRD,SSP,STN,SVC,SYP,SZL,THB,TJS,TMT,TND,TOP,TRY,TTD,TWD,TZS,UAH,UGX,USD,UYU,UZS,VES,VND,VUV,WST,XAF,XCD,XOF,XPF,YER,ZAR,ZMW,ZWL" }

[pm_filters.xendit]
credit = { country = "ID,PH", currency = "IDR,PHP,USD,SGD,MYR" }
debit = { country = "ID,PH", currency = "IDR,PHP,USD,SGD,MYR" }

[pm_filters.tsys]
credit = { country = "NA", currency = "AED, AFN, ALL, AMD, ANG, AOA, ARS, AUD, AWG, AZN, BAM, BBD, BDT, BGN, BHD, BIF, BMD, BND, BOB, BRL, BSD, BTN, BWP, BZD, CAD, CDF, CHF, CLP, CNY, COP, CRC, CUP, CVE, CZK, DJF, DKK, DOP, DZD, EGP, ERN, ETB, EUR, FJD, FKP, GBP, GEL, GHS, GIP, GMD, GNF, GTQ, GYD, HKD, HNL, HRK, HTG, HUF, IDR, ILS, INR, IQD, IRR, ISK, JMD, JOD, JPY, KES, KGS, KHR, KMF, KRW, KWD, KYD, KZT, LAK, LBP, LKR, LRD, LSL, LYD, MAD, MDL, MGA, MKD, MMK, MNT, MOP, MUR, MVR, MWK, MXN, MYR, MZN, NAD, NGN, NIO, NOK, NPR, NZD, OMR, PAB, PEN, PGK, PHP, PKR, PLN, PYG, QAR, RON, RSD, RUB, RWF, SAR, SBD, SCR, SDG, SEK, SGD, SHP, SLE, SOS, SRD, SSP, SVC, SYP, SZL, THB, TJS, TMT, TND, TOP, TRY, TTD, TWD, TZS, UAH, UGX, USD, UYU, UZS, VND, VUV, WST, XAF, XCD, XOF, XPF, YER, ZAR, ZMW, ZWL, BYN, KPW, STN, MRU, VES" }
debit = { country = "NA", currency = "AED, AFN, ALL, AMD, ANG, AOA, ARS, AUD, AWG, AZN, BAM, BBD, BDT, BGN, BHD, BIF, BMD, BND, BOB, BRL, BSD, BTN, BWP, BZD, CAD, CDF, CHF, CLP, CNY, COP, CRC, CUP, CVE, CZK, DJF, DKK, DOP, DZD, EGP, ERN, ETB, EUR, FJD, FKP, GBP, GEL, GHS, GIP, GMD, GNF, GTQ, GYD, HKD, HNL, HRK, HTG, HUF, IDR, ILS, INR, IQD, IRR, ISK, JMD, JOD, JPY, KES, KGS, KHR, KMF, KRW, KWD, KYD, KZT, LAK, LBP, LKR, LRD, LSL, LYD, MAD, MDL, MGA, MKD, MMK, MNT, MOP, MUR, MVR, MWK, MXN, MYR, MZN, NAD, NGN, NIO, NOK, NPR, NZD, OMR, PAB, PEN, PGK, PHP, PKR, PLN, PYG, QAR, RON, RSD, RUB, RWF, SAR, SBD, SCR, SDG, SEK, SGD, SHP, SLE, SOS, SRD, SSP, SVC, SYP, SZL, THB, TJS, TMT, TND, TOP, TRY, TTD, TWD, TZS, UAH, UGX, USD, UYU, UZS, VND, VUV, WST, XAF, XCD, XOF, XPF, YER, ZAR, ZMW, ZWL, BYN, KPW, STN, MRU, VES" }

[pm_filters.billwerk]
credit = { country = "DE, DK, FR, SE", currency = "DKK, NOK" }
debit = { country = "DE, DK, FR, SE", currency = "DKK, NOK" }

[pm_filters.fiservemea]
credit = { country = "DE, FR, IT, NL, PL, ES, ZA, GB, AE", currency = "AED,AFN,ALL,AMD,ANG,AOA,ARS,AUD,AWG,AZN,BAM,BBD,BDT,BGN,BHD,BIF,BMD,BND,BOB,BRL,BSD,BTN,BWP,BYN,BZD,CAD,CDF,CHF,CLP,CNY,COP,CRC,CUP,CVE,CZK,DJF,DKK,DOP,DZD,EGP,ERN,ETB,EUR,FJD,FKP,GBP,GEL,GHS,GIP,GMD,GNF,GTQ,GYD,HKD,HNL,HRK,HTG,HUF,IDR,ILS,INR,IQD,IRR,ISK,JMD,JOD,JPY,KES,KGS,KHR,KMF,KPW,KRW,KWD,KYD,KZT,LAK,LBP,LKR,LRD,LSL,LYD,MAD,MDL,MGA,MKD,MMK,MNT,MOP,MRU,MUR,MVR,MWK,MXN,MYR,MZN,NAD,NGN,NIO,NOK,NPR,NZD,OMR,PAB,PEN,PGK,PHP,PKR,PLN,PYG,QAR,RON,RSD,RUB,RWF,SAR,SBD,SCR,SDG,SEK,SGD,SHP,SLE,SLL,SOS,SRD,SSP,STN,SVC,SYP,SZL,THB,TJS,TMT,TND,TOP,TRY,TTD,TWD,TZS,UAH,UGX,USD,UYU,UZS,VES,VND,VUV,WST,XAF,XCD,XOF,XPF,YER,ZAR,ZMW,ZWL" }
debit = { country = "DE, FR, IT, NL, PL, ES, ZA, GB, AE", currency = "AED,AFN,ALL,AMD,ANG,AOA,ARS,AUD,AWG,AZN,BAM,BBD,BDT,BGN,BHD,BIF,BMD,BND,BOB,BRL,BSD,BTN,BWP,BYN,BZD,CAD,CDF,CHF,CLP,CNY,COP,CRC,CUP,CVE,CZK,DJF,DKK,DOP,DZD,EGP,ERN,ETB,EUR,FJD,FKP,GBP,GEL,GHS,GIP,GMD,GNF,GTQ,GYD,HKD,HNL,HRK,HTG,HUF,IDR,ILS,INR,IQD,IRR,ISK,JMD,JOD,JPY,KES,KGS,KHR,KMF,KPW,KRW,KWD,KYD,KZT,LAK,LBP,LKR,LRD,LSL,LYD,MAD,MDL,MGA,MKD,MMK,MNT,MOP,MRU,MUR,MVR,MWK,MXN,MYR,MZN,NAD,NGN,NIO,NOK,NPR,NZD,OMR,PAB,PEN,PGK,PHP,PKR,PLN,PYG,QAR,RON,RSD,RUB,RWF,SAR,SBD,SCR,SDG,SEK,SGD,SHP,SLE,SLL,SOS,SRD,SSP,STN,SVC,SYP,SZL,THB,TJS,TMT,TND,TOP,TRY,TTD,TWD,TZS,UAH,UGX,USD,UYU,UZS,VES,VND,VUV,WST,XAF,XCD,XOF,XPF,YER,ZAR,ZMW,ZWL" }

[pm_filters.getnet]
credit = { country = "AR, BR, CL, MX, UY, ES, PT, DE, IT, FR, NL, BE, AT, PL, CH, GB, IE, LU, DK, SE, NO, FI, IN, AE", currency = "ARS, BRL, CLP, MXN, UYU, EUR, PLN, CHF, GBP, DKK, SEK, NOK, INR, AED" }

[pm_filters.hipay]
credit = { country = "GB, CH, SE, DK, NO, PL, CZ, US, CA, JP, HK, AU, ZA", currency = "EUR, GBP, CHF, SEK, DKK, NOK, PLN, CZK, USD, CAD, JPY, HKD, AUD, ZAR" }
debit = { country = "GB, CH, SE, DK, NO, PL, CZ, US, CA, JP, HK, AU, ZA", currency = "EUR, GBP, CHF, SEK, DKK, NOK, PLN, CZK, USD, CAD, JPY, HKD, AUD, ZAR" }

[pm_filters.moneris]
credit = { country = "AE, AF, AL, AO, AR, AT, AU, AW, AZ, BA, BB, BD, BE, BG, BH, BI, BM, BN, BO, BR, BT, BY, BZ, CH, CL, CN, CO, CR, CU, CV, CY, CZ, DE, DJ, DK, DO, DZ, EE, EG, ES, FI, FJ, FR, GB, GE, GI, GM, GN, GR, GT, GY, HK, HN, HR, HT, HU, ID, IE, IL, IN, IS, IT, JM, JO, JP, KE, KM, KR, KW, KY, KZ, LA, LK, LR, LS, LV, LT, LU, MA, MD, MG, MK, MO, MR, MT, MU, MV, MW, MX, MY, MZ, NA, NG, NI, NL, NO, NP, NZ, OM, PE, PG, PK, PL, PT, PY, QA, RO, RS, RU, RW, SA, SB, SC, SE, SG, SH, SI, SK, SL, SR, SV, SZ, TH, TJ, TM, TN, TR, TT, TW, TZ, UG, US, UY, UZ, VN, VU, WS, ZA, ZM", currency = "AED, AFN, ALL, ANG, AOA, ARS, AUD, AWG, AZN, BAM, BBD, BDT, BGN, BHD, BIF, BMD, BND, BOB, BRL, BTN, BYN, BZD, CHF, CLP, CNY, COP, CRC, CUP, CVE, CZK, DJF, DKK, DOP, DZD, EGP, EUR, FJD, GBP, GEL, GIP, GMD, GNF, GTQ, GYD, HKD, HNL, HRK, HTG, HUF, IDR, ILS, INR, ISK, JMD, JOD, JPY, KES, KMF, KRW, KWD, KYD, KZT, LAK, LKR, LRD, LSL, MAD, MDL, MGA, MKD, MOP, MRU, MUR, MVR, MWK, MXN, MYR, MZN, NAD, NGN, NIO, NOK, NPR, NZD, OMR, PEN, PGK, PHP, PKR, PLN, PYG, QAR, RON, RSD, RUB, RWF, SAR, SBD, SCR, SEK, SGD, SHP, SLL, SRD, SVC, SZL, THB, TJS, TMT, TND, TRY, TTD, TWD, TZS, UGX, USD, UYU, UZS, VND, VUV, WST, XCD, XOF, XPF, ZAR, ZMW" }
debit = { country = "AE, AF, AL, AO, AR, AT, AU, AW, AZ, BA, BB, BD, BE, BG, BH, BI, BM, BN, BO, BR, BT, BY, BZ, CH, CL, CN, CO, CR, CU, CV, CY, CZ, DE, DJ, DK, DO, DZ, EE, EG, ES, FI, FJ, FR, GB, GE, GI, GM, GN, GR, GT, GY, HK, HN, HR, HT, HU, ID, IE, IL, IN, IS, IT, JM, JO, JP, KE, KM, KR, KW, KY, KZ, LA, LK, LR, LS, LV, LT, LU, MA, MD, MG, MK, MO, MR, MT, MU, MV, MW, MX, MY, MZ, NA, NG, NI, NL, NO, NP, NZ, OM, PE, PG, PK, PL, PT, PY, QA, RO, RS, RU, RW, SA, SB, SC, SE, SG, SH, SI, SK, SL, SR, SV, SZ, TH, TJ, TM, TN, TR, TT, TW, TZ, UG, US, UY, UZ, VN, VU, WS, ZA, ZM", currency = "AED, AFN, ALL, ANG, AOA, ARS, AUD, AWG, AZN, BAM, BBD, BDT, BGN, BHD, BIF, BMD, BND, BOB, BRL, BTN, BYN, BZD, CHF, CLP, CNY, COP, CRC, CUP, CVE, CZK, DJF, DKK, DOP, DZD, EGP, EUR, FJD, GBP, GEL, GIP, GMD, GNF, GTQ, GYD, HKD, HNL, HRK, HTG, HUF, IDR, ILS, INR, ISK, JMD, JOD, JPY, KES, KMF, KRW, KWD, KYD, KZT, LAK, LKR, LRD, LSL, MAD, MDL, MGA, MKD, MOP, MRU, MUR, MVR, MWK, MXN, MYR, MZN, NAD, NGN, NIO, NOK, NPR, NZD, OMR, PEN, PGK, PHP, PKR, PLN, PYG, QAR, RON, RSD, RUB, RWF, SAR, SBD, SCR, SEK, SGD, SHP, SLL, SRD, SVC, SZL, THB, TJS, TMT, TND, TRY, TTD, TWD, TZS, UGX, USD, UYU, UZS, VND, VUV, WST, XCD, XOF, XPF, ZAR, ZMW" }

[pm_filters.opennode]
crypto_currency = { country = "US, CA, GB, AU, BR, MX, SG, PH, NZ, ZA, JP, AT, BE, HR, CY, EE, FI, FR, DE, GR, IE, IT, LV, LT, LU, MT, NL, PT, SK, SI, ES", currency = "USD, CAD, GBP, AUD, BRL, MXN, SGD, PHP, NZD, ZAR, JPY, EUR" }

[pm_filters.bambora]
credit = { country = "US,CA", currency = "USD" }
debit = { country = "US,CA", currency = "USD" }

[pm_filters.bankofamerica]
credit = { currency = "USD" }
debit = { currency = "USD" }
apple_pay = { currency = "USD" }
google_pay = { currency = "USD" }
samsung_pay = { currency = "USD" }

[pm_filters.cybersource]
credit = { currency = "USD,GBP,EUR,PLN" }
debit = { currency = "USD,GBP,EUR,PLN" }
apple_pay = { currency = "USD,GBP,EUR,PLN" }
google_pay = { currency = "USD,GBP,EUR,PLN" }
samsung_pay = { currency = "USD,GBP,EUR" }
paze = { currency = "USD" }


[pm_filters.globepay]
ali_pay = { country = "GB",currency = "GBP,CNY" }
we_chat_pay = { country = "GB",currency = "GBP,CNY" }


[pm_filters.itaubank]
pix = { country = "BR", currency = "BRL" }

[pm_filters.nexinets]
credit = { country = "DE",currency = "EUR" }
debit = { country = "DE",currency = "EUR" }
ideal = { country = "DE",currency = "EUR" }
giropay = { country = "DE",currency = "EUR" }
sofort = { country = "DE",currency = "EUR" }
eps = { country = "DE",currency = "EUR" }
apple_pay = { country = "DE",currency = "EUR" }
paypal = { country = "DE",currency = "EUR" }


[pm_filters.nuvei]
credit = { country = "AU,CA,GB,IN,JP,NZ,PH,SG,TH,US",currency = "AED,AMD,ARS,AUD,AZN,BAM,BDT,BGN,BHD,BMD,BND,BRL,BYN,CAD,CHF,CLP,CNY,COP,CRC,CZK,DKK,DOP,DZD,EGP,EUR,GBP,GEL,GHS,GTQ,HKD,HUF,IDR,INR,IQD,ISK,JOD,JPY,KES,KGS,KRW,KWD,KYD,KZT,LBP,LKR,MAD,MDL,MKD,MMK,MNT,MUR,MWK,MXN,MYR,MZN,NAD,NGN,NOK,NZD,OMR,PEN,PHP,PKR,PLN,PYG,QAR,RON,RSD,RUB,SAR,SEK,SGD,SOS,THB,TND,TOP,TRY,TTD,TWD,UAH,UGX,USD,UYU,UZS,VND,XAF,YER,ZAR" }
debit = { country = "AU,CA,GB,IN,JP,NZ,PH,SG,TH,US",currency = "AED,AMD,ARS,AUD,AZN,BAM,BDT,BGN,BHD,BMD,BND,BRL,BYN,CAD,CHF,CLP,CNY,COP,CRC,CZK,DKK,DOP,DZD,EGP,EUR,GBP,GEL,GHS,GTQ,HKD,HUF,IDR,INR,IQD,ISK,JOD,JPY,KES,KGS,KRW,KWD,KYD,KZT,LBP,LKR,MAD,MDL,MKD,MMK,MNT,MUR,MWK,MXN,MYR,MZN,NAD,NGN,NOK,NZD,OMR,PEN,PHP,PKR,PLN,PYG,QAR,RON,RSD,RUB,SAR,SEK,SGD,SOS,THB,TND,TOP,TRY,TTD,TWD,UAH,UGX,USD,UYU,UZS,VND,XAF,YER,ZAR" }
klarna = { country = "AU,CA,GB,IN,JP,NZ,PH,SG,TH,US",currency = "AED,AMD,ARS,AUD,AZN,BAM,BDT,BGN,BHD,BMD,BND,BRL,BYN,CAD,CHF,CLP,CNY,COP,CRC,CZK,DKK,DOP,DZD,EGP,EUR,GBP,GEL,GHS,GTQ,HKD,HUF,IDR,INR,IQD,ISK,JOD,JPY,KES,KGS,KRW,KWD,KYD,KZT,LBP,LKR,MAD,MDL,MKD,MMK,MNT,MUR,MWK,MXN,MYR,MZN,NAD,NGN,NOK,NZD,OMR,PEN,PHP,PKR,PLN,PYG,QAR,RON,RSD,RUB,SAR,SEK,SGD,SOS,THB,TND,TOP,TRY,TTD,TWD,UAH,UGX,USD,UYU,UZS,VND,XAF,YER,ZAR" }
afterpay_clearpay = { country = "AU,CA,GB,IN,JP,NZ,PH,SG,TH,US",currency = "AED,AMD,ARS,AUD,AZN,BAM,BDT,BGN,BHD,BMD,BND,BRL,BYN,CAD,CHF,CLP,CNY,COP,CRC,CZK,DKK,DOP,DZD,EGP,EUR,GBP,GEL,GHS,GTQ,HKD,HUF,IDR,INR,IQD,ISK,JOD,JPY,KES,KGS,KRW,KWD,KYD,KZT,LBP,LKR,MAD,MDL,MKD,MMK,MNT,MUR,MWK,MXN,MYR,MZN,NAD,NGN,NOK,NZD,OMR,PEN,PHP,PKR,PLN,PYG,QAR,RON,RSD,RUB,SAR,SEK,SGD,SOS,THB,TND,TOP,TRY,TTD,TWD,UAH,UGX,USD,UYU,UZS,VND,XAF,YER,ZAR" }
ideal = { country = "AU,CA,GB,IN,JP,NZ,PH,SG,TH,US",currency = "AED,AMD,ARS,AUD,AZN,BAM,BDT,BGN,BHD,BMD,BND,BRL,BYN,CAD,CHF,CLP,CNY,COP,CRC,CZK,DKK,DOP,DZD,EGP,EUR,GBP,GEL,GHS,GTQ,HKD,HUF,IDR,INR,IQD,ISK,JOD,JPY,KES,KGS,KRW,KWD,KYD,KZT,LBP,LKR,MAD,MDL,MKD,MMK,MNT,MUR,MWK,MXN,MYR,MZN,NAD,NGN,NOK,NZD,OMR,PEN,PHP,PKR,PLN,PYG,QAR,RON,RSD,RUB,SAR,SEK,SGD,SOS,THB,TND,TOP,TRY,TTD,TWD,UAH,UGX,USD,UYU,UZS,VND,XAF,YER,ZAR" }
giropay = { country = "AU,CA,GB,IN,JP,NZ,PH,SG,TH,US",currency = "AED,AMD,ARS,AUD,AZN,BAM,BDT,BGN,BHD,BMD,BND,BRL,BYN,CAD,CHF,CLP,CNY,COP,CRC,CZK,DKK,DOP,DZD,EGP,EUR,GBP,GEL,GHS,GTQ,HKD,HUF,IDR,INR,IQD,ISK,JOD,JPY,KES,KGS,KRW,KWD,KYD,KZT,LBP,LKR,MAD,MDL,MKD,MMK,MNT,MUR,MWK,MXN,MYR,MZN,NAD,NGN,NOK,NZD,OMR,PEN,PHP,PKR,PLN,PYG,QAR,RON,RSD,RUB,SAR,SEK,SGD,SOS,THB,TND,TOP,TRY,TTD,TWD,UAH,UGX,USD,UYU,UZS,VND,XAF,YER,ZAR" }
sofort = { country = "AU,CA,GB,IN,JP,NZ,PH,SG,TH,US",currency = "AED,AMD,ARS,AUD,AZN,BAM,BDT,BGN,BHD,BMD,BND,BRL,BYN,CAD,CHF,CLP,CNY,COP,CRC,CZK,DKK,DOP,DZD,EGP,EUR,GBP,GEL,GHS,GTQ,HKD,HUF,IDR,INR,IQD,ISK,JOD,JPY,KES,KGS,KRW,KWD,KYD,KZT,LBP,LKR,MAD,MDL,MKD,MMK,MNT,MUR,MWK,MXN,MYR,MZN,NAD,NGN,NOK,NZD,OMR,PEN,PHP,PKR,PLN,PYG,QAR,RON,RSD,RUB,SAR,SEK,SGD,SOS,THB,TND,TOP,TRY,TTD,TWD,UAH,UGX,USD,UYU,UZS,VND,XAF,YER,ZAR" }
eps = { country = "AU,CA,GB,IN,JP,NZ,PH,SG,TH,US",currency = "AED,AMD,ARS,AUD,AZN,BAM,BDT,BGN,BHD,BMD,BND,BRL,BYN,CAD,CHF,CLP,CNY,COP,CRC,CZK,DKK,DOP,DZD,EGP,EUR,GBP,GEL,GHS,GTQ,HKD,HUF,IDR,INR,IQD,ISK,JOD,JPY,KES,KGS,KRW,KWD,KYD,KZT,LBP,LKR,MAD,MDL,MKD,MMK,MNT,MUR,MWK,MXN,MYR,MZN,NAD,NGN,NOK,NZD,OMR,PEN,PHP,PKR,PLN,PYG,QAR,RON,RSD,RUB,SAR,SEK,SGD,SOS,THB,TND,TOP,TRY,TTD,TWD,UAH,UGX,USD,UYU,UZS,VND,XAF,YER,ZAR" }
apple_pay = { country = "AU,CA,GB,IN,JP,NZ,PH,SG,TH,US",currency = "AED,AMD,ARS,AUD,AZN,BAM,BDT,BGN,BHD,BMD,BND,BRL,BYN,CAD,CHF,CLP,CNY,COP,CRC,CZK,DKK,DOP,DZD,EGP,EUR,GBP,GEL,GHS,GTQ,HKD,HUF,IDR,INR,IQD,ISK,JOD,JPY,KES,KGS,KRW,KWD,KYD,KZT,LBP,LKR,MAD,MDL,MKD,MMK,MNT,MUR,MWK,MXN,MYR,MZN,NAD,NGN,NOK,NZD,OMR,PEN,PHP,PKR,PLN,PYG,QAR,RON,RSD,RUB,SAR,SEK,SGD,SOS,THB,TND,TOP,TRY,TTD,TWD,UAH,UGX,USD,UYU,UZS,VND,XAF,YER,ZAR" }
google_pay = { country = "AU,CA,GB,IN,JP,NZ,PH,SG,TH,US",currency = "AED,AMD,ARS,AUD,AZN,BAM,BDT,BGN,BHD,BMD,BND,BRL,BYN,CAD,CHF,CLP,CNY,COP,CRC,CZK,DKK,DOP,DZD,EGP,EUR,GBP,GEL,GHS,GTQ,HKD,HUF,IDR,INR,IQD,ISK,JOD,JPY,KES,KGS,KRW,KWD,KYD,KZT,LBP,LKR,MAD,MDL,MKD,MMK,MNT,MUR,MWK,MXN,MYR,MZN,NAD,NGN,NOK,NZD,OMR,PEN,PHP,PKR,PLN,PYG,QAR,RON,RSD,RUB,SAR,SEK,SGD,SOS,THB,TND,TOP,TRY,TTD,TWD,UAH,UGX,USD,UYU,UZS,VND,XAF,YER,ZAR" }
paypal = { country = "AU,CA,GB,IN,JP,NZ,PH,SG,TH,US",currency = "AED,AMD,ARS,AUD,AZN,BAM,BDT,BGN,BHD,BMD,BND,BRL,BYN,CAD,CHF,CLP,CNY,COP,CRC,CZK,DKK,DOP,DZD,EGP,EUR,GBP,GEL,GHS,GTQ,HKD,HUF,IDR,INR,IQD,ISK,JOD,JPY,KES,KGS,KRW,KWD,KYD,KZT,LBP,LKR,MAD,MDL,MKD,MMK,MNT,MUR,MWK,MXN,MYR,MZN,NAD,NGN,NOK,NZD,OMR,PEN,PHP,PKR,PLN,PYG,QAR,RON,RSD,RUB,SAR,SEK,SGD,SOS,THB,TND,TOP,TRY,TTD,TWD,UAH,UGX,USD,UYU,UZS,VND,XAF,YER,ZAR" }


[pm_filters.checkout]
debit = { country = "AT,BE,BG,HR,CY,CZ,DK,EE,FI,FR,DE,GR,HU,IS,IE,IT,LV,LI,LT,LU,MT,NL,NO,PL,PT,RO,SK,SI,ES,SE,CH,GB,US,AU,HK,SG,SA,AE,BH,MX,AR,CL,CO,PE", currency = "AED,AFN,ALL,AMD,ANG,AOA,AUD,AWG,AZN,BAM,BBD,BDT,BGN,BHD,BIF,BMD,BND,BOB,BRL,BSD,BTN,BWP,BYN,BZD,CAD,CDF,CHF,CLP,CNY,COP,CRC,CUP,CVE,CZK,DJF,DKK,DOP,DZD,EGP,ERN,ETB,EUR,FJD,FKP,GBP,GEL,GHS,GIP,GMD,GNF,GTQ,GYD,HKD,HNL,HRK,HTG,HUF,IDR,ILS,INR,IQD,IRR,ISK,JMD,JOD,JPY,KES,KGS,KHR,KMF,KRW,KWD,KYD,KZT,LAK,LBP,LKR,LRD,LSL,LYD,MAD,MDL,MGA,MKD,MMK,MNT,MOP,MRU,MUR,MVR,MWK,MXN,MYR,MZN,NAD,NGN,NIO,NOK,NPR,NZD,OMR,PAB,PEN,PGK,PHP,PKR,PLN,PYG,QAR,RON,RSD,RUB,RWF,SAR,SBD,SCR,SDG,SEK,SGD,SHP,SLE,SLL,SOS,SRD,SSP,STN,SYP,SZL,THB,TJS,TMT,TND,TOP,TRY,TTD,TWD,TZS,UAH,UGX,USD,UYU,UZS,VES,VND,VUV,WST,XAF,XCD,XOF,XPF,YER,ZAR,ZMW,ZWL" }
credit = { country = "AT,BE,BG,HR,CY,CZ,DK,EE,FI,FR,DE,GR,HU,IS,IE,IT,LV,LI,LT,LU,MT,NL,NO,PL,PT,RO,SK,SI,ES,SE,CH,GB,US,AU,HK,SG,SA,AE,BH,MX,AR,CL,CO,PE", currency = "AED,AFN,ALL,AMD,ANG,AOA,AUD,AWG,AZN,BAM,BBD,BDT,BGN,BHD,BIF,BMD,BND,BOB,BRL,BSD,BTN,BWP,BYN,BZD,CAD,CDF,CHF,CLP,CNY,COP,CRC,CUP,CVE,CZK,DJF,DKK,DOP,DZD,EGP,ERN,ETB,EUR,FJD,FKP,GBP,GEL,GHS,GIP,GMD,GNF,GTQ,GYD,HKD,HNL,HRK,HTG,HUF,IDR,ILS,INR,IQD,IRR,ISK,JMD,JOD,JPY,KES,KGS,KHR,KMF,KRW,KWD,KYD,KZT,LAK,LBP,LKR,LRD,LSL,LYD,MAD,MDL,MGA,MKD,MMK,MNT,MOP,MRU,MUR,MVR,MWK,MXN,MYR,MZN,NAD,NGN,NIO,NOK,NPR,NZD,OMR,PAB,PEN,PGK,PHP,PKR,PLN,PYG,QAR,RON,RSD,RUB,RWF,SAR,SBD,SCR,SDG,SEK,SGD,SHP,SLE,SLL,SOS,SRD,SSP,STN,SYP,SZL,THB,TJS,TMT,TND,TOP,TRY,TTD,TWD,TZS,UAH,UGX,USD,UYU,UZS,VES,VND,VUV,WST,XAF,XCD,XOF,XPF,YER,ZAR,ZMW,ZWL" }
google_pay = { country = "AT,BE,BG,HR,CZ,DK,EE,FI,FR,DE,GR,HU,IE,IT,LT,LU,NL,NO,PL,PT,RO,SK,ES,SE,CH,GB,US,AU,HK,SG,SA,AE", currency = "AED, AFN, ALL, AMD, ANG, AOA, ARS, AUD, AWG, AZN, BAM, BBD, BDT, BGN, BHD, BIF, BMD, BND, BOB, BRL, BSD, BTN, BWP, BYN, BZD, CAD, CDF, CHF, CLF, CLP, CNY, COP, CRC, CUC, CUP, CVE, CZK, DJF, DKK, DOP, DZD, EGP, ERN, ETB, EUR, FJD, FKP, GBP, GEL, GHS, GIP, GMD, GNF, GTQ, GYD, HKD, HNL, HRK, HTG, HUF, IDR, ILS, INR, IQD, IRR, ISK, JMD, JOD, JPY, KES, KGS, KHR, KMF, KPW, KRW, KWD, KYD, KZT, LAK, LBP, LKR, LRD, LSL, LYD, MAD, MDL, MGA, MKD, MMK, MNT, MOP, MRU, MUR, MVR, MWK, MXN, MYR, MZN, NAD, NGN, NIO, NOK, NPR, NZD, OMR, PAB, PEN, PGK, PHP, PKR, PLN, PYG, QAR, RON, RSD, RUB, RWF, SAR, SBD, SCR, SDG, SEK, SGD, SHP, SLE, SLL, SOS, SRD, SSP, STD, STN, SVC, SYP, SZL, THB, TJS, TND, TMT, TOP, TTD, TRY, TWD, TZS, UAH, UGX, USD, UYU, UZS, VES, VND, VUV, WST, XAF, XCD, XOF, XPF, YER, ZAR, ZMW, ZWL" }
apple_pay = { country = "AT, BE, BG, HR, CY, CZ, DK, EE, FI, FR, DE, GR, HU, IS, IE, IT, LV, LI, LT, LU, MT, NL, NO, PL, PT, RO, SK, SI, ES, SE, CH, GB, US, AU, HK, SG, SA, AE, JO, KW, QA", currency = "AED, AFN, ALL, AMD, ANG, AOA, ARS, AUD, AWG, AZN, BAM, BBD, BDT, BGN, BHD, BIF, BMD, BND, BOB, BRL, BSD, BTN, BWP, BYN, BZD, CAD, CDF, CHF, CLF, CLP, CNY, COP, CRC, CUC, CUP, CVE, CZK, DJF, DKK, DOP, DZD, EGP, ERN, ETB, EUR, FJD, FKP, GBP, GEL, GHS, GIP, GMD, GNF, GTQ, GYD, HKD, HNL, HRK, HTG, HUF, IDR, ILS, INR, IQD, IRR, ISK, JMD, JOD, JPY, KES, KGS, KHR, KMF, KPW, KRW, KWD, KYD, KZT, LAK, LBP, LKR, LRD, LSL, LYD, MAD, MDL, MGA, MKD, MMK, MNT, MOP, MRU, MUR, MVR, MWK, MXN, MYR, MZN, NAD, NGN, NIO, NOK, NPR, NZD, OMR, PAB, PEN, PGK, PHP, PKR, PLN, PYG, QAR, RON, RSD, RUB, RWF, SAR, SBD, SCR, SDG, SEK, SGD, SHP, SLE, SLL, SOS, SRD, SSP, STD, STN, SVC, SYP, SZL, THB, TJS, TND, TMT, TOP, TTD, TRY, TWD, TZS, UAH, UGX, USD, UYU, UZS, VES, VND, VUV, WST, XAF, XCD, XOF, XPF, YER, ZAR, ZMW, ZWL" }

[pm_filters.nexixpay]
credit = { country = "AT,BE,CY,EE,FI,FR,DE,GR,IE,IT,LV,LT,LU,MT,NL,PT,SK,SI,ES,BG,HR,DK,GB,NO,PL,CZ,RO,SE,CH,HU,AU,BR,US", currency = "ARS,AUD,BHD,CAD,CLP,CNY,COP,HRK,CZK,DKK,HKD,HUF,INR,JPY,KZT,JOD,KRW,KWD,MYR,MXN,NGN,NOK,PHP,QAR,RUB,SAR,SGD,VND,ZAR,SEK,CHF,THB,AED,EGP,GBP,USD,TWD,BYN,RSD,AZN,RON,TRY,AOA,BGN,EUR,UAH,PLN,BRL" }
debit = { country = "AT,BE,CY,EE,FI,FR,DE,GR,IE,IT,LV,LT,LU,MT,NL,PT,SK,SI,ES,BG,HR,DK,GB,NO,PL,CZ,RO,SE,CH,HU,AU,BR,US", currency = "ARS,AUD,BHD,CAD,CLP,CNY,COP,HRK,CZK,DKK,HKD,HUF,INR,JPY,KZT,JOD,KRW,KWD,MYR,MXN,NGN,NOK,PHP,QAR,RUB,SAR,SGD,VND,ZAR,SEK,CHF,THB,AED,EGP,GBP,USD,TWD,BYN,RSD,AZN,RON,TRY,AOA,BGN,EUR,UAH,PLN,BRL" }

[pm_filters.square]
credit = { country = "AU,CA,FR,IE,JP,ES,GB,US", currency = "AED,AFN,ALL,AMD,ANG,AOA,ARS,AUD,AWG,AZN,BAM,BBD,BDT,BGN,BHD,BIF,BMD,BND,BOB,BRL,BSD,BTN,BWP,BZD,CAD,CDF,CHF,CLP,CNY,COP,CRC,CUP,CVE,CZK,DJF,DKK,DOP,DZD,EGP,ERN,ETB,EUR,FJD,FKP,GBP,GEL,GHS,GIP,GMD,GNF,GTQ,GYD,HKD,HNL,HRK,HTG,HUF,IDR,ILS,INR,IQD,IRR,ISK,JMD,JOD,JPY,KES,KGS,KHR,KMF,KPW,KRW,KWD,KYD,KZT,LAK,LBP,LKR,LRD,LSL,LYD,MAD,MDL,MGA,MKD,MMK,MNT,MOP,MUR,MVR,MWK,MXN,MYR,MZN,NAD,NGN,NIO,NOK,NPR,NZD,OMR,PAB,PEN,PGK,PHP,PKR,PLN,PYG,QAR,RON,RSD,RUB,RWF,SAR,SBD,SCR,SDG,SEK,SGD,SHP,SLE,SLL,SOS,SRD,SSP,SVC,SYP,SZL,THB,TJS,TMT,TND,TOP,TRY,TTD,TWD,TZS,UAH,UGX,USD,UYU,UZS,VND,VUV,WST,XAF,XCD,XOF,XPF,YER,ZAR,ZMW" }
debit = { country = "AU,CA,FR,IE,JP,ES,GB,US", currency = "AED,AFN,ALL,AMD,ANG,AOA,ARS,AUD,AWG,AZN,BAM,BBD,BDT,BGN,BHD,BIF,BMD,BND,BOB,BRL,BSD,BTN,BWP,BZD,CAD,CDF,CHF,CLP,CNY,COP,CRC,CUP,CVE,CZK,DJF,DKK,DOP,DZD,EGP,ERN,ETB,EUR,FJD,FKP,GBP,GEL,GHS,GIP,GMD,GNF,GTQ,GYD,HKD,HNL,HRK,HTG,HUF,IDR,ILS,INR,IQD,IRR,ISK,JMD,JOD,JPY,KES,KGS,KHR,KMF,KPW,KRW,KWD,KYD,KZT,LAK,LBP,LKR,LRD,LSL,LYD,MAD,MDL,MGA,MKD,MMK,MNT,MOP,MUR,MVR,MWK,MXN,MYR,MZN,NAD,NGN,NIO,NOK,NPR,NZD,OMR,PAB,PEN,PGK,PHP,PKR,PLN,PYG,QAR,RON,RSD,RUB,RWF,SAR,SBD,SCR,SDG,SEK,SGD,SHP,SLE,SLL,SOS,SRD,SSP,SVC,SYP,SZL,THB,TJS,TMT,TND,TOP,TRY,TTD,TWD,TZS,UAH,UGX,USD,UYU,UZS,VND,VUV,WST,XAF,XCD,XOF,XPF,YER,ZAR,ZMW" }

[pm_filters.iatapay]
upi_collect = { country = "IN", currency = "INR" }
upi_intent = { country = "IN", currency = "INR" }
ideal = { country = "NL", currency = "EUR" }
local_bank_redirect = { country = "AT,BE,EE,FI,FR,DE,IE,IT,LV,LT,LU,NL,PT,ES,GB,IN,HK,SG,TH,BR,MX,GH,VN,MY,PH,JO,AU,CO", currency = "EUR,GBP,INR,HKD,SGD,THB,BRL,MXN,GHS,VND,MYR,PHP,JOD,AUD,COP" }
duit_now = { country = "MY", currency = "MYR" }
fps = { country = "GB", currency = "GBP" }
prompt_pay = { country = "TH", currency = "THB" }
viet_qr = { country = "VN", currency = "VND" }

[pm_filters.coinbase]
crypto_currency = { country = "ZA,US,BR,CA,TR,SG,VN,GB,DE,FR,ES,PT,IT,NL,AU" }

[pm_filters.novalnet]
credit = { country = "AD,AE,AL,AM,AR,AT,AU,AZ,BA,BB,BD,BE,BG,BH,BI,BM,BN,BO,BR,BS,BW,BY,BZ,CA,CD,CH,CL,CN,CO,CR,CU,CY,CZ,DE,DJ,DK,DO,DZ,EE,EG,ET,ES,FI,FJ,FR,GB,GE,GH,GI,GM,GR,GT,GY,HK,HN,HR,HU,ID,IE,IL,IN,IS,IT,JM,JO,JP,KE,KH,KR,KW,KY,KZ,LB,LK,LT,LV,LY,MA,MC,MD,ME,MG,MK,MN,MO,MT,MV,MW,MX,MY,NG,NI,NO,NP,NL,NZ,OM,PA,PE,PG,PH,PK,PL,PT,PY,QA,RO,RS,RU,RW,SA,SB,SC,SE,SG,SH,SI,SK,SL,SO,SM,SR,ST,SV,SY,TH,TJ,TN,TO,TR,TW,TZ,UA,UG,US,UY,UZ,VE,VA,VN,VU,WS,CF,AG,DM,GD,KN,LC,VC,YE,ZA,ZM", currency = "AED,ALL,AMD,ARS,AUD,AZN,BAM,BBD,BDT,BGN,BHD,BIF,BMD,BND,BOB,BRL,BSD,BWP,BYN,BZD,CAD,CDF,CHF,CLP,CNY,COP,CRC,CUP,CZK,DJF,DKK,DOP,DZD,EGP,ETB,EUR,FJD,GBP,GEL,GHS,GIP,GMD,GTQ,GYD,HKD,HNL,HRK,HUF,IDR,ILS,INR,ISK,JMD,JOD,JPY,KES,KHR,KRW,KWD,KYD,KZT,LBP,LKR,LYD,MAD,MDL,MGA,MKD,MNT,MOP,MVR,MWK,MXN,MYR,NGN,NIO,NOK,NPR,NZD,OMR,PAB,PEN,PGK,PHP,PKR,PLN,PYG,QAR,RON,RSD,RUB,RWF,SAR,SBD,SCR,SEK,SGD,SHP,SLL,SOS,SRD,STN,SVC,SYP,THB,TJS,TND,TOP,TRY,TWD,TZS,UAH,UGX,USD,UYU,UZS,VES,VND,VUV,WST,XAF,XCD,YER,ZAR,ZMW" }
debit = { country = "AD,AE,AL,AM,AR,AT,AU,AZ,BA,BB,BD,BE,BG,BH,BI,BM,BN,BO,BR,BS,BW,BY,BZ,CA,CD,CH,CL,CN,CO,CR,CU,CY,CZ,DE,DJ,DK,DO,DZ,EE,EG,ET,ES,FI,FJ,FR,GB,GE,GH,GI,GM,GR,GT,GY,HK,HN,HR,HU,ID,IE,IL,IN,IS,IT,JM,JO,JP,KE,KH,KR,KW,KY,KZ,LB,LK,LT,LV,LY,MA,MC,MD,ME,MG,MK,MN,MO,MT,MV,MW,MX,MY,NG,NI,NO,NP,NL,NZ,OM,PA,PE,PG,PH,PK,PL,PT,PY,QA,RO,RS,RU,RW,SA,SB,SC,SE,SG,SH,SI,SK,SL,SO,SM,SR,ST,SV,SY,TH,TJ,TN,TO,TR,TW,TZ,UA,UG,US,UY,UZ,VE,VA,VN,VU,WS,CF,AG,DM,GD,KN,LC,VC,YE,ZA,ZM", currency = "AED,ALL,AMD,ARS,AUD,AZN,BAM,BBD,BDT,BGN,BHD,BIF,BMD,BND,BOB,BRL,BSD,BWP,BYN,BZD,CAD,CDF,CHF,CLP,CNY,COP,CRC,CUP,CZK,DJF,DKK,DOP,DZD,EGP,ETB,EUR,FJD,GBP,GEL,GHS,GIP,GMD,GTQ,GYD,HKD,HNL,HRK,HUF,IDR,ILS,INR,ISK,JMD,JOD,JPY,KES,KHR,KRW,KWD,KYD,KZT,LBP,LKR,LYD,MAD,MDL,MGA,MKD,MNT,MOP,MVR,MWK,MXN,MYR,NGN,NIO,NOK,NPR,NZD,OMR,PAB,PEN,PGK,PHP,PKR,PLN,PYG,QAR,RON,RSD,RUB,RWF,SAR,SBD,SCR,SEK,SGD,SHP,SLL,SOS,SRD,STN,SVC,SYP,THB,TJS,TND,TOP,TRY,TWD,TZS,UAH,UGX,USD,UYU,UZS,VES,VND,VUV,WST,XAF,XCD,YER,ZAR,ZMW" }
apple_pay = { country = "AD,AE,AL,AM,AR,AT,AU,AZ,BA,BB,BD,BE,BG,BH,BI,BM,BN,BO,BR,BS,BW,BY,BZ,CA,CD,CH,CL,CN,CO,CR,CU,CY,CZ,DE,DJ,DK,DO,DZ,EE,EG,ET,ES,FI,FJ,FR,GB,GE,GH,GI,GM,GR,GT,GY,HK,HN,HR,HU,ID,IE,IL,IN,IS,IT,JM,JO,JP,KE,KH,KR,KW,KY,KZ,LB,LK,LT,LV,LY,MA,MC,MD,ME,MG,MK,MN,MO,MT,MV,MW,MX,MY,NG,NI,NO,NP,NL,NZ,OM,PA,PE,PG,PH,PK,PL,PT,PY,QA,RO,RS,RU,RW,SA,SB,SC,SE,SG,SH,SI,SK,SL,SO,SM,SR,ST,SV,SY,TH,TJ,TN,TO,TR,TW,TZ,UA,UG,US,UY,UZ,VE,VA,VN,VU,WS,CF,AG,DM,GD,KN,LC,VC,YE,ZA,ZM", currency = "AED,ALL,AMD,ARS,AUD,AZN,BAM,BBD,BDT,BGN,BHD,BIF,BMD,BND,BOB,BRL,BSD,BWP,BYN,BZD,CAD,CDF,CHF,CLP,CNY,COP,CRC,CUP,CZK,DJF,DKK,DOP,DZD,EGP,ETB,EUR,FJD,GBP,GEL,GHS,GIP,GMD,GTQ,GYD,HKD,HNL,HRK,HUF,IDR,ILS,INR,ISK,JMD,JOD,JPY,KES,KHR,KRW,KWD,KYD,KZT,LBP,LKR,LYD,MAD,MDL,MGA,MKD,MNT,MOP,MVR,MWK,MXN,MYR,NGN,NIO,NOK,NPR,NZD,OMR,PAB,PEN,PGK,PHP,PKR,PLN,PYG,QAR,RON,RSD,RUB,RWF,SAR,SBD,SCR,SEK,SGD,SHP,SLL,SOS,SRD,STN,SVC,SYP,THB,TJS,TND,TOP,TRY,TWD,TZS,UAH,UGX,USD,UYU,UZS,VES,VND,VUV,WST,XAF,XCD,YER,ZAR,ZMW" }
google_pay = { country = "AD,AE,AL,AM,AR,AT,AU,AZ,BA,BB,BD,BE,BG,BH,BI,BM,BN,BO,BR,BS,BW,BY,BZ,CA,CD,CH,CL,CN,CO,CR,CU,CY,CZ,DE,DJ,DK,DO,DZ,EE,EG,ET,ES,FI,FJ,FR,GB,GE,GH,GI,GM,GR,GT,GY,HK,HN,HR,HU,ID,IE,IL,IN,IS,IT,JM,JO,JP,KE,KH,KR,KW,KY,KZ,LB,LK,LT,LV,LY,MA,MC,MD,ME,MG,MK,MN,MO,MT,MV,MW,MX,MY,NG,NI,NO,NP,NL,NZ,OM,PA,PE,PG,PH,PK,PL,PT,PY,QA,RO,RS,RU,RW,SA,SB,SC,SE,SG,SH,SI,SK,SL,SO,SM,SR,ST,SV,SY,TH,TJ,TN,TO,TR,TW,TZ,UA,UG,US,UY,UZ,VE,VA,VN,VU,WS,CF,AG,DM,GD,KN,LC,VC,YE,ZA,ZM", currency = "AED,ALL,AMD,ARS,AUD,AZN,BAM,BBD,BDT,BGN,BHD,BIF,BMD,BND,BOB,BRL,BSD,BWP,BYN,BZD,CAD,CDF,CHF,CLP,CNY,COP,CRC,CUP,CZK,DJF,DKK,DOP,DZD,EGP,ETB,EUR,FJD,GBP,GEL,GHS,GIP,GMD,GTQ,GYD,HKD,HNL,HRK,HUF,IDR,ILS,INR,ISK,JMD,JOD,JPY,KES,KHR,KRW,KWD,KYD,KZT,LBP,LKR,LYD,MAD,MDL,MGA,MKD,MNT,MOP,MVR,MWK,MXN,MYR,NGN,NIO,NOK,NPR,NZD,OMR,PAB,PEN,PGK,PHP,PKR,PLN,PYG,QAR,RON,RSD,RUB,RWF,SAR,SBD,SCR,SEK,SGD,SHP,SLL,SOS,SRD,STN,SVC,SYP,THB,TJS,TND,TOP,TRY,TWD,TZS,UAH,UGX,USD,UYU,UZS,VES,VND,VUV,WST,XAF,XCD,YER,ZAR,ZMW" }
paypal = { country = "AD,AE,AL,AM,AR,AT,AU,AZ,BA,BB,BD,BE,BG,BH,BI,BM,BN,BO,BR,BS,BW,BY,BZ,CA,CD,CH,CL,CN,CO,CR,CU,CY,CZ,DE,DJ,DK,DO,DZ,EE,EG,ET,ES,FI,FJ,FR,GB,GE,GH,GI,GM,GR,GT,GY,HK,HN,HR,HU,ID,IE,IL,IN,IS,IT,JM,JO,JP,KE,KH,KR,KW,KY,KZ,LB,LK,LT,LV,LY,MA,MC,MD,ME,MG,MK,MN,MO,MT,MV,MW,MX,MY,NG,NI,NO,NP,NL,NZ,OM,PA,PE,PG,PH,PK,PL,PT,PY,QA,RO,RS,RU,RW,SA,SB,SC,SE,SG,SH,SI,SK,SL,SO,SM,SR,ST,SV,SY,TH,TJ,TN,TO,TR,TW,TZ,UA,UG,US,UY,UZ,VE,VA,VN,VU,WS,CF,AG,DM,GD,KN,LC,VC,YE,ZA,ZM", currency = "AED,ALL,AMD,ARS,AUD,AZN,BAM,BBD,BDT,BGN,BHD,BIF,BMD,BND,BOB,BRL,BSD,BWP,BYN,BZD,CAD,CDF,CHF,CLP,CNY,COP,CRC,CUP,CZK,DJF,DKK,DOP,DZD,EGP,ETB,EUR,FJD,GBP,GEL,GHS,GIP,GMD,GTQ,GYD,HKD,HNL,HRK,HUF,IDR,ILS,INR,ISK,JMD,JOD,JPY,KES,KHR,KRW,KWD,KYD,KZT,LBP,LKR,LYD,MAD,MDL,MGA,MKD,MNT,MOP,MVR,MWK,MXN,MYR,NGN,NIO,NOK,NPR,NZD,OMR,PAB,PEN,PGK,PHP,PKR,PLN,PYG,QAR,RON,RSD,RUB,RWF,SAR,SBD,SCR,SEK,SGD,SHP,SLL,SOS,SRD,STN,SVC,SYP,THB,TJS,TND,TOP,TRY,TWD,TZS,UAH,UGX,USD,UYU,UZS,VES,VND,VUV,WST,XAF,XCD,YER,ZAR,ZMW" }

[pm_filters.braintree]
credit = { country = "AD,AT,AU,BE,BG,CA,CH,CY,CZ,DE,DK,EE,ES,FI,FR,GB,GG,GI,GR,HK,HR,HU,IE,IM,IT,JE,LI,LT,LU,LV,MT,MC,MY,NL,NO,NZ,PL,PT,RO,SE,SG,SI,SK,SM,US", currency = "AED,AMD,AOA,ARS,AUD,AWG,AZN,BAM,BBD,BDT,BGN,BIF,BMD,BND,BOB,BRL,BSD,BWP,BYN,BZD,CAD,CHF,CLP,CNY,COP,CRC,CVE,CZK,DJF,DKK,DOP,DZD,EGP,ETB,EUR,FJD,FKP,GBP,GEL,GHS,GIP,GMD,GNF,GTQ,GYD,HKD,HNL,HRK,HTG,HUF,IDR,ILS,INR,ISK,JMD,JPY,KES,KGS,KHR,KMF,KRW,KYD,KZT,LAK,LBP,LKR,LRD,LSL,MAD,MDL,MKD,MNT,MOP,MUR,MVR,MWK,MXN,MYR,MZN,NAD,NGN,NIO,NOK,NPR,NZD,PAB,PEN,PGK,PHP,PKR,PLN,PYG,QAR,RON,RSD,RUB,RWF,SAR,SBD,SCR,SEK,SGD,SHP,SLL,SOS,SRD,STD,SVC,SYP,SZL,THB,TJS,TOP,TRY,TTD,TWD,TZS,UAH,UGX,USD,UYU,UZS,VES,VND,VUV,WST,XAF,XCD,XOF,XPF,YER,ZAR,ZMW,ZWL"}
debit = { country = "AD,AT,AU,BE,BG,CA,CH,CY,CZ,DE,DK,EE,ES,FI,FR,GB,GG,GI,GR,HK,HR,HU,IE,IM,IT,JE,LI,LT,LU,LV,MT,MC,MY,NL,NO,NZ,PL,PT,RO,SE,SG,SI,SK,SM,US", currency = "AED,AMD,AOA,ARS,AUD,AWG,AZN,BAM,BBD,BDT,BGN,BIF,BMD,BND,BOB,BRL,BSD,BWP,BYN,BZD,CAD,CHF,CLP,CNY,COP,CRC,CVE,CZK,DJF,DKK,DOP,DZD,EGP,ETB,EUR,FJD,FKP,GBP,GEL,GHS,GIP,GMD,GNF,GTQ,GYD,HKD,HNL,HRK,HTG,HUF,IDR,ILS,INR,ISK,JMD,JPY,KES,KGS,KHR,KMF,KRW,KYD,KZT,LAK,LBP,LKR,LRD,LSL,MAD,MDL,MKD,MNT,MOP,MUR,MVR,MWK,MXN,MYR,MZN,NAD,NGN,NIO,NOK,NPR,NZD,PAB,PEN,PGK,PHP,PKR,PLN,PYG,QAR,RON,RSD,RUB,RWF,SAR,SBD,SCR,SEK,SGD,SHP,SLL,SOS,SRD,STD,SVC,SYP,SZL,THB,TJS,TOP,TRY,TTD,TWD,TZS,UAH,UGX,USD,UYU,UZS,VES,VND,VUV,WST,XAF,XCD,XOF,XPF,YER,ZAR,ZMW,ZWL"}

[pm_filters.facilitapay]
pix = { country = "BR", currency = "BRL" }

[pm_filters.helcim]
credit = { country = "US, CA", currency = "USD, CAD" }
debit = { country = "US, CA", currency = "USD, CAD" }

[pm_filters.globalpay]
credit = { country = "AF,AX,AL,DZ,AS,AD,AO,AI,AQ,AG,AR,AM,AW,AU,AT,AZ,BS,BH,BD,BB,BY,BE,BZ,BJ,BM,BT,BO,BQ,BA,BW,BV,BR,IO,BN,BG,BF,BI,KH,CM,CA,CV,KY,CF,TD,CL,CN,CX,CC,CO,KM,CG,CD,CK,CR,CI,HR,CU,CW,CY,CZ,DK,DJ,DM,DO,EC,EG,SV,GQ,ER,EE,SZ,ET,FK,FO,FJ,FI,FR,GF,PF,TF,GA,GM,GE,DE,GH,GI,GR,GL,GD,GP,GU,GT,GG,GN,GW,GY,HT,HM,VA,HN,HK,HU,IS,IN,ID,IR,IQ,IE,IM,IL,IT,JM,JP,JE,JO,KZ,KE,KI,KP,KR,KW,KG,LA,LV,LB,LS,LR,LY,LI,LT,LU,MO,MK,MG,MW,MY,MV,ML,MT,MH,MQ,MR,MU,YT,MX,FM,MD,MC,MN,ME,MS,MA,MZ,MM,NA,NR,NP,NL,NC,NZ,NI,NE,NG,NU,NF,MP,NO,OM,PK,PW,PS,PA,PG,PY,PE,PH,PN,PL,PT,PR,QA,RE,RO,RU,RW,BL,SH,KN,LC,MF,PM,VC,WS,SM,ST,SA,SN,RS,SC,SL,SG,SX,SK,SI,SB,SO,ZA,GS,SS,ES,LK,SD,SR,SJ,SE,CH,SY,TW,TJ,TZ,TH,TL,TG,TK,TO,TT,TN,TR,TM,TC,TV,UG,UA,AE,GB,US,UM,UY,UZ,VU,VE,VN,VG,VI,WF,EH,YE,ZM,ZW", currency = "AFN,DZD,ARS,AMD,AWG,AUD,AZN,BSD,BHD,THB,PAB,BBD,BYN,BZD,BMD,BOB,BRL,BND,BGN,BIF,CVE,CAD,CLP,COP,KMF,CDF,NIO,CRC,CUP,CZK,GMD,DKK,MKD,DJF,DOP,VND,XCD,EGP,SVC,ETB,EUR,FKP,FJD,HUF,GHS,GIP,HTG,PYG,GNF,GYD,HKD,UAH,ISK,INR,IRR,IQD,JMD,JOD,KES,PGK,HRK,KWD,AOA,MMK,LAK,GEL,LBP,ALL,HNL,SLL,LRD,LYD,SZL,LSL,MGA,MWK,MYR,MUR,MXN,MDL,MAD,MZN,NGN,ERN,NAD,NPR,ANG,ILS,TWD,NZD,BTN,KPW,NOK,TOP,PKR,MOP,UYU,PHP,GBP,BWP,QAR,GTQ,ZAR,OMR,KHR,RON,MVR,IDR,RUB,RWF,SHP,SAR,RSD,SCR,SGD,PEN,SBD,KGS,SOS,TJS,SSP,LKR,SDG,SRD,SEK,CHF,SYP,BDT,WST,TZS,KZT,TTD,MNT,TND,TRY,TMT,AED,UGX,USD,UZS,VUV,KRW,YER,JPY,CNY,ZMW,ZWL,PLN,CLF,STD,CUC" }
debit = { country = "AF,AX,AL,DZ,AS,AD,AO,AI,AQ,AG,AR,AM,AW,AU,AT,AZ,BS,BH,BD,BB,BY,BE,BZ,BJ,BM,BT,BO,BQ,BA,BW,BV,BR,IO,BN,BG,BF,BI,KH,CM,CA,CV,KY,CF,TD,CL,CN,CX,CC,CO,KM,CG,CD,CK,CR,CI,HR,CU,CW,CY,CZ,DK,DJ,DM,DO,EC,EG,SV,GQ,ER,EE,SZ,ET,FK,FO,FJ,FI,FR,GF,PF,TF,GA,GM,GE,DE,GH,GI,GR,GL,GD,GP,GU,GT,GG,GN,GW,GY,HT,HM,VA,HN,HK,HU,IS,IN,ID,IR,IQ,IE,IM,IL,IT,JM,JP,JE,JO,KZ,KE,KI,KP,KR,KW,KG,LA,LV,LB,LS,LR,LY,LI,LT,LU,MO,MK,MG,MW,MY,MV,ML,MT,MH,MQ,MR,MU,YT,MX,FM,MD,MC,MN,ME,MS,MA,MZ,MM,NA,NR,NP,NL,NC,NZ,NI,NE,NG,NU,NF,MP,NO,OM,PK,PW,PS,PA,PG,PY,PE,PH,PN,PL,PT,PR,QA,RE,RO,RU,RW,BL,SH,KN,LC,MF,PM,VC,WS,SM,ST,SA,SN,RS,SC,SL,SG,SX,SK,SI,SB,SO,ZA,GS,SS,ES,LK,SD,SR,SJ,SE,CH,SY,TW,TJ,TZ,TH,TL,TG,TK,TO,TT,TN,TR,TM,TC,TV,UG,UA,AE,GB,US,UM,UY,UZ,VU,VE,VN,VG,VI,WF,EH,YE,ZM,ZW", currency = "AFN,DZD,ARS,AMD,AWG,AUD,AZN,BSD,BHD,THB,PAB,BBD,BYN,BZD,BMD,BOB,BRL,BND,BGN,BIF,CVE,CAD,CLP,COP,KMF,CDF,NIO,CRC,CUP,CZK,GMD,DKK,MKD,DJF,DOP,VND,XCD,EGP,SVC,ETB,EUR,FKP,FJD,HUF,GHS,GIP,HTG,PYG,GNF,GYD,HKD,UAH,ISK,INR,IRR,IQD,JMD,JOD,KES,PGK,HRK,KWD,AOA,MMK,LAK,GEL,LBP,ALL,HNL,SLL,LRD,LYD,SZL,LSL,MGA,MWK,MYR,MUR,MXN,MDL,MAD,MZN,NGN,ERN,NAD,NPR,ANG,ILS,TWD,NZD,BTN,KPW,NOK,TOP,PKR,MOP,UYU,PHP,GBP,BWP,QAR,GTQ,ZAR,OMR,KHR,RON,MVR,IDR,RUB,RWF,SHP,SAR,RSD,SCR,SGD,PEN,SBD,KGS,SOS,TJS,SSP,LKR,SDG,SRD,SEK,CHF,SYP,BDT,WST,TZS,KZT,TTD,MNT,TND,TRY,TMT,AED,UGX,USD,UZS,VUV,KRW,YER,JPY,CNY,ZMW,ZWL,PLN,CLF,STD,CUC" }
eps = { country = "AT", currency = "EUR" }
giropay = { country = "DE", currency = "EUR" }
ideal = { country = "NL", currency = "EUR" }
sofort = { country = "AT,BE,DE,ES,IT,NL", currency = "EUR" }

[pm_filters.jpmorgan]
debit = { country = "CA, GB, US, AT, BE, BG, HR, CY, CZ, DK, EE, FI, FR, DE, GR, HU, IE, IT, LV, LT, LU, MT, NL, PL, PT, RO, SK, SI, ES, SE", currency = "USD, EUR, GBP, AUD, NZD, SGD, CAD, JPY, HKD, KRW, TWD, MXN, BRL, DKK, NOK, ZAR, SEK, CHF, CZK, PLN, TRY, AFN, ALL, DZD, AOA, ARS, AMD, AWG, AZN, BSD, BDT, BBD, BYN, BZD, BMD, BOB, BAM, BWP, BND, BGN, BIF, BTN, XOF, XAF, XPF, KHR, CVE, KYD, CLP, CNY, COP, KMF, CDF, CRC, HRK, DJF, DOP, XCD, EGP, ETB, FKP, FJD, GMD, GEL, GHS, GIP, GTQ, GYD, HTG, HNL, HUF, ISK, INR, IDR, ILS, JMD, KZT, KES, LAK, LBP, LSL, LRD, MOP, MKD, MGA, MWK, MYR, MVR, MRU, MUR, MDL, MNT, MAD, MZN, MMK, NAD, NPR, ANG, PGK, NIO, NGN, PKR, PAB, PYG, PEN, PHP, QAR, RON, RWF, SHP, WST, STN, SAR, RSD, SCR, SLL, SBD, SOS, LKR, SRD, SZL, TJS, TZS, THB, TOP, TTD, UGX, UAH, AED, UYU, UZS, VUV, VND, YER, ZMW" }
credit = { country = "CA, GB, US, AT, BE, BG, HR, CY, CZ, DK, EE, FI, FR, DE, GR, HU, IE, IT, LV, LT, LU, MT, NL, PL, PT, RO, SK, SI, ES, SE", currency = "USD, EUR, GBP, AUD, NZD, SGD, CAD, JPY, HKD, KRW, TWD, MXN, BRL, DKK, NOK, ZAR, SEK, CHF, CZK, PLN, TRY, AFN, ALL, DZD, AOA, ARS, AMD, AWG, AZN, BSD, BDT, BBD, BYN, BZD, BMD, BOB, BAM, BWP, BND, BGN, BIF, BTN, XOF, XAF, XPF, KHR, CVE, KYD, CLP, CNY, COP, KMF, CDF, CRC, HRK, DJF, DOP, XCD, EGP, ETB, FKP, FJD, GMD, GEL, GHS, GIP, GTQ, GYD, HTG, HNL, HUF, ISK, INR, IDR, ILS, JMD, KZT, KES, LAK, LBP, LSL, LRD, MOP, MKD, MGA, MWK, MYR, MVR, MRU, MUR, MDL, MNT, MAD, MZN, MMK, NAD, NPR, ANG, PGK, NIO, NGN, PKR, PAB, PYG, PEN, PHP, QAR, RON, RWF, SHP, WST, STN, SAR, RSD, SCR, SLL, SBD, SOS, LKR, SRD, SZL, TJS, TZS, THB, TOP, TTD, UGX, UAH, AED, UYU, UZS, VUV, VND, YER, ZMW" }

[pm_filters.bitpay]
crypto_currency = { country = "US, CA, GB, AT, BE, BG, HR, CY, CZ, DK, EE, FI, FR, DE, GR, HU, IE, IT, LV, LT, LU, MT, NL, PL, PT, RO, SK, SI, ES, SE", currency = "USD, AUD, CAD, GBP, MXN, NZD, CHF, EUR"}

[pm_filters.paybox]
debit = { country = "FR", currency = "CAD, AUD, EUR, USD" }
credit = { country = "FR", currency = "CAD, AUD, EUR, USD" }

[pm_filters.digitalvirgo]
direct_carrier_billing = {country = "MA, CM, ZA, EG, SN, DZ, TN, ML, GN, GH, LY, GA, CG, MG, BW, SD, NG, ID, SG, AZ, TR, FR, ES, PL, GB, PT, DE, IT, BE, IE, SK, GR, NL, CH, BR, MX, AR, CL, AE, IQ, KW, BH, SA, QA, PS, JO, OM, RU" , currency = "MAD, XOF, XAF, ZAR, EGP, DZD, TND, GNF, GHS, LYD, XAF, CDF, MGA, BWP, SDG, NGN, IDR, SGD, RUB, AZN, TRY, EUR, PLN, GBP, CHF, BRL, MXN, ARS, CLP, AED, IQD, KWD, BHD, SAR, QAR, ILS, JOD, OMR" }

[pm_filters.payu]
debit = { country = "AE, AF, AL, AM, CW, AO, AR, AU, AW, AZ, BA, BB, BG, BH, BI, BM, BN, BO, BR, BS, BW, BY, BZ, CA, CD, LI, CL, CN, CO, CR, CV, CZ, DJ, DK, DO, DZ, EG, ET, AD, FJ, FK, GG, GE, GH, GI, GM, GN, GT, GY, HK, HN, HR, HT, HU, ID, IL, IQ, IS, JM, JO, JP, KG, KH, KM, KR, KW, KY, KZ, LA, LB, LR, LS, MA, MD, MG, MK, MN, MO, MR, MV, MW, MX, MY, MZ, NA, NG, NI, BV, CK, OM, PA, PE, PG, PL, PY, QA, RO, RS, RW, SA, SB, SC, SE, SG, SH, SO, SR, SV, SZ, TH, TJ, TM, TN, TO, TR, TT, TW, TZ, UG, AS, UY, UZ, VE, VN, VU, WS, CM, AI, BJ, PF, YE, ZA, ZM, ZW", currency = "AED, AFN, ALL, AMD, ANG, AOA, ARS, AUD, AWG, AZN, BAM, BBD, BGN, BHD, BIF, BMD, BND, BOB, BRL, BSD, BWP, BYN, BZD, CAD, CDF, CHF, CLP, CNY, COP, CRC, CVE, CZK, DJF, DKK, DOP, DZD, EGP, ETB, EUR, FJD, FKP, GBP, GEL, GHS, GIP, GMD, GNF, GTQ, GYD, HKD, HNL, HRK, HTG, HUF, IDR, ILS, IQD, ISK, JMD, JOD, JPY, KGS, KHR, KMF, KRW, KWD, KYD, KZT, LAK, LBP, LRD, LSL, MAD, MDL, MGA, MKD, MNT, MOP, MRU, MVR, MWK, MXN, MYR, MZN, NAD, NGN, NIO, NOK, NZD, OMR, PAB, PEN, PGK, PLN, PYG, QAR, RON, RSD, RWF, SAR, SBD, SCR, SEK, SGD, SHP, SOS, SRD, SVC, SZL, THB, TJS, TMT, TND, TOP, TRY, TTD, TWD, TZS, UGX, USD, UYU, UZS, VES, VND, VUV, WST, XAF, XCD, XOF, XPF, YER, ZAR, ZMW, ZWL" }
credit = { country = "AE, AF, AL, AM, CW, AO, AR, AU, AW, AZ, BA, BB, BG, BH, BI, BM, BN, BO, BR, BS, BW, BY, BZ, CA, CD, LI, CL, CN, CO, CR, CV, CZ, DJ, DK, DO, DZ, EG, ET, AD, FJ, FK, GG, GE, GH, GI, GM, GN, GT, GY, HK, HN, HR, HT, HU, ID, IL, IQ, IS, JM, JO, JP, KG, KH, KM, KR, KW, KY, KZ, LA, LB, LR, LS, MA, MD, MG, MK, MN, MO, MR, MV, MW, MX, MY, MZ, NA, NG, NI, BV, CK, OM, PA, PE, PG, PL, PY, QA, RO, RS, RW, SA, SB, SC, SE, SG, SH, SO, SR, SV, SZ, TH, TJ, TM, TN, TO, TR, TT, TW, TZ, UG, AS, UY, UZ, VE, VN, VU, WS, CM, AI, BJ, PF, YE, ZA, ZM, ZW", currency = "AED, AFN, ALL, AMD, ANG, AOA, ARS, AUD, AWG, AZN, BAM, BBD, BGN, BHD, BIF, BMD, BND, BOB, BRL, BSD, BWP, BYN, BZD, CAD, CDF, CHF, CLP, CNY, COP, CRC, CVE, CZK, DJF, DKK, DOP, DZD, EGP, ETB, EUR, FJD, FKP, GBP, GEL, GHS, GIP, GMD, GNF, GTQ, GYD, HKD, HNL, HRK, HTG, HUF, IDR, ILS, IQD, ISK, JMD, JOD, JPY, KGS, KHR, KMF, KRW, KWD, KYD, KZT, LAK, LBP, LRD, LSL, MAD, MDL, MGA, MKD, MNT, MOP, MRU, MVR, MWK, MXN, MYR, MZN, NAD, NGN, NIO, NOK, NZD, OMR, PAB, PEN, PGK, PLN, PYG, QAR, RON, RSD, RWF, SAR, SBD, SCR, SEK, SGD, SHP, SOS, SRD, SVC, SZL, THB, TJS, TMT, TND, TOP, TRY, TTD, TWD, TZS, UGX, USD, UYU, UZS, VES, VND, VUV, WST, XAF, XCD, XOF, XPF, YER, ZAR, ZMW, ZWL" }
google_pay = { country = "AE, AF, AL, AM, CW, AO, AR, AU, AW, AZ, BA, BB, BG, BH, BI, BM, BN, BO, BR, BS, BW, BY, BZ, CA, CD, LI, CL, CN, CO, CR, CV, CZ, DJ, DK, DO, DZ, EG, ET, AD, FJ, FK, GG, GE, GH, GI, GM, GN, GT, GY, HK, HN, HR, HT, HU, ID, IL, IQ, IS, JM, JO, JP, KG, KH, KM, KR, KW, KY, KZ, LA, LB, LR, LS, MA, MD, MG, MK, MN, MO, MR, MV, MW, MX, MY, MZ, NA, NG, NI, BV, CK, OM, PA, PE, PG, PL, PY, QA, RO, RS, RW, SA, SB, SC, SE, SG, SH, SO, SR, SV, SZ, TH, TJ, TM, TN, TO, TR, TT, TW, TZ, UG, AS, UY, UZ, VE, VN, VU, WS, CM, AI, BJ, PF, YE, ZA, ZM, ZW", currency = "AED, AFN, ALL, AMD, ANG, AOA, ARS, AUD, AWG, AZN, BAM, BBD, BGN, BHD, BIF, BMD, BND, BOB, BRL, BSD, BWP, BYN, BZD, CAD, CDF, CHF, CLP, CNY, COP, CRC, CVE, CZK, DJF, DKK, DOP, DZD, EGP, ETB, EUR, FJD, FKP, GBP, GEL, GHS, GIP, GMD, GNF, GTQ, GYD, HKD, HNL, HRK, HTG, HUF, IDR, ILS, IQD, ISK, JMD, JOD, JPY, KGS, KHR, KMF, KRW, KWD, KYD, KZT, LAK, LBP, LRD, LSL, MAD, MDL, MGA, MKD, MNT, MOP, MRU, MVR, MWK, MXN, MYR, MZN, NAD, NGN, NIO, NOK, NZD, OMR, PAB, PEN, PGK, PLN, PYG, QAR, RON, RSD, RWF, SAR, SBD, SCR, SEK, SGD, SHP, SOS, SRD, SVC, SZL, THB, TJS, TMT, TND, TOP, TRY, TTD, TWD, TZS, UGX, USD, UYU, UZS, VES, VND, VUV, WST, XAF, XCD, XOF, XPF, YER, ZAR, ZMW, ZWL" }

[pm_filters.klarna]
klarna = { country = "AU,AT,BE,CA,CZ,DK,FI,FR,DE,GR,IE,IT,NL,NZ,NO,PL,PT,ES,SE,CH,GB,US", currency = "AUD,EUR,EUR,CAD,CZK,DKK,EUR,EUR,EUR,EUR,EUR,EUR,EUR,NZD,NOK,PLN,EUR,EUR,SEK,CHF,GBP,USD" }

[pm_filters.mifinity]
mifinity = { country = "BR,CN,SG,MY,DE,CH,DK,GB,ES,AD,GI,FI,FR,GR,HR,IT,JP,MX,AR,CO,CL,PE,VE,UY,PY,BO,EC,GT,HN,SV,NI,CR,PA,DO,CU,PR,NL,NO,PL,PT,SE,RU,TR,TW,HK,MO,AX,AL,DZ,AS,AO,AI,AG,AM,AW,AU,AT,AZ,BS,BH,BD,BB,BE,BZ,BJ,BM,BT,BQ,BA,BW,IO,BN,BG,BF,BI,KH,CM,CA,CV,KY,CF,TD,CX,CC,KM,CG,CK,CI,CW,CY,CZ,DJ,DM,EG,GQ,ER,EE,ET,FK,FO,FJ,GF,PF,TF,GA,GM,GE,GH,GL,GD,GP,GU,GG,GN,GW,GY,HT,HM,VA,IS,IN,ID,IE,IM,IL,JE,JO,KZ,KE,KI,KW,KG,LA,LV,LB,LS,LI,LT,LU,MK,MG,MW,MV,ML,MT,MH,MQ,MR,MU,YT,FM,MD,MC,MN,ME,MS,MA,MZ,NA,NR,NP,NC,NZ,NE,NG,NU,NF,MP,OM,PK,PW,PS,PG,PH,PN,QA,RE,RO,RW,BL,SH,KN,LC,MF,PM,VC,WS,SM,ST,SA,SN,RS,SC,SL,SX,SK,SI,SB,SO,ZA,GS,KR,LK,SR,SJ,SZ,TH,TL,TG,TK,TO,TT,TN,TM,TC,TV,UG,UA,AE,UZ,VU,VN,VG,VI,WF,EH,ZM", currency = "AUD,CAD,CHF,CNY,CZK,DKK,EUR,GBP,INR,JPY,NOK,NZD,PLN,RUB,SEK,ZAR,USD,EGP,UYU,UZS" }

[pm_filters.zen]
credit = { not_available_flows = { capture_method = "manual" } }
debit = { not_available_flows = { capture_method = "manual" } }
boleto = { country = "BR", currency = "BRL" }
efecty = { country = "CO", currency = "COP" }
multibanco = { country = "PT", currency = "EUR" }
pago_efectivo = { country = "PE", currency = "PEN" }
pse = { country = "CO", currency = "COP" }
pix = { country = "BR", currency = "BRL" }
red_compra = { country = "CL", currency = "CLP" }
red_pagos = { country = "UY", currency = "UYU" }

[pm_filters.zsl]
local_bank_transfer = { country = "CN", currency = "CNY" }

[pm_filters.aci]
credit = { not_available_flows = { capture_method = "manual" }, country = "AD,AE,AT,BE,BG,CH,CN,CO,CR,CY,CZ,DE,DK,DO,EE,EG,ES,ET,FI,FR,GB,GH,GI,GR,GT,HN,HK,HR,HU,ID,IE,IS,IT,JP,KH,LA,LI,LT,LU,LY,MK,MM,MX,MY,MZ,NG,NZ,OM,PA,PE,PK,PL,PT,QA,RO,SA,SN,SE,SI,SK,SV,TH,UA,US,UY,VN,ZM", currency = "AED,ALL,ARS,BGN,CHF,CLP,CNY,COP,CRC,CZK,DKK,DOP,EGP,EUR,GBP,GHS,HKD,HNL,HRK,HUF,IDR,ILS,ISK,JPY,KHR,KPW,LAK,LKR,MAD,MKD,MMK,MXN,MYR,MZN,NGN,NOK,NZD,OMR,PAB,PEN,PHP,PKR,PLN,QAR,RON,RSD,SAR,SEK,SGD,THB,TRY,TWD,UAH,USD,UYU,VND,ZAR,ZMW" }
debit = { not_available_flows = { capture_method = "manual" }, country = "AD,AE,AT,BE,BG,CH,CN,CO,CR,CY,CZ,DE,DK,DO,EE,EG,ES,ET,FI,FR,GB,GH,GI,GR,GT,HN,HK,HR,HU,ID,IE,IS,IT,JP,KH,LA,LI,LT,LU,LY,MK,MM,MX,MY,MZ,NG,NZ,OM,PA,PE,PK,PL,PT,QA,RO,SA,SN,SE,SI,SK,SV,TH,UA,US,UY,VN,ZM", currency = "AED,ALL,ARS,BGN,CHF,CLP,CNY,COP,CRC,CZK,DKK,DOP,EGP,EUR,GBP,GHS,HKD,HNL,HRK,HUF,IDR,ILS,ISK,JPY,KHR,KPW,LAK,LKR,MAD,MKD,MMK,MXN,MYR,MZN,NGN,NOK,NZD,OMR,PAB,PEN,PHP,PKR,PLN,QAR,RON,RSD,SAR,SEK,SGD,THB,TRY,TWD,UAH,USD,UYU,VND,ZAR,ZMW" }
mb_way = { country = "EE,ES,PT", currency = "EUR" }
ali_pay = { country = "CN", currency = "CNY" }
eps = { country = "AT", currency = "EUR" }
ideal = { country = "NL", currency = "EUR" }
giropay = { country = "DE", currency = "EUR" }
sofort = { country = "AT,BE,CH,DE,ES,GB,IT,NL,PL", currency = "CHF,EUR,GBP,HUF,PLN"}
interac = { country = "CA", currency = "CAD,USD"}
przelewy24 = { country = "PL", currency = "CZK,EUR,GBP,PLN" }
trustly = { country = "ES,GB,SE,NO,AT,NL,DE,DK,FI,EE,LT,LV", currency = "CZK,DKK,EUR,GBP,NOK,SEK" }
klarna = { country = "AU,AT,BE,CA,CZ,DK,FI,FR,DE,GR,IE,IT,NL,NZ,NO,PL,PT,ES,SE,CH,GB,US", currency = "CHF,DKK,EUR,GBP,NOK,PLN,SEK,USD,AUD,NZD,CAD" }


[pm_filters.mollie]
credit = { not_available_flows = { capture_method = "manual" } }
debit = { not_available_flows = { capture_method = "manual" } }
eps = { country = "AT", currency = "EUR" }
ideal = { country = "NL", currency = "EUR" }
przelewy24 = { country = "PL", currency = "PLN,EUR" }

[pm_filters.redsys]
credit = { currency = "AUD,BGN,CAD,CHF,COP,CZK,DKK,EUR,GBP,HRK,HUF,ILS,INR,JPY,MYR,NOK,NZD,PEN,PLN,RUB,SAR,SEK,SGD,THB,USD,ZAR", country="ES" }
debit = { currency = "AUD,BGN,CAD,CHF,COP,CZK,DKK,EUR,GBP,HRK,HUF,ILS,INR,JPY,MYR,NOK,NZD,PEN,PLN,RUB,SAR,SEK,SGD,THB,USD,ZAR", country="ES" }

[pm_filters.stax]
credit = { country = "US", currency = "USD" }
debit = { country = "US", currency = "USD" }
ach = { country = "US", currency = "USD" }

[pm_filters.prophetpay]
card_redirect = { country = "US", currency = "USD" }

[pm_filters.multisafepay]
credit = { country = "AF,AX,AL,DZ,AS,AD,AO,AI,AQ,AG,AR,AM,AW,AU,AT,AZ,BS,BH,BD,BB,BY,BE,BZ,BJ,BM,BT,BO,BQ,BA,BW,BV,BR,IO,BN,BG,BF,BI,CV,KH,CM,CA,KY,CF,TD,CL,CN,CX,CC,CO,KM,CG,CD,CK,CR,CI,HR,CU,CW,CY,CZ,DK,DJ,DM,DO,EC,EG,SV,GQ,ER,EE,ET,FK,FO,FJ,FI,FR,GF,PF,TF,GA,GM,GE,DE,GH,GI,GR,GL,GD,GP,GU,GT,GG,GN,GW,GY,HT,HM,VA,HN,HK,HU,IS,IN,ID,IR,IQ,IE,IM,IL,IT,JM,JP,JE,JO,KZ,KE,KI,KP,KR,KW,KG,LA,LV,LB,LS,LR,LY,LI,LT,LU,MO,MK,MG,MW,MY,MV,ML,MT,MH,MQ,MR,MU,YT,MX,FM,MD,MC,MN,ME,MS,MA,MZ,MM,NA,NR,NP,NL,NC,NZ,NI,NE,NG,NU,NF,MP,NO,OM,PK,PW,PS,PA,PG,PY,PE,PH,PN,PL,PT,PR,QA,RE,RO,RU,RW,BL,SH,KN,LC,MF,PM,VC,WS,SM,ST,SA,SN,RS,SC,SL,SG,SX,SK,SI,SB,SO,ZA,GS,SS,ES,LK,SD,SR,SJ,SZ,SE,CH,SY,TW,TJ,TZ,TH,TL,TG,TK,TO,TT,TN,TR,TM,TC,TV,UG,UA,AE,GB,US,UM,UY,UZ,VU,VE,VN,VG,VI,WF,EH,YE,ZM,ZW", currency = "AED,AUD,BRL,CAD,CHF,CLP,CNY,COP,CZK,DKK,EUR,GBP,HKD,HRK,HUF,ILS,INR,ISK,JPY,KRW,MXN,MYR,NOK,NZD,PEN,PLN,RON,RUB,SEK,SGD,TRY,TWD,USD,ZAR", not_available_flows = { capture_method = "manual" } }
debit = { country = "AF,AX,AL,DZ,AS,AD,AO,AI,AQ,AG,AR,AM,AW,AU,AT,AZ,BS,BH,BD,BB,BY,BE,BZ,BJ,BM,BT,BO,BQ,BA,BW,BV,BR,IO,BN,BG,BF,BI,CV,KH,CM,CA,KY,CF,TD,CL,CN,CX,CC,CO,KM,CG,CD,CK,CR,CI,HR,CU,CW,CY,CZ,DK,DJ,DM,DO,EC,EG,SV,GQ,ER,EE,ET,FK,FO,FJ,FI,FR,GF,PF,TF,GA,GM,GE,DE,GH,GI,GR,GL,GD,GP,GU,GT,GG,GN,GW,GY,HT,HM,VA,HN,HK,HU,IS,IN,ID,IR,IQ,IE,IM,IL,IT,JM,JP,JE,JO,KZ,KE,KI,KP,KR,KW,KG,LA,LV,LB,LS,LR,LY,LI,LT,LU,MO,MK,MG,MW,MY,MV,ML,MT,MH,MQ,MR,MU,YT,MX,FM,MD,MC,MN,ME,MS,MA,MZ,MM,NA,NR,NP,NL,NC,NZ,NI,NE,NG,NU,NF,MP,NO,OM,PK,PW,PS,PA,PG,PY,PE,PH,PN,PL,PT,PR,QA,RE,RO,RU,RW,BL,SH,KN,LC,MF,PM,VC,WS,SM,ST,SA,SN,RS,SC,SL,SG,SX,SK,SI,SB,SO,ZA,GS,SS,ES,LK,SD,SR,SJ,SZ,SE,CH,SY,TW,TJ,TZ,TH,TL,TG,TK,TO,TT,TN,TR,TM,TC,TV,UG,UA,AE,GB,US,UM,UY,UZ,VU,VE,VN,VG,VI,WF,EH,YE,ZM,ZW", currency = "AED,AUD,BRL,CAD,CHF,CLP,CNY,COP,CZK,DKK,EUR,GBP,HKD,HRK,HUF,ILS,INR,ISK,JPY,KRW,MXN,MYR,NOK,NZD,PEN,PLN,RON,RUB,SEK,SGD,TRY,TWD,USD,ZAR", not_available_flows = { capture_method = "manual" } }
google_pay = { country = "AF,AX,AL,DZ,AS,AD,AO,AI,AQ,AG,AR,AM,AW,AU,AT,AZ,BS,BH,BD,BB,BY,BE,BZ,BJ,BM,BT,BO,BQ,BA,BW,BV,BR,IO,BN,BG,BF,BI,CV,KH,CM,CA,KY,CF,TD,CL,CN,CX,CC,CO,KM,CG,CD,CK,CR,CI,HR,CU,CW,CY,CZ,DK,DJ,DM,DO,EC,EG,SV,GQ,ER,EE,ET,FK,FO,FJ,FI,FR,GF,PF,TF,GA,GM,GE,DE,GH,GI,GR,GL,GD,GP,GU,GT,GG,GN,GW,GY,HT,HM,VA,HN,HK,HU,IS,IN,ID,IR,IQ,IE,IM,IL,IT,JM,JP,JE,JO,KZ,KE,KI,KP,KR,KW,KG,LA,LV,LB,LS,LR,LY,LI,LT,LU,MO,MK,MG,MW,MY,MV,ML,MT,MH,MQ,MR,MU,YT,MX,FM,MD,MC,MN,ME,MS,MA,MZ,MM,NA,NR,NP,NL,NC,NZ,NI,NE,NG,NU,NF,MP,NO,OM,PK,PW,PS,PA,PG,PY,PE,PH,PN,PL,PT,PR,QA,RE,RO,RU,RW,BL,SH,KN,LC,MF,PM,VC,WS,SM,ST,SA,SN,RS,SC,SL,SG,SX,SK,SI,SB,SO,ZA,GS,SS,ES,LK,SD,SR,SJ,SZ,SE,CH,SY,TW,TJ,TZ,TH,TL,TG,TK,TO,TT,TN,TR,TM,TC,TV,UG,UA,AE,GB,US,UM,UY,UZ,VU,VE,VN,VG,VI,WF,EH,YE,ZM,ZW", currency = "AED,AUD,BRL,CAD,CHF,CLP,CNY,COP,CZK,DKK,EUR,GBP,HKD,HRK,HUF,ILS,INR,ISK,JPY,KRW,MXN,MYR,NOK,NZD,PEN,PHP,PLN,RON,RUB,SEK,SGD,THB,TRY,TWD,UAH,USD,ZAR" }
paypal = { country = "AF,AX,AL,DZ,AS,AD,AO,AI,AQ,AG,AR,AM,AW,AU,AT,AZ,BS,BH,BD,BB,BY,BE,BZ,BJ,BM,BT,BO,BQ,BA,BW,BV,BR,IO,BN,BG,BF,BI,CV,KH,CM,CA,KY,CF,TD,CL,CN,CX,CC,CO,KM,CG,CD,CK,CR,CI,HR,CU,CW,CY,CZ,DK,DJ,DM,DO,EC,EG,SV,GQ,ER,EE,ET,FK,FO,FJ,FI,FR,GF,PF,TF,GA,GM,GE,DE,GH,GI,GR,GL,GD,GP,GU,GT,GG,GN,GW,GY,HT,HM,VA,HN,HK,HU,IS,IN,ID,IR,IQ,IE,IM,IL,IT,JM,JP,JE,JO,KZ,KE,KI,KP,KR,KW,KG,LA,LV,LB,LS,LR,LY,LI,LT,LU,MO,MK,MG,MW,MY,MV,ML,MT,MH,MQ,MR,MU,YT,MX,FM,MD,MC,MN,ME,MS,MA,MZ,MM,NA,NR,NP,NL,NC,NZ,NI,NE,NG,NU,NF,MP,NO,OM,PK,PW,PS,PA,PG,PY,PE,PH,PN,PL,PT,PR,QA,RE,RO,RU,RW,BL,SH,KN,LC,MF,PM,VC,WS,SM,ST,SA,SN,RS,SC,SL,SG,SX,SK,SI,SB,SO,ZA,GS,SS,ES,LK,SD,SR,SJ,SZ,SE,CH,SY,TW,TJ,TZ,TH,TL,TG,TK,TO,TT,TN,TR,TM,TC,TV,UG,UA,AE,GB,US,UM,UY,UZ,VU,VE,VN,VG,VI,WF,EH,YE,ZM,ZW", currency = "AUD,BRL,CAD,CHF,CZK,DKK,EUR,GBP,HKD,HRK,HUF,JPY,MXN,MYR,NOK,NZD,PHP,PLN,RUB,SEK,SGD,THB,TRY,TWD,USD" }
giropay = { country = "DE", currency = "EUR" }
ideal = { country = "NL", currency = "EUR" }
klarna = { country = "AT,BE,DK,FI,FR,DE,IT,NL,NO,PT,ES,SE,GB", currency = "DKK,EUR,GBP,NOK,SEK" }

[pm_filters.cashtocode]
classic = { country = "CA,AU,NZ,ZA,AR,MX,BR,NG,IN,CN,GH,JP,KE,PE,CO,CL,EC,GT,ZM,CM,CI", currency = "CAD,USD,AUD,NZD,EUR,INR,NGN,CNY,GHS,JPY,KES,ZAR,ARS" }
evoucher = { country = "CA,AU,NZ,ZA,AR,MX,BR,NG,IN,CN,GH,JP,KE,PE,CO,CL,EC,GT,ZM,CM,CI", currency = "CAD,USD,AUD,NZD,EUR,INR,NGN,CNY,GHS,JPY,KES,ZAR,ARS" }

[pm_filters.wellsfargo]
credit = { country = "AF,AX,AL,DZ,AS,AD,AO,AI,AQ,AG,AR,AM,AW,AU,AT,AZ,BS,BH,BD,BB,BY,BE,BZ,BJ,BM,BT,BO,BQ,BA,BW,BV,BR,IO,BN,BG,BF,BI,KH,CM,CA,CV,KY,CF,TD,CL,CN,CX,CC,CO,KM,CG,CD,CK,CR,CI,HR,CU,CW,CY,CZ,DK,DJ,DM,DO,EC,EG,SV,GQ,ER,EE,ET,FK,FO,FJ,FI,FR,GF,PF,TF,GA,GM,GE,DE,GH,GI,GR,GL,GD,GP,GU,GT,GG,GN,GW,GY,HT,HM,VA,HN,HK,HU,IS,IN,ID,IR,IQ,IE,IM,IL,IT,JM,JP,JE,JO,KZ,KE,KI,KP,KR,KW,KG,LA,LV,LB,LS,LR,LY,LI,LT,LU,MO,MK,MG,MW,MY,MV,ML,MT,MH,MQ,MR,MU,YT,MX,FM,MD,MC,MN,ME,MS,MA,MZ,MM,NA,NR,NP,NL,NC,NZ,NI,NE,NG,NU,NF,MP,NO,OM,PK,PW,PS,PA,PG,PY,PE,PH,PN,PL,PT,PR,QA,RE,RO,RU,RW,BL,SH,KN,LC,MF,PM,VC,WS,SM,ST,SA,SN,RS,SC,SL,SG,SX,SK,SI,SB,SO,ZA,GS,SS,ES,LK,SD,SR,SJ,SZ,SE,CH,SY,TW,TJ,TZ,TH,TL,TG,TK,TO,TT,TN,TR,TM,TC,TV,UG,UA,US,AE,GB,UM,UY,UZ,VU,VE,VN,VG,VI,WF,EH,YE,ZM,ZW", currency = "AED,AFN,ALL,AMD,ANG,AOA,ARS,AUD,AWG,AZN,BAM,BBD,BDT,BGN,BHD,BIF,BMD,BND,BOB,BRL,BSD,BTN,BWP,BYN,BZD,CAD,CDF,CHF,CLP,CNY,COP,CRC,CUP,CVE,CZK,DJF,DKK,DOP,DZD,EGP,ERN,ETB,EUR,FJD,FKP,GBP,GEL,GHS,GIP,GMD,GNF,GTQ,GYD,HKD,HNL,HRK,HTG,HUF,IDR,ILS,INR,IQD,IRR,ISK,JMD,JOD,JPY,KES,KGS,KHR,KMF,KPW,KRW,KWD,KYD,KZT,LAK,LBP,LKR,LRD,LSL,LYD,MAD,MDL,MGA,MKD,MMK,MNT,MOP,MRU,MUR,MVR,MWK,MXN,MYR,MZN,NAD,NGN,NIO,NOK,NPR,NZD,OMR,PAB,PEN,PGK,PHP,PKR,PLN,PYG,QAR,RON,RSD,RUB,RWF,SAR,SBD,SCR,SDG,SEK,SGD,SHP,SLE,SLL,SOS,SRD,SSP,STN,SVC,SYP,SZL,THB,TJS,TMT,TND,TOP,TRY,TTD,TWD,TZS,UAH,UGX,USD,UYU,UZS,VES,VND,VUV,WST,XAF,XCD,XOF,XPF,YER,ZAR,ZMW,ZWL" }
debit = { country = "AF,AX,AL,DZ,AS,AD,AO,AI,AQ,AG,AR,AM,AW,AU,AT,AZ,BS,BH,BD,BB,BY,BE,BZ,BJ,BM,BT,BO,BQ,BA,BW,BV,BR,IO,BN,BG,BF,BI,KH,CM,CA,CV,KY,CF,TD,CL,CN,CX,CC,CO,KM,CG,CD,CK,CR,CI,HR,CU,CW,CY,CZ,DK,DJ,DM,DO,EC,EG,SV,GQ,ER,EE,ET,FK,FO,FJ,FI,FR,GF,PF,TF,GA,GM,GE,DE,GH,GI,GR,GL,GD,GP,GU,GT,GG,GN,GW,GY,HT,HM,VA,HN,HK,HU,IS,IN,ID,IR,IQ,IE,IM,IL,IT,JM,JP,JE,JO,KZ,KE,KI,KP,KR,KW,KG,LA,LV,LB,LS,LR,LY,LI,LT,LU,MO,MK,MG,MW,MY,MV,ML,MT,MH,MQ,MR,MU,YT,MX,FM,MD,MC,MN,ME,MS,MA,MZ,MM,NA,NR,NP,NL,NC,NZ,NI,NE,NG,NU,NF,MP,NO,OM,PK,PW,PS,PA,PG,PY,PE,PH,PN,PL,PT,PR,QA,RE,RO,RU,RW,BL,SH,KN,LC,MF,PM,VC,WS,SM,ST,SA,SN,RS,SC,SL,SG,SX,SK,SI,SB,SO,ZA,GS,SS,ES,LK,SD,SR,SJ,SZ,SE,CH,SY,TW,TJ,TZ,TH,TL,TG,TK,TO,TT,TN,TR,TM,TC,TV,UG,UA,US,AE,GB,UM,UY,UZ,VU,VE,VN,VG,VI,WF,EH,YE,ZM,ZW", currency = "AED,AFN,ALL,AMD,ANG,AOA,ARS,AUD,AWG,AZN,BAM,BBD,BDT,BGN,BHD,BIF,BMD,BND,BOB,BRL,BSD,BTN,BWP,BYN,BZD,CAD,CDF,CHF,CLP,CNY,COP,CRC,CUP,CVE,CZK,DJF,DKK,DOP,DZD,EGP,ERN,ETB,EUR,FJD,FKP,GBP,GEL,GHS,GIP,GMD,GNF,GTQ,GYD,HKD,HNL,HRK,HTG,HUF,IDR,ILS,INR,IQD,IRR,ISK,JMD,JOD,JPY,KES,KGS,KHR,KMF,KPW,KRW,KWD,KYD,KZT,LAK,LBP,LKR,LRD,LSL,LYD,MAD,MDL,MGA,MKD,MMK,MNT,MOP,MRU,MUR,MVR,MWK,MXN,MYR,MZN,NAD,NGN,NIO,NOK,NPR,NZD,OMR,PAB,PEN,PGK,PHP,PKR,PLN,PYG,QAR,RON,RSD,RUB,RWF,SAR,SBD,SCR,SDG,SEK,SGD,SHP,SLE,SLL,SOS,SRD,SSP,STN,SVC,SYP,SZL,THB,TJS,TMT,TND,TOP,TRY,TTD,TWD,TZS,UAH,UGX,USD,UYU,UZS,VES,VND,VUV,WST,XAF,XCD,XOF,XPF,YER,ZAR,ZMW,ZWL" }
google_pay = { country = "US", currency = "USD" }
apple_pay = { country = "US", currency = "USD" }
ach = { country = "US", currency = "USD" }

[pm_filters.trustpay]
credit = { not_available_flows = { capture_method = "manual" }, currency="EUR,GBP,USD,CAD,AUD,SEK,NOK,DKK,PLN,CZK,HUF,NZD,RON,CHF" }
debit = { not_available_flows = { capture_method = "manual" }, currency="EUR,GBP,USD,CAD,AUD,SEK,NOK,DKK,PLN,CZK,HUF,NZD,RON,CHF" }
instant_bank_transfer = { country = "CZ,SK,GB,AT,DE,IT", currency = "CZK, EUR, GBP" }
sepa = { country = "ES,SK,AT,NL,DE,BE,FR,FI,PT,IE,EE,LT,LV,IT,GB", currency = "EUR" }
eps={country="AT", currency="EUR"}
ideal={country="AT", currency="EUR"}
sofort={country="NL", currency="EUR"}
blik={country="PL", currency="PLN"}

[pm_filters.paypal]
credit = { country = "DZ,AO,BJ,BW,BF,BI,CM,CV,TD,KM,CI,CD,CG,DO,EG,ER,ET,GA,GM,GN,GW,KE,LS,MG,MW,ML,MR,MU,MA,MZ,NA,NE,NG,CG,RW,SH,ST,SN,SC,SL,SO,ZA,SZ,TZ,TG,TN,UG,ZM,ZW,AI,AG,AR,AW,AU,AT,AZ,BS,BH,BB,BY,BE,BZ,BM,BT,BO,BA,BW,BR,VG,BN,BG,BF,BI,KH,CM,CA,CV,KY,TD,CL,CO,KM,CG,CD,CK,CR,CI,HR,CY,CZ,DK,DJ,DM,DO,EC,EG,SV,ER,EE,FO,FJ,FI,FR,GF,PF,GA,GM,GE,DE,GI,GR,GL,GD,GP,GT,GN,GW,GY,HN,HK,HU,IS,IN,ID,IE,IL,IT,JM,JP,JO,KZ,KE,KI,KW,KG,LA,LV,LS,LI,LT,LU,MK,MG,MW,MY,MV,ML,MT,MH,MR,MU,YT,MX,FM,MD,MC,MN,ME,MS,MA,MZ,NA,NR,NP,NL,NC,NZ,NI,NE,NG,NU,NF,NO,OM,PA,PG,PY,PE,PH,PN,PL,PT,QA,RE,RO,RU,RW,WS,SM,ST,SA,SN,RS,SC,SL,SG,SK,SI,SB,SO,ZA,KR,ES,LK,SH,KN,LC,PM,VC,SR,SJ,SZ,SE,CH,TW,TJ,TZ,TH,TG,TO,TT,TN,TM,TC,TV,UG,UA,AE,GB,US,UY,VE,VN", currency = "AUD, BRL, CAD, CNY, CZK, DKK, EUR, HKD, HUF, ILS, JPY, MYR, MXN, TWD, NZD, NOK, PHP, PLN, GBP, SGD, SEK, CHF, THB, USD" }
debit = { country = "DZ,AO,BJ,BW,BF,BI,CM,CV,TD,KM,CI,CD,CG,DO,EG,ER,ET,GA,GM,GN,GW,KE,LS,MG,MW,ML,MR,MU,MA,MZ,NA,NE,NG,CG,RW,SH,ST,SN,SC,SL,SO,ZA,SZ,TZ,TG,TN,UG,ZM,ZW,AI,AG,AR,AW,AU,AT,AZ,BS,BH,BB,BY,BE,BZ,BM,BT,BO,BA,BW,BR,VG,BN,BG,BF,BI,KH,CM,CA,CV,KY,TD,CL,CO,KM,CG,CD,CK,CR,CI,HR,CY,CZ,DK,DJ,DM,DO,EC,EG,SV,ER,EE,FO,FJ,FI,FR,GF,PF,GA,GM,GE,DE,GI,GR,GL,GD,GP,GT,GN,GW,GY,HN,HK,HU,IS,IN,ID,IE,IL,IT,JM,JP,JO,KZ,KE,KI,KW,KG,LA,LV,LS,LI,LT,LU,MK,MG,MW,MY,MV,ML,MT,MH,MR,MU,YT,MX,FM,MD,MC,MN,ME,MS,MA,MZ,NA,NR,NP,NL,NC,NZ,NI,NE,NG,NU,NF,NO,OM,PA,PG,PY,PE,PH,PN,PL,PT,QA,RE,RO,RU,RW,WS,SM,ST,SA,SN,RS,SC,SL,SG,SK,SI,SB,SO,ZA,KR,ES,LK,SH,KN,LC,PM,VC,SR,SJ,SZ,SE,CH,TW,TJ,TZ,TH,TG,TO,TT,TN,TM,TC,TV,UG,UA,AE,GB,US,UY,VE,VN", currency = "AUD, BRL, CAD, CNY, CZK, DKK, EUR, HKD, HUF, ILS, JPY, MYR, MXN, TWD, NZD, NOK, PHP, PLN, GBP, SGD, SEK, CHF, THB, USD" }
paypal = { country = "DZ,AO,BJ,BW,BF,BI,CM,CV,TD,KM,CI,CD,CG,DO,EG,ER,ET,GA,GM,GN,GW,KE,LS,MG,MW,ML,MR,MU,MA,MZ,NA,NE,NG,CG,RW,SH,ST,SN,SC,SL,SO,ZA,SZ,TZ,TG,TN,UG,ZM,ZW,AI,AG,AR,AW,AU,AT,AZ,BS,BH,BB,BY,BE,BZ,BM,BT,BO,BA,BW,BR,VG,BN,BG,BF,BI,KH,CM,CA,CV,KY,TD,CL,CO,KM,CG,CD,CK,CR,CI,HR,CY,CZ,DK,DJ,DM,DO,EC,EG,SV,ER,EE,FO,FJ,FI,FR,GF,PF,GA,GM,GE,DE,GI,GR,GL,GD,GP,GT,GN,GW,GY,HN,HK,HU,IS,IN,ID,IE,IL,IT,JM,JP,JO,KZ,KE,KI,KW,KG,LA,LV,LS,LI,LT,LU,MK,MG,MW,MY,MV,ML,MT,MH,MR,MU,YT,MX,FM,MD,MC,MN,ME,MS,MA,MZ,NA,NR,NP,NL,NC,NZ,NI,NE,NG,NU,NF,NO,OM,PA,PG,PY,PE,PH,PN,PL,PT,QA,RE,RO,RU,RW,WS,SM,ST,SA,SN,RS,SC,SL,SG,SK,SI,SB,SO,ZA,KR,ES,LK,SH,KN,LC,PM,VC,SR,SJ,SZ,SE,CH,TW,TJ,TZ,TH,TG,TO,TT,TN,TM,TC,TV,UG,UA,AE,GB,US,UY,VE,VN", currency = "AUD, BRL, CAD, CNY, CZK, DKK, EUR, HKD, HUF, ILS, JPY, MYR, MXN, TWD, NZD, NOK, PHP, PLN, GBP, SGD, SEK, CHF, THB, USD" }
eps = { country = "DZ,AO,BJ,BW,BF,BI,CM,CV,TD,KM,CI,CD,CG,DO,EG,ER,ET,GA,GM,GN,GW,KE,LS,MG,MW,ML,MR,MU,MA,MZ,NA,NE,NG,CG,RW,SH,ST,SN,SC,SL,SO,ZA,SZ,TZ,TG,TN,UG,ZM,ZW,AI,AG,AR,AW,AU,AT,AZ,BS,BH,BB,BY,BE,BZ,BM,BT,BO,BA,BW,BR,VG,BN,BG,BF,BI,KH,CM,CA,CV,KY,TD,CL,CO,KM,CG,CD,CK,CR,CI,HR,CY,CZ,DK,DJ,DM,DO,EC,EG,SV,ER,EE,FO,FJ,FI,FR,GF,PF,GA,GM,GE,DE,GI,GR,GL,GD,GP,GT,GN,GW,GY,HN,HK,HU,IS,IN,ID,IE,IL,IT,JM,JP,JO,KZ,KE,KI,KW,KG,LA,LV,LS,LI,LT,LU,MK,MG,MW,MY,MV,ML,MT,MH,MR,MU,YT,MX,FM,MD,MC,MN,ME,MS,MA,MZ,NA,NR,NP,NL,NC,NZ,NI,NE,NG,NU,NF,NO,OM,PA,PG,PY,PE,PH,PN,PL,PT,QA,RE,RO,RU,RW,WS,SM,ST,SA,SN,RS,SC,SL,SG,SK,SI,SB,SO,ZA,KR,ES,LK,SH,KN,LC,PM,VC,SR,SJ,SZ,SE,CH,TW,TJ,TZ,TH,TG,TO,TT,TN,TM,TC,TV,UG,UA,AE,GB,US,UY,VE,VN", currency = "AUD, BRL, CAD, CNY, CZK, DKK, EUR, HKD, HUF, ILS, JPY, MYR, MXN, TWD, NZD, NOK, PHP, PLN, GBP, SGD, SEK, CHF, THB, USD" }
giropay = { country = "DZ,AO,BJ,BW,BF,BI,CM,CV,TD,KM,CI,CD,CG,DO,EG,ER,ET,GA,GM,GN,GW,KE,LS,MG,MW,ML,MR,MU,MA,MZ,NA,NE,NG,CG,RW,SH,ST,SN,SC,SL,SO,ZA,SZ,TZ,TG,TN,UG,ZM,ZW,AI,AG,AR,AW,AU,AT,AZ,BS,BH,BB,BY,BE,BZ,BM,BT,BO,BA,BW,BR,VG,BN,BG,BF,BI,KH,CM,CA,CV,KY,TD,CL,CO,KM,CG,CD,CK,CR,CI,HR,CY,CZ,DK,DJ,DM,DO,EC,EG,SV,ER,EE,FO,FJ,FI,FR,GF,PF,GA,GM,GE,DE,GI,GR,GL,GD,GP,GT,GN,GW,GY,HN,HK,HU,IS,IN,ID,IE,IL,IT,JM,JP,JO,KZ,KE,KI,KW,KG,LA,LV,LS,LI,LT,LU,MK,MG,MW,MY,MV,ML,MT,MH,MR,MU,YT,MX,FM,MD,MC,MN,ME,MS,MA,MZ,NA,NR,NP,NL,NC,NZ,NI,NE,NG,NU,NF,NO,OM,PA,PG,PY,PE,PH,PN,PL,PT,QA,RE,RO,RU,RW,WS,SM,ST,SA,SN,RS,SC,SL,SG,SK,SI,SB,SO,ZA,KR,ES,LK,SH,KN,LC,PM,VC,SR,SJ,SZ,SE,CH,TW,TJ,TZ,TH,TG,TO,TT,TN,TM,TC,TV,UG,UA,AE,GB,US,UY,VE,VN", currency = "AUD, BRL, CAD, CNY, CZK, DKK, EUR, HKD, HUF, ILS, JPY, MYR, MXN, TWD, NZD, NOK, PHP, PLN, GBP, SGD, SEK, CHF, THB, USD" }
ideal = { country = "DZ,AO,BJ,BW,BF,BI,CM,CV,TD,KM,CI,CD,CG,DO,EG,ER,ET,GA,GM,GN,GW,KE,LS,MG,MW,ML,MR,MU,MA,MZ,NA,NE,NG,CG,RW,SH,ST,SN,SC,SL,SO,ZA,SZ,TZ,TG,TN,UG,ZM,ZW,AI,AG,AR,AW,AU,AT,AZ,BS,BH,BB,BY,BE,BZ,BM,BT,BO,BA,BW,BR,VG,BN,BG,BF,BI,KH,CM,CA,CV,KY,TD,CL,CO,KM,CG,CD,CK,CR,CI,HR,CY,CZ,DK,DJ,DM,DO,EC,EG,SV,ER,EE,FO,FJ,FI,FR,GF,PF,GA,GM,GE,DE,GI,GR,GL,GD,GP,GT,GN,GW,GY,HN,HK,HU,IS,IN,ID,IE,IL,IT,JM,JP,JO,KZ,KE,KI,KW,KG,LA,LV,LS,LI,LT,LU,MK,MG,MW,MY,MV,ML,MT,MH,MR,MU,YT,MX,FM,MD,MC,MN,ME,MS,MA,MZ,NA,NR,NP,NL,NC,NZ,NI,NE,NG,NU,NF,NO,OM,PA,PG,PY,PE,PH,PN,PL,PT,QA,RE,RO,RU,RW,WS,SM,ST,SA,SN,RS,SC,SL,SG,SK,SI,SB,SO,ZA,KR,ES,LK,SH,KN,LC,PM,VC,SR,SJ,SZ,SE,CH,TW,TJ,TZ,TH,TG,TO,TT,TN,TM,TC,TV,UG,UA,AE,GB,US,UY,VE,VN", currency = "AUD, BRL, CAD, CNY, CZK, DKK, EUR, HKD, HUF, ILS, JPY, MYR, MXN, TWD, NZD, NOK, PHP, PLN, GBP, SGD, SEK, CHF, THB, USD" }
sofort = { country = "DZ,AO,BJ,BW,BF,BI,CM,CV,TD,KM,CI,CD,CG,DO,EG,ER,ET,GA,GM,GN,GW,KE,LS,MG,MW,ML,MR,MU,MA,MZ,NA,NE,NG,CG,RW,SH,ST,SN,SC,SL,SO,ZA,SZ,TZ,TG,TN,UG,ZM,ZW,AI,AG,AR,AW,AU,AT,AZ,BS,BH,BB,BY,BE,BZ,BM,BT,BO,BA,BW,BR,VG,BN,BG,BF,BI,KH,CM,CA,CV,KY,TD,CL,CO,KM,CG,CD,CK,CR,CI,HR,CY,CZ,DK,DJ,DM,DO,EC,EG,SV,ER,EE,FO,FJ,FI,FR,GF,PF,GA,GM,GE,DE,GI,GR,GL,GD,GP,GT,GN,GW,GY,HN,HK,HU,IS,IN,ID,IE,IL,IT,JM,JP,JO,KZ,KE,KI,KW,KG,LA,LV,LS,LI,LT,LU,MK,MG,MW,MY,MV,ML,MT,MH,MR,MU,YT,MX,FM,MD,MC,MN,ME,MS,MA,MZ,NA,NR,NP,NL,NC,NZ,NI,NE,NG,NU,NF,NO,OM,PA,PG,PY,PE,PH,PN,PL,PT,QA,RE,RO,RU,RW,WS,SM,ST,SA,SN,RS,SC,SL,SG,SK,SI,SB,SO,ZA,KR,ES,LK,SH,KN,LC,PM,VC,SR,SJ,SZ,SE,CH,TW,TJ,TZ,TH,TG,TO,TT,TN,TM,TC,TV,UG,UA,AE,GB,US,UY,VE,VN", currency = "AUD, BRL, CAD, CNY, CZK, DKK, EUR, HKD, HUF, ILS, JPY, MYR, MXN, TWD, NZD, NOK, PHP, PLN, GBP, SGD, SEK, CHF, THB, USD" }

[pm_filters.authorizedotnet]
credit = { country = "US, CA", currency = "CAD,USD"}
debit = { country = "US, CA", currency = "CAD,USD"}
google_pay = {country = "AL,DZ,AS,AO,AG,AR,AU,AT,AZ,BH,BY,BE,BR,BG,CA,CL,CO,HR,CZ,DK,DO,EG,EE,FI,FR,DE,GR,HK,HU,IN,ID,IE,IL,IT,JP,JO,KZ,KE,KW,LV,LB,LT,LU,MY,MX,NL,NZ,NO,OM,PK,PA,PE,PH,PL,PT,QA,RO,RU,SA,SG,SK,ZA,ES,LK,SE,CH,TW,TH,TR,UA,AE,GB,US,UY,VN", currency = "CHF,DKK,EUR,GBP,NOK,PLN,SEK,USD,AUD,NZD,CAD"}
apple_pay = {country = "AL,AR,AM,AU,AT,AZ,BH,BE,BG,BR,CA,CL,CO,CR,HR,CY,CZ,DK,DO,EC,SV,EE,FO,FI,FR,GE,DE,GR,GL,GG,GT,HN,HK,HU,IS,IE,IM,IL,IT,JP,KZ,KW,LV,LI,LT,LU,MO,MY,MT,MX,MD,MC,ME,MA,NL,NZ,NO,PA,PY,PE,PL,PT,QA,RO,RS,SA,SG,SK,SI,ZA,ES,SE,CH,TW,UA,AE,GB,US,UY,VN", currency = "EUR,GBP,ISK,USD,AUD,CAD,BRL,CLP,COP,CRC,CZK,DKK,EGP,GEL,GHS,GTQ,HNL,HKD,HUF,ILS,INR,JPY,KZT,KRW,KWD,MAD,MXN,MYR,NOK,NZD,PEN,PLN,PYG,QAR,RON,SAR,SEK,SGD,THB,TWD,UAH,AED,VND,ZAR"}
paypal = {country = "AD,AE,AG,AL,AM,AO,AR,AT,AU,AZ,BA,BB,BD,BE,BF,BG,BH,BI,BJ,BM,BN,BO,BR,BS,BT,BW,BY,BZ,CA,CD,CF,CG,CH,CI,CL,CM,CN,CO,CR,CU,CV,CY,CZ,DE,DJ,DK,DM,DO,DZ,EC,EE,EG,ER,ES,ET,FI,FJ,FK,FM,FO,FR,GA,GB,GD,GE,GF,GH,GI,GM,GN,GP,GQ,GR,GT,GU,GW,GY,HK,HN,HR,HU,ID,IE,IL,IN,IO,IQ,IS,IT,JM,JO,JP,KE,KG,KH,KI,KM,KN,KP,KR,KW,KY,KZ,LA,LB,LC,LI,LK,LR,LS,LT,LU,LV,LY,MA,MC,MD,ME,MG,MH,MK,ML,MM,MN,MO,MP,MQ,MR,MS,MT,MU,MV,MW,MX,MY,MZ,NA,NC,NE,NF,NG,NI,NL,NO,NP,NR,NU,NZ,OM,PA,PE,PF,PG,PH,PK,PL,PM,PN,PR,PS,PT,PW,PY,QA,RO,RS,RU,RW,SA,SB,SC,SD,SE,SG,SH,SI,SJ,SK,SL,SM,SN,SO,SR,SS,ST,SV,SY,SZ,TC,TD,TF,TG,TH,TJ,TK,TL,TM,TN,TO,TR,TT,TV,TW,TZ,UA,UG,US,UY,UZ,VA,VC,VE,VG,VI,VN,VU,WF,WS,YE,YT,ZA,ZM,ZW", currency = "AUD,BRL,CAD,CHF,CNY,CZK,DKK,EUR,GBP,HKD,HUF,ILS,JPY,MXN,MYR,NOK,NZD,PHP,PLN,SEK,SGD,THB,TWD,USD"}

[pm_filters.worldpay]
debit = { country = "AF,DZ,AW,AU,AZ,BS,BH,BD,BB,BZ,BM,BT,BO,BA,BW,BR,BN,BG,BI,KH,CA,CV,KY,CL,CO,KM,CD,CR,CZ,DK,DJ,ST,DO,EC,EG,SV,ER,ET,FK,FJ,GM,GE,GH,GI,GT,GN,GY,HT,HN,HK,HU,IS,IN,ID,IR,IQ,IE,IL,IT,JM,JP,JO,KZ,KE,KW,LA,LB,LS,LR,LY,LT,MO,MK,MG,MW,MY,MV,MR,MU,MX,MD,MN,MA,MZ,MM,NA,NZ,NI,NG,KP,NO,AR,PK,PG,PY,PE,UY,PH,PL,GB,QA,OM,RO,RU,RW,WS,SG,ST,ZA,KR,LK,SH,SD,SR,SZ,SE,CH,SY,TW,TJ,TZ,TH,TT,TN,TR,UG,UA,US,UZ,VU,VE,VN,ZM,ZW", currency = "AFN,DZD,ANG,AWG,AUD,AZN,BSD,BHD,BDT,BBD,BZD,BMD,BTN,BOB,BAM,BWP,BRL,BND,BGN,BIF,KHR,CAD,CVE,KYD,XOF,XAF,XPF,CLP,COP,KMF,CDF,CRC,EUR,CZK,DKK,DJF,DOP,XCD,EGP,SVC,ERN,ETB,EUR,FKP,FJD,GMD,GEL,GHS,GIP,GTQ,GNF,GYD,HTG,HNL,HKD,HUF,ISK,INR,IDR,IRR,IQD,ILS,JMD,JPY,JOD,KZT,KES,KWD,LAK,LBP,LSL,LRD,LYD,MOP,MKD,MGA,MWK,MYR,MVR,MRU,MUR,MXN,MDL,MNT,MAD,MZN,MMK,NAD,NPR,NZD,NIO,NGN,KPW,NOK,ARS,PKR,PAB,PGK,PYG,PEN,UYU,PHP,PLN,GBP,QAR,OMR,RON,RUB,RWF,WST,SAR,RSD,SCR,SLL,SGD,STN,SBD,SOS,ZAR,KRW,LKR,SHP,SDG,SRD,SZL,SEK,CHF,SYP,TWD,TJS,TZS,THB,TOP,TTD,TND,TRY,TMT,AED,UGX,UAH,USD,UZS,VUV,VND,YER,CNY,ZMW,ZWL" }
credit = { country = "AF,DZ,AW,AU,AZ,BS,BH,BD,BB,BZ,BM,BT,BO,BA,BW,BR,BN,BG,BI,KH,CA,CV,KY,CL,CO,KM,CD,CR,CZ,DK,DJ,ST,DO,EC,EG,SV,ER,ET,FK,FJ,GM,GE,GH,GI,GT,GN,GY,HT,HN,HK,HU,IS,IN,ID,IR,IQ,IE,IL,IT,JM,JP,JO,KZ,KE,KW,LA,LB,LS,LR,LY,LT,MO,MK,MG,MW,MY,MV,MR,MU,MX,MD,MN,MA,MZ,MM,NA,NZ,NI,NG,KP,NO,AR,PK,PG,PY,PE,UY,PH,PL,GB,QA,OM,RO,RU,RW,WS,SG,ST,ZA,KR,LK,SH,SD,SR,SZ,SE,CH,SY,TW,TJ,TZ,TH,TT,TN,TR,UG,UA,US,UZ,VU,VE,VN,ZM,ZW", currency = "AFN,DZD,ANG,AWG,AUD,AZN,BSD,BHD,BDT,BBD,BZD,BMD,BTN,BOB,BAM,BWP,BRL,BND,BGN,BIF,KHR,CAD,CVE,KYD,XOF,XAF,XPF,CLP,COP,KMF,CDF,CRC,EUR,CZK,DKK,DJF,DOP,XCD,EGP,SVC,ERN,ETB,EUR,FKP,FJD,GMD,GEL,GHS,GIP,GTQ,GNF,GYD,HTG,HNL,HKD,HUF,ISK,INR,IDR,IRR,IQD,ILS,JMD,JPY,JOD,KZT,KES,KWD,LAK,LBP,LSL,LRD,LYD,MOP,MKD,MGA,MWK,MYR,MVR,MRU,MUR,MXN,MDL,MNT,MAD,MZN,MMK,NAD,NPR,NZD,NIO,NGN,KPW,NOK,ARS,PKR,PAB,PGK,PYG,PEN,UYU,PHP,PLN,GBP,QAR,OMR,RON,RUB,RWF,WST,SAR,RSD,SCR,SLL,SGD,STN,SBD,SOS,ZAR,KRW,LKR,SHP,SDG,SRD,SZL,SEK,CHF,SYP,TWD,TJS,TZS,THB,TOP,TTD,TND,TRY,TMT,AED,UGX,UAH,USD,UZS,VUV,VND,YER,CNY,ZMW,ZWL" }
google_pay = { country = "AL,DZ,AS,AO,AG,AR,AU,AT,AZ,BH,BY,BE,BR,BG,CA,CL,CO,HR,CZ,DK,DO,EG,EE,FI,FR,DE,GR,HK,HU,IN,ID,IE,IL,IT,JP,JO,KZ,KE,KW,LV,LB,LT,LU,MY,MX,NL,NZ,NO,OM,PK,PA,PE,PH,PL,PT,QA,RO,RU,SA,SG,SK,ZA,ES,LK,SE,CH,TW,TH,TR,UA,AE,GB,US,UY,VN", currency = "AFN,DZD,ANG,AWG,AUD,AZN,BSD,BHD,BDT,BBD,BZD,BMD,BTN,BOB,BAM,BWP,BRL,BND,BGN,BIF,KHR,CAD,CVE,KYD,XOF,XAF,XPF,CLP,COP,KMF,CDF,CRC,EUR,CZK,DKK,DJF,DOP,XCD,EGP,SVC,ERN,ETB,EUR,FKP,FJD,GMD,GEL,GHS,GIP,GTQ,GNF,GYD,HTG,HNL,HKD,HUF,ISK,INR,IDR,IRR,IQD,ILS,JMD,JPY,JOD,KZT,KES,KWD,LAK,LBP,LSL,LRD,LYD,MOP,MKD,MGA,MWK,MYR,MVR,MRU,MUR,MXN,MDL,MNT,MAD,MZN,MMK,NAD,NPR,NZD,NIO,NGN,KPW,NOK,ARS,PKR,PAB,PGK,PYG,PEN,UYU,PHP,PLN,GBP,QAR,OMR,RON,RUB,RWF,WST,SAR,RSD,SCR,SLL,SGD,STN,SBD,SOS,ZAR,KRW,LKR,SHP,SDG,SRD,SZL,SEK,CHF,SYP,TWD,TJS,TZS,THB,TOP,TTD,TND,TRY,TMT,AED,UGX,UAH,USD,UZS,VUV,VND,YER,CNY,ZMW,ZWL" }
apple_pay = { country = "AU,CN,HK,JP,MO,MY,NZ,SG,TW,AM,AT,AZ,BY,BE,BG,HR,CY,CZ,DK,EE,FO,FI,FR,GE,DE,GR,GL,GG,HU,IS,IE,IM,IT,KZ,JE,LV,LI,LT,LU,MT,MD,MC,ME,NL,NO,PL,PT,RO,SM,RS,SK,SI,ES,SE,CH,UA,GB,AR,CO,CR,BR,MX,PE,BH,IL,JO,KW,PS,QA,SA,AE,CA,UM,US", currency = "AFN,DZD,ANG,AWG,AUD,AZN,BSD,BHD,BDT,BBD,BZD,BMD,BTN,BOB,BAM,BWP,BRL,BND,BGN,BIF,KHR,CAD,CVE,KYD,XOF,XAF,XPF,CLP,COP,KMF,CDF,CRC,EUR,CZK,DKK,DJF,DOP,XCD,EGP,SVC,ERN,ETB,EUR,FKP,FJD,GMD,GEL,GHS,GIP,GTQ,GNF,GYD,HTG,HNL,HKD,HUF,ISK,INR,IDR,IRR,IQD,ILS,JMD,JPY,JOD,KZT,KES,KWD,LAK,LBP,LSL,LRD,LYD,MOP,MKD,MGA,MWK,MYR,MVR,MRU,MUR,MXN,MDL,MNT,MAD,MZN,MMK,NAD,NPR,NZD,NIO,NGN,KPW,NOK,ARS,PKR,PAB,PGK,PYG,PEN,UYU,PHP,PLN,GBP,QAR,OMR,RON,RUB,RWF,WST,SAR,RSD,SCR,SLL,SGD,STN,SBD,SOS,ZAR,KRW,LKR,SHP,SDG,SRD,SZL,SEK,CHF,SYP,TWD,TJS,TZS,THB,TOP,TTD,TND,TRY,TMT,AED,UGX,UAH,USD,UZS,VUV,VND,YER,CNY,ZMW,ZWL" }

[file_upload_config]
bucket_name = ""
region = ""

[pm_filters.forte]
credit = { country = "US, CA", currency = "CAD,USD"}
debit = { country = "US, CA", currency = "CAD,USD"}

[pm_filters.fiuu]
duit_now = { country = "MY", currency = "MYR" }
apple_pay = { country = "MY", currency = "MYR" }
google_pay = { country = "MY", currency = "MYR" }
online_banking_fpx = { country = "MY", currency = "MYR" }
credit = { country = "CN,HK,ID,MY,PH,SG,TH,TW,VN", currency = "CNY,HKD,IDR,MYR,PHP,SGD,THB,TWD,VND" }
debit = { country = "CN,HK,ID,MY,PH,SG,TH,TW,VN", currency = "CNY,HKD,IDR,MYR,PHP,SGD,THB,TWD,VND" }

[pm_filters.dlocal]
credit = {country = "AR,BD,BO,BR,CM,CL,CN,CO,CR,DO,EC,SV,EG,GH,GT,HN,IN,ID,CI,JP,KE,MY,MX,MA,NI,NG,PK,PA,PY,PE,PH,RW,SA,SN,ZA,TZ,TH,TR,UG,UY,VN,ZM", currency = "ARS,BDT,BOB,BRL,XAF,CLP,CNY,COP,CRC,DOP,USD,EGP,GHS,GTQ,HNL,INR,IDR,XOF,JPY,KES,MYR,MXN,MAD,NIO,NGN,PKR,PYG,PEN,PHP,RWF,SAR,XOF,ZAR,TZS,THB,TRY,UGX,UYU,VND,ZMW"}
debit = {country = "AR,BD,BO,BR,CM,CL,CN,CO,CR,DO,EC,SV,EG,GH,GT,HN,IN,ID,CI,JP,KE,MY,MX,MA,NI,NG,PK,PA,PY,PE,PH,RW,SA,SN,ZA,TZ,TH,TR,UG,UY,VN,ZM", currency = "ARS,BDT,BOB,BRL,XAF,CLP,CNY,COP,CRC,DOP,USD,EGP,GHS,GTQ,HNL,INR,IDR,XOF,JPY,KES,MYR,MXN,MAD,NIO,NGN,PKR,PYG,PEN,PHP,RWF,SAR,XOF,ZAR,TZS,THB,TRY,UGX,UYU,VND,ZMW"}

[pm_filters.inespay]
sepa = { country = "ES", currency = "EUR"}

[pm_filters.bluesnap]
credit = { country = "AD,AE,AG,AL,AM,AO,AR,AT,AU,AZ,BA,BB,BD,BE,BG,BH,BI,BJ,BN,BO,BR,BS,BT,BW,BY,BZ,CA,CD,CF,CG,CH,CI,CL,CM,CN,CO,CR,CV,CY,CZ,DE,DK,DJ,DM,DO,DZ,EC,EE,EG,ER,ES,ET,FI,FJ,FM,FR,GA,GB,GD,GE,GG,GH,GM,GN,GQ,GR,GT,GW,GY,HN,HR,HT,HU,ID,IE,IL,IN,IS,IT,JM,JP,JO,KE,KG,KH,KI,KM,KN,KR,KW,KZ,LA,LB,LC,LI,LK,LR,LS,LT,LU,LV,MA,MC,MD,ME,MG,MH,MK,ML,MM,MN,MR,MT,MU,MV,MW,MX,MY,MZ,NA,NE,NG,NI,NL,NO,NP,NR,NZ,OM,PA,PE,PG,PH,PK,PL,PS,PT,PW,PY,QA,RO,RS,RW,SA,SB,SC,SE,SG,SI,SK,SL,SM,SN,SO,SR,SS,ST,SV,SZ,TD,TG,TH,TJ,TL,TM,TN,TO,TR,TT,TV,TZ,UA,UG,US,UY,UZ,VA,VC,VE,VN,VU,WS,ZA,ZM,ZW", currency = "AED,AFN,ALL,AMD,ANG,ARS,AUD,AWG,BAM,BBD,BGN,BHD,BMD,BND,BOB,BRL,BSD,BWP,CAD,CHF,CLP,CNY,COP,CRC,CZK,DKK,DOP,DZD,EGP,EUR,FJD,GBP,GEL,GIP,GTQ,HKD,HUF,IDR,ILS,INR,ISK,JMD,JPY,KES,KHR,KRW,KWD,KYD,KZT,LBP,LKR,MAD,MDL,MKD,MUR,MWK,MXN,MYR,NAD,NGN,NOK,NPR,NZD,OMR,PAB,PEN,PGK,PHP,PLN,PKR,QAR,RON,RSD,RUB,SAR,SCR,SDG,SEK,SGD,THB,TND,TRY,TTD,TWD,TZS,UAH,USD,UYU,UZS,VND,XAF,XCD,XOF,ZAR"}
google_pay = { country = "AD,AE,AG,AL,AM,AO,AR,AT,AU,AZ,BA,BB,BD,BE,BG,BH,BI,BJ,BN,BO,BR,BS,BT,BW,BY,BZ,CA,CD,CF,CG,CH,CI,CL,CM,CN,CO,CR,CV,CY,CZ,DE,DK,DJ,DM,DO,DZ,EC,EE,EG,ER,ES,ET,FI,FJ,FM,FR,GA,GB,GD,GE,GG,GH,GM,GN,GQ,GR,GT,GW,GY,HN,HR,HT,HU,ID,IE,IL,IN,IS,IT,JM,JP,JO,KE,KG,KH,KI,KM,KN,KR,KW,KZ,LA,LB,LC,LI,LK,LR,LS,LT,LU,LV,MA,MC,MD,ME,MG,MH,MK,ML,MM,MN,MR,MT,MU,MV,MW,MX,MY,MZ,NA,NE,NG,NI,NL,NO,NP,NR,NZ,OM,PA,PE,PG,PH,PK,PL,PS,PT,PW,PY,QA,RO,RS,RW,SA,SB,SC,SE,SG,SI,SK,SL,SM,SN,SO,SR,SS,ST,SV,SZ,TD,TG,TH,TJ,TL,TM,TN,TO,TR,TT,TV,TZ,UA,UG,US,UY,UZ,VA,VC,VE,VN,VU,WS,ZA,ZM,ZW", currency = "AED,AFN,ALL,AMD,ANG,ARS,AUD,AWG,BAM,BBD,BGN,BHD,BMD,BND,BOB,BRL,BSD,BWP,CAD,CHF,CLP,CNY,COP,CRC,CZK,DKK,DOP,DZD,EGP,EUR,FJD,GBP,GEL,GIP,GTQ,HKD,HUF,IDR,ILS,INR,ISK,JMD,JPY,KES,KHR,KRW,KWD,KYD,KZT,LBP,LKR,MAD,MDL,MKD,MUR,MWK,MXN,MYR,NAD,NGN,NOK,NPR,NZD,OMR,PAB,PEN,PGK,PHP,PLN,PKR,QAR,RON,RSD,RUB,SAR,SCR,SDG,SEK,SGD,THB,TND,TRY,TTD,TWD,TZS,UAH,USD,UYU,UZS,VND,XAF,XCD,XOF,ZAR"}
apple_pay = { country = "AD,AE,AG,AL,AM,AO,AR,AT,AU,AZ,BA,BB,BD,BE,BG,BH,BI,BJ,BN,BO,BR,BS,BT,BW,BY,BZ,CA,CD,CF,CG,CH,CI,CL,CM,CN,CO,CR,CV,CY,CZ,DE,DK,DJ,DM,DO,DZ,EC,EE,EG,ER,ES,ET,FI,FJ,FM,FR,GA,GB,GD,GE,GG,GH,GM,GN,GQ,GR,GT,GW,GY,HN,HR,HT,HU,ID,IE,IL,IN,IS,IT,JM,JP,JO,KE,KG,KH,KI,KM,KN,KR,KW,KZ,LA,LB,LC,LI,LK,LR,LS,LT,LU,LV,MA,MC,MD,ME,MG,MH,MK,ML,MM,MN,MR,MT,MU,MV,MW,MX,MY,MZ,NA,NE,NG,NI,NL,NO,NP,NR,NZ,OM,PA,PE,PG,PH,PK,PL,PS,PT,PW,PY,QA,RO,RS,RW,SA,SB,SC,SE,SG,SI,SK,SL,SM,SN,SO,SR,SS,ST,SV,SZ,TD,TG,TH,TJ,TL,TM,TN,TO,TR,TT,TV,TZ,UA,UG,US,UY,UZ,VA,VC,VE,VN,VU,WS,ZA,ZM,ZW", currency = "AED,AFN,ALL,AMD,ANG,ARS,AUD,AWG,BAM,BBD,BGN,BHD,BMD,BND,BOB,BRL,BSD,BWP,CAD,CHF,CLP,CNY,COP,CRC,CZK,DKK,DOP,DZD,EGP,EUR,FJD,GBP,GEL,GIP,GTQ,HKD,HUF,IDR,ILS,INR,ISK,JMD,JPY,KES,KHR,KRW,KWD,KYD,KZT,LBP,LKR,MAD,MDL,MKD,MUR,MWK,MXN,MYR,NAD,NGN,NOK,NPR,NZD,OMR,PAB,PEN,PGK,PHP,PLN,PKR,QAR,RON,RSD,RUB,SAR,SCR,SDG,SEK,SGD,THB,TND,TRY,TTD,TWD,TZS,UAH,USD,UYU,UZS,VND,XAF,XCD,XOF,ZAR"}

[pm_filters.fiserv]
credit = {country = "AU,NZ,CN,HK,IN,LK,KR,MY,SG,GB,BE,FR,DE,IT,ME,NL,PL,ES,ZA,AR,BR,CO,MX,PA,UY,US,CA", currency = "AFN,ALL,DZD,AOA,ARS,AMD,AWG,AUD,AZN,BSD,BHD,BDT,BBD,BYN,BZD,BMD,BTN,BOB,VES,BAM,BWP,BRL,BND,BGN,BIF,KHR,CAD,CVE,KYD,XAF,CLP,CNY,COP,KMF,CDF,CRC,HRK,CUP,CZK,DKK,DJF,DOP,XCD,EGP,ERN,ETB,EUR,FKP,FJD,XPF,GMD,GEL,GHS,GIP,GTQ,GNF,GYD,HTG,HNL,HKD,HUF,ISK,INR,IDR,IRR,IQD,ILS,JMD,JPY,JOD,KZT,KES,KGS,KWD,LAK,LBP,LSL,LRD,LYD,MOP,MKD,MGA,MWK,MYR,MVR,MRU,MUR,MXN,MDL,MNT,MAD,MZN,MMK,NAD,NPR,ANG,NZD,NIO,NGN,VUV,KPW,NOK,OMR,PKR,PAB,PGK,PYG,PEN,PHP,PLN,GBP,QAR,RON,RUB,RWF,SHP,SVC,WST,STN,SAR,RSD,SCR,SLL,SGD,SBD,SOS,ZAR,KRW,SSP,LKR,SDG,SRD,SZL,SEK,CHF,SYP,TWD,TJS,TZS,THB,TOP,TTD,TND,TRY,TMT,UGX,UAH,AED,USD,UYU,UZS,VND,XOF,YER,ZMW,ZWL"}
debit = {country = "AU,NZ,CN,HK,IN,LK,KR,MY,SG,GB,BE,FR,DE,IT,ME,NL,PL,ES,ZA,AR,BR,CO,MX,PA,UY,US,CA", currency = "AFN,ALL,DZD,AOA,ARS,AMD,AWG,AUD,AZN,BSD,BHD,BDT,BBD,BYN,BZD,BMD,BTN,BOB,VES,BAM,BWP,BRL,BND,BGN,BIF,KHR,CAD,CVE,KYD,XAF,CLP,CNY,COP,KMF,CDF,CRC,HRK,CUP,CZK,DKK,DJF,DOP,XCD,EGP,ERN,ETB,EUR,FKP,FJD,XPF,GMD,GEL,GHS,GIP,GTQ,GNF,GYD,HTG,HNL,HKD,HUF,ISK,INR,IDR,IRR,IQD,ILS,JMD,JPY,JOD,KZT,KES,KGS,KWD,LAK,LBP,LSL,LRD,LYD,MOP,MKD,MGA,MWK,MYR,MVR,MRU,MUR,MXN,MDL,MNT,MAD,MZN,MMK,NAD,NPR,ANG,NZD,NIO,NGN,VUV,KPW,NOK,OMR,PKR,PAB,PGK,PYG,PEN,PHP,PLN,GBP,QAR,RON,RUB,RWF,SHP,SVC,WST,STN,SAR,RSD,SCR,SLL,SGD,SBD,SOS,ZAR,KRW,SSP,LKR,SDG,SRD,SZL,SEK,CHF,SYP,TWD,TJS,TZS,THB,TOP,TTD,TND,TRY,TMT,UGX,UAH,AED,USD,UYU,UZS,VND,XOF,YER,ZMW,ZWL"}

[pm_filters.rapyd]
apple_pay = { country = "AL,AS,AD,AR,AM,AU,AT,AZ,BH,BE,BM,BA,BR,BG,CA,KH,KY,CL,CO,CR,HR,CY,CZ,DK,DO,EC,SV,EE,FO,FI,FR,GE,DE,GI,GR,GL,GU,GT,GG,HN,HK,HU,IS,IE,IM,IL,IT,JP,KZ,KG,KW,LV,LI,LT,LU,MO,MY,MT,MX,MD,MC,ME,MA,NL,NZ,NI,MK,MP,NO,PA,PY,PR,PE,PL,PT,QA,RO,SM,RS,SG,SK,SI,ZA,ES,SE,CH,TW,TJ,TH,UA,AE,GB,US,UY,VI,VN", currency = "EUR,GBP,ISK,USD" }
google_pay = { country = "AM,AT,AU,AZ,BA,BE,BG,BY,CA,CH,CL,CN,CO,CR,CY,CZ,DE,DK,DO,EC,EE,EG,ES,FI,FR,GB,GE,GL,GR,GT,HK,HN,HR,HU,IE,IL,IM,IS,IT,JE,JP,JO,KZ,KW,LA,LI,LT,LU,LV,MA,MC,MD,ME,MO,MN,MT,MX,MY,NC,NL,NO,NZ,OM,PA,PE,PL,PR,PT,QA,RO,RS,SA,SE,SG,SI,SK,SM,SV,TH,TW,UA,US,UY,VA,VN,ZA", currency = "EUR,GBP,ISK,USD" }
credit = { country = "AE,AF,AG,AI,AL,AM,AO,AQ,AR,AS,AT,AU,AW,AX,AZ,BA,BB,BD,BE,BF,BG,BH,BI,BJ,BL,BM,BN,BO,BQ,BR,BS,BT,BV,BW,BY,BZ,CA,CC,CD,CF,CG,CH,CI,CK,CL,CM,CN,CO,CR,CU,CV,CW,CX,CY,CZ,DE,DJ,DK,DM,DO,DZ,EC,EE,EG,EH,ER,ES,ET,FI,FJ,FK,FM,FO,FR,GA,GB,GD,GE,GF,GG,GH,GI,GL,GM,GN,GP,GQ,GR,GT,GU,GW,GY,HK,HM,HN,HR,HT,HU,ID,IE,IL,IM,IN,IO,IQ,IR,IS,IT,JE,JM,JO,JP,KE,KG,KH,KI,KM,KN,KP,KR,KW,KY,KZ,LA,LB,LC,LI,LK,LR,LS,LT,LU,LV,LY,MA,MC,MD,ME,MF,MG,MH,MK,ML,MM,MN,MO,MP,MQ,MR,MS,MT,MU,MV,MW,MX,MY,MZ,NA,NC,NE,NF,NG,NI,NL,NO,NP,NR,NU,NZ,OM,PA,PE,PF,PG,PH,PK,PL,PM,PN,PR,PS,PT,PW,PY,QA,RE,RO,RS,RU,RW,SA,SB,SC,SD,SE,SG,SH,SI,SJ,SK,SL,SM,SN,SO,SR,SS,ST,SV,SX,SY,SZ,TC,TD,TF,TG,TH,TJ,TL,TM,TN,TO,TR,TT,TV,TW,TZ,UA,UG,UM,US,UY,UZ,VA,VC,VE,VG,VI,VN,VU,WF,WS,YE,YT,ZA,ZM,ZW", currency = "AED,AUD,BDT,BGN,BND,BOB,BRL,BWP,CAD,CHF,CNY,COP,CZK,DKK,EGP,EUR,FJD,GBP,GEL,GHS,HKD,HRK,HUF,IDR,ILS,INR,IQD,IRR,ISK,JPY,KES,KRW,KWD,KZT,LAK,LKR,MAD,MDL,MMK,MOP,MXN,MYR,MZN,NAD,NGN,NOK,NPR,NZD,PEN,PHP,PKR,PLN,QAR,RON,RSD,RUB,RWF,SAR,SCR,SEK,SGD,SLL,THB,TRY,TWD,TZS,UAH,UGX,USD,UYU,VND,XAF,XOF,ZAR,ZMW,MWK" }
debit = { country = "AE,AF,AG,AI,AL,AM,AO,AQ,AR,AS,AT,AU,AW,AX,AZ,BA,BB,BD,BE,BF,BG,BH,BI,BJ,BL,BM,BN,BO,BQ,BR,BS,BT,BV,BW,BY,BZ,CA,CC,CD,CF,CG,CH,CI,CK,CL,CM,CN,CO,CR,CU,CV,CW,CX,CY,CZ,DE,DJ,DK,DM,DO,DZ,EC,EE,EG,EH,ER,ES,ET,FI,FJ,FK,FM,FO,FR,GA,GB,GD,GE,GF,GG,GH,GI,GL,GM,GN,GP,GQ,GR,GT,GU,GW,GY,HK,HM,HN,HR,HT,HU,ID,IE,IL,IM,IN,IO,IQ,IR,IS,IT,JE,JM,JO,JP,KE,KG,KH,KI,KM,KN,KP,KR,KW,KY,KZ,LA,LB,LC,LI,LK,LR,LS,LT,LU,LV,LY,MA,MC,MD,ME,MF,MG,MH,MK,ML,MM,MN,MO,MP,MQ,MR,MS,MT,MU,MV,MW,MX,MY,MZ,NA,NC,NE,NF,NG,NI,NL,NO,NP,NR,NU,NZ,OM,PA,PE,PF,PG,PH,PK,PL,PM,PN,PR,PS,PT,PW,PY,QA,RE,RO,RS,RU,RW,SA,SB,SC,SD,SE,SG,SH,SI,SJ,SK,SL,SM,SN,SO,SR,SS,ST,SV,SX,SY,SZ,TC,TD,TF,TG,TH,TJ,TL,TM,TN,TO,TR,TT,TV,TW,TZ,UA,UG,UM,US,UY,UZ,VA,VC,VE,VG,VI,VN,VU,WF,WS,YE,YT,ZA,ZM,ZW", currency = "AED,AUD,BDT,BGN,BND,BOB,BRL,BWP,CAD,CHF,CNY,COP,CZK,DKK,EGP,EUR,FJD,GBP,GEL,GHS,HKD,HRK,HUF,IDR,ILS,INR,IQD,IRR,ISK,JPY,KES,KRW,KWD,KZT,LAK,LKR,MAD,MDL,MMK,MOP,MXN,MYR,MZN,NAD,NGN,NOK,NPR,NZD,PEN,PHP,PKR,PLN,QAR,RON,RSD,RUB,RWF,SAR,SCR,SEK,SGD,SLL,THB,TRY,TWD,TZS,UAH,UGX,USD,UYU,VND,XAF,XOF,ZAR,ZMW,MWK" }

[pm_filters.bamboraapac]
credit = { country = "AD,AE,AG,AL,AM,AO,AR,AT,AU,AZ,BA,BB,BD,BE,BG,BH,BI,BJ,BN,BO,BR,BS,BT,BW,BY,BZ,CA,CD,CF,CG,CH,CI,CL,CM,CN,CO,CR,CV,CY,CZ,DE,DK,DJ,DM,DO,DZ,EC,EE,EG,ER,ES,ET,FI,FJ,FM,FR,GA,GB,GD,GE,GG,GH,GM,GN,GQ,GR,GT,GW,GY,HN,HR,HT,HU,ID,IE,IL,IN,IS,IT,JM,JP,JO,KE,KG,KH,KI,KM,KN,KR,KW,KZ,LA,LB,LC,LI,LK,LR,LS,LT,LU,LV,MA,MC,MD,ME,MG,MH,MK,ML,MM,MN,MR,MT,MU,MV,MW,MX,MY,MZ,NA,NE,NG,NI,NL,NO,NP,NR,NZ,OM,PA,PE,PG,PH,PK,PL,PS,PT,PW,PY,QA,RO,RS,RW,SA,SB,SC,SE,SG,SI,SK,SL,SM,SN,SO,SR,SS,ST,SV,SZ,TD,TG,TH,TJ,TL,TM,TN,TO,TR,TT,TV,TZ,UA,UG,US,UY,UZ,VA,VC,VE,VN,VU,WS,ZA,ZM,ZW", currency = "AED,AUD,BDT,BGN,BND,BOB,BRL,BWP,CAD,CHF,CNY,COP,CZK,DKK,EGP,EUR,FJD,GBP,GEL,GHS,HKD,HRK,HUF,IDR,ILS,INR,IQD,IRR,ISK,JPY,KES,KRW,KWD,KZT,LAK,LKR,MAD,MDL,MMK,MOP,MXN,MYR,MZN,NAD,NGN,NOK,NPR,NZD,PEN,PHP,PKR,PLN,QAR,RON,RSD,RUB,RWF,SAR,SCR,SEK,SGD,SLL,THB,TRY,TWD,TZS,UAH,UGX,USD,UYU,VND,XAF,XOF,ZAR,ZMW,MWK" }
debit = { country = "AD,AE,AG,AL,AM,AO,AR,AT,AU,AZ,BA,BB,BD,BE,BG,BH,BI,BJ,BN,BO,BR,BS,BT,BW,BY,BZ,CA,CD,CF,CG,CH,CI,CL,CM,CN,CO,CR,CV,CY,CZ,DE,DK,DJ,DM,DO,DZ,EC,EE,EG,ER,ES,ET,FI,FJ,FM,FR,GA,GB,GD,GE,GG,GH,GM,GN,GQ,GR,GT,GW,GY,HN,HR,HT,HU,ID,IE,IL,IN,IS,IT,JM,JP,JO,KE,KG,KH,KI,KM,KN,KR,KW,KZ,LA,LB,LC,LI,LK,LR,LS,LT,LU,LV,MA,MC,MD,ME,MG,MH,MK,ML,MM,MN,MR,MT,MU,MV,MW,MX,MY,MZ,NA,NE,NG,NI,NL,NO,NP,NR,NZ,OM,PA,PE,PG,PH,PK,PL,PS,PT,PW,PY,QA,RO,RS,RW,SA,SB,SC,SE,SG,SI,SK,SL,SM,SN,SO,SR,SS,ST,SV,SZ,TD,TG,TH,TJ,TL,TM,TN,TO,TR,TT,TV,TZ,UA,UG,US,UY,UZ,VA,VC,VE,VN,VU,WS,ZA,ZM,ZW", currency = "AED,AUD,BDT,BGN,BND,BOB,BRL,BWP,CAD,CHF,CNY,COP,CZK,DKK,EGP,EUR,FJD,GBP,GEL,GHS,HKD,HRK,HUF,IDR,ILS,INR,IQD,IRR,ISK,JPY,KES,KRW,KWD,KZT,LAK,LKR,MAD,MDL,MMK,MOP,MXN,MYR,MZN,NAD,NGN,NOK,NPR,NZD,PEN,PHP,PKR,PLN,QAR,RON,RSD,RUB,RWF,SAR,SCR,SEK,SGD,SLL,THB,TRY,TWD,TZS,UAH,UGX,USD,UYU,VND,XAF,XOF,ZAR,ZMW,MWK" }

[pm_filters.gocardless]
ach = { country = "US", currency = "USD" }
becs = { country = "AU", currency = "AUD" }
sepa = { country = "AU,AT,BE,BG,CA,HR,CY,CZ,DK,FI,FR,DE,HU,IT,LU,MT,NL,NZ,NO,PL,PT,IE,RO,SK,SI,ZA,ES,SE,CH,GB", currency = "GBP,EUR,SEK,DKK,AUD,NZD,CAD" }

[pm_filters.powertranz]
credit = { country = "AE,AF,AG,AI,AL,AM,AO,AQ,AR,AS,AT,AU,AW,AX,AZ,BA,BB,BD,BE,BF,BG,BH,BI,BJ,BL,BM,BN,BO,BQ,BR,BS,BT,BV,BW,BY,BZ,CA,CC,CD,CF,CG,CH,CI,CK,CL,CM,CN,CO,CR,CU,CV,CW,CX,CY,CZ,DE,DJ,DK,DM,DO,DZ,EC,EE,EG,EH,ER,ES,ET,FI,FJ,FK,FM,FO,FR,GA,GB,GD,GE,GF,GG,GH,GI,GL,GM,GN,GP,GQ,GR,GT,GU,GW,GY,HK,HM,HN,HR,HT,HU,ID,IE,IL,IM,IN,IO,IQ,IR,IS,IT,JE,JM,JO,JP,KE,KG,KH,KI,KM,KN,KP,KR,KW,KY,KZ,LA,LB,LC,LI,LK,LR,LS,LT,LU,LV,LY,MA,MC,MD,ME,MF,MG,MH,MK,ML,MM,MN,MO,MP,MQ,MR,MS,MT,MU,MV,MW,MX,MY,MZ,NA,NC,NE,NF,NG,NI,NL,NO,NP,NR,NU,NZ,OM,PA,PE,PF,PG,PH,PK,PL,PM,PN,PR,PS,PT,PW,PY,QA,RE,RO,RS,RU,RW,SA,SB,SC,SD,SE,SG,SH,SI,SJ,SK,SL,SM,SN,SO,SR,SS,ST,SV,SX,SY,SZ,TC,TD,TF,TG,TH,TJ,TL,TM,TN,TO,TR,TT,TV,TW,TZ,UA,UG,UM,US,UY,UZ,VA,VC,VE,VG,VI,VN,VU,WF,WS,YE,YT,ZA,ZM,ZW", currency = "BBD,BMD,BSD,CRC,GTQ,HNL,JMD,KYD,TTD,USD" }
debit = { country = "AE,AF,AG,AI,AL,AM,AO,AQ,AR,AS,AT,AU,AW,AX,AZ,BA,BB,BD,BE,BF,BG,BH,BI,BJ,BL,BM,BN,BO,BQ,BR,BS,BT,BV,BW,BY,BZ,CA,CC,CD,CF,CG,CH,CI,CK,CL,CM,CN,CO,CR,CU,CV,CW,CX,CY,CZ,DE,DJ,DK,DM,DO,DZ,EC,EE,EG,EH,ER,ES,ET,FI,FJ,FK,FM,FO,FR,GA,GB,GD,GE,GF,GG,GH,GI,GL,GM,GN,GP,GQ,GR,GT,GU,GW,GY,HK,HM,HN,HR,HT,HU,ID,IE,IL,IM,IN,IO,IQ,IR,IS,IT,JE,JM,JO,JP,KE,KG,KH,KI,KM,KN,KP,KR,KW,KY,KZ,LA,LB,LC,LI,LK,LR,LS,LT,LU,LV,LY,MA,MC,MD,ME,MF,MG,MH,MK,ML,MM,MN,MO,MP,MQ,MR,MS,MT,MU,MV,MW,MX,MY,MZ,NA,NC,NE,NF,NG,NI,NL,NO,NP,NR,NU,NZ,OM,PA,PE,PF,PG,PH,PK,PL,PM,PN,PR,PS,PT,PW,PY,QA,RE,RO,RS,RU,RW,SA,SB,SC,SD,SE,SG,SH,SI,SJ,SK,SL,SM,SN,SO,SR,SS,ST,SV,SX,SY,SZ,TC,TD,TF,TG,TH,TJ,TL,TM,TN,TO,TR,TT,TV,TW,TZ,UA,UG,UM,US,UY,UZ,VA,VC,VE,VG,VI,VN,VU,WF,WS,YE,YT,ZA,ZM,ZW", currency = "BBD,BMD,BSD,CRC,GTQ,HNL,JMD,KYD,TTD,USD" }

[pm_filters.worldline]
giropay = { country = "DE", currency = "EUR" }
ideal = { country = "NL", currency = "EUR" }
credit = { country = "AD,AE,AF,AG,AI,AL,AM,AO,AQ,AR,AS,AT,AU,AW,AX,AZ,BA,BB,BD,BE,BF,BG,BH,BI,BJ,BL,BM,BN,BO,BQ,BR,BS,BT,BV,BW,BY,BZ,CA,CC,CD,CF,CG,CH,CI,CK,CL,CM,CN,CO,CR,CU,CV,CW,CX,CY,CZ,DE,DJ,DK,DM,DO,DZ,EC,EE,EG,EH,ER,ES,ET,FI,FJ,FK,FM,FO,FR,GA,GB,GD,GE,GF,GG,GH,GI,GL,GM,GN,GP,GQ,GR,GT,GU,GW,GY,HK,HM,HN,HR,HT,HU,ID,IE,IL,IM,IN,IO,IQ,IR,IS,IT,JE,JM,JO,JP,KE,KG,KH,KI,KM,KN,KP,KR,KW,KY,KZ,LA,LB,LC,LI,LK,LR,LS,LT,LU,LV,LY,MA,MC,MD,ME,MF,MG,MH,MK,ML,MM,MN,MO,MP,MQ,MR,MS,MT,MU,MV,MW,MX,MY,MZ,NA,NC,NE,NF,NG,NI,NL,NO,NP,NR,NU,NZ,OM,PA,PE,PF,PG,PH,PK,PL,PM,PN,PR,PS,PT,PW,PY,QA,RE,RO,RS,RU,RW,SA,SB,SC,SD,SE,SG,SH,SI,SJ,SK,SL,SM,SN,SO,SR,SS,ST,SV,SX,SY,SZ,TC,TD,TF,TG,TH,TJ,TL,TM,TN,TO,TR,TT,TV,TW,TZ,UA,UG,UM,US,UY,UZ,VA,VC,VE,VG,VI,VN,VU,WF,WS,YE,YT,ZA,ZM,ZW", currency = "AED,AFN,ALL,AMD,ANG,AOA,ARS,AUD,AWG,AZN,BAM,BBD,BDT,BGN,BHD,BIF,BMD,BND,BOB,BRL,BSD,BTN,BWP,BYN,BZD,CAD,CDF,CHF,CLP,CNY,COP,CRC,CUP,CVE,CZK,DJF,DKK,DOP,DZD,EGP,ERN,ETB,EUR,FJD,FKP,GBP,GEL,GHS,GIP,GMD,GNF,GTQ,GYD,HKD,HNL,HRK,HTG,HUF,IDR,ILS,INR,IQD,IRR,ISK,JMD,JOD,JPY,KES,KGS,KHR,KMF,KPW,KRW,KWD,KYD,KZT,LAK,LBP,LKR,LRD,LSL,LYD,MAD,MDL,MGA,MKD,MMK,MNT,MOP,MRU,MUR,MVR,MWK,MXN,MYR,MZN,NAD,NGN,NIO,NOK,NPR,NZD,OMR,PAB,PEN,PGK,PHP,PKR,PLN,PYG,QAR,RON,RSD,RUB,RWF,SAR,SBD,SCR,SDG,SEK,SGD,SHP,SLL,SOS,SRD,SSP,SVC,SYP,SZL,THB,TJS,TMT,TND,TOP,TRY,TTD,TWD,TZS,UAH,UGX,USD,UYU,UZS,VND,VUV,WST,XAF,XCD,XOF,XPF,YER,ZAR,ZMW,ZWL" }
debit = { country = "AD,AE,AF,AG,AI,AL,AM,AO,AQ,AR,AS,AT,AU,AW,AX,AZ,BA,BB,BD,BE,BF,BG,BH,BI,BJ,BL,BM,BN,BO,BQ,BR,BS,BT,BV,BW,BY,BZ,CA,CC,CD,CF,CG,CH,CI,CK,CL,CM,CN,CO,CR,CU,CV,CW,CX,CY,CZ,DE,DJ,DK,DM,DO,DZ,EC,EE,EG,EH,ER,ES,ET,FI,FJ,FK,FM,FO,FR,GA,GB,GD,GE,GF,GG,GH,GI,GL,GM,GN,GP,GQ,GR,GT,GU,GW,GY,HK,HM,HN,HR,HT,HU,ID,IE,IL,IM,IN,IO,IQ,IR,IS,IT,JE,JM,JO,JP,KE,KG,KH,KI,KM,KN,KP,KR,KW,KY,KZ,LA,LB,LC,LI,LK,LR,LS,LT,LU,LV,LY,MA,MC,MD,ME,MF,MG,MH,MK,ML,MM,MN,MO,MP,MQ,MR,MS,MT,MU,MV,MW,MX,MY,MZ,NA,NC,NE,NF,NG,NI,NL,NO,NP,NR,NU,NZ,OM,PA,PE,PF,PG,PH,PK,PL,PM,PN,PR,PS,PT,PW,PY,QA,RE,RO,RS,RU,RW,SA,SB,SC,SD,SE,SG,SH,SI,SJ,SK,SL,SM,SN,SO,SR,SS,ST,SV,SX,SY,SZ,TC,TD,TF,TG,TH,TJ,TL,TM,TN,TO,TR,TT,TV,TW,TZ,UA,UG,UM,US,UY,UZ,VA,VC,VE,VG,VI,VN,VU,WF,WS,YE,YT,ZA,ZM,ZW", currency = "AED,AFN,ALL,AMD,ANG,AOA,ARS,AUD,AWG,AZN,BAM,BBD,BDT,BGN,BHD,BIF,BMD,BND,BOB,BRL,BSD,BTN,BWP,BYN,BZD,CAD,CDF,CHF,CLP,CNY,COP,CRC,CUP,CVE,CZK,DJF,DKK,DOP,DZD,EGP,ERN,ETB,EUR,FJD,FKP,GBP,GEL,GHS,GIP,GMD,GNF,GTQ,GYD,HKD,HNL,HRK,HTG,HUF,IDR,ILS,INR,IQD,IRR,ISK,JMD,JOD,JPY,KES,KGS,KHR,KMF,KPW,KRW,KWD,KYD,KZT,LAK,LBP,LKR,LRD,LSL,LYD,MAD,MDL,MGA,MKD,MMK,MNT,MOP,MRU,MUR,MVR,MWK,MXN,MYR,MZN,NAD,NGN,NIO,NOK,NPR,NZD,OMR,PAB,PEN,PGK,PHP,PKR,PLN,PYG,QAR,RON,RSD,RUB,RWF,SAR,SBD,SCR,SDG,SEK,SGD,SHP,SLL,SOS,SRD,SSP,SVC,SYP,SZL,THB,TJS,TMT,TND,TOP,TRY,TTD,TWD,TZS,UAH,UGX,USD,UYU,UZS,VND,VUV,WST,XAF,XCD,XOF,XPF,YER,ZAR,ZMW,ZWL" }

[pm_filters.shift4]
eps = { country = "AT", currency = "EUR" }
giropay = { country = "DE", currency = "EUR" }
ideal = { country = "NL", currency = "EUR" }
sofort = { country = "AT,BE,CH,DE,ES,FI,FR,GB,IT,NL,PL,SE", currency = "CHF,EUR" }
credit = { country = "AD,AE,AF,AG,AI,AL,AM,AO,AQ,AR,AS,AT,AU,AW,AX,AZ,BA,BB,BD,BE,BF,BG,BH,BI,BJ,BL,BM,BN,BO,BQ,BR,BS,BT,BV,BW,BY,BZ,CA,CC,CD,CF,CG,CH,CI,CK,CL,CM,CN,CO,CR,CU,CV,CW,CX,CY,CZ,DE,DJ,DK,DM,DO,DZ,EC,EE,EG,EH,ER,ES,ET,FI,FJ,FK,FM,FO,FR,GA,GB,GD,GE,GF,GG,GH,GI,GL,GM,GN,GP,GQ,GR,GT,GU,GW,GY,HK,HM,HN,HR,HT,HU,ID,IE,IL,IM,IN,IO,IQ,IR,IS,IT,JE,JM,JO,JP,KE,KG,KH,KI,KM,KN,KP,KR,KW,KY,KZ,LA,LB,LC,LI,LK,LR,LS,LT,LU,LV,LY,MA,MC,MD,ME,MF,MG,MH,MK,ML,MM,MN,MO,MP,MQ,MR,MS,MT,MU,MV,MW,MX,MY,MZ,NA,NC,NE,NF,NG,NI,NL,NO,NP,NR,NU,NZ,OM,PA,PE,PF,PG,PH,PK,PL,PM,PN,PR,PS,PT,PW,PY,QA,RE,RO,RS,RU,RW,SA,SB,SC,SD,SE,SG,SH,SI,SJ,SK,SL,SM,SN,SO,SR,SS,ST,SV,SX,SY,SZ,TC,TD,TF,TG,TH,TJ,TL,TM,TN,TO,TR,TT,TV,TW,TZ,UA,UG,UM,US,UY,UZ,VA,VC,VE,VG,VI,VN,VU,WF,WS,YE,YT,ZA,ZM,ZW", currency = "AED,AFN,ALL,AMD,ANG,AOA,ARS,AUD,AWG,AZN,BAM,BBD,BDT,BGN,BHD,BIF,BMD,BND,BOB,BRL,BSD,BTN,BWP,BYN,BZD,CAD,CDF,CHF,CLP,CNY,COP,CRC,CUP,CVE,CZK,DJF,DKK,DOP,DZD,EGP,ERN,ETB,EUR,FJD,FKP,GBP,GEL,GHS,GIP,GMD,GNF,GTQ,GYD,HKD,HNL,HRK,HTG,HUF,IDR,ILS,INR,IQD,IRR,ISK,JMD,JOD,JPY,KES,KGS,KHR,KMF,KPW,KRW,KWD,KYD,KZT,LAK,LBP,LKR,LRD,LSL,LYD,MAD,MDL,MGA,MKD,MMK,MNT,MOP,MRU,MUR,MVR,MWK,MXN,MYR,MZN,NAD,NGN,NIO,NOK,NPR,NZD,OMR,PAB,PEN,PGK,PHP,PKR,PLN,PYG,QAR,RON,RSD,RUB,RWF,SAR,SBD,SCR,SDG,SEK,SGD,SHP,SLL,SOS,SRD,SSP,SVC,SYP,SZL,THB,TJS,TMT,TND,TOP,TRY,TTD,TWD,TZS,UAH,UGX,USD,UYU,UZS,VND,VUV,WST,XAF,XCD,XOF,XPF,YER,ZAR,ZMW,ZWL" }
debit = { country = "AD,AE,AF,AG,AI,AL,AM,AO,AQ,AR,AS,AT,AU,AW,AX,AZ,BA,BB,BD,BE,BF,BG,BH,BI,BJ,BL,BM,BN,BO,BQ,BR,BS,BT,BV,BW,BY,BZ,CA,CC,CD,CF,CG,CH,CI,CK,CL,CM,CN,CO,CR,CU,CV,CW,CX,CY,CZ,DE,DJ,DK,DM,DO,DZ,EC,EE,EG,EH,ER,ES,ET,FI,FJ,FK,FM,FO,FR,GA,GB,GD,GE,GF,GG,GH,GI,GL,GM,GN,GP,GQ,GR,GT,GU,GW,GY,HK,HM,HN,HR,HT,HU,ID,IE,IL,IM,IN,IO,IQ,IR,IS,IT,JE,JM,JO,JP,KE,KG,KH,KI,KM,KN,KP,KR,KW,KY,KZ,LA,LB,LC,LI,LK,LR,LS,LT,LU,LV,LY,MA,MC,MD,ME,MF,MG,MH,MK,ML,MM,MN,MO,MP,MQ,MR,MS,MT,MU,MV,MW,MX,MY,MZ,NA,NC,NE,NF,NG,NI,NL,NO,NP,NR,NU,NZ,OM,PA,PE,PF,PG,PH,PK,PL,PM,PN,PR,PS,PT,PW,PY,QA,RE,RO,RS,RU,RW,SA,SB,SC,SD,SE,SG,SH,SI,SJ,SK,SL,SM,SN,SO,SR,SS,ST,SV,SX,SY,SZ,TC,TD,TF,TG,TH,TJ,TL,TM,TN,TO,TR,TT,TV,TW,TZ,UA,UG,UM,US,UY,UZ,VA,VC,VE,VG,VI,VN,VU,WF,WS,YE,YT,ZA,ZM,ZW", currency = "AED,AFN,ALL,AMD,ANG,AOA,ARS,AUD,AWG,AZN,BAM,BBD,BDT,BGN,BHD,BIF,BMD,BND,BOB,BRL,BSD,BTN,BWP,BYN,BZD,CAD,CDF,CHF,CLP,CNY,COP,CRC,CUP,CVE,CZK,DJF,DKK,DOP,DZD,EGP,ERN,ETB,EUR,FJD,FKP,GBP,GEL,GHS,GIP,GMD,GNF,GTQ,GYD,HKD,HNL,HRK,HTG,HUF,IDR,ILS,INR,IQD,IRR,ISK,JMD,JOD,JPY,KES,KGS,KHR,KMF,KPW,KRW,KWD,KYD,KZT,LAK,LBP,LKR,LRD,LSL,LYD,MAD,MDL,MGA,MKD,MMK,MNT,MOP,MRU,MUR,MVR,MWK,MXN,MYR,MZN,NAD,NGN,NIO,NOK,NPR,NZD,OMR,PAB,PEN,PGK,PHP,PKR,PLN,PYG,QAR,RON,RSD,RUB,RWF,SAR,SBD,SCR,SDG,SEK,SGD,SHP,SLL,SOS,SRD,SSP,SVC,SYP,SZL,THB,TJS,TMT,TND,TOP,TRY,TTD,TWD,TZS,UAH,UGX,USD,UYU,UZS,VND,VUV,WST,XAF,XCD,XOF,XPF,YER,ZAR,ZMW,ZWL" }

[pm_filters.placetopay]
credit = { country = "BE,CH,CO,CR,EC,HN,MX,PA,PR,UY", currency = "CLP,COP,USD"}
debit = { country = "BE,CH,CO,CR,EC,HN,MX,PA,PR,UY", currency = "CLP,COP,USD"}

[tokenization]
stripe = { long_lived_token = false, payment_method = "wallet", payment_method_type = { type = "disable_only", list = "google_pay" } }
checkout = { long_lived_token = false, payment_method = "wallet", apple_pay_pre_decrypt_flow = "network_tokenization" }
stax = { long_lived_token = true, payment_method = "card,bank_debit" }
mollie = { long_lived_token = false, payment_method = "card" }
square = { long_lived_token = false, payment_method = "card" }
hipay = { long_lived_token = false, payment_method = "card" }
braintree = { long_lived_token = false, payment_method = "card" }
payme = { long_lived_token = false, payment_method = "card" }
gocardless = { long_lived_token = true, payment_method = "bank_debit" }
billwerk = { long_lived_token = false, payment_method = "card" }

[temp_locker_enable_config]
stripe = { payment_method = "bank_transfer" }
nuvei = { payment_method = "card" }
shift4 = { payment_method = "card" }
bluesnap = { payment_method = "card" }
bankofamerica = { payment_method = "card" }
cybersource = { payment_method = "card" }
nmi = { payment_method = "card" }
payme = { payment_method = "card" }
deutschebank = { payment_method = "bank_debit" }
paybox = { payment_method = "card" }
nexixpay = { payment_method = "card" }
redsys = { payment_method = "card" }

[connector_customer]
connector_list = "gocardless,stax,stripe,facilitapay"
payout_connector_list = "nomupay,stripe,wise"

[dummy_connector]
enabled = true
payment_ttl = 172800
payment_duration = 1000
payment_tolerance = 100
payment_retrieve_duration = 500
payment_retrieve_tolerance = 100
payment_complete_duration = 500
payment_complete_tolerance = 100
refund_ttl = 172800
refund_duration = 1000
refund_tolerance = 100
refund_retrieve_duration = 500
refund_retrieve_tolerance = 100
authorize_ttl = 36000
assets_base_url = "https://app.hyperswitch.io/assets/TestProcessor/"
default_return_url = "https://app.hyperswitch.io/"
slack_invite_url = "https://join.slack.com/t/hyperswitch-io/shared_invite/zt-2awm23agh-p_G5xNpziv6yAiedTkkqLg"
discord_invite_url = "https://discord.gg/wJZ7DVW8mm"

[delayed_session_response]
connectors_with_delayed_session_response = "trustpay,payme"

[webhook_source_verification_call]
connectors_with_webhook_source_verification_call = "paypal"

[billing_connectors_payment_sync]
billing_connectors_which_require_payment_sync = "stripebilling, recurly"

[billing_connectors_invoice_sync]
billing_connectors_which_requires_invoice_sync_call = "recurly"

[zero_mandates.supported_payment_methods]
bank_debit.ach = { connector_list = "gocardless,adyen" }
bank_debit.becs = { connector_list = "gocardless,adyen" }
bank_debit.bacs = { connector_list = "gocardless" }
bank_debit.sepa = { connector_list = "gocardless,adyen" }
card.credit.connector_list = "stripe,adyen,authorizedotnet,cybersource,datatrans,worldpay,nmi,bankofamerica,wellsfargo,bamboraapac,nexixpay,novalnet,paypal"
card.debit.connector_list = "stripe,adyen,authorizedotnet,cybersource,datatrans,worldpay,nmi,bankofamerica,wellsfargo,bamboraapac,nexixpay,novalnet,paypal"
pay_later.klarna.connector_list = "adyen"
wallet.apple_pay.connector_list = "adyen,cybersource,bankofamerica,novalnet,authorizedotnet"
wallet.samsung_pay.connector_list = "cybersource"
wallet.google_pay.connector_list = "adyen,cybersource,bankofamerica,novalnet,authorizedotnet"
wallet.paypal.connector_list = "adyen,novalnet"
wallet.momo.connector_list = "adyen"
wallet.kakao_pay.connector_list = "adyen"
wallet.go_pay.connector_list = "adyen"
wallet.gcash.connector_list = "adyen"
wallet.dana.connector_list = "adyen"
wallet.twint.connector_list = "adyen"
wallet.vipps.connector_list = "adyen"
bank_redirect.ideal.connector_list = "adyen"
bank_redirect.bancontact_card.connector_list = "adyen"
bank_redirect.trustly.connector_list = "adyen"
bank_redirect.open_banking_uk.connector_list = "adyen"


[mandates.supported_payment_methods]
bank_debit.ach = { connector_list = "gocardless,adyen,stripe" }
bank_debit.becs = { connector_list = "gocardless,stripe,adyen" }
bank_debit.bacs = { connector_list = "stripe,gocardless" }
bank_debit.sepa = { connector_list = "gocardless,adyen,stripe,deutschebank" }
card.credit.connector_list = "stripe,adyen,authorizedotnet,cybersource,datatrans,globalpay,worldpay,multisafepay,nmi,nexinets,noon,bankofamerica,braintree,nuvei,payme,wellsfargo,bamboraapac,elavon,fiuu,nexixpay,novalnet,paybox,paypal,xendit,moneris"
card.debit.connector_list = "stripe,adyen,authorizedotnet,cybersource,datatrans,globalpay,worldpay,multisafepay,nmi,nexinets,noon,bankofamerica,braintree,nuvei,payme,wellsfargo,bamboraapac,elavon,fiuu,nexixpay,novalnet,paybox,paypal,xendit,moneris"
pay_later.klarna.connector_list = "adyen,aci"
wallet.apple_pay.connector_list = "stripe,adyen,cybersource,noon,bankofamerica,nexinets,novalnet,authorizedotnet,wellsfargo"
wallet.samsung_pay.connector_list = "cybersource"
wallet.google_pay.connector_list = "stripe,adyen,cybersource,bankofamerica,noon,globalpay,multisafepay,novalnet,authorizedotnet,wellsfargo"
wallet.paypal.connector_list = "adyen,globalpay,nexinets,novalnet,paypal,authorizedotnet"
wallet.momo.connector_list = "adyen"
wallet.kakao_pay.connector_list = "adyen"
wallet.go_pay.connector_list = "adyen"
wallet.gcash.connector_list = "adyen"
wallet.dana.connector_list = "adyen"
wallet.twint.connector_list = "adyen"
wallet.vipps.connector_list = "adyen"

bank_redirect.ideal.connector_list = "stripe,adyen,globalpay,multisafepay,nexinets,aci"
bank_redirect.sofort.connector_list = "stripe,globalpay,aci"
bank_redirect.giropay.connector_list = "globalpay,multisafepay,nexinets,aci"
bank_redirect.bancontact_card.connector_list = "adyen,stripe"
bank_redirect.trustly.connector_list = "adyen,aci"
bank_redirect.open_banking_uk.connector_list = "adyen"
bank_redirect.eps.connector_list = "globalpay,nexinets,aci"

[mandates.update_mandate_supported]
card.credit = { connector_list = "cybersource" }
card.debit = { connector_list = "cybersource" }

[network_transaction_id_supported_connectors]
connector_list = "adyen,cybersource,novalnet,stripe,worldpay"

[connector_request_reference_id_config]
merchant_ids_send_payment_id_as_connector_request_id = []

[payouts]
payout_eligibility = true


[applepay_decrypt_keys]
apple_pay_ppc = "APPLE_PAY_PAYMENT_PROCESSING_CERTIFICATE"
apple_pay_ppc_key = "APPLE_PAY_PAYMENT_PROCESSING_CERTIFICATE_KEY"
apple_pay_merchant_cert = "APPLE_PAY_MERCHNAT_CERTIFICATE"
apple_pay_merchant_cert_key = "APPLE_PAY_MERCHNAT_CERTIFICATE_KEY"

[paze_decrypt_keys]
paze_private_key = "PAZE_PRIVATE_KEY"
paze_private_key_passphrase = "PAZE_PRIVATE_KEY_PASSPHRASE"

[google_pay_decrypt_keys]
google_pay_root_signing_keys = "GOOGLE_PAY_ROOT_SIGNING_KEYS" # Base 64 Encoded Root Signing Keys provided by Google Pay (https://developers.google.com/pay/api/web/guides/resources/payment-data-cryptography)

[generic_link]
[generic_link.payment_method_collect]
sdk_url = "http://localhost:9050/HyperLoader.js"
expiry = 900
[generic_link.payment_method_collect.ui_config]
theme = "#4285F4"
logo = "https://app.hyperswitch.io/HyperswitchFavicon.png"
merchant_name = "HyperSwitch"
[generic_link.payment_method_collect.enabled_payment_methods]
card = "credit,debit"
bank_transfer = "ach,bacs,sepa"
wallet = "paypal,pix,venmo"

[generic_link.payout_link]
sdk_url = "http://localhost:9050/HyperLoader.js"
expiry = 900
[generic_link.payout_link.ui_config]
theme = "#4285F4"
logo = "https://app.hyperswitch.io/HyperswitchFavicon.png"
merchant_name = "HyperSwitch"
[generic_link.payout_link.enabled_payment_methods]
card = "credit,debit"

[payout_method_filters.adyenplatform]
sepa = { country = "ES,SK,AT,NL,DE,BE,FR,FI,PT,IE,EE,LT,LV,IT,CZ,DE,HU,NO,PL,SE,GB,CH", currency = "EUR,CZK,DKK,HUF,NOK,PLN,SEK,GBP,CHF" }

[payout_method_filters.stripe]
ach = { country = "US", currency = "USD" }

[payment_link]
sdk_url = "http://localhost:9050/HyperLoader.js"

[payment_method_auth]
redis_expiry = 900
pm_auth_key = "Some_pm_auth_key"

[lock_settings]
redis_lock_expiry_seconds = 180             # 3 * 60 seconds
delay_between_retries_in_milliseconds = 500

[kv_config]
ttl = 900         # 15 * 60 seconds
soft_kill = false

[frm]
enabled = true

[events]
source = "logs"

[events.kafka]
brokers = ["localhost:9092"]
fraud_check_analytics_topic = "hyperswitch-fraud-check-events"
intent_analytics_topic = "hyperswitch-payment-intent-events"
attempt_analytics_topic = "hyperswitch-payment-attempt-events"
refund_analytics_topic = "hyperswitch-refund-events"
api_logs_topic = "hyperswitch-api-log-events"
connector_logs_topic = "hyperswitch-connector-api-events"
outgoing_webhook_logs_topic = "hyperswitch-outgoing-webhook-events"
dispute_analytics_topic = "hyperswitch-dispute-events"
audit_events_topic = "hyperswitch-audit-events"
payout_analytics_topic = "hyperswitch-payout-events"
consolidated_events_topic = "hyperswitch-consolidated-events"
authentication_analytics_topic = "hyperswitch-authentication-events"

[analytics]
source = "sqlx"
forex_enabled = false

[analytics.clickhouse]
username = "default"
# password = ""
host = "http://localhost:8123"
database_name = "default"

[analytics.sqlx]
username = "db_user"
password = "db_pass"
host = "localhost"
port = 5432
dbname = "hyperswitch_db"
pool_size = 5
connection_timeout = 10
queue_strategy = "Fifo"

[connector_onboarding.paypal]
client_id = ""
client_secret = ""
partner_id = ""
enabled = true

[file_storage]
file_storage_backend = "file_system"

[unmasked_headers]
keys = "accept-language,user-agent,x-profile-id"

[opensearch]
host = "https://localhost:9200"
enabled = false

[opensearch.auth]
auth = "basic"
username = "admin"
password = "0penS3arc#"
region = "eu-central-1"

[opensearch.indexes]
payment_attempts = "hyperswitch-payment-attempt-events"
payment_intents = "hyperswitch-payment-intent-events"
refunds = "hyperswitch-refund-events"
disputes = "hyperswitch-dispute-events"
sessionizer_payment_attempts = "sessionizer-payment-attempt-events"
sessionizer_payment_intents = "sessionizer-payment-intent-events"
sessionizer_refunds = "sessionizer-refund-events"
sessionizer_disputes = "sessionizer-dispute-events"

[saved_payment_methods]
sdk_eligible_payment_methods = "card"

[multitenancy]
enabled = false
global_tenant = { tenant_id = "global", schema = "public", redis_key_prefix = "global", clickhouse_database = "default" }

[multitenancy.tenants.public]
base_url = "http://localhost:8080"
schema = "public"
accounts_schema = "public"
redis_key_prefix = ""
clickhouse_database = "default"

[multitenancy.tenants.public.user]
control_center_url = "http://localhost:9000"

[user_auth_methods]
encryption_key = "A8EF32E029BC3342E54BF2E172A4D7AA43E8EF9D2C3A624A9F04E2EF79DC698F"

[locker_based_open_banking_connectors]
connector_list = ""

[cell_information]
id = "12345"

[network_tokenization_supported_card_networks]
card_networks = "Visa, AmericanExpress, Mastercard"

[network_tokenization_supported_connectors]
connector_list = "cybersource"

[grpc_client.dynamic_routing_client]
host = "localhost"
port = 8000
service = "dynamo"

[theme.storage]
file_storage_backend = "file_system" # Theme storage backend to be used

[theme.email_config]
entity_name = "Hyperswitch"                                                      # Display name in emails
entity_logo_url = "https://app.hyperswitch.io/email-assets/HyperswitchLogo.png"  # Logo URL for emails
foreground_color = "#111326"                                                     # Text color
primary_color = "#006DF9"                                                        # Primary color
background_color = "#FFFFFF"                                                     # Email background color

[platform]
enabled = true

[authentication_providers]
click_to_pay = {connector_list = "adyen, cybersource"}

[open_router]
enabled = false
url = "http://localhost:8080"

<<<<<<< HEAD
[revenue_recovery]
monitoring_threshold_in_seconds = 2592000
retry_algorithm_type = "cascading"
=======
[clone_connector_allowlist]
merchant_ids = "merchant_123, merchant_234"     # Comma-separated list of allowed merchant IDs
connector_names = "stripe, adyen"               # Comma-separated list of allowed connector names
>>>>>>> 22a90078
<|MERGE_RESOLUTION|>--- conflicted
+++ resolved
@@ -1157,12 +1157,10 @@
 enabled = false
 url = "http://localhost:8080"
 
-<<<<<<< HEAD
 [revenue_recovery]
 monitoring_threshold_in_seconds = 2592000
 retry_algorithm_type = "cascading"
-=======
+
 [clone_connector_allowlist]
 merchant_ids = "merchant_123, merchant_234"     # Comma-separated list of allowed merchant IDs
-connector_names = "stripe, adyen"               # Comma-separated list of allowed connector names
->>>>>>> 22a90078
+connector_names = "stripe, adyen"               # Comma-separated list of allowed connector names