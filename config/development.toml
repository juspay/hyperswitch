--- conflicted
+++ resolved
@@ -234,15 +234,11 @@
 [dummy_connector]
 payment_ttl = 172800
 payment_duration = 1000
-<<<<<<< HEAD
 payment_tolerance = 100
 payment_retrieve_duration = 500
 payment_retrieve_tolerance = 100
 refund_ttl = 172800
 refund_duration = 1000
 refund_tolerance = 100
-refund_retrieve_duration = 500,
-refund_retrieve_tolerance = 100,
-=======
-payment_tolerance = 100
->>>>>>> 56d12ce5
+refund_retrieve_duration = 500
+refund_retrieve_tolerance = 100