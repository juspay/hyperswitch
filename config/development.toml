[log.file]
enabled = false

[log.console]
enabled = true
level = "DEBUG"
log_format = "default"

[log.telemetry]
traces_enabled = false
metrics_enabled = false
use_xray_generator = false
bg_metrics_collection_interval_in_secs = 15

[key_manager]
enabled = false

# TODO: Update database credentials before running application
[master_database]
username = "db_user"
password = "db_pass"
host = "localhost"
port = 5432
dbname = "hyperswitch_db"
pool_size = 5
connection_timeout = 10
min_idle = 2

[replica_database]
username = "db_user"
password = "db_pass"
host = "localhost"
port = 5432
dbname = "hyperswitch_db"
pool_size = 5
connection_timeout = 10

[redis]
host = "127.0.0.1"
port = 6379
pool_size = 5
reconnect_max_attempts = 5
reconnect_delay = 5
default_ttl = 300
default_hash_ttl = 900
use_legacy_version = false
stream_read_count = 1
auto_pipeline = true
disable_auto_backpressure = false
max_in_flight_commands = 5000
default_command_timeout = 30
unresponsive_timeout = 10
max_feed_count = 200


[server]
# HTTP Request body limit. Defaults to 32kB
request_body_limit = 32768

[secrets]
admin_api_key = "test_admin"
master_enc_key = "73ad7bbbbc640c845a150f67d058b279849370cd2c1f3c67c4dd6c869213e13a"
jwt_secret = "secret"

[applepay_merchant_configs]
merchant_cert_key = "MERCHANT CERTIFICATE KEY"
merchant_cert = "MERCHANT CERTIFICATE"
common_merchant_identifier = "COMMON MERCHANT IDENTIFIER"
applepay_endpoint = "DOMAIN SPECIFIC ENDPOINT"

[locker]
host = "http://127.0.0.1:3000"
host_rs = "http://127.0.0.1:3000"
mock_locker = true
basilisk_host = ""
locker_enabled = true
ttl_for_storage_in_secs = 220752000

[forex_api]
api_key = ""
fallback_api_key = ""
data_expiration_delay_in_seconds = 21600
redis_lock_timeout_in_seconds = 100
redis_ttl_in_seconds = 172800

[jwekey]
vault_encryption_key = ""
rust_locker_encryption_key = ""
vault_private_key = ""
tunnel_private_key = ""

[connectors.supported]
wallets = ["klarna", "mifinity", "braintree", "applepay", "adyen", "amazonpay"]
rewards = ["cashtocode", "zen"]
cards = [
    "aci",
    "adyen",
    "adyenplatform",
    "airwallex",
    "archipel",
    "authipay",
    "authorizedotnet",
    "bambora",
    "bamboraapac",
    "bankofamerica",
    "barclaycard",
    "billwerk",
    "bitpay",
    "bluesnap",
    "boku",
    "braintree",
    "celero",
    "checkbook",
    "checkout",
    "coinbase",
    "coingate",
    "cryptopay",
    "cybersource",
    "datatrans",
    "deutschebank",
    "digitalvirgo",
    "dlocal",
    "dummyconnector",
    "dwolla",
    "ebanx",
    "elavon",
    "facilitapay",
    "fiserv",
    "fiservemea",
    "fiuu",
    "forte",
    "getnet",
    "globalpay",
    "globepay",
    "gocardless",
    "gpayments",
    "helcim",
    "hipay",
    "hyperswitch_vault",
    "iatapay",
    "inespay",
    "itaubank",
    "jpmorgan",
    "juspaythreedsserver",
    "mollie",
    "moneris",
    "multisafepay",
    "netcetera",
    "nexinets",
    "nexixpay",
    "nmi",
    "nomupay",
    "noon",
    "nordea",
    "novalnet",
    "nuvei",
    "opayo",
    "opennode",
    "paybox",
    "payeezy",
    "payload",
    "payme",
    "payone",
    "paypal",
    "paystack",
    "payu",
    "placetopay",
    "plaid",
    "powertranz",
    "prophetpay",
    "redsys",
    "santander",
    "shift4",
    "silverflow",
    "square",
    "stax",
    "stripe",
    "stripebilling",
    "taxjar",
    "threedsecureio",
    "thunes",
    "tokenio",
    "trustpay",
    "tsys",
    "unified_authentication_service",
    "vgs",
    "volt",
    "wellsfargo",
    "wellsfargopayout",
    "wise",
    "worldline",
    "worldpay",
    "worldpayvantiv",
    "xendit",
    "zen",
    "zsl",
]

[refund]
max_attempts = 10
max_age = 365

[webhooks]
outgoing_enabled = true
redis_lock_expiry_seconds = 180             # 3 * 60 seconds

[merchant_id_auth]
merchant_id_auth_enabled = false

[eph_key]
validity = 1

[api_keys]
hash_key = "0123456789abcdef0123456789abcdef0123456789abcdef0123456789abcdef"

checksum_auth_context = "TEST"
checksum_auth_key = "54455354"


[connectors]
aci.base_url = "https://eu-test.oppwa.com/"
adyen.base_url = "https://checkout-test.adyen.com/"
adyenplatform.base_url = "https://balanceplatform-api-test.adyen.com/"
affirm.base_url = "https://sandbox.affirm.com/api"
adyen.payout_base_url = "https://pal-test.adyen.com/"
adyen.dispute_base_url = "https://ca-test.adyen.com/"
airwallex.base_url = "https://api-demo.airwallex.com/"
amazonpay.base_url = "https://pay-api.amazon.com/sandbox/v2"
applepay.base_url = "https://apple-pay-gateway.apple.com/"
archipel.base_url = "https://{{merchant_endpoint_prefix}}/ArchiPEL/Transaction/v1"
authipay.base_url = "https://prod.emea.api.fiservapps.com/sandbox/ipp/payments-gateway/v2/"
authorizedotnet.base_url = "https://apitest.authorize.net/xml/v1/request.api"
bambora.base_url = "https://api.na.bambora.com"
bamboraapac.base_url = "https://demo.ippayments.com.au/interface/api"
bankofamerica.base_url = "https://apitest.merchant-services.bankofamerica.com/"
barclaycard.base_url = "https://api.smartpayfuse-test.barclaycard/"
billwerk.base_url = "https://api.reepay.com/"
billwerk.secondary_base_url = "https://card.reepay.com/"
bitpay.base_url = "https://test.bitpay.com"
blackhawknetwork.base_url = "https://api-sandbox.blackhawknetwork.com/"
bluecode.base_url = "https://dev.eorder.reloadhero.com/"
bluesnap.base_url = "https://sandbox.bluesnap.com/"
bluesnap.secondary_base_url = "https://sandpay.bluesnap.com/"
boku.base_url = "https://$-api4-stage.boku.com"
braintree.base_url = "https://payments.sandbox.braintree-api.com/graphql"
breadpay.base_url = "https://api-sandbox.getbread.com"
cashtocode.base_url = "https://cluster05.api-test.cashtocode.com"
celero.base_url = "https://sandbox.gotnpgateway.com"
chargebee.base_url = "https://$.chargebee.com/api/"
checkbook.base_url = "https://api.sandbox.checkbook.io"
checkout.base_url = "https://api.sandbox.checkout.com/"
coinbase.base_url = "https://api.commerce.coinbase.com"
coingate.base_url = "https://api-sandbox.coingate.com"
cryptopay.base_url = "https://business-sandbox.cryptopay.me"
cybersource.base_url = "https://apitest.cybersource.com/"
datatrans.base_url = "https://api.sandbox.datatrans.com/"
datatrans.secondary_base_url = "https://pay.sandbox.datatrans.com/"
deutschebank.base_url = "https://testmerch.directpos.de/rest-api"
digitalvirgo.base_url = "https://dcb-integration-service-sandbox-external.staging.digitalvirgo.pl"
dlocal.base_url = "https://sandbox.dlocal.com/"
dummyconnector.base_url = "http://localhost:8080/dummy-connector"
dwolla.base_url = "https://api-sandbox.dwolla.com"
ebanx.base_url = "https://sandbox.ebanxpay.com/"
elavon.base_url = "https://api.demo.convergepay.com/VirtualMerchantDemo/"
facilitapay.base_url = "https://sandbox-api.facilitapay.com/api/v1"
fiserv.base_url = "https://cert.api.fiservapps.com/"
fiservemea.base_url = "https://prod.emea.api.fiservapps.com/sandbox"
fiuu.base_url = "https://sandbox.merchant.razer.com/"
flexiti.base_url = "https://onlineapi.flexiti.fi/flexiti/online-api/"
fiuu.secondary_base_url = "https://sandbox.merchant.razer.com/"
fiuu.third_base_url = "https://api.merchant.razer.com/"
forte.base_url = "https://sandbox.forte.net/api/v3"
getnet.base_url = "https://api-test.getneteurope.com/engine/rest"
globalpay.base_url = "https://apis.sandbox.globalpay.com/ucp/"
globepay.base_url = "https://pay.globepay.co/"
gocardless.base_url = "https://api-sandbox.gocardless.com"
gpayments.base_url = "https://{{merchant_endpoint_prefix}}-test.api.as1.gpayments.net"
helcim.base_url = "https://api.helcim.com/"
hipay.base_url = "https://stage-secure-gateway.hipay-tpp.com/rest/"
hyperswitch_vault.base_url = "http://localhost:8080"
hipay.secondary_base_url = "https://stage-secure2-vault.hipay-tpp.com/rest/"
hipay.third_base_url = "https://stage-api-gateway.hipay.com/"
iatapay.base_url = "https://sandbox.iata-pay.iata.org/api/v1"
inespay.base_url = "https://apiflow.inespay.com/san/v21"
itaubank.base_url = "https://sandbox.devportal.itau.com.br/"
jpmorgan.base_url = "https://api-mock.payments.jpmorgan.com/api/v2"
juspaythreedsserver.base_url = "http://localhost:8000"
katapult.base_url = "https://sandbox.katapult.com/api/v3"
jpmorgan.secondary_base_url = "https://id.payments.jpmorgan.com"
klarna.base_url = "https://api{{klarna_region}}.playground.klarna.com/"
mifinity.base_url = "https://demo.mifinity.com/"
mollie.base_url = "https://api.mollie.com/v2/"
moneris.base_url = "https://api.sb.moneris.io"
mpgs.base_url = "https://test-gateway.mastercard.com"
mollie.secondary_base_url = "https://api.cc.mollie.com/v1/"
multisafepay.base_url = "https://testapi.multisafepay.com/"
netcetera.base_url = "https://{{merchant_endpoint_prefix}}.3ds-server.prev.netcetera-cloud-payment.ch"
nexinets.base_url = "https://apitest.payengine.de/v1"
nexixpay.base_url = "https://xpaysandbox.nexigroup.com/api/phoenix-0.0/psp/api/v1"
nmi.base_url = "https://secure.nmi.com/"
nomupay.base_url = "https://payout-api.sandbox.nomupay.com"
noon.base_url = "https://api-test.noonpayments.com/"
nordea.base_url = "https://api.nordeaopenbanking.com"
novalnet.base_url = "https://payport.novalnet.de/v2"
noon.key_mode = "Test"
nuvei.base_url = "https://ppp-test.nuvei.com/"
opayo.base_url = "https://pi-test.sagepay.com/"
opennode.base_url = "https://dev-api.opennode.com"
paybox.base_url = "https://preprod-ppps.paybox.com/PPPS.php"
paybox.secondary_base_url = "https://preprod-tpeweb.paybox.com/"
payeezy.base_url = "https://api-cert.payeezy.com/"
payload.base_url = "https://api.payload.com"
payme.base_url = "https://sandbox.payme.io/"
payone.base_url = "https://payment.preprod.payone.com/"
paypal.base_url = "https://api-m.sandbox.paypal.com/"
paystack.base_url = "https://api.paystack.co"
paytm.base_url = "https://securegw-stage.paytm.in/"
payu.base_url = "https://secure.snd.payu.com/"
phonepe.base_url = "https://api.phonepe.com/apis/hermes/"
placetopay.base_url = "https://test.placetopay.com/rest/gateway"
plaid.base_url = "https://sandbox.plaid.com"
powertranz.base_url = "https://staging.ptranz.com/api/"
prophetpay.base_url = "https://ccm-thirdparty.cps.golf/"
rapyd.base_url = "https://sandboxapi.rapyd.net"
razorpay.base_url = "https://api.razorpay.com/"
recurly.base_url = "https://v3.recurly.com"
redsys.base_url = "https://sis-t.redsys.es:25443"
riskified.base_url = "https://sandbox.riskified.com/api"
santander.base_url = "https://pix.santander.com.br/api/v1/sandbox/"
shift4.base_url = "https://api.shift4.com/"
sift.base_url = "https://api.sift.com/v205"
silverflow.base_url = "https://api-sbx.silverflow.co/v1"
signifyd.base_url = "https://api.signifyd.com/"
square.base_url = "https://connect.squareupsandbox.com/"
square.secondary_base_url = "https://pci-connect.squareupsandbox.com/"
stax.base_url = "https://apiprod.fattlabs.com/"
stripe.base_url = "https://api.stripe.com/"
stripebilling.base_url = "https://api.stripe.com/"
taxjar.base_url = "https://api.sandbox.taxjar.com/v2/"
threedsecureio.base_url = "https://service.sandbox.3dsecure.io"
thunes.base_url = "https://api.limonetikqualif.com/"
tokenio.base_url = "https://api.sandbox.token.io"
stripe.base_url_file_upload = "https://files.stripe.com/"
wise.base_url = "https://api.sandbox.transferwise.tech/"
worldline.base_url = "https://eu.sandbox.api-ingenico.com/"
worldpay.base_url = "https://try.access.worldpay.com/"
worldpayvantiv.base_url = "https://transact.vantivprelive.com/vap/communicator/online"
worldpayvantiv.secondary_base_url = "https://onlinessr.vantivprelive.com"
worldpayvantiv.third_base_url = "https://services.vantivprelive.com"
worldpayxml.base_url = "https://secure-test.worldpay.com/jsp/merchant/xml/paymentService.jsp"
xendit.base_url = "https://api.xendit.co"
trustpay.base_url = "https://test-tpgw.trustpay.eu/"
trustpayments.base_url = "https://webservices.securetrading.net/"
tsys.base_url = "https://stagegw.transnox.com/"
unified_authentication_service.base_url = "http://localhost:8000/"
vgs.base_url = "https://sandbox.vault-api.verygoodvault.com"
volt.base_url = "https://api.sandbox.volt.io/"
wellsfargo.base_url = "https://apitest.cybersource.com/"
wellsfargopayout.base_url = "https://api-sandbox.wellsfargo.com/"
trustpay.base_url_bank_redirects = "https://aapi.trustpay.eu/"
zen.base_url = "https://api.zen-test.com/"
zen.secondary_base_url = "https://secure.zen-test.com/"
zsl.base_url = "https://api.sitoffalb.net/"

[scheduler]
stream = "SCHEDULER_STREAM"

[scheduler.consumer]
disabled = false
consumer_group = "SCHEDULER_GROUP"

[scheduler.server]
port = 3000
host = "127.0.0.1"
workers = 1

[cors]
max_age = 30
# origins = "http://localhost:8080,http://localhost:9000"
allowed_methods = "GET,POST,PUT,DELETE"
wildcard_origin = true

[email]
sender_email = "example@example.com"
aws_region = ""
allowed_unverified_days = 1
active_email_client = "NO_EMAIL_CLIENT"
recon_recipient_email = "recon@example.com"
prod_intent_recipient_email = "business@example.com"

[email.aws_ses]
email_role_arn = ""
sts_role_session_name = ""

[user]
password_validity_in_days = 90
two_factor_auth_expiry_in_secs = 300
totp_issuer_name = "Hyperswitch Dev"
base_url = "http://localhost:8080"
force_two_factor_auth = false
force_cookies = true

[bank_config.eps]
stripe = { banks = "arzte_und_apotheker_bank,austrian_anadi_bank_ag,bank_austria,bankhaus_carl_spangler,bankhaus_schelhammer_und_schattera_ag,bawag_psk_ag,bks_bank_ag,brull_kallmus_bank_ag,btv_vier_lander_bank,capital_bank_grawe_gruppe_ag,dolomitenbank,easybank_ag,erste_bank_und_sparkassen,hypo_alpeadriabank_international_ag,hypo_noe_lb_fur_niederosterreich_u_wien,hypo_oberosterreich_salzburg_steiermark,hypo_tirol_bank_ag,hypo_vorarlberg_bank_ag,hypo_bank_burgenland_aktiengesellschaft,marchfelder_bank,oberbank_ag,raiffeisen_bankengruppe_osterreich,schoellerbank_ag,sparda_bank_wien,volksbank_gruppe,volkskreditbank_ag,vr_bank_braunau" }
adyen = { banks = "bank_austria,bawag_psk_ag,dolomitenbank,easybank_ag,erste_bank_und_sparkassen,hypo_tirol_bank_ag,posojilnica_bank_e_gen,raiffeisen_bankengruppe_osterreich,schoellerbank_ag,sparda_bank_wien,volksbank_gruppe,volkskreditbank_ag" }

[bank_config.ideal]
stripe = { banks = "abn_amro,asn_bank,bunq,handelsbanken,ing,knab,moneyou,rabobank,regiobank,revolut,sns_bank,triodos_bank,van_lanschot" }
adyen = { banks = "abn_amro,asn_bank,bunq,ing,knab,n26,nationale_nederlanden,rabobank,regiobank,revolut,sns_bank,triodos_bank,van_lanschot, yoursafe" }
multisafepay = { banks = "abn_amro, asn_bank, bunq, handelsbanken, nationale_nederlanden, n26, ing, knab, rabobank, regiobank, revolut, sns_bank,triodos_bank, van_lanschot, yoursafe" }

[bank_config.online_banking_czech_republic]
adyen = { banks = "ceska_sporitelna,komercni_banka,platnosc_online_karta_platnicza" }

[bank_config.online_banking_slovakia]
adyen = { banks = "e_platby_vub,postova_banka,sporo_pay,tatra_pay,viamo" }

[bank_config.online_banking_poland]
adyen = { banks = "blik_psp,place_zipko,m_bank,pay_with_ing,santander_przelew24,bank_pekaosa,bank_millennium,pay_with_alior_bank,banki_spoldzielcze,pay_with_inteligo,bnp_paribas_poland,bank_nowy_sa,credit_agricole,pay_with_bos,pay_with_citi_handlowy,pay_with_plus_bank,toyota_bank,velo_bank,e_transfer_pocztowy24" }

[bank_config.przelewy24]
stripe = { banks = "alior_bank,bank_millennium,bank_nowy_bfg_sa,bank_pekao_sa,banki_spbdzielcze,blik,bnp_paribas,boz,citi,credit_agricole,e_transfer_pocztowy24,getin_bank,idea_bank,inteligo,mbank_mtransfer,nest_przelew,noble_pay,pbac_z_ipko,plus_bank,santander_przelew24,toyota_bank,volkswagen_bank" }

[bank_config.open_banking_uk]
adyen = { banks = "aib,bank_of_scotland,danske_bank,first_direct,first_trust,halifax,lloyds,monzo,nat_west,nationwide_bank,royal_bank_of_scotland,starling,tsb_bank,tesco_bank,ulster_bank,barclays,hsbc_bank,revolut,santander_przelew24,open_bank_success,open_bank_failure,open_bank_cancelled" }

[bank_config.online_banking_fpx]
adyen.banks = "affin_bank,agro_bank,alliance_bank,am_bank,bank_islam,bank_muamalat,bank_rakyat,bank_simpanan_nasional,cimb_bank,hong_leong_bank,hsbc_bank,kuwait_finance_house,maybank,ocbc_bank,public_bank,rhb_bank,standard_chartered_bank,uob_bank"
fiuu.banks = "affin_bank,agro_bank,alliance_bank,am_bank,bank_of_china,bank_islam,bank_muamalat,bank_rakyat,bank_simpanan_nasional,cimb_bank,hong_leong_bank,hsbc_bank,kuwait_finance_house,maybank,ocbc_bank,public_bank,rhb_bank,standard_chartered_bank,uob_bank"

[bank_config.online_banking_thailand]
adyen.banks = "bangkok_bank,krungsri_bank,krung_thai_bank,the_siam_commercial_bank,kasikorn_bank"

[pm_filters.default]
google_pay = { country = "AL,DZ,AS,AO,AG,AR,AU,AT,AZ,BH,BY,BE,BR,BG,CA,CL,CO,HR,CZ,DK,DO,EG,EE,FI,FR,DE,GR,HK,HU,IN,ID,IE,IL,IT,JP,JO,KZ,KE,KW,LV,LB,LT,LU,MY,MX,NL,NZ,NO,OM,PK,PA,PE,PH,PL,PT,QA,RO,RU,SA,SG,SK,ZA,ES,LK,SE,CH,TW,TH,TR,UA,AE,GB,US,UY,VN" }
apple_pay = { country = "AU,CN,HK,JP,MO,MY,NZ,SG,TW,AM,AT,AZ,BY,BE,BG,HR,CY,CZ,DK,EE,FO,FI,FR,GE,DE,GR,GL,GG,HU,IS,IE,IM,IT,KZ,JE,LV,LI,LT,LU,MT,MD,MC,ME,NL,NO,PL,PT,RO,SM,RS,SK,SI,ES,SE,CH,UA,GB,AR,CO,CR,BR,MX,PE,BH,IL,JO,KW,PS,QA,SA,AE,CA,UM,US,KR,VN,MA,ZA,VA,CL,SV,GT,HN,PA", currency = "AED,AUD,CHF,CAD,EUR,GBP,HKD,SGD,USD" }
paypal = { currency = "AUD,BRL,CAD,CHF,CNY,CZK,DKK,EUR,GBP,HKD,HUF,ILS,JPY,MXN,MYR,NOK,NZD,PHP,PLN,SEK,SGD,THB,TWD,USD" }
klarna = { country = "AT,BE,DK,FI,FR,DE,IE,IT,NL,NO,ES,SE,GB,US,CA", currency = "USD,GBP,EUR,CHF,DKK,SEK,NOK,AUD,PLN,CAD" }
affirm = { country = "US", currency = "USD" }
afterpay_clearpay = { country = "US,CA,GB,AU,NZ", currency = "GBP,AUD,NZD,CAD,USD" }
giropay = { country = "DE", currency = "EUR" }
eps = { country = "AT", currency = "EUR" }
sofort = { country = "ES,GB,SE,AT,NL,DE,CH,BE,FR,FI,IT,PL", currency = "EUR" }
ideal = { country = "NL", currency = "EUR" }

[pm_filters.stripe]
google_pay = { country = "AU, AT, BE, BR, BG, CA, HR, CZ, DK, EE, FI, FR, DE, GR, HK, HU, IN, ID, IE, IT, JP, LV, KE, LT, LU, MY, MX, NL, NZ, NO, PL, PT, RO, SG, SK, ZA, ES, SE, CH, TH, AE, GB, US" }
apple_pay = { country = "AU, AT, BE, BR, BG, CA, HR, CY, CZ, DK, EE, FI, FR, DE, GR, HU, HK, IE, IT, JP, LV, LI, LT, LU, MT, MY, MX, NL, NZ, NO, PL, PT, RO, SK, SG, SI, ZA, ES, SE, CH, GB, AE, US" }
klarna = { country = "AU,AT,BE,CA,CZ,DK,FI,FR,DE,GR,IE,IT,NL,NZ,NO,PL,PT,ES,SE,CH,GB,US", currency = "AUD,CAD,CHF,CZK,DKK,EUR,GBP,NOK,NZD,PLN,SEK,USD" }
affirm = { country = "US", currency = "USD" }
afterpay_clearpay = { country = "US,CA,GB,AU,NZ,FR,ES", currency = "USD,CAD,GBP,AUD,NZD" }
giropay = { country = "DE", currency = "EUR" }
eps = { country = "AT", currency = "EUR" }
ideal = { country = "NL", currency = "EUR" }
cashapp = { country = "US", currency = "USD" }
multibanco = { country = "PT", currency = "EUR" }
ach = { country = "US", currency = "USD" }
revolut_pay = { currency = "EUR,GBP" }

[pm_filters.volt]
open_banking_uk = { country = "DE,GB,AT,BE,CY,EE,ES,FI,FR,GR,HR,IE,IT,LT,LU,LV,MT,NL,PT,SI,SK,BG,CZ,DK,HU,NO,PL,RO,SE,AU,BR", currency = "EUR,GBP,DKK,NOK,PLN,SEK,AUD,BRL" }

[pm_filters.razorpay]
upi_collect = { country = "IN", currency = "INR" }

[pm_filters.phonepe]
upi_collect = { country = "IN", currency = "INR" }
upi_intent = { country = "IN", currency = "INR" }

[pm_filters.paytm]
upi_collect = { country = "IN", currency = "INR" }
upi_intent = { country = "IN", currency = "INR" }

[pm_filters.plaid]
open_banking_pis = { currency = "EUR,GBP" }

[pm_filters.adyen]
google_pay = { country = "AT, AU, BE, BG, CA, HR, CZ, EE, FI, FR, DE, GR, HK, DK, HU, IE, IT, LV, LT, LU, NL, NO, PL, PT, RO, SK, ES, SE, CH, GB, US, NZ, SG", currency = "ALL, DZD, USD, AOA, XCD, ARS, AUD, EUR, AZN, BHD, BYN, BRL, BGN, CAD, CLP, COP, CZK, DKK, DOP, EGP, HKD, HUF, INR, IDR, ILS, JPY, JOD, KZT, KES, KWD, LBP, MYR, MXN, NZD, NOK, OMR, PKR, PAB, PEN, PHP, PLN, QAR, RON, RUB, SAR, SGD, ZAR, LKR, SEK, CHF, TWD, THB, TRY, UAH, AED, GBP, UYU, VND" }
apple_pay = { country = "AT, BE, BG, HR, CY, CZ, DK, EE, FI, FR, DE, GR, GG, HU, IE, IM, IT, LV, LI, LT, LU, MT, NL, NO, PL, PT, RO, SK, SI, SE, ES, CH, GB, US, PR, CA, AU, HK, NZ, SG", currency = "EGP, MAD, ZAR, AUD, CNY, HKD, JPY, MOP, MYR, MNT, NZD, SGD, KRW, TWD, VND, AMD, EUR, AZN, BYN, BGN, CZK, DKK, GEL, GBP, HUF, ISK, KZT, CHF, MDL, NOK, PLN, RON, RSD, SEK, CHF, UAH, ARS, BRL, CLP, COP, CRC, DOP, GTQ, HNL, MXN, PAB, USD, PYG, PEN, BSD, UYU, BHD, ILS, JOD, KWD, OMR, ILS, QAR, SAR, AED, CAD" }
paypal = { country = "AU,NZ,CN,JP,HK,MY,TH,KR,PH,ID,AE,KW,BR,ES,GB,SE,NO,SK,AT,NL,DE,HU,CY,LU,CH,BE,FR,DK,FI,RO,HR,UA,MT,SI,GI,PT,IE,CZ,EE,LT,LV,IT,PL,IS,CA,US", currency = "AUD,BRL,CAD,CZK,DKK,EUR,HKD,HUF,INR,JPY,MYR,MXN,NZD,NOK,PHP,PLN,RUB,GBP,SGD,SEK,CHF,THB,USD" }
mobile_pay = { country = "DK,FI", currency = "DKK,SEK,NOK,EUR" }
ali_pay = { country = "AU,JP,HK,SG,MY,TH,ES,GB,SE,NO,AT,NL,DE,CY,CH,BE,FR,DK,FI,RO,MT,SI,GR,PT,IE,IT,CA,US", currency = "USD,EUR,GBP,JPY,AUD,SGD,CHF,SEK,NOK,NZD,THB,HKD,CAD" }
we_chat_pay = { country = "AU,NZ,CN,JP,HK,SG,ES,GB,SE,NO,AT,NL,DE,CY,CH,BE,FR,DK,LI,MT,SI,GR,PT,IT,CA,US", currency = "AUD,CAD,CNY,EUR,GBP,HKD,JPY,NZD,SGD,USD" }
mb_way = { country = "PT", currency = "EUR" }
klarna = { country = "AU,AT,BE,CA,CZ,DK,FI,FR,DE,GR,IE,IT,NO,PL,PT,RO,ES,SE,CH,NL,GB,US", currency = "AUD,EUR,CAD,CZK,DKK,NOK,PLN,RON,SEK,CHF,GBP,USD" }
affirm = { country = "US", currency = "USD" }
afterpay_clearpay = { country = "AU,NZ,ES,GB,FR,IT,CA,US", currency = "GBP" }
pay_bright = { country = "CA", currency = "CAD" }
walley = { country = "SE,NO,DK,FI", currency = "DKK,EUR,NOK,SEK" }
giropay = { country = "DE", currency = "EUR" }
eps = { country = "AT", currency = "EUR" }
sofort = { not_available_flows = { capture_method = "manual" }, country = "AT,BE,DE,ES,CH,NL", currency = "CHF,EUR" }
ideal = { not_available_flows = { capture_method = "manual" }, country = "NL", currency = "EUR" }
blik = { country = "PL", currency = "PLN" }
trustly = { country = "ES,GB,SE,NO,AT,NL,DE,DK,FI,EE,LT,LV", currency = "CZK,DKK,EUR,GBP,NOK,SEK" }
online_banking_czech_republic = { country = "CZ", currency = "EUR,CZK" }
online_banking_finland = { country = "FI", currency = "EUR" }
online_banking_poland = { country = "PL", currency = "PLN" }
online_banking_slovakia = { country = "SK", currency = "EUR,CZK" }
bancontact_card = { country = "BE", currency = "EUR" }
ach = { country = "US", currency = "USD" }
bacs = { country = "GB", currency = "GBP" }
sepa = { country = "ES,SK,AT,NL,DE,BE,FR,FI,PT,IE,EE,LT,LV,IT", currency = "EUR" }
ali_pay_hk = { country = "HK", currency = "HKD" }
bizum = { country = "ES", currency = "EUR" }
go_pay = { country = "ID", currency = "IDR" }
kakao_pay = { country = "KR", currency = "KRW" }
momo = { country = "VN", currency = "VND" }
gcash = { country = "PH", currency = "PHP" }
online_banking_fpx = { country = "MY", currency = "MYR" }
online_banking_thailand = { country = "TH", currency = "THB" }
touch_n_go = { country = "MY", currency = "MYR" }
atome = { country = "MY,SG", currency = "MYR,SGD" }
swish = { country = "SE", currency = "SEK" }
permata_bank_transfer = { country = "ID", currency = "IDR" }
bca_bank_transfer = { country = "ID", currency = "IDR" }
bni_va = { country = "ID", currency = "IDR" }
bri_va = { country = "ID", currency = "IDR" }
cimb_va = { country = "ID", currency = "IDR" }
danamon_va = { country = "ID", currency = "IDR" }
mandiri_va = { country = "ID", currency = "IDR" }
alfamart = { country = "ID", currency = "IDR" }
indomaret = { country = "ID", currency = "IDR" }
open_banking_uk = { country = "GB", currency = "GBP" }
oxxo = { country = "MX", currency = "MXN" }
pay_safe_card = { country = "AT,AU,BE,BR,BE,CA,HR,CY,CZ,DK,FI,FR,GE,DE,GI,HU,IS,IE,KW,LV,IE,LI,LT,LU,MT,MX,MD,ME,NL,NZ,NO,PY,PE,PL,PT,RO,SA,RS,SK,SI,ES,SE,CH,TR,AE,GB,US,UY", currency = "EUR,AUD,BRL,CAD,CZK,DKK,GEL,GIP,HUF,KWD,CHF,MXN,MDL,NZD,NOK,PYG,PEN,PLN,RON,SAR,RSD,SEK,TRY,AED,GBP,USD,UYU" }
seven_eleven = { country = "JP", currency = "JPY" }
lawson = { country = "JP", currency = "JPY" }
mini_stop = { country = "JP", currency = "JPY" }
family_mart = { country = "JP", currency = "JPY" }
seicomart = { country = "JP", currency = "JPY" }
pay_easy = { country = "JP", currency = "JPY" }
pix = { country = "BR", currency = "BRL" }
boleto = { country = "BR", currency = "BRL" }

[pm_filters.airwallex]
credit = { country = "AU,HK,SG,NZ,US", currency = "AED,AFN,ALL,AMD,ANG,AOA,ARS,AUD,AWG,AZN,BAM,BBD,BDT,BGN,BHD,BIF,BMD,BND,BOB,BRL,BSD,BTN,BWP,BYN,BZD,CAD,CDF,CHF,CLP,CNY,COP,CRC,CUP,CVE,CZK,DJF,DKK,DOP,DZD,EGP,ERN,ETB,EUR,FJD,FKP,GBP,GEL,GHS,GIP,GMD,GNF,GTQ,GYD,HKD,HNL,HRK,HTG,HUF,IDR,ILS,INR,IQD,IRR,ISK,JMD,JOD,JPY,KES,KGS,KHR,KMF,KPW,KRW,KWD,KYD,KZT,LAK,LBP,LKR,LRD,LSL,LYD,MAD,MDL,MGA,MKD,MMK,MNT,MOP,MRU,MUR,MVR,MWK,MXN,MYR,MZN,NAD,NGN,NIO,NOK,NPR,NZD,OMR,PAB,PEN,PGK,PHP,PKR,PLN,PYG,QAR,RON,RSD,RUB,RWF,SAR,SBD,SCR,SDG,SEK,SGD,SHP,SLE,SLL,SOS,SRD,SSP,STN,SVC,SYP,SZL,THB,TJS,TMT,TND,TOP,TRY,TTD,TWD,TZS,UAH,UGX,USD,UYU,UZS,VES,VND,VUV,WST,XAF,XCD,XOF,XPF,YER,ZAR,ZMW,ZWL" }
debit = { country = "AU,HK,SG,NZ,US", currency = "AED,AFN,ALL,AMD,ANG,AOA,ARS,AUD,AWG,AZN,BAM,BBD,BDT,BGN,BHD,BIF,BMD,BND,BOB,BRL,BSD,BTN,BWP,BYN,BZD,CAD,CDF,CHF,CLP,CNY,COP,CRC,CUP,CVE,CZK,DJF,DKK,DOP,DZD,EGP,ERN,ETB,EUR,FJD,FKP,GBP,GEL,GHS,GIP,GMD,GNF,GTQ,GYD,HKD,HNL,HRK,HTG,HUF,IDR,ILS,INR,IQD,IRR,ISK,JMD,JOD,JPY,KES,KGS,KHR,KMF,KPW,KRW,KWD,KYD,KZT,LAK,LBP,LKR,LRD,LSL,LYD,MAD,MDL,MGA,MKD,MMK,MNT,MOP,MRU,MUR,MVR,MWK,MXN,MYR,MZN,NAD,NGN,NIO,NOK,NPR,NZD,OMR,PAB,PEN,PGK,PHP,PKR,PLN,PYG,QAR,RON,RSD,RUB,RWF,SAR,SBD,SCR,SDG,SEK,SGD,SHP,SLE,SLL,SOS,SRD,SSP,STN,SVC,SYP,SZL,THB,TJS,TMT,TND,TOP,TRY,TTD,TWD,TZS,UAH,UGX,USD,UYU,UZS,VES,VND,VUV,WST,XAF,XCD,XOF,XPF,YER,ZAR,ZMW,ZWL" }
google_pay = { country = "AL, DZ, AS, AO, AG, AR, AU, AZ, BH, BR, BG, CA, CL, CO, CZ, DK, DO, EG, HK, HU, ID, IL, JP, JO, KZ, KE, KW, LB, MY, MX, OM, PK, PA, PE, PH, PL, QA, RO, SA, SG, ZA, LK, SE, TW, TH, TR, UA, AE, UY, VN, AT, BE, HR, EE, FI, FR, DE, GR, IE, IT, LV, LT, LU, NL, PL, PT, SK, ES, SE, RO, BG", currency = "ALL, DZD, USD, AOA, XCD, ARS, AUD, EUR, AZN, BHD, BRL, BGN, CAD, CLP, COP, CZK, DKK, DOP, EGP, HKD, HUF, INR, IDR, ILS, JPY, JOD, KZT, KES, KWD, LBP, MYR, MXN, NZD, NOK, OMR, PKR, PAB, PEN, PHP, PLN, QAR, RON, SAR, SGD, ZAR, LKR, SEK, CHF, TWD, THB, TRY, UAH, AED, GBP, UYU, VND" }
paypal = { currency = "AUD,BRL,CAD,CZK,DKK,EUR,HKD,HUF,JPY,MYR,MXN,NOK,NZD,PHP,PLN,GBP,RUB,SGD,SEK,CHF,THB,USD" }
klarna = { currency = "EUR, DKK, NOK, PLN, SEK, CHF, GBP, USD, CZK" }
trustly = {currency="DKK, EUR, GBP, NOK, PLN, SEK" }
blik = { country="PL" , currency = "PLN" }
ideal = { country="NL" , currency = "EUR" }
atome = { country = "SG, MY" , currency = "SGD, MYR" }
skrill = { country="AL, DZ, AD, AR, AM, AW, AU, AT, AZ, BS, BD, BE, BJ, BO, BA, BW, BR, BN, BG, KH, CM, CA, CL, CN, CX, CO, CR , HR, CW, CY, CZ, DK, DM, DO, EC, EG, EE , FK, FI, GE, DE, GH, GI, GR, GP, GU, GT, GG, HK, HU, IS, IN, ID , IQ, IE, IM, IL, IT, JE , KZ, KE , KR, KW, KG, LV , LS, LI, LT, LU , MK, MG, MY, MV, MT, MU, YT, MX, MD, MC, MN, ME, MA, NA, NP, NZ, NI, NE, NO, PK , PA, PY, PE, PH, PL, PT, PR, QA, RO , SM , SA, SN , SG, SX, SK, SI, ZA, SS, ES, LK, SE, CH, TW, TZ, TH, TN, AE, GB, UM, UY, VN, VG, VI, US" , currency = "EUR, GBP, USD" }
indonesian_bank_transfer = { country="ID" , currency = "IDR" }

[pm_filters.elavon]
credit = { country = "US", currency = "AED,AFN,ALL,AMD,ANG,AOA,ARS,AUD,AWG,AZN,BAM,BBD,BDT,BGN,BHD,BIF,BMD,BND,BOB,BRL,BSD,BTN,BWP,BYN,BZD,CAD,CDF,CHF,CLP,CNY,COP,CRC,CUP,CVE,CZK,DJF,DKK,DOP,DZD,EGP,ERN,ETB,EUR,FJD,FKP,GBP,GEL,GHS,GIP,GMD,GNF,GTQ,GYD,HKD,HNL,HRK,HTG,HUF,IDR,ILS,INR,IQD,IRR,ISK,JMD,JOD,JPY,KES,KGS,KHR,KMF,KPW,KRW,KWD,KYD,KZT,LAK,LBP,LKR,LRD,LSL,LYD,MAD,MDL,MGA,MKD,MMK,MNT,MOP,MRU,MUR,MVR,MWK,MXN,MYR,MZN,NAD,NGN,NIO,NOK,NPR,NZD,OMR,PAB,PEN,PGK,PHP,PKR,PLN,PYG,QAR,RON,RSD,RUB,RWF,SAR,SBD,SCR,SDG,SEK,SGD,SHP,SLE,SLL,SOS,SRD,SSP,STN,SVC,SYP,SZL,THB,TJS,TMT,TND,TOP,TRY,TTD,TWD,TZS,UAH,UGX,USD,UYU,UZS,VES,VND,VUV,WST,XAF,XCD,XOF,XPF,YER,ZAR,ZMW,ZWL" }
debit = { country = "US", currency = "AED,AFN,ALL,AMD,ANG,AOA,ARS,AUD,AWG,AZN,BAM,BBD,BDT,BGN,BHD,BIF,BMD,BND,BOB,BRL,BSD,BTN,BWP,BYN,BZD,CAD,CDF,CHF,CLP,CNY,COP,CRC,CUP,CVE,CZK,DJF,DKK,DOP,DZD,EGP,ERN,ETB,EUR,FJD,FKP,GBP,GEL,GHS,GIP,GMD,GNF,GTQ,GYD,HKD,HNL,HRK,HTG,HUF,IDR,ILS,INR,IQD,IRR,ISK,JMD,JOD,JPY,KES,KGS,KHR,KMF,KPW,KRW,KWD,KYD,KZT,LAK,LBP,LKR,LRD,LSL,LYD,MAD,MDL,MGA,MKD,MMK,MNT,MOP,MRU,MUR,MVR,MWK,MXN,MYR,MZN,NAD,NGN,NIO,NOK,NPR,NZD,OMR,PAB,PEN,PGK,PHP,PKR,PLN,PYG,QAR,RON,RSD,RUB,RWF,SAR,SBD,SCR,SDG,SEK,SGD,SHP,SLE,SLL,SOS,SRD,SSP,STN,SVC,SYP,SZL,THB,TJS,TMT,TND,TOP,TRY,TTD,TWD,TZS,UAH,UGX,USD,UYU,UZS,VES,VND,VUV,WST,XAF,XCD,XOF,XPF,YER,ZAR,ZMW,ZWL" }

[pm_filters.xendit]
credit = { country = "ID,PH", currency = "IDR,PHP,USD,SGD,MYR" }
debit = { country = "ID,PH", currency = "IDR,PHP,USD,SGD,MYR" }

[pm_filters.tsys]
credit = { country = "NA", currency = "AED, AFN, ALL, AMD, ANG, AOA, ARS, AUD, AWG, AZN, BAM, BBD, BDT, BGN, BHD, BIF, BMD, BND, BOB, BRL, BSD, BTN, BWP, BZD, CAD, CDF, CHF, CLP, CNY, COP, CRC, CUP, CVE, CZK, DJF, DKK, DOP, DZD, EGP, ERN, ETB, EUR, FJD, FKP, GBP, GEL, GHS, GIP, GMD, GNF, GTQ, GYD, HKD, HNL, HRK, HTG, HUF, IDR, ILS, INR, IQD, IRR, ISK, JMD, JOD, JPY, KES, KGS, KHR, KMF, KRW, KWD, KYD, KZT, LAK, LBP, LKR, LRD, LSL, LYD, MAD, MDL, MGA, MKD, MMK, MNT, MOP, MUR, MVR, MWK, MXN, MYR, MZN, NAD, NGN, NIO, NOK, NPR, NZD, OMR, PAB, PEN, PGK, PHP, PKR, PLN, PYG, QAR, RON, RSD, RUB, RWF, SAR, SBD, SCR, SDG, SEK, SGD, SHP, SLE, SOS, SRD, SSP, SVC, SYP, SZL, THB, TJS, TMT, TND, TOP, TRY, TTD, TWD, TZS, UAH, UGX, USD, UYU, UZS, VND, VUV, WST, XAF, XCD, XOF, XPF, YER, ZAR, ZMW, ZWL, BYN, KPW, STN, MRU, VES" }
debit = { country = "NA", currency = "AED, AFN, ALL, AMD, ANG, AOA, ARS, AUD, AWG, AZN, BAM, BBD, BDT, BGN, BHD, BIF, BMD, BND, BOB, BRL, BSD, BTN, BWP, BZD, CAD, CDF, CHF, CLP, CNY, COP, CRC, CUP, CVE, CZK, DJF, DKK, DOP, DZD, EGP, ERN, ETB, EUR, FJD, FKP, GBP, GEL, GHS, GIP, GMD, GNF, GTQ, GYD, HKD, HNL, HRK, HTG, HUF, IDR, ILS, INR, IQD, IRR, ISK, JMD, JOD, JPY, KES, KGS, KHR, KMF, KRW, KWD, KYD, KZT, LAK, LBP, LKR, LRD, LSL, LYD, MAD, MDL, MGA, MKD, MMK, MNT, MOP, MUR, MVR, MWK, MXN, MYR, MZN, NAD, NGN, NIO, NOK, NPR, NZD, OMR, PAB, PEN, PGK, PHP, PKR, PLN, PYG, QAR, RON, RSD, RUB, RWF, SAR, SBD, SCR, SDG, SEK, SGD, SHP, SLE, SOS, SRD, SSP, SVC, SYP, SZL, THB, TJS, TMT, TND, TOP, TRY, TTD, TWD, TZS, UAH, UGX, USD, UYU, UZS, VND, VUV, WST, XAF, XCD, XOF, XPF, YER, ZAR, ZMW, ZWL, BYN, KPW, STN, MRU, VES" }

[pm_filters.billwerk]
credit = { country = "DE, DK, FR, SE", currency = "DKK, NOK" }
debit = { country = "DE, DK, FR, SE", currency = "DKK, NOK" }

[pm_filters.fiservemea]
credit = { country = "DE, FR, IT, NL, PL, ES, ZA, GB, AE", currency = "AED,AFN,ALL,AMD,ANG,AOA,ARS,AUD,AWG,AZN,BAM,BBD,BDT,BGN,BHD,BIF,BMD,BND,BOB,BRL,BSD,BTN,BWP,BYN,BZD,CAD,CDF,CHF,CLP,CNY,COP,CRC,CUP,CVE,CZK,DJF,DKK,DOP,DZD,EGP,ERN,ETB,EUR,FJD,FKP,GBP,GEL,GHS,GIP,GMD,GNF,GTQ,GYD,HKD,HNL,HRK,HTG,HUF,IDR,ILS,INR,IQD,IRR,ISK,JMD,JOD,JPY,KES,KGS,KHR,KMF,KPW,KRW,KWD,KYD,KZT,LAK,LBP,LKR,LRD,LSL,LYD,MAD,MDL,MGA,MKD,MMK,MNT,MOP,MRU,MUR,MVR,MWK,MXN,MYR,MZN,NAD,NGN,NIO,NOK,NPR,NZD,OMR,PAB,PEN,PGK,PHP,PKR,PLN,PYG,QAR,RON,RSD,RUB,RWF,SAR,SBD,SCR,SDG,SEK,SGD,SHP,SLE,SLL,SOS,SRD,SSP,STN,SVC,SYP,SZL,THB,TJS,TMT,TND,TOP,TRY,TTD,TWD,TZS,UAH,UGX,USD,UYU,UZS,VES,VND,VUV,WST,XAF,XCD,XOF,XPF,YER,ZAR,ZMW,ZWL" }
debit = { country = "DE, FR, IT, NL, PL, ES, ZA, GB, AE", currency = "AED,AFN,ALL,AMD,ANG,AOA,ARS,AUD,AWG,AZN,BAM,BBD,BDT,BGN,BHD,BIF,BMD,BND,BOB,BRL,BSD,BTN,BWP,BYN,BZD,CAD,CDF,CHF,CLP,CNY,COP,CRC,CUP,CVE,CZK,DJF,DKK,DOP,DZD,EGP,ERN,ETB,EUR,FJD,FKP,GBP,GEL,GHS,GIP,GMD,GNF,GTQ,GYD,HKD,HNL,HRK,HTG,HUF,IDR,ILS,INR,IQD,IRR,ISK,JMD,JOD,JPY,KES,KGS,KHR,KMF,KPW,KRW,KWD,KYD,KZT,LAK,LBP,LKR,LRD,LSL,LYD,MAD,MDL,MGA,MKD,MMK,MNT,MOP,MRU,MUR,MVR,MWK,MXN,MYR,MZN,NAD,NGN,NIO,NOK,NPR,NZD,OMR,PAB,PEN,PGK,PHP,PKR,PLN,PYG,QAR,RON,RSD,RUB,RWF,SAR,SBD,SCR,SDG,SEK,SGD,SHP,SLE,SLL,SOS,SRD,SSP,STN,SVC,SYP,SZL,THB,TJS,TMT,TND,TOP,TRY,TTD,TWD,TZS,UAH,UGX,USD,UYU,UZS,VES,VND,VUV,WST,XAF,XCD,XOF,XPF,YER,ZAR,ZMW,ZWL" }

[pm_filters.getnet]
credit = { country = "AR, BR, CL, MX, UY, ES, PT, DE, IT, FR, NL, BE, AT, PL, CH, GB, IE, LU, DK, SE, NO, FI, IN, AE", currency = "ARS, BRL, CLP, MXN, UYU, EUR, PLN, CHF, GBP, DKK, SEK, NOK, INR, AED" }

[pm_filters.hipay]
credit = { country = "GB, CH, SE, DK, NO, PL, CZ, US, CA, JP, HK, AU, ZA", currency = "EUR, GBP, CHF, SEK, DKK, NOK, PLN, CZK, USD, CAD, JPY, HKD, AUD, ZAR" }
debit = { country = "GB, CH, SE, DK, NO, PL, CZ, US, CA, JP, HK, AU, ZA", currency = "EUR, GBP, CHF, SEK, DKK, NOK, PLN, CZK, USD, CAD, JPY, HKD, AUD, ZAR" }

[pm_filters.moneris]
credit = { country = "AE, AF, AL, AO, AR, AT, AU, AW, AZ, BA, BB, BD, BE, BG, BH, BI, BM, BN, BO, BR, BT, BY, BZ, CH, CL, CN, CO, CR, CU, CV, CY, CZ, DE, DJ, DK, DO, DZ, EE, EG, ES, FI, FJ, FR, GB, GE, GI, GM, GN, GR, GT, GY, HK, HN, HR, HT, HU, ID, IE, IL, IN, IS, IT, JM, JO, JP, KE, KM, KR, KW, KY, KZ, LA, LK, LR, LS, LV, LT, LU, MA, MD, MG, MK, MO, MR, MT, MU, MV, MW, MX, MY, MZ, NA, NG, NI, NL, NO, NP, NZ, OM, PE, PG, PK, PL, PT, PY, QA, RO, RS, RU, RW, SA, SB, SC, SE, SG, SH, SI, SK, SL, SR, SV, SZ, TH, TJ, TM, TN, TR, TT, TW, TZ, UG, US, UY, UZ, VN, VU, WS, ZA, ZM", currency = "AED, AFN, ALL, ANG, AOA, ARS, AUD, AWG, AZN, BAM, BBD, BDT, BGN, BHD, BIF, BMD, BND, BOB, BRL, BTN, BYN, BZD, CHF, CLP, CNY, COP, CRC, CUP, CVE, CZK, DJF, DKK, DOP, DZD, EGP, EUR, FJD, GBP, GEL, GIP, GMD, GNF, GTQ, GYD, HKD, HNL, HRK, HTG, HUF, IDR, ILS, INR, ISK, JMD, JOD, JPY, KES, KMF, KRW, KWD, KYD, KZT, LAK, LKR, LRD, LSL, MAD, MDL, MGA, MKD, MOP, MRU, MUR, MVR, MWK, MXN, MYR, MZN, NAD, NGN, NIO, NOK, NPR, NZD, OMR, PEN, PGK, PHP, PKR, PLN, PYG, QAR, RON, RSD, RUB, RWF, SAR, SBD, SCR, SEK, SGD, SHP, SLL, SRD, SVC, SZL, THB, TJS, TMT, TND, TRY, TTD, TWD, TZS, UGX, USD, UYU, UZS, VND, VUV, WST, XCD, XOF, XPF, ZAR, ZMW" }
debit = { country = "AE, AF, AL, AO, AR, AT, AU, AW, AZ, BA, BB, BD, BE, BG, BH, BI, BM, BN, BO, BR, BT, BY, BZ, CH, CL, CN, CO, CR, CU, CV, CY, CZ, DE, DJ, DK, DO, DZ, EE, EG, ES, FI, FJ, FR, GB, GE, GI, GM, GN, GR, GT, GY, HK, HN, HR, HT, HU, ID, IE, IL, IN, IS, IT, JM, JO, JP, KE, KM, KR, KW, KY, KZ, LA, LK, LR, LS, LV, LT, LU, MA, MD, MG, MK, MO, MR, MT, MU, MV, MW, MX, MY, MZ, NA, NG, NI, NL, NO, NP, NZ, OM, PE, PG, PK, PL, PT, PY, QA, RO, RS, RU, RW, SA, SB, SC, SE, SG, SH, SI, SK, SL, SR, SV, SZ, TH, TJ, TM, TN, TR, TT, TW, TZ, UG, US, UY, UZ, VN, VU, WS, ZA, ZM", currency = "AED, AFN, ALL, ANG, AOA, ARS, AUD, AWG, AZN, BAM, BBD, BDT, BGN, BHD, BIF, BMD, BND, BOB, BRL, BTN, BYN, BZD, CHF, CLP, CNY, COP, CRC, CUP, CVE, CZK, DJF, DKK, DOP, DZD, EGP, EUR, FJD, GBP, GEL, GIP, GMD, GNF, GTQ, GYD, HKD, HNL, HRK, HTG, HUF, IDR, ILS, INR, ISK, JMD, JOD, JPY, KES, KMF, KRW, KWD, KYD, KZT, LAK, LKR, LRD, LSL, MAD, MDL, MGA, MKD, MOP, MRU, MUR, MVR, MWK, MXN, MYR, MZN, NAD, NGN, NIO, NOK, NPR, NZD, OMR, PEN, PGK, PHP, PKR, PLN, PYG, QAR, RON, RSD, RUB, RWF, SAR, SBD, SCR, SEK, SGD, SHP, SLL, SRD, SVC, SZL, THB, TJS, TMT, TND, TRY, TTD, TWD, TZS, UGX, USD, UYU, UZS, VND, VUV, WST, XCD, XOF, XPF, ZAR, ZMW" }

[pm_filters.opennode]
crypto_currency = { country = "US, CA, GB, AU, BR, MX, SG, PH, NZ, ZA, JP, AT, BE, HR, CY, EE, FI, FR, DE, GR, IE, IT, LV, LT, LU, MT, NL, PT, SK, SI, ES", currency = "USD, CAD, GBP, AUD, BRL, MXN, SGD, PHP, NZD, ZAR, JPY, EUR" }

[pm_filters.bambora]
credit = { country = "US,CA", currency = "USD" }
debit = { country = "US,CA", currency = "USD" }

[pm_filters.bankofamerica]
credit = { currency = "USD" }
debit = { currency = "USD" }
apple_pay = { currency = "USD" }
google_pay = { currency = "USD" }
samsung_pay = { currency = "USD" }

[pm_filters.cybersource]
credit = { currency = "USD,GBP,EUR,PLN,SEK,XOF" }
debit = { currency = "USD,GBP,EUR,PLN,SEK,XOF" }
apple_pay = { currency = "ARS, CAD, CLP, COP, CNY, EUR, HKD, KWD, MYR, MXN, NZD, PEN, QAR, SAR, SGD, ZAR, UAH, GBP, AED, USD, PLN, SEK" }
google_pay = { currency = "ARS, AUD, CAD, CLP, COP, EUR, HKD, INR, KWD, MYR, MXN, NZD, PEN, QAR, SAR, SGD, ZAR, UAH, AED, GBP, USD, PLN, SEK" }
samsung_pay = { currency = "USD,GBP,EUR,SEK" }
paze = { currency = "USD,SEK" }

[pm_filters.barclaycard]
credit = { currency = "USD,GBP,EUR,PLN,SEK" }
debit = { currency = "USD,GBP,EUR,PLN,SEK" }
google_pay = { currency = "ARS, AUD, CAD, CLP, COP, EUR, HKD, INR, KWD, MYR, MXN, NZD, PEN, QAR, SAR, SGD, ZAR, UAH, AED, GBP, USD, PLN, SEK" }


[pm_filters.globepay]
ali_pay = { country = "GB",currency = "GBP,CNY" }
we_chat_pay = { country = "GB",currency = "GBP,CNY" }


[pm_filters.itaubank]
pix = { country = "BR", currency = "BRL" }

[pm_filters.nexinets]
credit = { country = "DE",currency = "EUR" }
debit = { country = "DE",currency = "EUR" }
ideal = { country = "DE",currency = "EUR" }
giropay = { country = "DE",currency = "EUR" }
sofort = { country = "DE",currency = "EUR" }
eps = { country = "DE",currency = "EUR" }
apple_pay = { country = "DE",currency = "EUR" }
paypal = { country = "DE",currency = "EUR" }


[pm_filters.nuvei]
credit = { country = "AU,CA,GB,IN,JP,NZ,PH,SG,TH,US",currency = "AED,AMD,ARS,AUD,AZN,BAM,BDT,BGN,BHD,BMD,BND,BRL,BYN,CAD,CHF,CLP,CNY,COP,CRC,CZK,DKK,DOP,DZD,EGP,EUR,GBP,GEL,GHS,GTQ,HKD,HUF,IDR,INR,IQD,ISK,JOD,JPY,KES,KGS,KRW,KWD,KYD,KZT,LBP,LKR,MAD,MDL,MKD,MMK,MNT,MUR,MWK,MXN,MYR,MZN,NAD,NGN,NOK,NZD,OMR,PEN,PHP,PKR,PLN,PYG,QAR,RON,RSD,RUB,SAR,SEK,SGD,SOS,THB,TND,TOP,TRY,TTD,TWD,UAH,UGX,USD,UYU,UZS,VND,XAF,YER,ZAR" }
debit = { country = "AU,CA,GB,IN,JP,NZ,PH,SG,TH,US",currency = "AED,AMD,ARS,AUD,AZN,BAM,BDT,BGN,BHD,BMD,BND,BRL,BYN,CAD,CHF,CLP,CNY,COP,CRC,CZK,DKK,DOP,DZD,EGP,EUR,GBP,GEL,GHS,GTQ,HKD,HUF,IDR,INR,IQD,ISK,JOD,JPY,KES,KGS,KRW,KWD,KYD,KZT,LBP,LKR,MAD,MDL,MKD,MMK,MNT,MUR,MWK,MXN,MYR,MZN,NAD,NGN,NOK,NZD,OMR,PEN,PHP,PKR,PLN,PYG,QAR,RON,RSD,RUB,SAR,SEK,SGD,SOS,THB,TND,TOP,TRY,TTD,TWD,UAH,UGX,USD,UYU,UZS,VND,XAF,YER,ZAR" }
klarna = { country = "AU,CA,GB,IN,JP,NZ,PH,SG,TH,US",currency = "AED,AMD,ARS,AUD,AZN,BAM,BDT,BGN,BHD,BMD,BND,BRL,BYN,CAD,CHF,CLP,CNY,COP,CRC,CZK,DKK,DOP,DZD,EGP,EUR,GBP,GEL,GHS,GTQ,HKD,HUF,IDR,INR,IQD,ISK,JOD,JPY,KES,KGS,KRW,KWD,KYD,KZT,LBP,LKR,MAD,MDL,MKD,MMK,MNT,MUR,MWK,MXN,MYR,MZN,NAD,NGN,NOK,NZD,OMR,PEN,PHP,PKR,PLN,PYG,QAR,RON,RSD,RUB,SAR,SEK,SGD,SOS,THB,TND,TOP,TRY,TTD,TWD,UAH,UGX,USD,UYU,UZS,VND,XAF,YER,ZAR" }
afterpay_clearpay = { country = "AU,CA,GB,IN,JP,NZ,PH,SG,TH,US",currency = "AED,AMD,ARS,AUD,AZN,BAM,BDT,BGN,BHD,BMD,BND,BRL,BYN,CAD,CHF,CLP,CNY,COP,CRC,CZK,DKK,DOP,DZD,EGP,EUR,GBP,GEL,GHS,GTQ,HKD,HUF,IDR,INR,IQD,ISK,JOD,JPY,KES,KGS,KRW,KWD,KYD,KZT,LBP,LKR,MAD,MDL,MKD,MMK,MNT,MUR,MWK,MXN,MYR,MZN,NAD,NGN,NOK,NZD,OMR,PEN,PHP,PKR,PLN,PYG,QAR,RON,RSD,RUB,SAR,SEK,SGD,SOS,THB,TND,TOP,TRY,TTD,TWD,UAH,UGX,USD,UYU,UZS,VND,XAF,YER,ZAR" }
ideal = { country = "AU,CA,GB,IN,JP,NZ,PH,SG,TH,US",currency = "AED,AMD,ARS,AUD,AZN,BAM,BDT,BGN,BHD,BMD,BND,BRL,BYN,CAD,CHF,CLP,CNY,COP,CRC,CZK,DKK,DOP,DZD,EGP,EUR,GBP,GEL,GHS,GTQ,HKD,HUF,IDR,INR,IQD,ISK,JOD,JPY,KES,KGS,KRW,KWD,KYD,KZT,LBP,LKR,MAD,MDL,MKD,MMK,MNT,MUR,MWK,MXN,MYR,MZN,NAD,NGN,NOK,NZD,OMR,PEN,PHP,PKR,PLN,PYG,QAR,RON,RSD,RUB,SAR,SEK,SGD,SOS,THB,TND,TOP,TRY,TTD,TWD,UAH,UGX,USD,UYU,UZS,VND,XAF,YER,ZAR" }
giropay = { country = "AU,CA,GB,IN,JP,NZ,PH,SG,TH,US",currency = "AED,AMD,ARS,AUD,AZN,BAM,BDT,BGN,BHD,BMD,BND,BRL,BYN,CAD,CHF,CLP,CNY,COP,CRC,CZK,DKK,DOP,DZD,EGP,EUR,GBP,GEL,GHS,GTQ,HKD,HUF,IDR,INR,IQD,ISK,JOD,JPY,KES,KGS,KRW,KWD,KYD,KZT,LBP,LKR,MAD,MDL,MKD,MMK,MNT,MUR,MWK,MXN,MYR,MZN,NAD,NGN,NOK,NZD,OMR,PEN,PHP,PKR,PLN,PYG,QAR,RON,RSD,RUB,SAR,SEK,SGD,SOS,THB,TND,TOP,TRY,TTD,TWD,UAH,UGX,USD,UYU,UZS,VND,XAF,YER,ZAR" }
sofort = { country = "AU,CA,GB,IN,JP,NZ,PH,SG,TH,US",currency = "AED,AMD,ARS,AUD,AZN,BAM,BDT,BGN,BHD,BMD,BND,BRL,BYN,CAD,CHF,CLP,CNY,COP,CRC,CZK,DKK,DOP,DZD,EGP,EUR,GBP,GEL,GHS,GTQ,HKD,HUF,IDR,INR,IQD,ISK,JOD,JPY,KES,KGS,KRW,KWD,KYD,KZT,LBP,LKR,MAD,MDL,MKD,MMK,MNT,MUR,MWK,MXN,MYR,MZN,NAD,NGN,NOK,NZD,OMR,PEN,PHP,PKR,PLN,PYG,QAR,RON,RSD,RUB,SAR,SEK,SGD,SOS,THB,TND,TOP,TRY,TTD,TWD,UAH,UGX,USD,UYU,UZS,VND,XAF,YER,ZAR" }
eps = { country = "AU,CA,GB,IN,JP,NZ,PH,SG,TH,US",currency = "AED,AMD,ARS,AUD,AZN,BAM,BDT,BGN,BHD,BMD,BND,BRL,BYN,CAD,CHF,CLP,CNY,COP,CRC,CZK,DKK,DOP,DZD,EGP,EUR,GBP,GEL,GHS,GTQ,HKD,HUF,IDR,INR,IQD,ISK,JOD,JPY,KES,KGS,KRW,KWD,KYD,KZT,LBP,LKR,MAD,MDL,MKD,MMK,MNT,MUR,MWK,MXN,MYR,MZN,NAD,NGN,NOK,NZD,OMR,PEN,PHP,PKR,PLN,PYG,QAR,RON,RSD,RUB,SAR,SEK,SGD,SOS,THB,TND,TOP,TRY,TTD,TWD,UAH,UGX,USD,UYU,UZS,VND,XAF,YER,ZAR" }
apple_pay = { country = "AU, HK, JP, NZ, SG, TW, AT, BY, BE, BG, HR, CY, CZ, DK, EE, FO, FI, FR, GE, DE, GR, GL, GG, HU, IS, IE, IM, IT, KZ, JE, LV, LI, LT, LU, MT, MC, NL, NO, PL, PT, RO, SM, SK, SI, ES, SE, CH, UA, GB, VA, BR, IL, SA, AE, CA, US",currency = "EGP, MAD, ZAR, AUD, CNY, HKD, JPY, MYR, MNT, NZD, SGD, KRW, TWD, VND, AMD, EUR, AZN, BYN, BGN, CZK, DKK, GEL, GBP, HUF, ISK, KZT, CHF, MDL, NOK, PLN, RON, RSD, SEK, CHF, UAH, GBP, ARS, BRL, CLP, COP, CRC, DOP, USD, GTQ, MXN, PYG, PEN, UYU, BHD, JOD, KWD, OMR, QAR, SAR, AED, CAD" }
google_pay = { country = "AL, DZ, AO, AG, AR, AU, AT, AZ, BH, BY, BE, BR, BG, CA, CL, CO, HR, CZ, DK, DO, EG, EE, FI, FR, DE, GR, HK, HU, IN, ID, IE, IL, IT, JP, JO, KZ, KE, KW, LV, LB, LT, LU, MY, MX, NL, NZ, NO, OM, PK, PA, PE, PH, PL, PT, QA, RO, RU, SA, SG, SK, ZA, ES, LK, SE, CH, TW, TH, TR, UA, AE, GB, UY, VN",currency = "ALL, DZD, USD, ARS, AUD, EUR, AZN, BHD, BYN, BRL, BGN, CAD, CLP, COP, CZK, DKK, DOP, HKD, HUF, INR, IDR, JPY, JOD, KZT, KES, KWD, LBP, MYR, MXN, NZD, NOK, OMR, PKR, PEN, PHP, PLN, QAR, RON, RUB, SAR, SGD, ZAR, LKR, SEK, CHF, TWD, THB, TRY, UAH, AED, GBP, UYU, VND" }
paypal = { country = "AU,CA,GB,IN,JP,NZ,PH,SG,TH,US",currency = "AED,AMD,ARS,AUD,AZN,BAM,BDT,BGN,BHD,BMD,BND,BRL,BYN,CAD,CHF,CLP,CNY,COP,CRC,CZK,DKK,DOP,DZD,EGP,EUR,GBP,GEL,GHS,GTQ,HKD,HUF,IDR,INR,IQD,ISK,JOD,JPY,KES,KGS,KRW,KWD,KYD,KZT,LBP,LKR,MAD,MDL,MKD,MMK,MNT,MUR,MWK,MXN,MYR,MZN,NAD,NGN,NOK,NZD,OMR,PEN,PHP,PKR,PLN,PYG,QAR,RON,RSD,RUB,SAR,SEK,SGD,SOS,THB,TND,TOP,TRY,TTD,TWD,UAH,UGX,USD,UYU,UZS,VND,XAF,YER,ZAR" }


[pm_filters.checkout]
debit = { country = "AT,BE,BG,HR,CY,CZ,DK,EE,FI,FR,DE,GR,HU,IS,IE,IT,LV,LI,LT,LU,MT,NL,NO,PL,PT,RO,SK,SI,ES,SE,CH,GB,US,AU,HK,SG,SA,AE,BH,MX,AR,CL,CO,PE", currency = "AED,AFN,ALL,AMD,ANG,AOA,AUD,AWG,AZN,BAM,BBD,BDT,BGN,BHD,BIF,BMD,BND,BOB,BRL,BSD,BTN,BWP,BYN,BZD,CAD,CDF,CHF,CLP,CNY,COP,CRC,CUP,CVE,CZK,DJF,DKK,DOP,DZD,EGP,ERN,ETB,EUR,FJD,FKP,GBP,GEL,GHS,GIP,GMD,GNF,GTQ,GYD,HKD,HNL,HRK,HTG,HUF,IDR,ILS,INR,IQD,IRR,ISK,JMD,JOD,JPY,KES,KGS,KHR,KMF,KRW,KWD,KYD,KZT,LAK,LBP,LKR,LRD,LSL,LYD,MAD,MDL,MGA,MKD,MMK,MNT,MOP,MRU,MUR,MVR,MWK,MXN,MYR,MZN,NAD,NGN,NIO,NOK,NPR,NZD,OMR,PAB,PEN,PGK,PHP,PKR,PLN,PYG,QAR,RON,RSD,RUB,RWF,SAR,SBD,SCR,SDG,SEK,SGD,SHP,SLE,SLL,SOS,SRD,SSP,STN,SYP,SZL,THB,TJS,TMT,TND,TOP,TRY,TTD,TWD,TZS,UAH,UGX,USD,UYU,UZS,VES,VND,VUV,WST,XAF,XCD,XOF,XPF,YER,ZAR,ZMW,ZWL" }
credit = { country = "AT,BE,BG,HR,CY,CZ,DK,EE,FI,FR,DE,GR,HU,IS,IE,IT,LV,LI,LT,LU,MT,NL,NO,PL,PT,RO,SK,SI,ES,SE,CH,GB,US,AU,HK,SG,SA,AE,BH,MX,AR,CL,CO,PE", currency = "AED,AFN,ALL,AMD,ANG,AOA,AUD,AWG,AZN,BAM,BBD,BDT,BGN,BHD,BIF,BMD,BND,BOB,BRL,BSD,BTN,BWP,BYN,BZD,CAD,CDF,CHF,CLP,CNY,COP,CRC,CUP,CVE,CZK,DJF,DKK,DOP,DZD,EGP,ERN,ETB,EUR,FJD,FKP,GBP,GEL,GHS,GIP,GMD,GNF,GTQ,GYD,HKD,HNL,HRK,HTG,HUF,IDR,ILS,INR,IQD,IRR,ISK,JMD,JOD,JPY,KES,KGS,KHR,KMF,KRW,KWD,KYD,KZT,LAK,LBP,LKR,LRD,LSL,LYD,MAD,MDL,MGA,MKD,MMK,MNT,MOP,MRU,MUR,MVR,MWK,MXN,MYR,MZN,NAD,NGN,NIO,NOK,NPR,NZD,OMR,PAB,PEN,PGK,PHP,PKR,PLN,PYG,QAR,RON,RSD,RUB,RWF,SAR,SBD,SCR,SDG,SEK,SGD,SHP,SLE,SLL,SOS,SRD,SSP,STN,SYP,SZL,THB,TJS,TMT,TND,TOP,TRY,TTD,TWD,TZS,UAH,UGX,USD,UYU,UZS,VES,VND,VUV,WST,XAF,XCD,XOF,XPF,YER,ZAR,ZMW,ZWL" }
google_pay = { country = "AL, DZ, AS, AO, AG, AR, AU, AT, AZ, BH, BY, BE, BR, CA, BG, CL, CO, HR, DK, DO, EE, EG, FI, FR, DE, GR, HK, HU, IN, ID, IE, IL, IT, JP, JO, KZ, KE, KW, LV, LB, LT, LU, MY, MX, NL, NZ, NO, OM, PK, PA, PE, PH, PL, PT, QA, RO, SA, SG, SK, ZA, ES, LK, SE, CH, TH, TW, TR, UA, AE, US, UY, VN", currency = "AED, ALL, AOA, AUD, AZN, BGN, BHD, BRL, CAD, CHF, CLP, COP, CZK, DKK, DOP, DZD, EGP, EUR, GBP, HKD, HUF, IDR, ILS, INR, JPY, KES, KWD, KZT, LKR, MXN, MYR, NOK, NZD, OMR, PAB, PEN, PHP, PKR, PLN, QAR, RON, SAR, SEK, SGD, THB, TRY, TWD, UAH, USD, UYU, VND, XCD, ZAR" }
apple_pay = { country = "AM, AT, AZ, BY, BE, BG, HR, CY, DK, EE, FO, FI, FR, GE, DE, GR, GL, GG, HU, IS, IE, IM, IT, KZ, JE, LV, LI, LT, LU, MT, MD, MC, ME, NL, NO, PL, PT, RO, SM, RS, SK, SI, ES, SE, CH, UA, GB, VA, AU , HK, JP , MY , MN, NZ, SG, TW, VN, EG , MA, ZA, AR, BR, CL, CO, CR, DO, EC, SV, GT, HN, MX, PA, PY, PE, UY, BH, IL, JO, KW, OM,QA, SA, AE, CA", currency = "EGP, MAD, ZAR, AUD, CNY, HKD, JPY, MOP, MYR, MNT, NZD, SGD, KRW, TWD, VND, AMD, EUR, BGN, CZK, DKK, GEL, GBP, HUF, ISK, KZT, CHF, MDL, NOK, PLN, RON, RSD, SEK, UAH, BRL, COP, CRC, DOP, GTQ, HNL, MXN, PAB, PYG, PEN, BSD, UYU, BHD, ILS, JOD, KWD, OMR, QAR, SAR, AED, CAD, USD" }

[pm_filters.checkbook]
ach = { country = "US", currency = "USD" }

[pm_filters.nexixpay]
credit = { country = "AT,BE,CY,EE,FI,FR,DE,GR,IE,IT,LV,LT,LU,MT,NL,PT,SK,SI,ES,BG,HR,DK,GB,NO,PL,CZ,RO,SE,CH,HU,AU,BR,US", currency = "ARS,AUD,BHD,CAD,CLP,CNY,COP,HRK,CZK,DKK,HKD,HUF,INR,JPY,KZT,JOD,KRW,KWD,MYR,MXN,NGN,NOK,PHP,QAR,RUB,SAR,SGD,VND,ZAR,SEK,CHF,THB,AED,EGP,GBP,USD,TWD,BYN,RSD,AZN,RON,TRY,AOA,BGN,EUR,UAH,PLN,BRL" }
debit = { country = "AT,BE,CY,EE,FI,FR,DE,GR,IE,IT,LV,LT,LU,MT,NL,PT,SK,SI,ES,BG,HR,DK,GB,NO,PL,CZ,RO,SE,CH,HU,AU,BR,US", currency = "ARS,AUD,BHD,CAD,CLP,CNY,COP,HRK,CZK,DKK,HKD,HUF,INR,JPY,KZT,JOD,KRW,KWD,MYR,MXN,NGN,NOK,PHP,QAR,RUB,SAR,SGD,VND,ZAR,SEK,CHF,THB,AED,EGP,GBP,USD,TWD,BYN,RSD,AZN,RON,TRY,AOA,BGN,EUR,UAH,PLN,BRL" }

[pm_filters.square]
credit = { country = "AU,CA,FR,IE,JP,ES,GB,US", currency = "AED,AFN,ALL,AMD,ANG,AOA,ARS,AUD,AWG,AZN,BAM,BBD,BDT,BGN,BHD,BIF,BMD,BND,BOB,BRL,BSD,BTN,BWP,BZD,CAD,CDF,CHF,CLP,CNY,COP,CRC,CUP,CVE,CZK,DJF,DKK,DOP,DZD,EGP,ERN,ETB,EUR,FJD,FKP,GBP,GEL,GHS,GIP,GMD,GNF,GTQ,GYD,HKD,HNL,HRK,HTG,HUF,IDR,ILS,INR,IQD,IRR,ISK,JMD,JOD,JPY,KES,KGS,KHR,KMF,KPW,KRW,KWD,KYD,KZT,LAK,LBP,LKR,LRD,LSL,LYD,MAD,MDL,MGA,MKD,MMK,MNT,MOP,MUR,MVR,MWK,MXN,MYR,MZN,NAD,NGN,NIO,NOK,NPR,NZD,OMR,PAB,PEN,PGK,PHP,PKR,PLN,PYG,QAR,RON,RSD,RUB,RWF,SAR,SBD,SCR,SDG,SEK,SGD,SHP,SLE,SLL,SOS,SRD,SSP,SVC,SYP,SZL,THB,TJS,TMT,TND,TOP,TRY,TTD,TWD,TZS,UAH,UGX,USD,UYU,UZS,VND,VUV,WST,XAF,XCD,XOF,XPF,YER,ZAR,ZMW" }
debit = { country = "AU,CA,FR,IE,JP,ES,GB,US", currency = "AED,AFN,ALL,AMD,ANG,AOA,ARS,AUD,AWG,AZN,BAM,BBD,BDT,BGN,BHD,BIF,BMD,BND,BOB,BRL,BSD,BTN,BWP,BZD,CAD,CDF,CHF,CLP,CNY,COP,CRC,CUP,CVE,CZK,DJF,DKK,DOP,DZD,EGP,ERN,ETB,EUR,FJD,FKP,GBP,GEL,GHS,GIP,GMD,GNF,GTQ,GYD,HKD,HNL,HRK,HTG,HUF,IDR,ILS,INR,IQD,IRR,ISK,JMD,JOD,JPY,KES,KGS,KHR,KMF,KPW,KRW,KWD,KYD,KZT,LAK,LBP,LKR,LRD,LSL,LYD,MAD,MDL,MGA,MKD,MMK,MNT,MOP,MUR,MVR,MWK,MXN,MYR,MZN,NAD,NGN,NIO,NOK,NPR,NZD,OMR,PAB,PEN,PGK,PHP,PKR,PLN,PYG,QAR,RON,RSD,RUB,RWF,SAR,SBD,SCR,SDG,SEK,SGD,SHP,SLE,SLL,SOS,SRD,SSP,SVC,SYP,SZL,THB,TJS,TMT,TND,TOP,TRY,TTD,TWD,TZS,UAH,UGX,USD,UYU,UZS,VND,VUV,WST,XAF,XCD,XOF,XPF,YER,ZAR,ZMW" }

[pm_filters.iatapay]
upi_collect = { country = "IN", currency = "INR" }
upi_intent = { country = "IN", currency = "INR" }
ideal = { country = "NL", currency = "EUR" }
local_bank_redirect = { country = "AT,BE,EE,FI,FR,DE,IE,IT,LV,LT,LU,NL,PT,ES,GB,IN,HK,SG,TH,BR,MX,GH,VN,MY,PH,JO,AU,CO", currency = "EUR,GBP,INR,HKD,SGD,THB,BRL,MXN,GHS,VND,MYR,PHP,JOD,AUD,COP" }
duit_now = { country = "MY", currency = "MYR" }
fps = { country = "GB", currency = "GBP" }
prompt_pay = { country = "TH", currency = "THB" }
viet_qr = { country = "VN", currency = "VND" }

[pm_filters.coinbase]
crypto_currency = { country = "ZA,US,BR,CA,TR,SG,VN,GB,DE,FR,ES,PT,IT,NL,AU" }

[pm_filters.novalnet]
credit = { country = "AD,AE,AL,AM,AR,AT,AU,AZ,BA,BB,BD,BE,BG,BH,BI,BM,BN,BO,BR,BS,BW,BY,BZ,CA,CD,CH,CL,CN,CO,CR,CU,CY,CZ,DE,DJ,DK,DO,DZ,EE,EG,ET,ES,FI,FJ,FR,GB,GE,GH,GI,GM,GR,GT,GY,HK,HN,HR,HU,ID,IE,IL,IN,IS,IT,JM,JO,JP,KE,KH,KR,KW,KY,KZ,LB,LK,LT,LV,LY,MA,MC,MD,ME,MG,MK,MN,MO,MT,MV,MW,MX,MY,NG,NI,NO,NP,NL,NZ,OM,PA,PE,PG,PH,PK,PL,PT,PY,QA,RO,RS,RU,RW,SA,SB,SC,SE,SG,SH,SI,SK,SL,SO,SM,SR,ST,SV,SY,TH,TJ,TN,TO,TR,TW,TZ,UA,UG,US,UY,UZ,VE,VA,VN,VU,WS,CF,AG,DM,GD,KN,LC,VC,YE,ZA,ZM", currency = "AED,ALL,AMD,ARS,AUD,AZN,BAM,BBD,BDT,BGN,BHD,BIF,BMD,BND,BOB,BRL,BSD,BWP,BYN,BZD,CAD,CDF,CHF,CLP,CNY,COP,CRC,CUP,CZK,DJF,DKK,DOP,DZD,EGP,ETB,EUR,FJD,GBP,GEL,GHS,GIP,GMD,GTQ,GYD,HKD,HNL,HRK,HUF,IDR,ILS,INR,ISK,JMD,JOD,JPY,KES,KHR,KRW,KWD,KYD,KZT,LBP,LKR,LYD,MAD,MDL,MGA,MKD,MNT,MOP,MVR,MWK,MXN,MYR,NGN,NIO,NOK,NPR,NZD,OMR,PAB,PEN,PGK,PHP,PKR,PLN,PYG,QAR,RON,RSD,RUB,RWF,SAR,SBD,SCR,SEK,SGD,SHP,SLL,SOS,SRD,STN,SVC,SYP,THB,TJS,TND,TOP,TRY,TWD,TZS,UAH,UGX,USD,UYU,UZS,VES,VND,VUV,WST,XAF,XCD,YER,ZAR,ZMW" }
debit = { country = "AD,AE,AL,AM,AR,AT,AU,AZ,BA,BB,BD,BE,BG,BH,BI,BM,BN,BO,BR,BS,BW,BY,BZ,CA,CD,CH,CL,CN,CO,CR,CU,CY,CZ,DE,DJ,DK,DO,DZ,EE,EG,ET,ES,FI,FJ,FR,GB,GE,GH,GI,GM,GR,GT,GY,HK,HN,HR,HU,ID,IE,IL,IN,IS,IT,JM,JO,JP,KE,KH,KR,KW,KY,KZ,LB,LK,LT,LV,LY,MA,MC,MD,ME,MG,MK,MN,MO,MT,MV,MW,MX,MY,NG,NI,NO,NP,NL,NZ,OM,PA,PE,PG,PH,PK,PL,PT,PY,QA,RO,RS,RU,RW,SA,SB,SC,SE,SG,SH,SI,SK,SL,SO,SM,SR,ST,SV,SY,TH,TJ,TN,TO,TR,TW,TZ,UA,UG,US,UY,UZ,VE,VA,VN,VU,WS,CF,AG,DM,GD,KN,LC,VC,YE,ZA,ZM", currency = "AED,ALL,AMD,ARS,AUD,AZN,BAM,BBD,BDT,BGN,BHD,BIF,BMD,BND,BOB,BRL,BSD,BWP,BYN,BZD,CAD,CDF,CHF,CLP,CNY,COP,CRC,CUP,CZK,DJF,DKK,DOP,DZD,EGP,ETB,EUR,FJD,GBP,GEL,GHS,GIP,GMD,GTQ,GYD,HKD,HNL,HRK,HUF,IDR,ILS,INR,ISK,JMD,JOD,JPY,KES,KHR,KRW,KWD,KYD,KZT,LBP,LKR,LYD,MAD,MDL,MGA,MKD,MNT,MOP,MVR,MWK,MXN,MYR,NGN,NIO,NOK,NPR,NZD,OMR,PAB,PEN,PGK,PHP,PKR,PLN,PYG,QAR,RON,RSD,RUB,RWF,SAR,SBD,SCR,SEK,SGD,SHP,SLL,SOS,SRD,STN,SVC,SYP,THB,TJS,TND,TOP,TRY,TWD,TZS,UAH,UGX,USD,UYU,UZS,VES,VND,VUV,WST,XAF,XCD,YER,ZAR,ZMW" }
apple_pay = { country = "EG, MA, ZA, CN, HK, JP, MY, MN, SG, KR, VN, AT, BE, BG, HR, CY, CZ, DK, EE, FI, FR, GE, DE, GR, GL, HU, IS, IE, IT, LV, LI, LT, LU, MT, MD, MC, ME, NL, NO, PL, PT, RO, SM, RS, SK, SI, ES, SE, CH, UA, GB, VA, CA, US, BH, IL, JO, KW, OM, QA, SA, AE, AR, BR, CL, CO, CR, SV, GT, MX, PY, PE, UY, BS, DO, AM, KZ, NZ", currency = "EGP, MAD, ZAR, AUD, CNY, HKD, JPY, MOP, MYR, MNT, NZD, SGD, KRW, TWD, VND, AMD, EUR, AZN, BGN, CZK, DKK, GEL, GBP, HUF, ISK, KZT, CHF, MDL, NOK, PLN, RON, RSD, SEK, UAH, ARS, BRL, CLP, COP, CRC, DOP, USD, GTQ, HNL, MXN, PAB, PYG, PEN, BSD, UYU, BHD, ILS, JOD, KWD, OMR, QAR, SAR, AED, CAD" }
google_pay = { country = "AO, EG, KE, ZA, AR, BR, CL, CO, MX, PE, UY, AG, DO, AE, TR, SA, QA, OM, LB, KW, JO, IL, BH, KZ, VN, TH, SG, MY, JP, HK, LK, IN, US, CA, GB, UA, CH, SE, ES, SK, PT, RO, PL, NO, NL, LU, LT, LV, IE, IT, HU, GR, DE, FR, FI, EE, DK, CZ, HR, BG, BE, AT, AL", currency = "ALL, DZD, USD, XCD, ARS, AUD, EUR, AZN, BHD, BRL, BGN, CAD, CLP, COP, CZK, DKK, DOP, EGP, HKD, HUF, INR, IDR, ILS, JPY, JOD, KZT, KES, KWD, LBP, MYR, MXN, NZD, NOK, OMR, PKR, PAB, PEN, PHP, PLN, QAR, RON, RUB, SAR, SGD, ZAR, LKR, SEK, CHF, TWD, THB, TRY, UAH, AED, GBP, UYU, VND" }
paypal = { country = "AD,AE,AL,AM,AR,AT,AU,AZ,BA,BB,BD,BE,BG,BH,BI,BM,BN,BO,BR,BS,BW,BY,BZ,CA,CD,CH,CL,CN,CO,CR,CU,CY,CZ,DE,DJ,DK,DO,DZ,EE,EG,ET,ES,FI,FJ,FR,GB,GE,GH,GI,GM,GR,GT,GY,HK,HN,HR,HU,ID,IE,IL,IN,IS,IT,JM,JO,JP,KE,KH,KR,KW,KY,KZ,LB,LK,LT,LV,LY,MA,MC,MD,ME,MG,MK,MN,MO,MT,MV,MW,MX,MY,NG,NI,NO,NP,NL,NZ,OM,PA,PE,PG,PH,PK,PL,PT,PY,QA,RO,RS,RU,RW,SA,SB,SC,SE,SG,SH,SI,SK,SL,SO,SM,SR,ST,SV,SY,TH,TJ,TN,TO,TR,TW,TZ,UA,UG,US,UY,UZ,VE,VA,VN,VU,WS,CF,AG,DM,GD,KN,LC,VC,YE,ZA,ZM", currency = "AED,ALL,AMD,ARS,AUD,AZN,BAM,BBD,BDT,BGN,BHD,BIF,BMD,BND,BOB,BRL,BSD,BWP,BYN,BZD,CAD,CDF,CHF,CLP,CNY,COP,CRC,CUP,CZK,DJF,DKK,DOP,DZD,EGP,ETB,EUR,FJD,GBP,GEL,GHS,GIP,GMD,GTQ,GYD,HKD,HNL,HRK,HUF,IDR,ILS,INR,ISK,JMD,JOD,JPY,KES,KHR,KRW,KWD,KYD,KZT,LBP,LKR,LYD,MAD,MDL,MGA,MKD,MNT,MOP,MVR,MWK,MXN,MYR,NGN,NIO,NOK,NPR,NZD,OMR,PAB,PEN,PGK,PHP,PKR,PLN,PYG,QAR,RON,RSD,RUB,RWF,SAR,SBD,SCR,SEK,SGD,SHP,SLL,SOS,SRD,STN,SVC,SYP,THB,TJS,TND,TOP,TRY,TWD,TZS,UAH,UGX,USD,UYU,UZS,VES,VND,VUV,WST,XAF,XCD,YER,ZAR,ZMW" }

[pm_filters.braintree]
credit = { country = "AD,AT,AU,BE,BG,CA,CH,CY,CZ,DE,DK,EE,ES,FI,FR,GB,GG,GI,GR,HK,HR,HU,IE,IM,IT,JE,LI,LT,LU,LV,MT,MC,MY,NL,NO,NZ,PL,PT,RO,SE,SG,SI,SK,SM,US", currency = "AED,AMD,AOA,ARS,AUD,AWG,AZN,BAM,BBD,BDT,BGN,BIF,BMD,BND,BOB,BRL,BSD,BWP,BYN,BZD,CAD,CHF,CLP,CNY,COP,CRC,CVE,CZK,DJF,DKK,DOP,DZD,EGP,ETB,EUR,FJD,FKP,GBP,GEL,GHS,GIP,GMD,GNF,GTQ,GYD,HKD,HNL,HRK,HTG,HUF,IDR,ILS,INR,ISK,JMD,JPY,KES,KGS,KHR,KMF,KRW,KYD,KZT,LAK,LBP,LKR,LRD,LSL,MAD,MDL,MKD,MNT,MOP,MUR,MVR,MWK,MXN,MYR,MZN,NAD,NGN,NIO,NOK,NPR,NZD,PAB,PEN,PGK,PHP,PKR,PLN,PYG,QAR,RON,RSD,RUB,RWF,SAR,SBD,SCR,SEK,SGD,SHP,SLL,SOS,SRD,STD,SVC,SYP,SZL,THB,TJS,TOP,TRY,TTD,TWD,TZS,UAH,UGX,USD,UYU,UZS,VES,VND,VUV,WST,XAF,XCD,XOF,XPF,YER,ZAR,ZMW,ZWL"}
debit = { country = "AD,AT,AU,BE,BG,CA,CH,CY,CZ,DE,DK,EE,ES,FI,FR,GB,GG,GI,GR,HK,HR,HU,IE,IM,IT,JE,LI,LT,LU,LV,MT,MC,MY,NL,NO,NZ,PL,PT,RO,SE,SG,SI,SK,SM,US", currency = "AED,AMD,AOA,ARS,AUD,AWG,AZN,BAM,BBD,BDT,BGN,BIF,BMD,BND,BOB,BRL,BSD,BWP,BYN,BZD,CAD,CHF,CLP,CNY,COP,CRC,CVE,CZK,DJF,DKK,DOP,DZD,EGP,ETB,EUR,FJD,FKP,GBP,GEL,GHS,GIP,GMD,GNF,GTQ,GYD,HKD,HNL,HRK,HTG,HUF,IDR,ILS,INR,ISK,JMD,JPY,KES,KGS,KHR,KMF,KRW,KYD,KZT,LAK,LBP,LKR,LRD,LSL,MAD,MDL,MKD,MNT,MOP,MUR,MVR,MWK,MXN,MYR,MZN,NAD,NGN,NIO,NOK,NPR,NZD,PAB,PEN,PGK,PHP,PKR,PLN,PYG,QAR,RON,RSD,RUB,RWF,SAR,SBD,SCR,SEK,SGD,SHP,SLL,SOS,SRD,STD,SVC,SYP,SZL,THB,TJS,TOP,TRY,TTD,TWD,TZS,UAH,UGX,USD,UYU,UZS,VES,VND,VUV,WST,XAF,XCD,XOF,XPF,YER,ZAR,ZMW,ZWL"}

[pm_filters.facilitapay]
pix = { country = "BR", currency = "BRL" }

[pm_filters.helcim]
credit = { country = "US, CA", currency = "USD, CAD" }
debit = { country = "US, CA", currency = "USD, CAD" }

[pm_filters.globalpay]
credit = { country = "AF,AX,AL,DZ,AS,AD,AO,AI,AQ,AG,AR,AM,AW,AU,AT,AZ,BS,BH,BD,BB,BY,BE,BZ,BJ,BM,BT,BO,BQ,BA,BW,BV,BR,IO,BN,BG,BF,BI,KH,CM,CA,CV,KY,CF,TD,CL,CN,CX,CC,CO,KM,CG,CD,CK,CR,CI,HR,CU,CW,CY,CZ,DK,DJ,DM,DO,EC,EG,SV,GQ,ER,EE,SZ,ET,FK,FO,FJ,FI,FR,GF,PF,TF,GA,GM,GE,DE,GH,GI,GR,GL,GD,GP,GU,GT,GG,GN,GW,GY,HT,HM,VA,HN,HK,HU,IS,IN,ID,IR,IQ,IE,IM,IL,IT,JM,JP,JE,JO,KZ,KE,KI,KP,KR,KW,KG,LA,LV,LB,LS,LR,LY,LI,LT,LU,MO,MK,MG,MW,MY,MV,ML,MT,MH,MQ,MR,MU,YT,MX,FM,MD,MC,MN,ME,MS,MA,MZ,MM,NA,NR,NP,NL,NC,NZ,NI,NE,NG,NU,NF,MP,NO,OM,PK,PW,PS,PA,PG,PY,PE,PH,PN,PL,PT,PR,QA,RE,RO,RU,RW,BL,SH,KN,LC,MF,PM,VC,WS,SM,ST,SA,SN,RS,SC,SL,SG,SX,SK,SI,SB,SO,ZA,GS,SS,ES,LK,SD,SR,SJ,SE,CH,SY,TW,TJ,TZ,TH,TL,TG,TK,TO,TT,TN,TR,TM,TC,TV,UG,UA,AE,GB,US,UM,UY,UZ,VU,VE,VN,VG,VI,WF,EH,YE,ZM,ZW", currency = "AFN,DZD,ARS,AMD,AWG,AUD,AZN,BSD,BHD,THB,PAB,BBD,BYN,BZD,BMD,BOB,BRL,BND,BGN,BIF,CVE,CAD,CLP,COP,KMF,CDF,NIO,CRC,CUP,CZK,GMD,DKK,MKD,DJF,DOP,VND,XCD,EGP,SVC,ETB,EUR,FKP,FJD,HUF,GHS,GIP,HTG,PYG,GNF,GYD,HKD,UAH,ISK,INR,IRR,IQD,JMD,JOD,KES,PGK,HRK,KWD,AOA,MMK,LAK,GEL,LBP,ALL,HNL,SLL,LRD,LYD,SZL,LSL,MGA,MWK,MYR,MUR,MXN,MDL,MAD,MZN,NGN,ERN,NAD,NPR,ANG,ILS,TWD,NZD,BTN,KPW,NOK,TOP,PKR,MOP,UYU,PHP,GBP,BWP,QAR,GTQ,ZAR,OMR,KHR,RON,MVR,IDR,RUB,RWF,SHP,SAR,RSD,SCR,SGD,PEN,SBD,KGS,SOS,TJS,SSP,LKR,SDG,SRD,SEK,CHF,SYP,BDT,WST,TZS,KZT,TTD,MNT,TND,TRY,TMT,AED,UGX,USD,UZS,VUV,KRW,YER,JPY,CNY,ZMW,ZWL,PLN,CLF,STD,CUC" }
debit = { country = "AF,AX,AL,DZ,AS,AD,AO,AI,AQ,AG,AR,AM,AW,AU,AT,AZ,BS,BH,BD,BB,BY,BE,BZ,BJ,BM,BT,BO,BQ,BA,BW,BV,BR,IO,BN,BG,BF,BI,KH,CM,CA,CV,KY,CF,TD,CL,CN,CX,CC,CO,KM,CG,CD,CK,CR,CI,HR,CU,CW,CY,CZ,DK,DJ,DM,DO,EC,EG,SV,GQ,ER,EE,SZ,ET,FK,FO,FJ,FI,FR,GF,PF,TF,GA,GM,GE,DE,GH,GI,GR,GL,GD,GP,GU,GT,GG,GN,GW,GY,HT,HM,VA,HN,HK,HU,IS,IN,ID,IR,IQ,IE,IM,IL,IT,JM,JP,JE,JO,KZ,KE,KI,KP,KR,KW,KG,LA,LV,LB,LS,LR,LY,LI,LT,LU,MO,MK,MG,MW,MY,MV,ML,MT,MH,MQ,MR,MU,YT,MX,FM,MD,MC,MN,ME,MS,MA,MZ,MM,NA,NR,NP,NL,NC,NZ,NI,NE,NG,NU,NF,MP,NO,OM,PK,PW,PS,PA,PG,PY,PE,PH,PN,PL,PT,PR,QA,RE,RO,RU,RW,BL,SH,KN,LC,MF,PM,VC,WS,SM,ST,SA,SN,RS,SC,SL,SG,SX,SK,SI,SB,SO,ZA,GS,SS,ES,LK,SD,SR,SJ,SE,CH,SY,TW,TJ,TZ,TH,TL,TG,TK,TO,TT,TN,TR,TM,TC,TV,UG,UA,AE,GB,US,UM,UY,UZ,VU,VE,VN,VG,VI,WF,EH,YE,ZM,ZW", currency = "AFN,DZD,ARS,AMD,AWG,AUD,AZN,BSD,BHD,THB,PAB,BBD,BYN,BZD,BMD,BOB,BRL,BND,BGN,BIF,CVE,CAD,CLP,COP,KMF,CDF,NIO,CRC,CUP,CZK,GMD,DKK,MKD,DJF,DOP,VND,XCD,EGP,SVC,ETB,EUR,FKP,FJD,HUF,GHS,GIP,HTG,PYG,GNF,GYD,HKD,UAH,ISK,INR,IRR,IQD,JMD,JOD,KES,PGK,HRK,KWD,AOA,MMK,LAK,GEL,LBP,ALL,HNL,SLL,LRD,LYD,SZL,LSL,MGA,MWK,MYR,MUR,MXN,MDL,MAD,MZN,NGN,ERN,NAD,NPR,ANG,ILS,TWD,NZD,BTN,KPW,NOK,TOP,PKR,MOP,UYU,PHP,GBP,BWP,QAR,GTQ,ZAR,OMR,KHR,RON,MVR,IDR,RUB,RWF,SHP,SAR,RSD,SCR,SGD,PEN,SBD,KGS,SOS,TJS,SSP,LKR,SDG,SRD,SEK,CHF,SYP,BDT,WST,TZS,KZT,TTD,MNT,TND,TRY,TMT,AED,UGX,USD,UZS,VUV,KRW,YER,JPY,CNY,ZMW,ZWL,PLN,CLF,STD,CUC" }
eps = { country = "AT", currency = "EUR" }
giropay = { country = "DE", currency = "EUR" }
ideal = { country = "NL", currency = "EUR" }
sofort = { country = "AT,BE,DE,ES,IT,NL", currency = "EUR" }

[pm_filters.jpmorgan]
debit = { country = "CA, GB, US, AT, BE, BG, HR, CY, CZ, DK, EE, FI, FR, DE, GR, HU, IE, IT, LV, LT, LU, MT, NL, PL, PT, RO, SK, SI, ES, SE", currency = "USD, EUR, GBP, AUD, NZD, SGD, CAD, JPY, HKD, KRW, TWD, MXN, BRL, DKK, NOK, ZAR, SEK, CHF, CZK, PLN, TRY, AFN, ALL, DZD, AOA, ARS, AMD, AWG, AZN, BSD, BDT, BBD, BYN, BZD, BMD, BOB, BAM, BWP, BND, BGN, BIF, BTN, XOF, XAF, XPF, KHR, CVE, KYD, CLP, CNY, COP, KMF, CDF, CRC, HRK, DJF, DOP, XCD, EGP, ETB, FKP, FJD, GMD, GEL, GHS, GIP, GTQ, GYD, HTG, HNL, HUF, ISK, INR, IDR, ILS, JMD, KZT, KES, LAK, LBP, LSL, LRD, MOP, MKD, MGA, MWK, MYR, MVR, MRU, MUR, MDL, MNT, MAD, MZN, MMK, NAD, NPR, ANG, PGK, NIO, NGN, PKR, PAB, PYG, PEN, PHP, QAR, RON, RWF, SHP, WST, STN, SAR, RSD, SCR, SLL, SBD, SOS, LKR, SRD, SZL, TJS, TZS, THB, TOP, TTD, UGX, UAH, AED, UYU, UZS, VUV, VND, YER, ZMW" }
credit = { country = "CA, GB, US, AT, BE, BG, HR, CY, CZ, DK, EE, FI, FR, DE, GR, HU, IE, IT, LV, LT, LU, MT, NL, PL, PT, RO, SK, SI, ES, SE", currency = "USD, EUR, GBP, AUD, NZD, SGD, CAD, JPY, HKD, KRW, TWD, MXN, BRL, DKK, NOK, ZAR, SEK, CHF, CZK, PLN, TRY, AFN, ALL, DZD, AOA, ARS, AMD, AWG, AZN, BSD, BDT, BBD, BYN, BZD, BMD, BOB, BAM, BWP, BND, BGN, BIF, BTN, XOF, XAF, XPF, KHR, CVE, KYD, CLP, CNY, COP, KMF, CDF, CRC, HRK, DJF, DOP, XCD, EGP, ETB, FKP, FJD, GMD, GEL, GHS, GIP, GTQ, GYD, HTG, HNL, HUF, ISK, INR, IDR, ILS, JMD, KZT, KES, LAK, LBP, LSL, LRD, MOP, MKD, MGA, MWK, MYR, MVR, MRU, MUR, MDL, MNT, MAD, MZN, MMK, NAD, NPR, ANG, PGK, NIO, NGN, PKR, PAB, PYG, PEN, PHP, QAR, RON, RWF, SHP, WST, STN, SAR, RSD, SCR, SLL, SBD, SOS, LKR, SRD, SZL, TJS, TZS, THB, TOP, TTD, UGX, UAH, AED, UYU, UZS, VUV, VND, YER, ZMW" }

[pm_filters.bitpay]
crypto_currency = { country = "US, CA, GB, AT, BE, BG, HR, CY, CZ, DK, EE, FI, FR, DE, GR, HU, IE, IT, LV, LT, LU, MT, NL, PL, PT, RO, SK, SI, ES, SE", currency = "USD, AUD, CAD, GBP, MXN, NZD, CHF, EUR"}

[pm_filters.paybox]
debit = { country = "FR", currency = "CAD, AUD, EUR, USD" }
credit = { country = "FR", currency = "CAD, AUD, EUR, USD" }

[pm_filters.payload]
debit = { currency = "USD,CAD" }
credit = { currency = "USD,CAD" }

[pm_filters.digitalvirgo]
direct_carrier_billing = {country = "MA, CM, ZA, EG, SN, DZ, TN, ML, GN, GH, LY, GA, CG, MG, BW, SD, NG, ID, SG, AZ, TR, FR, ES, PL, GB, PT, DE, IT, BE, IE, SK, GR, NL, CH, BR, MX, AR, CL, AE, IQ, KW, BH, SA, QA, PS, JO, OM, RU" , currency = "MAD, XOF, XAF, ZAR, EGP, DZD, TND, GNF, GHS, LYD, XAF, CDF, MGA, BWP, SDG, NGN, IDR, SGD, RUB, AZN, TRY, EUR, PLN, GBP, CHF, BRL, MXN, ARS, CLP, AED, IQD, KWD, BHD, SAR, QAR, ILS, JOD, OMR" }

[pm_filters.payu]
debit = { country = "AE, AF, AL, AM, CW, AO, AR, AU, AW, AZ, BA, BB, BG, BH, BI, BM, BN, BO, BR, BS, BW, BY, BZ, CA, CD, LI, CL, CN, CO, CR, CV, CZ, DJ, DK, DO, DZ, EG, ET, AD, FJ, FK, GG, GE, GH, GI, GM, GN, GT, GY, HK, HN, HR, HT, HU, ID, IL, IQ, IS, JM, JO, JP, KG, KH, KM, KR, KW, KY, KZ, LA, LB, LR, LS, MA, MD, MG, MK, MN, MO, MR, MV, MW, MX, MY, MZ, NA, NG, NI, BV, CK, OM, PA, PE, PG, PL, PY, QA, RO, RS, RW, SA, SB, SC, SE, SG, SH, SO, SR, SV, SZ, TH, TJ, TM, TN, TO, TR, TT, TW, TZ, UG, AS, UY, UZ, VE, VN, VU, WS, CM, AI, BJ, PF, YE, ZA, ZM, ZW", currency = "AED, AFN, ALL, AMD, ANG, AOA, ARS, AUD, AWG, AZN, BAM, BBD, BGN, BHD, BIF, BMD, BND, BOB, BRL, BSD, BWP, BYN, BZD, CAD, CDF, CHF, CLP, CNY, COP, CRC, CVE, CZK, DJF, DKK, DOP, DZD, EGP, ETB, EUR, FJD, FKP, GBP, GEL, GHS, GIP, GMD, GNF, GTQ, GYD, HKD, HNL, HRK, HTG, HUF, IDR, ILS, IQD, ISK, JMD, JOD, JPY, KGS, KHR, KMF, KRW, KWD, KYD, KZT, LAK, LBP, LRD, LSL, MAD, MDL, MGA, MKD, MNT, MOP, MRU, MVR, MWK, MXN, MYR, MZN, NAD, NGN, NIO, NOK, NZD, OMR, PAB, PEN, PGK, PLN, PYG, QAR, RON, RSD, RWF, SAR, SBD, SCR, SEK, SGD, SHP, SOS, SRD, SVC, SZL, THB, TJS, TMT, TND, TOP, TRY, TTD, TWD, TZS, UGX, USD, UYU, UZS, VES, VND, VUV, WST, XAF, XCD, XOF, XPF, YER, ZAR, ZMW, ZWL" }
credit = { country = "AE, AF, AL, AM, CW, AO, AR, AU, AW, AZ, BA, BB, BG, BH, BI, BM, BN, BO, BR, BS, BW, BY, BZ, CA, CD, LI, CL, CN, CO, CR, CV, CZ, DJ, DK, DO, DZ, EG, ET, AD, FJ, FK, GG, GE, GH, GI, GM, GN, GT, GY, HK, HN, HR, HT, HU, ID, IL, IQ, IS, JM, JO, JP, KG, KH, KM, KR, KW, KY, KZ, LA, LB, LR, LS, MA, MD, MG, MK, MN, MO, MR, MV, MW, MX, MY, MZ, NA, NG, NI, BV, CK, OM, PA, PE, PG, PL, PY, QA, RO, RS, RW, SA, SB, SC, SE, SG, SH, SO, SR, SV, SZ, TH, TJ, TM, TN, TO, TR, TT, TW, TZ, UG, AS, UY, UZ, VE, VN, VU, WS, CM, AI, BJ, PF, YE, ZA, ZM, ZW", currency = "AED, AFN, ALL, AMD, ANG, AOA, ARS, AUD, AWG, AZN, BAM, BBD, BGN, BHD, BIF, BMD, BND, BOB, BRL, BSD, BWP, BYN, BZD, CAD, CDF, CHF, CLP, CNY, COP, CRC, CVE, CZK, DJF, DKK, DOP, DZD, EGP, ETB, EUR, FJD, FKP, GBP, GEL, GHS, GIP, GMD, GNF, GTQ, GYD, HKD, HNL, HRK, HTG, HUF, IDR, ILS, IQD, ISK, JMD, JOD, JPY, KGS, KHR, KMF, KRW, KWD, KYD, KZT, LAK, LBP, LRD, LSL, MAD, MDL, MGA, MKD, MNT, MOP, MRU, MVR, MWK, MXN, MYR, MZN, NAD, NGN, NIO, NOK, NZD, OMR, PAB, PEN, PGK, PLN, PYG, QAR, RON, RSD, RWF, SAR, SBD, SCR, SEK, SGD, SHP, SOS, SRD, SVC, SZL, THB, TJS, TMT, TND, TOP, TRY, TTD, TWD, TZS, UGX, USD, UYU, UZS, VES, VND, VUV, WST, XAF, XCD, XOF, XPF, YER, ZAR, ZMW, ZWL" }
google_pay = { country = "AL, DZ, AS, AO, AR, AU, AZ, BH, BY, BR, BG, CA, CL, CO, HR, CZ, DK, DO, EG, HK, HU, ID, IN, IL, JP, JO, KZ, KW, LB, MY, MX, OM, PA, PE, PL, QA, RO, SA, SG, SE, TW, TH, TR, AE, UY, VN", currency = "ALL, DZD, USD, AOA, XCD, ARS, AUD, EUR, AZN, BHD, BYN, BRL, BGN, CAD, CLP, COP, CZK, DKK, DOP, EGP, HKD, HUF, INR, IDR, ILS, JPY, JOD, KZT, KWD, LBP, MYR, MXN, NZD, NOK, OMR, PAB, PEN, PLN, QAR, RON, SAR, SGD, ZAR, SEK, CHF, TWD, THB, TRY, UAH, AED, GBP, UYU, VND" }

[pm_filters.klarna]
klarna = { country = "AU,AT,BE,CA,CZ,DK,FI,FR,DE,GR,IE,IT,NL,NZ,NO,PL,PT,ES,SE,CH,GB,US", currency = "AUD,EUR,EUR,CAD,CZK,DKK,EUR,EUR,EUR,EUR,EUR,EUR,EUR,NZD,NOK,PLN,EUR,EUR,SEK,CHF,GBP,USD" }

[pm_filters.flexiti]
flexiti = { country = "CA", currency = "CAD" }

[pm_filters.mifinity]
mifinity = { country = "BR,CN,SG,MY,DE,CH,DK,GB,ES,AD,GI,FI,FR,GR,HR,IT,JP,MX,AR,CO,CL,PE,VE,UY,PY,BO,EC,GT,HN,SV,NI,CR,PA,DO,CU,PR,NL,NO,PL,PT,SE,RU,TR,TW,HK,MO,AX,AL,DZ,AS,AO,AI,AG,AM,AW,AU,AT,AZ,BS,BH,BD,BB,BE,BZ,BJ,BM,BT,BQ,BA,BW,IO,BN,BG,BF,BI,KH,CM,CA,CV,KY,CF,TD,CX,CC,KM,CG,CK,CI,CW,CY,CZ,DJ,DM,EG,GQ,ER,EE,ET,FK,FO,FJ,GF,PF,TF,GA,GM,GE,GH,GL,GD,GP,GU,GG,GN,GW,GY,HT,HM,VA,IS,IN,ID,IE,IM,IL,JE,JO,KZ,KE,KI,KW,KG,LA,LV,LB,LS,LI,LT,LU,MK,MG,MW,MV,ML,MT,MH,MQ,MR,MU,YT,FM,MD,MC,MN,ME,MS,MA,MZ,NA,NR,NP,NC,NZ,NE,NG,NU,NF,MP,OM,PK,PW,PS,PG,PH,PN,QA,RE,RO,RW,BL,SH,KN,LC,MF,PM,VC,WS,SM,ST,SA,SN,RS,SC,SL,SX,SK,SI,SB,SO,ZA,GS,KR,LK,SR,SJ,SZ,TH,TL,TG,TK,TO,TT,TN,TM,TC,TV,UG,UA,AE,UZ,VU,VN,VG,VI,WF,EH,ZM", currency = "AUD,CAD,CHF,CNY,CZK,DKK,EUR,GBP,INR,JPY,NOK,NZD,PLN,RUB,SEK,ZAR,USD,EGP,UYU,UZS" }

[pm_filters.zen]
credit = { not_available_flows = { capture_method = "manual" } }
debit = { not_available_flows = { capture_method = "manual" } }
boleto = { country = "BR", currency = "BRL" }
efecty = { country = "CO", currency = "COP" }
multibanco = { country = "PT", currency = "EUR" }
pago_efectivo = { country = "PE", currency = "PEN" }
pse = { country = "CO", currency = "COP" }
pix = { country = "BR", currency = "BRL" }
red_compra = { country = "CL", currency = "CLP" }
red_pagos = { country = "UY", currency = "UYU" }

[pm_filters.zsl]
local_bank_transfer = { country = "CN", currency = "CNY" }

[pm_filters.aci]
credit = { country = "AD,AE,AT,BE,BG,CH,CN,CO,CR,CY,CZ,DE,DK,DO,EE,EG,ES,ET,FI,FR,GB,GH,GI,GR,GT,HN,HK,HR,HU,ID,IE,IS,IT,JP,KH,LA,LI,LT,LU,LY,MK,MM,MX,MY,MZ,NG,NZ,OM,PA,PE,PK,PL,PT,QA,RO,SA,SN,SE,SI,SK,SV,TH,UA,US,UY,VN,ZM", currency = "AED,ALL,ARS,BGN,CHF,CLP,CNY,COP,CRC,CZK,DKK,DOP,EGP,EUR,GBP,GHS,HKD,HNL,HRK,HUF,IDR,ILS,ISK,JPY,KHR,KPW,LAK,LKR,MAD,MKD,MMK,MXN,MYR,MZN,NGN,NOK,NZD,OMR,PAB,PEN,PHP,PKR,PLN,QAR,RON,RSD,SAR,SEK,SGD,THB,TRY,TWD,UAH,USD,UYU,VND,ZAR,ZMW" }
debit = { country = "AD,AE,AT,BE,BG,CH,CN,CO,CR,CY,CZ,DE,DK,DO,EE,EG,ES,ET,FI,FR,GB,GH,GI,GR,GT,HN,HK,HR,HU,ID,IE,IS,IT,JP,KH,LA,LI,LT,LU,LY,MK,MM,MX,MY,MZ,NG,NZ,OM,PA,PE,PK,PL,PT,QA,RO,SA,SN,SE,SI,SK,SV,TH,UA,US,UY,VN,ZM", currency = "AED,ALL,ARS,BGN,CHF,CLP,CNY,COP,CRC,CZK,DKK,DOP,EGP,EUR,GBP,GHS,HKD,HNL,HRK,HUF,IDR,ILS,ISK,JPY,KHR,KPW,LAK,LKR,MAD,MKD,MMK,MXN,MYR,MZN,NGN,NOK,NZD,OMR,PAB,PEN,PHP,PKR,PLN,QAR,RON,RSD,SAR,SEK,SGD,THB,TRY,TWD,UAH,USD,UYU,VND,ZAR,ZMW" }
mb_way = { country = "EE,ES,PT", currency = "EUR" }
ali_pay = { country = "CN", currency = "CNY" }
eps = { country = "AT", currency = "EUR" }
ideal = { country = "NL", currency = "EUR" }
giropay = { country = "DE", currency = "EUR" }
sofort = { country = "AT,BE,CH,DE,ES,GB,IT,NL,PL", currency = "CHF,EUR,GBP,HUF,PLN"}
interac = { country = "CA", currency = "CAD,USD"}
przelewy24 = { country = "PL", currency = "CZK,EUR,GBP,PLN" }
trustly = { country = "ES,GB,SE,NO,AT,NL,DE,DK,FI,EE,LT,LV", currency = "CZK,DKK,EUR,GBP,NOK,SEK" }
klarna = { country = "AU,AT,BE,CA,CZ,DK,FI,FR,DE,GR,IE,IT,NL,NZ,NO,PL,PT,ES,SE,CH,GB,US", currency = "CHF,DKK,EUR,GBP,NOK,PLN,SEK,USD,AUD,NZD,CAD" }


[pm_filters.mollie]
credit = { not_available_flows = { capture_method = "manual" } }
debit = { not_available_flows = { capture_method = "manual" } }
eps = { country = "AT", currency = "EUR" }
ideal = { country = "NL", currency = "EUR" }
przelewy24 = { country = "PL", currency = "PLN,EUR" }

[pm_filters.redsys]
credit = { currency = "AUD,BGN,CAD,CHF,COP,CZK,DKK,EUR,GBP,HRK,HUF,ILS,INR,JPY,MYR,NOK,NZD,PEN,PLN,RUB,SAR,SEK,SGD,THB,USD,ZAR", country="ES" }
debit = { currency = "AUD,BGN,CAD,CHF,COP,CZK,DKK,EUR,GBP,HRK,HUF,ILS,INR,JPY,MYR,NOK,NZD,PEN,PLN,RUB,SAR,SEK,SGD,THB,USD,ZAR", country="ES" }

[pm_filters.stax]
credit = { country = "US", currency = "USD" }
debit = { country = "US", currency = "USD" }
ach = { country = "US", currency = "USD" }

[pm_filters.prophetpay]
card_redirect = { country = "US", currency = "USD" }

[pm_filters.multisafepay]
credit = { country = "AF,AX,AL,DZ,AS,AD,AO,AI,AQ,AG,AR,AM,AW,AU,AT,AZ,BS,BH,BD,BB,BY,BE,BZ,BJ,BM,BT,BO,BQ,BA,BW,BV,BR,IO,BN,BG,BF,BI,CV,KH,CM,CA,KY,CF,TD,CL,CN,CX,CC,CO,KM,CG,CD,CK,CR,CI,HR,CU,CW,CY,CZ,DK,DJ,DM,DO,EC,EG,SV,GQ,ER,EE,ET,FK,FO,FJ,FI,FR,GF,PF,TF,GA,GM,GE,DE,GH,GI,GR,GL,GD,GP,GU,GT,GG,GN,GW,GY,HT,HM,VA,HN,HK,HU,IS,IN,ID,IR,IQ,IE,IM,IL,IT,JM,JP,JE,JO,KZ,KE,KI,KP,KR,KW,KG,LA,LV,LB,LS,LR,LY,LI,LT,LU,MO,MK,MG,MW,MY,MV,ML,MT,MH,MQ,MR,MU,YT,MX,FM,MD,MC,MN,ME,MS,MA,MZ,MM,NA,NR,NP,NL,NC,NZ,NI,NE,NG,NU,NF,MP,NO,OM,PK,PW,PS,PA,PG,PY,PE,PH,PN,PL,PT,PR,QA,RE,RO,RU,RW,BL,SH,KN,LC,MF,PM,VC,WS,SM,ST,SA,SN,RS,SC,SL,SG,SX,SK,SI,SB,SO,ZA,GS,SS,ES,LK,SD,SR,SJ,SZ,SE,CH,SY,TW,TJ,TZ,TH,TL,TG,TK,TO,TT,TN,TR,TM,TC,TV,UG,UA,AE,GB,US,UM,UY,UZ,VU,VE,VN,VG,VI,WF,EH,YE,ZM,ZW", currency = "AED,AUD,BRL,CAD,CHF,CLP,CNY,COP,CZK,DKK,EUR,GBP,HKD,HRK,HUF,ILS,INR,ISK,JPY,KRW,MXN,MYR,NOK,NZD,PEN,PLN,RON,RUB,SEK,SGD,TRY,TWD,USD,ZAR", not_available_flows = { capture_method = "manual" } }
debit = { country = "AF,AX,AL,DZ,AS,AD,AO,AI,AQ,AG,AR,AM,AW,AU,AT,AZ,BS,BH,BD,BB,BY,BE,BZ,BJ,BM,BT,BO,BQ,BA,BW,BV,BR,IO,BN,BG,BF,BI,CV,KH,CM,CA,KY,CF,TD,CL,CN,CX,CC,CO,KM,CG,CD,CK,CR,CI,HR,CU,CW,CY,CZ,DK,DJ,DM,DO,EC,EG,SV,GQ,ER,EE,ET,FK,FO,FJ,FI,FR,GF,PF,TF,GA,GM,GE,DE,GH,GI,GR,GL,GD,GP,GU,GT,GG,GN,GW,GY,HT,HM,VA,HN,HK,HU,IS,IN,ID,IR,IQ,IE,IM,IL,IT,JM,JP,JE,JO,KZ,KE,KI,KP,KR,KW,KG,LA,LV,LB,LS,LR,LY,LI,LT,LU,MO,MK,MG,MW,MY,MV,ML,MT,MH,MQ,MR,MU,YT,MX,FM,MD,MC,MN,ME,MS,MA,MZ,MM,NA,NR,NP,NL,NC,NZ,NI,NE,NG,NU,NF,MP,NO,OM,PK,PW,PS,PA,PG,PY,PE,PH,PN,PL,PT,PR,QA,RE,RO,RU,RW,BL,SH,KN,LC,MF,PM,VC,WS,SM,ST,SA,SN,RS,SC,SL,SG,SX,SK,SI,SB,SO,ZA,GS,SS,ES,LK,SD,SR,SJ,SZ,SE,CH,SY,TW,TJ,TZ,TH,TL,TG,TK,TO,TT,TN,TR,TM,TC,TV,UG,UA,AE,GB,US,UM,UY,UZ,VU,VE,VN,VG,VI,WF,EH,YE,ZM,ZW", currency = "AED,AUD,BRL,CAD,CHF,CLP,CNY,COP,CZK,DKK,EUR,GBP,HKD,HRK,HUF,ILS,INR,ISK,JPY,KRW,MXN,MYR,NOK,NZD,PEN,PLN,RON,RUB,SEK,SGD,TRY,TWD,USD,ZAR", not_available_flows = { capture_method = "manual" } }
google_pay = { country = "AL, DZ, AS, AO, AG, AR, AU, AT, AZ, BH, BY, BE, BR, BG, CA, CL, CO, HR, CZ, DK, DO, EG, EE, FI, FR, DE, GR, HK, HU, IN, ID, IE, IL, IT, JP, JO, KZ, KE, KW, LV, LB, LT, LU, MY, MX, NL, NZ, NO, OM, PK, PA, PE, PH, PL, PT, QA, RO, RU, SA, SG, SK, ZA, ES, LK, SE, CH, TW, TH, TR, UA, AE, GB, US, UY, VN", currency = "AED, AUD, BRL, CAD, CHF, CLP, COP, CZK, DKK, EUR, GBP, HKD, HRK, HUF, ILS, INR, JPY, MXN, MYR, NOK, NZD, PEN, PHP, PLN, RON, RUB, SEK, SGD, THB, TRY, TWD, UAH, USD, ZAR" }
paypal = { country = "AF,AX,AL,DZ,AS,AD,AO,AI,AQ,AG,AR,AM,AW,AU,AT,AZ,BS,BH,BD,BB,BY,BE,BZ,BJ,BM,BT,BO,BQ,BA,BW,BV,BR,IO,BN,BG,BF,BI,CV,KH,CM,CA,KY,CF,TD,CL,CN,CX,CC,CO,KM,CG,CD,CK,CR,CI,HR,CU,CW,CY,CZ,DK,DJ,DM,DO,EC,EG,SV,GQ,ER,EE,ET,FK,FO,FJ,FI,FR,GF,PF,TF,GA,GM,GE,DE,GH,GI,GR,GL,GD,GP,GU,GT,GG,GN,GW,GY,HT,HM,VA,HN,HK,HU,IS,IN,ID,IR,IQ,IE,IM,IL,IT,JM,JP,JE,JO,KZ,KE,KI,KP,KR,KW,KG,LA,LV,LB,LS,LR,LY,LI,LT,LU,MO,MK,MG,MW,MY,MV,ML,MT,MH,MQ,MR,MU,YT,MX,FM,MD,MC,MN,ME,MS,MA,MZ,MM,NA,NR,NP,NL,NC,NZ,NI,NE,NG,NU,NF,MP,NO,OM,PK,PW,PS,PA,PG,PY,PE,PH,PN,PL,PT,PR,QA,RE,RO,RU,RW,BL,SH,KN,LC,MF,PM,VC,WS,SM,ST,SA,SN,RS,SC,SL,SG,SX,SK,SI,SB,SO,ZA,GS,SS,ES,LK,SD,SR,SJ,SZ,SE,CH,SY,TW,TJ,TZ,TH,TL,TG,TK,TO,TT,TN,TR,TM,TC,TV,UG,UA,AE,GB,US,UM,UY,UZ,VU,VE,VN,VG,VI,WF,EH,YE,ZM,ZW", currency = "AUD,BRL,CAD,CHF,CZK,DKK,EUR,GBP,HKD,HRK,HUF,JPY,MXN,MYR,NOK,NZD,PHP,PLN,RUB,SEK,SGD,THB,TRY,TWD,USD" }
giropay = { country = "DE", currency = "EUR" }
ideal = { country = "NL", currency = "EUR" }
klarna = { country = "AT,BE,DK,FI,FR,DE,IT,NL,NO,PT,ES,SE,GB", currency = "DKK,EUR,GBP,NOK,SEK" }
trustly = { country = "AT,CZ,DK,EE,FI,DE,LV,LT,NL,NO,PL,PT,ES,SE,GB" , currency = "EUR,GBP,SEK"}
ali_pay = { currency = "EUR,USD" }
we_chat_pay = { currency = "EUR"}
eps = { country = "AT" , currency = "EUR" }
mb_way = { country = "PT" , currency = "EUR" }
sofort = { country = "AT,BE,FR,DE,IT,PL,ES,CH,GB" , currency = "EUR"}

[pm_filters.cashtocode]
classic = { country = "AF,AX,AL,DZ,AS,AD,AO,AI,AQ,AG,AR,AM,AW,AU,AT,AZ,BS,BH,BD,BB,BY,BE,BZ,BJ,BM,BT,BO,BQ,BA,BW,BV,BR,IO,BN,BG,BF,BI,KH,CM,CA,CV,KY,CF,TD,CL,CN,CX,CC,CO,KM,CG,CD,CK,CR,CI,HR,CU,CW,CY,CZ,DK,DJ,DM,DO,EC,EG,SV,GQ,ER,EE,ET,FK,FO,FJ,FI,FR,GF,PF,TF,GA,GM,GE,DE,GH,GI,GR,GL,GD,GP,GU,GT,GG,GN,GW,GY,HT,HM,VA,HN,HK,HU,IS,IN,ID,IR,IQ,IE,IM,IL,IT,JM,JP,JE,JO,KZ,KE,KI,KP,KR,KW,KG,LA,LV,LB,LS,LR,LY,LI,LT,LU,MO,MK,MG,MW,MY,MV,ML,MT,MH,MQ,MR,MU,YT,MX,FM,MD,MC,MN,ME,MS,MA,MZ,MM,NA,NR,NP,NL,NC,NZ,NI,NE,NG,NU,NF,MP,NO,OM,PK,PW,PS,PA,PG,PY,PE,PH,PN,PL,PT,PR,QA,RE,RO,RU,RW,BL,SH,KN,LC,MF,PM,VC,WS,SM,ST,SA,SN,RS,SC,SL,SG,SX,SK,SI,SB,SO,ZA,GS,SS,ES,LK,SD,SR,SJ,SZ,SE,CH,SY,TW,TJ,TZ,TH,TL,TG,TK,TO,TT,TN,TR,TM,TC,TV,UG,UA,AE,GB,UM,UY,UZ,VU,VE,VN,VG,VI,WF,EH,YE,ZM,ZW,US", currency = "AED,AFN,ALL,AMD,ANG,AOA,ARS,AUD,AWG,AZN,BAM,BBD,BDT,BGN,BHD,BIF,BMD,BND,BOB,BRL,BSD,BTN,BWP,BYN,BZD,CAD,CDF,CHF,CLF,CLP,CNY,COP,CRC,CUC,CUP,CVE,CZK,DJF,DKK,DOP,DZD,EGP,ERN,ETB,EUR,FJD,FKP,GBP,GEL,GHS,GIP,GMD,GNF,GTQ,GYD,HKD,HNL,HRK,HTG,HUF,IDR,ILS,INR,IQD,IRR,ISK,JMD,JOD,JPY,KES,KGS,KHR,KMF,KPW,KRW,KWD,KYD,KZT,LAK,LBP,LKR,LRD,LSL,LYD,MAD,MDL,MGA,MKD,MMK,MNT,MOP,MRU,MUR,MVR,MWK,MXN,MYR,MZN,NAD,NGN,NIO,NOK,NPR,NZD,OMR,PAB,PEN,PGK,PHP,PKR,PLN,PYG,QAR,RON,RSD,RUB,RWF,SAR,SBD,SCR,SDG,SEK,SGD,SHP,SLE,SLL,SOS,SRD,SSP,STD,STN,SVC,SYP,SZL,THB,TJS,TMT,TND,TOP,TRY,TTD,TWD,TZS,UAH,UGX,USD,UYU,UZS,VES,VND,VUV,WST,XAF,XCD,XOF,XPF,YER,ZAR,ZMW,ZWL" }
evoucher = { country = "AF,AX,AL,DZ,AS,AD,AO,AI,AQ,AG,AR,AM,AW,AU,AT,AZ,BS,BH,BD,BB,BY,BE,BZ,BJ,BM,BT,BO,BQ,BA,BW,BV,BR,IO,BN,BG,BF,BI,KH,CM,CA,CV,KY,CF,TD,CL,CN,CX,CC,CO,KM,CG,CD,CK,CR,CI,HR,CU,CW,CY,CZ,DK,DJ,DM,DO,EC,EG,SV,GQ,ER,EE,ET,FK,FO,FJ,FI,FR,GF,PF,TF,GA,GM,GE,DE,GH,GI,GR,GL,GD,GP,GU,GT,GG,GN,GW,GY,HT,HM,VA,HN,HK,HU,IS,IN,ID,IR,IQ,IE,IM,IL,IT,JM,JP,JE,JO,KZ,KE,KI,KP,KR,KW,KG,LA,LV,LB,LS,LR,LY,LI,LT,LU,MO,MK,MG,MW,MY,MV,ML,MT,MH,MQ,MR,MU,YT,MX,FM,MD,MC,MN,ME,MS,MA,MZ,MM,NA,NR,NP,NL,NC,NZ,NI,NE,NG,NU,NF,MP,NO,OM,PK,PW,PS,PA,PG,PY,PE,PH,PN,PL,PT,PR,QA,RE,RO,RU,RW,BL,SH,KN,LC,MF,PM,VC,WS,SM,ST,SA,SN,RS,SC,SL,SG,SX,SK,SI,SB,SO,ZA,GS,SS,ES,LK,SD,SR,SJ,SZ,SE,CH,SY,TW,TJ,TZ,TH,TL,TG,TK,TO,TT,TN,TR,TM,TC,TV,UG,UA,AE,GB,UM,UY,UZ,VU,VE,VN,VG,VI,WF,EH,YE,ZM,ZW,US", currency = "AED,AFN,ALL,AMD,ANG,AOA,ARS,AUD,AWG,AZN,BAM,BBD,BDT,BGN,BHD,BIF,BMD,BND,BOB,BRL,BSD,BTN,BWP,BYN,BZD,CAD,CDF,CHF,CLF,CLP,CNY,COP,CRC,CUC,CUP,CVE,CZK,DJF,DKK,DOP,DZD,EGP,ERN,ETB,EUR,FJD,FKP,GBP,GEL,GHS,GIP,GMD,GNF,GTQ,GYD,HKD,HNL,HRK,HTG,HUF,IDR,ILS,INR,IQD,IRR,ISK,JMD,JOD,JPY,KES,KGS,KHR,KMF,KPW,KRW,KWD,KYD,KZT,LAK,LBP,LKR,LRD,LSL,LYD,MAD,MDL,MGA,MKD,MMK,MNT,MOP,MRU,MUR,MVR,MWK,MXN,MYR,MZN,NAD,NGN,NIO,NOK,NPR,NZD,OMR,PAB,PEN,PGK,PHP,PKR,PLN,PYG,QAR,RON,RSD,RUB,RWF,SAR,SBD,SCR,SDG,SEK,SGD,SHP,SLE,SLL,SOS,SRD,SSP,STD,STN,SVC,SYP,SZL,THB,TJS,TMT,TND,TOP,TRY,TTD,TWD,TZS,UAH,UGX,USD,UYU,UZS,VES,VND,VUV,WST,XAF,XCD,XOF,XPF,YER,ZAR,ZMW,ZWL" }

[pm_filters.wellsfargo]
credit = { country = "AF,AX,AL,DZ,AS,AD,AO,AI,AQ,AG,AR,AM,AW,AU,AT,AZ,BS,BH,BD,BB,BY,BE,BZ,BJ,BM,BT,BO,BQ,BA,BW,BV,BR,IO,BN,BG,BF,BI,KH,CM,CA,CV,KY,CF,TD,CL,CN,CX,CC,CO,KM,CG,CD,CK,CR,CI,HR,CU,CW,CY,CZ,DK,DJ,DM,DO,EC,EG,SV,GQ,ER,EE,ET,FK,FO,FJ,FI,FR,GF,PF,TF,GA,GM,GE,DE,GH,GI,GR,GL,GD,GP,GU,GT,GG,GN,GW,GY,HT,HM,VA,HN,HK,HU,IS,IN,ID,IR,IQ,IE,IM,IL,IT,JM,JP,JE,JO,KZ,KE,KI,KP,KR,KW,KG,LA,LV,LB,LS,LR,LY,LI,LT,LU,MO,MK,MG,MW,MY,MV,ML,MT,MH,MQ,MR,MU,YT,MX,FM,MD,MC,MN,ME,MS,MA,MZ,MM,NA,NR,NP,NL,NC,NZ,NI,NE,NG,NU,NF,MP,NO,OM,PK,PW,PS,PA,PG,PY,PE,PH,PN,PL,PT,PR,QA,RE,RO,RU,RW,BL,SH,KN,LC,MF,PM,VC,WS,SM,ST,SA,SN,RS,SC,SL,SG,SX,SK,SI,SB,SO,ZA,GS,SS,ES,LK,SD,SR,SJ,SZ,SE,CH,SY,TW,TJ,TZ,TH,TL,TG,TK,TO,TT,TN,TR,TM,TC,TV,UG,UA,US,AE,GB,UM,UY,UZ,VU,VE,VN,VG,VI,WF,EH,YE,ZM,ZW", currency = "AED,AFN,ALL,AMD,ANG,AOA,ARS,AUD,AWG,AZN,BAM,BBD,BDT,BGN,BHD,BIF,BMD,BND,BOB,BRL,BSD,BTN,BWP,BYN,BZD,CAD,CDF,CHF,CLP,CNY,COP,CRC,CUP,CVE,CZK,DJF,DKK,DOP,DZD,EGP,ERN,ETB,EUR,FJD,FKP,GBP,GEL,GHS,GIP,GMD,GNF,GTQ,GYD,HKD,HNL,HRK,HTG,HUF,IDR,ILS,INR,IQD,IRR,ISK,JMD,JOD,JPY,KES,KGS,KHR,KMF,KPW,KRW,KWD,KYD,KZT,LAK,LBP,LKR,LRD,LSL,LYD,MAD,MDL,MGA,MKD,MMK,MNT,MOP,MRU,MUR,MVR,MWK,MXN,MYR,MZN,NAD,NGN,NIO,NOK,NPR,NZD,OMR,PAB,PEN,PGK,PHP,PKR,PLN,PYG,QAR,RON,RSD,RUB,RWF,SAR,SBD,SCR,SDG,SEK,SGD,SHP,SLE,SLL,SOS,SRD,SSP,STN,SVC,SYP,SZL,THB,TJS,TMT,TND,TOP,TRY,TTD,TWD,TZS,UAH,UGX,USD,UYU,UZS,VES,VND,VUV,WST,XAF,XCD,XOF,XPF,YER,ZAR,ZMW,ZWL" }
debit = { country = "AF,AX,AL,DZ,AS,AD,AO,AI,AQ,AG,AR,AM,AW,AU,AT,AZ,BS,BH,BD,BB,BY,BE,BZ,BJ,BM,BT,BO,BQ,BA,BW,BV,BR,IO,BN,BG,BF,BI,KH,CM,CA,CV,KY,CF,TD,CL,CN,CX,CC,CO,KM,CG,CD,CK,CR,CI,HR,CU,CW,CY,CZ,DK,DJ,DM,DO,EC,EG,SV,GQ,ER,EE,ET,FK,FO,FJ,FI,FR,GF,PF,TF,GA,GM,GE,DE,GH,GI,GR,GL,GD,GP,GU,GT,GG,GN,GW,GY,HT,HM,VA,HN,HK,HU,IS,IN,ID,IR,IQ,IE,IM,IL,IT,JM,JP,JE,JO,KZ,KE,KI,KP,KR,KW,KG,LA,LV,LB,LS,LR,LY,LI,LT,LU,MO,MK,MG,MW,MY,MV,ML,MT,MH,MQ,MR,MU,YT,MX,FM,MD,MC,MN,ME,MS,MA,MZ,MM,NA,NR,NP,NL,NC,NZ,NI,NE,NG,NU,NF,MP,NO,OM,PK,PW,PS,PA,PG,PY,PE,PH,PN,PL,PT,PR,QA,RE,RO,RU,RW,BL,SH,KN,LC,MF,PM,VC,WS,SM,ST,SA,SN,RS,SC,SL,SG,SX,SK,SI,SB,SO,ZA,GS,SS,ES,LK,SD,SR,SJ,SZ,SE,CH,SY,TW,TJ,TZ,TH,TL,TG,TK,TO,TT,TN,TR,TM,TC,TV,UG,UA,US,AE,GB,UM,UY,UZ,VU,VE,VN,VG,VI,WF,EH,YE,ZM,ZW", currency = "AED,AFN,ALL,AMD,ANG,AOA,ARS,AUD,AWG,AZN,BAM,BBD,BDT,BGN,BHD,BIF,BMD,BND,BOB,BRL,BSD,BTN,BWP,BYN,BZD,CAD,CDF,CHF,CLP,CNY,COP,CRC,CUP,CVE,CZK,DJF,DKK,DOP,DZD,EGP,ERN,ETB,EUR,FJD,FKP,GBP,GEL,GHS,GIP,GMD,GNF,GTQ,GYD,HKD,HNL,HRK,HTG,HUF,IDR,ILS,INR,IQD,IRR,ISK,JMD,JOD,JPY,KES,KGS,KHR,KMF,KPW,KRW,KWD,KYD,KZT,LAK,LBP,LKR,LRD,LSL,LYD,MAD,MDL,MGA,MKD,MMK,MNT,MOP,MRU,MUR,MVR,MWK,MXN,MYR,MZN,NAD,NGN,NIO,NOK,NPR,NZD,OMR,PAB,PEN,PGK,PHP,PKR,PLN,PYG,QAR,RON,RSD,RUB,RWF,SAR,SBD,SCR,SDG,SEK,SGD,SHP,SLE,SLL,SOS,SRD,SSP,STN,SVC,SYP,SZL,THB,TJS,TMT,TND,TOP,TRY,TTD,TWD,TZS,UAH,UGX,USD,UYU,UZS,VES,VND,VUV,WST,XAF,XCD,XOF,XPF,YER,ZAR,ZMW,ZWL" }
google_pay = { country = "US", currency = "USD" }
apple_pay = { country = "US", currency = "USD" }
ach = { country = "US", currency = "USD" }

[pm_filters.trustpay]
credit = { not_available_flows = { capture_method = "manual" } }
debit = { not_available_flows = { capture_method = "manual" } }
instant_bank_transfer = { country = "CZ,SK,GB,AT,DE,IT", currency = "CZK, EUR, GBP" }
instant_bank_transfer_poland = { country = "PL", currency = "PLN" }
instant_bank_transfer_finland = { country = "FI", currency = "EUR" }
sepa = { country = "ES,SK,AT,NL,DE,BE,FR,FI,PT,IE,EE,LT,LV,IT,GB", currency = "EUR" }

[pm_filters.authorizedotnet]
credit = {currency = "CAD,USD"}
debit = {currency = "CAD,USD"}
google_pay = {currency = "CHF,DKK,EUR,GBP,NOK,PLN,SEK,USD,AUD,NZD,CAD"}
apple_pay = {currency = "EUR,GBP,ISK,USD,AUD,CAD,BRL,CLP,COP,CRC,CZK,DKK,EGP,GEL,GHS,GTQ,HNL,HKD,HUF,ILS,INR,JPY,KZT,KRW,KWD,MAD,MXN,MYR,NOK,NZD,PEN,PLN,PYG,QAR,RON,SAR,SEK,SGD,THB,TWD,UAH,AED,VND,ZAR"}
paypal = {currency = "AUD,BRL,CAD,CHF,CNY,CZK,DKK,EUR,GBP,HKD,HUF,ILS,JPY,MXN,MYR,NOK,NZD,PHP,PLN,SEK,SGD,THB,TWD,USD"}

[pm_filters.worldpay]
debit = { country = "AF,DZ,AW,AU,AZ,BS,BH,BD,BB,BZ,BM,BT,BO,BA,BW,BR,BN,BG,BI,KH,CA,CV,KY,CL,CO,KM,CD,CR,CZ,DK,DJ,ST,DO,EC,EG,SV,ER,ET,FK,FJ,GM,GE,GH,GI,GT,GN,GY,HT,HN,HK,HU,IS,IN,ID,IR,IQ,IE,IL,IT,JM,JP,JO,KZ,KE,KW,LA,LB,LS,LR,LY,LT,MO,MK,MG,MW,MY,MV,MR,MU,MX,MD,MN,MA,MZ,MM,NA,NZ,NI,NG,KP,NO,AR,PK,PG,PY,PE,UY,PH,PL,GB,QA,OM,RO,RU,RW,WS,SG,ST,ZA,KR,LK,SH,SD,SR,SZ,SE,CH,SY,TW,TJ,TZ,TH,TT,TN,TR,UG,UA,US,UZ,VU,VE,VN,ZM,ZW", currency = "AFN,DZD,ANG,AWG,AUD,AZN,BSD,BHD,BDT,BBD,BZD,BMD,BTN,BOB,BAM,BWP,BRL,BND,BGN,BIF,KHR,CAD,CVE,KYD,XOF,XAF,XPF,CLP,COP,KMF,CDF,CRC,EUR,CZK,DKK,DJF,DOP,XCD,EGP,SVC,ERN,ETB,EUR,FKP,FJD,GMD,GEL,GHS,GIP,GTQ,GNF,GYD,HTG,HNL,HKD,HUF,ISK,INR,IDR,IRR,IQD,ILS,JMD,JPY,JOD,KZT,KES,KWD,LAK,LBP,LSL,LRD,LYD,MOP,MKD,MGA,MWK,MYR,MVR,MRU,MUR,MXN,MDL,MNT,MAD,MZN,MMK,NAD,NPR,NZD,NIO,NGN,KPW,NOK,ARS,PKR,PAB,PGK,PYG,PEN,UYU,PHP,PLN,GBP,QAR,OMR,RON,RUB,RWF,WST,SAR,RSD,SCR,SLL,SGD,STN,SBD,SOS,ZAR,KRW,LKR,SHP,SDG,SRD,SZL,SEK,CHF,SYP,TWD,TJS,TZS,THB,TOP,TTD,TND,TRY,TMT,AED,UGX,UAH,USD,UZS,VUV,VND,YER,CNY,ZMW,ZWL" }
credit = { country = "AF,DZ,AW,AU,AZ,BS,BH,BD,BB,BZ,BM,BT,BO,BA,BW,BR,BN,BG,BI,KH,CA,CV,KY,CL,CO,KM,CD,CR,CZ,DK,DJ,ST,DO,EC,EG,SV,ER,ET,FK,FJ,GM,GE,GH,GI,GT,GN,GY,HT,HN,HK,HU,IS,IN,ID,IR,IQ,IE,IL,IT,JM,JP,JO,KZ,KE,KW,LA,LB,LS,LR,LY,LT,MO,MK,MG,MW,MY,MV,MR,MU,MX,MD,MN,MA,MZ,MM,NA,NZ,NI,NG,KP,NO,AR,PK,PG,PY,PE,UY,PH,PL,GB,QA,OM,RO,RU,RW,WS,SG,ST,ZA,KR,LK,SH,SD,SR,SZ,SE,CH,SY,TW,TJ,TZ,TH,TT,TN,TR,UG,UA,US,UZ,VU,VE,VN,ZM,ZW", currency = "AFN,DZD,ANG,AWG,AUD,AZN,BSD,BHD,BDT,BBD,BZD,BMD,BTN,BOB,BAM,BWP,BRL,BND,BGN,BIF,KHR,CAD,CVE,KYD,XOF,XAF,XPF,CLP,COP,KMF,CDF,CRC,EUR,CZK,DKK,DJF,DOP,XCD,EGP,SVC,ERN,ETB,EUR,FKP,FJD,GMD,GEL,GHS,GIP,GTQ,GNF,GYD,HTG,HNL,HKD,HUF,ISK,INR,IDR,IRR,IQD,ILS,JMD,JPY,JOD,KZT,KES,KWD,LAK,LBP,LSL,LRD,LYD,MOP,MKD,MGA,MWK,MYR,MVR,MRU,MUR,MXN,MDL,MNT,MAD,MZN,MMK,NAD,NPR,NZD,NIO,NGN,KPW,NOK,ARS,PKR,PAB,PGK,PYG,PEN,UYU,PHP,PLN,GBP,QAR,OMR,RON,RUB,RWF,WST,SAR,RSD,SCR,SLL,SGD,STN,SBD,SOS,ZAR,KRW,LKR,SHP,SDG,SRD,SZL,SEK,CHF,SYP,TWD,TJS,TZS,THB,TOP,TTD,TND,TRY,TMT,AED,UGX,UAH,USD,UZS,VUV,VND,YER,CNY,ZMW,ZWL" }
google_pay = { country = "AL, DZ, AS, AO, AG, AR, AU, AT, AZ, BH, BY, BE, BR, BG, CA, CL, CO, HR, CZ, DK, DO, EG, EE, FI, FR, DE, GR, HK, HU, IN, ID, IE, IL, IT, JP, JO, KZ, KE, KW, LV, LB, LT, LU, MY, MX, NL, NZ, NO, OM, PK, PA, PE, PH, PL, PT, QA, RO, RU, SA, SG, SK, ZA, ES, LK, SE, CH, TW, TH, TR, UA, AE, GB, US, UY, VN", currency = "DZD, AOA, USD, XCD, ARS, AUD, AZN, EUR, BHD, BYN, BRL, BGN, CAD, CLP, COP, CZK, DKK, DOP, EGP, HKD, HUF, INR, IDR, ILS, JPY, JOD, KZT, KES, KWD, LBP, MYR, MXN, NZD, NOK, OMR, PKR, PAB, PEN, PHP, PLN, QAR, RON, RUB, SAR, SGD, ZAR, LKR, SEK, CHF, TWD, THB, TRY, UAH, AED, GBP, UYU, VND" }
apple_pay = { country = "EG, MA, ZA, AU, CN, HK, JP, MO, MY, MN, NZ, SG, TW, VN, AM, AT, AZ, BY, BE, BG, HR, CY, CZ, DK, EE, FO, FI, FR, GE, DE, GR, GL, GG, HU, IE, IS, IM, IT, KZ, JE, LV, LI, LT, LU, MT, MD, MC, ME, NL, NO, PL, PT, RO, SM, RS, SK, SI, ES, SE, CH, UA, GB, VA, AR, BR, CL, CO, CR, DO, EC, SV, GT, HN, MX, PA, PY, PE, BS, BH, IL, JO, KW, OM, PS, QA, SA, AE, CA, US, PR", currency = "EGP, MAD, ZAR, AUD, CNY, HKD, JPY, MOP, MYR, MNT, NZD, SGD, KRW, TWD, VND, EUR, AZN, BYN, BGN, CZK, DKK, GEL, GBP, HUF, ISK, KZT, CHF, MDL, NOK, PLN, RON, RSD, SEK, UAH, ARS, BRL, CLP, COP, CRC, DOP, USD, GTQ, HNL, MXN, PAB, PYG, PEN, BSD, UYU, BHD, ILS, JOD, KWD, OMR, QAR, SAR, AED, CAD" }

[pm_filters.worldpayxml]
debit = { country = "AF,DZ,AW,AU,AZ,BS,BH,BD,BB,BZ,BM,BT,BO,BA,BW,BR,BN,BG,BI,KH,CA,CV,KY,CL,CO,KM,CD,CR,CZ,DK,DJ,ST,DO,EC,EG,SV,ER,ET,FK,FJ,GM,GE,GH,GI,GT,GN,GY,HT,HN,HK,HU,IS,IN,ID,IR,IQ,IE,IL,IT,JM,JP,JO,KZ,KE,KW,LA,LB,LS,LR,LY,LT,MO,MK,MG,MW,MY,MV,MR,MU,MX,MD,MN,MA,MZ,MM,NA,NZ,NI,NG,KP,NO,AR,PK,PG,PY,PE,UY,PH,PL,GB,QA,OM,RO,RU,RW,WS,SG,ST,ZA,KR,LK,SH,SD,SR,SZ,SE,CH,SY,TW,TJ,TZ,TH,TT,TN,TR,UG,UA,US,UZ,VU,VE,VN,ZM,ZW", currency = "AFN,DZD,ANG,AWG,AUD,AZN,BSD,BHD,BDT,BBD,BZD,BMD,BTN,BOB,BAM,BWP,BRL,BND,BGN,BIF,KHR,CAD,CVE,KYD,XOF,XAF,XPF,CLP,COP,KMF,CDF,CRC,EUR,CZK,DKK,DJF,DOP,XCD,EGP,SVC,ERN,ETB,EUR,FKP,FJD,GMD,GEL,GHS,GIP,GTQ,GNF,GYD,HTG,HNL,HKD,HUF,ISK,INR,IDR,IRR,IQD,ILS,JMD,JPY,JOD,KZT,KES,KWD,LAK,LBP,LSL,LRD,LYD,MOP,MKD,MGA,MWK,MYR,MVR,MRU,MUR,MXN,MDL,MNT,MAD,MZN,MMK,NAD,NPR,NZD,NIO,NGN,KPW,NOK,ARS,PKR,PAB,PGK,PYG,PEN,UYU,PHP,PLN,GBP,QAR,OMR,RON,RUB,RWF,WST,SAR,RSD,SCR,SLL,SGD,STN,SBD,SOS,ZAR,KRW,LKR,SHP,SDG,SRD,SZL,SEK,CHF,SYP,TWD,TJS,TZS,THB,TOP,TTD,TND,TRY,TMT,AED,UGX,UAH,USD,UZS,VUV,VND,YER,CNY,ZMW,ZWL" }
credit = { country = "AF,DZ,AW,AU,AZ,BS,BH,BD,BB,BZ,BM,BT,BO,BA,BW,BR,BN,BG,BI,KH,CA,CV,KY,CL,CO,KM,CD,CR,CZ,DK,DJ,ST,DO,EC,EG,SV,ER,ET,FK,FJ,GM,GE,GH,GI,GT,GN,GY,HT,HN,HK,HU,IS,IN,ID,IR,IQ,IE,IL,IT,JM,JP,JO,KZ,KE,KW,LA,LB,LS,LR,LY,LT,MO,MK,MG,MW,MY,MV,MR,MU,MX,MD,MN,MA,MZ,MM,NA,NZ,NI,NG,KP,NO,AR,PK,PG,PY,PE,UY,PH,PL,GB,QA,OM,RO,RU,RW,WS,SG,ST,ZA,KR,LK,SH,SD,SR,SZ,SE,CH,SY,TW,TJ,TZ,TH,TT,TN,TR,UG,UA,US,UZ,VU,VE,VN,ZM,ZW", currency = "AFN,DZD,ANG,AWG,AUD,AZN,BSD,BHD,BDT,BBD,BZD,BMD,BTN,BOB,BAM,BWP,BRL,BND,BGN,BIF,KHR,CAD,CVE,KYD,XOF,XAF,XPF,CLP,COP,KMF,CDF,CRC,EUR,CZK,DKK,DJF,DOP,XCD,EGP,SVC,ERN,ETB,EUR,FKP,FJD,GMD,GEL,GHS,GIP,GTQ,GNF,GYD,HTG,HNL,HKD,HUF,ISK,INR,IDR,IRR,IQD,ILS,JMD,JPY,JOD,KZT,KES,KWD,LAK,LBP,LSL,LRD,LYD,MOP,MKD,MGA,MWK,MYR,MVR,MRU,MUR,MXN,MDL,MNT,MAD,MZN,MMK,NAD,NPR,NZD,NIO,NGN,KPW,NOK,ARS,PKR,PAB,PGK,PYG,PEN,UYU,PHP,PLN,GBP,QAR,OMR,RON,RUB,RWF,WST,SAR,RSD,SCR,SLL,SGD,STN,SBD,SOS,ZAR,KRW,LKR,SHP,SDG,SRD,SZL,SEK,CHF,SYP,TWD,TJS,TZS,THB,TOP,TTD,TND,TRY,TMT,AED,UGX,UAH,USD,UZS,VUV,VND,YER,CNY,ZMW,ZWL" }

[pm_filters.worldpayvantiv]
debit = { country = "AF,DZ,AW,AU,AZ,BS,BH,BD,BB,BZ,BM,BT,BO,BA,BW,BR,BN,BG,BI,KH,CA,CV,KY,CL,CO,KM,CD,CR,CZ,DK,DJ,ST,DO,EC,EG,SV,ER,ET,FK,FJ,GM,GE,GH,GI,GT,GN,GY,HT,HN,HK,HU,IS,IN,ID,IR,IQ,IE,IL,IT,JM,JP,JO,KZ,KE,KW,LA,LB,LS,LR,LY,LT,MO,MK,MG,MW,MY,MV,MR,MU,MX,MD,MN,MA,MZ,MM,NA,NZ,NI,NG,KP,NO,AR,PK,PG,PY,PE,UY,PH,PL,GB,QA,OM,RO,RU,RW,WS,SG,ST,ZA,KR,LK,SH,SD,SR,SZ,SE,CH,SY,TW,TJ,TZ,TH,TT,TN,TR,UG,UA,US,UZ,VU,VE,VN,ZM,ZW", currency = "AFN,DZD,ANG,AWG,AUD,AZN,BSD,BHD,BDT,BBD,BZD,BMD,BTN,BOB,BAM,BWP,BRL,BND,BGN,BIF,KHR,CAD,CVE,KYD,XOF,XAF,XPF,CLP,COP,KMF,CDF,CRC,EUR,CZK,DKK,DJF,DOP,XCD,EGP,SVC,ERN,ETB,EUR,FKP,FJD,GMD,GEL,GHS,GIP,GTQ,GNF,GYD,HTG,HNL,HKD,HUF,ISK,INR,IDR,IRR,IQD,ILS,JMD,JPY,JOD,KZT,KES,KWD,LAK,LBP,LSL,LRD,LYD,MOP,MKD,MGA,MWK,MYR,MVR,MRU,MUR,MXN,MDL,MNT,MAD,MZN,MMK,NAD,NPR,NZD,NIO,NGN,KPW,NOK,ARS,PKR,PAB,PGK,PYG,PEN,UYU,PHP,PLN,GBP,QAR,OMR,RON,RUB,RWF,WST,SAR,RSD,SCR,SLL,SGD,STN,SBD,SOS,ZAR,KRW,LKR,SHP,SDG,SRD,SZL,SEK,CHF,SYP,TWD,TJS,TZS,THB,TOP,TTD,TND,TRY,TMT,AED,UGX,UAH,USD,UZS,VUV,VND,YER,CNY,ZMW,ZWL" }
credit = { country = "AF,DZ,AW,AU,AZ,BS,BH,BD,BB,BZ,BM,BT,BO,BA,BW,BR,BN,BG,BI,KH,CA,CV,KY,CL,CO,KM,CD,CR,CZ,DK,DJ,ST,DO,EC,EG,SV,ER,ET,FK,FJ,GM,GE,GH,GI,GT,GN,GY,HT,HN,HK,HU,IS,IN,ID,IR,IQ,IE,IL,IT,JM,JP,JO,KZ,KE,KW,LA,LB,LS,LR,LY,LT,MO,MK,MG,MW,MY,MV,MR,MU,MX,MD,MN,MA,MZ,MM,NA,NZ,NI,NG,KP,NO,AR,PK,PG,PY,PE,UY,PH,PL,GB,QA,OM,RO,RU,RW,WS,SG,ST,ZA,KR,LK,SH,SD,SR,SZ,SE,CH,SY,TW,TJ,TZ,TH,TT,TN,TR,UG,UA,US,UZ,VU,VE,VN,ZM,ZW", currency = "AFN,DZD,ANG,AWG,AUD,AZN,BSD,BHD,BDT,BBD,BZD,BMD,BTN,BOB,BAM,BWP,BRL,BND,BGN,BIF,KHR,CAD,CVE,KYD,XOF,XAF,XPF,CLP,COP,KMF,CDF,CRC,EUR,CZK,DKK,DJF,DOP,XCD,EGP,SVC,ERN,ETB,EUR,FKP,FJD,GMD,GEL,GHS,GIP,GTQ,GNF,GYD,HTG,HNL,HKD,HUF,ISK,INR,IDR,IRR,IQD,ILS,JMD,JPY,JOD,KZT,KES,KWD,LAK,LBP,LSL,LRD,LYD,MOP,MKD,MGA,MWK,MYR,MVR,MRU,MUR,MXN,MDL,MNT,MAD,MZN,MMK,NAD,NPR,NZD,NIO,NGN,KPW,NOK,ARS,PKR,PAB,PGK,PYG,PEN,UYU,PHP,PLN,GBP,QAR,OMR,RON,RUB,RWF,WST,SAR,RSD,SCR,SLL,SGD,STN,SBD,SOS,ZAR,KRW,LKR,SHP,SDG,SRD,SZL,SEK,CHF,SYP,TWD,TJS,TZS,THB,TOP,TTD,TND,TRY,TMT,AED,UGX,UAH,USD,UZS,VUV,VND,YER,CNY,ZMW,ZWL" }
apple_pay = { country = "AF,DZ,AW,AU,AZ,BS,BH,BD,BB,BZ,BM,BT,BO,BA,BW,BR,BN,BG,BI,KH,CA,CV,KY,CL,CO,KM,CD,CR,CZ,DK,DJ,ST,DO,EC,EG,SV,ER,ET,FK,FJ,GM,GE,GH,GI,GT,GN,GY,HT,HN,HK,HU,IS,IN,ID,IR,IQ,IE,IL,IT,JM,JP,JO,KZ,KE,KW,LA,LB,LS,LR,LY,LT,MO,MK,MG,MW,MY,MV,MR,MU,MX,MD,MN,MA,MZ,MM,NA,NZ,NI,NG,KP,NO,AR,PK,PG,PY,PE,UY,PH,PL,GB,QA,OM,RO,RU,RW,WS,SG,ST,ZA,KR,LK,SH,SD,SR,SZ,SE,CH,SY,TW,TJ,TZ,TH,TT,TN,TR,UG,UA,US,UZ,VU,VE,VN,ZM,ZW", currency = "AFN,DZD,ANG,AWG,AUD,AZN,BSD,BHD,BDT,BBD,BZD,BMD,BTN,BOB,BAM,BWP,BRL,BND,BGN,BIF,KHR,CAD,CVE,KYD,XOF,XAF,XPF,CLP,COP,KMF,CDF,CRC,EUR,CZK,DKK,DJF,DOP,XCD,EGP,SVC,ERN,ETB,EUR,FKP,FJD,GMD,GEL,GHS,GIP,GTQ,GNF,GYD,HTG,HNL,HKD,HUF,ISK,INR,IDR,IRR,IQD,ILS,JMD,JPY,JOD,KZT,KES,KWD,LAK,LBP,LSL,LRD,LYD,MOP,MKD,MGA,MWK,MYR,MVR,MRU,MUR,MXN,MDL,MNT,MAD,MZN,MMK,NAD,NPR,NZD,NIO,NGN,KPW,NOK,ARS,PKR,PAB,PGK,PYG,PEN,UYU,PHP,PLN,GBP,QAR,OMR,RON,RUB,RWF,WST,SAR,RSD,SCR,SLL,SGD,STN,SBD,SOS,ZAR,KRW,LKR,SHP,SDG,SRD,SZL,SEK,CHF,SYP,TWD,TJS,TZS,THB,TOP,TTD,TND,TRY,TMT,AED,UGX,UAH,USD,UZS,VUV,VND,YER,CNY,ZMW,ZWL" }
google_pay = { country = "AF,DZ,AW,AU,AZ,BS,BH,BD,BB,BZ,BM,BT,BO,BA,BW,BR,BN,BG,BI,KH,CA,CV,KY,CL,CO,KM,CD,CR,CZ,DK,DJ,ST,DO,EC,EG,SV,ER,ET,FK,FJ,GM,GE,GH,GI,GT,GN,GY,HT,HN,HK,HU,IS,IN,ID,IR,IQ,IE,IL,IT,JM,JP,JO,KZ,KE,KW,LA,LB,LS,LR,LY,LT,MO,MK,MG,MW,MY,MV,MR,MU,MX,MD,MN,MA,MZ,MM,NA,NZ,NI,NG,KP,NO,AR,PK,PG,PY,PE,UY,PH,PL,GB,QA,OM,RO,RU,RW,WS,SG,ST,ZA,KR,LK,SH,SD,SR,SZ,SE,CH,SY,TW,TJ,TZ,TH,TT,TN,TR,UG,UA,US,UZ,VU,VE,VN,ZM,ZW", currency = "AFN,DZD,ANG,AWG,AUD,AZN,BSD,BHD,BDT,BBD,BZD,BMD,BTN,BOB,BAM,BWP,BRL,BND,BGN,BIF,KHR,CAD,CVE,KYD,XOF,XAF,XPF,CLP,COP,KMF,CDF,CRC,EUR,CZK,DKK,DJF,DOP,XCD,EGP,SVC,ERN,ETB,EUR,FKP,FJD,GMD,GEL,GHS,GIP,GTQ,GNF,GYD,HTG,HNL,HKD,HUF,ISK,INR,IDR,IRR,IQD,ILS,JMD,JPY,JOD,KZT,KES,KWD,LAK,LBP,LSL,LRD,LYD,MOP,MKD,MGA,MWK,MYR,MVR,MRU,MUR,MXN,MDL,MNT,MAD,MZN,MMK,NAD,NPR,NZD,NIO,NGN,KPW,NOK,ARS,PKR,PAB,PGK,PYG,PEN,UYU,PHP,PLN,GBP,QAR,OMR,RON,RUB,RWF,WST,SAR,RSD,SCR,SLL,SGD,STN,SBD,SOS,ZAR,KRW,LKR,SHP,SDG,SRD,SZL,SEK,CHF,SYP,TWD,TJS,TZS,THB,TOP,TTD,TND,TRY,TMT,AED,UGX,UAH,USD,UZS,VUV,VND,YER,CNY,ZMW,ZWL" }

[pm_filters.bluecode]
bluecode = { country = "AT,BE,BG,HR,CY,CZ,DK,EE,FI,FR,DE,GR,HU,IE,IT,LV,LT,LU,MT,NL,PL,PT,RO,SK,SI,ES,SE,IS,LI,NO", currency = "EUR" }

[file_upload_config]
bucket_name = ""
region = ""

[pm_filters.forte]
credit = { country = "US, CA", currency = "CAD,USD"}
debit = { country = "US, CA", currency = "CAD,USD"}

[pm_filters.fiuu]
duit_now = { country = "MY", currency = "MYR" }
apple_pay = { country = "MY", currency = "MYR" }
google_pay = { country = "MY", currency = "MYR" }
online_banking_fpx = { country = "MY", currency = "MYR" }
credit = { country = "CN,HK,ID,MY,PH,SG,TH,TW,VN", currency = "CNY,HKD,IDR,MYR,PHP,SGD,THB,TWD,VND" }
debit = { country = "CN,HK,ID,MY,PH,SG,TH,TW,VN", currency = "CNY,HKD,IDR,MYR,PHP,SGD,THB,TWD,VND" }

[pm_filters.dlocal]
credit = {country = "AR,BD,BO,BR,CM,CL,CN,CO,CR,DO,EC,SV,EG,GH,GT,HN,IN,ID,CI,JP,KE,MY,MX,MA,NI,NG,PK,PA,PY,PE,PH,RW,SA,SN,ZA,TZ,TH,TR,UG,UY,VN,ZM", currency = "ARS,BDT,BOB,BRL,XAF,CLP,CNY,COP,CRC,DOP,USD,EGP,GHS,GTQ,HNL,INR,IDR,XOF,JPY,KES,MYR,MXN,MAD,NIO,NGN,PKR,PYG,PEN,PHP,RWF,SAR,XOF,ZAR,TZS,THB,TRY,UGX,UYU,VND,ZMW"}
debit = {country = "AR,BD,BO,BR,CM,CL,CN,CO,CR,DO,EC,SV,EG,GH,GT,HN,IN,ID,CI,JP,KE,MY,MX,MA,NI,NG,PK,PA,PY,PE,PH,RW,SA,SN,ZA,TZ,TH,TR,UG,UY,VN,ZM", currency = "ARS,BDT,BOB,BRL,XAF,CLP,CNY,COP,CRC,DOP,USD,EGP,GHS,GTQ,HNL,INR,IDR,XOF,JPY,KES,MYR,MXN,MAD,NIO,NGN,PKR,PYG,PEN,PHP,RWF,SAR,XOF,ZAR,TZS,THB,TRY,UGX,UYU,VND,ZMW"}

[pm_filters.inespay]
sepa = { country = "ES", currency = "EUR"}

[pm_filters.bluesnap]
credit = { country = "AD,AE,AG,AL,AM,AO,AR,AT,AU,AZ,BA,BB,BD,BE,BG,BH,BI,BJ,BN,BO,BR,BS,BT,BW,BY,BZ,CA,CD,CF,CG,CH,CI,CL,CM,CN,CO,CR,CV,CY,CZ,DE,DK,DJ,DM,DO,DZ,EC,EE,EG,ER,ES,ET,FI,FJ,FM,FR,GA,GB,GD,GE,GG,GH,GM,GN,GQ,GR,GT,GW,GY,HN,HR,HT,HU,ID,IE,IL,IN,IS,IT,JM,JP,JO,KE,KG,KH,KI,KM,KN,KR,KW,KZ,LA,LB,LC,LI,LK,LR,LS,LT,LU,LV,MA,MC,MD,ME,MG,MH,MK,ML,MM,MN,MR,MT,MU,MV,MW,MX,MY,MZ,NA,NE,NG,NI,NL,NO,NP,NR,NZ,OM,PA,PE,PG,PH,PK,PL,PS,PT,PW,PY,QA,RO,RS,RW,SA,SB,SC,SE,SG,SI,SK,SL,SM,SN,SO,SR,SS,ST,SV,SZ,TD,TG,TH,TJ,TL,TM,TN,TO,TR,TT,TV,TZ,UA,UG,US,UY,UZ,VA,VC,VE,VN,VU,WS,ZA,ZM,ZW", currency = "AED,AFN,ALL,AMD,ANG,ARS,AUD,AWG,BAM,BBD,BGN,BHD,BMD,BND,BOB,BRL,BSD,BWP,CAD,CHF,CLP,CNY,COP,CRC,CZK,DKK,DOP,DZD,EGP,EUR,FJD,GBP,GEL,GIP,GTQ,HKD,HUF,IDR,ILS,INR,ISK,JMD,JPY,KES,KHR,KRW,KWD,KYD,KZT,LBP,LKR,MAD,MDL,MKD,MUR,MWK,MXN,MYR,NAD,NGN,NOK,NPR,NZD,OMR,PAB,PEN,PGK,PHP,PLN,PKR,QAR,RON,RSD,RUB,SAR,SCR,SDG,SEK,SGD,THB,TND,TRY,TTD,TWD,TZS,UAH,USD,UYU,UZS,VND,XAF,XCD,XOF,ZAR"}
google_pay = { country = "AL, DZ, AS, AO, AG, AR, AU, AT, AZ, BH, BY, BE, BR, BG, CL, CO, HR, CZ, DK, DO, EG, EE, FI, FR, DE, GR, HK, HU, IN, ID, IE, IL, IT, JP, JO, KZ, KE, KW, LV, LB, LT, LU, MY, MX, NL, NZ, NO, OM, PK, PA, PE, PH, PL, PT, QA, RO, RU, SA, SG, SK, ZA, ES, LK, SE, CH, TW, TH, TR, UA, AE, GB, US, UY, VN", currency = "ALL, DZD, USD, XCD, ARS, AUD, EUR, BHD, BRL, BGN, CAD, CLP, COP, CZK, DKK, DOP, EGP, HKD, HUF, INR, IDR, ILS, JPY, KZT, KES, KWD, LBP, MYR, MXN, NZD, NOK, OMR, PKR, PAB, PEN, PHP, PLN, QAR, RON, RUB, SAR, SGD, ZAR, LKR, SEK, CHF, TWD, THB, TRY, UAH, AED, GBP, UYU, VND"}
apple_pay = { country = "EG, MA, ZA, AU, HK, JP, MO, MY, MN, NZ, SG, KR, TW, VN, AM, AT, AZ, BY, BE, BG, HR, CY, DK, EE, FO, FI, FR, GE, DE, GR, GL, GG, HU, IS, IE, IM, IT , KZ, JE, LV, LI, LT, LU, MT, MD, MC, ME, NL, NO, PL, PT, RO, SM, RS, SI, ES, SE, CH, UA, GB, VA, AR, BR, CL, CO, CR, DO, EC, SV, GT, HN, MX, PA, PY, PE, BS, UY, BH, IL, JO, KW, OM, PS, QA, SA, AE, CA, US", currency = "EGP, MAD, ZAR, AUD, CNY, HKD, JPY, MYR, NZD, SGD, KRW, TWD, VND, AMD, EUR, BGN, CZK, DKK, GEL, GBP, HUF, ISK, KZT, CHF, MDL, NOK, PLN, RON, RSD, SEK, UAH, GBP, ARS, BRL, CLP, COP, CRC, DOP, USD, GTQ, MXN, PAB, PEN, BSD, UYU, BHD, ILS, KWD, OMR, QAR, SAR, AED, CAD"}

[pm_filters.fiserv]
credit = {country = "AU,NZ,CN,HK,IN,LK,KR,MY,SG,GB,BE,FR,DE,IT,ME,NL,PL,ES,ZA,AR,BR,CO,MX,PA,UY,US,CA", currency = "AFN,ALL,DZD,AOA,ARS,AMD,AWG,AUD,AZN,BSD,BHD,BDT,BBD,BYN,BZD,BMD,BTN,BOB,VES,BAM,BWP,BRL,BND,BGN,BIF,KHR,CAD,CVE,KYD,XAF,CLP,CNY,COP,KMF,CDF,CRC,HRK,CUP,CZK,DKK,DJF,DOP,XCD,EGP,ERN,ETB,EUR,FKP,FJD,XPF,GMD,GEL,GHS,GIP,GTQ,GNF,GYD,HTG,HNL,HKD,HUF,ISK,INR,IDR,IRR,IQD,ILS,JMD,JPY,JOD,KZT,KES,KGS,KWD,LAK,LBP,LSL,LRD,LYD,MOP,MKD,MGA,MWK,MYR,MVR,MRU,MUR,MXN,MDL,MNT,MAD,MZN,MMK,NAD,NPR,ANG,NZD,NIO,NGN,VUV,KPW,NOK,OMR,PKR,PAB,PGK,PYG,PEN,PHP,PLN,GBP,QAR,RON,RUB,RWF,SHP,SVC,WST,STN,SAR,RSD,SCR,SLL,SGD,SBD,SOS,ZAR,KRW,SSP,LKR,SDG,SRD,SZL,SEK,CHF,SYP,TWD,TJS,TZS,THB,TOP,TTD,TND,TRY,TMT,UGX,UAH,AED,USD,UYU,UZS,VND,XOF,YER,ZMW,ZWL"}
debit = {country = "AU,NZ,CN,HK,IN,LK,KR,MY,SG,GB,BE,FR,DE,IT,ME,NL,PL,ES,ZA,AR,BR,CO,MX,PA,UY,US,CA", currency = "AFN,ALL,DZD,AOA,ARS,AMD,AWG,AUD,AZN,BSD,BHD,BDT,BBD,BYN,BZD,BMD,BTN,BOB,VES,BAM,BWP,BRL,BND,BGN,BIF,KHR,CAD,CVE,KYD,XAF,CLP,CNY,COP,KMF,CDF,CRC,HRK,CUP,CZK,DKK,DJF,DOP,XCD,EGP,ERN,ETB,EUR,FKP,FJD,XPF,GMD,GEL,GHS,GIP,GTQ,GNF,GYD,HTG,HNL,HKD,HUF,ISK,INR,IDR,IRR,IQD,ILS,JMD,JPY,JOD,KZT,KES,KGS,KWD,LAK,LBP,LSL,LRD,LYD,MOP,MKD,MGA,MWK,MYR,MVR,MRU,MUR,MXN,MDL,MNT,MAD,MZN,MMK,NAD,NPR,ANG,NZD,NIO,NGN,VUV,KPW,NOK,OMR,PKR,PAB,PGK,PYG,PEN,PHP,PLN,GBP,QAR,RON,RUB,RWF,SHP,SVC,WST,STN,SAR,RSD,SCR,SLL,SGD,SBD,SOS,ZAR,KRW,SSP,LKR,SDG,SRD,SZL,SEK,CHF,SYP,TWD,TJS,TZS,THB,TOP,TTD,TND,TRY,TMT,UGX,UAH,AED,USD,UYU,UZS,VND,XOF,YER,ZMW,ZWL"}
paypal = { currency = "AUD,EUR,BRL,CAD,CNY,EUR,EUR,EUR,GBP,HKD,INR,EUR,JPY,MYR,EUR,NZD,PHP,PLN,SGD,USD", country = "AU, BE, BR, CA, CN, DE, ES, FR, GB, HK, IN, IT, JP, MY, NL, NZ, PH, PL, SG, US" }
google_pay = { country = "AU,AT,BE,BR,CA,CN,HK,MY,NZ,SG,US", currency = "AUD,EUR,EUR,BRL,CAD,CNY,HKD,MYR,NZD,SGD,USD" }

<<<<<<< HEAD

[pm_filters.amazonpay]
amazon_pay = { country = "US", currency = "USD" }

=======
>>>>>>> 06dc66c6
[pm_filters.rapyd]
apple_pay = { country = "BR, CA, CL, CO, DO, SV, MX, PE, PT, US, AT, BE, BG, HR, CY, CZ, DO, DK, EE, FI, FR, GE, DE, GR, GL, HU, IS, IE, IL, IT, LV, LI, LT, LU, MT, MD, MC, ME, NL, NO, PL, RO, SM, SK, SI, ZA, ES, SE, CH, GB, VA, AU, HK, JP, MY, NZ, SG, KR, TW, VN", currency = "AMD, AUD, BGN, BRL, BYN, CAD, CHF, CLP, CNY, COP, CRC, CZK, DKK, DOP, EUR, GBP, GEL, GTQ, HUF, ISK, JPY, KRW, MDL, MXN, MYR, NOK, PAB, PEN, PLN, PYG, RON, RSD, SEK, SGD, TWD, UAH, USD, UYU, VND, ZAR" }
google_pay = { country = "BR, CA, CL, CO, DO, MX, PE, PT, US, AT, BE, BG, HR, CZ, DK, EE, FI, FR, DE, GR, HU, IE, IL, IT, LV, LT, LU, NZ, NO, GB, PL, RO, RU, SK, ZA, ES, SE, CH, TR, AU, HK, IN, ID, JP, MY, PH, SG, TW, TH, VN", currency = "AUD, BGN, BRL, BYN, CAD, CHF, CLP, COP, CZK, DKK, DOP, EUR, GBP, HUF, IDR, JPY, KES, MXN, MYR, NOK, PAB, PEN, PHP, PLN, RON, RUB, SEK, SGD, THB, TRY, TWD, UAH, USD, UYU, VND, ZAR" }
credit = { country = "AE,AF,AG,AI,AL,AM,AO,AQ,AR,AS,AT,AU,AW,AX,AZ,BA,BB,BD,BE,BF,BG,BH,BI,BJ,BL,BM,BN,BO,BQ,BR,BS,BT,BV,BW,BY,BZ,CA,CC,CD,CF,CG,CH,CI,CK,CL,CM,CN,CO,CR,CU,CV,CW,CX,CY,CZ,DE,DJ,DK,DM,DO,DZ,EC,EE,EG,EH,ER,ES,ET,FI,FJ,FK,FM,FO,FR,GA,GB,GD,GE,GF,GG,GH,GI,GL,GM,GN,GP,GQ,GR,GT,GU,GW,GY,HK,HM,HN,HR,HT,HU,ID,IE,IL,IM,IN,IO,IQ,IR,IS,IT,JE,JM,JO,JP,KE,KG,KH,KI,KM,KN,KP,KR,KW,KY,KZ,LA,LB,LC,LI,LK,LR,LS,LT,LU,LV,LY,MA,MC,MD,ME,MF,MG,MH,MK,ML,MM,MN,MO,MP,MQ,MR,MS,MT,MU,MV,MW,MX,MY,MZ,NA,NC,NE,NF,NG,NI,NL,NO,NP,NR,NU,NZ,OM,PA,PE,PF,PG,PH,PK,PL,PM,PN,PR,PS,PT,PW,PY,QA,RE,RO,RS,RU,RW,SA,SB,SC,SD,SE,SG,SH,SI,SJ,SK,SL,SM,SN,SO,SR,SS,ST,SV,SX,SY,SZ,TC,TD,TF,TG,TH,TJ,TL,TM,TN,TO,TR,TT,TV,TW,TZ,UA,UG,UM,US,UY,UZ,VA,VC,VE,VG,VI,VN,VU,WF,WS,YE,YT,ZA,ZM,ZW", currency = "AED,AUD,BDT,BGN,BND,BOB,BRL,BWP,CAD,CHF,CNY,COP,CZK,DKK,EGP,EUR,FJD,GBP,GEL,GHS,HKD,HRK,HUF,IDR,ILS,INR,IQD,IRR,ISK,JPY,KES,KRW,KWD,KZT,LAK,LKR,MAD,MDL,MMK,MOP,MXN,MYR,MZN,NAD,NGN,NOK,NPR,NZD,PEN,PHP,PKR,PLN,QAR,RON,RSD,RUB,RWF,SAR,SCR,SEK,SGD,SLL,THB,TRY,TWD,TZS,UAH,UGX,USD,UYU,VND,XAF,XOF,ZAR,ZMW,MWK" }
debit = { country = "AE,AF,AG,AI,AL,AM,AO,AQ,AR,AS,AT,AU,AW,AX,AZ,BA,BB,BD,BE,BF,BG,BH,BI,BJ,BL,BM,BN,BO,BQ,BR,BS,BT,BV,BW,BY,BZ,CA,CC,CD,CF,CG,CH,CI,CK,CL,CM,CN,CO,CR,CU,CV,CW,CX,CY,CZ,DE,DJ,DK,DM,DO,DZ,EC,EE,EG,EH,ER,ES,ET,FI,FJ,FK,FM,FO,FR,GA,GB,GD,GE,GF,GG,GH,GI,GL,GM,GN,GP,GQ,GR,GT,GU,GW,GY,HK,HM,HN,HR,HT,HU,ID,IE,IL,IM,IN,IO,IQ,IR,IS,IT,JE,JM,JO,JP,KE,KG,KH,KI,KM,KN,KP,KR,KW,KY,KZ,LA,LB,LC,LI,LK,LR,LS,LT,LU,LV,LY,MA,MC,MD,ME,MF,MG,MH,MK,ML,MM,MN,MO,MP,MQ,MR,MS,MT,MU,MV,MW,MX,MY,MZ,NA,NC,NE,NF,NG,NI,NL,NO,NP,NR,NU,NZ,OM,PA,PE,PF,PG,PH,PK,PL,PM,PN,PR,PS,PT,PW,PY,QA,RE,RO,RS,RU,RW,SA,SB,SC,SD,SE,SG,SH,SI,SJ,SK,SL,SM,SN,SO,SR,SS,ST,SV,SX,SY,SZ,TC,TD,TF,TG,TH,TJ,TL,TM,TN,TO,TR,TT,TV,TW,TZ,UA,UG,UM,US,UY,UZ,VA,VC,VE,VG,VI,VN,VU,WF,WS,YE,YT,ZA,ZM,ZW", currency = "AED,AUD,BDT,BGN,BND,BOB,BRL,BWP,CAD,CHF,CNY,COP,CZK,DKK,EGP,EUR,FJD,GBP,GEL,GHS,HKD,HRK,HUF,IDR,ILS,INR,IQD,IRR,ISK,JPY,KES,KRW,KWD,KZT,LAK,LKR,MAD,MDL,MMK,MOP,MXN,MYR,MZN,NAD,NGN,NOK,NPR,NZD,PEN,PHP,PKR,PLN,QAR,RON,RSD,RUB,RWF,SAR,SCR,SEK,SGD,SLL,THB,TRY,TWD,TZS,UAH,UGX,USD,UYU,VND,XAF,XOF,ZAR,ZMW,MWK" }

[pm_filters.bamboraapac]
credit = { country = "AD,AE,AG,AL,AM,AO,AR,AT,AU,AZ,BA,BB,BD,BE,BG,BH,BI,BJ,BN,BO,BR,BS,BT,BW,BY,BZ,CA,CD,CF,CG,CH,CI,CL,CM,CN,CO,CR,CV,CY,CZ,DE,DK,DJ,DM,DO,DZ,EC,EE,EG,ER,ES,ET,FI,FJ,FM,FR,GA,GB,GD,GE,GG,GH,GM,GN,GQ,GR,GT,GW,GY,HN,HR,HT,HU,ID,IE,IL,IN,IS,IT,JM,JP,JO,KE,KG,KH,KI,KM,KN,KR,KW,KZ,LA,LB,LC,LI,LK,LR,LS,LT,LU,LV,MA,MC,MD,ME,MG,MH,MK,ML,MM,MN,MR,MT,MU,MV,MW,MX,MY,MZ,NA,NE,NG,NI,NL,NO,NP,NR,NZ,OM,PA,PE,PG,PH,PK,PL,PS,PT,PW,PY,QA,RO,RS,RW,SA,SB,SC,SE,SG,SI,SK,SL,SM,SN,SO,SR,SS,ST,SV,SZ,TD,TG,TH,TJ,TL,TM,TN,TO,TR,TT,TV,TZ,UA,UG,US,UY,UZ,VA,VC,VE,VN,VU,WS,ZA,ZM,ZW", currency = "AED,AUD,BDT,BGN,BND,BOB,BRL,BWP,CAD,CHF,CNY,COP,CZK,DKK,EGP,EUR,FJD,GBP,GEL,GHS,HKD,HRK,HUF,IDR,ILS,INR,IQD,IRR,ISK,JPY,KES,KRW,KWD,KZT,LAK,LKR,MAD,MDL,MMK,MOP,MXN,MYR,MZN,NAD,NGN,NOK,NPR,NZD,PEN,PHP,PKR,PLN,QAR,RON,RSD,RUB,RWF,SAR,SCR,SEK,SGD,SLL,THB,TRY,TWD,TZS,UAH,UGX,USD,UYU,VND,XAF,XOF,ZAR,ZMW,MWK" }
debit = { country = "AD,AE,AG,AL,AM,AO,AR,AT,AU,AZ,BA,BB,BD,BE,BG,BH,BI,BJ,BN,BO,BR,BS,BT,BW,BY,BZ,CA,CD,CF,CG,CH,CI,CL,CM,CN,CO,CR,CV,CY,CZ,DE,DK,DJ,DM,DO,DZ,EC,EE,EG,ER,ES,ET,FI,FJ,FM,FR,GA,GB,GD,GE,GG,GH,GM,GN,GQ,GR,GT,GW,GY,HN,HR,HT,HU,ID,IE,IL,IN,IS,IT,JM,JP,JO,KE,KG,KH,KI,KM,KN,KR,KW,KZ,LA,LB,LC,LI,LK,LR,LS,LT,LU,LV,MA,MC,MD,ME,MG,MH,MK,ML,MM,MN,MR,MT,MU,MV,MW,MX,MY,MZ,NA,NE,NG,NI,NL,NO,NP,NR,NZ,OM,PA,PE,PG,PH,PK,PL,PS,PT,PW,PY,QA,RO,RS,RW,SA,SB,SC,SE,SG,SI,SK,SL,SM,SN,SO,SR,SS,ST,SV,SZ,TD,TG,TH,TJ,TL,TM,TN,TO,TR,TT,TV,TZ,UA,UG,US,UY,UZ,VA,VC,VE,VN,VU,WS,ZA,ZM,ZW", currency = "AED,AUD,BDT,BGN,BND,BOB,BRL,BWP,CAD,CHF,CNY,COP,CZK,DKK,EGP,EUR,FJD,GBP,GEL,GHS,HKD,HRK,HUF,IDR,ILS,INR,IQD,IRR,ISK,JPY,KES,KRW,KWD,KZT,LAK,LKR,MAD,MDL,MMK,MOP,MXN,MYR,MZN,NAD,NGN,NOK,NPR,NZD,PEN,PHP,PKR,PLN,QAR,RON,RSD,RUB,RWF,SAR,SCR,SEK,SGD,SLL,THB,TRY,TWD,TZS,UAH,UGX,USD,UYU,VND,XAF,XOF,ZAR,ZMW,MWK" }

[pm_filters.gocardless]
ach = { country = "US", currency = "USD" }
becs = { country = "AU", currency = "AUD" }
sepa = { country = "AU,AT,BE,BG,CA,HR,CY,CZ,DK,FI,FR,DE,HU,IT,LU,MT,NL,NZ,NO,PL,PT,IE,RO,SK,SI,ZA,ES,SE,CH,GB", currency = "GBP,EUR,SEK,DKK,AUD,NZD,CAD" }

[pm_filters.powertranz]
credit = { country = "AE,AF,AG,AI,AL,AM,AO,AQ,AR,AS,AT,AU,AW,AX,AZ,BA,BB,BD,BE,BF,BG,BH,BI,BJ,BL,BM,BN,BO,BQ,BR,BS,BT,BV,BW,BY,BZ,CA,CC,CD,CF,CG,CH,CI,CK,CL,CM,CN,CO,CR,CU,CV,CW,CX,CY,CZ,DE,DJ,DK,DM,DO,DZ,EC,EE,EG,EH,ER,ES,ET,FI,FJ,FK,FM,FO,FR,GA,GB,GD,GE,GF,GG,GH,GI,GL,GM,GN,GP,GQ,GR,GT,GU,GW,GY,HK,HM,HN,HR,HT,HU,ID,IE,IL,IM,IN,IO,IQ,IR,IS,IT,JE,JM,JO,JP,KE,KG,KH,KI,KM,KN,KP,KR,KW,KY,KZ,LA,LB,LC,LI,LK,LR,LS,LT,LU,LV,LY,MA,MC,MD,ME,MF,MG,MH,MK,ML,MM,MN,MO,MP,MQ,MR,MS,MT,MU,MV,MW,MX,MY,MZ,NA,NC,NE,NF,NG,NI,NL,NO,NP,NR,NU,NZ,OM,PA,PE,PF,PG,PH,PK,PL,PM,PN,PR,PS,PT,PW,PY,QA,RE,RO,RS,RU,RW,SA,SB,SC,SD,SE,SG,SH,SI,SJ,SK,SL,SM,SN,SO,SR,SS,ST,SV,SX,SY,SZ,TC,TD,TF,TG,TH,TJ,TL,TM,TN,TO,TR,TT,TV,TW,TZ,UA,UG,UM,US,UY,UZ,VA,VC,VE,VG,VI,VN,VU,WF,WS,YE,YT,ZA,ZM,ZW", currency = "BBD,BMD,BSD,CRC,GTQ,HNL,JMD,KYD,TTD,USD" }
debit = { country = "AE,AF,AG,AI,AL,AM,AO,AQ,AR,AS,AT,AU,AW,AX,AZ,BA,BB,BD,BE,BF,BG,BH,BI,BJ,BL,BM,BN,BO,BQ,BR,BS,BT,BV,BW,BY,BZ,CA,CC,CD,CF,CG,CH,CI,CK,CL,CM,CN,CO,CR,CU,CV,CW,CX,CY,CZ,DE,DJ,DK,DM,DO,DZ,EC,EE,EG,EH,ER,ES,ET,FI,FJ,FK,FM,FO,FR,GA,GB,GD,GE,GF,GG,GH,GI,GL,GM,GN,GP,GQ,GR,GT,GU,GW,GY,HK,HM,HN,HR,HT,HU,ID,IE,IL,IM,IN,IO,IQ,IR,IS,IT,JE,JM,JO,JP,KE,KG,KH,KI,KM,KN,KP,KR,KW,KY,KZ,LA,LB,LC,LI,LK,LR,LS,LT,LU,LV,LY,MA,MC,MD,ME,MF,MG,MH,MK,ML,MM,MN,MO,MP,MQ,MR,MS,MT,MU,MV,MW,MX,MY,MZ,NA,NC,NE,NF,NG,NI,NL,NO,NP,NR,NU,NZ,OM,PA,PE,PF,PG,PH,PK,PL,PM,PN,PR,PS,PT,PW,PY,QA,RE,RO,RS,RU,RW,SA,SB,SC,SD,SE,SG,SH,SI,SJ,SK,SL,SM,SN,SO,SR,SS,ST,SV,SX,SY,SZ,TC,TD,TF,TG,TH,TJ,TL,TM,TN,TO,TR,TT,TV,TW,TZ,UA,UG,UM,US,UY,UZ,VA,VC,VE,VG,VI,VN,VU,WF,WS,YE,YT,ZA,ZM,ZW", currency = "BBD,BMD,BSD,CRC,GTQ,HNL,JMD,KYD,TTD,USD" }

[pm_filters.worldline]
giropay = { country = "DE", currency = "EUR" }
ideal = { country = "NL", currency = "EUR" }
credit = { country = "AD,AE,AF,AG,AI,AL,AM,AO,AQ,AR,AS,AT,AU,AW,AX,AZ,BA,BB,BD,BE,BF,BG,BH,BI,BJ,BL,BM,BN,BO,BQ,BR,BS,BT,BV,BW,BY,BZ,CA,CC,CD,CF,CG,CH,CI,CK,CL,CM,CN,CO,CR,CU,CV,CW,CX,CY,CZ,DE,DJ,DK,DM,DO,DZ,EC,EE,EG,EH,ER,ES,ET,FI,FJ,FK,FM,FO,FR,GA,GB,GD,GE,GF,GG,GH,GI,GL,GM,GN,GP,GQ,GR,GT,GU,GW,GY,HK,HM,HN,HR,HT,HU,ID,IE,IL,IM,IN,IO,IQ,IR,IS,IT,JE,JM,JO,JP,KE,KG,KH,KI,KM,KN,KP,KR,KW,KY,KZ,LA,LB,LC,LI,LK,LR,LS,LT,LU,LV,LY,MA,MC,MD,ME,MF,MG,MH,MK,ML,MM,MN,MO,MP,MQ,MR,MS,MT,MU,MV,MW,MX,MY,MZ,NA,NC,NE,NF,NG,NI,NL,NO,NP,NR,NU,NZ,OM,PA,PE,PF,PG,PH,PK,PL,PM,PN,PR,PS,PT,PW,PY,QA,RE,RO,RS,RU,RW,SA,SB,SC,SD,SE,SG,SH,SI,SJ,SK,SL,SM,SN,SO,SR,SS,ST,SV,SX,SY,SZ,TC,TD,TF,TG,TH,TJ,TL,TM,TN,TO,TR,TT,TV,TW,TZ,UA,UG,UM,US,UY,UZ,VA,VC,VE,VG,VI,VN,VU,WF,WS,YE,YT,ZA,ZM,ZW", currency = "AED,AFN,ALL,AMD,ANG,AOA,ARS,AUD,AWG,AZN,BAM,BBD,BDT,BGN,BHD,BIF,BMD,BND,BOB,BRL,BSD,BTN,BWP,BYN,BZD,CAD,CDF,CHF,CLP,CNY,COP,CRC,CUP,CVE,CZK,DJF,DKK,DOP,DZD,EGP,ERN,ETB,EUR,FJD,FKP,GBP,GEL,GHS,GIP,GMD,GNF,GTQ,GYD,HKD,HNL,HRK,HTG,HUF,IDR,ILS,INR,IQD,IRR,ISK,JMD,JOD,JPY,KES,KGS,KHR,KMF,KPW,KRW,KWD,KYD,KZT,LAK,LBP,LKR,LRD,LSL,LYD,MAD,MDL,MGA,MKD,MMK,MNT,MOP,MRU,MUR,MVR,MWK,MXN,MYR,MZN,NAD,NGN,NIO,NOK,NPR,NZD,OMR,PAB,PEN,PGK,PHP,PKR,PLN,PYG,QAR,RON,RSD,RUB,RWF,SAR,SBD,SCR,SDG,SEK,SGD,SHP,SLL,SOS,SRD,SSP,SVC,SYP,SZL,THB,TJS,TMT,TND,TOP,TRY,TTD,TWD,TZS,UAH,UGX,USD,UYU,UZS,VND,VUV,WST,XAF,XCD,XOF,XPF,YER,ZAR,ZMW,ZWL" }
debit = { country = "AD,AE,AF,AG,AI,AL,AM,AO,AQ,AR,AS,AT,AU,AW,AX,AZ,BA,BB,BD,BE,BF,BG,BH,BI,BJ,BL,BM,BN,BO,BQ,BR,BS,BT,BV,BW,BY,BZ,CA,CC,CD,CF,CG,CH,CI,CK,CL,CM,CN,CO,CR,CU,CV,CW,CX,CY,CZ,DE,DJ,DK,DM,DO,DZ,EC,EE,EG,EH,ER,ES,ET,FI,FJ,FK,FM,FO,FR,GA,GB,GD,GE,GF,GG,GH,GI,GL,GM,GN,GP,GQ,GR,GT,GU,GW,GY,HK,HM,HN,HR,HT,HU,ID,IE,IL,IM,IN,IO,IQ,IR,IS,IT,JE,JM,JO,JP,KE,KG,KH,KI,KM,KN,KP,KR,KW,KY,KZ,LA,LB,LC,LI,LK,LR,LS,LT,LU,LV,LY,MA,MC,MD,ME,MF,MG,MH,MK,ML,MM,MN,MO,MP,MQ,MR,MS,MT,MU,MV,MW,MX,MY,MZ,NA,NC,NE,NF,NG,NI,NL,NO,NP,NR,NU,NZ,OM,PA,PE,PF,PG,PH,PK,PL,PM,PN,PR,PS,PT,PW,PY,QA,RE,RO,RS,RU,RW,SA,SB,SC,SD,SE,SG,SH,SI,SJ,SK,SL,SM,SN,SO,SR,SS,ST,SV,SX,SY,SZ,TC,TD,TF,TG,TH,TJ,TL,TM,TN,TO,TR,TT,TV,TW,TZ,UA,UG,UM,US,UY,UZ,VA,VC,VE,VG,VI,VN,VU,WF,WS,YE,YT,ZA,ZM,ZW", currency = "AED,AFN,ALL,AMD,ANG,AOA,ARS,AUD,AWG,AZN,BAM,BBD,BDT,BGN,BHD,BIF,BMD,BND,BOB,BRL,BSD,BTN,BWP,BYN,BZD,CAD,CDF,CHF,CLP,CNY,COP,CRC,CUP,CVE,CZK,DJF,DKK,DOP,DZD,EGP,ERN,ETB,EUR,FJD,FKP,GBP,GEL,GHS,GIP,GMD,GNF,GTQ,GYD,HKD,HNL,HRK,HTG,HUF,IDR,ILS,INR,IQD,IRR,ISK,JMD,JOD,JPY,KES,KGS,KHR,KMF,KPW,KRW,KWD,KYD,KZT,LAK,LBP,LKR,LRD,LSL,LYD,MAD,MDL,MGA,MKD,MMK,MNT,MOP,MRU,MUR,MVR,MWK,MXN,MYR,MZN,NAD,NGN,NIO,NOK,NPR,NZD,OMR,PAB,PEN,PGK,PHP,PKR,PLN,PYG,QAR,RON,RSD,RUB,RWF,SAR,SBD,SCR,SDG,SEK,SGD,SHP,SLL,SOS,SRD,SSP,SVC,SYP,SZL,THB,TJS,TMT,TND,TOP,TRY,TTD,TWD,TZS,UAH,UGX,USD,UYU,UZS,VND,VUV,WST,XAF,XCD,XOF,XPF,YER,ZAR,ZMW,ZWL" }

[pm_filters.shift4]
eps = { country = "AT", currency = "EUR" }
giropay = { country = "DE", currency = "EUR" }
ideal = { country = "NL", currency = "EUR" }
sofort = { country = "AT,BE,CH,DE,ES,FI,FR,GB,IT,NL,PL,SE", currency = "CHF,EUR" }
credit = { country = "AD,AE,AF,AG,AI,AL,AM,AO,AQ,AR,AS,AT,AU,AW,AX,AZ,BA,BB,BD,BE,BF,BG,BH,BI,BJ,BL,BM,BN,BO,BQ,BR,BS,BT,BV,BW,BY,BZ,CA,CC,CD,CF,CG,CH,CI,CK,CL,CM,CN,CO,CR,CU,CV,CW,CX,CY,CZ,DE,DJ,DK,DM,DO,DZ,EC,EE,EG,EH,ER,ES,ET,FI,FJ,FK,FM,FO,FR,GA,GB,GD,GE,GF,GG,GH,GI,GL,GM,GN,GP,GQ,GR,GT,GU,GW,GY,HK,HM,HN,HR,HT,HU,ID,IE,IL,IM,IN,IO,IQ,IR,IS,IT,JE,JM,JO,JP,KE,KG,KH,KI,KM,KN,KP,KR,KW,KY,KZ,LA,LB,LC,LI,LK,LR,LS,LT,LU,LV,LY,MA,MC,MD,ME,MF,MG,MH,MK,ML,MM,MN,MO,MP,MQ,MR,MS,MT,MU,MV,MW,MX,MY,MZ,NA,NC,NE,NF,NG,NI,NL,NO,NP,NR,NU,NZ,OM,PA,PE,PF,PG,PH,PK,PL,PM,PN,PR,PS,PT,PW,PY,QA,RE,RO,RS,RU,RW,SA,SB,SC,SD,SE,SG,SH,SI,SJ,SK,SL,SM,SN,SO,SR,SS,ST,SV,SX,SY,SZ,TC,TD,TF,TG,TH,TJ,TL,TM,TN,TO,TR,TT,TV,TW,TZ,UA,UG,UM,US,UY,UZ,VA,VC,VE,VG,VI,VN,VU,WF,WS,YE,YT,ZA,ZM,ZW", currency = "AED,AFN,ALL,AMD,ANG,AOA,ARS,AUD,AWG,AZN,BAM,BBD,BDT,BGN,BHD,BIF,BMD,BND,BOB,BRL,BSD,BTN,BWP,BYN,BZD,CAD,CDF,CHF,CLP,CNY,COP,CRC,CUP,CVE,CZK,DJF,DKK,DOP,DZD,EGP,ERN,ETB,EUR,FJD,FKP,GBP,GEL,GHS,GIP,GMD,GNF,GTQ,GYD,HKD,HNL,HRK,HTG,HUF,IDR,ILS,INR,IQD,IRR,ISK,JMD,JOD,JPY,KES,KGS,KHR,KMF,KPW,KRW,KWD,KYD,KZT,LAK,LBP,LKR,LRD,LSL,LYD,MAD,MDL,MGA,MKD,MMK,MNT,MOP,MRU,MUR,MVR,MWK,MXN,MYR,MZN,NAD,NGN,NIO,NOK,NPR,NZD,OMR,PAB,PEN,PGK,PHP,PKR,PLN,PYG,QAR,RON,RSD,RUB,RWF,SAR,SBD,SCR,SDG,SEK,SGD,SHP,SLL,SOS,SRD,SSP,SVC,SYP,SZL,THB,TJS,TMT,TND,TOP,TRY,TTD,TWD,TZS,UAH,UGX,USD,UYU,UZS,VND,VUV,WST,XAF,XCD,XOF,XPF,YER,ZAR,ZMW,ZWL" }
debit = { country = "AD,AE,AF,AG,AI,AL,AM,AO,AQ,AR,AS,AT,AU,AW,AX,AZ,BA,BB,BD,BE,BF,BG,BH,BI,BJ,BL,BM,BN,BO,BQ,BR,BS,BT,BV,BW,BY,BZ,CA,CC,CD,CF,CG,CH,CI,CK,CL,CM,CN,CO,CR,CU,CV,CW,CX,CY,CZ,DE,DJ,DK,DM,DO,DZ,EC,EE,EG,EH,ER,ES,ET,FI,FJ,FK,FM,FO,FR,GA,GB,GD,GE,GF,GG,GH,GI,GL,GM,GN,GP,GQ,GR,GT,GU,GW,GY,HK,HM,HN,HR,HT,HU,ID,IE,IL,IM,IN,IO,IQ,IR,IS,IT,JE,JM,JO,JP,KE,KG,KH,KI,KM,KN,KP,KR,KW,KY,KZ,LA,LB,LC,LI,LK,LR,LS,LT,LU,LV,LY,MA,MC,MD,ME,MF,MG,MH,MK,ML,MM,MN,MO,MP,MQ,MR,MS,MT,MU,MV,MW,MX,MY,MZ,NA,NC,NE,NF,NG,NI,NL,NO,NP,NR,NU,NZ,OM,PA,PE,PF,PG,PH,PK,PL,PM,PN,PR,PS,PT,PW,PY,QA,RE,RO,RS,RU,RW,SA,SB,SC,SD,SE,SG,SH,SI,SJ,SK,SL,SM,SN,SO,SR,SS,ST,SV,SX,SY,SZ,TC,TD,TF,TG,TH,TJ,TL,TM,TN,TO,TR,TT,TV,TW,TZ,UA,UG,UM,US,UY,UZ,VA,VC,VE,VG,VI,VN,VU,WF,WS,YE,YT,ZA,ZM,ZW", currency = "AED,AFN,ALL,AMD,ANG,AOA,ARS,AUD,AWG,AZN,BAM,BBD,BDT,BGN,BHD,BIF,BMD,BND,BOB,BRL,BSD,BTN,BWP,BYN,BZD,CAD,CDF,CHF,CLP,CNY,COP,CRC,CUP,CVE,CZK,DJF,DKK,DOP,DZD,EGP,ERN,ETB,EUR,FJD,FKP,GBP,GEL,GHS,GIP,GMD,GNF,GTQ,GYD,HKD,HNL,HRK,HTG,HUF,IDR,ILS,INR,IQD,IRR,ISK,JMD,JOD,JPY,KES,KGS,KHR,KMF,KPW,KRW,KWD,KYD,KZT,LAK,LBP,LKR,LRD,LSL,LYD,MAD,MDL,MGA,MKD,MMK,MNT,MOP,MRU,MUR,MVR,MWK,MXN,MYR,MZN,NAD,NGN,NIO,NOK,NPR,NZD,OMR,PAB,PEN,PGK,PHP,PKR,PLN,PYG,QAR,RON,RSD,RUB,RWF,SAR,SBD,SCR,SDG,SEK,SGD,SHP,SLL,SOS,SRD,SSP,SVC,SYP,SZL,THB,TJS,TMT,TND,TOP,TRY,TTD,TWD,TZS,UAH,UGX,USD,UYU,UZS,VND,VUV,WST,XAF,XCD,XOF,XPF,YER,ZAR,ZMW,ZWL" }
boleto = { country = "BR", currency = "BRL" }
trustly = { currency = "CZK,DKK,EUR,GBP,NOK,SEK" }
ali_pay = { country = "CN", currency = "CNY" }
we_chat_pay = { country = "CN", currency = "CNY" }
klarna = { currency = "EUR,GBP,CHF,SEK" }
blik = { country = "PL", currency = "PLN" }
crypto_currency = { currency = "USD,GBP,AED" }
paysera = { currency = "EUR" }
skrill = { currency = "USD" }

[pm_filters.placetopay]
credit = { country = "BE,CH,CO,CR,EC,HN,MX,PA,PR,UY", currency = "CLP,COP,USD"}
debit = { country = "BE,CH,CO,CR,EC,HN,MX,PA,PR,UY", currency = "CLP,COP,USD"}

[pm_filters.coingate]
crypto_currency = { country = "AL, AD, AT, BE, BA, BG, HR, CZ, DK, EE, FI, FR, DE, GR, HU, IS, IE, IT, LV, LT, LU, MT, MD, NL, NO, PL, PT, RO, RS, SK, SI, ES, SE, CH, UA, GB, AR, BR, CL, CO, CR, DO, SV, GD, MX, PE, LC, AU, NZ, CY, HK, IN, IL, JP, KR, QA, SA, SG, EG", currency = "EUR, USD, GBP" }

[pm_filters.paystack]
eft = { country = "NG, ZA, GH, KE, CI", currency = "NGN, GHS, ZAR, KES, USD" }

[pm_filters.santander]
pix = { country = "BR", currency = "BRL" }

[tokenization]
stripe = { long_lived_token = false, payment_method = "wallet", payment_method_type = { type = "disable_only", list = "google_pay" } }
checkout = { long_lived_token = false, payment_method = "wallet", apple_pay_pre_decrypt_flow = "network_tokenization" }
stax = { long_lived_token = true, payment_method = "card,bank_debit" }
mollie = { long_lived_token = false, payment_method = "card" }
square = { long_lived_token = false, payment_method = "card" }
hipay = { long_lived_token = false, payment_method = "card" }
braintree = { long_lived_token = false, payment_method = "card" }
payme = { long_lived_token = false, payment_method = "card" }
gocardless = { long_lived_token = true, payment_method = "bank_debit" }
billwerk = { long_lived_token = false, payment_method = "card" }
globalpay = { long_lived_token = false, payment_method = "card", flow = "mandates" }

[temp_locker_enable_config]
stripe = { payment_method = "bank_transfer" }
nuvei = { payment_method = "card" }
shift4 = { payment_method = "card" }
bluesnap = { payment_method = "card" }
bankofamerica = { payment_method = "card" }
cybersource = { payment_method = "card" }
nmi = { payment_method = "card" }
payme = { payment_method = "card" }
deutschebank = { payment_method = "bank_debit" }
paybox = { payment_method = "card" }
nexixpay = { payment_method = "card" }
redsys = { payment_method = "card" }

[connector_customer]
connector_list = "adyen,authorizedotnet,facilitapay,gocardless,hyperswitch_vault,stax,stripe"
payout_connector_list = "nomupay,stripe,wise"

[dummy_connector]
enabled = true
payment_ttl = 172800
payment_duration = 1000
payment_tolerance = 100
payment_retrieve_duration = 500
payment_retrieve_tolerance = 100
payment_complete_duration = 500
payment_complete_tolerance = 100
refund_ttl = 172800
refund_duration = 1000
refund_tolerance = 100
refund_retrieve_duration = 500
refund_retrieve_tolerance = 100
authorize_ttl = 36000
assets_base_url = "https://app.hyperswitch.io/assets/TestProcessor/"
default_return_url = "https://app.hyperswitch.io/"
slack_invite_url = "https://join.slack.com/t/hyperswitch-io/shared_invite/zt-2awm23agh-p_G5xNpziv6yAiedTkkqLg"
discord_invite_url = "https://discord.gg/wJZ7DVW8mm"

[delayed_session_response]
connectors_with_delayed_session_response = "trustpay,payme"

[webhook_source_verification_call]
connectors_with_webhook_source_verification_call = "paypal"

[billing_connectors_payment_sync]
billing_connectors_which_require_payment_sync = "stripebilling, recurly"

[billing_connectors_invoice_sync]
billing_connectors_which_requires_invoice_sync_call = "recurly"

[zero_mandates.supported_payment_methods]
bank_debit.ach = { connector_list = "gocardless,adyen" }
bank_debit.becs = { connector_list = "gocardless,adyen" }
bank_debit.bacs = { connector_list = "gocardless" }
bank_debit.sepa = { connector_list = "gocardless,adyen" }
card.credit.connector_list = "stripe,adyen,authorizedotnet,cybersource,datatrans,worldpay,nmi,bankofamerica,wellsfargo,bamboraapac,nexixpay,novalnet,paypal,archipel"
card.debit.connector_list = "stripe,adyen,authorizedotnet,cybersource,datatrans,worldpay,nmi,bankofamerica,wellsfargo,bamboraapac,nexixpay,novalnet,paypal,archipel"
pay_later.klarna.connector_list = "adyen"
wallet.apple_pay.connector_list = "adyen,cybersource,bankofamerica,novalnet,authorizedotnet"
wallet.samsung_pay.connector_list = "cybersource"
wallet.google_pay.connector_list = "adyen,cybersource,bankofamerica,novalnet,authorizedotnet"
wallet.paypal.connector_list = "adyen,novalnet"
wallet.momo.connector_list = "adyen"
wallet.kakao_pay.connector_list = "adyen"
wallet.go_pay.connector_list = "adyen"
wallet.gcash.connector_list = "adyen"
wallet.dana.connector_list = "adyen"
wallet.twint.connector_list = "adyen"
wallet.vipps.connector_list = "adyen"
bank_redirect.ideal.connector_list = "adyen"
bank_redirect.bancontact_card.connector_list = "adyen"
bank_redirect.trustly.connector_list = "adyen"
bank_redirect.open_banking_uk.connector_list = "adyen"


[mandates.supported_payment_methods]
bank_debit.ach = { connector_list = "gocardless,adyen,stripe" }
bank_debit.becs = { connector_list = "gocardless,stripe,adyen" }
bank_debit.bacs = { connector_list = "stripe,gocardless" }
bank_debit.sepa = { connector_list = "gocardless,adyen,stripe,deutschebank" }
card.credit.connector_list = "stripe,adyen,authorizedotnet,cybersource,datatrans,globalpay,worldpay,multisafepay,nmi,nexinets,noon,bankofamerica,braintree,nuvei,payme,wellsfargo,bamboraapac,elavon,fiuu,nexixpay,novalnet,paybox,paypal,xendit,moneris,archipel,worldpayvantiv,payload"
card.debit.connector_list = "stripe,adyen,authorizedotnet,cybersource,datatrans,globalpay,worldpay,multisafepay,nmi,nexinets,noon,bankofamerica,braintree,nuvei,payme,wellsfargo,bamboraapac,elavon,fiuu,nexixpay,novalnet,paybox,paypal,xendit,moneris,archipel,worldpayvantiv,payload"
pay_later.klarna.connector_list = "adyen,aci"
wallet.apple_pay.connector_list = "stripe,adyen,cybersource,noon,bankofamerica,nexinets,novalnet,authorizedotnet,wellsfargo,worldpayvantiv"
wallet.samsung_pay.connector_list = "cybersource"
wallet.google_pay.connector_list = "stripe,adyen,cybersource,bankofamerica,noon,globalpay,multisafepay,novalnet,authorizedotnet,wellsfargo,worldpayvantiv"
wallet.paypal.connector_list = "adyen,globalpay,nexinets,novalnet,paypal,authorizedotnet"
wallet.momo.connector_list = "adyen"
wallet.kakao_pay.connector_list = "adyen"
wallet.go_pay.connector_list = "adyen"
wallet.gcash.connector_list = "adyen"
wallet.dana.connector_list = "adyen"
wallet.twint.connector_list = "adyen"
wallet.vipps.connector_list = "adyen"

bank_redirect.ideal.connector_list = "stripe,adyen,globalpay,multisafepay,nexinets,aci"
bank_redirect.sofort.connector_list = "stripe,globalpay,aci,multisafepay"
bank_redirect.giropay.connector_list = "globalpay,multisafepay,nexinets,aci"
bank_redirect.bancontact_card.connector_list = "adyen,stripe"
bank_redirect.trustly.connector_list = "adyen,aci"
bank_redirect.open_banking_uk.connector_list = "adyen"
bank_redirect.eps.connector_list = "globalpay,nexinets,aci,multisafepay"

[mandates.update_mandate_supported]
card.credit = { connector_list = "cybersource" }
card.debit = { connector_list = "cybersource" }

[network_transaction_id_supported_connectors]
connector_list = "adyen,archipel,cybersource,novalnet,stripe,worldpay,worldpayvantiv"

[connector_request_reference_id_config]
merchant_ids_send_payment_id_as_connector_request_id = []

[payouts]
payout_eligibility = true


[applepay_decrypt_keys]
apple_pay_ppc = "APPLE_PAY_PAYMENT_PROCESSING_CERTIFICATE"
apple_pay_ppc_key = "APPLE_PAY_PAYMENT_PROCESSING_CERTIFICATE_KEY"
apple_pay_merchant_cert = "APPLE_PAY_MERCHNAT_CERTIFICATE"
apple_pay_merchant_cert_key = "APPLE_PAY_MERCHNAT_CERTIFICATE_KEY"

[paze_decrypt_keys]
paze_private_key = "PAZE_PRIVATE_KEY"
paze_private_key_passphrase = "PAZE_PRIVATE_KEY_PASSPHRASE"

[google_pay_decrypt_keys]
google_pay_root_signing_keys = "GOOGLE_PAY_ROOT_SIGNING_KEYS" # Base 64 Encoded Root Signing Keys provided by Google Pay (https://developers.google.com/pay/api/web/guides/resources/payment-data-cryptography)

[generic_link]
[generic_link.payment_method_collect]
sdk_url = "http://localhost:9050/HyperLoader.js"
expiry = 900
[generic_link.payment_method_collect.ui_config]
theme = "#4285F4"
logo = "https://app.hyperswitch.io/HyperswitchFavicon.png"
merchant_name = "HyperSwitch"
[generic_link.payment_method_collect.enabled_payment_methods]
card = "credit,debit"
bank_transfer = "ach,bacs,sepa"
wallet = "paypal,pix,venmo"

[generic_link.payout_link]
sdk_url = "http://localhost:9050/HyperLoader.js"
expiry = 900
[generic_link.payout_link.ui_config]
theme = "#4285F4"
logo = "https://app.hyperswitch.io/HyperswitchFavicon.png"
merchant_name = "HyperSwitch"
[generic_link.payout_link.enabled_payment_methods]
card = "credit,debit"

[payout_method_filters.adyenplatform]
sepa = { country = "AT,BE,CH,CZ,DE,EE,ES,FI,FR,GB,HU,IE,IT,LT,LV,NL,NO,PL,PT,SE,SK", currency = "EUR,CZK,DKK,HUF,NOK,PLN,SEK,GBP,CHF" }
credit = { country = "AT,BE,BG,CY,CZ,DE,DK,EE,ES,FI,FR,GB,GR,HR,HU,IE,IS,IT,LI,LT,LU,LV,MT,NL,NO,PL,PT,RO,SE,SI,SK,US", currency = "EUR,USD,GBP" }
debit = { country = "AT,BE,BG,CY,CZ,DE,DK,EE,ES,FI,FR,GB,GR,HR,HU,IE,IS,IT,LI,LT,LU,LV,MT,NL,NO,PL,PT,RO,SE,SI,SK,US", currency = "EUR,USD,GBP" }

[payout_method_filters.stripe]
ach = { country = "US", currency = "USD" }

[payment_link]
sdk_url = "http://localhost:9050/HyperLoader.js"

[payment_method_auth]
redis_expiry = 900
pm_auth_key = "Some_pm_auth_key"

[lock_settings]
redis_lock_expiry_seconds = 180             # 3 * 60 seconds
delay_between_retries_in_milliseconds = 500

[kv_config]
ttl = 900         # 15 * 60 seconds
soft_kill = false

[frm]
enabled = true

[events]
source = "logs"

[events.kafka]
brokers = ["localhost:9092"]
fraud_check_analytics_topic = "hyperswitch-fraud-check-events"
intent_analytics_topic = "hyperswitch-payment-intent-events"
attempt_analytics_topic = "hyperswitch-payment-attempt-events"
refund_analytics_topic = "hyperswitch-refund-events"
api_logs_topic = "hyperswitch-api-log-events"
connector_logs_topic = "hyperswitch-outgoing-connector-events"
outgoing_webhook_logs_topic = "hyperswitch-outgoing-webhook-events"
dispute_analytics_topic = "hyperswitch-dispute-events"
audit_events_topic = "hyperswitch-audit-events"
payout_analytics_topic = "hyperswitch-payout-events"
consolidated_events_topic = "hyperswitch-consolidated-events"
authentication_analytics_topic = "hyperswitch-authentication-events"
routing_logs_topic = "hyperswitch-routing-api-events"
revenue_recovery_topic = "hyperswitch-revenue-recovery-events"

[debit_routing_config]
supported_currencies = "USD"
supported_connectors = "adyen"

[debit_routing_config.connector_supported_debit_networks]
adyen = "Star,Pulse,Accel,Nyce"

[analytics]
source = "sqlx"
forex_enabled = false

[analytics.clickhouse]
username = "default"
# password = ""
host = "http://localhost:8123"
database_name = "default"

[analytics.sqlx]
username = "db_user"
password = "db_pass"
host = "localhost"
port = 5432
dbname = "hyperswitch_db"
pool_size = 5
connection_timeout = 10
queue_strategy = "Fifo"

[connector_onboarding.paypal]
client_id = ""
client_secret = ""
partner_id = ""
enabled = true

[file_storage]
file_storage_backend = "file_system"

[unmasked_headers]
keys = "accept-language,user-agent,x-profile-id"

[opensearch]
host = "https://localhost:9200"
enabled = false

[opensearch.auth]
auth = "basic"
username = "admin"
password = "0penS3arc#"
region = "eu-central-1"

[opensearch.indexes]
payment_attempts = "hyperswitch-payment-attempt-events"
payment_intents = "hyperswitch-payment-intent-events"
refunds = "hyperswitch-refund-events"
disputes = "hyperswitch-dispute-events"
sessionizer_payment_attempts = "sessionizer-payment-attempt-events"
sessionizer_payment_intents = "sessionizer-payment-intent-events"
sessionizer_refunds = "sessionizer-refund-events"
sessionizer_disputes = "sessionizer-dispute-events"

[saved_payment_methods]
sdk_eligible_payment_methods = "card"

[multitenancy]
enabled = false
global_tenant = { tenant_id = "global", schema = "public", redis_key_prefix = "global", clickhouse_database = "default" }

[multitenancy.tenants.public]
base_url = "http://localhost:8080"
schema = "public"
accounts_schema = "public"
redis_key_prefix = ""
clickhouse_database = "default"

[multitenancy.tenants.public.user]
control_center_url = "http://localhost:9000"

[user_auth_methods]
encryption_key = "A8EF32E029BC3342E54BF2E172A4D7AA43E8EF9D2C3A624A9F04E2EF79DC698F"

[locker_based_open_banking_connectors]
connector_list = "tokenio"

[cell_information]
id = "12345"

[network_tokenization_supported_card_networks]
card_networks = "Visa, AmericanExpress, Mastercard"

[network_tokenization_supported_connectors]
connector_list = "adyen,cybersource"

[grpc_client.dynamic_routing_client]
host = "localhost"
port = 8000
service = "dynamo"

[grpc_client.recovery_decider_client] # Revenue recovery client base url
base_url = "http://127.0.0.1:8080" #Base URL

[theme.storage]
file_storage_backend = "file_system" # Theme storage backend to be used

[theme.email_config]
entity_name = "Hyperswitch"                                                      # Display name in emails
entity_logo_url = "https://app.hyperswitch.io/email-assets/HyperswitchLogo.png"  # Logo URL for emails
foreground_color = "#111326"                                                     # Text color
primary_color = "#006DF9"                                                        # Primary color
background_color = "#FFFFFF"                                                     # Email background color

[platform]
enabled = true
allow_connected_merchants = true

[authentication_providers]
click_to_pay = {connector_list = "adyen, cybersource, trustpay"}

[open_router]
dynamic_routing_enabled = false
static_routing_enabled = false
url = "http://localhost:8080"

[l2_l3_data_config]  
enabled = "true"

[grpc_client.unified_connector_service]
base_url = "http://localhost:8000"
connection_timeout = 10
ucs_only_connectors = [
  "razorpay",
  "phonepe",
  "paytm",
  "cashfree",
]

[revenue_recovery]
monitoring_threshold_in_seconds = 60
retry_algorithm_type = "cascading"

[revenue_recovery.recovery_timestamp]
initial_timestamp_in_hours = 1

[clone_connector_allowlist]
merchant_ids = "merchant_123, merchant_234"     # Comma-separated list of allowed merchant IDs
connector_names = "stripe, adyen"               # Comma-separated list of allowed connector names

[infra_values]
cluster = "CLUSTER"
version = "HOSTNAME"

[chat]
enabled = false
hyperswitch_ai_host = "http://0.0.0.0:8000"

[proxy_status_mapping]
proxy_connector_http_status_code = false    # If enabled, the http status code of the connector will be proxied in the response
[list_dispute_supported_connectors]
connector_list = "worldpayvantiv"<|MERGE_RESOLUTION|>--- conflicted
+++ resolved
@@ -869,13 +869,10 @@
 paypal = { currency = "AUD,EUR,BRL,CAD,CNY,EUR,EUR,EUR,GBP,HKD,INR,EUR,JPY,MYR,EUR,NZD,PHP,PLN,SGD,USD", country = "AU, BE, BR, CA, CN, DE, ES, FR, GB, HK, IN, IT, JP, MY, NL, NZ, PH, PL, SG, US" }
 google_pay = { country = "AU,AT,BE,BR,CA,CN,HK,MY,NZ,SG,US", currency = "AUD,EUR,EUR,BRL,CAD,CNY,HKD,MYR,NZD,SGD,USD" }
 
-<<<<<<< HEAD
 
 [pm_filters.amazonpay]
 amazon_pay = { country = "US", currency = "USD" }
 
-=======
->>>>>>> 06dc66c6
 [pm_filters.rapyd]
 apple_pay = { country = "BR, CA, CL, CO, DO, SV, MX, PE, PT, US, AT, BE, BG, HR, CY, CZ, DO, DK, EE, FI, FR, GE, DE, GR, GL, HU, IS, IE, IL, IT, LV, LI, LT, LU, MT, MD, MC, ME, NL, NO, PL, RO, SM, SK, SI, ZA, ES, SE, CH, GB, VA, AU, HK, JP, MY, NZ, SG, KR, TW, VN", currency = "AMD, AUD, BGN, BRL, BYN, CAD, CHF, CLP, CNY, COP, CRC, CZK, DKK, DOP, EUR, GBP, GEL, GTQ, HUF, ISK, JPY, KRW, MDL, MXN, MYR, NOK, PAB, PEN, PLN, PYG, RON, RSD, SEK, SGD, TWD, UAH, USD, UYU, VND, ZAR" }
 google_pay = { country = "BR, CA, CL, CO, DO, MX, PE, PT, US, AT, BE, BG, HR, CZ, DK, EE, FI, FR, DE, GR, HU, IE, IL, IT, LV, LT, LU, NZ, NO, GB, PL, RO, RU, SK, ZA, ES, SE, CH, TR, AU, HK, IN, ID, JP, MY, PH, SG, TW, TH, VN", currency = "AUD, BGN, BRL, BYN, CAD, CHF, CLP, COP, CZK, DKK, DOP, EUR, GBP, HUF, IDR, JPY, KES, MXN, MYR, NOK, PAB, PEN, PHP, PLN, RON, RUB, SEK, SGD, THB, TRY, TWD, UAH, USD, UYU, VND, ZAR" }
