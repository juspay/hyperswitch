[log.file]
enabled = false

[log.console]
enabled = true
level = "DEBUG"
log_format = "default"

[log.telemetry]
traces_enabled = false
metrics_enabled = false
use_xray_generator = false
bg_metrics_collection_interval_in_secs = 15

[key_manager]
enabled = false

# TODO: Update database credentials before running application
[master_database]
username = "db_user"
password = "db_pass"
host = "localhost"
port = 5432
dbname = "hyperswitch_db"
pool_size = 5
connection_timeout = 10
min_idle = 2

[replica_database]
username = "db_user"
password = "db_pass"
host = "localhost"
port = 5432
dbname = "hyperswitch_db"
pool_size = 5
connection_timeout = 10

[redis]
host = "127.0.0.1"
port = 6379
pool_size = 5
reconnect_max_attempts = 5
reconnect_delay = 5
default_ttl = 300
default_hash_ttl = 900
use_legacy_version = false
stream_read_count = 1
auto_pipeline = true
disable_auto_backpressure = false
max_in_flight_commands = 5000
default_command_timeout = 30
unresponsive_timeout = 10
max_feed_count = 200


[server]
# HTTP Request body limit. Defaults to 32kB
request_body_limit = 32768

[secrets]
admin_api_key = "test_admin"
master_enc_key = "73ad7bbbbc640c845a150f67d058b279849370cd2c1f3c67c4dd6c869213e13a"
jwt_secret = "secret"

[applepay_merchant_configs]
merchant_cert_key = "MERCHANT CERTIFICATE KEY"
merchant_cert = "MERCHANT CERTIFICATE"
common_merchant_identifier = "COMMON MERCHANT IDENTIFIER"
applepay_endpoint = "DOMAIN SPECIFIC ENDPOINT"

[locker]
host = "http://127.0.0.1:3000"
host_rs = "http://127.0.0.1:3000"
mock_locker = true
basilisk_host = ""
locker_enabled = true
ttl_for_storage_in_secs = 220752000

[forex_api]
api_key = ""
fallback_api_key = ""
data_expiration_delay_in_seconds = 21600
redis_lock_timeout_in_seconds = 100
redis_ttl_in_seconds = 172800

[jwekey]
vault_encryption_key = """
-----BEGIN PUBLIC KEY-----
MIIBIjANBgkqhkiG9w0BAQEFAAOCAQ8AMIIBCgKCAQEAwa6siKaSYqD1o4J3AbHq
Km8oVTvep7GoN/C45qY60C7DO72H1O7Ujt6ZsSiK83EyI0CaUg3ORPS3ayobFNmu
zR366ckK8GIf3BG7sVI6u/9751z4OvBHZMM9JFWa7Bx/RCPQ8aeM+iJoqf9auuQm
3NCTlfaZJif45pShswR+xuZTR/bqnsOSP/MFROI9ch0NE7KRogy0tvrZe21lP24i
Ro2LJJG+bYshxBddhxQf2ryJ85+/Trxdu16PunodGzCl6EMT3bvb4ZC41i15omqU
aXXV1Z1wYUhlsO0jyd1bVvjyuE/KE1TbBS0gfR/RkacODmmE2zEdZ0EyyiXwqkmc
oQIDAQAB
-----END PUBLIC KEY-----
"""
rust_locker_encryption_key = """
-----BEGIN PUBLIC KEY-----
MIIBIjANBgkqhkiG9w0BAQEFAAOCAQ8AMIIBCgKCAQEAwa6siKaSYqD1o4J3AbHq
Km8oVTvep7GoN/C45qY60C7DO72H1O7Ujt6ZsSiK83EyI0CaUg3ORPS3ayobFNmu
zR366ckK8GIf3BG7sVI6u/9751z4OvBHZMM9JFWa7Bx/RCPQ8aeM+iJoqf9auuQm
3NCTlfaZJif45pShswR+xuZTR/bqnsOSP/MFROI9ch0NE7KRogy0tvrZe21lP24i
Ro2LJJG+bYshxBddhxQf2ryJ85+/Trxdu16PunodGzCl6EMT3bvb4ZC41i15omqU
aXXV1Z1wYUhlsO0jyd1bVvjyuE/KE1TbBS0gfR/RkacODmmE2zEdZ0EyyiXwqkmc
oQIDAQAB
-----END PUBLIC KEY-----
"""
vault_private_key = ""
tunnel_private_key = ""

[connectors.supported]
wallets = ["klarna", "mifinity", "braintree", "applepay", "adyen"]
rewards = ["cashtocode", "zen"]
cards = [
    "aci",
    "adyen",
    "adyenplatform",
    "airwallex",
    "amazonpay",
    "authorizedotnet",
    "bambora",
    "bamboraapac",
    "bankofamerica",
    "billwerk",
    "bitpay",
    "bluesnap",
    "boku",
    "braintree",
    "checkout",
    "coinbase",
    "coingate",
    "cryptopay",
    "cybersource",
    "datatrans",
    "deutschebank",
    "digitalvirgo",
    "dlocal",
    "dummyconnector",
    "ebanx",
    "elavon",
    "facilitapay",
    "fiserv",
    "fiservemea",
    "fiuu",
    "forte",
    "getnet",
    "globalpay",
    "globepay",
    "gocardless",
    "gpayments",
    "helcim",
    "hipay",
    "iatapay",
    "inespay",
    "itaubank",
    "jpmorgan",
    "juspaythreedsserver",
    "mollie",
    "moneris",
    "multisafepay",
    "netcetera",
    "nexinets",
    "nexixpay",
    "nmi",
    "nomupay",
    "noon",
    "novalnet",
    "nuvei",
    "opayo",
    "opennode",
    "paybox",
    "payeezy",
    "payme",
    "payone",
    "paypal",
    "paystack",
    "payu",
    "placetopay",
    "plaid",
    "powertranz",
    "prophetpay",
    "redsys",
    "shift4",
    "square",
    "stax",
    "stripe",
    "stripebilling",
    "taxjar",
    "threedsecureio",
    "thunes",
    "trustpay",
    "tsys",
    "unified_authentication_service",
    "volt",
    "wellsfargo",
    "wellsfargopayout",
    "wise",
    "worldline",
    "worldpay",
    "xendit",
    "zen",
    "zsl",
]

[refund]
max_attempts = 10
max_age = 365

[webhooks]
outgoing_enabled = true

[eph_key]
validity = 1

[api_keys]
hash_key = "0123456789abcdef0123456789abcdef0123456789abcdef0123456789abcdef"

checksum_auth_context = "TEST"
checksum_auth_key = "54455354"


[connectors]
aci.base_url = "https://eu-test.oppwa.com/"
adyen.base_url = "https://checkout-test.adyen.com/"
adyenplatform.base_url = "https://balanceplatform-api-test.adyen.com/"
adyen.payout_base_url = "https://pal-test.adyen.com/"
adyen.dispute_base_url = "https://ca-test.adyen.com/"
airwallex.base_url = "https://api-demo.airwallex.com/"
amazonpay.base_url = "https://pay-api.amazon.com/v2"
applepay.base_url = "https://apple-pay-gateway.apple.com/"
authorizedotnet.base_url = "https://apitest.authorize.net/xml/v1/request.api"
bambora.base_url = "https://api.na.bambora.com"
bamboraapac.base_url = "https://demo.ippayments.com.au/interface/api"
bankofamerica.base_url = "https://apitest.merchant-services.bankofamerica.com/"
billwerk.base_url = "https://api.reepay.com/"
billwerk.secondary_base_url = "https://card.reepay.com/"
bitpay.base_url = "https://test.bitpay.com"
bluesnap.base_url = "https://sandbox.bluesnap.com/"
bluesnap.secondary_base_url = "https://sandpay.bluesnap.com/"
boku.base_url = "https://$-api4-stage.boku.com"
braintree.base_url = "https://payments.sandbox.braintree-api.com/graphql"
cashtocode.base_url = "https://cluster05.api-test.cashtocode.com"
chargebee.base_url = "https://$.chargebee.com/api/"
checkout.base_url = "https://api.sandbox.checkout.com/"
coinbase.base_url = "https://api.commerce.coinbase.com"
coingate.base_url = "https://api-sandbox.coingate.com"
cryptopay.base_url = "https://business-sandbox.cryptopay.me"
cybersource.base_url = "https://apitest.cybersource.com/"
datatrans.base_url = "https://api.sandbox.datatrans.com/"
datatrans.secondary_base_url = "https://pay.sandbox.datatrans.com/"
deutschebank.base_url = "https://testmerch.directpos.de/rest-api"
digitalvirgo.base_url = "https://dcb-integration-service-sandbox-external.staging.digitalvirgo.pl"
dlocal.base_url = "https://sandbox.dlocal.com/"
dummyconnector.base_url = "http://localhost:8080/dummy-connector"
ebanx.base_url = "https://sandbox.ebanxpay.com/"
elavon.base_url = "https://api.demo.convergepay.com/VirtualMerchantDemo/"
facilitapay.base_url = "https://sandbox-api.facilitapay.com/api/v1"
fiserv.base_url = "https://cert.api.fiservapps.com/"
fiservemea.base_url = "https://prod.emea.api.fiservapps.com/sandbox"
fiuu.base_url = "https://sandbox.merchant.razer.com/"
fiuu.secondary_base_url = "https://sandbox.merchant.razer.com/"
fiuu.third_base_url = "https://api.merchant.razer.com/"
forte.base_url = "https://sandbox.forte.net/api/v3"
getnet.base_url = "https://api-test.getneteurope.com/engine/rest"
globalpay.base_url = "https://apis.sandbox.globalpay.com/ucp/"
globepay.base_url = "https://pay.globepay.co/"
gocardless.base_url = "https://api-sandbox.gocardless.com"
gpayments.base_url = "https://{{merchant_endpoint_prefix}}-test.api.as1.gpayments.net"
helcim.base_url = "https://api.helcim.com/"
hipay.base_url = "https://stage-secure-gateway.hipay-tpp.com/rest/"
hipay.secondary_base_url = "https://stage-secure2-vault.hipay-tpp.com/rest/"
hipay.third_base_url = "https://stage-api-gateway.hipay.com/"
iatapay.base_url = "https://sandbox.iata-pay.iata.org/api/v1"
inespay.base_url = "https://apiflow.inespay.com/san/v21"
itaubank.base_url = "https://sandbox.devportal.itau.com.br/"
jpmorgan.base_url = "https://api-mock.payments.jpmorgan.com/api/v2"
juspaythreedsserver.base_url = "http://localhost:8000"
jpmorgan.secondary_base_url = "https://id.payments.jpmorgan.com"
klarna.base_url = "https://api{{klarna_region}}.playground.klarna.com/"
mifinity.base_url = "https://demo.mifinity.com/"
mollie.base_url = "https://api.mollie.com/v2/"
moneris.base_url = "https://api.sb.moneris.io"
mollie.secondary_base_url = "https://api.cc.mollie.com/v1/"
multisafepay.base_url = "https://testapi.multisafepay.com/"
netcetera.base_url = "https://{{merchant_endpoint_prefix}}.3ds-server.prev.netcetera-cloud-payment.ch"
nexinets.base_url = "https://apitest.payengine.de/v1"
nexixpay.base_url = "https://xpaysandbox.nexigroup.com/api/phoenix-0.0/psp/api/v1"
nmi.base_url = "https://secure.nmi.com/"
nomupay.base_url = "https://payout-api.sandbox.nomupay.com"
noon.base_url = "https://api-test.noonpayments.com/"
novalnet.base_url = "https://payport.novalnet.de/v2"
noon.key_mode = "Test"
nuvei.base_url = "https://ppp-test.nuvei.com/"
opayo.base_url = "https://pi-test.sagepay.com/"
opennode.base_url = "https://dev-api.opennode.com"
paybox.base_url = "https://preprod-ppps.paybox.com/PPPS.php"
paybox.secondary_base_url = "https://preprod-tpeweb.paybox.com/"
payeezy.base_url = "https://api-cert.payeezy.com/"
payme.base_url = "https://sandbox.payme.io/"
payone.base_url = "https://payment.preprod.payone.com/"
paypal.base_url = "https://api-m.sandbox.paypal.com/"
paystack.base_url = "https://api.paystack.co"
payu.base_url = "https://secure.snd.payu.com/"
placetopay.base_url = "https://test.placetopay.com/rest/gateway"
plaid.base_url = "https://sandbox.plaid.com"
powertranz.base_url = "https://staging.ptranz.com/api/"
prophetpay.base_url = "https://ccm-thirdparty.cps.golf/"
rapyd.base_url = "https://sandboxapi.rapyd.net"
razorpay.base_url = "https://sandbox.juspay.in/"
recurly.base_url = "https://v3.recurly.com"
redsys.base_url = "https://sis-t.redsys.es:25443"
riskified.base_url = "https://sandbox.riskified.com/api"
shift4.base_url = "https://api.shift4.com/"
signifyd.base_url = "https://api.signifyd.com/"
square.base_url = "https://connect.squareupsandbox.com/"
square.secondary_base_url = "https://pci-connect.squareupsandbox.com/"
stax.base_url = "https://apiprod.fattlabs.com/"
stripe.base_url = "https://api.stripe.com/"
stripebilling.base_url = "https://api.stripe.com/"
taxjar.base_url = "https://api.sandbox.taxjar.com/v2/"
threedsecureio.base_url = "https://service.sandbox.3dsecure.io"
thunes.base_url = "https://api.limonetikqualif.com/"
stripe.base_url_file_upload = "https://files.stripe.com/"
wise.base_url = "https://api.sandbox.transferwise.tech/"
worldline.base_url = "https://eu.sandbox.api-ingenico.com/"
worldpay.base_url = "https://try.access.worldpay.com/"
xendit.base_url = "https://api.xendit.co"
trustpay.base_url = "https://test-tpgw.trustpay.eu/"
tsys.base_url = "https://stagegw.transnox.com/"
unified_authentication_service.base_url = "http://localhost:8080/"
volt.base_url = "https://api.sandbox.volt.io/"
wellsfargo.base_url = "https://apitest.cybersource.com/"
wellsfargopayout.base_url = "https://api-sandbox.wellsfargo.com/"
trustpay.base_url_bank_redirects = "https://aapi.trustpay.eu/"
zen.base_url = "https://api.zen-test.com/"
zen.secondary_base_url = "https://secure.zen-test.com/"
zsl.base_url = "https://api.sitoffalb.net/"

[scheduler]
stream = "SCHEDULER_STREAM"

[scheduler.consumer]
disabled = false
consumer_group = "SCHEDULER_GROUP"

[scheduler.server]
port = 3000
host = "127.0.0.1"
workers = 1

[cors]
max_age = 30
# origins = "http://localhost:8080,http://localhost:9000"
allowed_methods = "GET,POST,PUT,DELETE"
wildcard_origin = true

[email]
sender_email = "example@example.com"
aws_region = ""
allowed_unverified_days = 1
active_email_client = "NO_EMAIL_CLIENT"
recon_recipient_email = "recon@example.com"
prod_intent_recipient_email = "business@example.com"

[email.aws_ses]
email_role_arn = ""
sts_role_session_name = ""

[user]
password_validity_in_days = 90
two_factor_auth_expiry_in_secs = 300
totp_issuer_name = "Hyperswitch Dev"
base_url = "http://localhost:8080"
force_two_factor_auth = false
force_cookies = true

[bank_config.eps]
stripe = { banks = "arzte_und_apotheker_bank,austrian_anadi_bank_ag,bank_austria,bankhaus_carl_spangler,bankhaus_schelhammer_und_schattera_ag,bawag_psk_ag,bks_bank_ag,brull_kallmus_bank_ag,btv_vier_lander_bank,capital_bank_grawe_gruppe_ag,dolomitenbank,easybank_ag,erste_bank_und_sparkassen,hypo_alpeadriabank_international_ag,hypo_noe_lb_fur_niederosterreich_u_wien,hypo_oberosterreich_salzburg_steiermark,hypo_tirol_bank_ag,hypo_vorarlberg_bank_ag,hypo_bank_burgenland_aktiengesellschaft,marchfelder_bank,oberbank_ag,raiffeisen_bankengruppe_osterreich,schoellerbank_ag,sparda_bank_wien,volksbank_gruppe,volkskreditbank_ag,vr_bank_braunau" }
adyen = { banks = "bank_austria,bawag_psk_ag,dolomitenbank,easybank_ag,erste_bank_und_sparkassen,hypo_tirol_bank_ag,posojilnica_bank_e_gen,raiffeisen_bankengruppe_osterreich,schoellerbank_ag,sparda_bank_wien,volksbank_gruppe,volkskreditbank_ag" }

[bank_config.ideal]
stripe = { banks = "abn_amro,asn_bank,bunq,handelsbanken,ing,knab,moneyou,rabobank,regiobank,revolut,sns_bank,triodos_bank,van_lanschot" }
adyen = { banks = "abn_amro,asn_bank,bunq,ing,knab,n26,nationale_nederlanden,rabobank,regiobank,revolut,sns_bank,triodos_bank,van_lanschot, yoursafe" }
multisafepay = { banks = "abn_amro, asn_bank, bunq, handelsbanken, nationale_nederlanden, n26, ing, knab, rabobank, regiobank, revolut, sns_bank,triodos_bank, van_lanschot, yoursafe" }

[bank_config.online_banking_czech_republic]
adyen = { banks = "ceska_sporitelna,komercni_banka,platnosc_online_karta_platnicza" }

[bank_config.online_banking_slovakia]
adyen = { banks = "e_platby_vub,postova_banka,sporo_pay,tatra_pay,viamo" }

[bank_config.online_banking_poland]
adyen = { banks = "blik_psp,place_zipko,m_bank,pay_with_ing,santander_przelew24,bank_pekaosa,bank_millennium,pay_with_alior_bank,banki_spoldzielcze,pay_with_inteligo,bnp_paribas_poland,bank_nowy_sa,credit_agricole,pay_with_bos,pay_with_citi_handlowy,pay_with_plus_bank,toyota_bank,velo_bank,e_transfer_pocztowy24" }

[bank_config.przelewy24]
stripe = { banks = "alior_bank,bank_millennium,bank_nowy_bfg_sa,bank_pekao_sa,banki_spbdzielcze,blik,bnp_paribas,boz,citi,credit_agricole,e_transfer_pocztowy24,getin_bank,idea_bank,inteligo,mbank_mtransfer,nest_przelew,noble_pay,pbac_z_ipko,plus_bank,santander_przelew24,toyota_bank,volkswagen_bank" }

[bank_config.open_banking_uk]
adyen = { banks = "aib,bank_of_scotland,danske_bank,first_direct,first_trust,halifax,lloyds,monzo,nat_west,nationwide_bank,royal_bank_of_scotland,starling,tsb_bank,tesco_bank,ulster_bank,barclays,hsbc_bank,revolut,santander_przelew24,open_bank_success,open_bank_failure,open_bank_cancelled" }

[bank_config.online_banking_fpx]
adyen.banks = "affin_bank,agro_bank,alliance_bank,am_bank,bank_islam,bank_muamalat,bank_rakyat,bank_simpanan_nasional,cimb_bank,hong_leong_bank,hsbc_bank,kuwait_finance_house,maybank,ocbc_bank,public_bank,rhb_bank,standard_chartered_bank,uob_bank"
fiuu.banks = "affin_bank,agro_bank,alliance_bank,am_bank,bank_of_china,bank_islam,bank_muamalat,bank_rakyat,bank_simpanan_nasional,cimb_bank,hong_leong_bank,hsbc_bank,kuwait_finance_house,maybank,ocbc_bank,public_bank,rhb_bank,standard_chartered_bank,uob_bank"

[bank_config.online_banking_thailand]
adyen.banks = "bangkok_bank,krungsri_bank,krung_thai_bank,the_siam_commercial_bank,kasikorn_bank"

[pm_filters.default]
google_pay = { country = "AL,DZ,AS,AO,AG,AR,AU,AT,AZ,BH,BY,BE,BR,BG,CA,CL,CO,HR,CZ,DK,DO,EG,EE,FI,FR,DE,GR,HK,HU,IN,ID,IE,IL,IT,JP,JO,KZ,KE,KW,LV,LB,LT,LU,MY,MX,NL,NZ,NO,OM,PK,PA,PE,PH,PL,PT,QA,RO,RU,SA,SG,SK,ZA,ES,LK,SE,CH,TW,TH,TR,UA,AE,GB,US,UY,VN" }
apple_pay = { country = "AU,CN,HK,JP,MO,MY,NZ,SG,TW,AM,AT,AZ,BY,BE,BG,HR,CY,CZ,DK,EE,FO,FI,FR,GE,DE,GR,GL,GG,HU,IS,IE,IM,IT,KZ,JE,LV,LI,LT,LU,MT,MD,MC,ME,NL,NO,PL,PT,RO,SM,RS,SK,SI,ES,SE,CH,UA,GB,AR,CO,CR,BR,MX,PE,BH,IL,JO,KW,PS,QA,SA,AE,CA,UM,US,KR,VN,MA,ZA,VA,CL,SV,GT,HN,PA", currency = "AED,AUD,CHF,CAD,EUR,GBP,HKD,SGD,USD" }
paypal = { currency = "AUD,BRL,CAD,CZK,DKK,EUR,HKD,HUF,INR,JPY,MYR,MXN,NZD,NOK,PHP,PLN,RUB,GBP,SGD,SEK,CHF,THB,USD" }
klarna = { country = "AT,BE,DK,FI,FR,DE,IE,IT,NL,NO,ES,SE,GB,US,CA", currency = "USD,GBP,EUR,CHF,DKK,SEK,NOK,AUD,PLN,CAD" }
affirm = { country = "US", currency = "USD" }
afterpay_clearpay = { country = "US,CA,GB,AU,NZ", currency = "GBP,AUD,NZD,CAD,USD" }
giropay = { country = "DE", currency = "EUR" }
eps = { country = "AT", currency = "EUR" }
sofort = { country = "ES,GB,SE,AT,NL,DE,CH,BE,FR,FI,IT,PL", currency = "EUR" }
ideal = { country = "NL", currency = "EUR" }

[pm_filters.stripe]
google_pay = { country = "AL,DZ,AS,AO,AG,AR,AU,AT,AZ,BH,BY,BE,BR,BG,CA,CL,CO,HR,CZ,DK,DO,EG,EE,FI,FR,DE,GR,HK,HU,IN,ID,IE,IL,IT,JP,JO,KZ,KE,KW,LV,LB,LT,LU,MY,MX,NL,NZ,NO,OM,PK,PA,PE,PH,PL,PT,QA,RO,RU,SA,SG,SK,ZA,ES,LK,SE,CH,TW,TH,TR,UA,AE,GB,US,UY,VN" }
apple_pay = { country = "AU,CN,HK,JP,MO,MY,NZ,SG,TW,AM,AT,AZ,BY,BE,BG,HR,CY,CZ,DK,EE,FO,FI,FR,GE,DE,GR,GL,GG,HU,IS,IE,IM,IT,KZ,JE,LV,LI,LT,LU,MT,MD,MC,ME,NL,NO,PL,PT,RO,SM,RS,SK,SI,ES,SE,CH,UA,GB,AR,CO,CR,BR,MX,PE,BH,IL,JO,KW,PS,QA,SA,AE,CA,UM,US,KR,VN,MA,ZA,VA,CL,SV,GT,HN,PA" }
klarna = { country = "AU,AT,BE,CA,CZ,DK,FI,FR,DE,GR,IE,IT,NL,NZ,NO,PL,PT,ES,SE,CH,GB,US", currency = "AUD,CAD,CHF,CZK,DKK,EUR,GBP,NOK,NZD,PLN,SEK,USD" }
affirm = { country = "US", currency = "USD" }
afterpay_clearpay = { country = "US,CA,GB,AU,NZ,FR,ES", currency = "USD,CAD,GBP,AUD,NZD" }
giropay = { country = "DE", currency = "EUR" }
eps = { country = "AT", currency = "EUR" }
ideal = { country = "NL", currency = "EUR" }
cashapp = { country = "US", currency = "USD" }
multibanco = { country = "PT", currency = "EUR" }
ach = { country = "US", currency = "USD" }

[pm_filters.volt]
open_banking_uk = { country = "DE,GB,AT,BE,CY,EE,ES,FI,FR,GR,HR,IE,IT,LT,LU,LV,MT,NL,PT,SI,SK,BG,CZ,DK,HU,NO,PL,RO,SE,AU,BR", currency = "EUR,GBP,DKK,NOK,PLN,SEK,AUD,BRL" }

[pm_filters.noon]
paypal = { country = "AU,NZ,CN,JP,HK,MY,TH,KR,PH,ID,AE,KW,BR,ES,GB,SE,NO,SK,AT,NL,DE,HU,CY,LU,CH,BE,FR,DK,FI,RO,HR,UA,MT,SI,GI,PT,IE,CZ,EE,LT,LV,IT,PL,IS,CA,US", currency = "AUD,BRL,CAD,CZK,DKK,EUR,HKD,HUF,INR,JPY,MYR,MXN,NZD,NOK,PHP,PLN,RUB,GBP,SGD,SEK,CHF,THB,USD,AED,SAR"}

[pm_filters.razorpay]
upi_collect = { country = "IN", currency = "INR" }

[pm_filters.plaid]
open_banking_pis = { currency = "EUR,GBP" }

[pm_filters.adyen]
google_pay = { country = "AU,NZ,JP,HK,SG,MY,TH,VN,BH,AE,KW,BR,ES,GB,SE,NO,SK,AT,NL,DE,HU,CY,LU,CH,BE,FR,DK,RO,HR,LI,MT,SI,GR,PT,IE,CZ,EE,LT,LV,IT,PL,TR,IS,CA,US", currency = "AED,ALL,AMD,ANG,AOA,ARS,AUD,AWG,AZN,BAM,BBD,BDT,BGN,BHD,BMD,BND,BOB,BRL,BSD,BWP,BYN,BZD,CAD,CHF,CLP,CNY,COP,CRC,CUP,CVE,CZK,DJF,DKK,DOP,DZD,EGP,ETB,EUR,FJD,FKP,GBP,GEL,GHS,GIP,GMD,GNF,GTQ,GYD,HKD,HNL,HTG,HUF,IDR,ILS,INR,IQD,JMD,JOD,JPY,KES,KGS,KHR,KMF,KRW,KWD,KYD,KZT,LAK,LBP,LKR,LYD,MAD,MDL,MKD,MMK,MNT,MOP,MRU,MUR,MVR,MWK,MXN,MYR,MZN,NAD,NGN,NIO,NOK,NPR,NZD,OMR,PAB,PEN,PGK,PHP,PKR,PLN,PYG,QAR,RON,RSD,RUB,RWF,SAR,SBD,SCR,SEK,SGD,SHP,SLE,SOS,SRD,STN,SVC,SZL,THB,TND,TOP,TRY,TTD,TWD,TZS,UAH,UGX,USD,UYU,UZS,VES,VND,VUV,WST,XAF,XCD,XOF,XPF,YER,ZAR,ZMW" }
apple_pay = { country = "AU,NZ,CN,JP,HK,SG,MY,BH,AE,KW,BR,ES,GB,SE,NO,AT,NL,DE,HU,CY,LU,CH,BE,FR,DK,FI,RO,HR,LI,UA,MT,SI,GR,PT,IE,CZ,EE,LT,LV,IT,PL,IS,CA,US", currency = "AUD,CHF,CAD,EUR,GBP,HKD,SGD,USD,MYR" }
paypal = { country = "AU,NZ,CN,JP,HK,MY,TH,KR,PH,ID,AE,KW,BR,ES,GB,SE,NO,SK,AT,NL,DE,HU,CY,LU,CH,BE,FR,DK,FI,RO,HR,UA,MT,SI,GI,PT,IE,CZ,EE,LT,LV,IT,PL,IS,CA,US", currency = "AUD,BRL,CAD,CZK,DKK,EUR,HKD,HUF,INR,JPY,MYR,MXN,NZD,NOK,PHP,PLN,RUB,GBP,SGD,SEK,CHF,THB,USD" }
mobile_pay = { country = "DK,FI", currency = "DKK,SEK,NOK,EUR" }
ali_pay = { country = "AU,JP,HK,SG,MY,TH,ES,GB,SE,NO,AT,NL,DE,CY,CH,BE,FR,DK,FI,RO,MT,SI,GR,PT,IE,IT,CA,US", currency = "USD,EUR,GBP,JPY,AUD,SGD,CHF,SEK,NOK,NZD,THB,HKD,CAD" }
we_chat_pay = { country = "AU,NZ,CN,JP,HK,SG,ES,GB,SE,NO,AT,NL,DE,CY,CH,BE,FR,DK,LI,MT,SI,GR,PT,IT,CA,US", currency = "AUD,CAD,CNY,EUR,GBP,HKD,JPY,NZD,SGD,USD" }
mb_way = { country = "PT", currency = "EUR" }
klarna = { country = "AU,AT,BE,CA,CZ,DK,FI,FR,DE,GR,IE,IT,NO,PL,PT,RO,ES,SE,CH,NL,GB,US", currency = "AUD,EUR,CAD,CZK,DKK,NOK,PLN,RON,SEK,CHF,GBP,USD" }
affirm = { country = "US", currency = "USD" }
afterpay_clearpay = { country = "AU,NZ,ES,GB,FR,IT,CA,US", currency = "GBP" }
pay_bright = { country = "CA", currency = "CAD" }
walley = { country = "SE,NO,DK,FI", currency = "DKK,EUR,NOK,SEK" }
giropay = { country = "DE", currency = "EUR" }
eps = { country = "AT", currency = "EUR" }
sofort = { not_available_flows = { capture_method = "manual" }, country = "AT,BE,DE,ES,CH,NL", currency = "CHF,EUR" }
ideal = { not_available_flows = { capture_method = "manual" }, country = "NL", currency = "EUR" }
blik = { country = "PL", currency = "PLN" }
trustly = { country = "ES,GB,SE,NO,AT,NL,DE,DK,FI,EE,LT,LV", currency = "CZK,DKK,EUR,GBP,NOK,SEK" }
online_banking_czech_republic = { country = "CZ", currency = "EUR,CZK" }
online_banking_finland = { country = "FI", currency = "EUR" }
online_banking_poland = { country = "PL", currency = "PLN" }
online_banking_slovakia = { country = "SK", currency = "EUR,CZK" }
bancontact_card = { country = "BE", currency = "EUR" }
ach = { country = "US", currency = "USD" }
bacs = { country = "GB", currency = "GBP" }
sepa = { country = "ES,SK,AT,NL,DE,BE,FR,FI,PT,IE,EE,LT,LV,IT", currency = "EUR" }
ali_pay_hk = { country = "HK", currency = "HKD" }
bizum = { country = "ES", currency = "EUR" }
go_pay = { country = "ID", currency = "IDR" }
kakao_pay = { country = "KR", currency = "KRW" }
momo = { country = "VN", currency = "VND" }
gcash = { country = "PH", currency = "PHP" }
online_banking_fpx = { country = "MY", currency = "MYR" }
online_banking_thailand = { country = "TH", currency = "THB" }
touch_n_go = { country = "MY", currency = "MYR" }
atome = { country = "MY,SG", currency = "MYR,SGD" }
swish = { country = "SE", currency = "SEK" }
permata_bank_transfer = { country = "ID", currency = "IDR" }
bca_bank_transfer = { country = "ID", currency = "IDR" }
bni_va = { country = "ID", currency = "IDR" }
bri_va = { country = "ID", currency = "IDR" }
cimb_va = { country = "ID", currency = "IDR" }
danamon_va = { country = "ID", currency = "IDR" }
mandiri_va = { country = "ID", currency = "IDR" }
alfamart = { country = "ID", currency = "IDR" }
indomaret = { country = "ID", currency = "IDR" }
open_banking_uk = { country = "GB", currency = "GBP" }
oxxo = { country = "MX", currency = "MXN" }
pay_safe_card = { country = "AT,AU,BE,BR,BE,CA,HR,CY,CZ,DK,FI,FR,GE,DE,GI,HU,IS,IE,KW,LV,IE,LI,LT,LU,MT,MX,MD,ME,NL,NZ,NO,PY,PE,PL,PT,RO,SA,RS,SK,SI,ES,SE,CH,TR,AE,GB,US,UY", currency = "EUR,AUD,BRL,CAD,CZK,DKK,GEL,GIP,HUF,KWD,CHF,MXN,MDL,NZD,NOK,PYG,PEN,PLN,RON,SAR,RSD,SEK,TRY,AED,GBP,USD,UYU" }
seven_eleven = { country = "JP", currency = "JPY" }
lawson = { country = "JP", currency = "JPY" }
mini_stop = { country = "JP", currency = "JPY" }
family_mart = { country = "JP", currency = "JPY" }
seicomart = { country = "JP", currency = "JPY" }
pay_easy = { country = "JP", currency = "JPY" }
pix = { country = "BR", currency = "BRL" }
boleto = { country = "BR", currency = "BRL" }

[pm_filters.airwallex]
credit = { country = "AU,HK,SG,NZ,US", currency = "AED,AFN,ALL,AMD,ANG,AOA,ARS,AUD,AWG,AZN,BAM,BBD,BDT,BGN,BHD,BIF,BMD,BND,BOB,BRL,BSD,BTN,BWP,BYN,BZD,CAD,CDF,CHF,CLP,CNY,COP,CRC,CUP,CVE,CZK,DJF,DKK,DOP,DZD,EGP,ERN,ETB,EUR,FJD,FKP,GBP,GEL,GHS,GIP,GMD,GNF,GTQ,GYD,HKD,HNL,HRK,HTG,HUF,IDR,ILS,INR,IQD,IRR,ISK,JMD,JOD,JPY,KES,KGS,KHR,KMF,KPW,KRW,KWD,KYD,KZT,LAK,LBP,LKR,LRD,LSL,LYD,MAD,MDL,MGA,MKD,MMK,MNT,MOP,MRU,MUR,MVR,MWK,MXN,MYR,MZN,NAD,NGN,NIO,NOK,NPR,NZD,OMR,PAB,PEN,PGK,PHP,PKR,PLN,PYG,QAR,RON,RSD,RUB,RWF,SAR,SBD,SCR,SDG,SEK,SGD,SHP,SLE,SLL,SOS,SRD,SSP,STN,SVC,SYP,SZL,THB,TJS,TMT,TND,TOP,TRY,TTD,TWD,TZS,UAH,UGX,USD,UYU,UZS,VES,VND,VUV,WST,XAF,XCD,XOF,XPF,YER,ZAR,ZMW,ZWL" }
debit = { country = "AU,HK,SG,NZ,US", currency = "AED,AFN,ALL,AMD,ANG,AOA,ARS,AUD,AWG,AZN,BAM,BBD,BDT,BGN,BHD,BIF,BMD,BND,BOB,BRL,BSD,BTN,BWP,BYN,BZD,CAD,CDF,CHF,CLP,CNY,COP,CRC,CUP,CVE,CZK,DJF,DKK,DOP,DZD,EGP,ERN,ETB,EUR,FJD,FKP,GBP,GEL,GHS,GIP,GMD,GNF,GTQ,GYD,HKD,HNL,HRK,HTG,HUF,IDR,ILS,INR,IQD,IRR,ISK,JMD,JOD,JPY,KES,KGS,KHR,KMF,KPW,KRW,KWD,KYD,KZT,LAK,LBP,LKR,LRD,LSL,LYD,MAD,MDL,MGA,MKD,MMK,MNT,MOP,MRU,MUR,MVR,MWK,MXN,MYR,MZN,NAD,NGN,NIO,NOK,NPR,NZD,OMR,PAB,PEN,PGK,PHP,PKR,PLN,PYG,QAR,RON,RSD,RUB,RWF,SAR,SBD,SCR,SDG,SEK,SGD,SHP,SLE,SLL,SOS,SRD,SSP,STN,SVC,SYP,SZL,THB,TJS,TMT,TND,TOP,TRY,TTD,TWD,TZS,UAH,UGX,USD,UYU,UZS,VES,VND,VUV,WST,XAF,XCD,XOF,XPF,YER,ZAR,ZMW,ZWL" }
google_pay = { country = "AU,HK,SG,NZ,US", currency = "AED,AFN,ALL,AMD,ANG,AOA,ARS,AUD,AWG,AZN,BAM,BBD,BDT,BGN,BHD,BIF,BMD,BND,BOB,BRL,BSD,BTN,BWP,BYN,BZD,CAD,CDF,CHF,CLP,CNY,COP,CRC,CUP,CVE,CZK,DJF,DKK,DOP,DZD,EGP,ERN,ETB,EUR,FJD,FKP,GBP,GEL,GHS,GIP,GMD,GNF,GTQ,GYD,HKD,HNL,HRK,HTG,HUF,IDR,ILS,INR,IQD,IRR,ISK,JMD,JOD,JPY,KES,KGS,KHR,KMF,KPW,KRW,KWD,KYD,KZT,LAK,LBP,LKR,LRD,LSL,LYD,MAD,MDL,MGA,MKD,MMK,MNT,MOP,MRU,MUR,MVR,MWK,MXN,MYR,MZN,NAD,NGN,NIO,NOK,NPR,NZD,OMR,PAB,PEN,PGK,PHP,PKR,PLN,PYG,QAR,RON,RSD,RUB,RWF,SAR,SBD,SCR,SDG,SEK,SGD,SHP,SLE,SLL,SOS,SRD,SSP,STN,SVC,SYP,SZL,THB,TJS,TMT,TND,TOP,TRY,TTD,TWD,TZS,UAH,UGX,USD,UYU,UZS,VES,VND,VUV,WST,XAF,XCD,XOF,XPF,YER,ZAR,ZMW,ZWL" }

[pm_filters.elavon]
credit = { country = "US", currency = "AED,AFN,ALL,AMD,ANG,AOA,ARS,AUD,AWG,AZN,BAM,BBD,BDT,BGN,BHD,BIF,BMD,BND,BOB,BRL,BSD,BTN,BWP,BYN,BZD,CAD,CDF,CHF,CLP,CNY,COP,CRC,CUP,CVE,CZK,DJF,DKK,DOP,DZD,EGP,ERN,ETB,EUR,FJD,FKP,GBP,GEL,GHS,GIP,GMD,GNF,GTQ,GYD,HKD,HNL,HRK,HTG,HUF,IDR,ILS,INR,IQD,IRR,ISK,JMD,JOD,JPY,KES,KGS,KHR,KMF,KPW,KRW,KWD,KYD,KZT,LAK,LBP,LKR,LRD,LSL,LYD,MAD,MDL,MGA,MKD,MMK,MNT,MOP,MRU,MUR,MVR,MWK,MXN,MYR,MZN,NAD,NGN,NIO,NOK,NPR,NZD,OMR,PAB,PEN,PGK,PHP,PKR,PLN,PYG,QAR,RON,RSD,RUB,RWF,SAR,SBD,SCR,SDG,SEK,SGD,SHP,SLE,SLL,SOS,SRD,SSP,STN,SVC,SYP,SZL,THB,TJS,TMT,TND,TOP,TRY,TTD,TWD,TZS,UAH,UGX,USD,UYU,UZS,VES,VND,VUV,WST,XAF,XCD,XOF,XPF,YER,ZAR,ZMW,ZWL" }
debit = { country = "US", currency = "AED,AFN,ALL,AMD,ANG,AOA,ARS,AUD,AWG,AZN,BAM,BBD,BDT,BGN,BHD,BIF,BMD,BND,BOB,BRL,BSD,BTN,BWP,BYN,BZD,CAD,CDF,CHF,CLP,CNY,COP,CRC,CUP,CVE,CZK,DJF,DKK,DOP,DZD,EGP,ERN,ETB,EUR,FJD,FKP,GBP,GEL,GHS,GIP,GMD,GNF,GTQ,GYD,HKD,HNL,HRK,HTG,HUF,IDR,ILS,INR,IQD,IRR,ISK,JMD,JOD,JPY,KES,KGS,KHR,KMF,KPW,KRW,KWD,KYD,KZT,LAK,LBP,LKR,LRD,LSL,LYD,MAD,MDL,MGA,MKD,MMK,MNT,MOP,MRU,MUR,MVR,MWK,MXN,MYR,MZN,NAD,NGN,NIO,NOK,NPR,NZD,OMR,PAB,PEN,PGK,PHP,PKR,PLN,PYG,QAR,RON,RSD,RUB,RWF,SAR,SBD,SCR,SDG,SEK,SGD,SHP,SLE,SLL,SOS,SRD,SSP,STN,SVC,SYP,SZL,THB,TJS,TMT,TND,TOP,TRY,TTD,TWD,TZS,UAH,UGX,USD,UYU,UZS,VES,VND,VUV,WST,XAF,XCD,XOF,XPF,YER,ZAR,ZMW,ZWL" }

[pm_filters.xendit]
credit = { country = "ID,PH", currency = "IDR,PHP,USD,SGD,MYR" }
debit = { country = "ID,PH", currency = "IDR,PHP,USD,SGD,MYR" }

[pm_filters.tsys]
credit = { country = "NA", currency = "AED, AFN, ALL, AMD, ANG, AOA, ARS, AUD, AWG, AZN, BAM, BBD, BDT, BGN, BHD, BIF, BMD, BND, BOB, BRL, BSD, BTN, BWP, BZD, CAD, CDF, CHF, CLP, CNY, COP, CRC, CUP, CVE, CZK, DJF, DKK, DOP, DZD, EGP, ERN, ETB, EUR, FJD, FKP, GBP, GEL, GHS, GIP, GMD, GNF, GTQ, GYD, HKD, HNL, HRK, HTG, HUF, IDR, ILS, INR, IQD, IRR, ISK, JMD, JOD, JPY, KES, KGS, KHR, KMF, KRW, KWD, KYD, KZT, LAK, LBP, LKR, LRD, LSL, LYD, MAD, MDL, MGA, MKD, MMK, MNT, MOP, MUR, MVR, MWK, MXN, MYR, MZN, NAD, NGN, NIO, NOK, NPR, NZD, OMR, PAB, PEN, PGK, PHP, PKR, PLN, PYG, QAR, RON, RSD, RUB, RWF, SAR, SBD, SCR, SDG, SEK, SGD, SHP, SLE, SOS, SRD, SSP, SVC, SYP, SZL, THB, TJS, TMT, TND, TOP, TRY, TTD, TWD, TZS, UAH, UGX, USD, UYU, UZS, VND, VUV, WST, XAF, XCD, XOF, XPF, YER, ZAR, ZMW, ZWL, BYN, KPW, STN, MRU, VES" }
debit = { country = "NA", currency = "AED, AFN, ALL, AMD, ANG, AOA, ARS, AUD, AWG, AZN, BAM, BBD, BDT, BGN, BHD, BIF, BMD, BND, BOB, BRL, BSD, BTN, BWP, BZD, CAD, CDF, CHF, CLP, CNY, COP, CRC, CUP, CVE, CZK, DJF, DKK, DOP, DZD, EGP, ERN, ETB, EUR, FJD, FKP, GBP, GEL, GHS, GIP, GMD, GNF, GTQ, GYD, HKD, HNL, HRK, HTG, HUF, IDR, ILS, INR, IQD, IRR, ISK, JMD, JOD, JPY, KES, KGS, KHR, KMF, KRW, KWD, KYD, KZT, LAK, LBP, LKR, LRD, LSL, LYD, MAD, MDL, MGA, MKD, MMK, MNT, MOP, MUR, MVR, MWK, MXN, MYR, MZN, NAD, NGN, NIO, NOK, NPR, NZD, OMR, PAB, PEN, PGK, PHP, PKR, PLN, PYG, QAR, RON, RSD, RUB, RWF, SAR, SBD, SCR, SDG, SEK, SGD, SHP, SLE, SOS, SRD, SSP, SVC, SYP, SZL, THB, TJS, TMT, TND, TOP, TRY, TTD, TWD, TZS, UAH, UGX, USD, UYU, UZS, VND, VUV, WST, XAF, XCD, XOF, XPF, YER, ZAR, ZMW, ZWL, BYN, KPW, STN, MRU, VES" }

[pm_filters.billwerk]
credit = { country = "DE, DK, FR, SE", currency = "DKK, NOK" }
debit = { country = "DE, DK, FR, SE", currency = "DKK, NOK" }

[pm_filters.fiservemea]
credit = { country = "DE, FR, IT, NL, PL, ES, ZA, GB, AE", currency = "AED,AFN,ALL,AMD,ANG,AOA,ARS,AUD,AWG,AZN,BAM,BBD,BDT,BGN,BHD,BIF,BMD,BND,BOB,BRL,BSD,BTN,BWP,BYN,BZD,CAD,CDF,CHF,CLP,CNY,COP,CRC,CUP,CVE,CZK,DJF,DKK,DOP,DZD,EGP,ERN,ETB,EUR,FJD,FKP,GBP,GEL,GHS,GIP,GMD,GNF,GTQ,GYD,HKD,HNL,HRK,HTG,HUF,IDR,ILS,INR,IQD,IRR,ISK,JMD,JOD,JPY,KES,KGS,KHR,KMF,KPW,KRW,KWD,KYD,KZT,LAK,LBP,LKR,LRD,LSL,LYD,MAD,MDL,MGA,MKD,MMK,MNT,MOP,MRU,MUR,MVR,MWK,MXN,MYR,MZN,NAD,NGN,NIO,NOK,NPR,NZD,OMR,PAB,PEN,PGK,PHP,PKR,PLN,PYG,QAR,RON,RSD,RUB,RWF,SAR,SBD,SCR,SDG,SEK,SGD,SHP,SLE,SLL,SOS,SRD,SSP,STN,SVC,SYP,SZL,THB,TJS,TMT,TND,TOP,TRY,TTD,TWD,TZS,UAH,UGX,USD,UYU,UZS,VES,VND,VUV,WST,XAF,XCD,XOF,XPF,YER,ZAR,ZMW,ZWL" }
debit = { country = "DE, FR, IT, NL, PL, ES, ZA, GB, AE", currency = "AED,AFN,ALL,AMD,ANG,AOA,ARS,AUD,AWG,AZN,BAM,BBD,BDT,BGN,BHD,BIF,BMD,BND,BOB,BRL,BSD,BTN,BWP,BYN,BZD,CAD,CDF,CHF,CLP,CNY,COP,CRC,CUP,CVE,CZK,DJF,DKK,DOP,DZD,EGP,ERN,ETB,EUR,FJD,FKP,GBP,GEL,GHS,GIP,GMD,GNF,GTQ,GYD,HKD,HNL,HRK,HTG,HUF,IDR,ILS,INR,IQD,IRR,ISK,JMD,JOD,JPY,KES,KGS,KHR,KMF,KPW,KRW,KWD,KYD,KZT,LAK,LBP,LKR,LRD,LSL,LYD,MAD,MDL,MGA,MKD,MMK,MNT,MOP,MRU,MUR,MVR,MWK,MXN,MYR,MZN,NAD,NGN,NIO,NOK,NPR,NZD,OMR,PAB,PEN,PGK,PHP,PKR,PLN,PYG,QAR,RON,RSD,RUB,RWF,SAR,SBD,SCR,SDG,SEK,SGD,SHP,SLE,SLL,SOS,SRD,SSP,STN,SVC,SYP,SZL,THB,TJS,TMT,TND,TOP,TRY,TTD,TWD,TZS,UAH,UGX,USD,UYU,UZS,VES,VND,VUV,WST,XAF,XCD,XOF,XPF,YER,ZAR,ZMW,ZWL" }

[pm_filters.bambora]
credit = { country = "US,CA", currency = "USD" }
debit = { country = "US,CA", currency = "USD" }

[pm_filters.bankofamerica]
credit = { currency = "USD" }
debit = { currency = "USD" }
apple_pay = { currency = "USD" }
google_pay = { currency = "USD" }
samsung_pay = { currency = "USD" }

[pm_filters.cybersource]
credit = { currency = "USD,GBP,EUR,PLN" }
debit = { currency = "USD,GBP,EUR,PLN" }
apple_pay = { currency = "USD,GBP,EUR,PLN" }
google_pay = { currency = "USD,GBP,EUR,PLN" }
samsung_pay = { currency = "USD,GBP,EUR" }
paze = { currency = "USD" }

[pm_filters.nexixpay]
credit = { country = "AT,BE,CY,EE,FI,FR,DE,GR,IE,IT,LV,LT,LU,MT,NL,PT,SK,SI,ES,BG,HR,DK,GB,NO,PL,CZ,RO,SE,CH,HU,AU,BR,US", currency = "ARS,AUD,BHD,CAD,CLP,CNY,COP,HRK,CZK,DKK,HKD,HUF,INR,JPY,KZT,JOD,KRW,KWD,MYR,MXN,NGN,NOK,PHP,QAR,RUB,SAR,SGD,VND,ZAR,SEK,CHF,THB,AED,EGP,GBP,USD,TWD,BYN,RSD,AZN,RON,TRY,AOA,BGN,EUR,UAH,PLN,BRL" }
debit = { country = "AT,BE,CY,EE,FI,FR,DE,GR,IE,IT,LV,LT,LU,MT,NL,PT,SK,SI,ES,BG,HR,DK,GB,NO,PL,CZ,RO,SE,CH,HU,AU,BR,US", currency = "ARS,AUD,BHD,CAD,CLP,CNY,COP,HRK,CZK,DKK,HKD,HUF,INR,JPY,KZT,JOD,KRW,KWD,MYR,MXN,NGN,NOK,PHP,QAR,RUB,SAR,SGD,VND,ZAR,SEK,CHF,THB,AED,EGP,GBP,USD,TWD,BYN,RSD,AZN,RON,TRY,AOA,BGN,EUR,UAH,PLN,BRL" }

[pm_filters.square]
credit = { country = "AU,CA,FR,IE,JP,ES,GB,US", currency = "AED,AFN,ALL,AMD,ANG,AOA,ARS,AUD,AWG,AZN,BAM,BBD,BDT,BGN,BHD,BIF,BMD,BND,BOB,BRL,BSD,BTN,BWP,BZD,CAD,CDF,CHF,CLP,CNY,COP,CRC,CUP,CVE,CZK,DJF,DKK,DOP,DZD,EGP,ERN,ETB,EUR,FJD,FKP,GBP,GEL,GHS,GIP,GMD,GNF,GTQ,GYD,HKD,HNL,HRK,HTG,HUF,IDR,ILS,INR,IQD,IRR,ISK,JMD,JOD,JPY,KES,KGS,KHR,KMF,KPW,KRW,KWD,KYD,KZT,LAK,LBP,LKR,LRD,LSL,LYD,MAD,MDL,MGA,MKD,MMK,MNT,MOP,MUR,MVR,MWK,MXN,MYR,MZN,NAD,NGN,NIO,NOK,NPR,NZD,OMR,PAB,PEN,PGK,PHP,PKR,PLN,PYG,QAR,RON,RSD,RUB,RWF,SAR,SBD,SCR,SDG,SEK,SGD,SHP,SLE,SLL,SOS,SRD,SSP,SVC,SYP,SZL,THB,TJS,TMT,TND,TOP,TRY,TTD,TWD,TZS,UAH,UGX,USD,UYU,UZS,VND,VUV,WST,XAF,XCD,XOF,XPF,YER,ZAR,ZMW" }
debit = { country = "AU,CA,FR,IE,JP,ES,GB,US", currency = "AED,AFN,ALL,AMD,ANG,AOA,ARS,AUD,AWG,AZN,BAM,BBD,BDT,BGN,BHD,BIF,BMD,BND,BOB,BRL,BSD,BTN,BWP,BZD,CAD,CDF,CHF,CLP,CNY,COP,CRC,CUP,CVE,CZK,DJF,DKK,DOP,DZD,EGP,ERN,ETB,EUR,FJD,FKP,GBP,GEL,GHS,GIP,GMD,GNF,GTQ,GYD,HKD,HNL,HRK,HTG,HUF,IDR,ILS,INR,IQD,IRR,ISK,JMD,JOD,JPY,KES,KGS,KHR,KMF,KPW,KRW,KWD,KYD,KZT,LAK,LBP,LKR,LRD,LSL,LYD,MAD,MDL,MGA,MKD,MMK,MNT,MOP,MUR,MVR,MWK,MXN,MYR,MZN,NAD,NGN,NIO,NOK,NPR,NZD,OMR,PAB,PEN,PGK,PHP,PKR,PLN,PYG,QAR,RON,RSD,RUB,RWF,SAR,SBD,SCR,SDG,SEK,SGD,SHP,SLE,SLL,SOS,SRD,SSP,SVC,SYP,SZL,THB,TJS,TMT,TND,TOP,TRY,TTD,TWD,TZS,UAH,UGX,USD,UYU,UZS,VND,VUV,WST,XAF,XCD,XOF,XPF,YER,ZAR,ZMW" }

[pm_filters.iatapay]
upi_collect = { country = "IN", currency = "INR" }
upi_intent = { country = "IN", currency = "INR" }
ideal = { country = "NL", currency = "EUR" }
local_bank_redirect = { country = "AT,BE,EE,FI,FR,DE,IE,IT,LV,LT,LU,NL,PT,ES,GB,IN,HK,SG,TH,BR,MX,GH,VN,MY,PH,JO,AU,CO", currency = "EUR,GBP,INR,HKD,SGD,THB,BRL,MXN,GHS,VND,MYR,PHP,JOD,AUD,COP" }
duit_now = { country = "MY", currency = "MYR" }
fps = { country = "GB", currency = "GBP" }
prompt_pay = { country = "TH", currency = "THB" }
viet_qr = { country = "VN", currency = "VND" }

[pm_filters.coinbase]
crypto_currency = { country = "ZA,US,BR,CA,TR,SG,VN,GB,DE,FR,ES,PT,IT,NL,AU" }

[pm_filters.novalnet]
credit = { country = "AD,AE,AL,AM,AR,AT,AU,AZ,BA,BB,BD,BE,BG,BH,BI,BM,BN,BO,BR,BS,BW,BY,BZ,CA,CD,CH,CL,CN,CO,CR,CU,CY,CZ,DE,DJ,DK,DO,DZ,EE,EG,ET,ES,FI,FJ,FR,GB,GE,GH,GI,GM,GR,GT,GY,HK,HN,HR,HU,ID,IE,IL,IN,IS,IT,JM,JO,JP,KE,KH,KR,KW,KY,KZ,LB,LK,LT,LV,LY,MA,MC,MD,ME,MG,MK,MN,MO,MT,MV,MW,MX,MY,NG,NI,NO,NP,NL,NZ,OM,PA,PE,PG,PH,PK,PL,PT,PY,QA,RO,RS,RU,RW,SA,SB,SC,SE,SG,SH,SI,SK,SL,SO,SM,SR,ST,SV,SY,TH,TJ,TN,TO,TR,TW,TZ,UA,UG,US,UY,UZ,VE,VA,VN,VU,WS,CF,AG,DM,GD,KN,LC,VC,YE,ZA,ZM", currency = "AED,ALL,AMD,ARS,AUD,AZN,BAM,BBD,BDT,BGN,BHD,BIF,BMD,BND,BOB,BRL,BSD,BWP,BYN,BZD,CAD,CDF,CHF,CLP,CNY,COP,CRC,CUP,CZK,DJF,DKK,DOP,DZD,EGP,ETB,EUR,FJD,GBP,GEL,GHS,GIP,GMD,GTQ,GYD,HKD,HNL,HRK,HUF,IDR,ILS,INR,ISK,JMD,JOD,JPY,KES,KHR,KRW,KWD,KYD,KZT,LBP,LKR,LYD,MAD,MDL,MGA,MKD,MNT,MOP,MVR,MWK,MXN,MYR,NGN,NIO,NOK,NPR,NZD,OMR,PAB,PEN,PGK,PHP,PKR,PLN,PYG,QAR,RON,RSD,RUB,RWF,SAR,SBD,SCR,SEK,SGD,SHP,SLL,SOS,SRD,STN,SVC,SYP,THB,TJS,TND,TOP,TRY,TWD,TZS,UAH,UGX,USD,UYU,UZS,VES,VND,VUV,WST,XAF,XCD,YER,ZAR,ZMW" }
debit = { country = "AD,AE,AL,AM,AR,AT,AU,AZ,BA,BB,BD,BE,BG,BH,BI,BM,BN,BO,BR,BS,BW,BY,BZ,CA,CD,CH,CL,CN,CO,CR,CU,CY,CZ,DE,DJ,DK,DO,DZ,EE,EG,ET,ES,FI,FJ,FR,GB,GE,GH,GI,GM,GR,GT,GY,HK,HN,HR,HU,ID,IE,IL,IN,IS,IT,JM,JO,JP,KE,KH,KR,KW,KY,KZ,LB,LK,LT,LV,LY,MA,MC,MD,ME,MG,MK,MN,MO,MT,MV,MW,MX,MY,NG,NI,NO,NP,NL,NZ,OM,PA,PE,PG,PH,PK,PL,PT,PY,QA,RO,RS,RU,RW,SA,SB,SC,SE,SG,SH,SI,SK,SL,SO,SM,SR,ST,SV,SY,TH,TJ,TN,TO,TR,TW,TZ,UA,UG,US,UY,UZ,VE,VA,VN,VU,WS,CF,AG,DM,GD,KN,LC,VC,YE,ZA,ZM", currency = "AED,ALL,AMD,ARS,AUD,AZN,BAM,BBD,BDT,BGN,BHD,BIF,BMD,BND,BOB,BRL,BSD,BWP,BYN,BZD,CAD,CDF,CHF,CLP,CNY,COP,CRC,CUP,CZK,DJF,DKK,DOP,DZD,EGP,ETB,EUR,FJD,GBP,GEL,GHS,GIP,GMD,GTQ,GYD,HKD,HNL,HRK,HUF,IDR,ILS,INR,ISK,JMD,JOD,JPY,KES,KHR,KRW,KWD,KYD,KZT,LBP,LKR,LYD,MAD,MDL,MGA,MKD,MNT,MOP,MVR,MWK,MXN,MYR,NGN,NIO,NOK,NPR,NZD,OMR,PAB,PEN,PGK,PHP,PKR,PLN,PYG,QAR,RON,RSD,RUB,RWF,SAR,SBD,SCR,SEK,SGD,SHP,SLL,SOS,SRD,STN,SVC,SYP,THB,TJS,TND,TOP,TRY,TWD,TZS,UAH,UGX,USD,UYU,UZS,VES,VND,VUV,WST,XAF,XCD,YER,ZAR,ZMW" }
apple_pay = { country = "AD,AE,AL,AM,AR,AT,AU,AZ,BA,BB,BD,BE,BG,BH,BI,BM,BN,BO,BR,BS,BW,BY,BZ,CA,CD,CH,CL,CN,CO,CR,CU,CY,CZ,DE,DJ,DK,DO,DZ,EE,EG,ET,ES,FI,FJ,FR,GB,GE,GH,GI,GM,GR,GT,GY,HK,HN,HR,HU,ID,IE,IL,IN,IS,IT,JM,JO,JP,KE,KH,KR,KW,KY,KZ,LB,LK,LT,LV,LY,MA,MC,MD,ME,MG,MK,MN,MO,MT,MV,MW,MX,MY,NG,NI,NO,NP,NL,NZ,OM,PA,PE,PG,PH,PK,PL,PT,PY,QA,RO,RS,RU,RW,SA,SB,SC,SE,SG,SH,SI,SK,SL,SO,SM,SR,ST,SV,SY,TH,TJ,TN,TO,TR,TW,TZ,UA,UG,US,UY,UZ,VE,VA,VN,VU,WS,CF,AG,DM,GD,KN,LC,VC,YE,ZA,ZM", currency = "AED,ALL,AMD,ARS,AUD,AZN,BAM,BBD,BDT,BGN,BHD,BIF,BMD,BND,BOB,BRL,BSD,BWP,BYN,BZD,CAD,CDF,CHF,CLP,CNY,COP,CRC,CUP,CZK,DJF,DKK,DOP,DZD,EGP,ETB,EUR,FJD,GBP,GEL,GHS,GIP,GMD,GTQ,GYD,HKD,HNL,HRK,HUF,IDR,ILS,INR,ISK,JMD,JOD,JPY,KES,KHR,KRW,KWD,KYD,KZT,LBP,LKR,LYD,MAD,MDL,MGA,MKD,MNT,MOP,MVR,MWK,MXN,MYR,NGN,NIO,NOK,NPR,NZD,OMR,PAB,PEN,PGK,PHP,PKR,PLN,PYG,QAR,RON,RSD,RUB,RWF,SAR,SBD,SCR,SEK,SGD,SHP,SLL,SOS,SRD,STN,SVC,SYP,THB,TJS,TND,TOP,TRY,TWD,TZS,UAH,UGX,USD,UYU,UZS,VES,VND,VUV,WST,XAF,XCD,YER,ZAR,ZMW" }
google_pay = { country = "AD,AE,AL,AM,AR,AT,AU,AZ,BA,BB,BD,BE,BG,BH,BI,BM,BN,BO,BR,BS,BW,BY,BZ,CA,CD,CH,CL,CN,CO,CR,CU,CY,CZ,DE,DJ,DK,DO,DZ,EE,EG,ET,ES,FI,FJ,FR,GB,GE,GH,GI,GM,GR,GT,GY,HK,HN,HR,HU,ID,IE,IL,IN,IS,IT,JM,JO,JP,KE,KH,KR,KW,KY,KZ,LB,LK,LT,LV,LY,MA,MC,MD,ME,MG,MK,MN,MO,MT,MV,MW,MX,MY,NG,NI,NO,NP,NL,NZ,OM,PA,PE,PG,PH,PK,PL,PT,PY,QA,RO,RS,RU,RW,SA,SB,SC,SE,SG,SH,SI,SK,SL,SO,SM,SR,ST,SV,SY,TH,TJ,TN,TO,TR,TW,TZ,UA,UG,US,UY,UZ,VE,VA,VN,VU,WS,CF,AG,DM,GD,KN,LC,VC,YE,ZA,ZM", currency = "AED,ALL,AMD,ARS,AUD,AZN,BAM,BBD,BDT,BGN,BHD,BIF,BMD,BND,BOB,BRL,BSD,BWP,BYN,BZD,CAD,CDF,CHF,CLP,CNY,COP,CRC,CUP,CZK,DJF,DKK,DOP,DZD,EGP,ETB,EUR,FJD,GBP,GEL,GHS,GIP,GMD,GTQ,GYD,HKD,HNL,HRK,HUF,IDR,ILS,INR,ISK,JMD,JOD,JPY,KES,KHR,KRW,KWD,KYD,KZT,LBP,LKR,LYD,MAD,MDL,MGA,MKD,MNT,MOP,MVR,MWK,MXN,MYR,NGN,NIO,NOK,NPR,NZD,OMR,PAB,PEN,PGK,PHP,PKR,PLN,PYG,QAR,RON,RSD,RUB,RWF,SAR,SBD,SCR,SEK,SGD,SHP,SLL,SOS,SRD,STN,SVC,SYP,THB,TJS,TND,TOP,TRY,TWD,TZS,UAH,UGX,USD,UYU,UZS,VES,VND,VUV,WST,XAF,XCD,YER,ZAR,ZMW" }
paypal = { country = "AD,AE,AL,AM,AR,AT,AU,AZ,BA,BB,BD,BE,BG,BH,BI,BM,BN,BO,BR,BS,BW,BY,BZ,CA,CD,CH,CL,CN,CO,CR,CU,CY,CZ,DE,DJ,DK,DO,DZ,EE,EG,ET,ES,FI,FJ,FR,GB,GE,GH,GI,GM,GR,GT,GY,HK,HN,HR,HU,ID,IE,IL,IN,IS,IT,JM,JO,JP,KE,KH,KR,KW,KY,KZ,LB,LK,LT,LV,LY,MA,MC,MD,ME,MG,MK,MN,MO,MT,MV,MW,MX,MY,NG,NI,NO,NP,NL,NZ,OM,PA,PE,PG,PH,PK,PL,PT,PY,QA,RO,RS,RU,RW,SA,SB,SC,SE,SG,SH,SI,SK,SL,SO,SM,SR,ST,SV,SY,TH,TJ,TN,TO,TR,TW,TZ,UA,UG,US,UY,UZ,VE,VA,VN,VU,WS,CF,AG,DM,GD,KN,LC,VC,YE,ZA,ZM", currency = "AED,ALL,AMD,ARS,AUD,AZN,BAM,BBD,BDT,BGN,BHD,BIF,BMD,BND,BOB,BRL,BSD,BWP,BYN,BZD,CAD,CDF,CHF,CLP,CNY,COP,CRC,CUP,CZK,DJF,DKK,DOP,DZD,EGP,ETB,EUR,FJD,GBP,GEL,GHS,GIP,GMD,GTQ,GYD,HKD,HNL,HRK,HUF,IDR,ILS,INR,ISK,JMD,JOD,JPY,KES,KHR,KRW,KWD,KYD,KZT,LBP,LKR,LYD,MAD,MDL,MGA,MKD,MNT,MOP,MVR,MWK,MXN,MYR,NGN,NIO,NOK,NPR,NZD,OMR,PAB,PEN,PGK,PHP,PKR,PLN,PYG,QAR,RON,RSD,RUB,RWF,SAR,SBD,SCR,SEK,SGD,SHP,SLL,SOS,SRD,STN,SVC,SYP,THB,TJS,TND,TOP,TRY,TWD,TZS,UAH,UGX,USD,UYU,UZS,VES,VND,VUV,WST,XAF,XCD,YER,ZAR,ZMW" }

[pm_filters.braintree]
paypal = { currency = "AUD,BRL,CAD,CNY,CZK,DKK,EUR,HKD,HUF,ILS,JPY,MYR,MXN,TWD,NZD,NOK,PHP,PLN,GBP,RUB,SGD,SEK,CHF,THB,USD" }

[pm_filters.helcim]
credit = { country = "US, CA", currency = "USD, CAD" }
debit = { country = "US, CA", currency = "USD, CAD" }

[pm_filters.globalpay]
credit = { country = "AF,AX,AL,DZ,AS,AD,AO,AI,AQ,AG,AR,AM,AW,AU,AT,AZ,BS,BH,BD,BB,BY,BE,BZ,BJ,BM,BT,BO,BQ,BA,BW,BV,BR,IO,BN,BG,BF,BI,KH,CM,CA,CV,KY,CF,TD,CL,CN,CX,CC,CO,KM,CG,CD,CK,CR,CI,HR,CU,CW,CY,CZ,DK,DJ,DM,DO,EC,EG,SV,GQ,ER,EE,SZ,ET,FK,FO,FJ,FI,FR,GF,PF,TF,GA,GM,GE,DE,GH,GI,GR,GL,GD,GP,GU,GT,GG,GN,GW,GY,HT,HM,VA,HN,HK,HU,IS,IN,ID,IR,IQ,IE,IM,IL,IT,JM,JP,JE,JO,KZ,KE,KI,KP,KR,KW,KG,LA,LV,LB,LS,LR,LY,LI,LT,LU,MO,MK,MG,MW,MY,MV,ML,MT,MH,MQ,MR,MU,YT,MX,FM,MD,MC,MN,ME,MS,MA,MZ,MM,NA,NR,NP,NL,NC,NZ,NI,NE,NG,NU,NF,MP,NO,OM,PK,PW,PS,PA,PG,PY,PE,PH,PN,PL,PT,PR,QA,RE,RO,RU,RW,BL,SH,KN,LC,MF,PM,VC,WS,SM,ST,SA,SN,RS,SC,SL,SG,SX,SK,SI,SB,SO,ZA,GS,SS,ES,LK,SD,SR,SJ,SE,CH,SY,TW,TJ,TZ,TH,TL,TG,TK,TO,TT,TN,TR,TM,TC,TV,UG,UA,AE,GB,US,UM,UY,UZ,VU,VE,VN,VG,VI,WF,EH,YE,ZM,ZW", currency = "AFN,DZD,ARS,AMD,AWG,AUD,AZN,BSD,BHD,THB,PAB,BBD,BYN,BZD,BMD,BOB,BRL,BND,BGN,BIF,CVE,CAD,CLP,COP,KMF,CDF,NIO,CRC,CUP,CZK,GMD,DKK,MKD,DJF,DOP,VND,XCD,EGP,SVC,ETB,EUR,FKP,FJD,HUF,GHS,GIP,HTG,PYG,GNF,GYD,HKD,UAH,ISK,INR,IRR,IQD,JMD,JOD,KES,PGK,HRK,KWD,AOA,MMK,LAK,GEL,LBP,ALL,HNL,SLL,LRD,LYD,SZL,LSL,MGA,MWK,MYR,MUR,MXN,MDL,MAD,MZN,NGN,ERN,NAD,NPR,ANG,ILS,TWD,NZD,BTN,KPW,NOK,TOP,PKR,MOP,UYU,PHP,GBP,BWP,QAR,GTQ,ZAR,OMR,KHR,RON,MVR,IDR,RUB,RWF,SHP,SAR,RSD,SCR,SGD,PEN,SBD,KGS,SOS,TJS,SSP,LKR,SDG,SRD,SEK,CHF,SYP,BDT,WST,TZS,KZT,TTD,MNT,TND,TRY,TMT,AED,UGX,USD,UZS,VUV,KRW,YER,JPY,CNY,ZMW,ZWL,PLN,CLF,STD,CUC" }
debit = { country = "AF,AX,AL,DZ,AS,AD,AO,AI,AQ,AG,AR,AM,AW,AU,AT,AZ,BS,BH,BD,BB,BY,BE,BZ,BJ,BM,BT,BO,BQ,BA,BW,BV,BR,IO,BN,BG,BF,BI,KH,CM,CA,CV,KY,CF,TD,CL,CN,CX,CC,CO,KM,CG,CD,CK,CR,CI,HR,CU,CW,CY,CZ,DK,DJ,DM,DO,EC,EG,SV,GQ,ER,EE,SZ,ET,FK,FO,FJ,FI,FR,GF,PF,TF,GA,GM,GE,DE,GH,GI,GR,GL,GD,GP,GU,GT,GG,GN,GW,GY,HT,HM,VA,HN,HK,HU,IS,IN,ID,IR,IQ,IE,IM,IL,IT,JM,JP,JE,JO,KZ,KE,KI,KP,KR,KW,KG,LA,LV,LB,LS,LR,LY,LI,LT,LU,MO,MK,MG,MW,MY,MV,ML,MT,MH,MQ,MR,MU,YT,MX,FM,MD,MC,MN,ME,MS,MA,MZ,MM,NA,NR,NP,NL,NC,NZ,NI,NE,NG,NU,NF,MP,NO,OM,PK,PW,PS,PA,PG,PY,PE,PH,PN,PL,PT,PR,QA,RE,RO,RU,RW,BL,SH,KN,LC,MF,PM,VC,WS,SM,ST,SA,SN,RS,SC,SL,SG,SX,SK,SI,SB,SO,ZA,GS,SS,ES,LK,SD,SR,SJ,SE,CH,SY,TW,TJ,TZ,TH,TL,TG,TK,TO,TT,TN,TR,TM,TC,TV,UG,UA,AE,GB,US,UM,UY,UZ,VU,VE,VN,VG,VI,WF,EH,YE,ZM,ZW", currency = "AFN,DZD,ARS,AMD,AWG,AUD,AZN,BSD,BHD,THB,PAB,BBD,BYN,BZD,BMD,BOB,BRL,BND,BGN,BIF,CVE,CAD,CLP,COP,KMF,CDF,NIO,CRC,CUP,CZK,GMD,DKK,MKD,DJF,DOP,VND,XCD,EGP,SVC,ETB,EUR,FKP,FJD,HUF,GHS,GIP,HTG,PYG,GNF,GYD,HKD,UAH,ISK,INR,IRR,IQD,JMD,JOD,KES,PGK,HRK,KWD,AOA,MMK,LAK,GEL,LBP,ALL,HNL,SLL,LRD,LYD,SZL,LSL,MGA,MWK,MYR,MUR,MXN,MDL,MAD,MZN,NGN,ERN,NAD,NPR,ANG,ILS,TWD,NZD,BTN,KPW,NOK,TOP,PKR,MOP,UYU,PHP,GBP,BWP,QAR,GTQ,ZAR,OMR,KHR,RON,MVR,IDR,RUB,RWF,SHP,SAR,RSD,SCR,SGD,PEN,SBD,KGS,SOS,TJS,SSP,LKR,SDG,SRD,SEK,CHF,SYP,BDT,WST,TZS,KZT,TTD,MNT,TND,TRY,TMT,AED,UGX,USD,UZS,VUV,KRW,YER,JPY,CNY,ZMW,ZWL,PLN,CLF,STD,CUC" }
eps = { country = "AT", currency = "EUR" }
giropay = { country = "DE", currency = "EUR" }
ideal = { country = "NL", currency = "EUR" }
sofort = { country = "AT,BE,DE,ES,IT,NL", currency = "EUR" }

[pm_filters.jpmorgan]
debit = { country = "CA, GB, US, AT, BE, BG, HR, CY, CZ, DK, EE, FI, FR, DE, GR, HU, IE, IT, LV, LT, LU, MT, NL, PL, PT, RO, SK, SI, ES, SE", currency = "USD, EUR, GBP, AUD, NZD, SGD, CAD, JPY, HKD, KRW, TWD, MXN, BRL, DKK, NOK, ZAR, SEK, CHF, CZK, PLN, TRY, AFN, ALL, DZD, AOA, ARS, AMD, AWG, AZN, BSD, BDT, BBD, BYN, BZD, BMD, BOB, BAM, BWP, BND, BGN, BIF, BTN, XOF, XAF, XPF, KHR, CVE, KYD, CLP, CNY, COP, KMF, CDF, CRC, HRK, DJF, DOP, XCD, EGP, ETB, FKP, FJD, GMD, GEL, GHS, GIP, GTQ, GYD, HTG, HNL, HUF, ISK, INR, IDR, ILS, JMD, KZT, KES, LAK, LBP, LSL, LRD, MOP, MKD, MGA, MWK, MYR, MVR, MRU, MUR, MDL, MNT, MAD, MZN, MMK, NAD, NPR, ANG, PGK, NIO, NGN, PKR, PAB, PYG, PEN, PHP, QAR, RON, RWF, SHP, WST, STN, SAR, RSD, SCR, SLL, SBD, SOS, LKR, SRD, SZL, TJS, TZS, THB, TOP, TTD, UGX, UAH, AED, UYU, UZS, VUV, VND, YER, ZMW" }
credit = { country = "CA, GB, US, AT, BE, BG, HR, CY, CZ, DK, EE, FI, FR, DE, GR, HU, IE, IT, LV, LT, LU, MT, NL, PL, PT, RO, SK, SI, ES, SE", currency = "USD, EUR, GBP, AUD, NZD, SGD, CAD, JPY, HKD, KRW, TWD, MXN, BRL, DKK, NOK, ZAR, SEK, CHF, CZK, PLN, TRY, AFN, ALL, DZD, AOA, ARS, AMD, AWG, AZN, BSD, BDT, BBD, BYN, BZD, BMD, BOB, BAM, BWP, BND, BGN, BIF, BTN, XOF, XAF, XPF, KHR, CVE, KYD, CLP, CNY, COP, KMF, CDF, CRC, HRK, DJF, DOP, XCD, EGP, ETB, FKP, FJD, GMD, GEL, GHS, GIP, GTQ, GYD, HTG, HNL, HUF, ISK, INR, IDR, ILS, JMD, KZT, KES, LAK, LBP, LSL, LRD, MOP, MKD, MGA, MWK, MYR, MVR, MRU, MUR, MDL, MNT, MAD, MZN, MMK, NAD, NPR, ANG, PGK, NIO, NGN, PKR, PAB, PYG, PEN, PHP, QAR, RON, RWF, SHP, WST, STN, SAR, RSD, SCR, SLL, SBD, SOS, LKR, SRD, SZL, TJS, TZS, THB, TOP, TTD, UGX, UAH, AED, UYU, UZS, VUV, VND, YER, ZMW" }

[pm_filters.bitpay]
crypto_currency = { country = "US, CA, GB, AT, BE, BG, HR, CY, CZ, DK, EE, FI, FR, DE, GR, HU, IE, IT, LV, LT, LU, MT, NL, PL, PT, RO, SK, SI, ES, SE", currency = "USD, AUD, CAD, GBP, MXN, NZD, CHF, EUR"}

[pm_filters.paybox]
debit = { country = "FR", currency = "CAD, AUD, EUR, USD" }
credit = { country = "FR", currency = "CAD, AUD, EUR, USD" }

[pm_filters.digitalvirgo]
direct_carrier_billing = {country = "MA, CM, ZA, EG, SN, DZ, TN, ML, GN, GH, LY, GA, CG, MG, BW, SD, NG, ID, SG, AZ, TR, FR, ES, PL, GB, PT, DE, IT, BE, IE, SK, GR, NL, CH, BR, MX, AR, CL, AE, IQ, KW, BH, SA, QA, PS, JO, OM, RU" , currency = "MAD, XOF, XAF, ZAR, EGP, DZD, TND, GNF, GHS, LYD, XAF, CDF, MGA, BWP, SDG, NGN, IDR, SGD, RUB, AZN, TRY, EUR, PLN, GBP, CHF, BRL, MXN, ARS, CLP, AED, IQD, KWD, BHD, SAR, QAR, ILS, JOD, OMR" }

[pm_filters.payu]
debit = { country = "AE, AF, AL, AM, CW, AO, AR, AU, AW, AZ, BA, BB, BG, BH, BI, BM, BN, BO, BR, BS, BW, BY, BZ, CA, CD, LI, CL, CN, CO, CR, CV, CZ, DJ, DK, DO, DZ, EG, ET, AD, FJ, FK, GG, GE, GH, GI, GM, GN, GT, GY, HK, HN, HR, HT, HU, ID, IL, IQ, IS, JM, JO, JP, KG, KH, KM, KR, KW, KY, KZ, LA, LB, LR, LS, MA, MD, MG, MK, MN, MO, MR, MV, MW, MX, MY, MZ, NA, NG, NI, BV, CK, OM, PA, PE, PG, PL, PY, QA, RO, RS, RW, SA, SB, SC, SE, SG, SH, SO, SR, SV, SZ, TH, TJ, TM, TN, TO, TR, TT, TW, TZ, UG, AS, UY, UZ, VE, VN, VU, WS, CM, AI, BJ, PF, YE, ZA, ZM, ZW", currency = "AED, AFN, ALL, AMD, ANG, AOA, ARS, AUD, AWG, AZN, BAM, BBD, BGN, BHD, BIF, BMD, BND, BOB, BRL, BSD, BWP, BYN, BZD, CAD, CDF, CHF, CLP, CNY, COP, CRC, CVE, CZK, DJF, DKK, DOP, DZD, EGP, ETB, EUR, FJD, FKP, GBP, GEL, GHS, GIP, GMD, GNF, GTQ, GYD, HKD, HNL, HRK, HTG, HUF, IDR, ILS, IQD, ISK, JMD, JOD, JPY, KGS, KHR, KMF, KRW, KWD, KYD, KZT, LAK, LBP, LRD, LSL, MAD, MDL, MGA, MKD, MNT, MOP, MRU, MVR, MWK, MXN, MYR, MZN, NAD, NGN, NIO, NOK, NZD, OMR, PAB, PEN, PGK, PLN, PYG, QAR, RON, RSD, RWF, SAR, SBD, SCR, SEK, SGD, SHP, SOS, SRD, SVC, SZL, THB, TJS, TMT, TND, TOP, TRY, TTD, TWD, TZS, UGX, USD, UYU, UZS, VES, VND, VUV, WST, XAF, XCD, XOF, XPF, YER, ZAR, ZMW, ZWL" }
credit = { country = "AE, AF, AL, AM, CW, AO, AR, AU, AW, AZ, BA, BB, BG, BH, BI, BM, BN, BO, BR, BS, BW, BY, BZ, CA, CD, LI, CL, CN, CO, CR, CV, CZ, DJ, DK, DO, DZ, EG, ET, AD, FJ, FK, GG, GE, GH, GI, GM, GN, GT, GY, HK, HN, HR, HT, HU, ID, IL, IQ, IS, JM, JO, JP, KG, KH, KM, KR, KW, KY, KZ, LA, LB, LR, LS, MA, MD, MG, MK, MN, MO, MR, MV, MW, MX, MY, MZ, NA, NG, NI, BV, CK, OM, PA, PE, PG, PL, PY, QA, RO, RS, RW, SA, SB, SC, SE, SG, SH, SO, SR, SV, SZ, TH, TJ, TM, TN, TO, TR, TT, TW, TZ, UG, AS, UY, UZ, VE, VN, VU, WS, CM, AI, BJ, PF, YE, ZA, ZM, ZW", currency = "AED, AFN, ALL, AMD, ANG, AOA, ARS, AUD, AWG, AZN, BAM, BBD, BGN, BHD, BIF, BMD, BND, BOB, BRL, BSD, BWP, BYN, BZD, CAD, CDF, CHF, CLP, CNY, COP, CRC, CVE, CZK, DJF, DKK, DOP, DZD, EGP, ETB, EUR, FJD, FKP, GBP, GEL, GHS, GIP, GMD, GNF, GTQ, GYD, HKD, HNL, HRK, HTG, HUF, IDR, ILS, IQD, ISK, JMD, JOD, JPY, KGS, KHR, KMF, KRW, KWD, KYD, KZT, LAK, LBP, LRD, LSL, MAD, MDL, MGA, MKD, MNT, MOP, MRU, MVR, MWK, MXN, MYR, MZN, NAD, NGN, NIO, NOK, NZD, OMR, PAB, PEN, PGK, PLN, PYG, QAR, RON, RSD, RWF, SAR, SBD, SCR, SEK, SGD, SHP, SOS, SRD, SVC, SZL, THB, TJS, TMT, TND, TOP, TRY, TTD, TWD, TZS, UGX, USD, UYU, UZS, VES, VND, VUV, WST, XAF, XCD, XOF, XPF, YER, ZAR, ZMW, ZWL" }
google_pay = { country = "AE, AF, AL, AM, CW, AO, AR, AU, AW, AZ, BA, BB, BG, BH, BI, BM, BN, BO, BR, BS, BW, BY, BZ, CA, CD, LI, CL, CN, CO, CR, CV, CZ, DJ, DK, DO, DZ, EG, ET, AD, FJ, FK, GG, GE, GH, GI, GM, GN, GT, GY, HK, HN, HR, HT, HU, ID, IL, IQ, IS, JM, JO, JP, KG, KH, KM, KR, KW, KY, KZ, LA, LB, LR, LS, MA, MD, MG, MK, MN, MO, MR, MV, MW, MX, MY, MZ, NA, NG, NI, BV, CK, OM, PA, PE, PG, PL, PY, QA, RO, RS, RW, SA, SB, SC, SE, SG, SH, SO, SR, SV, SZ, TH, TJ, TM, TN, TO, TR, TT, TW, TZ, UG, AS, UY, UZ, VE, VN, VU, WS, CM, AI, BJ, PF, YE, ZA, ZM, ZW", currency = "AED, AFN, ALL, AMD, ANG, AOA, ARS, AUD, AWG, AZN, BAM, BBD, BGN, BHD, BIF, BMD, BND, BOB, BRL, BSD, BWP, BYN, BZD, CAD, CDF, CHF, CLP, CNY, COP, CRC, CVE, CZK, DJF, DKK, DOP, DZD, EGP, ETB, EUR, FJD, FKP, GBP, GEL, GHS, GIP, GMD, GNF, GTQ, GYD, HKD, HNL, HRK, HTG, HUF, IDR, ILS, IQD, ISK, JMD, JOD, JPY, KGS, KHR, KMF, KRW, KWD, KYD, KZT, LAK, LBP, LRD, LSL, MAD, MDL, MGA, MKD, MNT, MOP, MRU, MVR, MWK, MXN, MYR, MZN, NAD, NGN, NIO, NOK, NZD, OMR, PAB, PEN, PGK, PLN, PYG, QAR, RON, RSD, RWF, SAR, SBD, SCR, SEK, SGD, SHP, SOS, SRD, SVC, SZL, THB, TJS, TMT, TND, TOP, TRY, TTD, TWD, TZS, UGX, USD, UYU, UZS, VES, VND, VUV, WST, XAF, XCD, XOF, XPF, YER, ZAR, ZMW, ZWL" }

[pm_filters.klarna]
klarna = { country = "AU,AT,BE,CA,CZ,DK,FI,FR,DE,GR,IE,IT,NL,NZ,NO,PL,PT,ES,SE,CH,GB,US", currency = "AUD,EUR,EUR,CAD,CZK,DKK,EUR,EUR,EUR,EUR,EUR,EUR,EUR,NZD,NOK,PLN,EUR,EUR,SEK,CHF,GBP,USD" }

[pm_filters.mifinity]
mifinity = { country = "BR,CN,SG,MY,DE,CH,DK,GB,ES,AD,GI,FI,FR,GR,HR,IT,JP,MX,AR,CO,CL,PE,VE,UY,PY,BO,EC,GT,HN,SV,NI,CR,PA,DO,CU,PR,NL,NO,PL,PT,SE,RU,TR,TW,HK,MO,AX,AL,DZ,AS,AO,AI,AG,AM,AW,AU,AT,AZ,BS,BH,BD,BB,BE,BZ,BJ,BM,BT,BQ,BA,BW,IO,BN,BG,BF,BI,KH,CM,CA,CV,KY,CF,TD,CX,CC,KM,CG,CK,CI,CW,CY,CZ,DJ,DM,EG,GQ,ER,EE,ET,FK,FO,FJ,GF,PF,TF,GA,GM,GE,GH,GL,GD,GP,GU,GG,GN,GW,GY,HT,HM,VA,IS,IN,ID,IE,IM,IL,JE,JO,KZ,KE,KI,KW,KG,LA,LV,LB,LS,LI,LT,LU,MK,MG,MW,MV,ML,MT,MH,MQ,MR,MU,YT,FM,MD,MC,MN,ME,MS,MA,MZ,NA,NR,NP,NC,NZ,NE,NG,NU,NF,MP,OM,PK,PW,PS,PG,PH,PN,QA,RE,RO,RW,BL,SH,KN,LC,MF,PM,VC,WS,SM,ST,SA,SN,RS,SC,SL,SX,SK,SI,SB,SO,ZA,GS,KR,LK,SR,SJ,SZ,TH,TL,TG,TK,TO,TT,TN,TM,TC,TV,UG,UA,AE,UZ,VU,VN,VG,VI,WF,EH,ZM", currency = "AUD,CAD,CHF,CNY,CZK,DKK,EUR,GBP,INR,JPY,NOK,NZD,PLN,RUB,SEK,ZAR,USD,EGP,UYU,UZS" }

[pm_filters.zen]
credit = { not_available_flows = { capture_method = "manual" } }
debit = { not_available_flows = { capture_method = "manual" } }
boleto = { country = "BR", currency = "BRL" }
efecty = { country = "CO", currency = "COP" }
multibanco = { country = "PT", currency = "EUR" }
pago_efectivo = { country = "PE", currency = "PEN" }
pse = { country = "CO", currency = "COP" }
pix = { country = "BR", currency = "BRL" }
red_compra = { country = "CL", currency = "CLP" }
red_pagos = { country = "UY", currency = "UYU" }

[pm_filters.zsl]
local_bank_transfer = { country = "CN", currency = "CNY" }

[pm_filters.aci]
credit = { not_available_flows = { capture_method = "manual" } }
debit = { not_available_flows = { capture_method = "manual" } }


[pm_filters.mollie]
credit = { not_available_flows = { capture_method = "manual" } }
debit = { not_available_flows = { capture_method = "manual" } }
eps = { country = "AT", currency = "EUR" }
ideal = { country = "NL", currency = "EUR" }
przelewy24 = { country = "PL", currency = "PLN,EUR" }

[pm_filters.multisafepay]
credit = { not_available_flows = { capture_method = "manual" } }
debit = { not_available_flows = { capture_method = "manual" } }

[pm_filters.redsys]
credit = { currency = "AUD,BGN,CAD,CHF,COP,CZK,DKK,EUR,GBP,HRK,HUF,ILS,INR,JPY,MYR,NOK,NZD,PEN,PLN,RUB,SAR,SEK,SGD,THB,USD,ZAR", country="ES" }
debit = { currency = "AUD,BGN,CAD,CHF,COP,CZK,DKK,EUR,GBP,HRK,HUF,ILS,INR,JPY,MYR,NOK,NZD,PEN,PLN,RUB,SAR,SEK,SGD,THB,USD,ZAR", country="ES" }

[pm_filters.stax]
credit = { currency = "USD" }
debit = { currency = "USD" }
ach = { currency = "USD" }

[pm_filters.prophetpay]
card_redirect = { currency = "USD" }

[pm_filters.trustpay]
credit = { not_available_flows = { capture_method = "manual" } }
debit = { not_available_flows = { capture_method = "manual" } }
instant_bank_transfer = { country = "CZ,SK,GB,AT,DE,IT", currency = "CZK, EUR, GBP" }
sepa = { country = "ES,SK,AT,NL,DE,BE,FR,FI,PT,IE,EE,LT,LV,IT,GB", currency = "EUR" }

[pm_filters.authorizedotnet]
google_pay = { currency = "CHF,DKK,EUR,GBP,NOK,PLN,SEK,USD,AUD,NZD,CAD" }
paypal = { currency = "CHF,DKK,EUR,GBP,NOK,PLN,SEK,USD,AUD,NZD,CAD" }

[pm_filters.worldpay]
debit = { country = "AF,DZ,AW,AU,AZ,BS,BH,BD,BB,BZ,BM,BT,BO,BA,BW,BR,BN,BG,BI,KH,CA,CV,KY,CL,CO,KM,CD,CR,CZ,DK,DJ,ST,DO,EC,EG,SV,ER,ET,FK,FJ,GM,GE,GH,GI,GT,GN,GY,HT,HN,HK,HU,IS,IN,ID,IR,IQ,IE,IL,IT,JM,JP,JO,KZ,KE,KW,LA,LB,LS,LR,LY,LT,MO,MK,MG,MW,MY,MV,MR,MU,MX,MD,MN,MA,MZ,MM,NA,NZ,NI,NG,KP,NO,AR,PK,PG,PY,PE,UY,PH,PL,GB,QA,OM,RO,RU,RW,WS,SG,ST,ZA,KR,LK,SH,SD,SR,SZ,SE,CH,SY,TW,TJ,TZ,TH,TT,TN,TR,UG,UA,US,UZ,VU,VE,VN,ZM,ZW", currency = "AFN,DZD,ANG,AWG,AUD,AZN,BSD,BHD,BDT,BBD,BZD,BMD,BTN,BOB,BAM,BWP,BRL,BND,BGN,BIF,KHR,CAD,CVE,KYD,XOF,XAF,XPF,CLP,COP,KMF,CDF,CRC,EUR,CZK,DKK,DJF,DOP,XCD,EGP,SVC,ERN,ETB,EUR,FKP,FJD,GMD,GEL,GHS,GIP,GTQ,GNF,GYD,HTG,HNL,HKD,HUF,ISK,INR,IDR,IRR,IQD,ILS,JMD,JPY,JOD,KZT,KES,KWD,LAK,LBP,LSL,LRD,LYD,MOP,MKD,MGA,MWK,MYR,MVR,MRU,MUR,MXN,MDL,MNT,MAD,MZN,MMK,NAD,NPR,NZD,NIO,NGN,KPW,NOK,ARS,PKR,PAB,PGK,PYG,PEN,UYU,PHP,PLN,GBP,QAR,OMR,RON,RUB,RWF,WST,SAR,RSD,SCR,SLL,SGD,STN,SBD,SOS,ZAR,KRW,LKR,SHP,SDG,SRD,SZL,SEK,CHF,SYP,TWD,TJS,TZS,THB,TOP,TTD,TND,TRY,TMT,AED,UGX,UAH,USD,UZS,VUV,VND,YER,CNY,ZMW,ZWL" }
credit = { country = "AF,DZ,AW,AU,AZ,BS,BH,BD,BB,BZ,BM,BT,BO,BA,BW,BR,BN,BG,BI,KH,CA,CV,KY,CL,CO,KM,CD,CR,CZ,DK,DJ,ST,DO,EC,EG,SV,ER,ET,FK,FJ,GM,GE,GH,GI,GT,GN,GY,HT,HN,HK,HU,IS,IN,ID,IR,IQ,IE,IL,IT,JM,JP,JO,KZ,KE,KW,LA,LB,LS,LR,LY,LT,MO,MK,MG,MW,MY,MV,MR,MU,MX,MD,MN,MA,MZ,MM,NA,NZ,NI,NG,KP,NO,AR,PK,PG,PY,PE,UY,PH,PL,GB,QA,OM,RO,RU,RW,WS,SG,ST,ZA,KR,LK,SH,SD,SR,SZ,SE,CH,SY,TW,TJ,TZ,TH,TT,TN,TR,UG,UA,US,UZ,VU,VE,VN,ZM,ZW", currency = "AFN,DZD,ANG,AWG,AUD,AZN,BSD,BHD,BDT,BBD,BZD,BMD,BTN,BOB,BAM,BWP,BRL,BND,BGN,BIF,KHR,CAD,CVE,KYD,XOF,XAF,XPF,CLP,COP,KMF,CDF,CRC,EUR,CZK,DKK,DJF,DOP,XCD,EGP,SVC,ERN,ETB,EUR,FKP,FJD,GMD,GEL,GHS,GIP,GTQ,GNF,GYD,HTG,HNL,HKD,HUF,ISK,INR,IDR,IRR,IQD,ILS,JMD,JPY,JOD,KZT,KES,KWD,LAK,LBP,LSL,LRD,LYD,MOP,MKD,MGA,MWK,MYR,MVR,MRU,MUR,MXN,MDL,MNT,MAD,MZN,MMK,NAD,NPR,NZD,NIO,NGN,KPW,NOK,ARS,PKR,PAB,PGK,PYG,PEN,UYU,PHP,PLN,GBP,QAR,OMR,RON,RUB,RWF,WST,SAR,RSD,SCR,SLL,SGD,STN,SBD,SOS,ZAR,KRW,LKR,SHP,SDG,SRD,SZL,SEK,CHF,SYP,TWD,TJS,TZS,THB,TOP,TTD,TND,TRY,TMT,AED,UGX,UAH,USD,UZS,VUV,VND,YER,CNY,ZMW,ZWL" }
google_pay = { country = "AL,DZ,AS,AO,AG,AR,AU,AT,AZ,BH,BY,BE,BR,BG,CA,CL,CO,HR,CZ,DK,DO,EG,EE,FI,FR,DE,GR,HK,HU,IN,ID,IE,IL,IT,JP,JO,KZ,KE,KW,LV,LB,LT,LU,MY,MX,NL,NZ,NO,OM,PK,PA,PE,PH,PL,PT,QA,RO,RU,SA,SG,SK,ZA,ES,LK,SE,CH,TW,TH,TR,UA,AE,GB,US,UY,VN" }
apple_pay = { country = "AU,CN,HK,JP,MO,MY,NZ,SG,TW,AM,AT,AZ,BY,BE,BG,HR,CY,CZ,DK,EE,FO,FI,FR,GE,DE,GR,GL,GG,HU,IS,IE,IM,IT,KZ,JE,LV,LI,LT,LU,MT,MD,MC,ME,NL,NO,PL,PT,RO,SM,RS,SK,SI,ES,SE,CH,UA,GB,AR,CO,CR,BR,MX,PE,BH,IL,JO,KW,PS,QA,SA,AE,CA,UM,US" }

[file_upload_config]
bucket_name = ""
region = ""

[pm_filters.forte]
credit = { currency = "USD" }
debit = { currency = "USD" }

[pm_filters.fiuu]
duit_now = { country = "MY", currency = "MYR" }
apple_pay = { country = "MY", currency = "MYR" }
google_pay = { country = "MY", currency = "MYR" }

[pm_filters.dlocal]
credit = {country = "AR,BD,BO,BR,CM,CL,CN,CO,CR,DO,EC,SV,EG,GH,GT,HN,IN,ID,CI,JP,KE,MY,MX,MA,NI,NG,PK,PA,PY,PE,PH,RW,SA,SN,ZA,TZ,TH,TR,UG,UY,VN,ZM", currency = "ARS,BDT,BOB,BRL,XAF,CLP,CNY,COP,CRC,DOP,USD,EGP,GHS,GTQ,HNL,INR,IDR,XOF,JPY,KES,MYR,MXN,MAD,NIO,NGN,PKR,PYG,PEN,PHP,RWF,SAR,XOF,ZAR,TZS,THB,TRY,UGX,UYU,VND,ZMW"}
debit = {country = "AR,BD,BO,BR,CM,CL,CN,CO,CR,DO,EC,SV,EG,GH,GT,HN,IN,ID,CI,JP,KE,MY,MX,MA,NI,NG,PK,PA,PY,PE,PH,RW,SA,SN,ZA,TZ,TH,TR,UG,UY,VN,ZM", currency = "ARS,BDT,BOB,BRL,XAF,CLP,CNY,COP,CRC,DOP,USD,EGP,GHS,GTQ,HNL,INR,IDR,XOF,JPY,KES,MYR,MXN,MAD,NIO,NGN,PKR,PYG,PEN,PHP,RWF,SAR,XOF,ZAR,TZS,THB,TRY,UGX,UYU,VND,ZMW"}


[pm_filters.inespay]
sepa = { currency = "EUR" }

[pm_filters.rapyd]
apple_pay = { country = "AL,AS,AD,AR,AM,AU,AT,AZ,BH,BE,BM,BA,BR,BG,CA,KH,KY,CL,CO,CR,HR,CY,CZ,DK,DO,EC,SV,EE,FO,FI,FR,GE,DE,GI,GR,GL,GU,GT,GG,HN,HK,HU,IS,IE,IM,IL,IT,JP,KZ,KG,KW,LV,LI,LT,LU,MO,MY,MT,MX,MD,MC,ME,MA,NL,NZ,NI,MK,MP,NO,PA,PY,PR,PE,PL,PT,QA,RO,SM,RS,SG,SK,SI,ZA,ES,SE,CH,TW,TJ,TH,UA,AE,GB,US,UY,VI,VN", currency = "EUR,GBP,ISK,USD" }
google_pay = { country = "AM,AT,AU,AZ,BA,BE,BG,BY,CA,CH,CL,CN,CO,CR,CY,CZ,DE,DK,DO,EC,EE,EG,ES,FI,FR,GB,GE,GL,GR,GT,HK,HN,HR,HU,IE,IL,IM,IS,IT,JE,JP,JO,KZ,KW,LA,LI,LT,LU,LV,MA,MC,MD,ME,MO,MN,MT,MX,MY,NC,NL,NO,NZ,OM,PA,PE,PL,PR,PT,QA,RO,RS,SA,SE,SG,SI,SK,SM,SV,TH,TW,UA,US,UY,VA,VN,ZA", currency = "EUR,GBP,ISK,USD" }
credit = { country = "AE,AF,AG,AI,AL,AM,AO,AQ,AR,AS,AT,AU,AW,AX,AZ,BA,BB,BD,BE,BF,BG,BH,BI,BJ,BL,BM,BN,BO,BQ,BR,BS,BT,BV,BW,BY,BZ,CA,CC,CD,CF,CG,CH,CI,CK,CL,CM,CN,CO,CR,CU,CV,CW,CX,CY,CZ,DE,DJ,DK,DM,DO,DZ,EC,EE,EG,EH,ER,ES,ET,FI,FJ,FK,FM,FO,FR,GA,GB,GD,GE,GF,GG,GH,GI,GL,GM,GN,GP,GQ,GR,GT,GU,GW,GY,HK,HM,HN,HR,HT,HU,ID,IE,IL,IM,IN,IO,IQ,IR,IS,IT,JE,JM,JO,JP,KE,KG,KH,KI,KM,KN,KP,KR,KW,KY,KZ,LA,LB,LC,LI,LK,LR,LS,LT,LU,LV,LY,MA,MC,MD,ME,MF,MG,MH,MK,ML,MM,MN,MO,MP,MQ,MR,MS,MT,MU,MV,MW,MX,MY,MZ,NA,NC,NE,NF,NG,NI,NL,NO,NP,NR,NU,NZ,OM,PA,PE,PF,PG,PH,PK,PL,PM,PN,PR,PS,PT,PW,PY,QA,RE,RO,RS,RU,RW,SA,SB,SC,SD,SE,SG,SH,SI,SJ,SK,SL,SM,SN,SO,SR,SS,ST,SV,SX,SY,SZ,TC,TD,TF,TG,TH,TJ,TL,TM,TN,TO,TR,TT,TV,TW,TZ,UA,UG,UM,US,UY,UZ,VA,VC,VE,VG,VI,VN,VU,WF,WS,YE,YT,ZA,ZM,ZW", currency = "AED,AUD,BDT,BGN,BND,BOB,BRL,BWP,CAD,CHF,CNY,COP,CZK,DKK,EGP,EUR,FJD,GBP,GEL,GHS,HKD,HRK,HUF,IDR,ILS,INR,IQD,IRR,ISK,JPY,KES,KRW,KWD,KZT,LAK,LKR,MAD,MDL,MMK,MOP,MXN,MYR,MZN,NAD,NGN,NOK,NPR,NZD,PEN,PHP,PKR,PLN,QAR,RON,RSD,RUB,RWF,SAR,SCR,SEK,SGD,SLL,THB,TRY,TWD,TZS,UAH,UGX,USD,UYU,VND,XAF,XOF,ZAR,ZMW,MWK" }
debit = { country = "AE,AF,AG,AI,AL,AM,AO,AQ,AR,AS,AT,AU,AW,AX,AZ,BA,BB,BD,BE,BF,BG,BH,BI,BJ,BL,BM,BN,BO,BQ,BR,BS,BT,BV,BW,BY,BZ,CA,CC,CD,CF,CG,CH,CI,CK,CL,CM,CN,CO,CR,CU,CV,CW,CX,CY,CZ,DE,DJ,DK,DM,DO,DZ,EC,EE,EG,EH,ER,ES,ET,FI,FJ,FK,FM,FO,FR,GA,GB,GD,GE,GF,GG,GH,GI,GL,GM,GN,GP,GQ,GR,GT,GU,GW,GY,HK,HM,HN,HR,HT,HU,ID,IE,IL,IM,IN,IO,IQ,IR,IS,IT,JE,JM,JO,JP,KE,KG,KH,KI,KM,KN,KP,KR,KW,KY,KZ,LA,LB,LC,LI,LK,LR,LS,LT,LU,LV,LY,MA,MC,MD,ME,MF,MG,MH,MK,ML,MM,MN,MO,MP,MQ,MR,MS,MT,MU,MV,MW,MX,MY,MZ,NA,NC,NE,NF,NG,NI,NL,NO,NP,NR,NU,NZ,OM,PA,PE,PF,PG,PH,PK,PL,PM,PN,PR,PS,PT,PW,PY,QA,RE,RO,RS,RU,RW,SA,SB,SC,SD,SE,SG,SH,SI,SJ,SK,SL,SM,SN,SO,SR,SS,ST,SV,SX,SY,SZ,TC,TD,TF,TG,TH,TJ,TL,TM,TN,TO,TR,TT,TV,TW,TZ,UA,UG,UM,US,UY,UZ,VA,VC,VE,VG,VI,VN,VU,WF,WS,YE,YT,ZA,ZM,ZW", currency = "AED,AUD,BDT,BGN,BND,BOB,BRL,BWP,CAD,CHF,CNY,COP,CZK,DKK,EGP,EUR,FJD,GBP,GEL,GHS,HKD,HRK,HUF,IDR,ILS,INR,IQD,IRR,ISK,JPY,KES,KRW,KWD,KZT,LAK,LKR,MAD,MDL,MMK,MOP,MXN,MYR,MZN,NAD,NGN,NOK,NPR,NZD,PEN,PHP,PKR,PLN,QAR,RON,RSD,RUB,RWF,SAR,SCR,SEK,SGD,SLL,THB,TRY,TWD,TZS,UAH,UGX,USD,UYU,VND,XAF,XOF,ZAR,ZMW,MWK" }

[pm_filters.bamboraapac]
credit = { country = "AD,AE,AG,AL,AM,AO,AR,AT,AU,AZ,BA,BB,BD,BE,BG,BH,BI,BJ,BN,BO,BR,BS,BT,BW,BY,BZ,CA,CD,CF,CG,CH,CI,CL,CM,CN,CO,CR,CV,CY,CZ,DE,DK,DJ,DM,DO,DZ,EC,EE,EG,ER,ES,ET,FI,FJ,FM,FR,GA,GB,GD,GE,GG,GH,GM,GN,GQ,GR,GT,GW,GY,HN,HR,HT,HU,ID,IE,IL,IN,IS,IT,JM,JP,JO,KE,KG,KH,KI,KM,KN,KR,KW,KZ,LA,LB,LC,LI,LK,LR,LS,LT,LU,LV,MA,MC,MD,ME,MG,MH,MK,ML,MM,MN,MR,MT,MU,MV,MW,MX,MY,MZ,NA,NE,NG,NI,NL,NO,NP,NR,NZ,OM,PA,PE,PG,PH,PK,PL,PS,PT,PW,PY,QA,RO,RS,RW,SA,SB,SC,SE,SG,SI,SK,SL,SM,SN,SO,SR,SS,ST,SV,SZ,TD,TG,TH,TJ,TL,TM,TN,TO,TR,TT,TV,TZ,UA,UG,US,UY,UZ,VA,VC,VE,VN,VU,WS,ZA,ZM,ZW", currency = "AED,AUD,BDT,BGN,BND,BOB,BRL,BWP,CAD,CHF,CNY,COP,CZK,DKK,EGP,EUR,FJD,GBP,GEL,GHS,HKD,HRK,HUF,IDR,ILS,INR,IQD,IRR,ISK,JPY,KES,KRW,KWD,KZT,LAK,LKR,MAD,MDL,MMK,MOP,MXN,MYR,MZN,NAD,NGN,NOK,NPR,NZD,PEN,PHP,PKR,PLN,QAR,RON,RSD,RUB,RWF,SAR,SCR,SEK,SGD,SLL,THB,TRY,TWD,TZS,UAH,UGX,USD,UYU,VND,XAF,XOF,ZAR,ZMW,MWK" }
debit = { country = "AD,AE,AG,AL,AM,AO,AR,AT,AU,AZ,BA,BB,BD,BE,BG,BH,BI,BJ,BN,BO,BR,BS,BT,BW,BY,BZ,CA,CD,CF,CG,CH,CI,CL,CM,CN,CO,CR,CV,CY,CZ,DE,DK,DJ,DM,DO,DZ,EC,EE,EG,ER,ES,ET,FI,FJ,FM,FR,GA,GB,GD,GE,GG,GH,GM,GN,GQ,GR,GT,GW,GY,HN,HR,HT,HU,ID,IE,IL,IN,IS,IT,JM,JP,JO,KE,KG,KH,KI,KM,KN,KR,KW,KZ,LA,LB,LC,LI,LK,LR,LS,LT,LU,LV,MA,MC,MD,ME,MG,MH,MK,ML,MM,MN,MR,MT,MU,MV,MW,MX,MY,MZ,NA,NE,NG,NI,NL,NO,NP,NR,NZ,OM,PA,PE,PG,PH,PK,PL,PS,PT,PW,PY,QA,RO,RS,RW,SA,SB,SC,SE,SG,SI,SK,SL,SM,SN,SO,SR,SS,ST,SV,SZ,TD,TG,TH,TJ,TL,TM,TN,TO,TR,TT,TV,TZ,UA,UG,US,UY,UZ,VA,VC,VE,VN,VU,WS,ZA,ZM,ZW", currency = "AED,AUD,BDT,BGN,BND,BOB,BRL,BWP,CAD,CHF,CNY,COP,CZK,DKK,EGP,EUR,FJD,GBP,GEL,GHS,HKD,HRK,HUF,IDR,ILS,INR,IQD,IRR,ISK,JPY,KES,KRW,KWD,KZT,LAK,LKR,MAD,MDL,MMK,MOP,MXN,MYR,MZN,NAD,NGN,NOK,NPR,NZD,PEN,PHP,PKR,PLN,QAR,RON,RSD,RUB,RWF,SAR,SCR,SEK,SGD,SLL,THB,TRY,TWD,TZS,UAH,UGX,USD,UYU,VND,XAF,XOF,ZAR,ZMW,MWK" }

[pm_filters.gocardless]
ach = { country = "US", currency = "USD" }
becs = { country = "AU", currency = "AUD" }
sepa = { country = "AU,AT,BE,BG,CA,HR,CY,CZ,DK,FI,FR,DE,HU,IT,LU,MT,NL,NZ,NO,PL,PT,IE,RO,SK,SI,ZA,ES,SE,CH,GB", currency = "GBP,EUR,SEK,DKK,AUD,NZD,CAD" }

[pm_filters.powertranz]
credit = { country = "AE,AF,AG,AI,AL,AM,AO,AQ,AR,AS,AT,AU,AW,AX,AZ,BA,BB,BD,BE,BF,BG,BH,BI,BJ,BL,BM,BN,BO,BQ,BR,BS,BT,BV,BW,BY,BZ,CA,CC,CD,CF,CG,CH,CI,CK,CL,CM,CN,CO,CR,CU,CV,CW,CX,CY,CZ,DE,DJ,DK,DM,DO,DZ,EC,EE,EG,EH,ER,ES,ET,FI,FJ,FK,FM,FO,FR,GA,GB,GD,GE,GF,GG,GH,GI,GL,GM,GN,GP,GQ,GR,GT,GU,GW,GY,HK,HM,HN,HR,HT,HU,ID,IE,IL,IM,IN,IO,IQ,IR,IS,IT,JE,JM,JO,JP,KE,KG,KH,KI,KM,KN,KP,KR,KW,KY,KZ,LA,LB,LC,LI,LK,LR,LS,LT,LU,LV,LY,MA,MC,MD,ME,MF,MG,MH,MK,ML,MM,MN,MO,MP,MQ,MR,MS,MT,MU,MV,MW,MX,MY,MZ,NA,NC,NE,NF,NG,NI,NL,NO,NP,NR,NU,NZ,OM,PA,PE,PF,PG,PH,PK,PL,PM,PN,PR,PS,PT,PW,PY,QA,RE,RO,RS,RU,RW,SA,SB,SC,SD,SE,SG,SH,SI,SJ,SK,SL,SM,SN,SO,SR,SS,ST,SV,SX,SY,SZ,TC,TD,TF,TG,TH,TJ,TL,TM,TN,TO,TR,TT,TV,TW,TZ,UA,UG,UM,US,UY,UZ,VA,VC,VE,VG,VI,VN,VU,WF,WS,YE,YT,ZA,ZM,ZW", currency = "BBD,BMD,BSD,CRC,GTQ,HNL,JMD,KYD,TTD,USD" }
debit = { country = "AE,AF,AG,AI,AL,AM,AO,AQ,AR,AS,AT,AU,AW,AX,AZ,BA,BB,BD,BE,BF,BG,BH,BI,BJ,BL,BM,BN,BO,BQ,BR,BS,BT,BV,BW,BY,BZ,CA,CC,CD,CF,CG,CH,CI,CK,CL,CM,CN,CO,CR,CU,CV,CW,CX,CY,CZ,DE,DJ,DK,DM,DO,DZ,EC,EE,EG,EH,ER,ES,ET,FI,FJ,FK,FM,FO,FR,GA,GB,GD,GE,GF,GG,GH,GI,GL,GM,GN,GP,GQ,GR,GT,GU,GW,GY,HK,HM,HN,HR,HT,HU,ID,IE,IL,IM,IN,IO,IQ,IR,IS,IT,JE,JM,JO,JP,KE,KG,KH,KI,KM,KN,KP,KR,KW,KY,KZ,LA,LB,LC,LI,LK,LR,LS,LT,LU,LV,LY,MA,MC,MD,ME,MF,MG,MH,MK,ML,MM,MN,MO,MP,MQ,MR,MS,MT,MU,MV,MW,MX,MY,MZ,NA,NC,NE,NF,NG,NI,NL,NO,NP,NR,NU,NZ,OM,PA,PE,PF,PG,PH,PK,PL,PM,PN,PR,PS,PT,PW,PY,QA,RE,RO,RS,RU,RW,SA,SB,SC,SD,SE,SG,SH,SI,SJ,SK,SL,SM,SN,SO,SR,SS,ST,SV,SX,SY,SZ,TC,TD,TF,TG,TH,TJ,TL,TM,TN,TO,TR,TT,TV,TW,TZ,UA,UG,UM,US,UY,UZ,VA,VC,VE,VG,VI,VN,VU,WF,WS,YE,YT,ZA,ZM,ZW", currency = "BBD,BMD,BSD,CRC,GTQ,HNL,JMD,KYD,TTD,USD" }

[pm_filters.worldline]
giropay = { country = "DE", currency = "EUR" }
ideal = { country = "NL", currency = "EUR" }
credit = { country = "AD,AE,AF,AG,AI,AL,AM,AO,AQ,AR,AS,AT,AU,AW,AX,AZ,BA,BB,BD,BE,BF,BG,BH,BI,BJ,BL,BM,BN,BO,BQ,BR,BS,BT,BV,BW,BY,BZ,CA,CC,CD,CF,CG,CH,CI,CK,CL,CM,CN,CO,CR,CU,CV,CW,CX,CY,CZ,DE,DJ,DK,DM,DO,DZ,EC,EE,EG,EH,ER,ES,ET,FI,FJ,FK,FM,FO,FR,GA,GB,GD,GE,GF,GG,GH,GI,GL,GM,GN,GP,GQ,GR,GT,GU,GW,GY,HK,HM,HN,HR,HT,HU,ID,IE,IL,IM,IN,IO,IQ,IR,IS,IT,JE,JM,JO,JP,KE,KG,KH,KI,KM,KN,KP,KR,KW,KY,KZ,LA,LB,LC,LI,LK,LR,LS,LT,LU,LV,LY,MA,MC,MD,ME,MF,MG,MH,MK,ML,MM,MN,MO,MP,MQ,MR,MS,MT,MU,MV,MW,MX,MY,MZ,NA,NC,NE,NF,NG,NI,NL,NO,NP,NR,NU,NZ,OM,PA,PE,PF,PG,PH,PK,PL,PM,PN,PR,PS,PT,PW,PY,QA,RE,RO,RS,RU,RW,SA,SB,SC,SD,SE,SG,SH,SI,SJ,SK,SL,SM,SN,SO,SR,SS,ST,SV,SX,SY,SZ,TC,TD,TF,TG,TH,TJ,TL,TM,TN,TO,TR,TT,TV,TW,TZ,UA,UG,UM,US,UY,UZ,VA,VC,VE,VG,VI,VN,VU,WF,WS,YE,YT,ZA,ZM,ZW", currency = "AED,AFN,ALL,AMD,ANG,AOA,ARS,AUD,AWG,AZN,BAM,BBD,BDT,BGN,BHD,BIF,BMD,BND,BOB,BRL,BSD,BTN,BWP,BYN,BZD,CAD,CDF,CHF,CLP,CNY,COP,CRC,CUP,CVE,CZK,DJF,DKK,DOP,DZD,EGP,ERN,ETB,EUR,FJD,FKP,GBP,GEL,GHS,GIP,GMD,GNF,GTQ,GYD,HKD,HNL,HRK,HTG,HUF,IDR,ILS,INR,IQD,IRR,ISK,JMD,JOD,JPY,KES,KGS,KHR,KMF,KPW,KRW,KWD,KYD,KZT,LAK,LBP,LKR,LRD,LSL,LYD,MAD,MDL,MGA,MKD,MMK,MNT,MOP,MRU,MUR,MVR,MWK,MXN,MYR,MZN,NAD,NGN,NIO,NOK,NPR,NZD,OMR,PAB,PEN,PGK,PHP,PKR,PLN,PYG,QAR,RON,RSD,RUB,RWF,SAR,SBD,SCR,SDG,SEK,SGD,SHP,SLL,SOS,SRD,SSP,SVC,SYP,SZL,THB,TJS,TMT,TND,TOP,TRY,TTD,TWD,TZS,UAH,UGX,USD,UYU,UZS,VND,VUV,WST,XAF,XCD,XOF,XPF,YER,ZAR,ZMW,ZWL" }
debit = { country = "AD,AE,AF,AG,AI,AL,AM,AO,AQ,AR,AS,AT,AU,AW,AX,AZ,BA,BB,BD,BE,BF,BG,BH,BI,BJ,BL,BM,BN,BO,BQ,BR,BS,BT,BV,BW,BY,BZ,CA,CC,CD,CF,CG,CH,CI,CK,CL,CM,CN,CO,CR,CU,CV,CW,CX,CY,CZ,DE,DJ,DK,DM,DO,DZ,EC,EE,EG,EH,ER,ES,ET,FI,FJ,FK,FM,FO,FR,GA,GB,GD,GE,GF,GG,GH,GI,GL,GM,GN,GP,GQ,GR,GT,GU,GW,GY,HK,HM,HN,HR,HT,HU,ID,IE,IL,IM,IN,IO,IQ,IR,IS,IT,JE,JM,JO,JP,KE,KG,KH,KI,KM,KN,KP,KR,KW,KY,KZ,LA,LB,LC,LI,LK,LR,LS,LT,LU,LV,LY,MA,MC,MD,ME,MF,MG,MH,MK,ML,MM,MN,MO,MP,MQ,MR,MS,MT,MU,MV,MW,MX,MY,MZ,NA,NC,NE,NF,NG,NI,NL,NO,NP,NR,NU,NZ,OM,PA,PE,PF,PG,PH,PK,PL,PM,PN,PR,PS,PT,PW,PY,QA,RE,RO,RS,RU,RW,SA,SB,SC,SD,SE,SG,SH,SI,SJ,SK,SL,SM,SN,SO,SR,SS,ST,SV,SX,SY,SZ,TC,TD,TF,TG,TH,TJ,TL,TM,TN,TO,TR,TT,TV,TW,TZ,UA,UG,UM,US,UY,UZ,VA,VC,VE,VG,VI,VN,VU,WF,WS,YE,YT,ZA,ZM,ZW", currency = "AED,AFN,ALL,AMD,ANG,AOA,ARS,AUD,AWG,AZN,BAM,BBD,BDT,BGN,BHD,BIF,BMD,BND,BOB,BRL,BSD,BTN,BWP,BYN,BZD,CAD,CDF,CHF,CLP,CNY,COP,CRC,CUP,CVE,CZK,DJF,DKK,DOP,DZD,EGP,ERN,ETB,EUR,FJD,FKP,GBP,GEL,GHS,GIP,GMD,GNF,GTQ,GYD,HKD,HNL,HRK,HTG,HUF,IDR,ILS,INR,IQD,IRR,ISK,JMD,JOD,JPY,KES,KGS,KHR,KMF,KPW,KRW,KWD,KYD,KZT,LAK,LBP,LKR,LRD,LSL,LYD,MAD,MDL,MGA,MKD,MMK,MNT,MOP,MRU,MUR,MVR,MWK,MXN,MYR,MZN,NAD,NGN,NIO,NOK,NPR,NZD,OMR,PAB,PEN,PGK,PHP,PKR,PLN,PYG,QAR,RON,RSD,RUB,RWF,SAR,SBD,SCR,SDG,SEK,SGD,SHP,SLL,SOS,SRD,SSP,SVC,SYP,SZL,THB,TJS,TMT,TND,TOP,TRY,TTD,TWD,TZS,UAH,UGX,USD,UYU,UZS,VND,VUV,WST,XAF,XCD,XOF,XPF,YER,ZAR,ZMW,ZWL" }

[pm_filters.shift4]
eps = { country = "AT", currency = "EUR" }
giropay = { country = "DE", currency = "EUR" }
ideal = { country = "NL", currency = "EUR" }
sofort = { country = "AT,BE,CH,DE,ES,FI,FR,GB,IT,NL,PL,SE", currency = "CHF,EUR" }
credit = { country = "AD,AE,AF,AG,AI,AL,AM,AO,AQ,AR,AS,AT,AU,AW,AX,AZ,BA,BB,BD,BE,BF,BG,BH,BI,BJ,BL,BM,BN,BO,BQ,BR,BS,BT,BV,BW,BY,BZ,CA,CC,CD,CF,CG,CH,CI,CK,CL,CM,CN,CO,CR,CU,CV,CW,CX,CY,CZ,DE,DJ,DK,DM,DO,DZ,EC,EE,EG,EH,ER,ES,ET,FI,FJ,FK,FM,FO,FR,GA,GB,GD,GE,GF,GG,GH,GI,GL,GM,GN,GP,GQ,GR,GT,GU,GW,GY,HK,HM,HN,HR,HT,HU,ID,IE,IL,IM,IN,IO,IQ,IR,IS,IT,JE,JM,JO,JP,KE,KG,KH,KI,KM,KN,KP,KR,KW,KY,KZ,LA,LB,LC,LI,LK,LR,LS,LT,LU,LV,LY,MA,MC,MD,ME,MF,MG,MH,MK,ML,MM,MN,MO,MP,MQ,MR,MS,MT,MU,MV,MW,MX,MY,MZ,NA,NC,NE,NF,NG,NI,NL,NO,NP,NR,NU,NZ,OM,PA,PE,PF,PG,PH,PK,PL,PM,PN,PR,PS,PT,PW,PY,QA,RE,RO,RS,RU,RW,SA,SB,SC,SD,SE,SG,SH,SI,SJ,SK,SL,SM,SN,SO,SR,SS,ST,SV,SX,SY,SZ,TC,TD,TF,TG,TH,TJ,TL,TM,TN,TO,TR,TT,TV,TW,TZ,UA,UG,UM,US,UY,UZ,VA,VC,VE,VG,VI,VN,VU,WF,WS,YE,YT,ZA,ZM,ZW", currency = "AED,AFN,ALL,AMD,ANG,AOA,ARS,AUD,AWG,AZN,BAM,BBD,BDT,BGN,BHD,BIF,BMD,BND,BOB,BRL,BSD,BTN,BWP,BYN,BZD,CAD,CDF,CHF,CLP,CNY,COP,CRC,CUP,CVE,CZK,DJF,DKK,DOP,DZD,EGP,ERN,ETB,EUR,FJD,FKP,GBP,GEL,GHS,GIP,GMD,GNF,GTQ,GYD,HKD,HNL,HRK,HTG,HUF,IDR,ILS,INR,IQD,IRR,ISK,JMD,JOD,JPY,KES,KGS,KHR,KMF,KPW,KRW,KWD,KYD,KZT,LAK,LBP,LKR,LRD,LSL,LYD,MAD,MDL,MGA,MKD,MMK,MNT,MOP,MRU,MUR,MVR,MWK,MXN,MYR,MZN,NAD,NGN,NIO,NOK,NPR,NZD,OMR,PAB,PEN,PGK,PHP,PKR,PLN,PYG,QAR,RON,RSD,RUB,RWF,SAR,SBD,SCR,SDG,SEK,SGD,SHP,SLL,SOS,SRD,SSP,SVC,SYP,SZL,THB,TJS,TMT,TND,TOP,TRY,TTD,TWD,TZS,UAH,UGX,USD,UYU,UZS,VND,VUV,WST,XAF,XCD,XOF,XPF,YER,ZAR,ZMW,ZWL" }
debit = { country = "AD,AE,AF,AG,AI,AL,AM,AO,AQ,AR,AS,AT,AU,AW,AX,AZ,BA,BB,BD,BE,BF,BG,BH,BI,BJ,BL,BM,BN,BO,BQ,BR,BS,BT,BV,BW,BY,BZ,CA,CC,CD,CF,CG,CH,CI,CK,CL,CM,CN,CO,CR,CU,CV,CW,CX,CY,CZ,DE,DJ,DK,DM,DO,DZ,EC,EE,EG,EH,ER,ES,ET,FI,FJ,FK,FM,FO,FR,GA,GB,GD,GE,GF,GG,GH,GI,GL,GM,GN,GP,GQ,GR,GT,GU,GW,GY,HK,HM,HN,HR,HT,HU,ID,IE,IL,IM,IN,IO,IQ,IR,IS,IT,JE,JM,JO,JP,KE,KG,KH,KI,KM,KN,KP,KR,KW,KY,KZ,LA,LB,LC,LI,LK,LR,LS,LT,LU,LV,LY,MA,MC,MD,ME,MF,MG,MH,MK,ML,MM,MN,MO,MP,MQ,MR,MS,MT,MU,MV,MW,MX,MY,MZ,NA,NC,NE,NF,NG,NI,NL,NO,NP,NR,NU,NZ,OM,PA,PE,PF,PG,PH,PK,PL,PM,PN,PR,PS,PT,PW,PY,QA,RE,RO,RS,RU,RW,SA,SB,SC,SD,SE,SG,SH,SI,SJ,SK,SL,SM,SN,SO,SR,SS,ST,SV,SX,SY,SZ,TC,TD,TF,TG,TH,TJ,TL,TM,TN,TO,TR,TT,TV,TW,TZ,UA,UG,UM,US,UY,UZ,VA,VC,VE,VG,VI,VN,VU,WF,WS,YE,YT,ZA,ZM,ZW", currency = "AED,AFN,ALL,AMD,ANG,AOA,ARS,AUD,AWG,AZN,BAM,BBD,BDT,BGN,BHD,BIF,BMD,BND,BOB,BRL,BSD,BTN,BWP,BYN,BZD,CAD,CDF,CHF,CLP,CNY,COP,CRC,CUP,CVE,CZK,DJF,DKK,DOP,DZD,EGP,ERN,ETB,EUR,FJD,FKP,GBP,GEL,GHS,GIP,GMD,GNF,GTQ,GYD,HKD,HNL,HRK,HTG,HUF,IDR,ILS,INR,IQD,IRR,ISK,JMD,JOD,JPY,KES,KGS,KHR,KMF,KPW,KRW,KWD,KYD,KZT,LAK,LBP,LKR,LRD,LSL,LYD,MAD,MDL,MGA,MKD,MMK,MNT,MOP,MRU,MUR,MVR,MWK,MXN,MYR,MZN,NAD,NGN,NIO,NOK,NPR,NZD,OMR,PAB,PEN,PGK,PHP,PKR,PLN,PYG,QAR,RON,RSD,RUB,RWF,SAR,SBD,SCR,SDG,SEK,SGD,SHP,SLL,SOS,SRD,SSP,SVC,SYP,SZL,THB,TJS,TMT,TND,TOP,TRY,TTD,TWD,TZS,UAH,UGX,USD,UYU,UZS,VND,VUV,WST,XAF,XCD,XOF,XPF,YER,ZAR,ZMW,ZWL" }

[tokenization]
stripe = { long_lived_token = false, payment_method = "wallet", payment_method_type = { type = "disable_only", list = "google_pay" } }
checkout = { long_lived_token = false, payment_method = "wallet", apple_pay_pre_decrypt_flow = "network_tokenization" }
stax = { long_lived_token = true, payment_method = "card,bank_debit" }
mollie = { long_lived_token = false, payment_method = "card" }
square = { long_lived_token = false, payment_method = "card" }
hipay = { long_lived_token = false, payment_method = "card" }
braintree = { long_lived_token = false, payment_method = "card" }
payme = { long_lived_token = false, payment_method = "card" }
gocardless = { long_lived_token = true, payment_method = "bank_debit" }
billwerk = { long_lived_token = false, payment_method = "card" }

[temp_locker_enable_config]
stripe = { payment_method = "bank_transfer" }
nuvei = { payment_method = "card" }
shift4 = { payment_method = "card" }
bluesnap = { payment_method = "card" }
bankofamerica = { payment_method = "card" }
cybersource = { payment_method = "card" }
nmi = { payment_method = "card" }
payme = { payment_method = "card" }
deutschebank = { payment_method = "bank_debit" }
paybox = { payment_method = "card" }
nexixpay = { payment_method = "card" }
redsys = { payment_method = "card" }

[connector_customer]
connector_list = "gocardless,stax,stripe"
payout_connector_list = "nomupay,stripe,wise"

[dummy_connector]
enabled = true
payment_ttl = 172800
payment_duration = 1000
payment_tolerance = 100
payment_retrieve_duration = 500
payment_retrieve_tolerance = 100
payment_complete_duration = 500
payment_complete_tolerance = 100
refund_ttl = 172800
refund_duration = 1000
refund_tolerance = 100
refund_retrieve_duration = 500
refund_retrieve_tolerance = 100
authorize_ttl = 36000
assets_base_url = "https://app.hyperswitch.io/assets/TestProcessor/"
default_return_url = "https://app.hyperswitch.io/"
slack_invite_url = "https://join.slack.com/t/hyperswitch-io/shared_invite/zt-2awm23agh-p_G5xNpziv6yAiedTkkqLg"
discord_invite_url = "https://discord.gg/wJZ7DVW8mm"

[delayed_session_response]
connectors_with_delayed_session_response = "trustpay,payme"

[webhook_source_verification_call]
connectors_with_webhook_source_verification_call = "paypal"

[billing_connectors_payment_sync]
billing_connectors_which_require_payment_sync = "stripebilling, recurly"

[zero_mandates.supported_payment_methods]
bank_debit.ach = { connector_list = "gocardless,adyen" }
bank_debit.becs = { connector_list = "gocardless,adyen" }
bank_debit.bacs = { connector_list = "gocardless" }
bank_debit.sepa = { connector_list = "gocardless,adyen" }
card.credit.connector_list = "stripe,adyen,authorizedotnet,cybersource,datatrans,worldpay,nmi,bankofamerica,wellsfargo,bamboraapac,nexixpay,novalnet,paypal"
card.debit.connector_list = "stripe,adyen,authorizedotnet,cybersource,datatrans,worldpay,nmi,bankofamerica,wellsfargo,bamboraapac,nexixpay,novalnet,paypal"
pay_later.klarna.connector_list = "adyen"
wallet.apple_pay.connector_list = "adyen,cybersource,bankofamerica,novalnet,authorizedotnet"
wallet.samsung_pay.connector_list = "cybersource"
wallet.google_pay.connector_list = "adyen,cybersource,bankofamerica,novalnet,authorizedotnet"
wallet.paypal.connector_list = "adyen,novalnet"
wallet.momo.connector_list = "adyen"
wallet.kakao_pay.connector_list = "adyen"
wallet.go_pay.connector_list = "adyen"
wallet.gcash.connector_list = "adyen"
wallet.dana.connector_list = "adyen"
wallet.twint.connector_list = "adyen"
wallet.vipps.connector_list = "adyen"
bank_redirect.ideal.connector_list = "adyen"
bank_redirect.bancontact_card.connector_list = "adyen"
bank_redirect.trustly.connector_list = "adyen"
bank_redirect.open_banking_uk.connector_list = "adyen"

[mandates.supported_payment_methods]
bank_debit.ach = { connector_list = "gocardless,adyen,stripe" }
bank_debit.becs = { connector_list = "gocardless,stripe,adyen" }
bank_debit.bacs = { connector_list = "stripe,gocardless" }
bank_debit.sepa = { connector_list = "gocardless,adyen,stripe,deutschebank" }
card.credit.connector_list = "stripe,adyen,authorizedotnet,cybersource,datatrans,globalpay,worldpay,multisafepay,nmi,nexinets,noon,bankofamerica,braintree,nuvei,payme,wellsfargo,bamboraapac,elavon,fiuu,nexixpay,novalnet,paybox,paypal,xendit"
card.debit.connector_list = "stripe,adyen,authorizedotnet,cybersource,datatrans,globalpay,worldpay,multisafepay,nmi,nexinets,noon,bankofamerica,braintree,nuvei,payme,wellsfargo,bamboraapac,elavon,fiuu,nexixpay,novalnet,paybox,paypal,xendit"
pay_later.klarna.connector_list = "adyen"
wallet.apple_pay.connector_list = "stripe,adyen,cybersource,noon,bankofamerica,nexinets,novalnet,authorizedotnet"
wallet.samsung_pay.connector_list = "cybersource"
wallet.google_pay.connector_list = "stripe,adyen,cybersource,bankofamerica,noon,globalpay,multisafepay,novalnet,authorizedotnet"
wallet.paypal.connector_list = "adyen,globalpay,nexinets,novalnet,paypal"
wallet.momo.connector_list = "adyen"
wallet.kakao_pay.connector_list = "adyen"
wallet.go_pay.connector_list = "adyen"
wallet.gcash.connector_list = "adyen"
wallet.dana.connector_list = "adyen"
wallet.twint.connector_list = "adyen"
wallet.vipps.connector_list = "adyen"

bank_redirect.ideal.connector_list = "stripe,adyen,globalpay,multisafepay,nexinets"
bank_redirect.sofort.connector_list = "stripe,globalpay"
bank_redirect.giropay.connector_list = "globalpay,multisafepay,nexinets"
bank_redirect.bancontact_card.connector_list = "adyen,stripe"
bank_redirect.trustly.connector_list = "adyen"
bank_redirect.open_banking_uk.connector_list = "adyen"
bank_redirect.eps.connector_list = "globalpay,nexinets"

[mandates.update_mandate_supported]
card.credit = { connector_list = "cybersource" }
card.debit = { connector_list = "cybersource" }

[network_transaction_id_supported_connectors]
connector_list = "adyen,cybersource,novalnet,stripe,worldpay"

[connector_request_reference_id_config]
merchant_ids_send_payment_id_as_connector_request_id = []

[payouts]
payout_eligibility = true


[applepay_decrypt_keys]
apple_pay_ppc = "APPLE_PAY_PAYMENT_PROCESSING_CERTIFICATE"
apple_pay_ppc_key = "APPLE_PAY_PAYMENT_PROCESSING_CERTIFICATE_KEY"
apple_pay_merchant_cert = "APPLE_PAY_MERCHNAT_CERTIFICATE"
apple_pay_merchant_cert_key = "APPLE_PAY_MERCHNAT_CERTIFICATE_KEY"

[paze_decrypt_keys]
paze_private_key = "PAZE_PRIVATE_KEY"
paze_private_key_passphrase = "PAZE_PRIVATE_KEY_PASSPHRASE"

[google_pay_decrypt_keys]
google_pay_root_signing_keys = "GOOGLE_PAY_ROOT_SIGNING_KEYS" # Base 64 Encoded Root Signing Keys provided by Google Pay (https://developers.google.com/pay/api/web/guides/resources/payment-data-cryptography)

[generic_link]
[generic_link.payment_method_collect]
sdk_url = "http://localhost:9050/HyperLoader.js"
expiry = 900
[generic_link.payment_method_collect.ui_config]
theme = "#4285F4"
logo = "https://app.hyperswitch.io/HyperswitchFavicon.png"
merchant_name = "HyperSwitch"
[generic_link.payment_method_collect.enabled_payment_methods]
card = "credit,debit"
bank_transfer = "ach,bacs,sepa"
wallet = "paypal,pix,venmo"

[generic_link.payout_link]
sdk_url = "http://localhost:9050/HyperLoader.js"
expiry = 900
[generic_link.payout_link.ui_config]
theme = "#4285F4"
logo = "https://app.hyperswitch.io/HyperswitchFavicon.png"
merchant_name = "HyperSwitch"
[generic_link.payout_link.enabled_payment_methods]
card = "credit,debit"

[payout_method_filters.adyenplatform]
sepa = { country = "ES,SK,AT,NL,DE,BE,FR,FI,PT,IE,EE,LT,LV,IT,CZ,DE,HU,NO,PL,SE,GB,CH", currency = "EUR,CZK,DKK,HUF,NOK,PLN,SEK,GBP,CHF" }

[payout_method_filters.stripe]
ach = { country = "US", currency = "USD" }

[payment_link]
sdk_url = "http://localhost:9050/HyperLoader.js"

[payment_method_auth]
redis_expiry = 900
pm_auth_key = "Some_pm_auth_key"

[lock_settings]
redis_lock_expiry_seconds = 180             # 3 * 60 seconds
delay_between_retries_in_milliseconds = 500

[kv_config]
ttl = 900         # 15 * 60 seconds
soft_kill = false

[frm]
enabled = true

[events]
source = "logs"

[events.kafka]
brokers = ["localhost:9092"]
fraud_check_analytics_topic = "hyperswitch-fraud-check-events"
intent_analytics_topic = "hyperswitch-payment-intent-events"
attempt_analytics_topic = "hyperswitch-payment-attempt-events"
refund_analytics_topic = "hyperswitch-refund-events"
api_logs_topic = "hyperswitch-api-log-events"
connector_logs_topic = "hyperswitch-connector-api-events"
outgoing_webhook_logs_topic = "hyperswitch-outgoing-webhook-events"
dispute_analytics_topic = "hyperswitch-dispute-events"
audit_events_topic = "hyperswitch-audit-events"
payout_analytics_topic = "hyperswitch-payout-events"
consolidated_events_topic = "hyperswitch-consolidated-events"
authentication_analytics_topic = "hyperswitch-authentication-events"

[analytics]
source = "sqlx"
forex_enabled = false

[analytics.clickhouse]
username = "default"
# password = ""
host = "http://localhost:8123"
database_name = "default"

[analytics.sqlx]
username = "db_user"
password = "db_pass"
host = "localhost"
port = 5432
dbname = "hyperswitch_db"
pool_size = 5
connection_timeout = 10
queue_strategy = "Fifo"

[connector_onboarding.paypal]
client_id = ""
client_secret = ""
partner_id = ""
enabled = true

[file_storage]
file_storage_backend = "file_system"

[unmasked_headers]
keys = "accept-language,user-agent,x-profile-id"

[opensearch]
host = "https://localhost:9200"
enabled = false

[opensearch.auth]
auth = "basic"
username = "admin"
password = "0penS3arc#"
region = "eu-central-1"

[opensearch.indexes]
payment_attempts = "hyperswitch-payment-attempt-events"
payment_intents = "hyperswitch-payment-intent-events"
refunds = "hyperswitch-refund-events"
disputes = "hyperswitch-dispute-events"
sessionizer_payment_attempts = "sessionizer-payment-attempt-events"
sessionizer_payment_intents = "sessionizer-payment-intent-events"
sessionizer_refunds = "sessionizer-refund-events"
sessionizer_disputes = "sessionizer-dispute-events"

[saved_payment_methods]
sdk_eligible_payment_methods = "card"

[multitenancy]
enabled = false
global_tenant = { tenant_id = "global", schema = "public", redis_key_prefix = "global", clickhouse_database = "default" }

[multitenancy.tenants.public]
base_url = "http://localhost:8080"
schema = "public"
accounts_schema = "public"
redis_key_prefix = ""
clickhouse_database = "default"

[multitenancy.tenants.public.user]
control_center_url = "http://localhost:9000"

[user_auth_methods]
encryption_key = "A8EF32E029BC3342E54BF2E172A4D7AA43E8EF9D2C3A624A9F04E2EF79DC698F"

[locker_based_open_banking_connectors]
connector_list = ""

[cell_information]
id = "12345"

[network_tokenization_supported_card_networks]
card_networks = "Visa, AmericanExpress, Mastercard"

[network_tokenization_supported_connectors]
connector_list = "cybersource"

[grpc_client.dynamic_routing_client]
host = "localhost"
port = 7000
service = "dynamo"

[theme.storage]
file_storage_backend = "file_system" # Theme storage backend to be used

[theme.email_config]
entity_name = "Hyperswitch"                                                      # Display name in emails
entity_logo_url = "https://app.hyperswitch.io/email-assets/HyperswitchLogo.png"  # Logo URL for emails
foreground_color = "#111326"                                                     # Text color
primary_color = "#006DF9"                                                        # Primary color
background_color = "#FFFFFF"                                                     # Email background color

[platform]
enabled = true

<<<<<<< HEAD
[authentication_providers]
click_to_pay = {connector_list = "adyen, cybersource"}
=======
[open_router]
enabled = false
url = "http://localhost:8080"
>>>>>>> 50cbe20e
<|MERGE_RESOLUTION|>--- conflicted
+++ resolved
@@ -1032,11 +1032,9 @@
 [platform]
 enabled = true
 
-<<<<<<< HEAD
 [authentication_providers]
 click_to_pay = {connector_list = "adyen, cybersource"}
-=======
+
 [open_router]
 enabled = false
-url = "http://localhost:8080"
->>>>>>> 50cbe20e
+url = "http://localhost:8080"