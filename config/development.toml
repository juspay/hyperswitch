[log.file]
enabled = false

[log.console]
enabled = true
level = "DEBUG"
log_format = "default"

[log.telemetry]
traces_enabled = false
metrics_enabled = false

# TODO: Update database credentials before running application
[master_database]
username = "db_user"
password = "db_pass"
host = "localhost"
port = 5432
dbname = "hyperswitch_db"
pool_size = 5
connection_timeout = 10

[replica_database]
username = "replica_user"
password = "replica_pass"
host = "localhost"
port = 5432
dbname = "hyperswitch_db"
pool_size = 5
connection_timeout = 10

[secrets]
admin_api_key = "test_admin"

[locker]
host = ""
mock_locker = true
basilisk_host = ""
locker_setup = "legacy_locker"

[jwekey]
locker_key_identifier1 = ""
locker_key_identifier2 = ""
locker_encryption_key1 = ""
locker_encryption_key2 = ""
locker_decryption_key1 = ""
locker_decryption_key2 = ""
vault_encryption_key = ""
vault_private_key = ""

[connectors.supported]
wallets = ["klarna", "braintree", "applepay"]
cards = [
    "aci",
    "adyen",
    "airwallex",
    "authorizedotnet",
    "bambora",
    "bluesnap",
    "braintree",
    "checkout",
    "coinbase",
    "cybersource",
    "dlocal",
    "fiserv",
    "forte",
    "globalpay",
    "mollie",
    "multisafepay",
    "nexinets",
    "nuvei",
    "opennode",
    "payeezy",
    "paypal",
    "payu",
    "shift4",
    "stripe",
    "trustpay",
    "worldline",
    "worldpay",
    "zen",
]

[refund]
max_attempts = 10
max_age = 365

[webhooks]
outgoing_enabled = true

[eph_key]
validity = 1

[api_keys]
hash_key = "0123456789abcdef0123456789abcdef0123456789abcdef0123456789abcdef"

[connectors]
aci.base_url = "https://eu-test.oppwa.com/"
adyen.base_url = "https://checkout-test.adyen.com/"
airwallex.base_url = "https://api-demo.airwallex.com/"
applepay.base_url = "https://apple-pay-gateway.apple.com/"
authorizedotnet.base_url = "https://apitest.authorize.net/xml/v1/request.api"
bambora.base_url = "https://api.na.bambora.com"
bluesnap.base_url = "https://sandbox.bluesnap.com/"
braintree.base_url = "https://api.sandbox.braintreegateway.com/"
checkout.base_url = "https://api.sandbox.checkout.com/"
coinbase.base_url = "https://api.commerce.coinbase.com"
cybersource.base_url = "https://apitest.cybersource.com/"
dlocal.base_url = "https://sandbox.dlocal.com/"
fiserv.base_url = "https://cert.api.fiservapps.com/"
forte.base_url = "https://sandbox.forte.net/api/v3"
globalpay.base_url = "https://apis.sandbox.globalpay.com/ucp/"
klarna.base_url = "https://api-na.playground.klarna.com/"
mollie.base_url = "https://api.mollie.com/v2/"
multisafepay.base_url = "https://testapi.multisafepay.com/"
nexinets.base_url = "https://apitest.payengine.de/v1"
nuvei.base_url = "https://ppp-test.nuvei.com/"
opennode.base_url = "https://dev-api.opennode.com"
payeezy.base_url = "https://api-cert.payeezy.com/"
paypal.base_url = "https://www.sandbox.paypal.com/"
payu.base_url = "https://secure.snd.payu.com/"
rapyd.base_url = "https://sandboxapi.rapyd.net"
shift4.base_url = "https://api.shift4.com/"
stripe.base_url = "https://api.stripe.com/"
stripe.base_url_file_upload = "https://files.stripe.com/"
worldline.base_url = "https://eu.sandbox.api-ingenico.com/"
worldpay.base_url = "https://try.access.worldpay.com/"
trustpay.base_url = "https://test-tpgw.trustpay.eu/"
trustpay.base_url_bank_redirects = "https://aapi.trustpay.eu/"

[connectors.zen]
base_url = "https://api.zen-test.com/"

[scheduler]
stream = "SCHEDULER_STREAM"

[scheduler.consumer]
disabled = false
consumer_group = "SCHEDULER_GROUP"

[bank_config.eps]
stripe = { banks = "arzte_und_apotheker_bank,austrian_anadi_bank_ag,bank_austria,bankhaus_carl_spangler,bankhaus_schelhammer_und_schattera_ag,bawag_psk_ag,bks_bank_ag,brull_kallmus_bank_ag,btv_vier_lander_bank,capital_bank_grawe_gruppe_ag,dolomitenbank,easybank_ag,erste_bank_und_sparkassen,hypo_alpeadriabank_international_ag,hypo_noe_lb_fur_niederosterreich_u_wien,hypo_oberosterreich_salzburg_steiermark,hypo_tirol_bank_ag,hypo_vorarlberg_bank_ag,hypo_bank_burgenland_aktiengesellschaft,marchfelder_bank,oberbank_ag,raiffeisen_bankengruppe_osterreich,schoellerbank_ag,sparda_bank_wien,volksbank_gruppe,volkskreditbank_ag,vr_bank_braunau" }
adyen = { banks = "bank_austria,bawag_psk_ag,dolomitenbank,easybank_ag,erste_bank_und_sparkassen,hypo_tirol_bank_ag,posojilnica_bank_e_gen,raiffeisen_bankengruppe_osterreich,schoellerbank_ag,sparda_bank_wien,volksbank_gruppe,volkskreditbank_ag" }

[bank_config.ideal]
stripe = { banks = "abn_amro,asn_bank,bunq,handelsbanken,ing,knab,moneyou,rabobank,regiobank,revolut,sns_bank,triodos_bank,van_lanschot" }
adyen = { banks = "abn_amro,asn_bank,bunq,handelsbanken,ing,knab,moneyou,rabobank,regiobank,revolut,sns_bank,triodos_bank,van_lanschot" }

[bank_config.online_banking_czech_republic]
adyen = { banks = "ceska_sporitelna,komercni_banka,platnosc_online_karta_platnicza" }

[bank_config.online_banking_slovakia]
adyen = { banks = "e_platby_v_u_b,postova_banka,sporo_pay,tatra_pay,viamo,volksbank_gruppe,volkskredit_bank_ag,vr_bank_braunau" }

[pm_filters.stripe]
google_pay = { country = "AL,DZ,AS,AO,AG,AR,AU,AT,AZ,BH,BY,BE,BR,BG,CA,CL,CO,HR,CZ,DK,DO,EG,EE,FI,FR,DE,GR,HK,HU,IN,ID,IE,IL,IT,JP,JO,KZ,KE,KW,LV,LB,LT,LU,MY,MX,NL,NZ,NO,OM,PK,PA,PE,PH,PL,PT,QA,RO,RU,SA,SG,SK,ZA,ES,LK,SE,CH,TW,TH,TR,UA,AE,GB,US,UY,VN" }
apple_pay = { country = "AU,CN,HK,JP,MO,MY,NZ,SG,TW,AM,AT,AZ,BY,BE,BG,HR,CY,CZ,DK,EE,FO,FI,FR,GE,DE,GR,GL,GG,HU,IS,IE,IM,IT,KZ,JE,LV,LI,LT,LU,MT,MD,MC,ME,NL,NO,PL,PT,RO,SM,RS,SK,SI,ES,SE,CH,UA,GB,AR,CO,CR,BR,MX,PE,BH,IL,JO,KW,PS,QA,SA,AE,CA,UM,US" }
klarna = { country = "AT,BE,DK,FI,FR,DE,IE,IT,NL,NO,ES,SE,GB,US", currency = "EUR,USD,GBP,DKK,SEK,NOK" }
affirm = { country = "US", currency = "USD" }
afterpay_clearpay = { country = "US,CA,GB,AU,NZ,FR,ES", currency = "USD,CAD,GBP,AUD,NZD,EUR" }
giropay = { country = "DE", currency = "EUR" }
eps = { country = "AT", currency = "EUR" }
sofort = { country = "AT,BE,DE,IT,NL,ES", currency = "EUR" }
ideal = { country = "NL", currency = "EUR" }

[pm_filters.adyen]
google_pay = { country = "AL,DZ,AS,AO,AG,AR,AU,AT,AZ,BH,BY,BE,BR,BG,CA,CL,CO,HR,CZ,DK,DO,EG,EE,FI,FR,DE,GR,HK,HU,IN,ID,IE,IL,IT,JP,JO,KZ,KE,KW,LV,LB,LT,LU,MY,MX,NL,NZ,NO,OM,PK,PA,PE,PH,PL,PT,QA,RO,RU,SA,SG,SK,ZA,ES,LK,SE,CH,TW,TH,TR,UA,AE,GB,US,UY,VN" }
apple_pay = { country = "AU,CN,HK,JP,MO,MY,NZ,SG,TW,AM,AT,AZ,BY,BE,BG,HR,CY,CZ,DK,EE,FO,FI,FR,GE,DE,GR,GL,GG,HU,IS,IE,IM,IT,KZ,JE,LV,LI,LT,LU,MT,MD,MC,ME,NL,NO,PL,PT,RO,SM,RS,SK,SI,ES,SE,CH,UA,GB,AR,CO,CR,BR,MX,PE,BH,IL,JO,KW,PS,QA,SA,AE,CA,UM,US", currency = "AUD,CHF,CAD,EUR,GBP,HKD,SGD,USD" }
paypal = { currency = "AUD,BRL,CAD,CZK,DKK,EUR,HKD,HUF,INR,JPY,MYR,MXN,NZD,NOK,PHP,PLN,RUB,GBP,SGD,SEK,CHF,THB,USD" }
klarna = { country = "AT,BE,DK,FI,FR,DE,IE,IT,NL,NO,ES,SE,GB,US,CA", currency = "USD,GBP,EUR,CHF,DKK,SEK,NOK,AUD,PLN,CAD" }
affirm = { country = "US", currency = "USD" }
afterpay_clearpay = { country = "US,CA,GB,AU,NZ,FR,ES", currency = "GBP" }
giropay = { country = "DE", currency = "EUR" }
eps = { country = "AT", currency = "EUR" }
sofort = { country = "ES,GB,SE,AT,NL,DE,CH,BE,FR,FI,IT,PL", currency = "EUR" }
ideal = { country = "NL", currency = "EUR" }

[pm_filters.braintree]
paypal = { currency = "AUD,BRL,CAD,CNY,CZK,DKK,EUR,HKD,HUF,ILS,JPY,MYR,MXN,TWD,NZD,NOK,PHP,PLN,GBP,RUB,SGD,SEK,CHF,THB,USD" }
credit = { not_available_flows = {capture_method="manual"} }
debit =  { not_available_flows = {capture_method="manual"} }

[pm_filters.klarna]
klarna = { country = "AU,AT,BE,CA,CZ,DK,FI,FR,DE,GR,IE,IT,NL,NZ,NO,PL,PT,ES,SE,CH,GB,US", currency = "AUD,EUR,EUR,CAD,CZK,DKK,EUR,EUR,EUR,EUR,EUR,EUR,EUR,NZD,NOK,PLN,EUR,EUR,SEK,CHF,GBP,USD" }
credit = { not_available_flows = {capture_method="manual"} }
debit =  { not_available_flows = {capture_method="manual"} }

[pm_filters.zen]
credit = { not_available_flows = {capture_method="manual"} }
debit =  { not_available_flows = {capture_method="manual"} }

[pm_filters.aci]
credit = { not_available_flows = {capture_method="manual"} }
debit =  { not_available_flows = {capture_method="manual"} }

[pm_filters.mollie]
credit = { not_available_flows = {capture_method="manual"} }
debit =  { not_available_flows = {capture_method="manual"} }

[pm_filters.multisafepay]
credit = { not_available_flows = {capture_method="manual"} }
debit =  { not_available_flows = {capture_method="manual"} }

[pm_filters.trustpay]
credit = { not_available_flows = {capture_method="manual"} }
debit =  { not_available_flows = {capture_method="manual"} }

[pm_filters.authorizedotnet]
google_pay = { currency = "CHF,DKK,EUR,GBP,NOK,PLN,SEK,USD,AUD,NZD,CAD" }
paypal = { currency = "CHF,DKK,EUR,GBP,NOK,PLN,SEK,USD,AUD,NZD,CAD" }

[pm_filters.worldpay]
google_pay = { country = "AL,DZ,AS,AO,AG,AR,AU,AT,AZ,BH,BY,BE,BR,BG,CA,CL,CO,HR,CZ,DK,DO,EG,EE,FI,FR,DE,GR,HK,HU,IN,ID,IE,IL,IT,JP,JO,KZ,KE,KW,LV,LB,LT,LU,MY,MX,NL,NZ,NO,OM,PK,PA,PE,PH,PL,PT,QA,RO,RU,SA,SG,SK,ZA,ES,LK,SE,CH,TW,TH,TR,UA,AE,GB,US,UY,VN" }
apple_pay = { country = "AU,CN,HK,JP,MO,MY,NZ,SG,TW,AM,AT,AZ,BY,BE,BG,HR,CY,CZ,DK,EE,FO,FI,FR,GE,DE,GR,GL,GG,HU,IS,IE,IM,IT,KZ,JE,LV,LI,LT,LU,MT,MD,MC,ME,NL,NO,PL,PT,RO,SM,RS,SK,SI,ES,SE,CH,UA,GB,AR,CO,CR,BR,MX,PE,BH,IL,JO,KW,PS,QA,SA,AE,CA,UM,US" }

[file_upload_config]
bucket_name = ""
region = ""

[tokenization]
<<<<<<< HEAD
stripe = { long_lived_token = false, payment_method = "wallet"}
checkout = { long_lived_token = false, payment_method = "wallet"}

[dummy_connector]
payment_ttl = 172800
payment_duration = 1000
payment_tolerance = 100
=======
stripe = { long_lived_token = false, payment_method = "wallet" }
checkout = { long_lived_token = false, payment_method = "wallet" }
>>>>>>> 36cc13d4
<|MERGE_RESOLUTION|>--- conflicted
+++ resolved
@@ -218,15 +218,10 @@
 region = ""
 
 [tokenization]
-<<<<<<< HEAD
-stripe = { long_lived_token = false, payment_method = "wallet"}
-checkout = { long_lived_token = false, payment_method = "wallet"}
+stripe = { long_lived_token = false, payment_method = "wallet" }
+checkout = { long_lived_token = false, payment_method = "wallet" }
 
 [dummy_connector]
 payment_ttl = 172800
 payment_duration = 1000
-payment_tolerance = 100
-=======
-stripe = { long_lived_token = false, payment_method = "wallet" }
-checkout = { long_lived_token = false, payment_method = "wallet" }
->>>>>>> 36cc13d4
+payment_tolerance = 100