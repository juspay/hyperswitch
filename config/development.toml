[log.file]
enabled = false

[log.console]
enabled = true
level = "DEBUG"
log_format = "default"

[log.telemetry]
traces_enabled = false
metrics_enabled = false
use_xray_generator = false

# TODO: Update database credentials before running application
[master_database]
username = "db_user"
password = "db_pass"
host = "localhost"
port = 5432
dbname = "hyperswitch_db"
pool_size = 5
connection_timeout = 10

[replica_database]
username = "replica_user"
password = "replica_pass"
host = "localhost"
port = 5432
dbname = "hyperswitch_db"
pool_size = 5
connection_timeout = 10

[secrets]
admin_api_key = "test_admin"
master_enc_key = "73ad7bbbbc640c845a150f67d058b279849370cd2c1f3c67c4dd6c869213e13a"

[locker]
host = ""
mock_locker = true
basilisk_host = ""

[jwekey]
locker_key_identifier1 = ""
locker_key_identifier2 = ""
locker_encryption_key1 = ""
locker_encryption_key2 = ""
locker_decryption_key1 = ""
locker_decryption_key2 = ""
vault_encryption_key = ""
vault_private_key = ""
tunnel_private_key = ""

[connectors.supported]
wallets = ["klarna", "braintree", "applepay"]
rewards = ["cashtocode",]
cards = [
    "aci",
    "adyen",
    "airwallex",
    "authorizedotnet",
    "bambora",
    "bitpay",
    "bluesnap",
    "braintree",
    "checkout",
    "coinbase",
    "cryptopay",
    "cybersource",
    "dlocal",
    "dummyconnector",
    "fiserv",
    "forte",
    "globalpay",
    "globepay",
    "iatapay",
    "mollie",
    "multisafepay",
    "nexinets",
    "nmi",
    "noon",
    "nuvei",
    "opayo",
    "opennode",
    "payeezy",
    "payme",
    "paypal",
    "payu",
    "powertranz",
    "shift4",
    "stripe",
    "trustpay",
    "tsys",
    "worldline",
    "worldpay",
    "zen",
]

[refund]
max_attempts = 10
max_age = 365

[webhooks]
outgoing_enabled = true

[eph_key]
validity = 1

[api_keys]
hash_key = "0123456789abcdef0123456789abcdef0123456789abcdef0123456789abcdef"

[connectors]
aci.base_url = "https://eu-test.oppwa.com/"
adyen.base_url = "https://checkout-test.adyen.com/"
airwallex.base_url = "https://api-demo.airwallex.com/"
applepay.base_url = "https://apple-pay-gateway.apple.com/"
authorizedotnet.base_url = "https://apitest.authorize.net/xml/v1/request.api"
bambora.base_url = "https://api.na.bambora.com"
bitpay.base_url = "https://test.bitpay.com"
bluesnap.base_url = "https://sandbox.bluesnap.com/"
braintree.base_url = "https://api.sandbox.braintreegateway.com/"
cashtocode.base_url = "https://cluster05.api-test.cashtocode.com"
checkout.base_url = "https://api.sandbox.checkout.com/"
coinbase.base_url = "https://api.commerce.coinbase.com"
cryptopay.base_url = "https://business-sandbox.cryptopay.me"
cybersource.base_url = "https://apitest.cybersource.com/"
dlocal.base_url = "https://sandbox.dlocal.com/"
dummyconnector.base_url = "http://localhost:8080/dummy-connector"
fiserv.base_url = "https://cert.api.fiservapps.com/"
forte.base_url = "https://sandbox.forte.net/api/v3"
globalpay.base_url = "https://apis.sandbox.globalpay.com/ucp/"
globepay.base_url = "https://pay.globepay.co/"
iatapay.base_url = "https://sandbox.iata-pay.iata.org/api/v1"
klarna.base_url = "https://api-na.playground.klarna.com/"
mollie.base_url = "https://api.mollie.com/v2/"
mollie.secondary_base_url = "https://api.cc.mollie.com/v1/"
multisafepay.base_url = "https://testapi.multisafepay.com/"
nexinets.base_url = "https://apitest.payengine.de/v1"
nmi.base_url = "https://secure.nmi.com/"
noon.base_url = "https://api-test.noonpayments.com/"
nuvei.base_url = "https://ppp-test.nuvei.com/"
opayo.base_url = "https://pi-test.sagepay.com/"
opennode.base_url = "https://dev-api.opennode.com"
payeezy.base_url = "https://api-cert.payeezy.com/"
payme.base_url = "https://sandbox.payme.io/"
paypal.base_url = "https://www.sandbox.paypal.com/"
payu.base_url = "https://secure.snd.payu.com/"
powertranz.base_url = "https://staging.ptranz.com/api/"
rapyd.base_url = "https://sandboxapi.rapyd.net"
shift4.base_url = "https://api.shift4.com/"
stripe.base_url = "https://api.stripe.com/"
stripe.base_url_file_upload = "https://files.stripe.com/"
worldline.base_url = "https://eu.sandbox.api-ingenico.com/"
worldpay.base_url = "https://try.access.worldpay.com/"
trustpay.base_url = "https://test-tpgw.trustpay.eu/"
tsys.base_url = "https://stagegw.transnox.com/"
trustpay.base_url_bank_redirects = "https://aapi.trustpay.eu/"
zen.base_url = "https://api.zen-test.com/"
zen.secondary_base_url = "https://secure.zen.com/"

[scheduler]
stream = "SCHEDULER_STREAM"

[scheduler.consumer]
disabled = false
consumer_group = "SCHEDULER_GROUP"

[email]
from_email = "notify@example.com"
aws_region = ""
base_url = ""

[bank_config.eps]
stripe = { banks = "arzte_und_apotheker_bank,austrian_anadi_bank_ag,bank_austria,bankhaus_carl_spangler,bankhaus_schelhammer_und_schattera_ag,bawag_psk_ag,bks_bank_ag,brull_kallmus_bank_ag,btv_vier_lander_bank,capital_bank_grawe_gruppe_ag,dolomitenbank,easybank_ag,erste_bank_und_sparkassen,hypo_alpeadriabank_international_ag,hypo_noe_lb_fur_niederosterreich_u_wien,hypo_oberosterreich_salzburg_steiermark,hypo_tirol_bank_ag,hypo_vorarlberg_bank_ag,hypo_bank_burgenland_aktiengesellschaft,marchfelder_bank,oberbank_ag,raiffeisen_bankengruppe_osterreich,schoellerbank_ag,sparda_bank_wien,volksbank_gruppe,volkskreditbank_ag,vr_bank_braunau" }
adyen = { banks = "bank_austria,bawag_psk_ag,dolomitenbank,easybank_ag,erste_bank_und_sparkassen,hypo_tirol_bank_ag,posojilnica_bank_e_gen,raiffeisen_bankengruppe_osterreich,schoellerbank_ag,sparda_bank_wien,volksbank_gruppe,volkskreditbank_ag" }

[bank_config.ideal]
stripe = { banks = "abn_amro,asn_bank,bunq,handelsbanken,ing,knab,moneyou,rabobank,regiobank,revolut,sns_bank,triodos_bank,van_lanschot" }
adyen = { banks = "abn_amro,asn_bank,bunq,handelsbanken,ing,knab,moneyou,rabobank,regiobank,revolut,sns_bank,triodos_bank,van_lanschot" }

[bank_config.online_banking_czech_republic]
adyen = { banks = "ceska_sporitelna,komercni_banka,platnosc_online_karta_platnicza" }

[bank_config.online_banking_slovakia]
adyen = { banks = "e_platby_vub,postova_banka,sporo_pay,tatra_pay,viamo" }

[bank_config.online_banking_poland]
adyen = { banks = "blik_psp,place_zipko,m_bank,pay_with_ing,santander_przelew24,bank_pekaosa,bank_millennium,pay_with_alior_bank,banki_spoldzielcze,pay_with_inteligo,bnp_paribas_poland,bank_nowy_sa,credit_agricole,pay_with_bos,pay_with_citi_handlowy,pay_with_plus_bank,toyota_bank,velo_bank,e_transfer_pocztowy24"}

[bank_config.przelewy24]
stripe = { banks = "alior_bank,bank_millennium,bank_nowy_bfg_sa,bank_pekao_sa,banki_spbdzielcze,blik,bnp_paribas,boz,citi,credit_agricole,e_transfer_pocztowy24,getin_bank,idea_bank,inteligo,mbank_mtransfer,nest_przelew,noble_pay,pbac_z_ipko,plus_bank,santander_przelew24,toyota_bank,volkswagen_bank" }

[pm_filters.default]
google_pay = { country = "AL,DZ,AS,AO,AG,AR,AU,AT,AZ,BH,BY,BE,BR,BG,CA,CL,CO,HR,CZ,DK,DO,EG,EE,FI,FR,DE,GR,HK,HU,IN,ID,IE,IL,IT,JP,JO,KZ,KE,KW,LV,LB,LT,LU,MY,MX,NL,NZ,NO,OM,PK,PA,PE,PH,PL,PT,QA,RO,RU,SA,SG,SK,ZA,ES,LK,SE,CH,TW,TH,TR,UA,AE,GB,US,UY,VN" }
apple_pay = { country = "AU,CN,HK,JP,MO,MY,NZ,SG,TW,AM,AT,AZ,BY,BE,BG,HR,CY,CZ,DK,EE,FO,FI,FR,GE,DE,GR,GL,GG,HU,IS,IE,IM,IT,KZ,JE,LV,LI,LT,LU,MT,MD,MC,ME,NL,NO,PL,PT,RO,SM,RS,SK,SI,ES,SE,CH,UA,GB,AR,CO,CR,BR,MX,PE,BH,IL,JO,KW,PS,QA,SA,AE,CA,UM,US", currency = "AUD,CHF,CAD,EUR,GBP,HKD,SGD,USD" }
paypal = { currency = "AUD,BRL,CAD,CZK,DKK,EUR,HKD,HUF,INR,JPY,MYR,MXN,NZD,NOK,PHP,PLN,RUB,GBP,SGD,SEK,CHF,THB,USD" }
klarna = { country = "AT,BE,DK,FI,FR,DE,IE,IT,NL,NO,ES,SE,GB,US,CA", currency = "USD,GBP,EUR,CHF,DKK,SEK,NOK,AUD,PLN,CAD" }
affirm = { country = "US", currency = "USD" }
afterpay_clearpay = { country = "US,CA,GB,AU,NZ,FR,ES", currency = "GBP" }
giropay = { country = "DE", currency = "EUR" }
eps = { country = "AT", currency = "EUR" }
sofort = { country = "ES,GB,SE,AT,NL,DE,CH,BE,FR,FI,IT,PL", currency = "EUR" }
ideal = { country = "NL", currency = "EUR" }

[pm_filters.stripe]
google_pay = { country = "AL,DZ,AS,AO,AG,AR,AU,AT,AZ,BH,BY,BE,BR,BG,CA,CL,CO,HR,CZ,DK,DO,EG,EE,FI,FR,DE,GR,HK,HU,IN,ID,IE,IL,IT,JP,JO,KZ,KE,KW,LV,LB,LT,LU,MY,MX,NL,NZ,NO,OM,PK,PA,PE,PH,PL,PT,QA,RO,RU,SA,SG,SK,ZA,ES,LK,SE,CH,TW,TH,TR,UA,AE,GB,US,UY,VN" }
apple_pay = { country = "AU,CN,HK,JP,MO,MY,NZ,SG,TW,AM,AT,AZ,BY,BE,BG,HR,CY,CZ,DK,EE,FO,FI,FR,GE,DE,GR,GL,GG,HU,IS,IE,IM,IT,KZ,JE,LV,LI,LT,LU,MT,MD,MC,ME,NL,NO,PL,PT,RO,SM,RS,SK,SI,ES,SE,CH,UA,GB,AR,CO,CR,BR,MX,PE,BH,IL,JO,KW,PS,QA,SA,AE,CA,UM,US" }
klarna = { country = "AT,BE,DK,FI,FR,DE,IE,IT,NL,NO,ES,SE,GB,US", currency = "EUR,USD,GBP,DKK,SEK,NOK" }
affirm = { country = "US", currency = "USD" }
afterpay_clearpay = { country = "US,CA,GB,AU,NZ,FR,ES", currency = "USD,CAD,GBP,AUD,NZD,EUR" }
giropay = { country = "DE", currency = "EUR" }
eps = { country = "AT", currency = "EUR" }
sofort = { country = "AT,BE,DE,IT,NL,ES", currency = "EUR" }
ideal = { country = "NL", currency = "EUR" }

[pm_filters.adyen]
google_pay = { country = "AU,NZ,JP,HK,SG,MY,TH,VN,BH,AE,KW,BR,ES,UK,SE,NO,SK,AT,NL,DE,HU,CY,LU,CH,BE,FR,DK,RO,HR,LI,MT,SI,GR,PT,IE,CZ,EE,LT,LV,IT,PL,TR,IS,CA,US", currency = "AED,ALL,AMD,ANG,AOA,ARS,AUD,AWG,AZN,BAM,BBD,BDT,BGN,BHD,BMD,BND,BOB,BRL,BSD,BWP,BYN,BZD,CAD,CHF,CLP,CNY,COP,CRC,CUP,CVE,CZK,DJF,DKK,DOP,DZD,EGP,ETB,EUR,FJD,FKP,GBP,GEL,GHS,GIP,GMD,GNF,GTQ,GYD,HKD,HNL,HTG,HUF,IDR,ILS,INR,IQD,ISK,JMD,JOD,JPY,KES,KGS,KHR,KMF,KRW,KWD,KYD,KZT,LAK,LBP,LKR,LYD,MAD,MDL,MKD,MMK,MNT,MOP,MRU,MUR,MVR,MWK,MXN,MYR,MZN,NAD,NGN,NIO,NOK,NPR,NZD,OMR,PAB,PEN,PGK,PHP,PKR,PLN,PYG,QAR,RON,RSD,RUB,RWF,SAR,SBD,SCR,SEK,SGD,SHP,SLE,SOS,SRD,STN,SVC,SZL,THB,TND,TOP,TRY,TTD,TWD,TZS,UAH,UGX,USD,UYU,UZS,VEF,VND,VUV,WST,XAF,XCD,XOF,XPF,YER,ZAR,ZMW"}
apple_pay = { country = "AU,NZ,CN,JP,HK,SG,MY,BH,AE,KW,BR,ES,UK,SE,NO,AK,AT,NL,DE,HU,CY,LU,CH,BE,FR,DK,FI,RO,HR,LI,UA,MT,SI,GR,PT,IE,CZ,EE,LT,LV,IT,PL,IS,CA,US", currency = "AUD,CHF,CAD,EUR,GBP,HKD,SGD,USD" }
paypal = { country = "AU,NZ,CN,JP,HK,MY,TH,KR,PH,ID,AE,KW,BR,ES,UK,SE,NO,SK,AT,NL,DE,HU,CY,LU,CH,BE,FR,DK,FI,RO,HR,UA,MT,SI,GI,PT,IE,CZ,EE,LT,LV,IT,PL,IS,CA,US", currency = "AUD,BRL,CAD,CZK,DKK,EUR,HKD,HUF,INR,JPY,MYR,MXN,NZD,NOK,PHP,PLN,RUB,GBP,SGD,SEK,CHF,THB,USD" }
mobile_pay = { country = "DK,FI", currency = "DKK,SEK,NOK,EUR"}
ali_pay = {country = "AU,N,JP,HK,SG,MY,TH,ES,UK,SE,NO,AT,NL,DE,CY,CH,BE,FR,DK,FI,RO,MT,SI,GR,PT,IE,IT,CA,US", currency = "USD,EUR,GBP,JPY,AUD,SGD,CHF,SEK,NOK,NZD,THB,HKD,CAD"}
we_chat_pay = {country = "AU,NZ,CN,JP,HK,SG,ES,UK,SE,NO,AT,NL,DE,CY,CH,BE,FR,DK,LI,MT,SI,GR,PT,IT,CA,US", currency = "AUD,CAD,CNY,EUR,GBP,HKD,JPY,NZD,SGD,USD"}
mb_way = {country = "PT", currency = "EUR"}
klarna = { country = "AT,ES,UK,SE,NO,AT,NL,DE,CH,BE,FR,DK,FI,PT,IE,IT,PL,CA,US", currency = "USD,GBP,EUR,CHF,DKK,SEK,NOK,AUD,PLN,CAD" }
affirm = { country = "US", currency = "USD" }
afterpay_clearpay = { country = "AU,NZ,ES,UK,FR,IT,CA,US", currency = "GBP" }
pay_bright = {country = "CA",  currency = "CAD"}
walley = {country = "SE,NO,DK,FI", currency = "DKK,EUR,NOK,SEK"}
giropay = { country = "DE", currency = "EUR" }
eps = { country = "AT", currency = "EUR" }
sofort = { country = "ES,UK,SE,AT,NL,DE,CH,BE,FR,FI,IT,PL", currency = "EUR" }
ideal = { country = "NL", currency = "EUR" }
blik = {country = "PL", currency = "PLN"}
trustly = {country = "ES,UK,SE,NO,AT,NL,DE,DK,FI,EE,LT,LV", currency = "CZK,DKK,EUR,GBP,NOK,SEK"}
online_banking_czech_republic = {country = "CZ", currency = "EUR,CZK"}
online_banking_finland = {country = "FI", currency = "EUR"}
online_banking_poland = {country = "PL", currency = "PLN"}
online_banking_slovakia = {country = "SK", currency = "EUR,CZK"}
bancontact_card = {country = "BE", currency = "EUR"}
ach = {country = "US", currency = "USD"}
bacs = {country = "UK", currency = "GBP"}
sepa = {country = "ES,SK,AT,NL,DE,BE,FR,FI,PT,IE,EE,LT,LV,IT", currency = "EUR"}
ali_pay_hk = {country = "HK", currency = "HKD"}
<<<<<<< HEAD
go_pay = {country = "ID", currency = "IDR"}
kakao_pay = {country = "KR", currency = "KRW"}
=======
bizum = {country = "ES", currency = "EUR"}
>>>>>>> a7c66dde

[pm_filters.braintree]
paypal = { currency = "AUD,BRL,CAD,CNY,CZK,DKK,EUR,HKD,HUF,ILS,JPY,MYR,MXN,TWD,NZD,NOK,PHP,PLN,GBP,RUB,SGD,SEK,CHF,THB,USD" }
credit = { not_available_flows = { capture_method = "manual" } }
debit = { not_available_flows = { capture_method = "manual" } }

[pm_filters.klarna]
klarna = { country = "AU,AT,BE,CA,CZ,DK,FI,FR,DE,GR,IE,IT,NL,NZ,NO,PL,PT,ES,SE,CH,GB,US", currency = "AUD,EUR,EUR,CAD,CZK,DKK,EUR,EUR,EUR,EUR,EUR,EUR,EUR,NZD,NOK,PLN,EUR,EUR,SEK,CHF,GBP,USD" }
credit = { not_available_flows = { capture_method = "manual" } }
debit = { not_available_flows = { capture_method = "manual" } }

[pm_filters.zen]
credit = { not_available_flows = { capture_method = "manual" } }
debit = { not_available_flows = { capture_method = "manual" } }

[pm_filters.aci]
credit = { not_available_flows = { capture_method = "manual" } }
debit = { not_available_flows = { capture_method = "manual" } }

[pm_filters.mollie]
credit = { not_available_flows = { capture_method = "manual" } }
debit = { not_available_flows = { capture_method = "manual" } }

[pm_filters.multisafepay]
credit = { not_available_flows = { capture_method = "manual" } }
debit = { not_available_flows = { capture_method = "manual" } }

[pm_filters.trustpay]
credit = { not_available_flows = { capture_method = "manual" } }
debit = { not_available_flows = { capture_method = "manual" } }

[pm_filters.authorizedotnet]
google_pay = { currency = "CHF,DKK,EUR,GBP,NOK,PLN,SEK,USD,AUD,NZD,CAD" }
paypal = { currency = "CHF,DKK,EUR,GBP,NOK,PLN,SEK,USD,AUD,NZD,CAD" }

[pm_filters.worldpay]
google_pay = { country = "AL,DZ,AS,AO,AG,AR,AU,AT,AZ,BH,BY,BE,BR,BG,CA,CL,CO,HR,CZ,DK,DO,EG,EE,FI,FR,DE,GR,HK,HU,IN,ID,IE,IL,IT,JP,JO,KZ,KE,KW,LV,LB,LT,LU,MY,MX,NL,NZ,NO,OM,PK,PA,PE,PH,PL,PT,QA,RO,RU,SA,SG,SK,ZA,ES,LK,SE,CH,TW,TH,TR,UA,AE,GB,US,UY,VN" }
apple_pay = { country = "AU,CN,HK,JP,MO,MY,NZ,SG,TW,AM,AT,AZ,BY,BE,BG,HR,CY,CZ,DK,EE,FO,FI,FR,GE,DE,GR,GL,GG,HU,IS,IE,IM,IT,KZ,JE,LV,LI,LT,LU,MT,MD,MC,ME,NL,NO,PL,PT,RO,SM,RS,SK,SI,ES,SE,CH,UA,GB,AR,CO,CR,BR,MX,PE,BH,IL,JO,KW,PS,QA,SA,AE,CA,UM,US" }

[file_upload_config]
bucket_name = ""
region = ""

[pm_filters.forte]
credit = { currency = "USD" }
debit = { currency = "USD" }

[tokenization]
stripe = { long_lived_token = false, payment_method = "wallet", payment_method_type = { type = "disable_only", list = "google_pay" } }
checkout = { long_lived_token = false, payment_method = "wallet" }
mollie = {long_lived_token = false, payment_method = "card"}

[connector_customer]
connector_list = "bluesnap,stripe"

[dummy_connector]
payment_ttl = 172800
payment_duration = 1000
payment_tolerance = 100
payment_retrieve_duration = 500
payment_retrieve_tolerance = 100
refund_ttl = 172800
refund_duration = 1000
refund_tolerance = 100
refund_retrieve_duration = 500
refund_retrieve_tolerance = 100

[delayed_session_response]
connectors_with_delayed_session_response = "trustpay"

[mandates.supported_payment_methods]
pay_later.klarna = {connector_list = "adyen"}
wallet.google_pay = {connector_list = "stripe,adyen"}
wallet.apple_pay = {connector_list = "stripe,adyen"}
card.credit = {connector_list = "stripe,adyen,authorizedotnet,globalpay,worldpay,multisafepay,nmi,nexinets,noon"}
card.debit = {connector_list = "stripe,adyen,authorizedotnet,globalpay,worldpay,multisafepay,nmi,nexinets,noon"}

[connector_request_reference_id_config]
merchant_ids_send_payment_id_as_connector_request_id = []<|MERGE_RESOLUTION|>--- conflicted
+++ resolved
@@ -240,12 +240,9 @@
 bacs = {country = "UK", currency = "GBP"}
 sepa = {country = "ES,SK,AT,NL,DE,BE,FR,FI,PT,IE,EE,LT,LV,IT", currency = "EUR"}
 ali_pay_hk = {country = "HK", currency = "HKD"}
-<<<<<<< HEAD
+bizum = {country = "ES", currency = "EUR"}
 go_pay = {country = "ID", currency = "IDR"}
 kakao_pay = {country = "KR", currency = "KRW"}
-=======
-bizum = {country = "ES", currency = "EUR"}
->>>>>>> a7c66dde
 
 [pm_filters.braintree]
 paypal = { currency = "AUD,BRL,CAD,CNY,CZK,DKK,EUR,HKD,HUF,ILS,JPY,MYR,MXN,TWD,NZD,NOK,PHP,PLN,GBP,RUB,SGD,SEK,CHF,THB,USD" }
