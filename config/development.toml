[log.file]
enabled = false

[log.console]
enabled = true
level = "DEBUG"
log_format = "default"

[log.telemetry]
traces_enabled = false
metrics_enabled = false
use_xray_generator = false

# TODO: Update database credentials before running application
[master_database]
username = "db_user"
password = "db_pass"
host = "localhost"
port = 5432
dbname = "hyperswitch_db"
pool_size = 5
connection_timeout = 10
min_idle = 2

[replica_database]
username = "db_user"
password = "db_pass"
host = "localhost"
port = 5432
dbname = "hyperswitch_db"
pool_size = 5
connection_timeout = 10

[server]
# HTTP Request body limit. Defaults to 32kB
request_body_limit = 32768

[secrets]
admin_api_key = "test_admin"
master_enc_key = "73ad7bbbbc640c845a150f67d058b279849370cd2c1f3c67c4dd6c869213e13a"
jwt_secret = "secret"
recon_admin_api_key = "recon_test_admin"

[applepay_merchant_configs]
merchant_cert_key = "MERCHANT CERTIFICATE KEY"
merchant_cert = "MERCHANT CERTIFICATE"
common_merchant_identifier = "COMMON MERCHANT IDENTIFIER"
applepay_endpoint = "DOMAIN SPECIFIC ENDPOINT"

[locker]
host = ""
host_rs = ""
mock_locker = true
basilisk_host = ""

[forex_api]
call_delay = 21600
local_fetch_retry_count = 5
local_fetch_retry_delay = 1000
api_timeout = 20000
api_key = "YOUR API KEY HERE"
fallback_api_key = "YOUR API KEY HERE"
redis_lock_timeout = 26000

[jwekey]
locker_key_identifier1 = ""
locker_key_identifier2 = ""
locker_encryption_key1 = ""
locker_encryption_key2 = ""
locker_decryption_key1 = ""
locker_decryption_key2 = ""
vault_encryption_key = ""
rust_locker_encryption_key = ""
vault_private_key = ""
tunnel_private_key = ""

[connectors.supported]
wallets = ["klarna", "braintree", "applepay"]
rewards = ["cashtocode", "zen"]
cards = [
    "aci",
    "adyen",
    "airwallex",
    "authorizedotnet",
    "bambora",
    "bankofamerica",
    "bitpay",
    "bluesnap",
    "boku",
    "braintree",
    "checkout",
    "coinbase",
    "cryptopay",
    "cybersource",
    "dlocal",
    "dummyconnector",
    "fiserv",
    "forte",
    "globalpay",
    "globepay",
    "gocardless",
    "helcim",
    "iatapay",
    "mollie",
    "multisafepay",
    "nexinets",
    "nmi",
    "noon",
    "nuvei",
    "opayo",
    "opennode",
    "payeezy",
    "payme",
    "paypal",
    "payu",
    "powertranz",
    "prophetpay",
    "shift4",
    "square",
    "stax",
    "stripe",
    "trustpay",
    "tsys",
    "volt",
    "wise",
    "worldline",
    "worldpay",
    "zen",
]

[refund]
max_attempts = 10
max_age = 365

[webhooks]
outgoing_enabled = true

[eph_key]
validity = 1

[api_keys]
hash_key = "0123456789abcdef0123456789abcdef0123456789abcdef0123456789abcdef"

[connectors]
aci.base_url = "https://eu-test.oppwa.com/"
adyen.base_url = "https://checkout-test.adyen.com/"
adyen.secondary_base_url = "https://pal-test.adyen.com/"
airwallex.base_url = "https://api-demo.airwallex.com/"
applepay.base_url = "https://apple-pay-gateway.apple.com/"
authorizedotnet.base_url = "https://apitest.authorize.net/xml/v1/request.api"
bambora.base_url = "https://api.na.bambora.com"
bankofamerica.base_url = "https://apitest.merchant-services.bankofamerica.com/"
bitpay.base_url = "https://test.bitpay.com"
bluesnap.base_url = "https://sandbox.bluesnap.com/"
bluesnap.secondary_base_url = "https://sandpay.bluesnap.com/"
boku.base_url = "https://$-api4-stage.boku.com"
braintree.base_url = "https://api.sandbox.braintreegateway.com/"
braintree.secondary_base_url = "https://payments.sandbox.braintree-api.com/graphql"
cashtocode.base_url = "https://cluster05.api-test.cashtocode.com"
checkout.base_url = "https://api.sandbox.checkout.com/"
coinbase.base_url = "https://api.commerce.coinbase.com"
cryptopay.base_url = "https://business-sandbox.cryptopay.me"
cybersource.base_url = "https://apitest.cybersource.com/"
dlocal.base_url = "https://sandbox.dlocal.com/"
dummyconnector.base_url = "http://localhost:8080/dummy-connector"
fiserv.base_url = "https://cert.api.fiservapps.com/"
forte.base_url = "https://sandbox.forte.net/api/v3"
globalpay.base_url = "https://apis.sandbox.globalpay.com/ucp/"
globepay.base_url = "https://pay.globepay.co/"
gocardless.base_url = "https://api-sandbox.gocardless.com"
helcim.base_url = "https://api.helcim.com/"
iatapay.base_url = "https://sandbox.iata-pay.iata.org/api/v1"
klarna.base_url = "https://api-na.playground.klarna.com/"
mollie.base_url = "https://api.mollie.com/v2/"
mollie.secondary_base_url = "https://api.cc.mollie.com/v1/"
multisafepay.base_url = "https://testapi.multisafepay.com/"
nexinets.base_url = "https://apitest.payengine.de/v1"
nmi.base_url = "https://secure.nmi.com/"
noon.base_url = "https://api-test.noonpayments.com/"
noon.key_mode = "Test"
nuvei.base_url = "https://ppp-test.nuvei.com/"
opayo.base_url = "https://pi-test.sagepay.com/"
opennode.base_url = "https://dev-api.opennode.com"
payeezy.base_url = "https://api-cert.payeezy.com/"
payme.base_url = "https://sandbox.payme.io/"
paypal.base_url = "https://api-m.sandbox.paypal.com/"
payu.base_url = "https://secure.snd.payu.com/"
powertranz.base_url = "https://staging.ptranz.com/api/"
prophetpay.base_url = "https://ccm-thirdparty.cps.golf/"
rapyd.base_url = "https://sandboxapi.rapyd.net"
riskified.base_url = "https://sandbox.riskified.com/api"
shift4.base_url = "https://api.shift4.com/"
signifyd.base_url = "https://api.signifyd.com/"
square.base_url = "https://connect.squareupsandbox.com/"
square.secondary_base_url = "https://pci-connect.squareupsandbox.com/"
stax.base_url = "https://apiprod.fattlabs.com/"
stripe.base_url = "https://api.stripe.com/"
stripe.base_url_file_upload = "https://files.stripe.com/"
wise.base_url = "https://api.sandbox.transferwise.tech/"
worldline.base_url = "https://eu.sandbox.api-ingenico.com/"
worldpay.base_url = "https://try.access.worldpay.com/"
trustpay.base_url = "https://test-tpgw.trustpay.eu/"
tsys.base_url = "https://stagegw.transnox.com/"
volt.base_url = "https://api.sandbox.volt.io/"
trustpay.base_url_bank_redirects = "https://aapi.trustpay.eu/"
zen.base_url = "https://api.zen-test.com/"
zen.secondary_base_url = "https://secure.zen-test.com/"

[scheduler]
stream = "SCHEDULER_STREAM"

[scheduler.consumer]
disabled = false
consumer_group = "SCHEDULER_GROUP"

[email]
sender_email = "example@example.com"
aws_region = ""
base_url = "http://localhost:8080"
allowed_unverified_days = 1
active_email_client = "SES"

[email.aws_ses]
email_role_arn = ""
sts_role_session_name = ""

[bank_config.eps]
stripe = { banks = "arzte_und_apotheker_bank,austrian_anadi_bank_ag,bank_austria,bankhaus_carl_spangler,bankhaus_schelhammer_und_schattera_ag,bawag_psk_ag,bks_bank_ag,brull_kallmus_bank_ag,btv_vier_lander_bank,capital_bank_grawe_gruppe_ag,dolomitenbank,easybank_ag,erste_bank_und_sparkassen,hypo_alpeadriabank_international_ag,hypo_noe_lb_fur_niederosterreich_u_wien,hypo_oberosterreich_salzburg_steiermark,hypo_tirol_bank_ag,hypo_vorarlberg_bank_ag,hypo_bank_burgenland_aktiengesellschaft,marchfelder_bank,oberbank_ag,raiffeisen_bankengruppe_osterreich,schoellerbank_ag,sparda_bank_wien,volksbank_gruppe,volkskreditbank_ag,vr_bank_braunau" }
adyen = { banks = "bank_austria,bawag_psk_ag,dolomitenbank,easybank_ag,erste_bank_und_sparkassen,hypo_tirol_bank_ag,posojilnica_bank_e_gen,raiffeisen_bankengruppe_osterreich,schoellerbank_ag,sparda_bank_wien,volksbank_gruppe,volkskreditbank_ag" }

[bank_config.ideal]
stripe = { banks = "abn_amro,asn_bank,bunq,handelsbanken,ing,knab,moneyou,rabobank,regiobank,revolut,sns_bank,triodos_bank,van_lanschot" }
adyen = { banks = "abn_amro,asn_bank,bunq,handelsbanken,ing,knab,moneyou,rabobank,regiobank,revolut,sns_bank,triodos_bank,van_lanschot" }

[bank_config.online_banking_czech_republic]
adyen = { banks = "ceska_sporitelna,komercni_banka,platnosc_online_karta_platnicza" }

[bank_config.online_banking_slovakia]
adyen = { banks = "e_platby_vub,postova_banka,sporo_pay,tatra_pay,viamo" }

[bank_config.online_banking_poland]
adyen = { banks = "blik_psp,place_zipko,m_bank,pay_with_ing,santander_przelew24,bank_pekaosa,bank_millennium,pay_with_alior_bank,banki_spoldzielcze,pay_with_inteligo,bnp_paribas_poland,bank_nowy_sa,credit_agricole,pay_with_bos,pay_with_citi_handlowy,pay_with_plus_bank,toyota_bank,velo_bank,e_transfer_pocztowy24" }

[bank_config.przelewy24]
stripe = { banks = "alior_bank,bank_millennium,bank_nowy_bfg_sa,bank_pekao_sa,banki_spbdzielcze,blik,bnp_paribas,boz,citi,credit_agricole,e_transfer_pocztowy24,getin_bank,idea_bank,inteligo,mbank_mtransfer,nest_przelew,noble_pay,pbac_z_ipko,plus_bank,santander_przelew24,toyota_bank,volkswagen_bank" }

[bank_config.open_banking_uk]
adyen = { banks = "aib,bank_of_scotland,danske_bank,first_direct,first_trust,halifax,lloyds,monzo,nat_west,nationwide_bank,royal_bank_of_scotland,starling,tsb_bank,tesco_bank,ulster_bank,barclays,hsbc_bank,revolut,santander_przelew24,open_bank_success,open_bank_failure,open_bank_cancelled"}

[bank_config.online_banking_fpx]
adyen.banks = "affin_bank,agro_bank,alliance_bank,am_bank,bank_islam,bank_muamalat,bank_rakyat,bank_simpanan_nasional,cimb_bank,hong_leong_bank,hsbc_bank,kuwait_finance_house,may_bank,ocbc_bank,public_bank,rhb_bank,standard_chartered_bank,uob_bank"

[bank_config.online_banking_thailand]
adyen.banks = "bangkok_bank,krungsri_bank,krung_thai_bank,the_siam_commercial_bank,kasikorn_bank"

[pm_filters.default]
google_pay = { country = "AL,DZ,AS,AO,AG,AR,AU,AT,AZ,BH,BY,BE,BR,BG,CA,CL,CO,HR,CZ,DK,DO,EG,EE,FI,FR,DE,GR,HK,HU,IN,ID,IE,IL,IT,JP,JO,KZ,KE,KW,LV,LB,LT,LU,MY,MX,NL,NZ,NO,OM,PK,PA,PE,PH,PL,PT,QA,RO,RU,SA,SG,SK,ZA,ES,LK,SE,CH,TW,TH,TR,UA,AE,GB,US,UY,VN" }
apple_pay = { country = "AU,CN,HK,JP,MO,MY,NZ,SG,TW,AM,AT,AZ,BY,BE,BG,HR,CY,CZ,DK,EE,FO,FI,FR,GE,DE,GR,GL,GG,HU,IS,IE,IM,IT,KZ,JE,LV,LI,LT,LU,MT,MD,MC,ME,NL,NO,PL,PT,RO,SM,RS,SK,SI,ES,SE,CH,UA,GB,AR,CO,CR,BR,MX,PE,BH,IL,JO,KW,PS,QA,SA,AE,CA,UM,US,KR,VN,MA,ZA,VA,CL,SV,GT,HN,PA", currency = "AED,AUD,CHF,CAD,EUR,GBP,HKD,SGD,USD" }
paypal = { currency = "AUD,BRL,CAD,CZK,DKK,EUR,HKD,HUF,INR,JPY,MYR,MXN,NZD,NOK,PHP,PLN,RUB,GBP,SGD,SEK,CHF,THB,USD" }
klarna = { country = "AT,BE,DK,FI,FR,DE,IE,IT,NL,NO,ES,SE,GB,US,CA", currency = "USD,GBP,EUR,CHF,DKK,SEK,NOK,AUD,PLN,CAD" }
affirm = { country = "US", currency = "USD" }
afterpay_clearpay = { country = "US,CA,GB,AU,NZ,FR,ES", currency = "GBP" }
giropay = { country = "DE", currency = "EUR" }
eps = { country = "AT", currency = "EUR" }
sofort = { country = "ES,GB,SE,AT,NL,DE,CH,BE,FR,FI,IT,PL", currency = "EUR" }
ideal = { country = "NL", currency = "EUR" }

[pm_filters.stripe]
google_pay = { country = "AL,DZ,AS,AO,AG,AR,AU,AT,AZ,BH,BY,BE,BR,BG,CA,CL,CO,HR,CZ,DK,DO,EG,EE,FI,FR,DE,GR,HK,HU,IN,ID,IE,IL,IT,JP,JO,KZ,KE,KW,LV,LB,LT,LU,MY,MX,NL,NZ,NO,OM,PK,PA,PE,PH,PL,PT,QA,RO,RU,SA,SG,SK,ZA,ES,LK,SE,CH,TW,TH,TR,UA,AE,GB,US,UY,VN" }
apple_pay = { country = "AU,CN,HK,JP,MO,MY,NZ,SG,TW,AM,AT,AZ,BY,BE,BG,HR,CY,CZ,DK,EE,FO,FI,FR,GE,DE,GR,GL,GG,HU,IS,IE,IM,IT,KZ,JE,LV,LI,LT,LU,MT,MD,MC,ME,NL,NO,PL,PT,RO,SM,RS,SK,SI,ES,SE,CH,UA,GB,AR,CO,CR,BR,MX,PE,BH,IL,JO,KW,PS,QA,SA,AE,CA,UM,US,KR,VN,MA,ZA,VA,CL,SV,GT,HN,PA" }
klarna = { country = "AU,AT,BE,CA,CZ,DK,FI,FR,DE,GR,IE,IT,NL,NZ,NO,PL,PT,ES,SE,CH,GB,US", currency = "AUD,CAD,CHF,CZK,DKK,EUR,GBP,NOK,NZD,PLN,SEK,USD" }
affirm = { country = "US", currency = "USD" }
afterpay_clearpay = { country = "US,CA,GB,AU,NZ,FR,ES", currency = "USD,CAD,GBP,AUD,NZD" }
giropay = { country = "DE", currency = "EUR" }
eps = { country = "AT", currency = "EUR" }
sofort = { country = "AT,BE,DE,IT,NL,ES", currency = "EUR" }
ideal = { country = "NL", currency = "EUR" }
cashapp = { country = "US", currency = "USD" }

[pm_filters.adyen]
google_pay = { country = "AU,NZ,JP,HK,SG,MY,TH,VN,BH,AE,KW,BR,ES,UK,SE,NO,SK,AT,NL,DE,HU,CY,LU,CH,BE,FR,DK,RO,HR,LI,MT,SI,GR,PT,IE,CZ,EE,LT,LV,IT,PL,TR,IS,CA,US", currency = "AED,ALL,AMD,ANG,AOA,ARS,AUD,AWG,AZN,BAM,BBD,BDT,BGN,BHD,BMD,BND,BOB,BRL,BSD,BWP,BYN,BZD,CAD,CHF,CLP,CNY,COP,CRC,CUP,CVE,CZK,DJF,DKK,DOP,DZD,EGP,ETB,EUR,FJD,FKP,GBP,GEL,GHS,GIP,GMD,GNF,GTQ,GYD,HKD,HNL,HTG,HUF,IDR,ILS,INR,IQD,ISK,JMD,JOD,JPY,KES,KGS,KHR,KMF,KRW,KWD,KYD,KZT,LAK,LBP,LKR,LYD,MAD,MDL,MKD,MMK,MNT,MOP,MRU,MUR,MVR,MWK,MXN,MYR,MZN,NAD,NGN,NIO,NOK,NPR,NZD,OMR,PAB,PEN,PGK,PHP,PKR,PLN,PYG,QAR,RON,RSD,RUB,RWF,SAR,SBD,SCR,SEK,SGD,SHP,SLE,SOS,SRD,STN,SVC,SZL,THB,TND,TOP,TRY,TTD,TWD,TZS,UAH,UGX,USD,UYU,UZS,VEF,VND,VUV,WST,XAF,XCD,XOF,XPF,YER,ZAR,ZMW" }
apple_pay = { country = "AU,NZ,CN,JP,HK,SG,MY,BH,AE,KW,BR,ES,UK,SE,NO,AK,AT,NL,DE,HU,CY,LU,CH,BE,FR,DK,FI,RO,HR,LI,UA,MT,SI,GR,PT,IE,CZ,EE,LT,LV,IT,PL,IS,CA,US", currency = "AUD,CHF,CAD,EUR,GBP,HKD,SGD,USD" }
paypal = { country = "AU,NZ,CN,JP,HK,MY,TH,KR,PH,ID,AE,KW,BR,ES,UK,SE,NO,SK,AT,NL,DE,HU,CY,LU,CH,BE,FR,DK,FI,RO,HR,UA,MT,SI,GI,PT,IE,CZ,EE,LT,LV,IT,PL,IS,CA,US", currency = "AUD,BRL,CAD,CZK,DKK,EUR,HKD,HUF,INR,JPY,MYR,MXN,NZD,NOK,PHP,PLN,RUB,GBP,SGD,SEK,CHF,THB,USD" }
mobile_pay = { country = "DK,FI", currency = "DKK,SEK,NOK,EUR" }
ali_pay = { country = "AU,N,JP,HK,SG,MY,TH,ES,UK,SE,NO,AT,NL,DE,CY,CH,BE,FR,DK,FI,RO,MT,SI,GR,PT,IE,IT,CA,US", currency = "USD,EUR,GBP,JPY,AUD,SGD,CHF,SEK,NOK,NZD,THB,HKD,CAD" }
we_chat_pay = { country = "AU,NZ,CN,JP,HK,SG,ES,UK,SE,NO,AT,NL,DE,CY,CH,BE,FR,DK,LI,MT,SI,GR,PT,IT,CA,US", currency = "AUD,CAD,CNY,EUR,GBP,HKD,JPY,NZD,SGD,USD" }
mb_way = { country = "PT", currency = "EUR" }
klarna = { country = "AT,ES,UK,SE,NO,AT,NL,DE,CH,BE,FR,DK,FI,PT,IE,IT,PL,CA,US", currency = "USD,GBP,EUR,CHF,DKK,SEK,NOK,AUD,PLN,CAD" }
affirm = { country = "US", currency = "USD" }
afterpay_clearpay = { country = "AU,NZ,ES,UK,FR,IT,CA,US", currency = "GBP" }
pay_bright = { country = "CA", currency = "CAD" }
walley = { country = "SE,NO,DK,FI", currency = "DKK,EUR,NOK,SEK" }
giropay = { country = "DE", currency = "EUR" }
eps = { country = "AT", currency = "EUR" }
sofort = { country = "ES,UK,SE,AT,NL,DE,CH,BE,FR,FI,IT,PL", currency = "EUR" }
ideal = { country = "NL", currency = "EUR" }
blik = {country = "PL", currency = "PLN"}
trustly = {country = "ES,UK,SE,NO,AT,NL,DE,DK,FI,EE,LT,LV", currency = "CZK,DKK,EUR,GBP,NOK,SEK"}
online_banking_czech_republic = {country = "CZ", currency = "EUR,CZK"}
online_banking_finland = {country = "FI", currency = "EUR"}
online_banking_poland = {country = "PL", currency = "PLN"}
online_banking_slovakia = {country = "SK", currency = "EUR,CZK"}
bancontact_card = {country = "BE", currency = "EUR"}
ach = {country = "US", currency = "USD"}
bacs = {country = "UK", currency = "GBP"}
sepa = {country = "ES,SK,AT,NL,DE,BE,FR,FI,PT,IE,EE,LT,LV,IT", currency = "EUR"}
ali_pay_hk = {country = "HK", currency = "HKD"}
bizum = {country = "ES", currency = "EUR"}
go_pay = {country = "ID", currency = "IDR"}
kakao_pay = {country = "KR", currency = "KRW"}
momo = {country = "VN", currency = "VND"}
gcash = {country = "PH", currency = "PHP"}
online_banking_fpx = {country = "MY", currency = "MYR"}
online_banking_thailand = {country = "TH", currency = "THB"}
touch_n_go = {country = "MY", currency = "MYR"}
atome = {country = "MY,SG", currency = "MYR,SGD"}
swish = {country = "SE", currency = "SEK"}
permata_bank_transfer = {country = "ID", currency = "IDR"}
bca_bank_transfer = {country = "ID", currency = "IDR"}
bni_va = {country = "ID", currency = "IDR"}
bri_va = {country = "ID", currency = "IDR"}
cimb_va = {country = "ID", currency = "IDR"}
danamon_va = {country = "ID", currency = "IDR"}
mandiri_va = {country = "ID", currency = "IDR"}
alfamart = {country = "ID", currency = "IDR"}
indomaret = {country = "ID", currency = "IDR"}
open_banking_uk = {country = "GB", currency = "GBP"}
oxxo = {country = "MX", currency = "MXN"}
pay_safe_card = {country = "AT,AU,BE,BR,BE,CA,HR,CY,CZ,DK,FI,FR,GE,DE,GI,HU,IS,IE,KW,LV,IE,LI,LT,LU,MT,MX,MD,ME,NL,NZ,NO,PY,PE,PL,PT,RO,SA,RS,SK,SI,ES,SE,CH,TR,UAE,UK,US,UY", currency = "EUR,AUD,BRL,CAD,CZK,DKK,GEL,GIP,HUF,ISK,KWD,CHF,MXN,MDL,NZD,NOK,PYG,PEN,PLN,RON,SAR,RSD,SEK,TRY,AED,GBP,USD,UYU"}
seven_eleven = {country = "JP", currency = "JPY"}
lawson = {country = "JP", currency = "JPY"}
mini_stop = {country = "JP", currency = "JPY"}
family_mart = {country = "JP", currency = "JPY"}
seicomart = {country = "JP", currency = "JPY"}
pay_easy = {country = "JP", currency = "JPY"}

[pm_filters.braintree]
paypal = { currency = "AUD,BRL,CAD,CNY,CZK,DKK,EUR,HKD,HUF,ILS,JPY,MYR,MXN,TWD,NZD,NOK,PHP,PLN,GBP,RUB,SGD,SEK,CHF,THB,USD" }
credit = { not_available_flows = { capture_method = "manual" } }
debit = { not_available_flows = { capture_method = "manual" } }

[pm_filters.klarna]
klarna = { country = "AU,AT,BE,CA,CZ,DK,FI,FR,DE,GR,IE,IT,NL,NZ,NO,PL,PT,ES,SE,CH,GB,US", currency = "AUD,EUR,EUR,CAD,CZK,DKK,EUR,EUR,EUR,EUR,EUR,EUR,EUR,NZD,NOK,PLN,EUR,EUR,SEK,CHF,GBP,USD" }
credit = { not_available_flows = { capture_method = "manual" } }
debit = { not_available_flows = { capture_method = "manual" } }

[pm_filters.zen]
credit = { not_available_flows = { capture_method = "manual" } }
debit = { not_available_flows = { capture_method = "manual" } }
boleto = { country = "BR", currency = "BRL" }
efecty = { country = "CO", currency = "COP" }
multibanco = { country = "PT", currency = "EUR" }
pago_efectivo = { country = "PE", currency = "PEN" }
pse = { country = "CO", currency = "COP" }
pix = { country = "BR", currency = "BRL" }
red_compra = { country = "CL", currency = "CLP" }
red_pagos = { country = "UY", currency = "UYU" }

[pm_filters.aci]
credit = { not_available_flows = { capture_method = "manual" } }
debit = { not_available_flows = { capture_method = "manual" } }

[pm_filters.mollie]
credit = { not_available_flows = { capture_method = "manual" } }
debit = { not_available_flows = { capture_method = "manual" } }

[pm_filters.multisafepay]
credit = { not_available_flows = { capture_method = "manual" } }
debit = { not_available_flows = { capture_method = "manual" } }

[pm_filters.stax]
credit = { currency = "USD" }
debit = { currency = "USD" }
ach = { currency = "USD" }

[pm_filters.prophetpay]
card_redirect = { currency = "USD" }

[pm_filters.trustpay]
credit = { not_available_flows = { capture_method = "manual" } }
debit = { not_available_flows = { capture_method = "manual" } }

[pm_filters.authorizedotnet]
google_pay = { currency = "CHF,DKK,EUR,GBP,NOK,PLN,SEK,USD,AUD,NZD,CAD" }
paypal = { currency = "CHF,DKK,EUR,GBP,NOK,PLN,SEK,USD,AUD,NZD,CAD" }

[pm_filters.worldpay]
google_pay = { country = "AL,DZ,AS,AO,AG,AR,AU,AT,AZ,BH,BY,BE,BR,BG,CA,CL,CO,HR,CZ,DK,DO,EG,EE,FI,FR,DE,GR,HK,HU,IN,ID,IE,IL,IT,JP,JO,KZ,KE,KW,LV,LB,LT,LU,MY,MX,NL,NZ,NO,OM,PK,PA,PE,PH,PL,PT,QA,RO,RU,SA,SG,SK,ZA,ES,LK,SE,CH,TW,TH,TR,UA,AE,GB,US,UY,VN" }
apple_pay = { country = "AU,CN,HK,JP,MO,MY,NZ,SG,TW,AM,AT,AZ,BY,BE,BG,HR,CY,CZ,DK,EE,FO,FI,FR,GE,DE,GR,GL,GG,HU,IS,IE,IM,IT,KZ,JE,LV,LI,LT,LU,MT,MD,MC,ME,NL,NO,PL,PT,RO,SM,RS,SK,SI,ES,SE,CH,UA,GB,AR,CO,CR,BR,MX,PE,BH,IL,JO,KW,PS,QA,SA,AE,CA,UM,US" }

[file_upload_config]
bucket_name = ""
region = ""

[pm_filters.forte]
credit = { currency = "USD" }
debit = { currency = "USD" }

[tokenization]
stripe = { long_lived_token = false, payment_method = "wallet", payment_method_type = { type = "disable_only", list = "google_pay" } }
checkout = { long_lived_token = false, payment_method = "wallet" }
stax = { long_lived_token = true, payment_method = "card,bank_debit" }
mollie = {long_lived_token = false, payment_method = "card"}
square = {long_lived_token = false, payment_method = "card"}
braintree = { long_lived_token = false, payment_method = "card" }
payme = {long_lived_token = false, payment_method = "card"}
gocardless = {long_lived_token = true, payment_method = "bank_debit"}

[temp_locker_enable_config]
stripe = {payment_method = "bank_transfer"}
nuvei = {payment_method = "card"}
shift4 = {payment_method = "card"}
bluesnap = {payment_method = "card"}

[connector_customer]
connector_list = "gocardless,stax,stripe"
payout_connector_list = "wise"

[dummy_connector]
enabled = true
payment_ttl = 172800
payment_duration = 1000
payment_tolerance = 100
payment_retrieve_duration = 500
payment_retrieve_tolerance = 100
payment_complete_duration = 500
payment_complete_tolerance = 100
refund_ttl = 172800
refund_duration = 1000
refund_tolerance = 100
refund_retrieve_duration = 500
refund_retrieve_tolerance = 100
authorize_ttl = 36000
assets_base_url = "https://app.hyperswitch.io/assets/TestProcessor/"
default_return_url = "https://app.hyperswitch.io/"
slack_invite_url = "https://join.slack.com/t/hyperswitch-io/shared_invite/zt-1k6cz4lee-SAJzhz6bjmpp4jZCDOtOIg"
discord_invite_url = "https://discord.gg/wJZ7DVW8mm"

[delayed_session_response]
connectors_with_delayed_session_response = "trustpay,payme"

[webhook_source_verification_call]
connectors_with_webhook_source_verification_call = "paypal"

[mandates.supported_payment_methods]
pay_later.klarna = { connector_list = "adyen" }
wallet.google_pay = { connector_list = "stripe,adyen" }
wallet.apple_pay = { connector_list = "stripe,adyen" }
wallet.paypal = { connector_list = "adyen" }
card.credit = { connector_list = "stripe,adyen,authorizedotnet,globalpay,worldpay,multisafepay,nmi,nexinets,noon" }
card.debit = { connector_list = "stripe,adyen,authorizedotnet,globalpay,worldpay,multisafepay,nmi,nexinets,noon" }
bank_debit.ach = { connector_list = "gocardless"}
bank_debit.becs = { connector_list = "gocardless"}
bank_debit.sepa = { connector_list = "gocardless"}

[connector_request_reference_id_config]
merchant_ids_send_payment_id_as_connector_request_id = []

[payouts]
payout_eligibility = true

[multiple_api_version_supported_connectors]
supported_connectors = "braintree"

[applepay_decrypt_keys]
apple_pay_ppc = "APPLE_PAY_PAYMENT_PROCESSING_CERTIFICATE"
apple_pay_ppc_key = "APPLE_PAY_PAYMENT_PROCESSING_CERTIFICATE_KEY"
apple_pay_merchant_cert = "APPLE_PAY_MERCHNAT_CERTIFICATE"
apple_pay_merchant_cert_key = "APPLE_PAY_MERCHNAT_CERTIFICATE_KEY"

[payment_link]
sdk_url = "http://localhost:9090/dist/HyperLoader.js"

[lock_settings]
redis_lock_expiry_seconds = 180 # 3 * 60 seconds
delay_between_retries_in_milliseconds = 500

[kv_config]
ttl = 900 # 15 * 60 seconds

[frm]
<<<<<<< HEAD
is_frm_enabled = true
=======
enabled = true
>>>>>>> 6eec06b1

[events]
source = "logs"

[events.kafka]
brokers = ["localhost:9092"]
intent_analytics_topic = "hyperswitch-payment-intent-events"
attempt_analytics_topic = "hyperswitch-payment-attempt-events"
refund_analytics_topic = "hyperswitch-refund-events"
api_logs_topic = "hyperswitch-api-log-events"
connector_events_topic = "hyperswitch-connector-api-events"

[analytics]
source = "sqlx"

[analytics.clickhouse]
username = "default"
# password = ""
host = "http://localhost:8123"
database_name = "default"

[analytics.sqlx]
username = "db_user"
password = "db_pass"
host = "localhost"
port = 5432
dbname = "hyperswitch_db"
pool_size = 5
connection_timeout = 10
queue_strategy = "Fifo"

[connector_onboarding.paypal]
client_id = ""
client_secret = ""
partner_id = ""
enabled = true<|MERGE_RESOLUTION|>--- conflicted
+++ resolved
@@ -479,11 +479,7 @@
 ttl = 900 # 15 * 60 seconds
 
 [frm]
-<<<<<<< HEAD
-is_frm_enabled = true
-=======
 enabled = true
->>>>>>> 6eec06b1
 
 [events]
 source = "logs"
