[log.file]
enabled = false

[log.console]
enabled = true
level = "DEBUG"
log_format = "default"

[log.telemetry]
traces_enabled = false
metrics_enabled = false
use_xray_generator = false
bg_metrics_collection_interval_in_secs = 15

[key_manager]
enabled = false

# TODO: Update database credentials before running application
[master_database]
username = "db_user"
password = "db_pass"
host = "localhost"
port = 5432
dbname = "hyperswitch_db"
pool_size = 5
connection_timeout = 10
min_idle = 2

[replica_database]
username = "db_user"
password = "db_pass"
host = "localhost"
port = 5432
dbname = "hyperswitch_db"
pool_size = 5
connection_timeout = 10

[redis]
host = "127.0.0.1"
port = 6379
pool_size = 5
reconnect_max_attempts = 5
reconnect_delay = 5
default_ttl = 300
default_hash_ttl = 900
use_legacy_version = false
stream_read_count = 1
auto_pipeline = true
disable_auto_backpressure = false
max_in_flight_commands = 5000
default_command_timeout = 30
unresponsive_timeout = 10
max_feed_count = 200


[server]
# HTTP Request body limit. Defaults to 32kB
request_body_limit = 32768

[secrets]
admin_api_key = "test_admin"
master_enc_key = "73ad7bbbbc640c845a150f67d058b279849370cd2c1f3c67c4dd6c869213e13a"
jwt_secret = "secret"

[applepay_merchant_configs]
merchant_cert_key = "MERCHANT CERTIFICATE KEY"
merchant_cert = "MERCHANT CERTIFICATE"
common_merchant_identifier = "COMMON MERCHANT IDENTIFIER"
applepay_endpoint = "DOMAIN SPECIFIC ENDPOINT"

[locker]
host = ""
host_rs = ""
mock_locker = true
basilisk_host = ""
locker_enabled = true
ttl_for_storage_in_secs = 220752000

[forex_api]
call_delay = 21600
local_fetch_retry_count = 5
local_fetch_retry_delay = 1000
api_timeout = 20000
api_key = "YOUR API KEY HERE"
fallback_api_key = "YOUR API KEY HERE"
redis_lock_timeout = 26000

[jwekey]
vault_encryption_key = ""
rust_locker_encryption_key = ""
vault_private_key = ""
tunnel_private_key = ""

[connectors.supported]
wallets = ["klarna", "mifinity", "braintree", "applepay", "adyen"]
rewards = ["cashtocode", "zen"]
cards = [
    "aci",
    "adyen",
    "adyenplatform",
    "airwallex",
    "amazonpay",
    "authorizedotnet",
    "bambora",
    "bamboraapac",
    "bankofamerica",
    "billwerk",
    "bitpay",
    "bluesnap",
    "boku",
    "braintree",
    "checkout",
    "coinbase",
    "cryptopay",
    "cybersource",
    "datatrans",
    "deutschebank",
    "digitalvirgo",
    "dlocal",
    "dummyconnector",
    "ebanx",
    "elavon",
    "fiserv",
    "fiservemea",
    "fiuu",
    "forte",
    "globalpay",
    "globepay",
    "gocardless",
    "gpayments",
    "helcim",
    "iatapay",
    "inespay",
    "itaubank",
    "jpmorgan",
    "mollie",
    "multisafepay",
    "netcetera",
    "nexinets",
    "nexixpay",
    "nmi",
    "nomupay",
    "noon",
    "novalnet",
    "nuvei",
    "opayo",
    "opennode",
    "paybox",
    "payeezy",
    "payme",
    "payone",
    "paypal",
    "payu",
    "placetopay",
    "plaid",
    "powertranz",
    "prophetpay",
    "redsys",
    "shift4",
    "square",
    "stax",
    "stripe",
    "taxjar",
    "threedsecureio",
    "thunes",
    "trustpay",
    "tsys",
    "volt",
    "wellsfargo",
    "wellsfargopayout",
    "wise",
    "worldline",
    "worldpay",
    "xendit",
    "zen",
    "zsl",
]

[refund]
max_attempts = 10
max_age = 365

[webhooks]
outgoing_enabled = true

[eph_key]
validity = 1

[api_keys]
hash_key = "0123456789abcdef0123456789abcdef0123456789abcdef0123456789abcdef"

checksum_auth_context = "TEST"
checksum_auth_key = "54455354"


[connectors]
aci.base_url = "https://eu-test.oppwa.com/"
adyen.base_url = "https://checkout-test.adyen.com/"
adyenplatform.base_url = "https://balanceplatform-api-test.adyen.com/"
adyen.payout_base_url = "https://pal-test.adyen.com/"
adyen.dispute_base_url = "https://ca-test.adyen.com/"
airwallex.base_url = "https://api-demo.airwallex.com/"
amazonpay.base_url = "https://pay-api.amazon.com/v2"
applepay.base_url = "https://apple-pay-gateway.apple.com/"
authorizedotnet.base_url = "https://apitest.authorize.net/xml/v1/request.api"
bambora.base_url = "https://api.na.bambora.com"
bamboraapac.base_url = "https://demo.ippayments.com.au/interface/api"
bankofamerica.base_url = "https://apitest.merchant-services.bankofamerica.com/"
billwerk.base_url = "https://api.reepay.com/"
billwerk.secondary_base_url = "https://card.reepay.com/"
bitpay.base_url = "https://test.bitpay.com"
bluesnap.base_url = "https://sandbox.bluesnap.com/"
bluesnap.secondary_base_url = "https://sandpay.bluesnap.com/"
boku.base_url = "https://$-api4-stage.boku.com"
braintree.base_url = "https://payments.sandbox.braintree-api.com/graphql"
cashtocode.base_url = "https://cluster05.api-test.cashtocode.com"
checkout.base_url = "https://api.sandbox.checkout.com/"
coinbase.base_url = "https://api.commerce.coinbase.com"
cryptopay.base_url = "https://business-sandbox.cryptopay.me"
cybersource.base_url = "https://apitest.cybersource.com/"
datatrans.base_url = "https://api.sandbox.datatrans.com/"
deutschebank.base_url = "https://testmerch.directpos.de/rest-api"
digitalvirgo.base_url = "https://dcb-integration-service-sandbox-external.staging.digitalvirgo.pl"
dlocal.base_url = "https://sandbox.dlocal.com/"
dummyconnector.base_url = "http://localhost:8080/dummy-connector"
ebanx.base_url = "https://sandbox.ebanxpay.com/"
elavon.base_url = "https://api.demo.convergepay.com/VirtualMerchantDemo/"
fiserv.base_url = "https://cert.api.fiservapps.com/"
fiservemea.base_url = "https://prod.emea.api.fiservapps.com/sandbox"
fiuu.base_url = "https://sandbox.merchant.razer.com/"
fiuu.secondary_base_url="https://sandbox.merchant.razer.com/"
fiuu.third_base_url="https://api.merchant.razer.com/"
forte.base_url = "https://sandbox.forte.net/api/v3"
globalpay.base_url = "https://apis.sandbox.globalpay.com/ucp/"
globepay.base_url = "https://pay.globepay.co/"
gocardless.base_url = "https://api-sandbox.gocardless.com"
gpayments.base_url = "https://{{merchant_endpoint_prefix}}-test.api.as1.gpayments.net"
helcim.base_url = "https://api.helcim.com/"
iatapay.base_url = "https://sandbox.iata-pay.iata.org/api/v1"
inespay.base_url = "https://apiflow.inespay.com/san/v21"
itaubank.base_url = "https://sandbox.devportal.itau.com.br/"
jpmorgan.base_url = "https://api-mock.payments.jpmorgan.com/api/v2"
klarna.base_url = "https://api{{klarna_region}}.playground.klarna.com/"
mifinity.base_url = "https://demo.mifinity.com/"
mollie.base_url = "https://api.mollie.com/v2/"
mollie.secondary_base_url = "https://api.cc.mollie.com/v1/"
multisafepay.base_url = "https://testapi.multisafepay.com/"
netcetera.base_url = "https://{{merchant_endpoint_prefix}}.3ds-server.prev.netcetera-cloud-payment.ch"
nexinets.base_url = "https://apitest.payengine.de/v1"
nexixpay.base_url = "https://xpaysandbox.nexigroup.com/api/phoenix-0.0/psp/api/v1"
nmi.base_url = "https://secure.nmi.com/"
nomupay.base_url = "https://payout-api.sandbox.nomupay.com"
noon.base_url = "https://api-test.noonpayments.com/"
novalnet.base_url = "https://payport.novalnet.de/v2"
noon.key_mode = "Test"
nuvei.base_url = "https://ppp-test.nuvei.com/"
opayo.base_url = "https://pi-test.sagepay.com/"
opennode.base_url = "https://dev-api.opennode.com"
paybox.base_url = "https://preprod-ppps.paybox.com/PPPS.php"
paybox.secondary_base_url="https://preprod-tpeweb.paybox.com/"
payeezy.base_url = "https://api-cert.payeezy.com/"
payme.base_url = "https://sandbox.payme.io/"
payone.base_url = "https://payment.preprod.payone.com/"
paypal.base_url = "https://api-m.sandbox.paypal.com/"
payu.base_url = "https://secure.snd.payu.com/"
placetopay.base_url = "https://test.placetopay.com/rest/gateway"
plaid.base_url = "https://sandbox.plaid.com"
powertranz.base_url = "https://staging.ptranz.com/api/"
prophetpay.base_url = "https://ccm-thirdparty.cps.golf/"
rapyd.base_url = "https://sandboxapi.rapyd.net"
razorpay.base_url = "https://sandbox.juspay.in/"
redsys.base_url = "https://sis-t.redsys.es:25443/sis/realizarPago"
riskified.base_url = "https://sandbox.riskified.com/api"
shift4.base_url = "https://api.shift4.com/"
signifyd.base_url = "https://api.signifyd.com/"
square.base_url = "https://connect.squareupsandbox.com/"
square.secondary_base_url = "https://pci-connect.squareupsandbox.com/"
stax.base_url = "https://apiprod.fattlabs.com/"
stripe.base_url = "https://api.stripe.com/"
taxjar.base_url = "https://api.sandbox.taxjar.com/v2/"
threedsecureio.base_url = "https://service.sandbox.3dsecure.io"
thunes.base_url = "https://api.limonetikqualif.com/"
stripe.base_url_file_upload = "https://files.stripe.com/"
wise.base_url = "https://api.sandbox.transferwise.tech/"
worldline.base_url = "https://eu.sandbox.api-ingenico.com/"
worldpay.base_url = "https://try.access.worldpay.com/"
xendit.base_url = "https://api.xendit.co"
trustpay.base_url = "https://test-tpgw.trustpay.eu/"
tsys.base_url = "https://stagegw.transnox.com/"
volt.base_url = "https://api.sandbox.volt.io/"
wellsfargo.base_url = "https://apitest.cybersource.com/"
wellsfargopayout.base_url = "https://api-sandbox.wellsfargo.com/"
trustpay.base_url_bank_redirects = "https://aapi.trustpay.eu/"
zen.base_url = "https://api.zen-test.com/"
zen.secondary_base_url = "https://secure.zen-test.com/"
zsl.base_url = "https://api.sitoffalb.net/"

[scheduler]
stream = "SCHEDULER_STREAM"

[scheduler.consumer]
disabled = false
consumer_group = "SCHEDULER_GROUP"

[scheduler.server]
port = 3000
host = "127.0.0.1"
workers = 1

[cors]
max_age = 30
# origins = "http://localhost:8080,http://localhost:9000"
allowed_methods = "GET,POST,PUT,DELETE"
wildcard_origin = true

[email]
sender_email = "example@example.com"
aws_region = ""
allowed_unverified_days = 1
active_email_client = "NO_EMAIL_CLIENT"
recon_recipient_email = "recon@example.com"
prod_intent_recipient_email = "business@example.com"

[email.aws_ses]
email_role_arn = ""
sts_role_session_name = ""

[user]
password_validity_in_days = 90
two_factor_auth_expiry_in_secs = 300
totp_issuer_name = "Hyperswitch Dev"
base_url = "http://localhost:8080"
force_two_factor_auth = false
force_cookies = true

[bank_config.eps]
stripe = { banks = "arzte_und_apotheker_bank,austrian_anadi_bank_ag,bank_austria,bankhaus_carl_spangler,bankhaus_schelhammer_und_schattera_ag,bawag_psk_ag,bks_bank_ag,brull_kallmus_bank_ag,btv_vier_lander_bank,capital_bank_grawe_gruppe_ag,dolomitenbank,easybank_ag,erste_bank_und_sparkassen,hypo_alpeadriabank_international_ag,hypo_noe_lb_fur_niederosterreich_u_wien,hypo_oberosterreich_salzburg_steiermark,hypo_tirol_bank_ag,hypo_vorarlberg_bank_ag,hypo_bank_burgenland_aktiengesellschaft,marchfelder_bank,oberbank_ag,raiffeisen_bankengruppe_osterreich,schoellerbank_ag,sparda_bank_wien,volksbank_gruppe,volkskreditbank_ag,vr_bank_braunau" }
adyen = { banks = "bank_austria,bawag_psk_ag,dolomitenbank,easybank_ag,erste_bank_und_sparkassen,hypo_tirol_bank_ag,posojilnica_bank_e_gen,raiffeisen_bankengruppe_osterreich,schoellerbank_ag,sparda_bank_wien,volksbank_gruppe,volkskreditbank_ag" }

[bank_config.ideal]
stripe = { banks = "abn_amro,asn_bank,bunq,handelsbanken,ing,knab,moneyou,rabobank,regiobank,revolut,sns_bank,triodos_bank,van_lanschot" }
adyen = { banks = "abn_amro,asn_bank,bunq,ing,knab,n26,nationale_nederlanden,rabobank,regiobank,revolut,sns_bank,triodos_bank,van_lanschot, yoursafe" }
multisafepay = { banks="abn_amro, asn_bank, bunq, handelsbanken, nationale_nederlanden, n26, ing, knab, rabobank, regiobank, revolut, sns_bank,triodos_bank, van_lanschot, yoursafe" }

[bank_config.online_banking_czech_republic]
adyen = { banks = "ceska_sporitelna,komercni_banka,platnosc_online_karta_platnicza" }

[bank_config.online_banking_slovakia]
adyen = { banks = "e_platby_vub,postova_banka,sporo_pay,tatra_pay,viamo" }

[bank_config.online_banking_poland]
adyen = { banks = "blik_psp,place_zipko,m_bank,pay_with_ing,santander_przelew24,bank_pekaosa,bank_millennium,pay_with_alior_bank,banki_spoldzielcze,pay_with_inteligo,bnp_paribas_poland,bank_nowy_sa,credit_agricole,pay_with_bos,pay_with_citi_handlowy,pay_with_plus_bank,toyota_bank,velo_bank,e_transfer_pocztowy24" }

[bank_config.przelewy24]
stripe = { banks = "alior_bank,bank_millennium,bank_nowy_bfg_sa,bank_pekao_sa,banki_spbdzielcze,blik,bnp_paribas,boz,citi,credit_agricole,e_transfer_pocztowy24,getin_bank,idea_bank,inteligo,mbank_mtransfer,nest_przelew,noble_pay,pbac_z_ipko,plus_bank,santander_przelew24,toyota_bank,volkswagen_bank" }

[bank_config.open_banking_uk]
adyen = { banks = "aib,bank_of_scotland,danske_bank,first_direct,first_trust,halifax,lloyds,monzo,nat_west,nationwide_bank,royal_bank_of_scotland,starling,tsb_bank,tesco_bank,ulster_bank,barclays,hsbc_bank,revolut,santander_przelew24,open_bank_success,open_bank_failure,open_bank_cancelled" }

[bank_config.online_banking_fpx]
adyen.banks = "affin_bank,agro_bank,alliance_bank,am_bank,bank_islam,bank_muamalat,bank_rakyat,bank_simpanan_nasional,cimb_bank,hong_leong_bank,hsbc_bank,kuwait_finance_house,maybank,ocbc_bank,public_bank,rhb_bank,standard_chartered_bank,uob_bank"
fiuu.banks = "affin_bank,agro_bank,alliance_bank,am_bank,bank_of_china,bank_islam,bank_muamalat,bank_rakyat,bank_simpanan_nasional,cimb_bank,hong_leong_bank,hsbc_bank,kuwait_finance_house,maybank,ocbc_bank,public_bank,rhb_bank,standard_chartered_bank,uob_bank"

[bank_config.online_banking_thailand]
adyen.banks = "bangkok_bank,krungsri_bank,krung_thai_bank,the_siam_commercial_bank,kasikorn_bank"

[pm_filters.default]
google_pay = { country = "AL,DZ,AS,AO,AG,AR,AU,AT,AZ,BH,BY,BE,BR,BG,CA,CL,CO,HR,CZ,DK,DO,EG,EE,FI,FR,DE,GR,HK,HU,IN,ID,IE,IL,IT,JP,JO,KZ,KE,KW,LV,LB,LT,LU,MY,MX,NL,NZ,NO,OM,PK,PA,PE,PH,PL,PT,QA,RO,RU,SA,SG,SK,ZA,ES,LK,SE,CH,TW,TH,TR,UA,AE,GB,US,UY,VN" }
apple_pay = { country = "AU,CN,HK,JP,MO,MY,NZ,SG,TW,AM,AT,AZ,BY,BE,BG,HR,CY,CZ,DK,EE,FO,FI,FR,GE,DE,GR,GL,GG,HU,IS,IE,IM,IT,KZ,JE,LV,LI,LT,LU,MT,MD,MC,ME,NL,NO,PL,PT,RO,SM,RS,SK,SI,ES,SE,CH,UA,GB,AR,CO,CR,BR,MX,PE,BH,IL,JO,KW,PS,QA,SA,AE,CA,UM,US,KR,VN,MA,ZA,VA,CL,SV,GT,HN,PA", currency = "AED,AUD,CHF,CAD,EUR,GBP,HKD,SGD,USD" }
paypal = { currency = "AUD,BRL,CAD,CZK,DKK,EUR,HKD,HUF,INR,JPY,MYR,MXN,NZD,NOK,PHP,PLN,RUB,GBP,SGD,SEK,CHF,THB,USD" }
klarna = { country = "AT,BE,DK,FI,FR,DE,IE,IT,NL,NO,ES,SE,GB,US,CA", currency = "USD,GBP,EUR,CHF,DKK,SEK,NOK,AUD,PLN,CAD" }
affirm = { country = "US", currency = "USD" }
afterpay_clearpay = { country = "US,CA,GB,AU,NZ", currency = "GBP,AUD,NZD,CAD,USD" }
giropay = { country = "DE", currency = "EUR" }
eps = { country = "AT", currency = "EUR" }
sofort = { country = "ES,GB,SE,AT,NL,DE,CH,BE,FR,FI,IT,PL", currency = "EUR" }
ideal = { country = "NL", currency = "EUR" }

[pm_filters.stripe]
google_pay = { country = "AL,DZ,AS,AO,AG,AR,AU,AT,AZ,BH,BY,BE,BR,BG,CA,CL,CO,HR,CZ,DK,DO,EG,EE,FI,FR,DE,GR,HK,HU,IN,ID,IE,IL,IT,JP,JO,KZ,KE,KW,LV,LB,LT,LU,MY,MX,NL,NZ,NO,OM,PK,PA,PE,PH,PL,PT,QA,RO,RU,SA,SG,SK,ZA,ES,LK,SE,CH,TW,TH,TR,UA,AE,GB,US,UY,VN" }
apple_pay = { country = "AU,CN,HK,JP,MO,MY,NZ,SG,TW,AM,AT,AZ,BY,BE,BG,HR,CY,CZ,DK,EE,FO,FI,FR,GE,DE,GR,GL,GG,HU,IS,IE,IM,IT,KZ,JE,LV,LI,LT,LU,MT,MD,MC,ME,NL,NO,PL,PT,RO,SM,RS,SK,SI,ES,SE,CH,UA,GB,AR,CO,CR,BR,MX,PE,BH,IL,JO,KW,PS,QA,SA,AE,CA,UM,US,KR,VN,MA,ZA,VA,CL,SV,GT,HN,PA" }
klarna = { country = "AU,AT,BE,CA,CZ,DK,FI,FR,DE,GR,IE,IT,NL,NZ,NO,PL,PT,ES,SE,CH,GB,US", currency = "AUD,CAD,CHF,CZK,DKK,EUR,GBP,NOK,NZD,PLN,SEK,USD" }
affirm = { country = "US", currency = "USD" }
afterpay_clearpay = { country = "US,CA,GB,AU,NZ,FR,ES", currency = "USD,CAD,GBP,AUD,NZD" }
giropay = { country = "DE", currency = "EUR" }
eps = { country = "AT", currency = "EUR" }
sofort = { country = "AT,BE,DE,IT,NL,ES", currency = "EUR" }
ideal = { country = "NL", currency = "EUR" }
cashapp = { country = "US", currency = "USD" }

[pm_filters.volt]
open_banking_uk = { country = "DE,GB,AT,BE,CY,EE,ES,FI,FR,GR,HR,IE,IT,LT,LU,LV,MT,NL,PT,SI,SK,BG,CZ,DK,HU,NO,PL,RO,SE,AU,BR", currency = "EUR,GBP,DKK,NOK,PLN,SEK,AUD,BRL" }

[pm_filters.razorpay]
upi_collect = {country = "IN", currency = "INR"}

[pm_filters.plaid]
open_banking_pis = {currency = "EUR,GBP"}

[pm_filters.adyen]
google_pay = { country = "AU,NZ,JP,HK,SG,MY,TH,VN,BH,AE,KW,BR,ES,GB,SE,NO,SK,AT,NL,DE,HU,CY,LU,CH,BE,FR,DK,RO,HR,LI,MT,SI,GR,PT,IE,CZ,EE,LT,LV,IT,PL,TR,IS,CA,US", currency = "AED,ALL,AMD,ANG,AOA,ARS,AUD,AWG,AZN,BAM,BBD,BDT,BGN,BHD,BMD,BND,BOB,BRL,BSD,BWP,BYN,BZD,CAD,CHF,CLP,CNY,COP,CRC,CUP,CVE,CZK,DJF,DKK,DOP,DZD,EGP,ETB,EUR,FJD,FKP,GBP,GEL,GHS,GIP,GMD,GNF,GTQ,GYD,HKD,HNL,HTG,HUF,IDR,ILS,INR,IQD,JMD,JOD,JPY,KES,KGS,KHR,KMF,KRW,KWD,KYD,KZT,LAK,LBP,LKR,LYD,MAD,MDL,MKD,MMK,MNT,MOP,MRU,MUR,MVR,MWK,MXN,MYR,MZN,NAD,NGN,NIO,NOK,NPR,NZD,OMR,PAB,PEN,PGK,PHP,PKR,PLN,PYG,QAR,RON,RSD,RUB,RWF,SAR,SBD,SCR,SEK,SGD,SHP,SLE,SOS,SRD,STN,SVC,SZL,THB,TND,TOP,TRY,TTD,TWD,TZS,UAH,UGX,USD,UYU,UZS,VES,VND,VUV,WST,XAF,XCD,XOF,XPF,YER,ZAR,ZMW" }
apple_pay = { country = "AU,NZ,CN,JP,HK,SG,MY,BH,AE,KW,BR,ES,GB,SE,NO,AT,NL,DE,HU,CY,LU,CH,BE,FR,DK,FI,RO,HR,LI,UA,MT,SI,GR,PT,IE,CZ,EE,LT,LV,IT,PL,IS,CA,US", currency = "AUD,CHF,CAD,EUR,GBP,HKD,SGD,USD,MYR" }
paypal = { country = "AU,NZ,CN,JP,HK,MY,TH,KR,PH,ID,AE,KW,BR,ES,GB,SE,NO,SK,AT,NL,DE,HU,CY,LU,CH,BE,FR,DK,FI,RO,HR,UA,MT,SI,GI,PT,IE,CZ,EE,LT,LV,IT,PL,IS,CA,US", currency = "AUD,BRL,CAD,CZK,DKK,EUR,HKD,HUF,INR,JPY,MYR,MXN,NZD,NOK,PHP,PLN,RUB,GBP,SGD,SEK,CHF,THB,USD" }
mobile_pay = { country = "DK,FI", currency = "DKK,SEK,NOK,EUR" }
ali_pay = { country = "AU,JP,HK,SG,MY,TH,ES,GB,SE,NO,AT,NL,DE,CY,CH,BE,FR,DK,FI,RO,MT,SI,GR,PT,IE,IT,CA,US", currency = "USD,EUR,GBP,JPY,AUD,SGD,CHF,SEK,NOK,NZD,THB,HKD,CAD" }
we_chat_pay = { country = "AU,NZ,CN,JP,HK,SG,ES,GB,SE,NO,AT,NL,DE,CY,CH,BE,FR,DK,LI,MT,SI,GR,PT,IT,CA,US", currency = "AUD,CAD,CNY,EUR,GBP,HKD,JPY,NZD,SGD,USD" }
mb_way = { country = "PT", currency = "EUR" }
klarna = { country = "AU,AT,BE,CA,CZ,DK,FI,FR,DE,GR,IE,IT,NO,PL,PT,RO,ES,SE,CH,NL,GB,US", currency = "AUD,EUR,CAD,CZK,DKK,NOK,PLN,RON,SEK,CHF,GBP,USD" }
affirm = { country = "US", currency = "USD" }
afterpay_clearpay = { country = "AU,NZ,ES,GB,FR,IT,CA,US", currency = "GBP" }
pay_bright = { country = "CA", currency = "CAD" }
walley = { country = "SE,NO,DK,FI", currency = "DKK,EUR,NOK,SEK" }
giropay = { country = "DE", currency = "EUR" }
eps = { country = "AT", currency = "EUR" }
sofort = { not_available_flows = { capture_method = "manual" }, country = "AT,BE,DE,ES,CH,NL", currency = "CHF,EUR" }
ideal = { not_available_flows = { capture_method = "manual" }, country = "NL", currency = "EUR" }
blik = { country = "PL", currency = "PLN" }
trustly = { country = "ES,GB,SE,NO,AT,NL,DE,DK,FI,EE,LT,LV", currency = "CZK,DKK,EUR,GBP,NOK,SEK" }
online_banking_czech_republic = { country = "CZ", currency = "EUR,CZK" }
online_banking_finland = { country = "FI", currency = "EUR" }
online_banking_poland = { country = "PL", currency = "PLN" }
online_banking_slovakia = { country = "SK", currency = "EUR,CZK" }
bancontact_card = { country = "BE", currency = "EUR" }
ach = { country = "US", currency = "USD" }
bacs = { country = "GB", currency = "GBP" }
sepa = { country = "ES,SK,AT,NL,DE,BE,FR,FI,PT,IE,EE,LT,LV,IT", currency = "EUR" }
ali_pay_hk = { country = "HK", currency = "HKD" }
bizum = { country = "ES", currency = "EUR" }
go_pay = { country = "ID", currency = "IDR" }
kakao_pay = { country = "KR", currency = "KRW" }
momo = { country = "VN", currency = "VND" }
gcash = { country = "PH", currency = "PHP" }
online_banking_fpx = { country = "MY", currency = "MYR" }
online_banking_thailand = { country = "TH", currency = "THB" }
touch_n_go = { country = "MY", currency = "MYR" }
atome = { country = "MY,SG", currency = "MYR,SGD" }
swish = { country = "SE", currency = "SEK" }
permata_bank_transfer = { country = "ID", currency = "IDR" }
bca_bank_transfer = { country = "ID", currency = "IDR" }
bni_va = { country = "ID", currency = "IDR" }
bri_va = { country = "ID", currency = "IDR" }
cimb_va = { country = "ID", currency = "IDR" }
danamon_va = { country = "ID", currency = "IDR" }
mandiri_va = { country = "ID", currency = "IDR" }
alfamart = { country = "ID", currency = "IDR" }
indomaret = { country = "ID", currency = "IDR" }
open_banking_uk = { country = "GB", currency = "GBP" }
oxxo = { country = "MX", currency = "MXN" }
pay_safe_card = { country = "AT,AU,BE,BR,BE,CA,HR,CY,CZ,DK,FI,FR,GE,DE,GI,HU,IS,IE,KW,LV,IE,LI,LT,LU,MT,MX,MD,ME,NL,NZ,NO,PY,PE,PL,PT,RO,SA,RS,SK,SI,ES,SE,CH,TR,AE,GB,US,UY", currency = "EUR,AUD,BRL,CAD,CZK,DKK,GEL,GIP,HUF,KWD,CHF,MXN,MDL,NZD,NOK,PYG,PEN,PLN,RON,SAR,RSD,SEK,TRY,AED,GBP,USD,UYU" }
seven_eleven = { country = "JP", currency = "JPY" }
lawson = { country = "JP", currency = "JPY" }
mini_stop = { country = "JP", currency = "JPY" }
family_mart = { country = "JP", currency = "JPY" }
seicomart = { country = "JP", currency = "JPY" }
pay_easy = { country = "JP", currency = "JPY" }
pix = { country = "BR", currency = "BRL" }
boleto = { country = "BR", currency = "BRL" }

[pm_filters.bankofamerica]
credit = { currency = "USD" }
debit = { currency = "USD" }
apple_pay = { currency = "USD" }
google_pay = { currency = "USD" }


[pm_filters.cybersource]
credit = { currency = "USD,GBP,EUR,PLN" }
debit = { currency = "USD,GBP,EUR,PLN" }
apple_pay = { currency = "USD,GBP,EUR,PLN" }
google_pay = { currency = "USD,GBP,EUR,PLN" }
samsung_pay = { currency = "USD,GBP,EUR" }
paze = { currency = "USD" }

[pm_filters.nexixpay]
credit = { country = "AT,BE,CY,EE,FI,FR,DE,GR,IE,IT,LV,LT,LU,MT,NL,PT,SK,SI,ES,BG,HR,DK,GB,NO,PL,CZ,RO,SE,CH,HU", currency = "ARS,AUD,BHD,CAD,CLP,CNY,COP,HRK,CZK,DKK,HKD,HUF,INR,JPY,KZT,JOD,KRW,KWD,MYR,MXN,NGN,NOK,PHP,QAR,RUB,SAR,SGD,VND,ZAR,SEK,CHF,THB,AED,EGP,GBP,USD,TWD,BYN,RSD,AZN,RON,TRY,AOA,BGN,EUR,UAH,PLN,BRL" }
debit = { country = "AT,BE,CY,EE,FI,FR,DE,GR,IE,IT,LV,LT,LU,MT,NL,PT,SK,SI,ES,BG,HR,DK,GB,NO,PL,CZ,RO,SE,CH,HU", currency = "ARS,AUD,BHD,CAD,CLP,CNY,COP,HRK,CZK,DKK,HKD,HUF,INR,JPY,KZT,JOD,KRW,KWD,MYR,MXN,NGN,NOK,PHP,QAR,RUB,SAR,SGD,VND,ZAR,SEK,CHF,THB,AED,EGP,GBP,USD,TWD,BYN,RSD,AZN,RON,TRY,AOA,BGN,EUR,UAH,PLN,BRL" }

[pm_filters.novalnet]
credit = { country = "AD,AE,AL,AM,AR,AT,AU,AZ,BA,BB,BD,BE,BG,BH,BI,BM,BN,BO,BR,BS,BW,BY,BZ,CA,CD,CH,CL,CN,CO,CR,CU,CY,CZ,DE,DJ,DK,DO,DZ,EE,EG,ET,ES,FI,FJ,FR,GB,GE,GH,GI,GM,GR,GT,GY,HK,HN,HR,HU,ID,IE,IL,IN,IS,IT,JM,JO,JP,KE,KH,KR,KW,KY,KZ,LB,LK,LT,LV,LY,MA,MC,MD,ME,MG,MK,MN,MO,MT,MV,MW,MX,MY,NG,NI,NO,NP,NL,NZ,OM,PA,PE,PG,PH,PK,PL,PT,PY,QA,RO,RS,RU,RW,SA,SB,SC,SE,SG,SH,SI,SK,SL,SO,SM,SR,ST,SV,SY,TH,TJ,TN,TO,TR,TW,TZ,UA,UG,US,UY,UZ,VE,VA,VN,VU,WS,CF,AG,DM,GD,KN,LC,VC,YE,ZA,ZM", currency = "AED,ALL,AMD,ARS,AUD,AZN,BAM,BBD,BDT,BGN,BHD,BIF,BMD,BND,BOB,BRL,BSD,BWP,BYN,BZD,CAD,CDF,CHF,CLP,CNY,COP,CRC,CUP,CZK,DJF,DKK,DOP,DZD,EGP,ETB,EUR,FJD,GBP,GEL,GHS,GIP,GMD,GTQ,GYD,HKD,HNL,HRK,HUF,IDR,ILS,INR,ISK,JMD,JOD,JPY,KES,KHR,KRW,KWD,KYD,KZT,LBP,LKR,LYD,MAD,MDL,MGA,MKD,MNT,MOP,MVR,MWK,MXN,MYR,NGN,NIO,NOK,NPR,NZD,OMR,PAB,PEN,PGK,PHP,PKR,PLN,PYG,QAR,RON,RSD,RUB,RWF,SAR,SBD,SCR,SEK,SGD,SHP,SLL,SOS,SRD,STN,SVC,SYP,THB,TJS,TND,TOP,TRY,TWD,TZS,UAH,UGX,USD,UYU,UZS,VES,VND,VUV,WST,XAF,XCD,YER,ZAR,ZMW"}
debit = { country = "AD,AE,AL,AM,AR,AT,AU,AZ,BA,BB,BD,BE,BG,BH,BI,BM,BN,BO,BR,BS,BW,BY,BZ,CA,CD,CH,CL,CN,CO,CR,CU,CY,CZ,DE,DJ,DK,DO,DZ,EE,EG,ET,ES,FI,FJ,FR,GB,GE,GH,GI,GM,GR,GT,GY,HK,HN,HR,HU,ID,IE,IL,IN,IS,IT,JM,JO,JP,KE,KH,KR,KW,KY,KZ,LB,LK,LT,LV,LY,MA,MC,MD,ME,MG,MK,MN,MO,MT,MV,MW,MX,MY,NG,NI,NO,NP,NL,NZ,OM,PA,PE,PG,PH,PK,PL,PT,PY,QA,RO,RS,RU,RW,SA,SB,SC,SE,SG,SH,SI,SK,SL,SO,SM,SR,ST,SV,SY,TH,TJ,TN,TO,TR,TW,TZ,UA,UG,US,UY,UZ,VE,VA,VN,VU,WS,CF,AG,DM,GD,KN,LC,VC,YE,ZA,ZM", currency = "AED,ALL,AMD,ARS,AUD,AZN,BAM,BBD,BDT,BGN,BHD,BIF,BMD,BND,BOB,BRL,BSD,BWP,BYN,BZD,CAD,CDF,CHF,CLP,CNY,COP,CRC,CUP,CZK,DJF,DKK,DOP,DZD,EGP,ETB,EUR,FJD,GBP,GEL,GHS,GIP,GMD,GTQ,GYD,HKD,HNL,HRK,HUF,IDR,ILS,INR,ISK,JMD,JOD,JPY,KES,KHR,KRW,KWD,KYD,KZT,LBP,LKR,LYD,MAD,MDL,MGA,MKD,MNT,MOP,MVR,MWK,MXN,MYR,NGN,NIO,NOK,NPR,NZD,OMR,PAB,PEN,PGK,PHP,PKR,PLN,PYG,QAR,RON,RSD,RUB,RWF,SAR,SBD,SCR,SEK,SGD,SHP,SLL,SOS,SRD,STN,SVC,SYP,THB,TJS,TND,TOP,TRY,TWD,TZS,UAH,UGX,USD,UYU,UZS,VES,VND,VUV,WST,XAF,XCD,YER,ZAR,ZMW"}
apple_pay = { country = "AD,AE,AL,AM,AR,AT,AU,AZ,BA,BB,BD,BE,BG,BH,BI,BM,BN,BO,BR,BS,BW,BY,BZ,CA,CD,CH,CL,CN,CO,CR,CU,CY,CZ,DE,DJ,DK,DO,DZ,EE,EG,ET,ES,FI,FJ,FR,GB,GE,GH,GI,GM,GR,GT,GY,HK,HN,HR,HU,ID,IE,IL,IN,IS,IT,JM,JO,JP,KE,KH,KR,KW,KY,KZ,LB,LK,LT,LV,LY,MA,MC,MD,ME,MG,MK,MN,MO,MT,MV,MW,MX,MY,NG,NI,NO,NP,NL,NZ,OM,PA,PE,PG,PH,PK,PL,PT,PY,QA,RO,RS,RU,RW,SA,SB,SC,SE,SG,SH,SI,SK,SL,SO,SM,SR,ST,SV,SY,TH,TJ,TN,TO,TR,TW,TZ,UA,UG,US,UY,UZ,VE,VA,VN,VU,WS,CF,AG,DM,GD,KN,LC,VC,YE,ZA,ZM", currency = "AED,ALL,AMD,ARS,AUD,AZN,BAM,BBD,BDT,BGN,BHD,BIF,BMD,BND,BOB,BRL,BSD,BWP,BYN,BZD,CAD,CDF,CHF,CLP,CNY,COP,CRC,CUP,CZK,DJF,DKK,DOP,DZD,EGP,ETB,EUR,FJD,GBP,GEL,GHS,GIP,GMD,GTQ,GYD,HKD,HNL,HRK,HUF,IDR,ILS,INR,ISK,JMD,JOD,JPY,KES,KHR,KRW,KWD,KYD,KZT,LBP,LKR,LYD,MAD,MDL,MGA,MKD,MNT,MOP,MVR,MWK,MXN,MYR,NGN,NIO,NOK,NPR,NZD,OMR,PAB,PEN,PGK,PHP,PKR,PLN,PYG,QAR,RON,RSD,RUB,RWF,SAR,SBD,SCR,SEK,SGD,SHP,SLL,SOS,SRD,STN,SVC,SYP,THB,TJS,TND,TOP,TRY,TWD,TZS,UAH,UGX,USD,UYU,UZS,VES,VND,VUV,WST,XAF,XCD,YER,ZAR,ZMW"}
google_pay = { country = "AD,AE,AL,AM,AR,AT,AU,AZ,BA,BB,BD,BE,BG,BH,BI,BM,BN,BO,BR,BS,BW,BY,BZ,CA,CD,CH,CL,CN,CO,CR,CU,CY,CZ,DE,DJ,DK,DO,DZ,EE,EG,ET,ES,FI,FJ,FR,GB,GE,GH,GI,GM,GR,GT,GY,HK,HN,HR,HU,ID,IE,IL,IN,IS,IT,JM,JO,JP,KE,KH,KR,KW,KY,KZ,LB,LK,LT,LV,LY,MA,MC,MD,ME,MG,MK,MN,MO,MT,MV,MW,MX,MY,NG,NI,NO,NP,NL,NZ,OM,PA,PE,PG,PH,PK,PL,PT,PY,QA,RO,RS,RU,RW,SA,SB,SC,SE,SG,SH,SI,SK,SL,SO,SM,SR,ST,SV,SY,TH,TJ,TN,TO,TR,TW,TZ,UA,UG,US,UY,UZ,VE,VA,VN,VU,WS,CF,AG,DM,GD,KN,LC,VC,YE,ZA,ZM", currency = "AED,ALL,AMD,ARS,AUD,AZN,BAM,BBD,BDT,BGN,BHD,BIF,BMD,BND,BOB,BRL,BSD,BWP,BYN,BZD,CAD,CDF,CHF,CLP,CNY,COP,CRC,CUP,CZK,DJF,DKK,DOP,DZD,EGP,ETB,EUR,FJD,GBP,GEL,GHS,GIP,GMD,GTQ,GYD,HKD,HNL,HRK,HUF,IDR,ILS,INR,ISK,JMD,JOD,JPY,KES,KHR,KRW,KWD,KYD,KZT,LBP,LKR,LYD,MAD,MDL,MGA,MKD,MNT,MOP,MVR,MWK,MXN,MYR,NGN,NIO,NOK,NPR,NZD,OMR,PAB,PEN,PGK,PHP,PKR,PLN,PYG,QAR,RON,RSD,RUB,RWF,SAR,SBD,SCR,SEK,SGD,SHP,SLL,SOS,SRD,STN,SVC,SYP,THB,TJS,TND,TOP,TRY,TWD,TZS,UAH,UGX,USD,UYU,UZS,VES,VND,VUV,WST,XAF,XCD,YER,ZAR,ZMW"}
paypal = { country = "AD,AE,AL,AM,AR,AT,AU,AZ,BA,BB,BD,BE,BG,BH,BI,BM,BN,BO,BR,BS,BW,BY,BZ,CA,CD,CH,CL,CN,CO,CR,CU,CY,CZ,DE,DJ,DK,DO,DZ,EE,EG,ET,ES,FI,FJ,FR,GB,GE,GH,GI,GM,GR,GT,GY,HK,HN,HR,HU,ID,IE,IL,IN,IS,IT,JM,JO,JP,KE,KH,KR,KW,KY,KZ,LB,LK,LT,LV,LY,MA,MC,MD,ME,MG,MK,MN,MO,MT,MV,MW,MX,MY,NG,NI,NO,NP,NL,NZ,OM,PA,PE,PG,PH,PK,PL,PT,PY,QA,RO,RS,RU,RW,SA,SB,SC,SE,SG,SH,SI,SK,SL,SO,SM,SR,ST,SV,SY,TH,TJ,TN,TO,TR,TW,TZ,UA,UG,US,UY,UZ,VE,VA,VN,VU,WS,CF,AG,DM,GD,KN,LC,VC,YE,ZA,ZM", currency = "AED,ALL,AMD,ARS,AUD,AZN,BAM,BBD,BDT,BGN,BHD,BIF,BMD,BND,BOB,BRL,BSD,BWP,BYN,BZD,CAD,CDF,CHF,CLP,CNY,COP,CRC,CUP,CZK,DJF,DKK,DOP,DZD,EGP,ETB,EUR,FJD,GBP,GEL,GHS,GIP,GMD,GTQ,GYD,HKD,HNL,HRK,HUF,IDR,ILS,INR,ISK,JMD,JOD,JPY,KES,KHR,KRW,KWD,KYD,KZT,LBP,LKR,LYD,MAD,MDL,MGA,MKD,MNT,MOP,MVR,MWK,MXN,MYR,NGN,NIO,NOK,NPR,NZD,OMR,PAB,PEN,PGK,PHP,PKR,PLN,PYG,QAR,RON,RSD,RUB,RWF,SAR,SBD,SCR,SEK,SGD,SHP,SLL,SOS,SRD,STN,SVC,SYP,THB,TJS,TND,TOP,TRY,TWD,TZS,UAH,UGX,USD,UYU,UZS,VES,VND,VUV,WST,XAF,XCD,YER,ZAR,ZMW"}

[pm_filters.braintree]
paypal = { currency = "AUD,BRL,CAD,CNY,CZK,DKK,EUR,HKD,HUF,ILS,JPY,MYR,MXN,TWD,NZD,NOK,PHP,PLN,GBP,RUB,SGD,SEK,CHF,THB,USD" }

[pm_filters.helcim]
credit = { currency = "USD" }
debit = { currency = "USD" }

[pm_filters.klarna]
klarna = { country = "AU,AT,BE,CA,CZ,DK,FI,FR,DE,GR,IE,IT,NL,NZ,NO,PL,PT,ES,SE,CH,GB,US", currency = "AUD,EUR,EUR,CAD,CZK,DKK,EUR,EUR,EUR,EUR,EUR,EUR,EUR,NZD,NOK,PLN,EUR,EUR,SEK,CHF,GBP,USD" }

[pm_filters.mifinity]
mifinity = { country = "BR,CN,SG,MY,DE,CH,DK,GB,ES,AD,GI,FI,FR,GR,HR,IT,JP,MX,AR,CO,CL,PE,VE,UY,PY,BO,EC,GT,HN,SV,NI,CR,PA,DO,CU,PR,NL,NO,PL,PT,SE,RU,TR,TW,HK,MO,AX,AL,DZ,AS,AO,AI,AG,AM,AW,AU,AT,AZ,BS,BH,BD,BB,BE,BZ,BJ,BM,BT,BQ,BA,BW,IO,BN,BG,BF,BI,KH,CM,CA,CV,KY,CF,TD,CX,CC,KM,CG,CK,CI,CW,CY,CZ,DJ,DM,EG,GQ,ER,EE,ET,FK,FO,FJ,GF,PF,TF,GA,GM,GE,GH,GL,GD,GP,GU,GG,GN,GW,GY,HT,HM,VA,IS,IN,ID,IE,IM,IL,JE,JO,KZ,KE,KI,KW,KG,LA,LV,LB,LS,LI,LT,LU,MK,MG,MW,MV,ML,MT,MH,MQ,MR,MU,YT,FM,MD,MC,MN,ME,MS,MA,MZ,NA,NR,NP,NC,NZ,NE,NG,NU,NF,MP,OM,PK,PW,PS,PG,PH,PN,QA,RE,RO,RW,BL,SH,KN,LC,MF,PM,VC,WS,SM,ST,SA,SN,RS,SC,SL,SX,SK,SI,SB,SO,ZA,GS,KR,LK,SR,SJ,SZ,TH,TL,TG,TK,TO,TT,TN,TM,TC,TV,UG,UA,AE,UZ,VU,VN,VG,VI,WF,EH,ZM", currency = "AUD,CAD,CHF,CNY,CZK,DKK,EUR,GBP,INR,JPY,NOK,NZD,PLN,RUB,SEK,ZAR,USD,EGP,UYU,UZS" }

[pm_filters.zen]
credit = { not_available_flows = { capture_method = "manual" } }
debit = { not_available_flows = { capture_method = "manual" } }
boleto = { country = "BR", currency = "BRL" }
efecty = { country = "CO", currency = "COP" }
multibanco = { country = "PT", currency = "EUR" }
pago_efectivo = { country = "PE", currency = "PEN" }
pse = { country = "CO", currency = "COP" }
pix = { country = "BR", currency = "BRL" }
red_compra = { country = "CL", currency = "CLP" }
red_pagos = { country = "UY", currency = "UYU" }

[pm_filters.zsl]
local_bank_transfer = { country = "CN", currency = "CNY" }

[pm_filters.aci]
credit = { not_available_flows = { capture_method = "manual" } }
debit = { not_available_flows = { capture_method = "manual" } }



[pm_filters.mollie]
credit = { not_available_flows = { capture_method = "manual" } }
debit = { not_available_flows = { capture_method = "manual" } }

[pm_filters.multisafepay]
credit = { not_available_flows = { capture_method = "manual" } }
debit = { not_available_flows = { capture_method = "manual" } }

[pm_filters.stax]
credit = { currency = "USD" }
debit = { currency = "USD" }
ach = { currency = "USD" }

[pm_filters.prophetpay]
card_redirect = { currency = "USD" }

[pm_filters.trustpay]
credit = { not_available_flows = { capture_method = "manual" } }
debit = { not_available_flows = { capture_method = "manual" } }

[pm_filters.authorizedotnet]
google_pay = { currency = "CHF,DKK,EUR,GBP,NOK,PLN,SEK,USD,AUD,NZD,CAD" }
paypal = { currency = "CHF,DKK,EUR,GBP,NOK,PLN,SEK,USD,AUD,NZD,CAD" }

[pm_filters.worldpay]
debit = { country = "AF,DZ,AW,AU,AZ,BS,BH,BD,BB,BZ,BM,BT,BO,BA,BW,BR,BN,BG,BI,KH,CA,CV,KY,CL,CO,KM,CD,CR,CZ,DK,DJ,ST,DO,EC,EG,SV,ER,ET,FK,FJ,GM,GE,GH,GI,GT,GN,GY,HT,HN,HK,HU,IS,IN,ID,IR,IQ,IE,IL,IT,JM,JP,JO,KZ,KE,KW,LA,LB,LS,LR,LY,LT,MO,MK,MG,MW,MY,MV,MR,MU,MX,MD,MN,MA,MZ,MM,NA,NZ,NI,NG,KP,NO,AR,PK,PG,PY,PE,UY,PH,PL,GB,QA,OM,RO,RU,RW,WS,SG,ST,ZA,KR,LK,SH,SD,SR,SZ,SE,CH,SY,TW,TJ,TZ,TH,TT,TN,TR,UG,UA,US,UZ,VU,VE,VN,ZM,ZW", currency = "AFN,DZD,ANG,AWG,AUD,AZN,BSD,BHD,BDT,BBD,BZD,BMD,BTN,BOB,BAM,BWP,BRL,BND,BGN,BIF,KHR,CAD,CVE,KYD,XOF,XAF,XPF,CLP,COP,KMF,CDF,CRC,EUR,CZK,DKK,DJF,DOP,XCD,EGP,SVC,ERN,ETB,EUR,FKP,FJD,GMD,GEL,GHS,GIP,GTQ,GNF,GYD,HTG,HNL,HKD,HUF,ISK,INR,IDR,IRR,IQD,ILS,JMD,JPY,JOD,KZT,KES,KWD,LAK,LBP,LSL,LRD,LYD,MOP,MKD,MGA,MWK,MYR,MVR,MRU,MUR,MXN,MDL,MNT,MAD,MZN,MMK,NAD,NPR,NZD,NIO,NGN,KPW,NOK,ARS,PKR,PAB,PGK,PYG,PEN,UYU,PHP,PLN,GBP,QAR,OMR,RON,RUB,RWF,WST,SAR,RSD,SCR,SLL,SGD,STN,SBD,SOS,ZAR,KRW,LKR,SHP,SDG,SRD,SZL,SEK,CHF,SYP,TWD,TJS,TZS,THB,TOP,TTD,TND,TRY,TMT,AED,UGX,UAH,USD,UZS,VUV,VND,YER,CNY,ZMW,ZWL" }
credit = { country = "AF,DZ,AW,AU,AZ,BS,BH,BD,BB,BZ,BM,BT,BO,BA,BW,BR,BN,BG,BI,KH,CA,CV,KY,CL,CO,KM,CD,CR,CZ,DK,DJ,ST,DO,EC,EG,SV,ER,ET,FK,FJ,GM,GE,GH,GI,GT,GN,GY,HT,HN,HK,HU,IS,IN,ID,IR,IQ,IE,IL,IT,JM,JP,JO,KZ,KE,KW,LA,LB,LS,LR,LY,LT,MO,MK,MG,MW,MY,MV,MR,MU,MX,MD,MN,MA,MZ,MM,NA,NZ,NI,NG,KP,NO,AR,PK,PG,PY,PE,UY,PH,PL,GB,QA,OM,RO,RU,RW,WS,SG,ST,ZA,KR,LK,SH,SD,SR,SZ,SE,CH,SY,TW,TJ,TZ,TH,TT,TN,TR,UG,UA,US,UZ,VU,VE,VN,ZM,ZW", currency = "AFN,DZD,ANG,AWG,AUD,AZN,BSD,BHD,BDT,BBD,BZD,BMD,BTN,BOB,BAM,BWP,BRL,BND,BGN,BIF,KHR,CAD,CVE,KYD,XOF,XAF,XPF,CLP,COP,KMF,CDF,CRC,EUR,CZK,DKK,DJF,DOP,XCD,EGP,SVC,ERN,ETB,EUR,FKP,FJD,GMD,GEL,GHS,GIP,GTQ,GNF,GYD,HTG,HNL,HKD,HUF,ISK,INR,IDR,IRR,IQD,ILS,JMD,JPY,JOD,KZT,KES,KWD,LAK,LBP,LSL,LRD,LYD,MOP,MKD,MGA,MWK,MYR,MVR,MRU,MUR,MXN,MDL,MNT,MAD,MZN,MMK,NAD,NPR,NZD,NIO,NGN,KPW,NOK,ARS,PKR,PAB,PGK,PYG,PEN,UYU,PHP,PLN,GBP,QAR,OMR,RON,RUB,RWF,WST,SAR,RSD,SCR,SLL,SGD,STN,SBD,SOS,ZAR,KRW,LKR,SHP,SDG,SRD,SZL,SEK,CHF,SYP,TWD,TJS,TZS,THB,TOP,TTD,TND,TRY,TMT,AED,UGX,UAH,USD,UZS,VUV,VND,YER,CNY,ZMW,ZWL" }
google_pay = { country = "AL,DZ,AS,AO,AG,AR,AU,AT,AZ,BH,BY,BE,BR,BG,CA,CL,CO,HR,CZ,DK,DO,EG,EE,FI,FR,DE,GR,HK,HU,IN,ID,IE,IL,IT,JP,JO,KZ,KE,KW,LV,LB,LT,LU,MY,MX,NL,NZ,NO,OM,PK,PA,PE,PH,PL,PT,QA,RO,RU,SA,SG,SK,ZA,ES,LK,SE,CH,TW,TH,TR,UA,AE,GB,US,UY,VN" }
apple_pay = { country = "AU,CN,HK,JP,MO,MY,NZ,SG,TW,AM,AT,AZ,BY,BE,BG,HR,CY,CZ,DK,EE,FO,FI,FR,GE,DE,GR,GL,GG,HU,IS,IE,IM,IT,KZ,JE,LV,LI,LT,LU,MT,MD,MC,ME,NL,NO,PL,PT,RO,SM,RS,SK,SI,ES,SE,CH,UA,GB,AR,CO,CR,BR,MX,PE,BH,IL,JO,KW,PS,QA,SA,AE,CA,UM,US" }

[file_upload_config]
bucket_name = ""
region = ""

[pm_filters.forte]
credit = { currency = "USD" }
debit = { currency = "USD" }

[pm_filters.fiuu]
duit_now = { country ="MY", currency = "MYR" }

[tokenization]
stripe = { long_lived_token = false, payment_method = "wallet", payment_method_type = { type = "disable_only", list = "google_pay" } }
checkout = { long_lived_token = false, payment_method = "wallet", apple_pay_pre_decrypt_flow = "network_tokenization" }
stax = { long_lived_token = true, payment_method = "card,bank_debit" }
mollie = { long_lived_token = false, payment_method = "card" }
square = { long_lived_token = false, payment_method = "card" }
braintree = { long_lived_token = false, payment_method = "card" }
payme = { long_lived_token = false, payment_method = "card" }
gocardless = { long_lived_token = true, payment_method = "bank_debit" }
billwerk = { long_lived_token = false, payment_method = "card" }

[temp_locker_enable_config]
stripe = { payment_method = "bank_transfer" }
nuvei = { payment_method = "card" }
shift4 = { payment_method = "card" }
bluesnap = { payment_method = "card" }
bankofamerica = { payment_method = "card" }
cybersource = { payment_method = "card" }
nmi = { payment_method = "card" }
payme = { payment_method = "card" }
deutschebank = { payment_method = "bank_debit" }
paybox = { payment_method = "card" }
nexixpay = { payment_method = "card" }

[connector_customer]
connector_list = "gocardless,stax,stripe"
payout_connector_list = "stripe,wise"

[dummy_connector]
enabled = true
payment_ttl = 172800
payment_duration = 1000
payment_tolerance = 100
payment_retrieve_duration = 500
payment_retrieve_tolerance = 100
payment_complete_duration = 500
payment_complete_tolerance = 100
refund_ttl = 172800
refund_duration = 1000
refund_tolerance = 100
refund_retrieve_duration = 500
refund_retrieve_tolerance = 100
authorize_ttl = 36000
assets_base_url = "https://app.hyperswitch.io/assets/TestProcessor/"
default_return_url = "https://app.hyperswitch.io/"
slack_invite_url = "https://join.slack.com/t/hyperswitch-io/shared_invite/zt-2awm23agh-p_G5xNpziv6yAiedTkkqLg"
discord_invite_url = "https://discord.gg/wJZ7DVW8mm"

[delayed_session_response]
connectors_with_delayed_session_response = "trustpay,payme"

[webhook_source_verification_call]
connectors_with_webhook_source_verification_call = "paypal"

[mandates.supported_payment_methods]
pay_later.klarna = { connector_list = "adyen" }
wallet.google_pay = { connector_list = "stripe,adyen,cybersource,bankofamerica" }
wallet.apple_pay = { connector_list = "stripe,adyen,cybersource,noon,bankofamerica" }
wallet.paypal = { connector_list = "adyen" }
card.credit = { connector_list = "stripe,adyen,authorizedotnet,cybersource,globalpay,worldpay,multisafepay,nmi,nexinets,noon,bankofamerica,braintree,fiuu" }
card.debit = { connector_list = "stripe,adyen,authorizedotnet,cybersource,globalpay,worldpay,multisafepay,nmi,nexinets,noon,bankofamerica,braintree,fiuu" }
bank_debit.ach = { connector_list = "gocardless,adyen" }
bank_debit.becs = { connector_list = "gocardless" }
bank_debit.bacs = { connector_list = "adyen" }
bank_debit.sepa = { connector_list = "gocardless,adyen" }
bank_redirect.ideal = { connector_list = "stripe,adyen,globalpay,multisafepay" }
bank_redirect.sofort = { connector_list = "stripe,adyen,globalpay" }
bank_redirect.giropay = { connector_list = "adyen,globalpay,multisafepay" }

[mandates.update_mandate_supported]
card.credit = { connector_list = "cybersource" }
card.debit = { connector_list = "cybersource" }

[network_transaction_id_supported_connectors]
connector_list = "stripe,adyen,cybersource"

[connector_request_reference_id_config]
merchant_ids_send_payment_id_as_connector_request_id = []

[payouts]
payout_eligibility = true


[applepay_decrypt_keys]
apple_pay_ppc = "APPLE_PAY_PAYMENT_PROCESSING_CERTIFICATE"
apple_pay_ppc_key = "APPLE_PAY_PAYMENT_PROCESSING_CERTIFICATE_KEY"
apple_pay_merchant_cert = "APPLE_PAY_MERCHNAT_CERTIFICATE"
apple_pay_merchant_cert_key = "APPLE_PAY_MERCHNAT_CERTIFICATE_KEY"

[paze_decrypt_keys]
paze_private_key = "PAZE_PRIVATE_KEY"
paze_private_key_passphrase = "PAZE_PRIVATE_KEY_PASSPHRASE"

[generic_link]
[generic_link.payment_method_collect]
sdk_url = "http://localhost:9050/HyperLoader.js"
expiry = 900
[generic_link.payment_method_collect.ui_config]
theme = "#4285F4"
logo = "https://app.hyperswitch.io/HyperswitchFavicon.png"
merchant_name = "HyperSwitch"
[generic_link.payment_method_collect.enabled_payment_methods]
card = "credit,debit"
bank_transfer = "ach,bacs,sepa"
wallet = "paypal,pix,venmo"

[generic_link.payout_link]
sdk_url = "http://localhost:9050/HyperLoader.js"
expiry = 900
[generic_link.payout_link.ui_config]
theme = "#4285F4"
logo = "https://app.hyperswitch.io/HyperswitchFavicon.png"
merchant_name = "HyperSwitch"
[generic_link.payout_link.enabled_payment_methods]
card = "credit,debit"

[payout_method_filters.adyenplatform]
sepa = { country = "ES,SK,AT,NL,DE,BE,FR,FI,PT,IE,EE,LT,LV,IT,CZ,DE,HU,NO,PL,SE,GB,CH" , currency = "EUR,CZK,DKK,HUF,NOK,PLN,SEK,GBP,CHF" }

[payout_method_filters.stripe]
ach = { country = "US", currency = "USD" }

[payment_link]
sdk_url = "http://localhost:9050/HyperLoader.js"

[payment_method_auth]
redis_expiry = 900
pm_auth_key = "Some_pm_auth_key"

[lock_settings]
redis_lock_expiry_seconds = 180             # 3 * 60 seconds
delay_between_retries_in_milliseconds = 500

[kv_config]
ttl = 900         # 15 * 60 seconds
soft_kill = false

[frm]
enabled = true

[events]
source = "logs"

[events.kafka]
brokers = ["localhost:9092"]
fraud_check_analytics_topic= "hyperswitch-fraud-check-events"
intent_analytics_topic = "hyperswitch-payment-intent-events"
attempt_analytics_topic = "hyperswitch-payment-attempt-events"
refund_analytics_topic = "hyperswitch-refund-events"
api_logs_topic = "hyperswitch-api-log-events"
connector_logs_topic = "hyperswitch-connector-api-events"
outgoing_webhook_logs_topic = "hyperswitch-outgoing-webhook-events"
dispute_analytics_topic = "hyperswitch-dispute-events"
audit_events_topic = "hyperswitch-audit-events"
payout_analytics_topic = "hyperswitch-payout-events"
consolidated_events_topic = "hyperswitch-consolidated-events"
authentication_analytics_topic = "hyperswitch-authentication-events"

[analytics]
source = "sqlx"

[analytics.clickhouse]
username = "default"
# password = ""
host = "http://localhost:8123"
database_name = "default"

[analytics.sqlx]
username = "db_user"
password = "db_pass"
host = "localhost"
port = 5432
dbname = "hyperswitch_db"
pool_size = 5
connection_timeout = 10
queue_strategy = "Fifo"

[connector_onboarding.paypal]
client_id = ""
client_secret = ""
partner_id = ""
enabled = true

[file_storage]
file_storage_backend = "file_system"

[unmasked_headers]
keys = "accept-language,user-agent"

[opensearch]
host = "https://localhost:9200"

[opensearch.auth]
auth = "basic"
username = "admin"
password = "0penS3arc#"
region = "eu-central-1"

[opensearch.indexes]
payment_attempts = "hyperswitch-payment-attempt-events"
payment_intents = "hyperswitch-payment-intent-events"
refunds = "hyperswitch-refund-events"
disputes = "hyperswitch-dispute-events"
sessionizer_payment_attempts = "sessionizer-payment-attempt-events"
sessionizer_payment_intents = "sessionizer-payment-intent-events"
sessionizer_refunds = "sessionizer-refund-events"
sessionizer_disputes = "sessionizer-dispute-events"

[saved_payment_methods]
sdk_eligible_payment_methods = "card"

[multitenancy]
enabled = false
global_tenant = { schema = "public", redis_key_prefix = "", clickhouse_database = "default"}

[multitenancy.tenants]
public = { base_url = "http://localhost:8080", schema = "public", redis_key_prefix = "", clickhouse_database = "default"}

[user_auth_methods]
encryption_key = "A8EF32E029BC3342E54BF2E172A4D7AA43E8EF9D2C3A624A9F04E2EF79DC698F"

[locker_based_open_banking_connectors]
connector_list = ""

[cell_information]
id = "12345"

[network_tokenization_supported_card_networks]
card_networks = "Visa, AmericanExpress, Mastercard"

[network_tokenization_supported_connectors]
connector_list = "cybersource"

<<<<<<< HEAD
[grpc_client.dynamic_routing_client] 
host = "localhost" 
port = 7000
service = "dynamo"
=======
[grpc_client.dynamic_routing_client]
host = "localhost"
port = 7000
service = "dynamo"

[theme_storage]
file_storage_backend = "file_system"
>>>>>>> 03b936a1
<|MERGE_RESOLUTION|>--- conflicted
+++ resolved
@@ -790,17 +790,10 @@
 [network_tokenization_supported_connectors]
 connector_list = "cybersource"
 
-<<<<<<< HEAD
-[grpc_client.dynamic_routing_client] 
-host = "localhost" 
-port = 7000
-service = "dynamo"
-=======
 [grpc_client.dynamic_routing_client]
 host = "localhost"
 port = 7000
 service = "dynamo"
 
 [theme_storage]
-file_storage_backend = "file_system"
->>>>>>> 03b936a1
+file_storage_backend = "file_system"