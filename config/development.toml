--- conflicted
+++ resolved
@@ -1386,14 +1386,12 @@
 [list_dispute_supported_connectors]
 connector_list = "worldpayvantiv"
 
-<<<<<<< HEAD
 [proxy]
 http_url = "http://127.0.0.1:8081"     # Proxy all HTTP traffic via this proxy
 https_url = "http://127.0.0.1:8081"                 # Proxy all HTTPS traffic via this proxy
 idle_pool_connection_timeout = 90               # Timeout for idle pool connections (defaults to 90s)
 bypass_proxy_urls = ""
-=======
+
 [internal_merchant_id_profile_id_auth]
 enabled = false
-internal_api_key = "test_internal_api_key"
->>>>>>> 69ac99d5
+internal_api_key = "test_internal_api_key"