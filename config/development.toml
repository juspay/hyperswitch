[log.file]
enabled = false

[log.console]
enabled = true
level = "DEBUG"
log_format = "default"

[log.telemetry]
traces_enabled = false
metrics_enabled = false
use_xray_generator = false
bg_metrics_collection_interval_in_secs = 15

[key_manager]
enabled = false

# TODO: Update database credentials before running application
[master_database]
username = "db_user"
password = "db_pass"
host = "localhost"
port = 5432
dbname = "hyperswitch_db"
pool_size = 5
connection_timeout = 10
min_idle = 2

[replica_database]
username = "db_user"
password = "db_pass"
host = "localhost"
port = 5432
dbname = "hyperswitch_db"
pool_size = 5
connection_timeout = 10

[redis]
host = "127.0.0.1"
port = 6379
pool_size = 5
reconnect_max_attempts = 5
reconnect_delay = 5
default_ttl = 300
default_hash_ttl = 900
use_legacy_version = false
stream_read_count = 1
auto_pipeline = true
disable_auto_backpressure = false
max_in_flight_commands = 5000
default_command_timeout = 30
unresponsive_timeout = 10
max_feed_count = 200


[server]
# HTTP Request body limit. Defaults to 32kB
request_body_limit = 32768

[secrets]
admin_api_key = "test_admin"
master_enc_key = "73ad7bbbbc640c845a150f67d058b279849370cd2c1f3c67c4dd6c869213e13a"
jwt_secret = "secret"

[applepay_merchant_configs]
merchant_cert_key = "MERCHANT CERTIFICATE KEY"
merchant_cert = "MERCHANT CERTIFICATE"
common_merchant_identifier = "COMMON MERCHANT IDENTIFIER"
applepay_endpoint = "DOMAIN SPECIFIC ENDPOINT"

[locker]
host = ""
host_rs = ""
mock_locker = true
basilisk_host = ""
locker_enabled = true
ttl_for_storage_in_secs = 220752000

[forex_api]
call_delay = 21600
local_fetch_retry_count = 5
local_fetch_retry_delay = 1000
api_timeout = 20000
api_key = "YOUR API KEY HERE"
fallback_api_key = "YOUR API KEY HERE"
redis_lock_timeout = 26000

[jwekey]
vault_encryption_key = ""
rust_locker_encryption_key = ""
vault_private_key = ""
tunnel_private_key = ""

[connectors.supported]
wallets = ["klarna", "mifinity", "braintree", "applepay", "adyen"]
rewards = ["cashtocode", "zen"]
cards = [
    "aci",
    "adyen",
    "adyenplatform",
    "airwallex",
    "amazonpay",
    "authorizedotnet",
    "bambora",
    "bamboraapac",
    "bankofamerica",
    "billwerk",
    "bitpay",
    "bluesnap",
    "boku",
    "braintree",
    "checkout",
    "coinbase",
    "cryptopay",
    "cybersource",
    "datatrans",
    "deutschebank",
    "digitalvirgo",
    "dlocal",
    "dummyconnector",
    "ebanx",
    "elavon",
    "fiserv",
    "fiservemea",
    "fiuu",
    "forte",
    "globalpay",
    "globepay",
    "gocardless",
    "gpayments",
    "helcim",
    "iatapay",
    "inespay",
    "itaubank",
    "jpmorgan",
    "mollie",
    "multisafepay",
    "netcetera",
    "nexinets",
    "nexixpay",
    "nmi",
    "nomupay",
    "noon",
    "novalnet",
    "nuvei",
    "opayo",
    "opennode",
    "paybox",
    "payeezy",
    "payme",
    "payone",
    "paypal",
    "payu",
    "placetopay",
    "plaid",
    "powertranz",
    "prophetpay",
    "redsys",
    "shift4",
    "square",
    "stax",
    "stripe",
    "taxjar",
    "threedsecureio",
    "thunes",
    "trustpay",
    "tsys",
    "volt",
    "wellsfargo",
    "wellsfargopayout",
    "wise",
    "worldline",
    "worldpay",
    "xendit",
    "zen",
    "zsl",
]

[refund]
max_attempts = 10
max_age = 365

[webhooks]
outgoing_enabled = true

[eph_key]
validity = 1

[api_keys]
hash_key = "0123456789abcdef0123456789abcdef0123456789abcdef0123456789abcdef"

checksum_auth_context = "TEST"
checksum_auth_key = "54455354"


[connectors]
aci.base_url = "https://eu-test.oppwa.com/"
adyen.base_url = "https://checkout-test.adyen.com/"
adyenplatform.base_url = "https://balanceplatform-api-test.adyen.com/"
adyen.payout_base_url = "https://pal-test.adyen.com/"
adyen.dispute_base_url = "https://ca-test.adyen.com/"
airwallex.base_url = "https://api-demo.airwallex.com/"
amazonpay.base_url = "https://pay-api.amazon.com/v2"
applepay.base_url = "https://apple-pay-gateway.apple.com/"
authorizedotnet.base_url = "https://apitest.authorize.net/xml/v1/request.api"
bambora.base_url = "https://api.na.bambora.com"
bamboraapac.base_url = "https://demo.ippayments.com.au/interface/api"
bankofamerica.base_url = "https://apitest.merchant-services.bankofamerica.com/"
billwerk.base_url = "https://api.reepay.com/"
billwerk.secondary_base_url = "https://card.reepay.com/"
bitpay.base_url = "https://test.bitpay.com"
bluesnap.base_url = "https://sandbox.bluesnap.com/"
bluesnap.secondary_base_url = "https://sandpay.bluesnap.com/"
boku.base_url = "https://$-api4-stage.boku.com"
braintree.base_url = "https://payments.sandbox.braintree-api.com/graphql"
cashtocode.base_url = "https://cluster05.api-test.cashtocode.com"
checkout.base_url = "https://api.sandbox.checkout.com/"
coinbase.base_url = "https://api.commerce.coinbase.com"
cryptopay.base_url = "https://business-sandbox.cryptopay.me"
cybersource.base_url = "https://apitest.cybersource.com/"
datatrans.base_url = "https://api.sandbox.datatrans.com/"
deutschebank.base_url = "https://testmerch.directpos.de/rest-api"
digitalvirgo.base_url = "https://dcb-integration-service-sandbox-external.staging.digitalvirgo.pl"
dlocal.base_url = "https://sandbox.dlocal.com/"
dummyconnector.base_url = "http://localhost:8080/dummy-connector"
ebanx.base_url = "https://sandbox.ebanxpay.com/"
elavon.base_url = "https://api.demo.convergepay.com/VirtualMerchantDemo/"
fiserv.base_url = "https://cert.api.fiservapps.com/"
fiservemea.base_url = "https://prod.emea.api.fiservapps.com/sandbox"
fiuu.base_url = "https://sandbox.merchant.razer.com/"
fiuu.secondary_base_url="https://sandbox.merchant.razer.com/"
fiuu.third_base_url="https://api.merchant.razer.com/"
forte.base_url = "https://sandbox.forte.net/api/v3"
globalpay.base_url = "https://apis.sandbox.globalpay.com/ucp/"
globepay.base_url = "https://pay.globepay.co/"
gocardless.base_url = "https://api-sandbox.gocardless.com"
gpayments.base_url = "https://{{merchant_endpoint_prefix}}-test.api.as1.gpayments.net"
helcim.base_url = "https://api.helcim.com/"
iatapay.base_url = "https://sandbox.iata-pay.iata.org/api/v1"
inespay.base_url = "https://apiflow.inespay.com/san/v21"
itaubank.base_url = "https://sandbox.devportal.itau.com.br/"
jpmorgan.base_url = "https://api-mock.payments.jpmorgan.com/api/v2"
klarna.base_url = "https://api{{klarna_region}}.playground.klarna.com/"
mifinity.base_url = "https://demo.mifinity.com/"
mollie.base_url = "https://api.mollie.com/v2/"
mollie.secondary_base_url = "https://api.cc.mollie.com/v1/"
multisafepay.base_url = "https://testapi.multisafepay.com/"
netcetera.base_url = "https://{{merchant_endpoint_prefix}}.3ds-server.prev.netcetera-cloud-payment.ch"
nexinets.base_url = "https://apitest.payengine.de/v1"
nexixpay.base_url = "https://xpaysandbox.nexigroup.com/api/phoenix-0.0/psp/api/v1"
nmi.base_url = "https://secure.nmi.com/"
nomupay.base_url = "https://payout-api.sandbox.nomupay.com"
noon.base_url = "https://api-test.noonpayments.com/"
novalnet.base_url = "https://payport.novalnet.de/v2"
noon.key_mode = "Test"
nuvei.base_url = "https://ppp-test.nuvei.com/"
opayo.base_url = "https://pi-test.sagepay.com/"
opennode.base_url = "https://dev-api.opennode.com"
paybox.base_url = "https://preprod-ppps.paybox.com/PPPS.php"
paybox.secondary_base_url="https://preprod-tpeweb.paybox.com/"
payeezy.base_url = "https://api-cert.payeezy.com/"
payme.base_url = "https://sandbox.payme.io/"
payone.base_url = "https://payment.preprod.payone.com/"
paypal.base_url = "https://api-m.sandbox.paypal.com/"
payu.base_url = "https://secure.snd.payu.com/"
placetopay.base_url = "https://test.placetopay.com/rest/gateway"
plaid.base_url = "https://sandbox.plaid.com"
powertranz.base_url = "https://staging.ptranz.com/api/"
prophetpay.base_url = "https://ccm-thirdparty.cps.golf/"
rapyd.base_url = "https://sandboxapi.rapyd.net"
razorpay.base_url = "https://sandbox.juspay.in/"
redsys.base_url = "https://sis-t.redsys.es:25443/sis/realizarPago"
riskified.base_url = "https://sandbox.riskified.com/api"
shift4.base_url = "https://api.shift4.com/"
signifyd.base_url = "https://api.signifyd.com/"
square.base_url = "https://connect.squareupsandbox.com/"
square.secondary_base_url = "https://pci-connect.squareupsandbox.com/"
stax.base_url = "https://apiprod.fattlabs.com/"
stripe.base_url = "https://api.stripe.com/"
taxjar.base_url = "https://api.sandbox.taxjar.com/v2/"
threedsecureio.base_url = "https://service.sandbox.3dsecure.io"
thunes.base_url = "https://api.limonetikqualif.com/"
stripe.base_url_file_upload = "https://files.stripe.com/"
wise.base_url = "https://api.sandbox.transferwise.tech/"
worldline.base_url = "https://eu.sandbox.api-ingenico.com/"
worldpay.base_url = "https://try.access.worldpay.com/"
xendit.base_url = "https://api.xendit.co"
trustpay.base_url = "https://test-tpgw.trustpay.eu/"
tsys.base_url = "https://stagegw.transnox.com/"
volt.base_url = "https://api.sandbox.volt.io/"
wellsfargo.base_url = "https://apitest.cybersource.com/"
wellsfargopayout.base_url = "https://api-sandbox.wellsfargo.com/"
trustpay.base_url_bank_redirects = "https://aapi.trustpay.eu/"
zen.base_url = "https://api.zen-test.com/"
zen.secondary_base_url = "https://secure.zen-test.com/"
zsl.base_url = "https://api.sitoffalb.net/"

[scheduler]
stream = "SCHEDULER_STREAM"

[scheduler.consumer]
disabled = false
consumer_group = "SCHEDULER_GROUP"

[scheduler.server]
port = 3000
host = "127.0.0.1"
workers = 1

[cors]
max_age = 30
# origins = "http://localhost:8080,http://localhost:9000"
allowed_methods = "GET,POST,PUT,DELETE"
wildcard_origin = true

[email]
sender_email = "example@example.com"
aws_region = ""
allowed_unverified_days = 1
active_email_client = "NO_EMAIL_CLIENT"
recon_recipient_email = "recon@example.com"
prod_intent_recipient_email = "business@example.com"

[email.aws_ses]
email_role_arn = ""
sts_role_session_name = ""

[user]
password_validity_in_days = 90
two_factor_auth_expiry_in_secs = 300
totp_issuer_name = "Hyperswitch Dev"
base_url = "http://localhost:8080"
force_two_factor_auth = false
force_cookies = true

[bank_config.eps]
stripe = { banks = "arzte_und_apotheker_bank,austrian_anadi_bank_ag,bank_austria,bankhaus_carl_spangler,bankhaus_schelhammer_und_schattera_ag,bawag_psk_ag,bks_bank_ag,brull_kallmus_bank_ag,btv_vier_lander_bank,capital_bank_grawe_gruppe_ag,dolomitenbank,easybank_ag,erste_bank_und_sparkassen,hypo_alpeadriabank_international_ag,hypo_noe_lb_fur_niederosterreich_u_wien,hypo_oberosterreich_salzburg_steiermark,hypo_tirol_bank_ag,hypo_vorarlberg_bank_ag,hypo_bank_burgenland_aktiengesellschaft,marchfelder_bank,oberbank_ag,raiffeisen_bankengruppe_osterreich,schoellerbank_ag,sparda_bank_wien,volksbank_gruppe,volkskreditbank_ag,vr_bank_braunau" }
adyen = { banks = "bank_austria,bawag_psk_ag,dolomitenbank,easybank_ag,erste_bank_und_sparkassen,hypo_tirol_bank_ag,posojilnica_bank_e_gen,raiffeisen_bankengruppe_osterreich,schoellerbank_ag,sparda_bank_wien,volksbank_gruppe,volkskreditbank_ag" }

[bank_config.ideal]
stripe = { banks = "abn_amro,asn_bank,bunq,handelsbanken,ing,knab,moneyou,rabobank,regiobank,revolut,sns_bank,triodos_bank,van_lanschot" }
adyen = { banks = "abn_amro,asn_bank,bunq,ing,knab,n26,nationale_nederlanden,rabobank,regiobank,revolut,sns_bank,triodos_bank,van_lanschot, yoursafe" }
multisafepay = { banks="abn_amro, asn_bank, bunq, handelsbanken, nationale_nederlanden, n26, ing, knab, rabobank, regiobank, revolut, sns_bank,triodos_bank, van_lanschot, yoursafe" }

[bank_config.online_banking_czech_republic]
adyen = { banks = "ceska_sporitelna,komercni_banka,platnosc_online_karta_platnicza" }

[bank_config.online_banking_slovakia]
adyen = { banks = "e_platby_vub,postova_banka,sporo_pay,tatra_pay,viamo" }

[bank_config.online_banking_poland]
adyen = { banks = "blik_psp,place_zipko,m_bank,pay_with_ing,santander_przelew24,bank_pekaosa,bank_millennium,pay_with_alior_bank,banki_spoldzielcze,pay_with_inteligo,bnp_paribas_poland,bank_nowy_sa,credit_agricole,pay_with_bos,pay_with_citi_handlowy,pay_with_plus_bank,toyota_bank,velo_bank,e_transfer_pocztowy24" }

[bank_config.przelewy24]
stripe = { banks = "alior_bank,bank_millennium,bank_nowy_bfg_sa,bank_pekao_sa,banki_spbdzielcze,blik,bnp_paribas,boz,citi,credit_agricole,e_transfer_pocztowy24,getin_bank,idea_bank,inteligo,mbank_mtransfer,nest_przelew,noble_pay,pbac_z_ipko,plus_bank,santander_przelew24,toyota_bank,volkswagen_bank" }

[bank_config.open_banking_uk]
adyen = { banks = "aib,bank_of_scotland,danske_bank,first_direct,first_trust,halifax,lloyds,monzo,nat_west,nationwide_bank,royal_bank_of_scotland,starling,tsb_bank,tesco_bank,ulster_bank,barclays,hsbc_bank,revolut,santander_przelew24,open_bank_success,open_bank_failure,open_bank_cancelled" }

[bank_config.online_banking_fpx]
adyen.banks = "affin_bank,agro_bank,alliance_bank,am_bank,bank_islam,bank_muamalat,bank_rakyat,bank_simpanan_nasional,cimb_bank,hong_leong_bank,hsbc_bank,kuwait_finance_house,maybank,ocbc_bank,public_bank,rhb_bank,standard_chartered_bank,uob_bank"
fiuu.banks = "affin_bank,agro_bank,alliance_bank,am_bank,bank_of_china,bank_islam,bank_muamalat,bank_rakyat,bank_simpanan_nasional,cimb_bank,hong_leong_bank,hsbc_bank,kuwait_finance_house,maybank,ocbc_bank,public_bank,rhb_bank,standard_chartered_bank,uob_bank"

[bank_config.online_banking_thailand]
adyen.banks = "bangkok_bank,krungsri_bank,krung_thai_bank,the_siam_commercial_bank,kasikorn_bank"

[pm_filters.default]
google_pay = { country = "AL,DZ,AS,AO,AG,AR,AU,AT,AZ,BH,BY,BE,BR,BG,CA,CL,CO,HR,CZ,DK,DO,EG,EE,FI,FR,DE,GR,HK,HU,IN,ID,IE,IL,IT,JP,JO,KZ,KE,KW,LV,LB,LT,LU,MY,MX,NL,NZ,NO,OM,PK,PA,PE,PH,PL,PT,QA,RO,RU,SA,SG,SK,ZA,ES,LK,SE,CH,TW,TH,TR,UA,AE,GB,US,UY,VN" }
apple_pay = { country = "AU,CN,HK,JP,MO,MY,NZ,SG,TW,AM,AT,AZ,BY,BE,BG,HR,CY,CZ,DK,EE,FO,FI,FR,GE,DE,GR,GL,GG,HU,IS,IE,IM,IT,KZ,JE,LV,LI,LT,LU,MT,MD,MC,ME,NL,NO,PL,PT,RO,SM,RS,SK,SI,ES,SE,CH,UA,GB,AR,CO,CR,BR,MX,PE,BH,IL,JO,KW,PS,QA,SA,AE,CA,UM,US,KR,VN,MA,ZA,VA,CL,SV,GT,HN,PA", currency = "AED,AUD,CHF,CAD,EUR,GBP,HKD,SGD,USD" }
paypal = { currency = "AUD,BRL,CAD,CZK,DKK,EUR,HKD,HUF,INR,JPY,MYR,MXN,NZD,NOK,PHP,PLN,RUB,GBP,SGD,SEK,CHF,THB,USD" }
klarna = { country = "AT,BE,DK,FI,FR,DE,IE,IT,NL,NO,ES,SE,GB,US,CA", currency = "USD,GBP,EUR,CHF,DKK,SEK,NOK,AUD,PLN,CAD" }
affirm = { country = "US", currency = "USD" }
afterpay_clearpay = { country = "US,CA,GB,AU,NZ", currency = "GBP,AUD,NZD,CAD,USD" }
giropay = { country = "DE", currency = "EUR" }
eps = { country = "AT", currency = "EUR" }
sofort = { country = "ES,GB,SE,AT,NL,DE,CH,BE,FR,FI,IT,PL", currency = "EUR" }
ideal = { country = "NL", currency = "EUR" }

[pm_filters.stripe]
google_pay = { country = "AL,DZ,AS,AO,AG,AR,AU,AT,AZ,BH,BY,BE,BR,BG,CA,CL,CO,HR,CZ,DK,DO,EG,EE,FI,FR,DE,GR,HK,HU,IN,ID,IE,IL,IT,JP,JO,KZ,KE,KW,LV,LB,LT,LU,MY,MX,NL,NZ,NO,OM,PK,PA,PE,PH,PL,PT,QA,RO,RU,SA,SG,SK,ZA,ES,LK,SE,CH,TW,TH,TR,UA,AE,GB,US,UY,VN" }
apple_pay = { country = "AU,CN,HK,JP,MO,MY,NZ,SG,TW,AM,AT,AZ,BY,BE,BG,HR,CY,CZ,DK,EE,FO,FI,FR,GE,DE,GR,GL,GG,HU,IS,IE,IM,IT,KZ,JE,LV,LI,LT,LU,MT,MD,MC,ME,NL,NO,PL,PT,RO,SM,RS,SK,SI,ES,SE,CH,UA,GB,AR,CO,CR,BR,MX,PE,BH,IL,JO,KW,PS,QA,SA,AE,CA,UM,US,KR,VN,MA,ZA,VA,CL,SV,GT,HN,PA" }
klarna = { country = "AU,AT,BE,CA,CZ,DK,FI,FR,DE,GR,IE,IT,NL,NZ,NO,PL,PT,ES,SE,CH,GB,US", currency = "AUD,CAD,CHF,CZK,DKK,EUR,GBP,NOK,NZD,PLN,SEK,USD" }
affirm = { country = "US", currency = "USD" }
afterpay_clearpay = { country = "US,CA,GB,AU,NZ,FR,ES", currency = "USD,CAD,GBP,AUD,NZD" }
giropay = { country = "DE", currency = "EUR" }
eps = { country = "AT", currency = "EUR" }
sofort = { country = "AT,BE,DE,IT,NL,ES", currency = "EUR" }
ideal = { country = "NL", currency = "EUR" }
cashapp = { country = "US", currency = "USD" }

[pm_filters.volt]
open_banking_uk = { country = "DE,GB,AT,BE,CY,EE,ES,FI,FR,GR,HR,IE,IT,LT,LU,LV,MT,NL,PT,SI,SK,BG,CZ,DK,HU,NO,PL,RO,SE,AU,BR", currency = "EUR,GBP,DKK,NOK,PLN,SEK,AUD,BRL" }

[pm_filters.razorpay]
upi_collect = {country = "IN", currency = "INR"}

[pm_filters.plaid]
open_banking_pis = {currency = "EUR,GBP"}

[pm_filters.adyen]
google_pay = { country = "AU,NZ,JP,HK,SG,MY,TH,VN,BH,AE,KW,BR,ES,GB,SE,NO,SK,AT,NL,DE,HU,CY,LU,CH,BE,FR,DK,RO,HR,LI,MT,SI,GR,PT,IE,CZ,EE,LT,LV,IT,PL,TR,IS,CA,US", currency = "AED,ALL,AMD,ANG,AOA,ARS,AUD,AWG,AZN,BAM,BBD,BDT,BGN,BHD,BMD,BND,BOB,BRL,BSD,BWP,BYN,BZD,CAD,CHF,CLP,CNY,COP,CRC,CUP,CVE,CZK,DJF,DKK,DOP,DZD,EGP,ETB,EUR,FJD,FKP,GBP,GEL,GHS,GIP,GMD,GNF,GTQ,GYD,HKD,HNL,HTG,HUF,IDR,ILS,INR,IQD,JMD,JOD,JPY,KES,KGS,KHR,KMF,KRW,KWD,KYD,KZT,LAK,LBP,LKR,LYD,MAD,MDL,MKD,MMK,MNT,MOP,MRU,MUR,MVR,MWK,MXN,MYR,MZN,NAD,NGN,NIO,NOK,NPR,NZD,OMR,PAB,PEN,PGK,PHP,PKR,PLN,PYG,QAR,RON,RSD,RUB,RWF,SAR,SBD,SCR,SEK,SGD,SHP,SLE,SOS,SRD,STN,SVC,SZL,THB,TND,TOP,TRY,TTD,TWD,TZS,UAH,UGX,USD,UYU,UZS,VES,VND,VUV,WST,XAF,XCD,XOF,XPF,YER,ZAR,ZMW" }
apple_pay = { country = "AU,NZ,CN,JP,HK,SG,MY,BH,AE,KW,BR,ES,GB,SE,NO,AT,NL,DE,HU,CY,LU,CH,BE,FR,DK,FI,RO,HR,LI,UA,MT,SI,GR,PT,IE,CZ,EE,LT,LV,IT,PL,IS,CA,US", currency = "AUD,CHF,CAD,EUR,GBP,HKD,SGD,USD,MYR" }
paypal = { country = "AU,NZ,CN,JP,HK,MY,TH,KR,PH,ID,AE,KW,BR,ES,GB,SE,NO,SK,AT,NL,DE,HU,CY,LU,CH,BE,FR,DK,FI,RO,HR,UA,MT,SI,GI,PT,IE,CZ,EE,LT,LV,IT,PL,IS,CA,US", currency = "AUD,BRL,CAD,CZK,DKK,EUR,HKD,HUF,INR,JPY,MYR,MXN,NZD,NOK,PHP,PLN,RUB,GBP,SGD,SEK,CHF,THB,USD" }
mobile_pay = { country = "DK,FI", currency = "DKK,SEK,NOK,EUR" }
ali_pay = { country = "AU,JP,HK,SG,MY,TH,ES,GB,SE,NO,AT,NL,DE,CY,CH,BE,FR,DK,FI,RO,MT,SI,GR,PT,IE,IT,CA,US", currency = "USD,EUR,GBP,JPY,AUD,SGD,CHF,SEK,NOK,NZD,THB,HKD,CAD" }
we_chat_pay = { country = "AU,NZ,CN,JP,HK,SG,ES,GB,SE,NO,AT,NL,DE,CY,CH,BE,FR,DK,LI,MT,SI,GR,PT,IT,CA,US", currency = "AUD,CAD,CNY,EUR,GBP,HKD,JPY,NZD,SGD,USD" }
mb_way = { country = "PT", currency = "EUR" }
klarna = { country = "AU,AT,BE,CA,CZ,DK,FI,FR,DE,GR,IE,IT,NO,PL,PT,RO,ES,SE,CH,NL,GB,US", currency = "AUD,EUR,CAD,CZK,DKK,NOK,PLN,RON,SEK,CHF,GBP,USD" }
affirm = { country = "US", currency = "USD" }
afterpay_clearpay = { country = "AU,NZ,ES,GB,FR,IT,CA,US", currency = "GBP" }
pay_bright = { country = "CA", currency = "CAD" }
walley = { country = "SE,NO,DK,FI", currency = "DKK,EUR,NOK,SEK" }
giropay = { country = "DE", currency = "EUR" }
eps = { country = "AT", currency = "EUR" }
sofort = { not_available_flows = { capture_method = "manual" }, country = "AT,BE,DE,ES,CH,NL", currency = "CHF,EUR" }
ideal = { not_available_flows = { capture_method = "manual" }, country = "NL", currency = "EUR" }
blik = { country = "PL", currency = "PLN" }
trustly = { country = "ES,GB,SE,NO,AT,NL,DE,DK,FI,EE,LT,LV", currency = "CZK,DKK,EUR,GBP,NOK,SEK" }
online_banking_czech_republic = { country = "CZ", currency = "EUR,CZK" }
online_banking_finland = { country = "FI", currency = "EUR" }
online_banking_poland = { country = "PL", currency = "PLN" }
online_banking_slovakia = { country = "SK", currency = "EUR,CZK" }
bancontact_card = { country = "BE", currency = "EUR" }
ach = { country = "US", currency = "USD" }
bacs = { country = "GB", currency = "GBP" }
sepa = { country = "ES,SK,AT,NL,DE,BE,FR,FI,PT,IE,EE,LT,LV,IT", currency = "EUR" }
ali_pay_hk = { country = "HK", currency = "HKD" }
bizum = { country = "ES", currency = "EUR" }
go_pay = { country = "ID", currency = "IDR" }
kakao_pay = { country = "KR", currency = "KRW" }
momo = { country = "VN", currency = "VND" }
gcash = { country = "PH", currency = "PHP" }
online_banking_fpx = { country = "MY", currency = "MYR" }
online_banking_thailand = { country = "TH", currency = "THB" }
touch_n_go = { country = "MY", currency = "MYR" }
atome = { country = "MY,SG", currency = "MYR,SGD" }
swish = { country = "SE", currency = "SEK" }
permata_bank_transfer = { country = "ID", currency = "IDR" }
bca_bank_transfer = { country = "ID", currency = "IDR" }
bni_va = { country = "ID", currency = "IDR" }
bri_va = { country = "ID", currency = "IDR" }
cimb_va = { country = "ID", currency = "IDR" }
danamon_va = { country = "ID", currency = "IDR" }
mandiri_va = { country = "ID", currency = "IDR" }
alfamart = { country = "ID", currency = "IDR" }
indomaret = { country = "ID", currency = "IDR" }
open_banking_uk = { country = "GB", currency = "GBP" }
oxxo = { country = "MX", currency = "MXN" }
pay_safe_card = { country = "AT,AU,BE,BR,BE,CA,HR,CY,CZ,DK,FI,FR,GE,DE,GI,HU,IS,IE,KW,LV,IE,LI,LT,LU,MT,MX,MD,ME,NL,NZ,NO,PY,PE,PL,PT,RO,SA,RS,SK,SI,ES,SE,CH,TR,AE,GB,US,UY", currency = "EUR,AUD,BRL,CAD,CZK,DKK,GEL,GIP,HUF,KWD,CHF,MXN,MDL,NZD,NOK,PYG,PEN,PLN,RON,SAR,RSD,SEK,TRY,AED,GBP,USD,UYU" }
seven_eleven = { country = "JP", currency = "JPY" }
lawson = { country = "JP", currency = "JPY" }
mini_stop = { country = "JP", currency = "JPY" }
family_mart = { country = "JP", currency = "JPY" }
seicomart = { country = "JP", currency = "JPY" }
pay_easy = { country = "JP", currency = "JPY" }
pix = { country = "BR", currency = "BRL" }
boleto = { country = "BR", currency = "BRL" }

[pm_filters.bankofamerica]
credit = { currency = "USD" }
debit = { currency = "USD" }
apple_pay = { currency = "USD" }
google_pay = { currency = "USD" }


[pm_filters.cybersource]
credit = { currency = "USD,GBP,EUR,PLN" }
debit = { currency = "USD,GBP,EUR,PLN" }
apple_pay = { currency = "USD,GBP,EUR,PLN" }
google_pay = { currency = "USD,GBP,EUR,PLN" }
samsung_pay = { currency = "USD,GBP,EUR" }
paze = { currency = "USD" }

[pm_filters.nexixpay]
credit = { country = "AT,BE,CY,EE,FI,FR,DE,GR,IE,IT,LV,LT,LU,MT,NL,PT,SK,SI,ES,BG,HR,DK,GB,NO,PL,CZ,RO,SE,CH,HU", currency = "ARS,AUD,BHD,CAD,CLP,CNY,COP,HRK,CZK,DKK,HKD,HUF,INR,JPY,KZT,JOD,KRW,KWD,MYR,MXN,NGN,NOK,PHP,QAR,RUB,SAR,SGD,VND,ZAR,SEK,CHF,THB,AED,EGP,GBP,USD,TWD,BYN,RSD,AZN,RON,TRY,AOA,BGN,EUR,UAH,PLN,BRL" }
debit = { country = "AT,BE,CY,EE,FI,FR,DE,GR,IE,IT,LV,LT,LU,MT,NL,PT,SK,SI,ES,BG,HR,DK,GB,NO,PL,CZ,RO,SE,CH,HU", currency = "ARS,AUD,BHD,CAD,CLP,CNY,COP,HRK,CZK,DKK,HKD,HUF,INR,JPY,KZT,JOD,KRW,KWD,MYR,MXN,NGN,NOK,PHP,QAR,RUB,SAR,SGD,VND,ZAR,SEK,CHF,THB,AED,EGP,GBP,USD,TWD,BYN,RSD,AZN,RON,TRY,AOA,BGN,EUR,UAH,PLN,BRL" }

[pm_filters.novalnet]
credit = { country = "AD,AE,AL,AM,AR,AT,AU,AZ,BA,BB,BD,BE,BG,BH,BI,BM,BN,BO,BR,BS,BW,BY,BZ,CA,CD,CH,CL,CN,CO,CR,CU,CY,CZ,DE,DJ,DK,DO,DZ,EE,EG,ET,ES,FI,FJ,FR,GB,GE,GH,GI,GM,GR,GT,GY,HK,HN,HR,HU,ID,IE,IL,IN,IS,IT,JM,JO,JP,KE,KH,KR,KW,KY,KZ,LB,LK,LT,LV,LY,MA,MC,MD,ME,MG,MK,MN,MO,MT,MV,MW,MX,MY,NG,NI,NO,NP,NL,NZ,OM,PA,PE,PG,PH,PK,PL,PT,PY,QA,RO,RS,RU,RW,SA,SB,SC,SE,SG,SH,SI,SK,SL,SO,SM,SR,ST,SV,SY,TH,TJ,TN,TO,TR,TW,TZ,UA,UG,US,UY,UZ,VE,VA,VN,VU,WS,CF,AG,DM,GD,KN,LC,VC,YE,ZA,ZM", currency = "AED,ALL,AMD,ARS,AUD,AZN,BAM,BBD,BDT,BGN,BHD,BIF,BMD,BND,BOB,BRL,BSD,BWP,BYN,BZD,CAD,CDF,CHF,CLP,CNY,COP,CRC,CUP,CZK,DJF,DKK,DOP,DZD,EGP,ETB,EUR,FJD,GBP,GEL,GHS,GIP,GMD,GTQ,GYD,HKD,HNL,HRK,HUF,IDR,ILS,INR,ISK,JMD,JOD,JPY,KES,KHR,KRW,KWD,KYD,KZT,LBP,LKR,LYD,MAD,MDL,MGA,MKD,MNT,MOP,MVR,MWK,MXN,MYR,NGN,NIO,NOK,NPR,NZD,OMR,PAB,PEN,PGK,PHP,PKR,PLN,PYG,QAR,RON,RSD,RUB,RWF,SAR,SBD,SCR,SEK,SGD,SHP,SLL,SOS,SRD,STN,SVC,SYP,THB,TJS,TND,TOP,TRY,TWD,TZS,UAH,UGX,USD,UYU,UZS,VES,VND,VUV,WST,XAF,XCD,YER,ZAR,ZMW"}
debit = { country = "AD,AE,AL,AM,AR,AT,AU,AZ,BA,BB,BD,BE,BG,BH,BI,BM,BN,BO,BR,BS,BW,BY,BZ,CA,CD,CH,CL,CN,CO,CR,CU,CY,CZ,DE,DJ,DK,DO,DZ,EE,EG,ET,ES,FI,FJ,FR,GB,GE,GH,GI,GM,GR,GT,GY,HK,HN,HR,HU,ID,IE,IL,IN,IS,IT,JM,JO,JP,KE,KH,KR,KW,KY,KZ,LB,LK,LT,LV,LY,MA,MC,MD,ME,MG,MK,MN,MO,MT,MV,MW,MX,MY,NG,NI,NO,NP,NL,NZ,OM,PA,PE,PG,PH,PK,PL,PT,PY,QA,RO,RS,RU,RW,SA,SB,SC,SE,SG,SH,SI,SK,SL,SO,SM,SR,ST,SV,SY,TH,TJ,TN,TO,TR,TW,TZ,UA,UG,US,UY,UZ,VE,VA,VN,VU,WS,CF,AG,DM,GD,KN,LC,VC,YE,ZA,ZM", currency = "AED,ALL,AMD,ARS,AUD,AZN,BAM,BBD,BDT,BGN,BHD,BIF,BMD,BND,BOB,BRL,BSD,BWP,BYN,BZD,CAD,CDF,CHF,CLP,CNY,COP,CRC,CUP,CZK,DJF,DKK,DOP,DZD,EGP,ETB,EUR,FJD,GBP,GEL,GHS,GIP,GMD,GTQ,GYD,HKD,HNL,HRK,HUF,IDR,ILS,INR,ISK,JMD,JOD,JPY,KES,KHR,KRW,KWD,KYD,KZT,LBP,LKR,LYD,MAD,MDL,MGA,MKD,MNT,MOP,MVR,MWK,MXN,MYR,NGN,NIO,NOK,NPR,NZD,OMR,PAB,PEN,PGK,PHP,PKR,PLN,PYG,QAR,RON,RSD,RUB,RWF,SAR,SBD,SCR,SEK,SGD,SHP,SLL,SOS,SRD,STN,SVC,SYP,THB,TJS,TND,TOP,TRY,TWD,TZS,UAH,UGX,USD,UYU,UZS,VES,VND,VUV,WST,XAF,XCD,YER,ZAR,ZMW"}
apple_pay = { country = "AD,AE,AL,AM,AR,AT,AU,AZ,BA,BB,BD,BE,BG,BH,BI,BM,BN,BO,BR,BS,BW,BY,BZ,CA,CD,CH,CL,CN,CO,CR,CU,CY,CZ,DE,DJ,DK,DO,DZ,EE,EG,ET,ES,FI,FJ,FR,GB,GE,GH,GI,GM,GR,GT,GY,HK,HN,HR,HU,ID,IE,IL,IN,IS,IT,JM,JO,JP,KE,KH,KR,KW,KY,KZ,LB,LK,LT,LV,LY,MA,MC,MD,ME,MG,MK,MN,MO,MT,MV,MW,MX,MY,NG,NI,NO,NP,NL,NZ,OM,PA,PE,PG,PH,PK,PL,PT,PY,QA,RO,RS,RU,RW,SA,SB,SC,SE,SG,SH,SI,SK,SL,SO,SM,SR,ST,SV,SY,TH,TJ,TN,TO,TR,TW,TZ,UA,UG,US,UY,UZ,VE,VA,VN,VU,WS,CF,AG,DM,GD,KN,LC,VC,YE,ZA,ZM", currency = "AED,ALL,AMD,ARS,AUD,AZN,BAM,BBD,BDT,BGN,BHD,BIF,BMD,BND,BOB,BRL,BSD,BWP,BYN,BZD,CAD,CDF,CHF,CLP,CNY,COP,CRC,CUP,CZK,DJF,DKK,DOP,DZD,EGP,ETB,EUR,FJD,GBP,GEL,GHS,GIP,GMD,GTQ,GYD,HKD,HNL,HRK,HUF,IDR,ILS,INR,ISK,JMD,JOD,JPY,KES,KHR,KRW,KWD,KYD,KZT,LBP,LKR,LYD,MAD,MDL,MGA,MKD,MNT,MOP,MVR,MWK,MXN,MYR,NGN,NIO,NOK,NPR,NZD,OMR,PAB,PEN,PGK,PHP,PKR,PLN,PYG,QAR,RON,RSD,RUB,RWF,SAR,SBD,SCR,SEK,SGD,SHP,SLL,SOS,SRD,STN,SVC,SYP,THB,TJS,TND,TOP,TRY,TWD,TZS,UAH,UGX,USD,UYU,UZS,VES,VND,VUV,WST,XAF,XCD,YER,ZAR,ZMW"}
google_pay = { country = "AD,AE,AL,AM,AR,AT,AU,AZ,BA,BB,BD,BE,BG,BH,BI,BM,BN,BO,BR,BS,BW,BY,BZ,CA,CD,CH,CL,CN,CO,CR,CU,CY,CZ,DE,DJ,DK,DO,DZ,EE,EG,ET,ES,FI,FJ,FR,GB,GE,GH,GI,GM,GR,GT,GY,HK,HN,HR,HU,ID,IE,IL,IN,IS,IT,JM,JO,JP,KE,KH,KR,KW,KY,KZ,LB,LK,LT,LV,LY,MA,MC,MD,ME,MG,MK,MN,MO,MT,MV,MW,MX,MY,NG,NI,NO,NP,NL,NZ,OM,PA,PE,PG,PH,PK,PL,PT,PY,QA,RO,RS,RU,RW,SA,SB,SC,SE,SG,SH,SI,SK,SL,SO,SM,SR,ST,SV,SY,TH,TJ,TN,TO,TR,TW,TZ,UA,UG,US,UY,UZ,VE,VA,VN,VU,WS,CF,AG,DM,GD,KN,LC,VC,YE,ZA,ZM", currency = "AED,ALL,AMD,ARS,AUD,AZN,BAM,BBD,BDT,BGN,BHD,BIF,BMD,BND,BOB,BRL,BSD,BWP,BYN,BZD,CAD,CDF,CHF,CLP,CNY,COP,CRC,CUP,CZK,DJF,DKK,DOP,DZD,EGP,ETB,EUR,FJD,GBP,GEL,GHS,GIP,GMD,GTQ,GYD,HKD,HNL,HRK,HUF,IDR,ILS,INR,ISK,JMD,JOD,JPY,KES,KHR,KRW,KWD,KYD,KZT,LBP,LKR,LYD,MAD,MDL,MGA,MKD,MNT,MOP,MVR,MWK,MXN,MYR,NGN,NIO,NOK,NPR,NZD,OMR,PAB,PEN,PGK,PHP,PKR,PLN,PYG,QAR,RON,RSD,RUB,RWF,SAR,SBD,SCR,SEK,SGD,SHP,SLL,SOS,SRD,STN,SVC,SYP,THB,TJS,TND,TOP,TRY,TWD,TZS,UAH,UGX,USD,UYU,UZS,VES,VND,VUV,WST,XAF,XCD,YER,ZAR,ZMW"}
paypal = { country = "AD,AE,AL,AM,AR,AT,AU,AZ,BA,BB,BD,BE,BG,BH,BI,BM,BN,BO,BR,BS,BW,BY,BZ,CA,CD,CH,CL,CN,CO,CR,CU,CY,CZ,DE,DJ,DK,DO,DZ,EE,EG,ET,ES,FI,FJ,FR,GB,GE,GH,GI,GM,GR,GT,GY,HK,HN,HR,HU,ID,IE,IL,IN,IS,IT,JM,JO,JP,KE,KH,KR,KW,KY,KZ,LB,LK,LT,LV,LY,MA,MC,MD,ME,MG,MK,MN,MO,MT,MV,MW,MX,MY,NG,NI,NO,NP,NL,NZ,OM,PA,PE,PG,PH,PK,PL,PT,PY,QA,RO,RS,RU,RW,SA,SB,SC,SE,SG,SH,SI,SK,SL,SO,SM,SR,ST,SV,SY,TH,TJ,TN,TO,TR,TW,TZ,UA,UG,US,UY,UZ,VE,VA,VN,VU,WS,CF,AG,DM,GD,KN,LC,VC,YE,ZA,ZM", currency = "AED,ALL,AMD,ARS,AUD,AZN,BAM,BBD,BDT,BGN,BHD,BIF,BMD,BND,BOB,BRL,BSD,BWP,BYN,BZD,CAD,CDF,CHF,CLP,CNY,COP,CRC,CUP,CZK,DJF,DKK,DOP,DZD,EGP,ETB,EUR,FJD,GBP,GEL,GHS,GIP,GMD,GTQ,GYD,HKD,HNL,HRK,HUF,IDR,ILS,INR,ISK,JMD,JOD,JPY,KES,KHR,KRW,KWD,KYD,KZT,LBP,LKR,LYD,MAD,MDL,MGA,MKD,MNT,MOP,MVR,MWK,MXN,MYR,NGN,NIO,NOK,NPR,NZD,OMR,PAB,PEN,PGK,PHP,PKR,PLN,PYG,QAR,RON,RSD,RUB,RWF,SAR,SBD,SCR,SEK,SGD,SHP,SLL,SOS,SRD,STN,SVC,SYP,THB,TJS,TND,TOP,TRY,TWD,TZS,UAH,UGX,USD,UYU,UZS,VES,VND,VUV,WST,XAF,XCD,YER,ZAR,ZMW"}

[pm_filters.braintree]
paypal = { currency = "AUD,BRL,CAD,CNY,CZK,DKK,EUR,HKD,HUF,ILS,JPY,MYR,MXN,TWD,NZD,NOK,PHP,PLN,GBP,RUB,SGD,SEK,CHF,THB,USD" }

[pm_filters.helcim]
credit = { currency = "USD" }
debit = { currency = "USD" }

[pm_filters.klarna]
klarna = { country = "AU,AT,BE,CA,CZ,DK,FI,FR,DE,GR,IE,IT,NL,NZ,NO,PL,PT,ES,SE,CH,GB,US", currency = "AUD,EUR,EUR,CAD,CZK,DKK,EUR,EUR,EUR,EUR,EUR,EUR,EUR,NZD,NOK,PLN,EUR,EUR,SEK,CHF,GBP,USD" }

[pm_filters.mifinity]
mifinity = { country = "BR,CN,SG,MY,DE,CH,DK,GB,ES,AD,GI,FI,FR,GR,HR,IT,JP,MX,AR,CO,CL,PE,VE,UY,PY,BO,EC,GT,HN,SV,NI,CR,PA,DO,CU,PR,NL,NO,PL,PT,SE,RU,TR,TW,HK,MO,AX,AL,DZ,AS,AO,AI,AG,AM,AW,AU,AT,AZ,BS,BH,BD,BB,BE,BZ,BJ,BM,BT,BQ,BA,BW,IO,BN,BG,BF,BI,KH,CM,CA,CV,KY,CF,TD,CX,CC,KM,CG,CK,CI,CW,CY,CZ,DJ,DM,EG,GQ,ER,EE,ET,FK,FO,FJ,GF,PF,TF,GA,GM,GE,GH,GL,GD,GP,GU,GG,GN,GW,GY,HT,HM,VA,IS,IN,ID,IE,IM,IL,JE,JO,KZ,KE,KI,KW,KG,LA,LV,LB,LS,LI,LT,LU,MK,MG,MW,MV,ML,MT,MH,MQ,MR,MU,YT,FM,MD,MC,MN,ME,MS,MA,MZ,NA,NR,NP,NC,NZ,NE,NG,NU,NF,MP,OM,PK,PW,PS,PG,PH,PN,QA,RE,RO,RW,BL,SH,KN,LC,MF,PM,VC,WS,SM,ST,SA,SN,RS,SC,SL,SX,SK,SI,SB,SO,ZA,GS,KR,LK,SR,SJ,SZ,TH,TL,TG,TK,TO,TT,TN,TM,TC,TV,UG,UA,AE,UZ,VU,VN,VG,VI,WF,EH,ZM", currency = "AUD,CAD,CHF,CNY,CZK,DKK,EUR,GBP,INR,JPY,NOK,NZD,PLN,RUB,SEK,ZAR,USD,EGP,UYU,UZS" }

[pm_filters.zen]
credit = { not_available_flows = { capture_method = "manual" } }
debit = { not_available_flows = { capture_method = "manual" } }
boleto = { country = "BR", currency = "BRL" }
efecty = { country = "CO", currency = "COP" }
multibanco = { country = "PT", currency = "EUR" }
pago_efectivo = { country = "PE", currency = "PEN" }
pse = { country = "CO", currency = "COP" }
pix = { country = "BR", currency = "BRL" }
red_compra = { country = "CL", currency = "CLP" }
red_pagos = { country = "UY", currency = "UYU" }

[pm_filters.zsl]
local_bank_transfer = { country = "CN", currency = "CNY" }

[pm_filters.aci]
credit = { not_available_flows = { capture_method = "manual" } }
debit = { not_available_flows = { capture_method = "manual" } }



[pm_filters.mollie]
credit = { not_available_flows = { capture_method = "manual" } }
debit = { not_available_flows = { capture_method = "manual" } }

[pm_filters.multisafepay]
credit = { not_available_flows = { capture_method = "manual" } }
debit = { not_available_flows = { capture_method = "manual" } }

[pm_filters.stax]
credit = { currency = "USD" }
debit = { currency = "USD" }
ach = { currency = "USD" }

[pm_filters.prophetpay]
card_redirect = { currency = "USD" }

[pm_filters.trustpay]
credit = { not_available_flows = { capture_method = "manual" } }
debit = { not_available_flows = { capture_method = "manual" } }

[pm_filters.authorizedotnet]
google_pay = { currency = "CHF,DKK,EUR,GBP,NOK,PLN,SEK,USD,AUD,NZD,CAD" }
paypal = { currency = "CHF,DKK,EUR,GBP,NOK,PLN,SEK,USD,AUD,NZD,CAD" }

[pm_filters.worldpay]
debit = { country = "AF,DZ,AW,AU,AZ,BS,BH,BD,BB,BZ,BM,BT,BO,BA,BW,BR,BN,BG,BI,KH,CA,CV,KY,CL,CO,KM,CD,CR,CZ,DK,DJ,ST,DO,EC,EG,SV,ER,ET,FK,FJ,GM,GE,GH,GI,GT,GN,GY,HT,HN,HK,HU,IS,IN,ID,IR,IQ,IE,IL,IT,JM,JP,JO,KZ,KE,KW,LA,LB,LS,LR,LY,LT,MO,MK,MG,MW,MY,MV,MR,MU,MX,MD,MN,MA,MZ,MM,NA,NZ,NI,NG,KP,NO,AR,PK,PG,PY,PE,UY,PH,PL,GB,QA,OM,RO,RU,RW,WS,SG,ST,ZA,KR,LK,SH,SD,SR,SZ,SE,CH,SY,TW,TJ,TZ,TH,TT,TN,TR,UG,UA,US,UZ,VU,VE,VN,ZM,ZW", currency = "AFN,DZD,ANG,AWG,AUD,AZN,BSD,BHD,BDT,BBD,BZD,BMD,BTN,BOB,BAM,BWP,BRL,BND,BGN,BIF,KHR,CAD,CVE,KYD,XOF,XAF,XPF,CLP,COP,KMF,CDF,CRC,EUR,CZK,DKK,DJF,DOP,XCD,EGP,SVC,ERN,ETB,EUR,FKP,FJD,GMD,GEL,GHS,GIP,GTQ,GNF,GYD,HTG,HNL,HKD,HUF,ISK,INR,IDR,IRR,IQD,ILS,JMD,JPY,JOD,KZT,KES,KWD,LAK,LBP,LSL,LRD,LYD,MOP,MKD,MGA,MWK,MYR,MVR,MRU,MUR,MXN,MDL,MNT,MAD,MZN,MMK,NAD,NPR,NZD,NIO,NGN,KPW,NOK,ARS,PKR,PAB,PGK,PYG,PEN,UYU,PHP,PLN,GBP,QAR,OMR,RON,RUB,RWF,WST,SAR,RSD,SCR,SLL,SGD,STN,SBD,SOS,ZAR,KRW,LKR,SHP,SDG,SRD,SZL,SEK,CHF,SYP,TWD,TJS,TZS,THB,TOP,TTD,TND,TRY,TMT,AED,UGX,UAH,USD,UZS,VUV,VND,YER,CNY,ZMW,ZWL" }
credit = { country = "AF,DZ,AW,AU,AZ,BS,BH,BD,BB,BZ,BM,BT,BO,BA,BW,BR,BN,BG,BI,KH,CA,CV,KY,CL,CO,KM,CD,CR,CZ,DK,DJ,ST,DO,EC,EG,SV,ER,ET,FK,FJ,GM,GE,GH,GI,GT,GN,GY,HT,HN,HK,HU,IS,IN,ID,IR,IQ,IE,IL,IT,JM,JP,JO,KZ,KE,KW,LA,LB,LS,LR,LY,LT,MO,MK,MG,MW,MY,MV,MR,MU,MX,MD,MN,MA,MZ,MM,NA,NZ,NI,NG,KP,NO,AR,PK,PG,PY,PE,UY,PH,PL,GB,QA,OM,RO,RU,RW,WS,SG,ST,ZA,KR,LK,SH,SD,SR,SZ,SE,CH,SY,TW,TJ,TZ,TH,TT,TN,TR,UG,UA,US,UZ,VU,VE,VN,ZM,ZW", currency = "AFN,DZD,ANG,AWG,AUD,AZN,BSD,BHD,BDT,BBD,BZD,BMD,BTN,BOB,BAM,BWP,BRL,BND,BGN,BIF,KHR,CAD,CVE,KYD,XOF,XAF,XPF,CLP,COP,KMF,CDF,CRC,EUR,CZK,DKK,DJF,DOP,XCD,EGP,SVC,ERN,ETB,EUR,FKP,FJD,GMD,GEL,GHS,GIP,GTQ,GNF,GYD,HTG,HNL,HKD,HUF,ISK,INR,IDR,IRR,IQD,ILS,JMD,JPY,JOD,KZT,KES,KWD,LAK,LBP,LSL,LRD,LYD,MOP,MKD,MGA,MWK,MYR,MVR,MRU,MUR,MXN,MDL,MNT,MAD,MZN,MMK,NAD,NPR,NZD,NIO,NGN,KPW,NOK,ARS,PKR,PAB,PGK,PYG,PEN,UYU,PHP,PLN,GBP,QAR,OMR,RON,RUB,RWF,WST,SAR,RSD,SCR,SLL,SGD,STN,SBD,SOS,ZAR,KRW,LKR,SHP,SDG,SRD,SZL,SEK,CHF,SYP,TWD,TJS,TZS,THB,TOP,TTD,TND,TRY,TMT,AED,UGX,UAH,USD,UZS,VUV,VND,YER,CNY,ZMW,ZWL" }
google_pay = { country = "AL,DZ,AS,AO,AG,AR,AU,AT,AZ,BH,BY,BE,BR,BG,CA,CL,CO,HR,CZ,DK,DO,EG,EE,FI,FR,DE,GR,HK,HU,IN,ID,IE,IL,IT,JP,JO,KZ,KE,KW,LV,LB,LT,LU,MY,MX,NL,NZ,NO,OM,PK,PA,PE,PH,PL,PT,QA,RO,RU,SA,SG,SK,ZA,ES,LK,SE,CH,TW,TH,TR,UA,AE,GB,US,UY,VN" }
apple_pay = { country = "AU,CN,HK,JP,MO,MY,NZ,SG,TW,AM,AT,AZ,BY,BE,BG,HR,CY,CZ,DK,EE,FO,FI,FR,GE,DE,GR,GL,GG,HU,IS,IE,IM,IT,KZ,JE,LV,LI,LT,LU,MT,MD,MC,ME,NL,NO,PL,PT,RO,SM,RS,SK,SI,ES,SE,CH,UA,GB,AR,CO,CR,BR,MX,PE,BH,IL,JO,KW,PS,QA,SA,AE,CA,UM,US" }

[file_upload_config]
bucket_name = ""
region = ""

[pm_filters.forte]
credit = { currency = "USD" }
debit = { currency = "USD" }

[pm_filters.fiuu]
duit_now = { country ="MY", currency = "MYR" }

[tokenization]
stripe = { long_lived_token = false, payment_method = "wallet", payment_method_type = { type = "disable_only", list = "google_pay" } }
checkout = { long_lived_token = false, payment_method = "wallet", apple_pay_pre_decrypt_flow = "network_tokenization" }
stax = { long_lived_token = true, payment_method = "card,bank_debit" }
mollie = { long_lived_token = false, payment_method = "card" }
square = { long_lived_token = false, payment_method = "card" }
braintree = { long_lived_token = false, payment_method = "card" }
payme = { long_lived_token = false, payment_method = "card" }
gocardless = { long_lived_token = true, payment_method = "bank_debit" }
billwerk = { long_lived_token = false, payment_method = "card" }

[temp_locker_enable_config]
stripe = { payment_method = "bank_transfer" }
nuvei = { payment_method = "card" }
shift4 = { payment_method = "card" }
bluesnap = { payment_method = "card" }
bankofamerica = { payment_method = "card" }
cybersource = { payment_method = "card" }
nmi = { payment_method = "card" }
payme = { payment_method = "card" }
deutschebank = { payment_method = "bank_debit" }
paybox = { payment_method = "card" }
nexixpay = { payment_method = "card" }

[connector_customer]
connector_list = "gocardless,stax,stripe"
payout_connector_list = "stripe,wise"

[dummy_connector]
enabled = true
payment_ttl = 172800
payment_duration = 1000
payment_tolerance = 100
payment_retrieve_duration = 500
payment_retrieve_tolerance = 100
payment_complete_duration = 500
payment_complete_tolerance = 100
refund_ttl = 172800
refund_duration = 1000
refund_tolerance = 100
refund_retrieve_duration = 500
refund_retrieve_tolerance = 100
authorize_ttl = 36000
assets_base_url = "https://app.hyperswitch.io/assets/TestProcessor/"
default_return_url = "https://app.hyperswitch.io/"
slack_invite_url = "https://join.slack.com/t/hyperswitch-io/shared_invite/zt-2awm23agh-p_G5xNpziv6yAiedTkkqLg"
discord_invite_url = "https://discord.gg/wJZ7DVW8mm"

[delayed_session_response]
connectors_with_delayed_session_response = "trustpay,payme"

[webhook_source_verification_call]
connectors_with_webhook_source_verification_call = "paypal"

[mandates.supported_payment_methods]
pay_later.klarna = { connector_list = "adyen" }
wallet.google_pay = { connector_list = "stripe,adyen,cybersource,bankofamerica" }
wallet.apple_pay = { connector_list = "stripe,adyen,cybersource,noon,bankofamerica" }
wallet.paypal = { connector_list = "adyen" }
card.credit = { connector_list = "stripe,adyen,authorizedotnet,cybersource,globalpay,worldpay,multisafepay,nmi,nexinets,noon,bankofamerica,braintree,fiuu" }
card.debit = { connector_list = "stripe,adyen,authorizedotnet,cybersource,globalpay,worldpay,multisafepay,nmi,nexinets,noon,bankofamerica,braintree,fiuu" }
bank_debit.ach = { connector_list = "gocardless,adyen" }
bank_debit.becs = { connector_list = "gocardless" }
bank_debit.bacs = { connector_list = "adyen" }
bank_debit.sepa = { connector_list = "gocardless,adyen" }
bank_redirect.ideal = { connector_list = "stripe,adyen,globalpay,multisafepay" }
bank_redirect.sofort = { connector_list = "stripe,adyen,globalpay" }
bank_redirect.giropay = { connector_list = "adyen,globalpay,multisafepay" }

[mandates.update_mandate_supported]
card.credit = { connector_list = "cybersource" }
card.debit = { connector_list = "cybersource" }

[network_transaction_id_supported_connectors]
connector_list = "stripe,adyen,cybersource"

[connector_request_reference_id_config]
merchant_ids_send_payment_id_as_connector_request_id = []

[payouts]
payout_eligibility = true


[applepay_decrypt_keys]
apple_pay_ppc = "APPLE_PAY_PAYMENT_PROCESSING_CERTIFICATE"
apple_pay_ppc_key = "APPLE_PAY_PAYMENT_PROCESSING_CERTIFICATE_KEY"
apple_pay_merchant_cert = "APPLE_PAY_MERCHNAT_CERTIFICATE"
apple_pay_merchant_cert_key = "APPLE_PAY_MERCHNAT_CERTIFICATE_KEY"

[paze_decrypt_keys]
paze_private_key = "PAZE_PRIVATE_KEY"
paze_private_key_passphrase = "PAZE_PRIVATE_KEY_PASSPHRASE"

[generic_link]
[generic_link.payment_method_collect]
sdk_url = "http://localhost:9050/HyperLoader.js"
expiry = 900
[generic_link.payment_method_collect.ui_config]
theme = "#4285F4"
logo = "https://app.hyperswitch.io/HyperswitchFavicon.png"
merchant_name = "HyperSwitch"
[generic_link.payment_method_collect.enabled_payment_methods]
card = "credit,debit"
bank_transfer = "ach,bacs,sepa"
wallet = "paypal,pix,venmo"

[generic_link.payout_link]
sdk_url = "http://localhost:9050/HyperLoader.js"
expiry = 900
[generic_link.payout_link.ui_config]
theme = "#4285F4"
logo = "https://app.hyperswitch.io/HyperswitchFavicon.png"
merchant_name = "HyperSwitch"
[generic_link.payout_link.enabled_payment_methods]
card = "credit,debit"

[payout_method_filters.adyenplatform]
sepa = { country = "ES,SK,AT,NL,DE,BE,FR,FI,PT,IE,EE,LT,LV,IT,CZ,DE,HU,NO,PL,SE,GB,CH" , currency = "EUR,CZK,DKK,HUF,NOK,PLN,SEK,GBP,CHF" }

[payout_method_filters.stripe]
ach = { country = "US", currency = "USD" }

[payment_link]
sdk_url = "http://localhost:9050/HyperLoader.js"

[payment_method_auth]
redis_expiry = 900
pm_auth_key = "Some_pm_auth_key"

[lock_settings]
redis_lock_expiry_seconds = 180             # 3 * 60 seconds
delay_between_retries_in_milliseconds = 500

[kv_config]
ttl = 900         # 15 * 60 seconds
soft_kill = false

[frm]
enabled = true

[events]
source = "logs"

[events.kafka]
brokers = ["localhost:9092"]
fraud_check_analytics_topic= "hyperswitch-fraud-check-events"
intent_analytics_topic = "hyperswitch-payment-intent-events"
attempt_analytics_topic = "hyperswitch-payment-attempt-events"
refund_analytics_topic = "hyperswitch-refund-events"
api_logs_topic = "hyperswitch-api-log-events"
connector_logs_topic = "hyperswitch-connector-api-events"
outgoing_webhook_logs_topic = "hyperswitch-outgoing-webhook-events"
dispute_analytics_topic = "hyperswitch-dispute-events"
audit_events_topic = "hyperswitch-audit-events"
payout_analytics_topic = "hyperswitch-payout-events"
consolidated_events_topic = "hyperswitch-consolidated-events"
authentication_analytics_topic = "hyperswitch-authentication-events"

[analytics]
source = "sqlx"

[analytics.clickhouse]
username = "default"
# password = ""
host = "http://localhost:8123"
database_name = "default"

[analytics.sqlx]
username = "db_user"
password = "db_pass"
host = "localhost"
port = 5432
dbname = "hyperswitch_db"
pool_size = 5
connection_timeout = 10
queue_strategy = "Fifo"

[connector_onboarding.paypal]
client_id = ""
client_secret = ""
partner_id = ""
enabled = true

[file_storage]
file_storage_backend = "file_system"

[unmasked_headers]
keys = "accept-language,user-agent"

[opensearch]
host = "https://localhost:9200"

[opensearch.auth]
auth = "basic"
username = "admin"
password = "0penS3arc#"
region = "eu-central-1"

[opensearch.indexes]
payment_attempts = "hyperswitch-payment-attempt-events"
payment_intents = "hyperswitch-payment-intent-events"
refunds = "hyperswitch-refund-events"
disputes = "hyperswitch-dispute-events"
sessionizer_payment_attempts = "sessionizer-payment-attempt-events"
sessionizer_payment_intents = "sessionizer-payment-intent-events"
sessionizer_refunds = "sessionizer-refund-events"
sessionizer_disputes = "sessionizer-dispute-events"

[saved_payment_methods]
sdk_eligible_payment_methods = "card"

[multitenancy]
enabled = false
global_tenant = { schema = "public", redis_key_prefix = "", clickhouse_database = "default"}

[multitenancy.tenants]
public = { base_url = "http://localhost:8080", schema = "public", redis_key_prefix = "", clickhouse_database = "default"}

[user_auth_methods]
encryption_key = "A8EF32E029BC3342E54BF2E172A4D7AA43E8EF9D2C3A624A9F04E2EF79DC698F"

[locker_based_open_banking_connectors]
connector_list = ""

[cell_information]
id = "12345"

[network_tokenization_supported_card_networks]
card_networks = "Visa, AmericanExpress, Mastercard"

[network_tokenization_supported_connectors]
connector_list = "cybersource"

[grpc_client.dynamic_routing_client] 
host = "localhost" 
<<<<<<< HEAD
port = 7000
service = "dynamo"
=======
port = 7000       

[theme_storage]
file_storage_backend = "file_system"
>>>>>>> 3a3e93cb
<|MERGE_RESOLUTION|>--- conflicted
+++ resolved
@@ -790,14 +790,10 @@
 [network_tokenization_supported_connectors]
 connector_list = "cybersource"
 
-[grpc_client.dynamic_routing_client] 
-host = "localhost" 
-<<<<<<< HEAD
+[grpc_client.dynamic_routing_client]
+host = "localhost"
 port = 7000
 service = "dynamo"
-=======
-port = 7000       
 
 [theme_storage]
-file_storage_backend = "file_system"
->>>>>>> 3a3e93cb
+file_storage_backend = "file_system"