[log.file]
enabled = false

[log.console]
enabled = true
level = "DEBUG"
log_format = "default"

[log.telemetry]
traces_enabled = false
metrics_enabled = false
use_xray_generator = false

# TODO: Update database credentials before running application
[master_database]
username = "db_user"
password = "db_pass"
host = "localhost"
port = 5432
dbname = "hyperswitch_db"
pool_size = 5
connection_timeout = 10
min_idle = 2

[replica_database]
username = "db_user"
password = "db_pass"
host = "localhost"
port = 5432
dbname = "hyperswitch_db"
pool_size = 5
connection_timeout = 10

[redis]
host = "127.0.0.1"
port = 6379
pool_size = 5
reconnect_max_attempts = 5
reconnect_delay = 5
default_ttl = 300
default_hash_ttl = 900
use_legacy_version = false
stream_read_count = 1
auto_pipeline = true
disable_auto_backpressure = false
max_in_flight_commands = 5000
default_command_timeout = 0
max_feed_count = 200


[server]
# HTTP Request body limit. Defaults to 32kB
request_body_limit = 32768

[secrets]
admin_api_key = "test_admin"
master_enc_key = "73ad7bbbbc640c845a150f67d058b279849370cd2c1f3c67c4dd6c869213e13a"
jwt_secret = "secret"
recon_admin_api_key = "recon_test_admin"

[applepay_merchant_configs]
merchant_cert_key = "MERCHANT CERTIFICATE KEY"
merchant_cert = "MERCHANT CERTIFICATE"
common_merchant_identifier = "COMMON MERCHANT IDENTIFIER"
applepay_endpoint = "DOMAIN SPECIFIC ENDPOINT"

[locker]
host = ""
host_rs = ""
mock_locker = true
basilisk_host = ""

[forex_api]
call_delay = 21600
local_fetch_retry_count = 5
local_fetch_retry_delay = 1000
api_timeout = 20000
api_key = "YOUR API KEY HERE"
fallback_api_key = "YOUR API KEY HERE"
redis_lock_timeout = 26000

[jwekey]
locker_key_identifier1 = ""
locker_key_identifier2 = ""
locker_encryption_key1 = ""
locker_encryption_key2 = ""
locker_decryption_key1 = ""
locker_decryption_key2 = ""
vault_encryption_key = ""
rust_locker_encryption_key = ""
vault_private_key = ""
tunnel_private_key = ""

[connectors.supported]
wallets = ["klarna", "braintree", "applepay"]
rewards = ["cashtocode", "zen"]
cards = [
    "aci",
    "adyen",
    "airwallex",
    "authorizedotnet",
    "bambora",
    "bankofamerica",
    "bitpay",
    "bluesnap",
    "boku",
    "braintree",
    "checkout",
    "coinbase",
    "cryptopay",
    "cybersource",
    "dlocal",
    "dummyconnector",
    "fiserv",
    "forte",
    "globalpay",
    "globepay",
    "gocardless",
    "helcim",
    "iatapay",
    "mollie",
    "multisafepay",
    "nexinets",
    "nmi",
    "noon",
    "nuvei",
    "opayo",
    "opennode",
    "payeezy",
    "payme",
    "paypal",
    "payu",
    "placetopay",
    "powertranz",
    "prophetpay",
    "shift4",
    "square",
    "stax",
    "stripe",
    "trustpay",
    "tsys",
    "volt",
    "wise",
    "worldline",
    "worldpay",
    "zen",
]

[refund]
max_attempts = 10
max_age = 365

[webhooks]
outgoing_enabled = true

[eph_key]
validity = 1

[api_keys]
hash_key = "0123456789abcdef0123456789abcdef0123456789abcdef0123456789abcdef"

[connectors]
aci.base_url = "https://eu-test.oppwa.com/"
adyen.base_url = "https://checkout-test.adyen.com/"
adyen.secondary_base_url = "https://pal-test.adyen.com/"
airwallex.base_url = "https://api-demo.airwallex.com/"
applepay.base_url = "https://apple-pay-gateway.apple.com/"
authorizedotnet.base_url = "https://apitest.authorize.net/xml/v1/request.api"
bambora.base_url = "https://api.na.bambora.com"
bankofamerica.base_url = "https://apitest.merchant-services.bankofamerica.com/"
bitpay.base_url = "https://test.bitpay.com"
bluesnap.base_url = "https://sandbox.bluesnap.com/"
bluesnap.secondary_base_url = "https://sandpay.bluesnap.com/"
boku.base_url = "https://$-api4-stage.boku.com"
braintree.base_url = "https://api.sandbox.braintreegateway.com/"
braintree.secondary_base_url = "https://payments.sandbox.braintree-api.com/graphql"
cashtocode.base_url = "https://cluster05.api-test.cashtocode.com"
checkout.base_url = "https://api.sandbox.checkout.com/"
coinbase.base_url = "https://api.commerce.coinbase.com"
cryptopay.base_url = "https://business-sandbox.cryptopay.me"
cybersource.base_url = "https://apitest.cybersource.com/"
dlocal.base_url = "https://sandbox.dlocal.com/"
dummyconnector.base_url = "http://localhost:8080/dummy-connector"
fiserv.base_url = "https://cert.api.fiservapps.com/"
forte.base_url = "https://sandbox.forte.net/api/v3"
globalpay.base_url = "https://apis.sandbox.globalpay.com/ucp/"
globepay.base_url = "https://pay.globepay.co/"
gocardless.base_url = "https://api-sandbox.gocardless.com"
helcim.base_url = "https://api.helcim.com/"
iatapay.base_url = "https://sandbox.iata-pay.iata.org/api/v1"
klarna.base_url = "https://api-na.playground.klarna.com/"
mollie.base_url = "https://api.mollie.com/v2/"
mollie.secondary_base_url = "https://api.cc.mollie.com/v1/"
multisafepay.base_url = "https://testapi.multisafepay.com/"
nexinets.base_url = "https://apitest.payengine.de/v1"
nmi.base_url = "https://secure.nmi.com/"
noon.base_url = "https://api-test.noonpayments.com/"
noon.key_mode = "Test"
nuvei.base_url = "https://ppp-test.nuvei.com/"
opayo.base_url = "https://pi-test.sagepay.com/"
opennode.base_url = "https://dev-api.opennode.com"
payeezy.base_url = "https://api-cert.payeezy.com/"
payme.base_url = "https://sandbox.payme.io/"
paypal.base_url = "https://api-m.sandbox.paypal.com/"
payu.base_url = "https://secure.snd.payu.com/"
placetopay.base_url = "https://test.placetopay.com/rest/gateway"
powertranz.base_url = "https://staging.ptranz.com/api/"
prophetpay.base_url = "https://ccm-thirdparty.cps.golf/"
rapyd.base_url = "https://sandboxapi.rapyd.net"
riskified.base_url = "https://sandbox.riskified.com/api"
shift4.base_url = "https://api.shift4.com/"
signifyd.base_url = "https://api.signifyd.com/"
square.base_url = "https://connect.squareupsandbox.com/"
square.secondary_base_url = "https://pci-connect.squareupsandbox.com/"
stax.base_url = "https://apiprod.fattlabs.com/"
stripe.base_url = "https://api.stripe.com/"
stripe.base_url_file_upload = "https://files.stripe.com/"
wise.base_url = "https://api.sandbox.transferwise.tech/"
worldline.base_url = "https://eu.sandbox.api-ingenico.com/"
worldpay.base_url = "https://try.access.worldpay.com/"
trustpay.base_url = "https://test-tpgw.trustpay.eu/"
tsys.base_url = "https://stagegw.transnox.com/"
volt.base_url = "https://api.sandbox.volt.io/"
trustpay.base_url_bank_redirects = "https://aapi.trustpay.eu/"
zen.base_url = "https://api.zen-test.com/"
zen.secondary_base_url = "https://secure.zen-test.com/"

[scheduler]
stream = "SCHEDULER_STREAM"

[scheduler.consumer]
disabled = false
consumer_group = "SCHEDULER_GROUP"

[email]
sender_email = "example@example.com"
aws_region = ""
base_url = "http://localhost:8080"
allowed_unverified_days = 1
active_email_client = "SES"

[email.aws_ses]
email_role_arn = ""
sts_role_session_name = ""

[bank_config.eps]
stripe = { banks = "arzte_und_apotheker_bank,austrian_anadi_bank_ag,bank_austria,bankhaus_carl_spangler,bankhaus_schelhammer_und_schattera_ag,bawag_psk_ag,bks_bank_ag,brull_kallmus_bank_ag,btv_vier_lander_bank,capital_bank_grawe_gruppe_ag,dolomitenbank,easybank_ag,erste_bank_und_sparkassen,hypo_alpeadriabank_international_ag,hypo_noe_lb_fur_niederosterreich_u_wien,hypo_oberosterreich_salzburg_steiermark,hypo_tirol_bank_ag,hypo_vorarlberg_bank_ag,hypo_bank_burgenland_aktiengesellschaft,marchfelder_bank,oberbank_ag,raiffeisen_bankengruppe_osterreich,schoellerbank_ag,sparda_bank_wien,volksbank_gruppe,volkskreditbank_ag,vr_bank_braunau" }
adyen = { banks = "bank_austria,bawag_psk_ag,dolomitenbank,easybank_ag,erste_bank_und_sparkassen,hypo_tirol_bank_ag,posojilnica_bank_e_gen,raiffeisen_bankengruppe_osterreich,schoellerbank_ag,sparda_bank_wien,volksbank_gruppe,volkskreditbank_ag" }

[bank_config.ideal]
stripe = { banks = "abn_amro,asn_bank,bunq,handelsbanken,ing,knab,moneyou,rabobank,regiobank,revolut,sns_bank,triodos_bank,van_lanschot" }
adyen = { banks = "abn_amro,asn_bank,bunq,handelsbanken,ing,knab,moneyou,rabobank,regiobank,revolut,sns_bank,triodos_bank,van_lanschot" }

[bank_config.online_banking_czech_republic]
adyen = { banks = "ceska_sporitelna,komercni_banka,platnosc_online_karta_platnicza" }

[bank_config.online_banking_slovakia]
adyen = { banks = "e_platby_vub,postova_banka,sporo_pay,tatra_pay,viamo" }

[bank_config.online_banking_poland]
adyen = { banks = "blik_psp,place_zipko,m_bank,pay_with_ing,santander_przelew24,bank_pekaosa,bank_millennium,pay_with_alior_bank,banki_spoldzielcze,pay_with_inteligo,bnp_paribas_poland,bank_nowy_sa,credit_agricole,pay_with_bos,pay_with_citi_handlowy,pay_with_plus_bank,toyota_bank,velo_bank,e_transfer_pocztowy24" }

[bank_config.przelewy24]
stripe = { banks = "alior_bank,bank_millennium,bank_nowy_bfg_sa,bank_pekao_sa,banki_spbdzielcze,blik,bnp_paribas,boz,citi,credit_agricole,e_transfer_pocztowy24,getin_bank,idea_bank,inteligo,mbank_mtransfer,nest_przelew,noble_pay,pbac_z_ipko,plus_bank,santander_przelew24,toyota_bank,volkswagen_bank" }

[bank_config.open_banking_uk]
adyen = { banks = "aib,bank_of_scotland,danske_bank,first_direct,first_trust,halifax,lloyds,monzo,nat_west,nationwide_bank,royal_bank_of_scotland,starling,tsb_bank,tesco_bank,ulster_bank,barclays,hsbc_bank,revolut,santander_przelew24,open_bank_success,open_bank_failure,open_bank_cancelled"}

[bank_config.online_banking_fpx]
adyen.banks = "affin_bank,agro_bank,alliance_bank,am_bank,bank_islam,bank_muamalat,bank_rakyat,bank_simpanan_nasional,cimb_bank,hong_leong_bank,hsbc_bank,kuwait_finance_house,may_bank,ocbc_bank,public_bank,rhb_bank,standard_chartered_bank,uob_bank"

[bank_config.online_banking_thailand]
adyen.banks = "bangkok_bank,krungsri_bank,krung_thai_bank,the_siam_commercial_bank,kasikorn_bank"

[pm_filters.default]
google_pay = { country = "AL,DZ,AS,AO,AG,AR,AU,AT,AZ,BH,BY,BE,BR,BG,CA,CL,CO,HR,CZ,DK,DO,EG,EE,FI,FR,DE,GR,HK,HU,IN,ID,IE,IL,IT,JP,JO,KZ,KE,KW,LV,LB,LT,LU,MY,MX,NL,NZ,NO,OM,PK,PA,PE,PH,PL,PT,QA,RO,RU,SA,SG,SK,ZA,ES,LK,SE,CH,TW,TH,TR,UA,AE,GB,US,UY,VN" }
apple_pay = { country = "AU,CN,HK,JP,MO,MY,NZ,SG,TW,AM,AT,AZ,BY,BE,BG,HR,CY,CZ,DK,EE,FO,FI,FR,GE,DE,GR,GL,GG,HU,IS,IE,IM,IT,KZ,JE,LV,LI,LT,LU,MT,MD,MC,ME,NL,NO,PL,PT,RO,SM,RS,SK,SI,ES,SE,CH,UA,GB,AR,CO,CR,BR,MX,PE,BH,IL,JO,KW,PS,QA,SA,AE,CA,UM,US,KR,VN,MA,ZA,VA,CL,SV,GT,HN,PA", currency = "AED,AUD,CHF,CAD,EUR,GBP,HKD,SGD,USD" }
paypal = { currency = "AUD,BRL,CAD,CZK,DKK,EUR,HKD,HUF,INR,JPY,MYR,MXN,NZD,NOK,PHP,PLN,RUB,GBP,SGD,SEK,CHF,THB,USD" }
klarna = { country = "AT,BE,DK,FI,FR,DE,IE,IT,NL,NO,ES,SE,GB,US,CA", currency = "USD,GBP,EUR,CHF,DKK,SEK,NOK,AUD,PLN,CAD" }
affirm = { country = "US", currency = "USD" }
afterpay_clearpay = { country = "US,CA,GB,AU,NZ,FR,ES", currency = "GBP" }
giropay = { country = "DE", currency = "EUR" }
eps = { country = "AT", currency = "EUR" }
sofort = { country = "ES,GB,SE,AT,NL,DE,CH,BE,FR,FI,IT,PL", currency = "EUR" }
ideal = { country = "NL", currency = "EUR" }

[pm_filters.stripe]
google_pay = { country = "AL,DZ,AS,AO,AG,AR,AU,AT,AZ,BH,BY,BE,BR,BG,CA,CL,CO,HR,CZ,DK,DO,EG,EE,FI,FR,DE,GR,HK,HU,IN,ID,IE,IL,IT,JP,JO,KZ,KE,KW,LV,LB,LT,LU,MY,MX,NL,NZ,NO,OM,PK,PA,PE,PH,PL,PT,QA,RO,RU,SA,SG,SK,ZA,ES,LK,SE,CH,TW,TH,TR,UA,AE,GB,US,UY,VN" }
apple_pay = { country = "AU,CN,HK,JP,MO,MY,NZ,SG,TW,AM,AT,AZ,BY,BE,BG,HR,CY,CZ,DK,EE,FO,FI,FR,GE,DE,GR,GL,GG,HU,IS,IE,IM,IT,KZ,JE,LV,LI,LT,LU,MT,MD,MC,ME,NL,NO,PL,PT,RO,SM,RS,SK,SI,ES,SE,CH,UA,GB,AR,CO,CR,BR,MX,PE,BH,IL,JO,KW,PS,QA,SA,AE,CA,UM,US,KR,VN,MA,ZA,VA,CL,SV,GT,HN,PA" }
klarna = { country = "AU,AT,BE,CA,CZ,DK,FI,FR,DE,GR,IE,IT,NL,NZ,NO,PL,PT,ES,SE,CH,GB,US", currency = "AUD,CAD,CHF,CZK,DKK,EUR,GBP,NOK,NZD,PLN,SEK,USD" }
affirm = { country = "US", currency = "USD" }
afterpay_clearpay = { country = "US,CA,GB,AU,NZ,FR,ES", currency = "USD,CAD,GBP,AUD,NZD" }
giropay = { country = "DE", currency = "EUR" }
eps = { country = "AT", currency = "EUR" }
sofort = { country = "AT,BE,DE,IT,NL,ES", currency = "EUR" }
ideal = { country = "NL", currency = "EUR" }
cashapp = { country = "US", currency = "USD" }

[pm_filters.adyen]
google_pay = { country = "AU,NZ,JP,HK,SG,MY,TH,VN,BH,AE,KW,BR,ES,UK,SE,NO,SK,AT,NL,DE,HU,CY,LU,CH,BE,FR,DK,RO,HR,LI,MT,SI,GR,PT,IE,CZ,EE,LT,LV,IT,PL,TR,IS,CA,US", currency = "AED,ALL,AMD,ANG,AOA,ARS,AUD,AWG,AZN,BAM,BBD,BDT,BGN,BHD,BMD,BND,BOB,BRL,BSD,BWP,BYN,BZD,CAD,CHF,CLP,CNY,COP,CRC,CUP,CVE,CZK,DJF,DKK,DOP,DZD,EGP,ETB,EUR,FJD,FKP,GBP,GEL,GHS,GIP,GMD,GNF,GTQ,GYD,HKD,HNL,HTG,HUF,IDR,ILS,INR,IQD,ISK,JMD,JOD,JPY,KES,KGS,KHR,KMF,KRW,KWD,KYD,KZT,LAK,LBP,LKR,LYD,MAD,MDL,MKD,MMK,MNT,MOP,MRU,MUR,MVR,MWK,MXN,MYR,MZN,NAD,NGN,NIO,NOK,NPR,NZD,OMR,PAB,PEN,PGK,PHP,PKR,PLN,PYG,QAR,RON,RSD,RUB,RWF,SAR,SBD,SCR,SEK,SGD,SHP,SLE,SOS,SRD,STN,SVC,SZL,THB,TND,TOP,TRY,TTD,TWD,TZS,UAH,UGX,USD,UYU,UZS,VEF,VND,VUV,WST,XAF,XCD,XOF,XPF,YER,ZAR,ZMW" }
apple_pay = { country = "AU,NZ,CN,JP,HK,SG,MY,BH,AE,KW,BR,ES,UK,SE,NO,AK,AT,NL,DE,HU,CY,LU,CH,BE,FR,DK,FI,RO,HR,LI,UA,MT,SI,GR,PT,IE,CZ,EE,LT,LV,IT,PL,IS,CA,US", currency = "AUD,CHF,CAD,EUR,GBP,HKD,SGD,USD" }
paypal = { country = "AU,NZ,CN,JP,HK,MY,TH,KR,PH,ID,AE,KW,BR,ES,UK,SE,NO,SK,AT,NL,DE,HU,CY,LU,CH,BE,FR,DK,FI,RO,HR,UA,MT,SI,GI,PT,IE,CZ,EE,LT,LV,IT,PL,IS,CA,US", currency = "AUD,BRL,CAD,CZK,DKK,EUR,HKD,HUF,INR,JPY,MYR,MXN,NZD,NOK,PHP,PLN,RUB,GBP,SGD,SEK,CHF,THB,USD" }
mobile_pay = { country = "DK,FI", currency = "DKK,SEK,NOK,EUR" }
ali_pay = { country = "AU,N,JP,HK,SG,MY,TH,ES,UK,SE,NO,AT,NL,DE,CY,CH,BE,FR,DK,FI,RO,MT,SI,GR,PT,IE,IT,CA,US", currency = "USD,EUR,GBP,JPY,AUD,SGD,CHF,SEK,NOK,NZD,THB,HKD,CAD" }
we_chat_pay = { country = "AU,NZ,CN,JP,HK,SG,ES,UK,SE,NO,AT,NL,DE,CY,CH,BE,FR,DK,LI,MT,SI,GR,PT,IT,CA,US", currency = "AUD,CAD,CNY,EUR,GBP,HKD,JPY,NZD,SGD,USD" }
mb_way = { country = "PT", currency = "EUR" }
klarna = { country = "AT,ES,UK,SE,NO,AT,NL,DE,CH,BE,FR,DK,FI,PT,IE,IT,PL,CA,US", currency = "USD,GBP,EUR,CHF,DKK,SEK,NOK,AUD,PLN,CAD" }
affirm = { country = "US", currency = "USD" }
afterpay_clearpay = { country = "AU,NZ,ES,UK,FR,IT,CA,US", currency = "GBP" }
pay_bright = { country = "CA", currency = "CAD" }
walley = { country = "SE,NO,DK,FI", currency = "DKK,EUR,NOK,SEK" }
giropay = { country = "DE", currency = "EUR" }
eps = { country = "AT", currency = "EUR" }
sofort = { country = "ES,UK,SE,AT,NL,DE,CH,BE,FR,FI,IT,PL", currency = "EUR" }
ideal = { country = "NL", currency = "EUR" }
blik = {country = "PL", currency = "PLN"}
trustly = {country = "ES,UK,SE,NO,AT,NL,DE,DK,FI,EE,LT,LV", currency = "CZK,DKK,EUR,GBP,NOK,SEK"}
online_banking_czech_republic = {country = "CZ", currency = "EUR,CZK"}
online_banking_finland = {country = "FI", currency = "EUR"}
online_banking_poland = {country = "PL", currency = "PLN"}
online_banking_slovakia = {country = "SK", currency = "EUR,CZK"}
bancontact_card = {country = "BE", currency = "EUR"}
ach = {country = "US", currency = "USD"}
bacs = {country = "UK", currency = "GBP"}
sepa = {country = "ES,SK,AT,NL,DE,BE,FR,FI,PT,IE,EE,LT,LV,IT", currency = "EUR"}
ali_pay_hk = {country = "HK", currency = "HKD"}
bizum = {country = "ES", currency = "EUR"}
go_pay = {country = "ID", currency = "IDR"}
kakao_pay = {country = "KR", currency = "KRW"}
momo = {country = "VN", currency = "VND"}
gcash = {country = "PH", currency = "PHP"}
online_banking_fpx = {country = "MY", currency = "MYR"}
online_banking_thailand = {country = "TH", currency = "THB"}
touch_n_go = {country = "MY", currency = "MYR"}
atome = {country = "MY,SG", currency = "MYR,SGD"}
swish = {country = "SE", currency = "SEK"}
permata_bank_transfer = {country = "ID", currency = "IDR"}
bca_bank_transfer = {country = "ID", currency = "IDR"}
bni_va = {country = "ID", currency = "IDR"}
bri_va = {country = "ID", currency = "IDR"}
cimb_va = {country = "ID", currency = "IDR"}
danamon_va = {country = "ID", currency = "IDR"}
mandiri_va = {country = "ID", currency = "IDR"}
alfamart = {country = "ID", currency = "IDR"}
indomaret = {country = "ID", currency = "IDR"}
open_banking_uk = {country = "GB", currency = "GBP"}
oxxo = {country = "MX", currency = "MXN"}
pay_safe_card = {country = "AT,AU,BE,BR,BE,CA,HR,CY,CZ,DK,FI,FR,GE,DE,GI,HU,IS,IE,KW,LV,IE,LI,LT,LU,MT,MX,MD,ME,NL,NZ,NO,PY,PE,PL,PT,RO,SA,RS,SK,SI,ES,SE,CH,TR,UAE,UK,US,UY", currency = "EUR,AUD,BRL,CAD,CZK,DKK,GEL,GIP,HUF,ISK,KWD,CHF,MXN,MDL,NZD,NOK,PYG,PEN,PLN,RON,SAR,RSD,SEK,TRY,AED,GBP,USD,UYU"}
seven_eleven = {country = "JP", currency = "JPY"}
lawson = {country = "JP", currency = "JPY"}
mini_stop = {country = "JP", currency = "JPY"}
family_mart = {country = "JP", currency = "JPY"}
seicomart = {country = "JP", currency = "JPY"}
pay_easy = {country = "JP", currency = "JPY"}

[pm_filters.braintree]
paypal = { currency = "AUD,BRL,CAD,CNY,CZK,DKK,EUR,HKD,HUF,ILS,JPY,MYR,MXN,TWD,NZD,NOK,PHP,PLN,GBP,RUB,SGD,SEK,CHF,THB,USD" }
credit = { not_available_flows = { capture_method = "manual" } }
debit = { not_available_flows = { capture_method = "manual" } }

[pm_filters.helcim]
credit = { currency = "USD" }
debit = { currency = "USD" }

[pm_filters.klarna]
klarna = { country = "AU,AT,BE,CA,CZ,DK,FI,FR,DE,GR,IE,IT,NL,NZ,NO,PL,PT,ES,SE,CH,GB,US", currency = "AUD,EUR,EUR,CAD,CZK,DKK,EUR,EUR,EUR,EUR,EUR,EUR,EUR,NZD,NOK,PLN,EUR,EUR,SEK,CHF,GBP,USD" }
credit = { not_available_flows = { capture_method = "manual" } }
debit = { not_available_flows = { capture_method = "manual" } }

[pm_filters.zen]
credit = { not_available_flows = { capture_method = "manual" } }
debit = { not_available_flows = { capture_method = "manual" } }
boleto = { country = "BR", currency = "BRL" }
efecty = { country = "CO", currency = "COP" }
multibanco = { country = "PT", currency = "EUR" }
pago_efectivo = { country = "PE", currency = "PEN" }
pse = { country = "CO", currency = "COP" }
pix = { country = "BR", currency = "BRL" }
red_compra = { country = "CL", currency = "CLP" }
red_pagos = { country = "UY", currency = "UYU" }

[pm_filters.aci]
credit = { not_available_flows = { capture_method = "manual" } }
debit = { not_available_flows = { capture_method = "manual" } }

[pm_filters.mollie]
credit = { not_available_flows = { capture_method = "manual" } }
debit = { not_available_flows = { capture_method = "manual" } }

[pm_filters.multisafepay]
credit = { not_available_flows = { capture_method = "manual" } }
debit = { not_available_flows = { capture_method = "manual" } }

[pm_filters.stax]
credit = { currency = "USD" }
debit = { currency = "USD" }
ach = { currency = "USD" }

[pm_filters.prophetpay]
card_redirect = { currency = "USD" }

[pm_filters.trustpay]
credit = { not_available_flows = { capture_method = "manual" } }
debit = { not_available_flows = { capture_method = "manual" } }

[pm_filters.authorizedotnet]
google_pay = { currency = "CHF,DKK,EUR,GBP,NOK,PLN,SEK,USD,AUD,NZD,CAD" }
paypal = { currency = "CHF,DKK,EUR,GBP,NOK,PLN,SEK,USD,AUD,NZD,CAD" }

[pm_filters.worldpay]
google_pay = { country = "AL,DZ,AS,AO,AG,AR,AU,AT,AZ,BH,BY,BE,BR,BG,CA,CL,CO,HR,CZ,DK,DO,EG,EE,FI,FR,DE,GR,HK,HU,IN,ID,IE,IL,IT,JP,JO,KZ,KE,KW,LV,LB,LT,LU,MY,MX,NL,NZ,NO,OM,PK,PA,PE,PH,PL,PT,QA,RO,RU,SA,SG,SK,ZA,ES,LK,SE,CH,TW,TH,TR,UA,AE,GB,US,UY,VN" }
apple_pay = { country = "AU,CN,HK,JP,MO,MY,NZ,SG,TW,AM,AT,AZ,BY,BE,BG,HR,CY,CZ,DK,EE,FO,FI,FR,GE,DE,GR,GL,GG,HU,IS,IE,IM,IT,KZ,JE,LV,LI,LT,LU,MT,MD,MC,ME,NL,NO,PL,PT,RO,SM,RS,SK,SI,ES,SE,CH,UA,GB,AR,CO,CR,BR,MX,PE,BH,IL,JO,KW,PS,QA,SA,AE,CA,UM,US" }

[file_upload_config]
bucket_name = ""
region = ""

[pm_filters.forte]
credit = { currency = "USD" }
debit = { currency = "USD" }

[tokenization]
stripe = { long_lived_token = false, payment_method = "wallet", payment_method_type = { type = "disable_only", list = "google_pay" } }
checkout = { long_lived_token = false, payment_method = "wallet" }
stax = { long_lived_token = true, payment_method = "card,bank_debit" }
mollie = {long_lived_token = false, payment_method = "card"}
square = {long_lived_token = false, payment_method = "card"}
braintree = { long_lived_token = false, payment_method = "card" }
payme = {long_lived_token = false, payment_method = "card"}
gocardless = {long_lived_token = true, payment_method = "bank_debit"}

[temp_locker_enable_config]
stripe = {payment_method = "bank_transfer"}
nuvei = {payment_method = "card"}
shift4 = {payment_method = "card"}
bluesnap = {payment_method = "card"}
<<<<<<< HEAD
cybersource = {payment_method = "card"}
=======
nmi = {payment_method = "card"}
>>>>>>> e06ba148

[connector_customer]
connector_list = "gocardless,stax,stripe"
payout_connector_list = "wise"

[dummy_connector]
enabled = true
payment_ttl = 172800
payment_duration = 1000
payment_tolerance = 100
payment_retrieve_duration = 500
payment_retrieve_tolerance = 100
payment_complete_duration = 500
payment_complete_tolerance = 100
refund_ttl = 172800
refund_duration = 1000
refund_tolerance = 100
refund_retrieve_duration = 500
refund_retrieve_tolerance = 100
authorize_ttl = 36000
assets_base_url = "https://app.hyperswitch.io/assets/TestProcessor/"
default_return_url = "https://app.hyperswitch.io/"
slack_invite_url = "https://join.slack.com/t/hyperswitch-io/shared_invite/zt-1k6cz4lee-SAJzhz6bjmpp4jZCDOtOIg"
discord_invite_url = "https://discord.gg/wJZ7DVW8mm"

[delayed_session_response]
connectors_with_delayed_session_response = "trustpay,payme"

[webhook_source_verification_call]
connectors_with_webhook_source_verification_call = "paypal"

[mandates.supported_payment_methods]
pay_later.klarna = { connector_list = "adyen" }
wallet.google_pay = { connector_list = "stripe,adyen" }
wallet.apple_pay = { connector_list = "stripe,adyen" }
wallet.paypal = { connector_list = "adyen" }
card.credit = { connector_list = "stripe,adyen,authorizedotnet,cybersource,globalpay,worldpay,multisafepay,nmi,nexinets,noon" }
card.debit = { connector_list = "stripe,adyen,authorizedotnet,cybersource,globalpay,worldpay,multisafepay,nmi,nexinets,noon" }
bank_debit.ach = { connector_list = "gocardless"}
bank_debit.becs = { connector_list = "gocardless"}
bank_debit.sepa = { connector_list = "gocardless"}

[connector_request_reference_id_config]
merchant_ids_send_payment_id_as_connector_request_id = []

[payouts]
payout_eligibility = true

[multiple_api_version_supported_connectors]
supported_connectors = "braintree"

[applepay_decrypt_keys]
apple_pay_ppc = "APPLE_PAY_PAYMENT_PROCESSING_CERTIFICATE"
apple_pay_ppc_key = "APPLE_PAY_PAYMENT_PROCESSING_CERTIFICATE_KEY"
apple_pay_merchant_cert = "APPLE_PAY_MERCHNAT_CERTIFICATE"
apple_pay_merchant_cert_key = "APPLE_PAY_MERCHNAT_CERTIFICATE_KEY"

[payment_link]
sdk_url = "http://localhost:9090/dist/HyperLoader.js"

[payment_method_auth]
redis_expiry = 900
pm_auth_key = "Some_pm_auth_key"

[lock_settings]
redis_lock_expiry_seconds = 180 # 3 * 60 seconds
delay_between_retries_in_milliseconds = 500

[kv_config]
ttl = 900 # 15 * 60 seconds

[frm]
enabled = true

[events]
source = "logs"

[events.kafka]
brokers = ["localhost:9092"]
intent_analytics_topic = "hyperswitch-payment-intent-events"
attempt_analytics_topic = "hyperswitch-payment-attempt-events"
refund_analytics_topic = "hyperswitch-refund-events"
api_logs_topic = "hyperswitch-api-log-events"
connector_logs_topic = "hyperswitch-connector-api-events"

[analytics]
source = "sqlx"

[analytics.clickhouse]
username = "default"
# password = ""
host = "http://localhost:8123"
database_name = "default"

[analytics.sqlx]
username = "db_user"
password = "db_pass"
host = "localhost"
port = 5432
dbname = "hyperswitch_db"
pool_size = 5
connection_timeout = 10
queue_strategy = "Fifo"

[connector_onboarding.paypal]
client_id = ""
client_secret = ""
partner_id = ""
enabled = true<|MERGE_RESOLUTION|>--- conflicted
+++ resolved
@@ -434,11 +434,8 @@
 nuvei = {payment_method = "card"}
 shift4 = {payment_method = "card"}
 bluesnap = {payment_method = "card"}
-<<<<<<< HEAD
 cybersource = {payment_method = "card"}
-=======
 nmi = {payment_method = "card"}
->>>>>>> e06ba148
 
 [connector_customer]
 connector_list = "gocardless,stax,stripe"
