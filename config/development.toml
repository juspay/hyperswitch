[log.file]
enabled = false

[log.console]
enabled = true
level = "DEBUG"
log_format = "default"

[log.telemetry]
traces_enabled = false
metrics_enabled = false
use_xray_generator = false
bg_metrics_collection_interval_in_secs = 15

[key_manager]
enabled = false

# TODO: Update database credentials before running application
[master_database]
username = "db_user"
password = "db_pass"
host = "localhost"
port = 5432
dbname = "hyperswitch_db"
pool_size = 5
connection_timeout = 10
min_idle = 2

[replica_database]
username = "db_user"
password = "db_pass"
host = "localhost"
port = 5432
dbname = "hyperswitch_db"
pool_size = 5
connection_timeout = 10

[redis]
host = "127.0.0.1"
port = 6379
pool_size = 5
reconnect_max_attempts = 5
reconnect_delay = 5
default_ttl = 300
default_hash_ttl = 900
use_legacy_version = false
stream_read_count = 1
auto_pipeline = true
disable_auto_backpressure = false
max_in_flight_commands = 5000
default_command_timeout = 30
unresponsive_timeout = 10
max_feed_count = 200


[server]
# HTTP Request body limit. Defaults to 32kB
request_body_limit = 32768

[secrets]
admin_api_key = "test_admin"
master_enc_key = "73ad7bbbbc640c845a150f67d058b279849370cd2c1f3c67c4dd6c869213e13a"
jwt_secret = "secret"

[applepay_merchant_configs]
merchant_cert_key = "MERCHANT CERTIFICATE KEY"
merchant_cert = "MERCHANT CERTIFICATE"
common_merchant_identifier = "COMMON MERCHANT IDENTIFIER"
applepay_endpoint = "DOMAIN SPECIFIC ENDPOINT"

[locker]
host = ""
host_rs = ""
mock_locker = true
basilisk_host = ""
locker_enabled = true
ttl_for_storage_in_secs = 220752000

[forex_api]
call_delay = 21600
local_fetch_retry_count = 5
local_fetch_retry_delay = 1000
api_timeout = 20000
api_key = "YOUR API KEY HERE"
fallback_api_key = "YOUR API KEY HERE"
redis_lock_timeout = 26000

[jwekey]
vault_encryption_key = ""
rust_locker_encryption_key = ""
vault_private_key = ""
tunnel_private_key = ""

[connectors.supported]
wallets = ["klarna", "mifinity", "braintree", "applepay", "adyen"]
rewards = ["cashtocode", "zen"]
cards = [
    "aci",
    "adyen",
    "adyenplatform",
    "airwallex",
    "amazonpay",
    "authorizedotnet",
    "bambora",
    "bamboraapac",
    "bankofamerica",
    "billwerk",
    "bitpay",
    "bluesnap",
    "boku",
    "braintree",
    "checkout",
    "coinbase",
    "cryptopay",
    "cybersource",
    "datatrans",
    "deutschebank",
    "digitalvirgo",
    "dlocal",
    "dummyconnector",
    "ebanx",
    "elavon",
    "fiserv",
    "fiservemea",
    "fiuu",
    "forte",
    "globalpay",
    "globepay",
    "gocardless",
    "gpayments",
    "helcim",
    "iatapay",
    "itaubank",
    "jpmorgan",
    "mollie",
    "multisafepay",
    "netcetera",
    "nexinets",
    "nexixpay",
    "nmi",
    "nomupay",
    "noon",
    "novalnet",
    "nuvei",
    "opayo",
    "opennode",
    "paybox",
    "payeezy",
    "payme",
    "payone",
    "paypal",
    "payu",
    "placetopay",
    "plaid",
    "powertranz",
    "prophetpay",
    "shift4",
    "square",
    "stax",
    "stripe",
    "taxjar",
    "threedsecureio",
    "thunes",
    "trustpay",
    "tsys",
    "volt",
    "wellsfargo",
    "wellsfargopayout",
    "wise",
    "worldline",
    "worldpay",
    "xendit",
    "zen",
    "zsl",
]

[refund]
max_attempts = 10
max_age = 365

[webhooks]
outgoing_enabled = true

[eph_key]
validity = 1

[api_keys]
hash_key = "0123456789abcdef0123456789abcdef0123456789abcdef0123456789abcdef"

checksum_auth_context = "TEST"
checksum_auth_key = "54455354"


[connectors]
aci.base_url = "https://eu-test.oppwa.com/"
adyen.base_url = "https://checkout-test.adyen.com/"
adyenplatform.base_url = "https://balanceplatform-api-test.adyen.com/"
adyen.payout_base_url = "https://pal-test.adyen.com/"
adyen.dispute_base_url = "https://ca-test.adyen.com/"
airwallex.base_url = "https://api-demo.airwallex.com/"
amazonpay.base_url = "https://pay-api.amazon.com/v2"
applepay.base_url = "https://apple-pay-gateway.apple.com/"
authorizedotnet.base_url = "https://apitest.authorize.net/xml/v1/request.api"
bambora.base_url = "https://api.na.bambora.com"
bamboraapac.base_url = "https://demo.ippayments.com.au/interface/api"
bankofamerica.base_url = "https://apitest.merchant-services.bankofamerica.com/"
billwerk.base_url = "https://api.reepay.com/"
billwerk.secondary_base_url = "https://card.reepay.com/"
bitpay.base_url = "https://test.bitpay.com"
bluesnap.base_url = "https://sandbox.bluesnap.com/"
bluesnap.secondary_base_url = "https://sandpay.bluesnap.com/"
boku.base_url = "https://$-api4-stage.boku.com"
braintree.base_url = "https://payments.sandbox.braintree-api.com/graphql"
cashtocode.base_url = "https://cluster05.api-test.cashtocode.com"
checkout.base_url = "https://api.sandbox.checkout.com/"
coinbase.base_url = "https://api.commerce.coinbase.com"
cryptopay.base_url = "https://business-sandbox.cryptopay.me"
cybersource.base_url = "https://apitest.cybersource.com/"
datatrans.base_url = "https://api.sandbox.datatrans.com/"
deutschebank.base_url = "https://testmerch.directpos.de/rest-api"
digitalvirgo.base_url = "https://dcb-integration-service-sandbox-external.staging.digitalvirgo.pl"
dlocal.base_url = "https://sandbox.dlocal.com/"
dummyconnector.base_url = "http://localhost:8080/dummy-connector"
ebanx.base_url = "https://sandbox.ebanxpay.com/"
elavon.base_url = "https://api.demo.convergepay.com"
fiserv.base_url = "https://cert.api.fiservapps.com/"
fiservemea.base_url = "https://prod.emea.api.fiservapps.com/sandbox"
fiuu.base_url = "https://sandbox.merchant.razer.com/"
fiuu.secondary_base_url="https://sandbox.merchant.razer.com/"
fiuu.third_base_url="https://api.merchant.razer.com/"
forte.base_url = "https://sandbox.forte.net/api/v3"
globalpay.base_url = "https://apis.sandbox.globalpay.com/ucp/"
globepay.base_url = "https://pay.globepay.co/"
gocardless.base_url = "https://api-sandbox.gocardless.com"
gpayments.base_url = "https://{{merchant_endpoint_prefix}}-test.api.as1.gpayments.net"
helcim.base_url = "https://api.helcim.com/"
iatapay.base_url = "https://sandbox.iata-pay.iata.org/api/v1"
itaubank.base_url = "https://sandbox.devportal.itau.com.br/"
jpmorgan.base_url = "https://api-mock.payments.jpmorgan.com/api/v2"
klarna.base_url = "https://api{{klarna_region}}.playground.klarna.com/"
mifinity.base_url = "https://demo.mifinity.com/"
mollie.base_url = "https://api.mollie.com/v2/"
mollie.secondary_base_url = "https://api.cc.mollie.com/v1/"
multisafepay.base_url = "https://testapi.multisafepay.com/"
netcetera.base_url = "https://{{merchant_endpoint_prefix}}.3ds-server.prev.netcetera-cloud-payment.ch"
nexinets.base_url = "https://apitest.payengine.de/v1"
nexixpay.base_url = "https://xpaysandbox.nexigroup.com/api/phoenix-0.0/psp/api/v1"
nmi.base_url = "https://secure.nmi.com/"
nomupay.base_url = "https://payout-api.sandbox.nomupay.com"
noon.base_url = "https://api-test.noonpayments.com/"
novalnet.base_url = "https://payport.novalnet.de/v2"
noon.key_mode = "Test"
nuvei.base_url = "https://ppp-test.nuvei.com/"
opayo.base_url = "https://pi-test.sagepay.com/"
opennode.base_url = "https://dev-api.opennode.com"
paybox.base_url = "https://preprod-ppps.paybox.com/PPPS.php"
paybox.secondary_base_url="https://preprod-tpeweb.paybox.com/"
payeezy.base_url = "https://api-cert.payeezy.com/"
payme.base_url = "https://sandbox.payme.io/"
payone.base_url = "https://payment.preprod.payone.com/"
paypal.base_url = "https://api-m.sandbox.paypal.com/"
payu.base_url = "https://secure.snd.payu.com/"
placetopay.base_url = "https://test.placetopay.com/rest/gateway"
plaid.base_url = "https://sandbox.plaid.com"
powertranz.base_url = "https://staging.ptranz.com/api/"
prophetpay.base_url = "https://ccm-thirdparty.cps.golf/"
rapyd.base_url = "https://sandboxapi.rapyd.net"
razorpay.base_url = "https://sandbox.juspay.in/"
riskified.base_url = "https://sandbox.riskified.com/api"
shift4.base_url = "https://api.shift4.com/"
signifyd.base_url = "https://api.signifyd.com/"
square.base_url = "https://connect.squareupsandbox.com/"
square.secondary_base_url = "https://pci-connect.squareupsandbox.com/"
stax.base_url = "https://apiprod.fattlabs.com/"
stripe.base_url = "https://api.stripe.com/"
taxjar.base_url = "https://api.sandbox.taxjar.com/v2/"
threedsecureio.base_url = "https://service.sandbox.3dsecure.io"
thunes.base_url = "https://api.limonetikqualif.com/"
stripe.base_url_file_upload = "https://files.stripe.com/"
wise.base_url = "https://api.sandbox.transferwise.tech/"
worldline.base_url = "https://eu.sandbox.api-ingenico.com/"
worldpay.base_url = "https://try.access.worldpay.com/"
xendit.base_url = "https://api.xendit.co"
trustpay.base_url = "https://test-tpgw.trustpay.eu/"
tsys.base_url = "https://stagegw.transnox.com/"
volt.base_url = "https://api.sandbox.volt.io/"
wellsfargo.base_url = "https://apitest.cybersource.com/"
wellsfargopayout.base_url = "https://api-sandbox.wellsfargo.com/"
trustpay.base_url_bank_redirects = "https://aapi.trustpay.eu/"
zen.base_url = "https://api.zen-test.com/"
zen.secondary_base_url = "https://secure.zen-test.com/"
zsl.base_url = "https://api.sitoffalb.net/"

[scheduler]
stream = "SCHEDULER_STREAM"

[scheduler.consumer]
disabled = false
consumer_group = "SCHEDULER_GROUP"

[scheduler.server]
port = 3000
host = "127.0.0.1"
workers = 1

[cors]
max_age = 30
# origins = "http://localhost:8080,http://localhost:9000"
allowed_methods = "GET,POST,PUT,DELETE"
wildcard_origin = true

[email]
sender_email = "example@example.com"
aws_region = ""
allowed_unverified_days = 1
active_email_client = "NO_EMAIL_CLIENT"
recon_recipient_email = "recon@example.com"
prod_intent_recipient_email = "business@example.com"

[email.aws_ses]
email_role_arn = ""
sts_role_session_name = ""

[user]
password_validity_in_days = 90
two_factor_auth_expiry_in_secs = 300
totp_issuer_name = "Hyperswitch Dev"
base_url = "http://localhost:8080"
force_two_factor_auth = false

[bank_config.eps]
stripe = { banks = "arzte_und_apotheker_bank,austrian_anadi_bank_ag,bank_austria,bankhaus_carl_spangler,bankhaus_schelhammer_und_schattera_ag,bawag_psk_ag,bks_bank_ag,brull_kallmus_bank_ag,btv_vier_lander_bank,capital_bank_grawe_gruppe_ag,dolomitenbank,easybank_ag,erste_bank_und_sparkassen,hypo_alpeadriabank_international_ag,hypo_noe_lb_fur_niederosterreich_u_wien,hypo_oberosterreich_salzburg_steiermark,hypo_tirol_bank_ag,hypo_vorarlberg_bank_ag,hypo_bank_burgenland_aktiengesellschaft,marchfelder_bank,oberbank_ag,raiffeisen_bankengruppe_osterreich,schoellerbank_ag,sparda_bank_wien,volksbank_gruppe,volkskreditbank_ag,vr_bank_braunau" }
adyen = { banks = "bank_austria,bawag_psk_ag,dolomitenbank,easybank_ag,erste_bank_und_sparkassen,hypo_tirol_bank_ag,posojilnica_bank_e_gen,raiffeisen_bankengruppe_osterreich,schoellerbank_ag,sparda_bank_wien,volksbank_gruppe,volkskreditbank_ag" }

[bank_config.ideal]
stripe = { banks = "abn_amro,asn_bank,bunq,handelsbanken,ing,knab,moneyou,rabobank,regiobank,revolut,sns_bank,triodos_bank,van_lanschot" }
adyen = { banks = "abn_amro,asn_bank,bunq,ing,knab,n26,nationale_nederlanden,rabobank,regiobank,revolut,sns_bank,triodos_bank,van_lanschot, yoursafe" }
multisafepay = { banks="abn_amro, asn_bank, bunq, handelsbanken, nationale_nederlanden, n26, ing, knab, rabobank, regiobank, revolut, sns_bank,triodos_bank, van_lanschot, yoursafe" }

[bank_config.online_banking_czech_republic]
adyen = { banks = "ceska_sporitelna,komercni_banka,platnosc_online_karta_platnicza" }

[bank_config.online_banking_slovakia]
adyen = { banks = "e_platby_vub,postova_banka,sporo_pay,tatra_pay,viamo" }

[bank_config.online_banking_poland]
adyen = { banks = "blik_psp,place_zipko,m_bank,pay_with_ing,santander_przelew24,bank_pekaosa,bank_millennium,pay_with_alior_bank,banki_spoldzielcze,pay_with_inteligo,bnp_paribas_poland,bank_nowy_sa,credit_agricole,pay_with_bos,pay_with_citi_handlowy,pay_with_plus_bank,toyota_bank,velo_bank,e_transfer_pocztowy24" }

[bank_config.przelewy24]
stripe = { banks = "alior_bank,bank_millennium,bank_nowy_bfg_sa,bank_pekao_sa,banki_spbdzielcze,blik,bnp_paribas,boz,citi,credit_agricole,e_transfer_pocztowy24,getin_bank,idea_bank,inteligo,mbank_mtransfer,nest_przelew,noble_pay,pbac_z_ipko,plus_bank,santander_przelew24,toyota_bank,volkswagen_bank" }

[bank_config.open_banking_uk]
adyen = { banks = "aib,bank_of_scotland,danske_bank,first_direct,first_trust,halifax,lloyds,monzo,nat_west,nationwide_bank,royal_bank_of_scotland,starling,tsb_bank,tesco_bank,ulster_bank,barclays,hsbc_bank,revolut,santander_przelew24,open_bank_success,open_bank_failure,open_bank_cancelled" }

[bank_config.online_banking_fpx]
adyen.banks = "affin_bank,agro_bank,alliance_bank,am_bank,bank_islam,bank_muamalat,bank_rakyat,bank_simpanan_nasional,cimb_bank,hong_leong_bank,hsbc_bank,kuwait_finance_house,maybank,ocbc_bank,public_bank,rhb_bank,standard_chartered_bank,uob_bank"
fiuu.banks = "affin_bank,agro_bank,alliance_bank,am_bank,bank_of_china,bank_islam,bank_muamalat,bank_rakyat,bank_simpanan_nasional,cimb_bank,hong_leong_bank,hsbc_bank,kuwait_finance_house,maybank,ocbc_bank,public_bank,rhb_bank,standard_chartered_bank,uob_bank"

[bank_config.online_banking_thailand]
adyen.banks = "bangkok_bank,krungsri_bank,krung_thai_bank,the_siam_commercial_bank,kasikorn_bank"

[pm_filters.default]
google_pay = { country = "AL,DZ,AS,AO,AG,AR,AU,AT,AZ,BH,BY,BE,BR,BG,CA,CL,CO,HR,CZ,DK,DO,EG,EE,FI,FR,DE,GR,HK,HU,IN,ID,IE,IL,IT,JP,JO,KZ,KE,KW,LV,LB,LT,LU,MY,MX,NL,NZ,NO,OM,PK,PA,PE,PH,PL,PT,QA,RO,RU,SA,SG,SK,ZA,ES,LK,SE,CH,TW,TH,TR,UA,AE,GB,US,UY,VN" }
apple_pay = { country = "AU,CN,HK,JP,MO,MY,NZ,SG,TW,AM,AT,AZ,BY,BE,BG,HR,CY,CZ,DK,EE,FO,FI,FR,GE,DE,GR,GL,GG,HU,IS,IE,IM,IT,KZ,JE,LV,LI,LT,LU,MT,MD,MC,ME,NL,NO,PL,PT,RO,SM,RS,SK,SI,ES,SE,CH,UA,GB,AR,CO,CR,BR,MX,PE,BH,IL,JO,KW,PS,QA,SA,AE,CA,UM,US,KR,VN,MA,ZA,VA,CL,SV,GT,HN,PA", currency = "AED,AUD,CHF,CAD,EUR,GBP,HKD,SGD,USD" }
paypal = { currency = "AUD,BRL,CAD,CZK,DKK,EUR,HKD,HUF,INR,JPY,MYR,MXN,NZD,NOK,PHP,PLN,RUB,GBP,SGD,SEK,CHF,THB,USD" }
klarna = { country = "AT,BE,DK,FI,FR,DE,IE,IT,NL,NO,ES,SE,GB,US,CA", currency = "USD,GBP,EUR,CHF,DKK,SEK,NOK,AUD,PLN,CAD" }
affirm = { country = "US", currency = "USD" }
afterpay_clearpay = { country = "US,CA,GB,AU,NZ", currency = "GBP,AUD,NZD,CAD,USD" }
giropay = { country = "DE", currency = "EUR" }
eps = { country = "AT", currency = "EUR" }
sofort = { country = "ES,GB,SE,AT,NL,DE,CH,BE,FR,FI,IT,PL", currency = "EUR" }
ideal = { country = "NL", currency = "EUR" }

[pm_filters.stripe]
google_pay = { country = "AL,DZ,AS,AO,AG,AR,AU,AT,AZ,BH,BY,BE,BR,BG,CA,CL,CO,HR,CZ,DK,DO,EG,EE,FI,FR,DE,GR,HK,HU,IN,ID,IE,IL,IT,JP,JO,KZ,KE,KW,LV,LB,LT,LU,MY,MX,NL,NZ,NO,OM,PK,PA,PE,PH,PL,PT,QA,RO,RU,SA,SG,SK,ZA,ES,LK,SE,CH,TW,TH,TR,UA,AE,GB,US,UY,VN" }
apple_pay = { country = "AU,CN,HK,JP,MO,MY,NZ,SG,TW,AM,AT,AZ,BY,BE,BG,HR,CY,CZ,DK,EE,FO,FI,FR,GE,DE,GR,GL,GG,HU,IS,IE,IM,IT,KZ,JE,LV,LI,LT,LU,MT,MD,MC,ME,NL,NO,PL,PT,RO,SM,RS,SK,SI,ES,SE,CH,UA,GB,AR,CO,CR,BR,MX,PE,BH,IL,JO,KW,PS,QA,SA,AE,CA,UM,US,KR,VN,MA,ZA,VA,CL,SV,GT,HN,PA" }
klarna = { country = "AU,AT,BE,CA,CZ,DK,FI,FR,DE,GR,IE,IT,NL,NZ,NO,PL,PT,ES,SE,CH,GB,US", currency = "AUD,CAD,CHF,CZK,DKK,EUR,GBP,NOK,NZD,PLN,SEK,USD" }
affirm = { country = "US", currency = "USD" }
afterpay_clearpay = { country = "US,CA,GB,AU,NZ,FR,ES", currency = "USD,CAD,GBP,AUD,NZD" }
giropay = { country = "DE", currency = "EUR" }
eps = { country = "AT", currency = "EUR" }
sofort = { country = "AT,BE,DE,IT,NL,ES", currency = "EUR" }
ideal = { country = "NL", currency = "EUR" }
cashapp = { country = "US", currency = "USD" }

[pm_filters.volt]
open_banking_uk = { country = "DE,GB,AT,BE,CY,EE,ES,FI,FR,GR,HR,IE,IT,LT,LU,LV,MT,NL,PT,SI,SK,BG,CZ,DK,HU,NO,PL,RO,SE,AU,BR", currency = "EUR,GBP,DKK,NOK,PLN,SEK,AUD,BRL" }

[pm_filters.razorpay]
upi_collect = {country = "IN", currency = "INR"}

[pm_filters.plaid]
open_banking_pis = {currency = "EUR,GBP"}

[pm_filters.adyen]
google_pay = { country = "AU,NZ,JP,HK,SG,MY,TH,VN,BH,AE,KW,BR,ES,GB,SE,NO,SK,AT,NL,DE,HU,CY,LU,CH,BE,FR,DK,RO,HR,LI,MT,SI,GR,PT,IE,CZ,EE,LT,LV,IT,PL,TR,IS,CA,US", currency = "AED,ALL,AMD,ANG,AOA,ARS,AUD,AWG,AZN,BAM,BBD,BDT,BGN,BHD,BMD,BND,BOB,BRL,BSD,BWP,BYN,BZD,CAD,CHF,CLP,CNY,COP,CRC,CUP,CVE,CZK,DJF,DKK,DOP,DZD,EGP,ETB,EUR,FJD,FKP,GBP,GEL,GHS,GIP,GMD,GNF,GTQ,GYD,HKD,HNL,HTG,HUF,IDR,ILS,INR,IQD,JMD,JOD,JPY,KES,KGS,KHR,KMF,KRW,KWD,KYD,KZT,LAK,LBP,LKR,LYD,MAD,MDL,MKD,MMK,MNT,MOP,MRU,MUR,MVR,MWK,MXN,MYR,MZN,NAD,NGN,NIO,NOK,NPR,NZD,OMR,PAB,PEN,PGK,PHP,PKR,PLN,PYG,QAR,RON,RSD,RUB,RWF,SAR,SBD,SCR,SEK,SGD,SHP,SLE,SOS,SRD,STN,SVC,SZL,THB,TND,TOP,TRY,TTD,TWD,TZS,UAH,UGX,USD,UYU,UZS,VES,VND,VUV,WST,XAF,XCD,XOF,XPF,YER,ZAR,ZMW" }
apple_pay = { country = "AU,NZ,CN,JP,HK,SG,MY,BH,AE,KW,BR,ES,GB,SE,NO,AT,NL,DE,HU,CY,LU,CH,BE,FR,DK,FI,RO,HR,LI,UA,MT,SI,GR,PT,IE,CZ,EE,LT,LV,IT,PL,IS,CA,US", currency = "AUD,CHF,CAD,EUR,GBP,HKD,SGD,USD,MYR" }
paypal = { country = "AU,NZ,CN,JP,HK,MY,TH,KR,PH,ID,AE,KW,BR,ES,GB,SE,NO,SK,AT,NL,DE,HU,CY,LU,CH,BE,FR,DK,FI,RO,HR,UA,MT,SI,GI,PT,IE,CZ,EE,LT,LV,IT,PL,IS,CA,US", currency = "AUD,BRL,CAD,CZK,DKK,EUR,HKD,HUF,INR,JPY,MYR,MXN,NZD,NOK,PHP,PLN,RUB,GBP,SGD,SEK,CHF,THB,USD" }
mobile_pay = { country = "DK,FI", currency = "DKK,SEK,NOK,EUR" }
ali_pay = { country = "AU,JP,HK,SG,MY,TH,ES,GB,SE,NO,AT,NL,DE,CY,CH,BE,FR,DK,FI,RO,MT,SI,GR,PT,IE,IT,CA,US", currency = "USD,EUR,GBP,JPY,AUD,SGD,CHF,SEK,NOK,NZD,THB,HKD,CAD" }
we_chat_pay = { country = "AU,NZ,CN,JP,HK,SG,ES,GB,SE,NO,AT,NL,DE,CY,CH,BE,FR,DK,LI,MT,SI,GR,PT,IT,CA,US", currency = "AUD,CAD,CNY,EUR,GBP,HKD,JPY,NZD,SGD,USD" }
mb_way = { country = "PT", currency = "EUR" }
klarna = { country = "AU,AT,BE,CA,CZ,DK,FI,FR,DE,GR,IE,IT,NO,PL,PT,RO,ES,SE,CH,NL,GB,US", currency = "AUD,EUR,CAD,CZK,DKK,NOK,PLN,RON,SEK,CHF,GBP,USD" }
affirm = { country = "US", currency = "USD" }
afterpay_clearpay = { country = "AU,NZ,ES,GB,FR,IT,CA,US", currency = "GBP" }
pay_bright = { country = "CA", currency = "CAD" }
walley = { country = "SE,NO,DK,FI", currency = "DKK,EUR,NOK,SEK" }
giropay = { country = "DE", currency = "EUR" }
eps = { country = "AT", currency = "EUR" }
sofort = { not_available_flows = { capture_method = "manual" }, country = "AT,BE,DE,ES,CH,NL", currency = "CHF,EUR" }
ideal = { not_available_flows = { capture_method = "manual" }, country = "NL", currency = "EUR" }
blik = { country = "PL", currency = "PLN" }
trustly = { country = "ES,GB,SE,NO,AT,NL,DE,DK,FI,EE,LT,LV", currency = "CZK,DKK,EUR,GBP,NOK,SEK" }
online_banking_czech_republic = { country = "CZ", currency = "EUR,CZK" }
online_banking_finland = { country = "FI", currency = "EUR" }
online_banking_poland = { country = "PL", currency = "PLN" }
online_banking_slovakia = { country = "SK", currency = "EUR,CZK" }
bancontact_card = { country = "BE", currency = "EUR" }
ach = { country = "US", currency = "USD" }
bacs = { country = "GB", currency = "GBP" }
sepa = { country = "ES,SK,AT,NL,DE,BE,FR,FI,PT,IE,EE,LT,LV,IT", currency = "EUR" }
ali_pay_hk = { country = "HK", currency = "HKD" }
bizum = { country = "ES", currency = "EUR" }
go_pay = { country = "ID", currency = "IDR" }
kakao_pay = { country = "KR", currency = "KRW" }
momo = { country = "VN", currency = "VND" }
gcash = { country = "PH", currency = "PHP" }
online_banking_fpx = { country = "MY", currency = "MYR" }
online_banking_thailand = { country = "TH", currency = "THB" }
touch_n_go = { country = "MY", currency = "MYR" }
atome = { country = "MY,SG", currency = "MYR,SGD" }
swish = { country = "SE", currency = "SEK" }
permata_bank_transfer = { country = "ID", currency = "IDR" }
bca_bank_transfer = { country = "ID", currency = "IDR" }
bni_va = { country = "ID", currency = "IDR" }
bri_va = { country = "ID", currency = "IDR" }
cimb_va = { country = "ID", currency = "IDR" }
danamon_va = { country = "ID", currency = "IDR" }
mandiri_va = { country = "ID", currency = "IDR" }
alfamart = { country = "ID", currency = "IDR" }
indomaret = { country = "ID", currency = "IDR" }
open_banking_uk = { country = "GB", currency = "GBP" }
oxxo = { country = "MX", currency = "MXN" }
pay_safe_card = { country = "AT,AU,BE,BR,BE,CA,HR,CY,CZ,DK,FI,FR,GE,DE,GI,HU,IS,IE,KW,LV,IE,LI,LT,LU,MT,MX,MD,ME,NL,NZ,NO,PY,PE,PL,PT,RO,SA,RS,SK,SI,ES,SE,CH,TR,AE,GB,US,UY", currency = "EUR,AUD,BRL,CAD,CZK,DKK,GEL,GIP,HUF,KWD,CHF,MXN,MDL,NZD,NOK,PYG,PEN,PLN,RON,SAR,RSD,SEK,TRY,AED,GBP,USD,UYU" }
seven_eleven = { country = "JP", currency = "JPY" }
lawson = { country = "JP", currency = "JPY" }
mini_stop = { country = "JP", currency = "JPY" }
family_mart = { country = "JP", currency = "JPY" }
seicomart = { country = "JP", currency = "JPY" }
pay_easy = { country = "JP", currency = "JPY" }
pix = { country = "BR", currency = "BRL" }
boleto = { country = "BR", currency = "BRL" }

[pm_filters.bankofamerica]
credit = { currency = "USD" }
debit = { currency = "USD" }
apple_pay = { currency = "USD" }
google_pay = { currency = "USD" }


[pm_filters.cybersource]
credit = { currency = "USD,GBP,EUR" }
debit = { currency = "USD,GBP,EUR" }
apple_pay = { currency = "USD,GBP,EUR" }
google_pay = { currency = "USD,GBP,EUR" }
samsung_pay = { currency = "USD,GBP,EUR" }
paze = { currency = "USD" }

[pm_filters.nexixpay]
credit = { country = "AT,BE,CY,EE,FI,FR,DE,GR,IE,IT,LV,LT,LU,MT,NL,PT,SK,SI,ES,BG,HR,DK,GB,NO,PL,CZ,RO,SE,CH,HU", currency = "ARS,AUD,BHD,CAD,CLP,CNY,COP,HRK,CZK,DKK,HKD,HUF,INR,JPY,KZT,JOD,KRW,KWD,MYR,MXN,NGN,NOK,PHP,QAR,RUB,SAR,SGD,VND,ZAR,SEK,CHF,THB,AED,EGP,GBP,USD,TWD,BYN,RSD,AZN,RON,TRY,AOA,BGN,EUR,UAH,PLN,BRL" }
debit = { country = "AT,BE,CY,EE,FI,FR,DE,GR,IE,IT,LV,LT,LU,MT,NL,PT,SK,SI,ES,BG,HR,DK,GB,NO,PL,CZ,RO,SE,CH,HU", currency = "ARS,AUD,BHD,CAD,CLP,CNY,COP,HRK,CZK,DKK,HKD,HUF,INR,JPY,KZT,JOD,KRW,KWD,MYR,MXN,NGN,NOK,PHP,QAR,RUB,SAR,SGD,VND,ZAR,SEK,CHF,THB,AED,EGP,GBP,USD,TWD,BYN,RSD,AZN,RON,TRY,AOA,BGN,EUR,UAH,PLN,BRL" }

[pm_filters.novalnet]
credit = { country = "AD,AE,AL,AM,AR,AT,AU,AZ,BA,BB,BD,BE,BG,BH,BI,BM,BN,BO,BR,BS,BW,BY,BZ,CA,CD,CH,CL,CN,CO,CR,CU,CY,CZ,DE,DJ,DK,DO,DZ,EE,EG,ET,ES,FI,FJ,FR,GB,GE,GH,GI,GM,GR,GT,GY,HK,HN,HR,HU,ID,IE,IL,IN,IS,IT,JM,JO,JP,KE,KH,KR,KW,KY,KZ,LB,LK,LT,LV,LY,MA,MC,MD,ME,MG,MK,MN,MO,MT,MV,MW,MX,MY,NG,NI,NO,NP,NL,NZ,OM,PA,PE,PG,PH,PK,PL,PT,PY,QA,RO,RS,RU,RW,SA,SB,SC,SE,SG,SH,SI,SK,SL,SO,SM,SR,ST,SV,SY,TH,TJ,TN,TO,TR,TW,TZ,UA,UG,US,UY,UZ,VE,VA,VN,VU,WS,CF,AG,DM,GD,KN,LC,VC,YE,ZA,ZM", currency = "AED,ALL,AMD,ARS,AUD,AZN,BAM,BBD,BDT,BGN,BHD,BIF,BMD,BND,BOB,BRL,BSD,BWP,BYN,BZD,CAD,CDF,CHF,CLP,CNY,COP,CRC,CUP,CZK,DJF,DKK,DOP,DZD,EGP,ETB,EUR,FJD,GBP,GEL,GHS,GIP,GMD,GTQ,GYD,HKD,HNL,HRK,HUF,IDR,ILS,INR,ISK,JMD,JOD,JPY,KES,KHR,KRW,KWD,KYD,KZT,LBP,LKR,LYD,MAD,MDL,MGA,MKD,MNT,MOP,MVR,MWK,MXN,MYR,NGN,NIO,NOK,NPR,NZD,OMR,PAB,PEN,PGK,PHP,PKR,PLN,PYG,QAR,RON,RSD,RUB,RWF,SAR,SBD,SCR,SEK,SGD,SHP,SLL,SOS,SRD,STN,SVC,SYP,THB,TJS,TND,TOP,TRY,TWD,TZS,UAH,UGX,USD,UYU,UZS,VES,VND,VUV,WST,XAF,XCD,YER,ZAR,ZMW"}
debit = { country = "AD,AE,AL,AM,AR,AT,AU,AZ,BA,BB,BD,BE,BG,BH,BI,BM,BN,BO,BR,BS,BW,BY,BZ,CA,CD,CH,CL,CN,CO,CR,CU,CY,CZ,DE,DJ,DK,DO,DZ,EE,EG,ET,ES,FI,FJ,FR,GB,GE,GH,GI,GM,GR,GT,GY,HK,HN,HR,HU,ID,IE,IL,IN,IS,IT,JM,JO,JP,KE,KH,KR,KW,KY,KZ,LB,LK,LT,LV,LY,MA,MC,MD,ME,MG,MK,MN,MO,MT,MV,MW,MX,MY,NG,NI,NO,NP,NL,NZ,OM,PA,PE,PG,PH,PK,PL,PT,PY,QA,RO,RS,RU,RW,SA,SB,SC,SE,SG,SH,SI,SK,SL,SO,SM,SR,ST,SV,SY,TH,TJ,TN,TO,TR,TW,TZ,UA,UG,US,UY,UZ,VE,VA,VN,VU,WS,CF,AG,DM,GD,KN,LC,VC,YE,ZA,ZM", currency = "AED,ALL,AMD,ARS,AUD,AZN,BAM,BBD,BDT,BGN,BHD,BIF,BMD,BND,BOB,BRL,BSD,BWP,BYN,BZD,CAD,CDF,CHF,CLP,CNY,COP,CRC,CUP,CZK,DJF,DKK,DOP,DZD,EGP,ETB,EUR,FJD,GBP,GEL,GHS,GIP,GMD,GTQ,GYD,HKD,HNL,HRK,HUF,IDR,ILS,INR,ISK,JMD,JOD,JPY,KES,KHR,KRW,KWD,KYD,KZT,LBP,LKR,LYD,MAD,MDL,MGA,MKD,MNT,MOP,MVR,MWK,MXN,MYR,NGN,NIO,NOK,NPR,NZD,OMR,PAB,PEN,PGK,PHP,PKR,PLN,PYG,QAR,RON,RSD,RUB,RWF,SAR,SBD,SCR,SEK,SGD,SHP,SLL,SOS,SRD,STN,SVC,SYP,THB,TJS,TND,TOP,TRY,TWD,TZS,UAH,UGX,USD,UYU,UZS,VES,VND,VUV,WST,XAF,XCD,YER,ZAR,ZMW"}
apple_pay = { country = "AD,AE,AL,AM,AR,AT,AU,AZ,BA,BB,BD,BE,BG,BH,BI,BM,BN,BO,BR,BS,BW,BY,BZ,CA,CD,CH,CL,CN,CO,CR,CU,CY,CZ,DE,DJ,DK,DO,DZ,EE,EG,ET,ES,FI,FJ,FR,GB,GE,GH,GI,GM,GR,GT,GY,HK,HN,HR,HU,ID,IE,IL,IN,IS,IT,JM,JO,JP,KE,KH,KR,KW,KY,KZ,LB,LK,LT,LV,LY,MA,MC,MD,ME,MG,MK,MN,MO,MT,MV,MW,MX,MY,NG,NI,NO,NP,NL,NZ,OM,PA,PE,PG,PH,PK,PL,PT,PY,QA,RO,RS,RU,RW,SA,SB,SC,SE,SG,SH,SI,SK,SL,SO,SM,SR,ST,SV,SY,TH,TJ,TN,TO,TR,TW,TZ,UA,UG,US,UY,UZ,VE,VA,VN,VU,WS,CF,AG,DM,GD,KN,LC,VC,YE,ZA,ZM", currency = "AED,ALL,AMD,ARS,AUD,AZN,BAM,BBD,BDT,BGN,BHD,BIF,BMD,BND,BOB,BRL,BSD,BWP,BYN,BZD,CAD,CDF,CHF,CLP,CNY,COP,CRC,CUP,CZK,DJF,DKK,DOP,DZD,EGP,ETB,EUR,FJD,GBP,GEL,GHS,GIP,GMD,GTQ,GYD,HKD,HNL,HRK,HUF,IDR,ILS,INR,ISK,JMD,JOD,JPY,KES,KHR,KRW,KWD,KYD,KZT,LBP,LKR,LYD,MAD,MDL,MGA,MKD,MNT,MOP,MVR,MWK,MXN,MYR,NGN,NIO,NOK,NPR,NZD,OMR,PAB,PEN,PGK,PHP,PKR,PLN,PYG,QAR,RON,RSD,RUB,RWF,SAR,SBD,SCR,SEK,SGD,SHP,SLL,SOS,SRD,STN,SVC,SYP,THB,TJS,TND,TOP,TRY,TWD,TZS,UAH,UGX,USD,UYU,UZS,VES,VND,VUV,WST,XAF,XCD,YER,ZAR,ZMW"}
google_pay = { country = "AD,AE,AL,AM,AR,AT,AU,AZ,BA,BB,BD,BE,BG,BH,BI,BM,BN,BO,BR,BS,BW,BY,BZ,CA,CD,CH,CL,CN,CO,CR,CU,CY,CZ,DE,DJ,DK,DO,DZ,EE,EG,ET,ES,FI,FJ,FR,GB,GE,GH,GI,GM,GR,GT,GY,HK,HN,HR,HU,ID,IE,IL,IN,IS,IT,JM,JO,JP,KE,KH,KR,KW,KY,KZ,LB,LK,LT,LV,LY,MA,MC,MD,ME,MG,MK,MN,MO,MT,MV,MW,MX,MY,NG,NI,NO,NP,NL,NZ,OM,PA,PE,PG,PH,PK,PL,PT,PY,QA,RO,RS,RU,RW,SA,SB,SC,SE,SG,SH,SI,SK,SL,SO,SM,SR,ST,SV,SY,TH,TJ,TN,TO,TR,TW,TZ,UA,UG,US,UY,UZ,VE,VA,VN,VU,WS,CF,AG,DM,GD,KN,LC,VC,YE,ZA,ZM", currency = "AED,ALL,AMD,ARS,AUD,AZN,BAM,BBD,BDT,BGN,BHD,BIF,BMD,BND,BOB,BRL,BSD,BWP,BYN,BZD,CAD,CDF,CHF,CLP,CNY,COP,CRC,CUP,CZK,DJF,DKK,DOP,DZD,EGP,ETB,EUR,FJD,GBP,GEL,GHS,GIP,GMD,GTQ,GYD,HKD,HNL,HRK,HUF,IDR,ILS,INR,ISK,JMD,JOD,JPY,KES,KHR,KRW,KWD,KYD,KZT,LBP,LKR,LYD,MAD,MDL,MGA,MKD,MNT,MOP,MVR,MWK,MXN,MYR,NGN,NIO,NOK,NPR,NZD,OMR,PAB,PEN,PGK,PHP,PKR,PLN,PYG,QAR,RON,RSD,RUB,RWF,SAR,SBD,SCR,SEK,SGD,SHP,SLL,SOS,SRD,STN,SVC,SYP,THB,TJS,TND,TOP,TRY,TWD,TZS,UAH,UGX,USD,UYU,UZS,VES,VND,VUV,WST,XAF,XCD,YER,ZAR,ZMW"}
paypal = { country = "AD,AE,AL,AM,AR,AT,AU,AZ,BA,BB,BD,BE,BG,BH,BI,BM,BN,BO,BR,BS,BW,BY,BZ,CA,CD,CH,CL,CN,CO,CR,CU,CY,CZ,DE,DJ,DK,DO,DZ,EE,EG,ET,ES,FI,FJ,FR,GB,GE,GH,GI,GM,GR,GT,GY,HK,HN,HR,HU,ID,IE,IL,IN,IS,IT,JM,JO,JP,KE,KH,KR,KW,KY,KZ,LB,LK,LT,LV,LY,MA,MC,MD,ME,MG,MK,MN,MO,MT,MV,MW,MX,MY,NG,NI,NO,NP,NL,NZ,OM,PA,PE,PG,PH,PK,PL,PT,PY,QA,RO,RS,RU,RW,SA,SB,SC,SE,SG,SH,SI,SK,SL,SO,SM,SR,ST,SV,SY,TH,TJ,TN,TO,TR,TW,TZ,UA,UG,US,UY,UZ,VE,VA,VN,VU,WS,CF,AG,DM,GD,KN,LC,VC,YE,ZA,ZM", currency = "AED,ALL,AMD,ARS,AUD,AZN,BAM,BBD,BDT,BGN,BHD,BIF,BMD,BND,BOB,BRL,BSD,BWP,BYN,BZD,CAD,CDF,CHF,CLP,CNY,COP,CRC,CUP,CZK,DJF,DKK,DOP,DZD,EGP,ETB,EUR,FJD,GBP,GEL,GHS,GIP,GMD,GTQ,GYD,HKD,HNL,HRK,HUF,IDR,ILS,INR,ISK,JMD,JOD,JPY,KES,KHR,KRW,KWD,KYD,KZT,LBP,LKR,LYD,MAD,MDL,MGA,MKD,MNT,MOP,MVR,MWK,MXN,MYR,NGN,NIO,NOK,NPR,NZD,OMR,PAB,PEN,PGK,PHP,PKR,PLN,PYG,QAR,RON,RSD,RUB,RWF,SAR,SBD,SCR,SEK,SGD,SHP,SLL,SOS,SRD,STN,SVC,SYP,THB,TJS,TND,TOP,TRY,TWD,TZS,UAH,UGX,USD,UYU,UZS,VES,VND,VUV,WST,XAF,XCD,YER,ZAR,ZMW"}

[pm_filters.braintree]
paypal = { currency = "AUD,BRL,CAD,CNY,CZK,DKK,EUR,HKD,HUF,ILS,JPY,MYR,MXN,TWD,NZD,NOK,PHP,PLN,GBP,RUB,SGD,SEK,CHF,THB,USD" }

[pm_filters.helcim]
credit = { currency = "USD" }
debit = { currency = "USD" }

[pm_filters.klarna]
klarna = { country = "AU,AT,BE,CA,CZ,DK,FI,FR,DE,GR,IE,IT,NL,NZ,NO,PL,PT,ES,SE,CH,GB,US", currency = "AUD,EUR,EUR,CAD,CZK,DKK,EUR,EUR,EUR,EUR,EUR,EUR,EUR,NZD,NOK,PLN,EUR,EUR,SEK,CHF,GBP,USD" }

[pm_filters.mifinity]
mifinity = { country = "BR,CN,SG,MY,DE,CH,DK,GB,ES,AD,GI,FI,FR,GR,HR,IT,JP,MX,AR,CO,CL,PE,VE,UY,PY,BO,EC,GT,HN,SV,NI,CR,PA,DO,CU,PR,NL,NO,PL,PT,SE,RU,TR,TW,HK,MO,AX,AL,DZ,AS,AO,AI,AG,AM,AW,AU,AT,AZ,BS,BH,BD,BB,BE,BZ,BJ,BM,BT,BQ,BA,BW,IO,BN,BG,BF,BI,KH,CM,CA,CV,KY,CF,TD,CX,CC,KM,CG,CK,CI,CW,CY,CZ,DJ,DM,EG,GQ,ER,EE,ET,FK,FO,FJ,GF,PF,TF,GA,GM,GE,GH,GL,GD,GP,GU,GG,GN,GW,GY,HT,HM,VA,IS,IN,ID,IE,IM,IL,JE,JO,KZ,KE,KI,KW,KG,LA,LV,LB,LS,LI,LT,LU,MK,MG,MW,MV,ML,MT,MH,MQ,MR,MU,YT,FM,MD,MC,MN,ME,MS,MA,MZ,NA,NR,NP,NC,NZ,NE,NG,NU,NF,MP,OM,PK,PW,PS,PG,PH,PN,QA,RE,RO,RW,BL,SH,KN,LC,MF,PM,VC,WS,SM,ST,SA,SN,RS,SC,SL,SX,SK,SI,SB,SO,ZA,GS,KR,LK,SR,SJ,SZ,TH,TL,TG,TK,TO,TT,TN,TM,TC,TV,UG,UA,AE,UZ,VU,VN,VG,VI,WF,EH,ZM", currency = "AUD,CAD,CHF,CNY,CZK,DKK,EUR,GBP,INR,JPY,NOK,NZD,PLN,RUB,SEK,ZAR,USD,EGP,UYU,UZS" }

[pm_filters.zen]
credit = { not_available_flows = { capture_method = "manual" } }
debit = { not_available_flows = { capture_method = "manual" } }
boleto = { country = "BR", currency = "BRL" }
efecty = { country = "CO", currency = "COP" }
multibanco = { country = "PT", currency = "EUR" }
pago_efectivo = { country = "PE", currency = "PEN" }
pse = { country = "CO", currency = "COP" }
pix = { country = "BR", currency = "BRL" }
red_compra = { country = "CL", currency = "CLP" }
red_pagos = { country = "UY", currency = "UYU" }

[pm_filters.zsl]
local_bank_transfer = { country = "CN", currency = "CNY" }

[pm_filters.aci]
credit = { not_available_flows = { capture_method = "manual" } }
debit = { not_available_flows = { capture_method = "manual" } }



[pm_filters.mollie]
credit = { not_available_flows = { capture_method = "manual" } }
debit = { not_available_flows = { capture_method = "manual" } }

[pm_filters.multisafepay]
credit = { not_available_flows = { capture_method = "manual" } }
debit = { not_available_flows = { capture_method = "manual" } }

[pm_filters.stax]
credit = { currency = "USD" }
debit = { currency = "USD" }
ach = { currency = "USD" }

[pm_filters.prophetpay]
card_redirect = { currency = "USD" }

[pm_filters.trustpay]
credit = { not_available_flows = { capture_method = "manual" } }
debit = { not_available_flows = { capture_method = "manual" } }

[pm_filters.authorizedotnet]
google_pay = { currency = "CHF,DKK,EUR,GBP,NOK,PLN,SEK,USD,AUD,NZD,CAD" }
paypal = { currency = "CHF,DKK,EUR,GBP,NOK,PLN,SEK,USD,AUD,NZD,CAD" }

[pm_filters.worldpay]
debit = { country = "AF,DZ,AW,AU,AZ,BS,BH,BD,BB,BZ,BM,BT,BO,BA,BW,BR,BN,BG,BI,KH,CA,CV,KY,CL,CO,KM,CD,CR,CZ,DK,DJ,ST,DO,EC,EG,SV,ER,ET,FK,FJ,GM,GE,GH,GI,GT,GN,GY,HT,HN,HK,HU,IS,IN,ID,IR,IQ,IE,IL,IT,JM,JP,JO,KZ,KE,KW,LA,LB,LS,LR,LY,LT,MO,MK,MG,MW,MY,MV,MR,MU,MX,MD,MN,MA,MZ,MM,NA,NZ,NI,NG,KP,NO,AR,PK,PG,PY,PE,UY,PH,PL,GB,QA,OM,RO,RU,RW,WS,SG,ST,ZA,KR,LK,SH,SD,SR,SZ,SE,CH,SY,TW,TJ,TZ,TH,TT,TN,TR,UG,UA,US,UZ,VU,VE,VN,ZM,ZW", currency = "AFN,DZD,ANG,AWG,AUD,AZN,BSD,BHD,BDT,BBD,BZD,BMD,BTN,BOB,BAM,BWP,BRL,BND,BGN,BIF,KHR,CAD,CVE,KYD,XOF,XAF,XPF,CLP,COP,KMF,CDF,CRC,EUR,CZK,DKK,DJF,DOP,XCD,EGP,SVC,ERN,ETB,EUR,FKP,FJD,GMD,GEL,GHS,GIP,GTQ,GNF,GYD,HTG,HNL,HKD,HUF,ISK,INR,IDR,IRR,IQD,ILS,JMD,JPY,JOD,KZT,KES,KWD,LAK,LBP,LSL,LRD,LYD,MOP,MKD,MGA,MWK,MYR,MVR,MRU,MUR,MXN,MDL,MNT,MAD,MZN,MMK,NAD,NPR,NZD,NIO,NGN,KPW,NOK,ARS,PKR,PAB,PGK,PYG,PEN,UYU,PHP,PLN,GBP,QAR,OMR,RON,RUB,RWF,WST,SAR,RSD,SCR,SLL,SGD,STN,SBD,SOS,ZAR,KRW,LKR,SHP,SDG,SRD,SZL,SEK,CHF,SYP,TWD,TJS,TZS,THB,TOP,TTD,TND,TRY,TMT,AED,UGX,UAH,USD,UZS,VUV,VND,YER,CNY,ZMW,ZWL" }
credit = { country = "AF,DZ,AW,AU,AZ,BS,BH,BD,BB,BZ,BM,BT,BO,BA,BW,BR,BN,BG,BI,KH,CA,CV,KY,CL,CO,KM,CD,CR,CZ,DK,DJ,ST,DO,EC,EG,SV,ER,ET,FK,FJ,GM,GE,GH,GI,GT,GN,GY,HT,HN,HK,HU,IS,IN,ID,IR,IQ,IE,IL,IT,JM,JP,JO,KZ,KE,KW,LA,LB,LS,LR,LY,LT,MO,MK,MG,MW,MY,MV,MR,MU,MX,MD,MN,MA,MZ,MM,NA,NZ,NI,NG,KP,NO,AR,PK,PG,PY,PE,UY,PH,PL,GB,QA,OM,RO,RU,RW,WS,SG,ST,ZA,KR,LK,SH,SD,SR,SZ,SE,CH,SY,TW,TJ,TZ,TH,TT,TN,TR,UG,UA,US,UZ,VU,VE,VN,ZM,ZW", currency = "AFN,DZD,ANG,AWG,AUD,AZN,BSD,BHD,BDT,BBD,BZD,BMD,BTN,BOB,BAM,BWP,BRL,BND,BGN,BIF,KHR,CAD,CVE,KYD,XOF,XAF,XPF,CLP,COP,KMF,CDF,CRC,EUR,CZK,DKK,DJF,DOP,XCD,EGP,SVC,ERN,ETB,EUR,FKP,FJD,GMD,GEL,GHS,GIP,GTQ,GNF,GYD,HTG,HNL,HKD,HUF,ISK,INR,IDR,IRR,IQD,ILS,JMD,JPY,JOD,KZT,KES,KWD,LAK,LBP,LSL,LRD,LYD,MOP,MKD,MGA,MWK,MYR,MVR,MRU,MUR,MXN,MDL,MNT,MAD,MZN,MMK,NAD,NPR,NZD,NIO,NGN,KPW,NOK,ARS,PKR,PAB,PGK,PYG,PEN,UYU,PHP,PLN,GBP,QAR,OMR,RON,RUB,RWF,WST,SAR,RSD,SCR,SLL,SGD,STN,SBD,SOS,ZAR,KRW,LKR,SHP,SDG,SRD,SZL,SEK,CHF,SYP,TWD,TJS,TZS,THB,TOP,TTD,TND,TRY,TMT,AED,UGX,UAH,USD,UZS,VUV,VND,YER,CNY,ZMW,ZWL" }
google_pay = { country = "AL,DZ,AS,AO,AG,AR,AU,AT,AZ,BH,BY,BE,BR,BG,CA,CL,CO,HR,CZ,DK,DO,EG,EE,FI,FR,DE,GR,HK,HU,IN,ID,IE,IL,IT,JP,JO,KZ,KE,KW,LV,LB,LT,LU,MY,MX,NL,NZ,NO,OM,PK,PA,PE,PH,PL,PT,QA,RO,RU,SA,SG,SK,ZA,ES,LK,SE,CH,TW,TH,TR,UA,AE,GB,US,UY,VN" }
apple_pay = { country = "AU,CN,HK,JP,MO,MY,NZ,SG,TW,AM,AT,AZ,BY,BE,BG,HR,CY,CZ,DK,EE,FO,FI,FR,GE,DE,GR,GL,GG,HU,IS,IE,IM,IT,KZ,JE,LV,LI,LT,LU,MT,MD,MC,ME,NL,NO,PL,PT,RO,SM,RS,SK,SI,ES,SE,CH,UA,GB,AR,CO,CR,BR,MX,PE,BH,IL,JO,KW,PS,QA,SA,AE,CA,UM,US" }

[file_upload_config]
bucket_name = ""
region = ""

[pm_filters.forte]
credit = { currency = "USD" }
debit = { currency = "USD" }

[pm_filters.fiuu]
duit_now = { country ="MY", currency = "MYR" }

[tokenization]
stripe = { long_lived_token = false, payment_method = "wallet", payment_method_type = { type = "disable_only", list = "google_pay" } }
checkout = { long_lived_token = false, payment_method = "wallet", apple_pay_pre_decrypt_flow = "network_tokenization" }
stax = { long_lived_token = true, payment_method = "card,bank_debit" }
mollie = { long_lived_token = false, payment_method = "card" }
square = { long_lived_token = false, payment_method = "card" }
braintree = { long_lived_token = false, payment_method = "card" }
payme = { long_lived_token = false, payment_method = "card" }
gocardless = { long_lived_token = true, payment_method = "bank_debit" }
billwerk = { long_lived_token = false, payment_method = "card" }

[temp_locker_enable_config]
stripe = { payment_method = "bank_transfer" }
nuvei = { payment_method = "card" }
shift4 = { payment_method = "card" }
bluesnap = { payment_method = "card" }
bankofamerica = { payment_method = "card" }
cybersource = { payment_method = "card" }
nmi = { payment_method = "card" }
payme = { payment_method = "card" }
deutschebank = { payment_method = "bank_debit" }
paybox = { payment_method = "card" }
nexixpay = { payment_method = "card" }

[connector_customer]
connector_list = "gocardless,stax,stripe"
payout_connector_list = "stripe,wise"

[dummy_connector]
enabled = true
payment_ttl = 172800
payment_duration = 1000
payment_tolerance = 100
payment_retrieve_duration = 500
payment_retrieve_tolerance = 100
payment_complete_duration = 500
payment_complete_tolerance = 100
refund_ttl = 172800
refund_duration = 1000
refund_tolerance = 100
refund_retrieve_duration = 500
refund_retrieve_tolerance = 100
authorize_ttl = 36000
assets_base_url = "https://app.hyperswitch.io/assets/TestProcessor/"
default_return_url = "https://app.hyperswitch.io/"
slack_invite_url = "https://join.slack.com/t/hyperswitch-io/shared_invite/zt-2awm23agh-p_G5xNpziv6yAiedTkkqLg"
discord_invite_url = "https://discord.gg/wJZ7DVW8mm"

[delayed_session_response]
connectors_with_delayed_session_response = "trustpay,payme"

[webhook_source_verification_call]
connectors_with_webhook_source_verification_call = "paypal"

[mandates.supported_payment_methods]
pay_later.klarna = { connector_list = "adyen" }
wallet.google_pay = { connector_list = "stripe,adyen,cybersource,bankofamerica" }
wallet.apple_pay = { connector_list = "stripe,adyen,cybersource,noon,bankofamerica" }
wallet.paypal = { connector_list = "adyen" }
card.credit = { connector_list = "stripe,adyen,authorizedotnet,cybersource,globalpay,worldpay,multisafepay,nmi,nexinets,noon,bankofamerica,braintree,fiuu" }
card.debit = { connector_list = "stripe,adyen,authorizedotnet,cybersource,globalpay,worldpay,multisafepay,nmi,nexinets,noon,bankofamerica,braintree,fiuu" }
bank_debit.ach = { connector_list = "gocardless,adyen" }
bank_debit.becs = { connector_list = "gocardless" }
bank_debit.bacs = { connector_list = "adyen" }
bank_debit.sepa = { connector_list = "gocardless,adyen" }
bank_redirect.ideal = { connector_list = "stripe,adyen,globalpay,multisafepay" }
bank_redirect.sofort = { connector_list = "stripe,adyen,globalpay" }
bank_redirect.giropay = { connector_list = "adyen,globalpay,multisafepay" }

[mandates.update_mandate_supported]
card.credit = { connector_list = "cybersource" }
card.debit = { connector_list = "cybersource" }

[network_transaction_id_supported_connectors]
connector_list = "stripe,adyen,cybersource"

[connector_request_reference_id_config]
merchant_ids_send_payment_id_as_connector_request_id = []

[payouts]
payout_eligibility = true


[applepay_decrypt_keys]
apple_pay_ppc = "APPLE_PAY_PAYMENT_PROCESSING_CERTIFICATE"
apple_pay_ppc_key = "APPLE_PAY_PAYMENT_PROCESSING_CERTIFICATE_KEY"
apple_pay_merchant_cert = "APPLE_PAY_MERCHNAT_CERTIFICATE"
apple_pay_merchant_cert_key = "APPLE_PAY_MERCHNAT_CERTIFICATE_KEY"

[paze_decrypt_keys]
paze_private_key = "PAZE_PRIVATE_KEY"
paze_private_key_passphrase = "PAZE_PRIVATE_KEY_PASSPHRASE"

[generic_link]
[generic_link.payment_method_collect]
sdk_url = "http://localhost:9050/HyperLoader.js"
expiry = 900
[generic_link.payment_method_collect.ui_config]
theme = "#4285F4"
logo = "https://app.hyperswitch.io/HyperswitchFavicon.png"
merchant_name = "HyperSwitch"
[generic_link.payment_method_collect.enabled_payment_methods]
card = "credit,debit"
bank_transfer = "ach,bacs,sepa"
wallet = "paypal,pix,venmo"

[generic_link.payout_link]
sdk_url = "http://localhost:9050/HyperLoader.js"
expiry = 900
[generic_link.payout_link.ui_config]
theme = "#4285F4"
logo = "https://app.hyperswitch.io/HyperswitchFavicon.png"
merchant_name = "HyperSwitch"
[generic_link.payout_link.enabled_payment_methods]
card = "credit,debit"

[payout_method_filters.adyenplatform]
sepa = { country = "ES,SK,AT,NL,DE,BE,FR,FI,PT,IE,EE,LT,LV,IT,CZ,DE,HU,NO,PL,SE,GB,CH" , currency = "EUR,CZK,DKK,HUF,NOK,PLN,SEK,GBP,CHF" }

[payout_method_filters.stripe]
ach = { country = "US", currency = "USD" }

[payment_link]
sdk_url = "http://localhost:9050/HyperLoader.js"

[payment_method_auth]
redis_expiry = 900
pm_auth_key = "Some_pm_auth_key"

[lock_settings]
redis_lock_expiry_seconds = 180             # 3 * 60 seconds
delay_between_retries_in_milliseconds = 500

[kv_config]
ttl = 900         # 15 * 60 seconds
soft_kill = false

[frm]
enabled = true

[events]
source = "logs"

[events.kafka]
brokers = ["localhost:9092"]
fraud_check_analytics_topic= "hyperswitch-fraud-check-events"
intent_analytics_topic = "hyperswitch-payment-intent-events"
attempt_analytics_topic = "hyperswitch-payment-attempt-events"
refund_analytics_topic = "hyperswitch-refund-events"
api_logs_topic = "hyperswitch-api-log-events"
connector_logs_topic = "hyperswitch-connector-api-events"
outgoing_webhook_logs_topic = "hyperswitch-outgoing-webhook-events"
dispute_analytics_topic = "hyperswitch-dispute-events"
audit_events_topic = "hyperswitch-audit-events"
payout_analytics_topic = "hyperswitch-payout-events"
consolidated_events_topic = "hyperswitch-consolidated-events"
authentication_analytics_topic = "hyperswitch-authentication-events"

[analytics]
source = "sqlx"

[analytics.clickhouse]
username = "default"
# password = ""
host = "http://localhost:8123"
database_name = "default"

[analytics.sqlx]
username = "db_user"
password = "db_pass"
host = "localhost"
port = 5432
dbname = "hyperswitch_db"
pool_size = 5
connection_timeout = 10
queue_strategy = "Fifo"

[connector_onboarding.paypal]
client_id = ""
client_secret = ""
partner_id = ""
enabled = true

[file_storage]
file_storage_backend = "file_system"

[unmasked_headers]
keys = "accept-language,user-agent"

[opensearch]
host = "https://localhost:9200"

[opensearch.auth]
auth = "basic"
username = "admin"
password = "0penS3arc#"
region = "eu-central-1"

[opensearch.indexes]
payment_attempts = "hyperswitch-payment-attempt-events"
payment_intents = "hyperswitch-payment-intent-events"
refunds = "hyperswitch-refund-events"
disputes = "hyperswitch-dispute-events"
sessionizer_payment_attempts = "sessionizer-payment-attempt-events"
sessionizer_payment_intents = "sessionizer-payment-intent-events"
sessionizer_refunds = "sessionizer-refund-events"
sessionizer_disputes = "sessionizer-dispute-events"

[saved_payment_methods]
sdk_eligible_payment_methods = "card"

[multitenancy]
enabled = false
global_tenant = { schema = "public", redis_key_prefix = "", clickhouse_database = "default"}

[multitenancy.tenants]
public = { base_url = "http://localhost:8080", schema = "public", redis_key_prefix = "", clickhouse_database = "default"}

[user_auth_methods]
encryption_key = "A8EF32E029BC3342E54BF2E172A4D7AA43E8EF9D2C3A624A9F04E2EF79DC698F"

[locker_based_open_banking_connectors]
connector_list = ""

[cell_information]
id = "12345"

[network_tokenization_supported_card_networks]
card_networks = "Visa, AmericanExpress, Mastercard"

[network_tokenization_supported_connectors]
connector_list = "cybersource"

<<<<<<< HEAD
[theme_storage]
file_storage_backend = "file_storage"
=======
[grpc_client.dynamic_routing_client] 
host = "localhost" 
port = 7000       
>>>>>>> 2b8eb09a
<|MERGE_RESOLUTION|>--- conflicted
+++ resolved
@@ -785,11 +785,9 @@
 [network_tokenization_supported_connectors]
 connector_list = "cybersource"
 
-<<<<<<< HEAD
-[theme_storage]
-file_storage_backend = "file_storage"
-=======
 [grpc_client.dynamic_routing_client] 
 host = "localhost" 
 port = 7000       
->>>>>>> 2b8eb09a
+
+[theme_storage]
+file_storage_backend = "file_storage"