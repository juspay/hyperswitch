[log.file]
enabled = false

[log.console]
enabled = true
level = "DEBUG"
log_format = "default"

[log.telemetry]
traces_enabled = false
metrics_enabled = false
use_xray_generator = false

# TODO: Update database credentials before running application
[master_database]
username = "db_user"
password = "db_pass"
host = "localhost"
port = 5432
dbname = "hyperswitch_db"
pool_size = 5
connection_timeout = 10

[replica_database]
username = "replica_user"
password = "replica_pass"
host = "localhost"
port = 5432
dbname = "hyperswitch_db"
pool_size = 5
connection_timeout = 10

[secrets]
admin_api_key = "test_admin"
master_enc_key = "73ad7bbbbc640c845a150f67d058b279849370cd2c1f3c67c4dd6c869213e13a"

[locker]
host = ""
mock_locker = true
basilisk_host = ""

[jwekey]
locker_key_identifier1 = ""
locker_key_identifier2 = ""
locker_encryption_key1 = ""
locker_encryption_key2 = ""
locker_decryption_key1 = ""
locker_decryption_key2 = ""
vault_encryption_key = ""
vault_private_key = ""
tunnel_private_key = ""

[connectors.supported]
wallets = ["klarna", "braintree", "applepay"]
rewards = ["cashtocode", "zen"]
cards = [
    "aci",
    "adyen",
    "airwallex",
    "authorizedotnet",
    "bambora",
    "bitpay",
    "bluesnap",
    "boku",
    "braintree",
    "checkout",
    "coinbase",
    "cryptopay",
    "cybersource",
    "dlocal",
    "dummyconnector",
    "fiserv",
    "forte",
    "globalpay",
    "globepay",
    "iatapay",
    "mollie",
    "multisafepay",
    "nexinets",
    "nmi",
    "noon",
    "nuvei",
    "opayo",
    "opennode",
    "payeezy",
    "payme",
    "paypal",
    "payu",
    "powertranz",
    "shift4",
    "stax",
    "stripe",
    "trustpay",
    "tsys",
    "wise",
    "worldline",
    "worldpay",
    "zen",
]

[refund]
max_attempts = 10
max_age = 365

[webhooks]
outgoing_enabled = true

[eph_key]
validity = 1

[api_keys]
hash_key = "0123456789abcdef0123456789abcdef0123456789abcdef0123456789abcdef"

[connectors]
aci.base_url = "https://eu-test.oppwa.com/"
adyen.base_url = "https://checkout-test.adyen.com/"
adyen.secondary_base_url = "https://pal-test.adyen.com/"
airwallex.base_url = "https://api-demo.airwallex.com/"
applepay.base_url = "https://apple-pay-gateway.apple.com/"
authorizedotnet.base_url = "https://apitest.authorize.net/xml/v1/request.api"
bambora.base_url = "https://api.na.bambora.com"
bitpay.base_url = "https://test.bitpay.com"
bluesnap.base_url = "https://sandbox.bluesnap.com/"
boku.base_url = "https://country-api4-stage.boku.com"
braintree.base_url = "https://api.sandbox.braintreegateway.com/"
cashtocode.base_url = "https://cluster05.api-test.cashtocode.com"
checkout.base_url = "https://api.sandbox.checkout.com/"
coinbase.base_url = "https://api.commerce.coinbase.com"
cryptopay.base_url = "https://business-sandbox.cryptopay.me"
cybersource.base_url = "https://apitest.cybersource.com/"
dlocal.base_url = "https://sandbox.dlocal.com/"
dummyconnector.base_url = "http://localhost:8080/dummy-connector"
fiserv.base_url = "https://cert.api.fiservapps.com/"
forte.base_url = "https://sandbox.forte.net/api/v3"
globalpay.base_url = "https://apis.sandbox.globalpay.com/ucp/"
globepay.base_url = "https://pay.globepay.co/"
iatapay.base_url = "https://sandbox.iata-pay.iata.org/api/v1"
klarna.base_url = "https://api-na.playground.klarna.com/"
mollie.base_url = "https://api.mollie.com/v2/"
mollie.secondary_base_url = "https://api.cc.mollie.com/v1/"
multisafepay.base_url = "https://testapi.multisafepay.com/"
nexinets.base_url = "https://apitest.payengine.de/v1"
nmi.base_url = "https://secure.nmi.com/"
noon.base_url = "https://api-test.noonpayments.com/"
nuvei.base_url = "https://ppp-test.nuvei.com/"
opayo.base_url = "https://pi-test.sagepay.com/"
opennode.base_url = "https://dev-api.opennode.com"
payeezy.base_url = "https://api-cert.payeezy.com/"
payme.base_url = "https://sandbox.payme.io/"
paypal.base_url = "https://api-m.sandbox.paypal.com/"
payu.base_url = "https://secure.snd.payu.com/"
powertranz.base_url = "https://staging.ptranz.com/api/"
rapyd.base_url = "https://sandboxapi.rapyd.net"
shift4.base_url = "https://api.shift4.com/"
stax.base_url = "https://apiprod.fattlabs.com/"
stripe.base_url = "https://api.stripe.com/"
stripe.base_url_file_upload = "https://files.stripe.com/"
wise.base_url = "https://api.sandbox.transferwise.tech/"
worldline.base_url = "https://eu.sandbox.api-ingenico.com/"
worldpay.base_url = "https://try.access.worldpay.com/"
trustpay.base_url = "https://test-tpgw.trustpay.eu/"
tsys.base_url = "https://stagegw.transnox.com/"
trustpay.base_url_bank_redirects = "https://aapi.trustpay.eu/"
zen.base_url = "https://api.zen-test.com/"
zen.secondary_base_url = "https://secure.zen-test.com/"

[scheduler]
stream = "SCHEDULER_STREAM"

[scheduler.consumer]
disabled = false
consumer_group = "SCHEDULER_GROUP"

[email]
from_email = "notify@example.com"
aws_region = ""
base_url = ""

[bank_config.eps]
stripe = { banks = "arzte_und_apotheker_bank,austrian_anadi_bank_ag,bank_austria,bankhaus_carl_spangler,bankhaus_schelhammer_und_schattera_ag,bawag_psk_ag,bks_bank_ag,brull_kallmus_bank_ag,btv_vier_lander_bank,capital_bank_grawe_gruppe_ag,dolomitenbank,easybank_ag,erste_bank_und_sparkassen,hypo_alpeadriabank_international_ag,hypo_noe_lb_fur_niederosterreich_u_wien,hypo_oberosterreich_salzburg_steiermark,hypo_tirol_bank_ag,hypo_vorarlberg_bank_ag,hypo_bank_burgenland_aktiengesellschaft,marchfelder_bank,oberbank_ag,raiffeisen_bankengruppe_osterreich,schoellerbank_ag,sparda_bank_wien,volksbank_gruppe,volkskreditbank_ag,vr_bank_braunau" }
adyen = { banks = "bank_austria,bawag_psk_ag,dolomitenbank,easybank_ag,erste_bank_und_sparkassen,hypo_tirol_bank_ag,posojilnica_bank_e_gen,raiffeisen_bankengruppe_osterreich,schoellerbank_ag,sparda_bank_wien,volksbank_gruppe,volkskreditbank_ag" }

[bank_config.ideal]
stripe = { banks = "abn_amro,asn_bank,bunq,handelsbanken,ing,knab,moneyou,rabobank,regiobank,revolut,sns_bank,triodos_bank,van_lanschot" }
adyen = { banks = "abn_amro,asn_bank,bunq,handelsbanken,ing,knab,moneyou,rabobank,regiobank,revolut,sns_bank,triodos_bank,van_lanschot" }

[bank_config.online_banking_czech_republic]
adyen = { banks = "ceska_sporitelna,komercni_banka,platnosc_online_karta_platnicza" }

[bank_config.online_banking_slovakia]
adyen = { banks = "e_platby_vub,postova_banka,sporo_pay,tatra_pay,viamo" }

[bank_config.online_banking_poland]
adyen = { banks = "blik_psp,place_zipko,m_bank,pay_with_ing,santander_przelew24,bank_pekaosa,bank_millennium,pay_with_alior_bank,banki_spoldzielcze,pay_with_inteligo,bnp_paribas_poland,bank_nowy_sa,credit_agricole,pay_with_bos,pay_with_citi_handlowy,pay_with_plus_bank,toyota_bank,velo_bank,e_transfer_pocztowy24"}

[bank_config.przelewy24]
stripe = { banks = "alior_bank,bank_millennium,bank_nowy_bfg_sa,bank_pekao_sa,banki_spbdzielcze,blik,bnp_paribas,boz,citi,credit_agricole,e_transfer_pocztowy24,getin_bank,idea_bank,inteligo,mbank_mtransfer,nest_przelew,noble_pay,pbac_z_ipko,plus_bank,santander_przelew24,toyota_bank,volkswagen_bank" }

[bank_config.online_banking_fpx]
adyen.banks = "affin_bank,agro_bank,alliance_bank,am_bank,bank_islam,bank_muamalat,bank_rakyat,bank_simpanan_nasional,cimb_bank,hong_leong_bank,hsbc_bank,kuwait_finance_house,may_bank,ocbc_bank,public_bank,rhb_bank,standard_chartered_bank,uob_bank"

[bank_config.online_banking_thailand]
adyen.banks = "bangkok_bank,krungsri_bank,krung_thai_bank,the_siam_commercial_bank,kasikorn_bank"

[pm_filters.default]
google_pay = { country = "AL,DZ,AS,AO,AG,AR,AU,AT,AZ,BH,BY,BE,BR,BG,CA,CL,CO,HR,CZ,DK,DO,EG,EE,FI,FR,DE,GR,HK,HU,IN,ID,IE,IL,IT,JP,JO,KZ,KE,KW,LV,LB,LT,LU,MY,MX,NL,NZ,NO,OM,PK,PA,PE,PH,PL,PT,QA,RO,RU,SA,SG,SK,ZA,ES,LK,SE,CH,TW,TH,TR,UA,AE,GB,US,UY,VN" }
apple_pay = { country = "AU,CN,HK,JP,MO,MY,NZ,SG,TW,AM,AT,AZ,BY,BE,BG,HR,CY,CZ,DK,EE,FO,FI,FR,GE,DE,GR,GL,GG,HU,IS,IE,IM,IT,KZ,JE,LV,LI,LT,LU,MT,MD,MC,ME,NL,NO,PL,PT,RO,SM,RS,SK,SI,ES,SE,CH,UA,GB,AR,CO,CR,BR,MX,PE,BH,IL,JO,KW,PS,QA,SA,AE,CA,UM,US", currency = "AED,AUD,CHF,CAD,EUR,GBP,HKD,SGD,USD" }
paypal = { currency = "AUD,BRL,CAD,CZK,DKK,EUR,HKD,HUF,INR,JPY,MYR,MXN,NZD,NOK,PHP,PLN,RUB,GBP,SGD,SEK,CHF,THB,USD" }
klarna = { country = "AT,BE,DK,FI,FR,DE,IE,IT,NL,NO,ES,SE,GB,US,CA", currency = "USD,GBP,EUR,CHF,DKK,SEK,NOK,AUD,PLN,CAD" }
affirm = { country = "US", currency = "USD" }
afterpay_clearpay = { country = "US,CA,GB,AU,NZ,FR,ES", currency = "GBP" }
giropay = { country = "DE", currency = "EUR" }
eps = { country = "AT", currency = "EUR" }
sofort = { country = "ES,GB,SE,AT,NL,DE,CH,BE,FR,FI,IT,PL", currency = "EUR" }
ideal = { country = "NL", currency = "EUR" }

[pm_filters.stripe]
google_pay = { country = "AL,DZ,AS,AO,AG,AR,AU,AT,AZ,BH,BY,BE,BR,BG,CA,CL,CO,HR,CZ,DK,DO,EG,EE,FI,FR,DE,GR,HK,HU,IN,ID,IE,IL,IT,JP,JO,KZ,KE,KW,LV,LB,LT,LU,MY,MX,NL,NZ,NO,OM,PK,PA,PE,PH,PL,PT,QA,RO,RU,SA,SG,SK,ZA,ES,LK,SE,CH,TW,TH,TR,UA,AE,GB,US,UY,VN" }
apple_pay = { country = "AU,CN,HK,JP,MO,MY,NZ,SG,TW,AM,AT,AZ,BY,BE,BG,HR,CY,CZ,DK,EE,FO,FI,FR,GE,DE,GR,GL,GG,HU,IS,IE,IM,IT,KZ,JE,LV,LI,LT,LU,MT,MD,MC,ME,NL,NO,PL,PT,RO,SM,RS,SK,SI,ES,SE,CH,UA,GB,AR,CO,CR,BR,MX,PE,BH,IL,JO,KW,PS,QA,SA,AE,CA,UM,US" }
klarna = { country = "AT,BE,DK,FI,FR,DE,IE,IT,NL,NO,ES,SE,GB,US", currency = "EUR,USD,GBP,DKK,SEK,NOK" }
affirm = { country = "US", currency = "USD" }
afterpay_clearpay = { country = "US,CA,GB,AU,NZ,FR,ES", currency = "USD,CAD,GBP,AUD,NZD,EUR" }
giropay = { country = "DE", currency = "EUR" }
eps = { country = "AT", currency = "EUR" }
sofort = { country = "AT,BE,DE,IT,NL,ES", currency = "EUR" }
ideal = { country = "NL", currency = "EUR" }

[pm_filters.adyen]
google_pay = { country = "AU,NZ,JP,HK,SG,MY,TH,VN,BH,AE,KW,BR,ES,UK,SE,NO,SK,AT,NL,DE,HU,CY,LU,CH,BE,FR,DK,RO,HR,LI,MT,SI,GR,PT,IE,CZ,EE,LT,LV,IT,PL,TR,IS,CA,US", currency = "AED,ALL,AMD,ANG,AOA,ARS,AUD,AWG,AZN,BAM,BBD,BDT,BGN,BHD,BMD,BND,BOB,BRL,BSD,BWP,BYN,BZD,CAD,CHF,CLP,CNY,COP,CRC,CUP,CVE,CZK,DJF,DKK,DOP,DZD,EGP,ETB,EUR,FJD,FKP,GBP,GEL,GHS,GIP,GMD,GNF,GTQ,GYD,HKD,HNL,HTG,HUF,IDR,ILS,INR,IQD,ISK,JMD,JOD,JPY,KES,KGS,KHR,KMF,KRW,KWD,KYD,KZT,LAK,LBP,LKR,LYD,MAD,MDL,MKD,MMK,MNT,MOP,MRU,MUR,MVR,MWK,MXN,MYR,MZN,NAD,NGN,NIO,NOK,NPR,NZD,OMR,PAB,PEN,PGK,PHP,PKR,PLN,PYG,QAR,RON,RSD,RUB,RWF,SAR,SBD,SCR,SEK,SGD,SHP,SLE,SOS,SRD,STN,SVC,SZL,THB,TND,TOP,TRY,TTD,TWD,TZS,UAH,UGX,USD,UYU,UZS,VEF,VND,VUV,WST,XAF,XCD,XOF,XPF,YER,ZAR,ZMW"}
apple_pay = { country = "AU,NZ,CN,JP,HK,SG,MY,BH,AE,KW,BR,ES,UK,SE,NO,AK,AT,NL,DE,HU,CY,LU,CH,BE,FR,DK,FI,RO,HR,LI,UA,MT,SI,GR,PT,IE,CZ,EE,LT,LV,IT,PL,IS,CA,US", currency = "AUD,CHF,CAD,EUR,GBP,HKD,SGD,USD" }
paypal = { country = "AU,NZ,CN,JP,HK,MY,TH,KR,PH,ID,AE,KW,BR,ES,UK,SE,NO,SK,AT,NL,DE,HU,CY,LU,CH,BE,FR,DK,FI,RO,HR,UA,MT,SI,GI,PT,IE,CZ,EE,LT,LV,IT,PL,IS,CA,US", currency = "AUD,BRL,CAD,CZK,DKK,EUR,HKD,HUF,INR,JPY,MYR,MXN,NZD,NOK,PHP,PLN,RUB,GBP,SGD,SEK,CHF,THB,USD" }
mobile_pay = { country = "DK,FI", currency = "DKK,SEK,NOK,EUR"}
ali_pay = {country = "AU,N,JP,HK,SG,MY,TH,ES,UK,SE,NO,AT,NL,DE,CY,CH,BE,FR,DK,FI,RO,MT,SI,GR,PT,IE,IT,CA,US", currency = "USD,EUR,GBP,JPY,AUD,SGD,CHF,SEK,NOK,NZD,THB,HKD,CAD"}
we_chat_pay = {country = "AU,NZ,CN,JP,HK,SG,ES,UK,SE,NO,AT,NL,DE,CY,CH,BE,FR,DK,LI,MT,SI,GR,PT,IT,CA,US", currency = "AUD,CAD,CNY,EUR,GBP,HKD,JPY,NZD,SGD,USD"}
mb_way = {country = "PT", currency = "EUR"}
klarna = { country = "AT,ES,UK,SE,NO,AT,NL,DE,CH,BE,FR,DK,FI,PT,IE,IT,PL,CA,US", currency = "USD,GBP,EUR,CHF,DKK,SEK,NOK,AUD,PLN,CAD" }
affirm = { country = "US", currency = "USD" }
afterpay_clearpay = { country = "AU,NZ,ES,UK,FR,IT,CA,US", currency = "GBP" }
pay_bright = {country = "CA",  currency = "CAD"}
walley = {country = "SE,NO,DK,FI", currency = "DKK,EUR,NOK,SEK"}
giropay = { country = "DE", currency = "EUR" }
eps = { country = "AT", currency = "EUR" }
sofort = { country = "ES,UK,SE,AT,NL,DE,CH,BE,FR,FI,IT,PL", currency = "EUR" }
ideal = { country = "NL", currency = "EUR" }
blik = {country = "PL", currency = "PLN"}
trustly = {country = "ES,UK,SE,NO,AT,NL,DE,DK,FI,EE,LT,LV", currency = "CZK,DKK,EUR,GBP,NOK,SEK"}
online_banking_czech_republic = {country = "CZ", currency = "EUR,CZK"}
online_banking_finland = {country = "FI", currency = "EUR"}
online_banking_poland = {country = "PL", currency = "PLN"}
online_banking_slovakia = {country = "SK", currency = "EUR,CZK"}
bancontact_card = {country = "BE", currency = "EUR"}
ach = {country = "US", currency = "USD"}
bacs = {country = "UK", currency = "GBP"}
sepa = {country = "ES,SK,AT,NL,DE,BE,FR,FI,PT,IE,EE,LT,LV,IT", currency = "EUR"}
ali_pay_hk = {country = "HK", currency = "HKD"}
bizum = {country = "ES", currency = "EUR"}
go_pay = {country = "ID", currency = "IDR"}
kakao_pay = {country = "KR", currency = "KRW"}
momo = {country = "VN", currency = "VND"}
gcash = {country = "PH", currency = "PHP"}
online_banking_fpx = {country = "MY", currency = "MYR"}
online_banking_thailand = {country = "TH", currency = "THB"}
touch_n_go = {country = "MY", currency = "MYR"}
atome = {country = "MY,SG", currency = "MYR,SGD"}
<<<<<<< HEAD
permata_bank_transfer = {country = "ID", currency = "IDR"}
bca_bank_transfer = {country = "ID", currency = "IDR"}
bni_va = {country = "ID", currency = "IDR"}
bri_va = {country = "ID", currency = "IDR"}
cimb_va = {country = "ID", currency = "IDR"}
danamon_va = {country = "ID", currency = "IDR"}
mandiri_va = {country = "ID", currency = "IDR"}
alfamart = {country = "ID", currency = "IDR"}
indomaret = {country = "ID", currency = "IDR"}
=======
swish = {country = "SE", currency = "SEK"}
>>>>>>> 30e41a9f

[pm_filters.braintree]
paypal = { currency = "AUD,BRL,CAD,CNY,CZK,DKK,EUR,HKD,HUF,ILS,JPY,MYR,MXN,TWD,NZD,NOK,PHP,PLN,GBP,RUB,SGD,SEK,CHF,THB,USD" }
credit = { not_available_flows = { capture_method = "manual" } }
debit = { not_available_flows = { capture_method = "manual" } }

[pm_filters.klarna]
klarna = { country = "AU,AT,BE,CA,CZ,DK,FI,FR,DE,GR,IE,IT,NL,NZ,NO,PL,PT,ES,SE,CH,GB,US", currency = "AUD,EUR,EUR,CAD,CZK,DKK,EUR,EUR,EUR,EUR,EUR,EUR,EUR,NZD,NOK,PLN,EUR,EUR,SEK,CHF,GBP,USD" }
credit = { not_available_flows = { capture_method = "manual" } }
debit = { not_available_flows = { capture_method = "manual" } }

[pm_filters.zen]
credit = { not_available_flows = { capture_method = "manual" } }
debit = { not_available_flows = { capture_method = "manual" } }
boleto = { country = "BR", currency = "BRL" }
efecty = { country = "CO", currency = "COP" }
multibanco = { country = "PT", currency = "EUR" }
pago_efectivo = { country = "PE", currency = "PEN" }
pse = { country = "CO", currency = "COP" }
pix = { country = "BR", currency = "BRL" }
red_compra = { country = "CL", currency = "CLP" }
red_pagos = { country = "UY", currency = "UYU" }

[pm_filters.aci]
credit = { not_available_flows = { capture_method = "manual" } }
debit = { not_available_flows = { capture_method = "manual" } }

[pm_filters.mollie]
credit = { not_available_flows = { capture_method = "manual" } }
debit = { not_available_flows = { capture_method = "manual" } }

[pm_filters.multisafepay]
credit = { not_available_flows = { capture_method = "manual" } }
debit = { not_available_flows = { capture_method = "manual" } }

[pm_filters.stax]
credit = { currency = "USD" }
debit = { currency = "USD" }
ach = { currency = "USD" }

[pm_filters.trustpay]
credit = { not_available_flows = { capture_method = "manual" } }
debit = { not_available_flows = { capture_method = "manual" } }

[pm_filters.authorizedotnet]
google_pay = { currency = "CHF,DKK,EUR,GBP,NOK,PLN,SEK,USD,AUD,NZD,CAD" }
paypal = { currency = "CHF,DKK,EUR,GBP,NOK,PLN,SEK,USD,AUD,NZD,CAD" }

[pm_filters.worldpay]
google_pay = { country = "AL,DZ,AS,AO,AG,AR,AU,AT,AZ,BH,BY,BE,BR,BG,CA,CL,CO,HR,CZ,DK,DO,EG,EE,FI,FR,DE,GR,HK,HU,IN,ID,IE,IL,IT,JP,JO,KZ,KE,KW,LV,LB,LT,LU,MY,MX,NL,NZ,NO,OM,PK,PA,PE,PH,PL,PT,QA,RO,RU,SA,SG,SK,ZA,ES,LK,SE,CH,TW,TH,TR,UA,AE,GB,US,UY,VN" }
apple_pay = { country = "AU,CN,HK,JP,MO,MY,NZ,SG,TW,AM,AT,AZ,BY,BE,BG,HR,CY,CZ,DK,EE,FO,FI,FR,GE,DE,GR,GL,GG,HU,IS,IE,IM,IT,KZ,JE,LV,LI,LT,LU,MT,MD,MC,ME,NL,NO,PL,PT,RO,SM,RS,SK,SI,ES,SE,CH,UA,GB,AR,CO,CR,BR,MX,PE,BH,IL,JO,KW,PS,QA,SA,AE,CA,UM,US" }

[file_upload_config]
bucket_name = ""
region = ""

[pm_filters.forte]
credit = { currency = "USD" }
debit = { currency = "USD" }

[tokenization]
stripe = { long_lived_token = false, payment_method = "wallet", payment_method_type = { type = "disable_only", list = "google_pay" } }
checkout = { long_lived_token = false, payment_method = "wallet" }
stax = { long_lived_token = true, payment_method = "card" }
mollie = {long_lived_token = false, payment_method = "card"}

[connector_customer]
connector_list = "bluesnap,stax,stripe"
payout_connector_list = "wise"

[dummy_connector]
payment_ttl = 172800
payment_duration = 1000
payment_tolerance = 100
payment_retrieve_duration = 500
payment_retrieve_tolerance = 100
refund_ttl = 172800
refund_duration = 1000
refund_tolerance = 100
refund_retrieve_duration = 500
refund_retrieve_tolerance = 100
authorize_ttl = 36000

[delayed_session_response]
connectors_with_delayed_session_response = "trustpay"

[mandates.supported_payment_methods]
pay_later.klarna = {connector_list = "adyen"}
wallet.google_pay = {connector_list = "stripe,adyen"}
wallet.apple_pay = {connector_list = "stripe,adyen"}
wallet.paypal = {connector_list = "adyen"}
card.credit = {connector_list = "stripe,adyen,authorizedotnet,globalpay,worldpay,multisafepay,nmi,nexinets,noon"}
card.debit = {connector_list = "stripe,adyen,authorizedotnet,globalpay,worldpay,multisafepay,nmi,nexinets,noon"}

[connector_request_reference_id_config]
merchant_ids_send_payment_id_as_connector_request_id = []

[payouts]
payout_eligibility = true<|MERGE_RESOLUTION|>--- conflicted
+++ resolved
@@ -262,7 +262,7 @@
 online_banking_thailand = {country = "TH", currency = "THB"}
 touch_n_go = {country = "MY", currency = "MYR"}
 atome = {country = "MY,SG", currency = "MYR,SGD"}
-<<<<<<< HEAD
+swish = {country = "SE", currency = "SEK"}
 permata_bank_transfer = {country = "ID", currency = "IDR"}
 bca_bank_transfer = {country = "ID", currency = "IDR"}
 bni_va = {country = "ID", currency = "IDR"}
@@ -272,9 +272,6 @@
 mandiri_va = {country = "ID", currency = "IDR"}
 alfamart = {country = "ID", currency = "IDR"}
 indomaret = {country = "ID", currency = "IDR"}
-=======
-swish = {country = "SE", currency = "SEK"}
->>>>>>> 30e41a9f
 
 [pm_filters.braintree]
 paypal = { currency = "AUD,BRL,CAD,CNY,CZK,DKK,EUR,HKD,HUF,ILS,JPY,MYR,MXN,TWD,NZD,NOK,PHP,PLN,GBP,RUB,SGD,SEK,CHF,THB,USD" }
