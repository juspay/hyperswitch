[log.file]
enabled = false

[log.console]
enabled = true
level = "DEBUG"
log_format = "default"

[log.telemetry]
traces_enabled = false
metrics_enabled = false
use_xray_generator = false

# TODO: Update database credentials before running application
[master_database]
username = "db_user"
password = "db_pass"
host = "localhost"
port = 5432
dbname = "hyperswitch_db"
pool_size = 5
connection_timeout = 10

[replica_database]
username = "replica_user"
password = "replica_pass"
host = "localhost"
port = 5432
dbname = "hyperswitch_db"
pool_size = 5
connection_timeout = 10

[server]
# HTTP Request body limit. Defaults to 32kB
request_body_limit = 32768

[secrets]
admin_api_key = "test_admin"
master_enc_key = "73ad7bbbbc640c845a150f67d058b279849370cd2c1f3c67c4dd6c869213e13a"

[locker]
host = ""
mock_locker = true
basilisk_host = ""

[jwekey]
locker_key_identifier1 = ""
locker_key_identifier2 = ""
locker_encryption_key1 = ""
locker_encryption_key2 = ""
locker_decryption_key1 = ""
locker_decryption_key2 = ""
vault_encryption_key = ""
vault_private_key = ""
tunnel_private_key = ""

[connectors.supported]
wallets = ["klarna", "braintree", "applepay"]
rewards = ["cashtocode", "zen"]
cards = [
    "aci",
    "adyen",
    "airwallex",
    "authorizedotnet",
    "bambora",
    "bitpay",
    "bluesnap",
    "boku",
    "braintree",
    "checkout",
    "coinbase",
    "cryptopay",
    "cybersource",
    "dlocal",
    "dummyconnector",
    "fiserv",
    "forte",
    "globalpay",
    "globepay",
    "iatapay",
    "mollie",
    "multisafepay",
    "nexinets",
    "nmi",
    "noon",
    "nuvei",
    "opayo",
    "opennode",
    "payeezy",
    "payme",
    "paypal",
    "payu",
    "powertranz",
    "shift4",
    "stax",
    "stripe",
    "trustpay",
    "tsys",
    "wise",
    "worldline",
    "worldpay",
    "zen",
]

[refund]
max_attempts = 10
max_age = 365

[webhooks]
outgoing_enabled = true

[eph_key]
validity = 1

[api_keys]
hash_key = "0123456789abcdef0123456789abcdef0123456789abcdef0123456789abcdef"

[connectors]
aci.base_url = "https://eu-test.oppwa.com/"
adyen.base_url = "https://checkout-test.adyen.com/"
adyen.secondary_base_url = "https://pal-test.adyen.com/"
airwallex.base_url = "https://api-demo.airwallex.com/"
applepay.base_url = "https://apple-pay-gateway.apple.com/"
authorizedotnet.base_url = "https://apitest.authorize.net/xml/v1/request.api"
bambora.base_url = "https://api.na.bambora.com"
bitpay.base_url = "https://test.bitpay.com"
bluesnap.base_url = "https://sandbox.bluesnap.com/"
boku.base_url = "https://country-api4-stage.boku.com"
braintree.base_url = "https://api.sandbox.braintreegateway.com/"
cashtocode.base_url = "https://cluster05.api-test.cashtocode.com"
checkout.base_url = "https://api.sandbox.checkout.com/"
coinbase.base_url = "https://api.commerce.coinbase.com"
cryptopay.base_url = "https://business-sandbox.cryptopay.me"
cybersource.base_url = "https://apitest.cybersource.com/"
dlocal.base_url = "https://sandbox.dlocal.com/"
dummyconnector.base_url = "http://localhost:8080/dummy-connector"
fiserv.base_url = "https://cert.api.fiservapps.com/"
forte.base_url = "https://sandbox.forte.net/api/v3"
globalpay.base_url = "https://apis.sandbox.globalpay.com/ucp/"
globepay.base_url = "https://pay.globepay.co/"
iatapay.base_url = "https://sandbox.iata-pay.iata.org/api/v1"
klarna.base_url = "https://api-na.playground.klarna.com/"
mollie.base_url = "https://api.mollie.com/v2/"
mollie.secondary_base_url = "https://api.cc.mollie.com/v1/"
multisafepay.base_url = "https://testapi.multisafepay.com/"
nexinets.base_url = "https://apitest.payengine.de/v1"
nmi.base_url = "https://secure.nmi.com/"
noon.base_url = "https://api-test.noonpayments.com/"
nuvei.base_url = "https://ppp-test.nuvei.com/"
opayo.base_url = "https://pi-test.sagepay.com/"
opennode.base_url = "https://dev-api.opennode.com"
payeezy.base_url = "https://api-cert.payeezy.com/"
payme.base_url = "https://sandbox.payme.io/"
paypal.base_url = "https://api-m.sandbox.paypal.com/"
payu.base_url = "https://secure.snd.payu.com/"
powertranz.base_url = "https://staging.ptranz.com/api/"
rapyd.base_url = "https://sandboxapi.rapyd.net"
shift4.base_url = "https://api.shift4.com/"
stax.base_url = "https://apiprod.fattlabs.com/"
stripe.base_url = "https://api.stripe.com/"
stripe.base_url_file_upload = "https://files.stripe.com/"
wise.base_url = "https://api.sandbox.transferwise.tech/"
worldline.base_url = "https://eu.sandbox.api-ingenico.com/"
worldpay.base_url = "https://try.access.worldpay.com/"
trustpay.base_url = "https://test-tpgw.trustpay.eu/"
tsys.base_url = "https://stagegw.transnox.com/"
trustpay.base_url_bank_redirects = "https://aapi.trustpay.eu/"
zen.base_url = "https://api.zen-test.com/"
zen.secondary_base_url = "https://secure.zen-test.com/"

[scheduler]
stream = "SCHEDULER_STREAM"

[scheduler.consumer]
disabled = false
consumer_group = "SCHEDULER_GROUP"

[email]
from_email = "notify@example.com"
aws_region = ""
base_url = ""

[bank_config.eps]
stripe = { banks = "arzte_und_apotheker_bank,austrian_anadi_bank_ag,bank_austria,bankhaus_carl_spangler,bankhaus_schelhammer_und_schattera_ag,bawag_psk_ag,bks_bank_ag,brull_kallmus_bank_ag,btv_vier_lander_bank,capital_bank_grawe_gruppe_ag,dolomitenbank,easybank_ag,erste_bank_und_sparkassen,hypo_alpeadriabank_international_ag,hypo_noe_lb_fur_niederosterreich_u_wien,hypo_oberosterreich_salzburg_steiermark,hypo_tirol_bank_ag,hypo_vorarlberg_bank_ag,hypo_bank_burgenland_aktiengesellschaft,marchfelder_bank,oberbank_ag,raiffeisen_bankengruppe_osterreich,schoellerbank_ag,sparda_bank_wien,volksbank_gruppe,volkskreditbank_ag,vr_bank_braunau" }
adyen = { banks = "bank_austria,bawag_psk_ag,dolomitenbank,easybank_ag,erste_bank_und_sparkassen,hypo_tirol_bank_ag,posojilnica_bank_e_gen,raiffeisen_bankengruppe_osterreich,schoellerbank_ag,sparda_bank_wien,volksbank_gruppe,volkskreditbank_ag" }

[bank_config.ideal]
stripe = { banks = "abn_amro,asn_bank,bunq,handelsbanken,ing,knab,moneyou,rabobank,regiobank,revolut,sns_bank,triodos_bank,van_lanschot" }
adyen = { banks = "abn_amro,asn_bank,bunq,handelsbanken,ing,knab,moneyou,rabobank,regiobank,revolut,sns_bank,triodos_bank,van_lanschot" }

[bank_config.online_banking_czech_republic]
adyen = { banks = "ceska_sporitelna,komercni_banka,platnosc_online_karta_platnicza" }

[bank_config.online_banking_slovakia]
adyen = { banks = "e_platby_vub,postova_banka,sporo_pay,tatra_pay,viamo" }

[bank_config.online_banking_poland]
adyen = { banks = "blik_psp,place_zipko,m_bank,pay_with_ing,santander_przelew24,bank_pekaosa,bank_millennium,pay_with_alior_bank,banki_spoldzielcze,pay_with_inteligo,bnp_paribas_poland,bank_nowy_sa,credit_agricole,pay_with_bos,pay_with_citi_handlowy,pay_with_plus_bank,toyota_bank,velo_bank,e_transfer_pocztowy24" }

[bank_config.przelewy24]
stripe = { banks = "alior_bank,bank_millennium,bank_nowy_bfg_sa,bank_pekao_sa,banki_spbdzielcze,blik,bnp_paribas,boz,citi,credit_agricole,e_transfer_pocztowy24,getin_bank,idea_bank,inteligo,mbank_mtransfer,nest_przelew,noble_pay,pbac_z_ipko,plus_bank,santander_przelew24,toyota_bank,volkswagen_bank" }

[bank_config.online_banking_fpx]
adyen.banks = "affin_bank,agro_bank,alliance_bank,am_bank,bank_islam,bank_muamalat,bank_rakyat,bank_simpanan_nasional,cimb_bank,hong_leong_bank,hsbc_bank,kuwait_finance_house,may_bank,ocbc_bank,public_bank,rhb_bank,standard_chartered_bank,uob_bank"

[bank_config.online_banking_thailand]
adyen.banks = "bangkok_bank,krungsri_bank,krung_thai_bank,the_siam_commercial_bank,kasikorn_bank"

[pm_filters.default]
google_pay = { country = "AL,DZ,AS,AO,AG,AR,AU,AT,AZ,BH,BY,BE,BR,BG,CA,CL,CO,HR,CZ,DK,DO,EG,EE,FI,FR,DE,GR,HK,HU,IN,ID,IE,IL,IT,JP,JO,KZ,KE,KW,LV,LB,LT,LU,MY,MX,NL,NZ,NO,OM,PK,PA,PE,PH,PL,PT,QA,RO,RU,SA,SG,SK,ZA,ES,LK,SE,CH,TW,TH,TR,UA,AE,GB,US,UY,VN" }
apple_pay = { country = "AU,CN,HK,JP,MO,MY,NZ,SG,TW,AM,AT,AZ,BY,BE,BG,HR,CY,CZ,DK,EE,FO,FI,FR,GE,DE,GR,GL,GG,HU,IS,IE,IM,IT,KZ,JE,LV,LI,LT,LU,MT,MD,MC,ME,NL,NO,PL,PT,RO,SM,RS,SK,SI,ES,SE,CH,UA,GB,AR,CO,CR,BR,MX,PE,BH,IL,JO,KW,PS,QA,SA,AE,CA,UM,US", currency = "AED,AUD,CHF,CAD,EUR,GBP,HKD,SGD,USD" }
paypal = { currency = "AUD,BRL,CAD,CZK,DKK,EUR,HKD,HUF,INR,JPY,MYR,MXN,NZD,NOK,PHP,PLN,RUB,GBP,SGD,SEK,CHF,THB,USD" }
klarna = { country = "AT,BE,DK,FI,FR,DE,IE,IT,NL,NO,ES,SE,GB,US,CA", currency = "USD,GBP,EUR,CHF,DKK,SEK,NOK,AUD,PLN,CAD" }
affirm = { country = "US", currency = "USD" }
afterpay_clearpay = { country = "US,CA,GB,AU,NZ,FR,ES", currency = "GBP" }
giropay = { country = "DE", currency = "EUR" }
eps = { country = "AT", currency = "EUR" }
sofort = { country = "ES,GB,SE,AT,NL,DE,CH,BE,FR,FI,IT,PL", currency = "EUR" }
ideal = { country = "NL", currency = "EUR" }

[pm_filters.stripe]
google_pay = { country = "AL,DZ,AS,AO,AG,AR,AU,AT,AZ,BH,BY,BE,BR,BG,CA,CL,CO,HR,CZ,DK,DO,EG,EE,FI,FR,DE,GR,HK,HU,IN,ID,IE,IL,IT,JP,JO,KZ,KE,KW,LV,LB,LT,LU,MY,MX,NL,NZ,NO,OM,PK,PA,PE,PH,PL,PT,QA,RO,RU,SA,SG,SK,ZA,ES,LK,SE,CH,TW,TH,TR,UA,AE,GB,US,UY,VN" }
apple_pay = { country = "AU,CN,HK,JP,MO,MY,NZ,SG,TW,AM,AT,AZ,BY,BE,BG,HR,CY,CZ,DK,EE,FO,FI,FR,GE,DE,GR,GL,GG,HU,IS,IE,IM,IT,KZ,JE,LV,LI,LT,LU,MT,MD,MC,ME,NL,NO,PL,PT,RO,SM,RS,SK,SI,ES,SE,CH,UA,GB,AR,CO,CR,BR,MX,PE,BH,IL,JO,KW,PS,QA,SA,AE,CA,UM,US" }
klarna = { country = "AT,BE,DK,FI,FR,DE,IE,IT,NL,NO,ES,SE,GB,US", currency = "EUR,USD,GBP,DKK,SEK,NOK" }
affirm = { country = "US", currency = "USD" }
afterpay_clearpay = { country = "US,CA,GB,AU,NZ,FR,ES", currency = "USD,CAD,GBP,AUD,NZD,EUR" }
giropay = { country = "DE", currency = "EUR" }
eps = { country = "AT", currency = "EUR" }
sofort = { country = "AT,BE,DE,IT,NL,ES", currency = "EUR" }
ideal = { country = "NL", currency = "EUR" }
cashapp = { country = "US", currency = "USD" }

[pm_filters.adyen]
google_pay = { country = "AU,NZ,JP,HK,SG,MY,TH,VN,BH,AE,KW,BR,ES,UK,SE,NO,SK,AT,NL,DE,HU,CY,LU,CH,BE,FR,DK,RO,HR,LI,MT,SI,GR,PT,IE,CZ,EE,LT,LV,IT,PL,TR,IS,CA,US", currency = "AED,ALL,AMD,ANG,AOA,ARS,AUD,AWG,AZN,BAM,BBD,BDT,BGN,BHD,BMD,BND,BOB,BRL,BSD,BWP,BYN,BZD,CAD,CHF,CLP,CNY,COP,CRC,CUP,CVE,CZK,DJF,DKK,DOP,DZD,EGP,ETB,EUR,FJD,FKP,GBP,GEL,GHS,GIP,GMD,GNF,GTQ,GYD,HKD,HNL,HTG,HUF,IDR,ILS,INR,IQD,ISK,JMD,JOD,JPY,KES,KGS,KHR,KMF,KRW,KWD,KYD,KZT,LAK,LBP,LKR,LYD,MAD,MDL,MKD,MMK,MNT,MOP,MRU,MUR,MVR,MWK,MXN,MYR,MZN,NAD,NGN,NIO,NOK,NPR,NZD,OMR,PAB,PEN,PGK,PHP,PKR,PLN,PYG,QAR,RON,RSD,RUB,RWF,SAR,SBD,SCR,SEK,SGD,SHP,SLE,SOS,SRD,STN,SVC,SZL,THB,TND,TOP,TRY,TTD,TWD,TZS,UAH,UGX,USD,UYU,UZS,VEF,VND,VUV,WST,XAF,XCD,XOF,XPF,YER,ZAR,ZMW" }
apple_pay = { country = "AU,NZ,CN,JP,HK,SG,MY,BH,AE,KW,BR,ES,UK,SE,NO,AK,AT,NL,DE,HU,CY,LU,CH,BE,FR,DK,FI,RO,HR,LI,UA,MT,SI,GR,PT,IE,CZ,EE,LT,LV,IT,PL,IS,CA,US", currency = "AUD,CHF,CAD,EUR,GBP,HKD,SGD,USD" }
paypal = { country = "AU,NZ,CN,JP,HK,MY,TH,KR,PH,ID,AE,KW,BR,ES,UK,SE,NO,SK,AT,NL,DE,HU,CY,LU,CH,BE,FR,DK,FI,RO,HR,UA,MT,SI,GI,PT,IE,CZ,EE,LT,LV,IT,PL,IS,CA,US", currency = "AUD,BRL,CAD,CZK,DKK,EUR,HKD,HUF,INR,JPY,MYR,MXN,NZD,NOK,PHP,PLN,RUB,GBP,SGD,SEK,CHF,THB,USD" }
mobile_pay = { country = "DK,FI", currency = "DKK,SEK,NOK,EUR" }
ali_pay = { country = "AU,N,JP,HK,SG,MY,TH,ES,UK,SE,NO,AT,NL,DE,CY,CH,BE,FR,DK,FI,RO,MT,SI,GR,PT,IE,IT,CA,US", currency = "USD,EUR,GBP,JPY,AUD,SGD,CHF,SEK,NOK,NZD,THB,HKD,CAD" }
we_chat_pay = { country = "AU,NZ,CN,JP,HK,SG,ES,UK,SE,NO,AT,NL,DE,CY,CH,BE,FR,DK,LI,MT,SI,GR,PT,IT,CA,US", currency = "AUD,CAD,CNY,EUR,GBP,HKD,JPY,NZD,SGD,USD" }
mb_way = { country = "PT", currency = "EUR" }
klarna = { country = "AT,ES,UK,SE,NO,AT,NL,DE,CH,BE,FR,DK,FI,PT,IE,IT,PL,CA,US", currency = "USD,GBP,EUR,CHF,DKK,SEK,NOK,AUD,PLN,CAD" }
affirm = { country = "US", currency = "USD" }
afterpay_clearpay = { country = "AU,NZ,ES,UK,FR,IT,CA,US", currency = "GBP" }
pay_bright = { country = "CA", currency = "CAD" }
walley = { country = "SE,NO,DK,FI", currency = "DKK,EUR,NOK,SEK" }
giropay = { country = "DE", currency = "EUR" }
eps = { country = "AT", currency = "EUR" }
sofort = { country = "ES,UK,SE,AT,NL,DE,CH,BE,FR,FI,IT,PL", currency = "EUR" }
ideal = { country = "NL", currency = "EUR" }
<<<<<<< HEAD
blik = { country = "PL", currency = "PLN" }
trustly = { country = "ES,UK,SE,NO,AT,NL,DE,DK,FI,EE,LT,LV", currency = "CZK,DKK,EUR,GBP,NOK,SEK" }
online_banking_czech_republic = { country = "CZ", currency = "EUR,CZK" }
online_banking_finland = { country = "FI", currency = "EUR" }
online_banking_poland = { country = "PL", currency = "PLN" }
online_banking_slovakia = { country = "SK", currency = "EUR,CZK" }
bancontact_card = { country = "BE", currency = "EUR" }
ach = { country = "US", currency = "USD" }
bacs = { country = "UK", currency = "GBP" }
sepa = { country = "ES,SK,AT,NL,DE,BE,FR,FI,PT,IE,EE,LT,LV,IT", currency = "EUR" }
ali_pay_hk = { country = "HK", currency = "HKD" }
bizum = { country = "ES", currency = "EUR" }
go_pay = { country = "ID", currency = "IDR" }
kakao_pay = { country = "KR", currency = "KRW" }
momo = { country = "VN", currency = "VND" }
gcash = { country = "PH", currency = "PHP" }
online_banking_fpx = { country = "MY", currency = "MYR" }
online_banking_thailand = { country = "TH", currency = "THB" }
touch_n_go = { country = "MY", currency = "MYR" }
atome = { country = "MY,SG", currency = "MYR,SGD" }
=======
blik = {country = "PL", currency = "PLN"}
trustly = {country = "ES,UK,SE,NO,AT,NL,DE,DK,FI,EE,LT,LV", currency = "CZK,DKK,EUR,GBP,NOK,SEK"}
online_banking_czech_republic = {country = "CZ", currency = "EUR,CZK"}
online_banking_finland = {country = "FI", currency = "EUR"}
online_banking_poland = {country = "PL", currency = "PLN"}
online_banking_slovakia = {country = "SK", currency = "EUR,CZK"}
bancontact_card = {country = "BE", currency = "EUR"}
ach = {country = "US", currency = "USD"}
bacs = {country = "UK", currency = "GBP"}
sepa = {country = "ES,SK,AT,NL,DE,BE,FR,FI,PT,IE,EE,LT,LV,IT", currency = "EUR"}
ali_pay_hk = {country = "HK", currency = "HKD"}
bizum = {country = "ES", currency = "EUR"}
go_pay = {country = "ID", currency = "IDR"}
kakao_pay = {country = "KR", currency = "KRW"}
momo = {country = "VN", currency = "VND"}
gcash = {country = "PH", currency = "PHP"}
online_banking_fpx = {country = "MY", currency = "MYR"}
online_banking_thailand = {country = "TH", currency = "THB"}
touch_n_go = {country = "MY", currency = "MYR"}
atome = {country = "MY,SG", currency = "MYR,SGD"}
swish = {country = "SE", currency = "SEK"}
>>>>>>> f5c0544e

[pm_filters.braintree]
paypal = { currency = "AUD,BRL,CAD,CNY,CZK,DKK,EUR,HKD,HUF,ILS,JPY,MYR,MXN,TWD,NZD,NOK,PHP,PLN,GBP,RUB,SGD,SEK,CHF,THB,USD" }
credit = { not_available_flows = { capture_method = "manual" } }
debit = { not_available_flows = { capture_method = "manual" } }

[pm_filters.klarna]
klarna = { country = "AU,AT,BE,CA,CZ,DK,FI,FR,DE,GR,IE,IT,NL,NZ,NO,PL,PT,ES,SE,CH,GB,US", currency = "AUD,EUR,EUR,CAD,CZK,DKK,EUR,EUR,EUR,EUR,EUR,EUR,EUR,NZD,NOK,PLN,EUR,EUR,SEK,CHF,GBP,USD" }
credit = { not_available_flows = { capture_method = "manual" } }
debit = { not_available_flows = { capture_method = "manual" } }

[pm_filters.zen]
credit = { not_available_flows = { capture_method = "manual" } }
debit = { not_available_flows = { capture_method = "manual" } }
boleto = { country = "BR", currency = "BRL" }
efecty = { country = "CO", currency = "COP" }
multibanco = { country = "PT", currency = "EUR" }
pago_efectivo = { country = "PE", currency = "PEN" }
pse = { country = "CO", currency = "COP" }
pix = { country = "BR", currency = "BRL" }
red_compra = { country = "CL", currency = "CLP" }
red_pagos = { country = "UY", currency = "UYU" }

[pm_filters.aci]
credit = { not_available_flows = { capture_method = "manual" } }
debit = { not_available_flows = { capture_method = "manual" } }

[pm_filters.mollie]
credit = { not_available_flows = { capture_method = "manual" } }
debit = { not_available_flows = { capture_method = "manual" } }

[pm_filters.multisafepay]
credit = { not_available_flows = { capture_method = "manual" } }
debit = { not_available_flows = { capture_method = "manual" } }

[pm_filters.stax]
credit = { currency = "USD" }
debit = { currency = "USD" }
ach = { currency = "USD" }

[pm_filters.trustpay]
credit = { not_available_flows = { capture_method = "manual" } }
debit = { not_available_flows = { capture_method = "manual" } }

[pm_filters.authorizedotnet]
google_pay = { currency = "CHF,DKK,EUR,GBP,NOK,PLN,SEK,USD,AUD,NZD,CAD" }
paypal = { currency = "CHF,DKK,EUR,GBP,NOK,PLN,SEK,USD,AUD,NZD,CAD" }

[pm_filters.worldpay]
google_pay = { country = "AL,DZ,AS,AO,AG,AR,AU,AT,AZ,BH,BY,BE,BR,BG,CA,CL,CO,HR,CZ,DK,DO,EG,EE,FI,FR,DE,GR,HK,HU,IN,ID,IE,IL,IT,JP,JO,KZ,KE,KW,LV,LB,LT,LU,MY,MX,NL,NZ,NO,OM,PK,PA,PE,PH,PL,PT,QA,RO,RU,SA,SG,SK,ZA,ES,LK,SE,CH,TW,TH,TR,UA,AE,GB,US,UY,VN" }
apple_pay = { country = "AU,CN,HK,JP,MO,MY,NZ,SG,TW,AM,AT,AZ,BY,BE,BG,HR,CY,CZ,DK,EE,FO,FI,FR,GE,DE,GR,GL,GG,HU,IS,IE,IM,IT,KZ,JE,LV,LI,LT,LU,MT,MD,MC,ME,NL,NO,PL,PT,RO,SM,RS,SK,SI,ES,SE,CH,UA,GB,AR,CO,CR,BR,MX,PE,BH,IL,JO,KW,PS,QA,SA,AE,CA,UM,US" }

[file_upload_config]
bucket_name = ""
region = ""

[pm_filters.forte]
credit = { currency = "USD" }
debit = { currency = "USD" }

[tokenization]
stripe = { long_lived_token = false, payment_method = "wallet", payment_method_type = { type = "disable_only", list = "google_pay" } }
checkout = { long_lived_token = false, payment_method = "wallet" }
<<<<<<< HEAD
mollie = { long_lived_token = false, payment_method = "card" }
=======
stax = { long_lived_token = true, payment_method = "card" }
mollie = {long_lived_token = false, payment_method = "card"}
>>>>>>> f5c0544e

[connector_customer]
connector_list = "bluesnap,stax,stripe"
payout_connector_list = "wise"

[dummy_connector]
payment_ttl = 172800
payment_duration = 1000
payment_tolerance = 100
payment_retrieve_duration = 500
payment_retrieve_tolerance = 100
refund_ttl = 172800
refund_duration = 1000
refund_tolerance = 100
refund_retrieve_duration = 500
refund_retrieve_tolerance = 100
authorize_ttl = 36000

[delayed_session_response]
connectors_with_delayed_session_response = "trustpay"

[mandates.supported_payment_methods]
pay_later.klarna = { connector_list = "adyen" }
wallet.google_pay = { connector_list = "stripe,adyen" }
wallet.apple_pay = { connector_list = "stripe,adyen" }
wallet.paypal = { connector_list = "adyen" }
card.credit = { connector_list = "stripe,adyen,authorizedotnet,globalpay,worldpay,multisafepay,nmi,nexinets,noon" }
card.debit = { connector_list = "stripe,adyen,authorizedotnet,globalpay,worldpay,multisafepay,nmi,nexinets,noon" }

[connector_request_reference_id_config]
merchant_ids_send_payment_id_as_connector_request_id = []

[payouts]
payout_eligibility = true<|MERGE_RESOLUTION|>--- conflicted
+++ resolved
@@ -247,28 +247,6 @@
 eps = { country = "AT", currency = "EUR" }
 sofort = { country = "ES,UK,SE,AT,NL,DE,CH,BE,FR,FI,IT,PL", currency = "EUR" }
 ideal = { country = "NL", currency = "EUR" }
-<<<<<<< HEAD
-blik = { country = "PL", currency = "PLN" }
-trustly = { country = "ES,UK,SE,NO,AT,NL,DE,DK,FI,EE,LT,LV", currency = "CZK,DKK,EUR,GBP,NOK,SEK" }
-online_banking_czech_republic = { country = "CZ", currency = "EUR,CZK" }
-online_banking_finland = { country = "FI", currency = "EUR" }
-online_banking_poland = { country = "PL", currency = "PLN" }
-online_banking_slovakia = { country = "SK", currency = "EUR,CZK" }
-bancontact_card = { country = "BE", currency = "EUR" }
-ach = { country = "US", currency = "USD" }
-bacs = { country = "UK", currency = "GBP" }
-sepa = { country = "ES,SK,AT,NL,DE,BE,FR,FI,PT,IE,EE,LT,LV,IT", currency = "EUR" }
-ali_pay_hk = { country = "HK", currency = "HKD" }
-bizum = { country = "ES", currency = "EUR" }
-go_pay = { country = "ID", currency = "IDR" }
-kakao_pay = { country = "KR", currency = "KRW" }
-momo = { country = "VN", currency = "VND" }
-gcash = { country = "PH", currency = "PHP" }
-online_banking_fpx = { country = "MY", currency = "MYR" }
-online_banking_thailand = { country = "TH", currency = "THB" }
-touch_n_go = { country = "MY", currency = "MYR" }
-atome = { country = "MY,SG", currency = "MYR,SGD" }
-=======
 blik = {country = "PL", currency = "PLN"}
 trustly = {country = "ES,UK,SE,NO,AT,NL,DE,DK,FI,EE,LT,LV", currency = "CZK,DKK,EUR,GBP,NOK,SEK"}
 online_banking_czech_republic = {country = "CZ", currency = "EUR,CZK"}
@@ -290,7 +268,6 @@
 touch_n_go = {country = "MY", currency = "MYR"}
 atome = {country = "MY,SG", currency = "MYR,SGD"}
 swish = {country = "SE", currency = "SEK"}
->>>>>>> f5c0544e
 
 [pm_filters.braintree]
 paypal = { currency = "AUD,BRL,CAD,CNY,CZK,DKK,EUR,HKD,HUF,ILS,JPY,MYR,MXN,TWD,NZD,NOK,PHP,PLN,GBP,RUB,SGD,SEK,CHF,THB,USD" }
@@ -354,12 +331,8 @@
 [tokenization]
 stripe = { long_lived_token = false, payment_method = "wallet", payment_method_type = { type = "disable_only", list = "google_pay" } }
 checkout = { long_lived_token = false, payment_method = "wallet" }
-<<<<<<< HEAD
-mollie = { long_lived_token = false, payment_method = "card" }
-=======
 stax = { long_lived_token = true, payment_method = "card" }
 mollie = {long_lived_token = false, payment_method = "card"}
->>>>>>> f5c0544e
 
 [connector_customer]
 connector_list = "bluesnap,stax,stripe"
