--- conflicted
+++ resolved
@@ -88,8 +88,7 @@
 tunnel_private_key = ""
 
 [connectors.supported]
-wallets = ["klarna",
-    "mifinity", "braintree", "applepay", "adyen"]
+wallets = ["klarna", "mifinity", "braintree", "applepay", "adyen"]
 rewards = ["cashtocode", "zen"]
 cards = [
     "aci",
@@ -625,10 +624,8 @@
 refunds = "hyperswitch-refund-events"
 disputes = "hyperswitch-dispute-events"
 
-<<<<<<< HEAD
-[locker_based_open_banking_connectors]
-connector_list = []
-=======
 [saved_payment_methods]
 sdk_eligible_payment_methods = "card"
->>>>>>> 040d8582
+
+[locker_based_open_banking_connectors]
+connector_list = []