--- conflicted
+++ resolved
@@ -476,10 +476,9 @@
 [kv_config]
 ttl = 900 # 15 * 60 seconds
 
-<<<<<<< HEAD
 [frm]
 is_frm_enabled = true
-=======
+
 [events]
 source = "logs"
 
@@ -508,5 +507,4 @@
 dbname = "hyperswitch_db"
 pool_size = 5
 connection_timeout = 10
-queue_strategy = "Fifo"
->>>>>>> 39f255b4
+queue_strategy = "Fifo"