--- conflicted
+++ resolved
@@ -195,13 +195,8 @@
 region = ""
 
 [tokenization]
-<<<<<<< HEAD
 stripe = { long_lived_token = false, payment_method = "wallet", payment_method_type = { type = "disable_only", list = "google_pay" } }
 checkout = { long_lived_token = false, payment_method = "wallet"}
-=======
-stripe = { long_lived_token = false, payment_method = "wallet"}
-checkout = { long_lived_token = false, payment_method = "wallet"}
 
 [connector_customer]
-connector_list = "stripe"
->>>>>>> 66ccdbf1
+connector_list = "stripe"