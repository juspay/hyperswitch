--- conflicted
+++ resolved
@@ -236,11 +236,8 @@
 ali_pay_hk = {country = "HK", currency = "HKD"}
 go_pay = {country = "ID", currency = "IDR"}
 kakao_pay = {country = "KR", currency = "KRW"}
-<<<<<<< HEAD
 momo = {country = "VN", currency = "VND"}
-=======
 gcash = {country = "PH", currency = "PHP"}
->>>>>>> c3a07d0a
 
 [pm_filters.braintree]
 paypal = { currency = "AUD,BRL,CAD,CNY,CZK,DKK,EUR,HKD,HUF,ILS,JPY,MYR,MXN,TWD,NZD,NOK,PHP,PLN,GBP,RUB,SGD,SEK,CHF,THB,USD" }
