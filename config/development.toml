[log.file]
enabled = false

[log.console]
enabled = true
level = "DEBUG"
log_format = "default"

[log.telemetry]
traces_enabled = false
metrics_enabled = false
use_xray_generator = false
bg_metrics_collection_interval_in_secs = 15

[key_manager]
enabled = false

# TODO: Update database credentials before running application
[master_database]
username = "db_user"
password = "db_pass"
host = "localhost"
port = 5432
dbname = "hyperswitch_db"
pool_size = 5
connection_timeout = 10
min_idle = 2

[replica_database]
username = "db_user"
password = "db_pass"
host = "localhost"
port = 5432
dbname = "hyperswitch_db"
pool_size = 5
connection_timeout = 10

[redis]
host = "127.0.0.1"
port = 6379
pool_size = 5
reconnect_max_attempts = 5
reconnect_delay = 5
default_ttl = 300
default_hash_ttl = 900
use_legacy_version = false
stream_read_count = 1
auto_pipeline = true
disable_auto_backpressure = false
max_in_flight_commands = 5000
default_command_timeout = 30
unresponsive_timeout = 10
max_feed_count = 200


[server]
# HTTP Request body limit. Defaults to 32kB
request_body_limit = 32768

[secrets]
admin_api_key = "test_admin"
master_enc_key = "73ad7bbbbc640c845a150f67d058b279849370cd2c1f3c67c4dd6c869213e13a"
jwt_secret = "secret"

[applepay_merchant_configs]
merchant_cert_key = "MERCHANT CERTIFICATE KEY"
merchant_cert = "MERCHANT CERTIFICATE"
common_merchant_identifier = "COMMON MERCHANT IDENTIFIER"
applepay_endpoint = "DOMAIN SPECIFIC ENDPOINT"

[locker]
host = "http://127.0.0.1:3000"
host_rs = "http://127.0.0.1:3000"
mock_locker = true
basilisk_host = ""
locker_enabled = true
ttl_for_storage_in_secs = 220752000

[forex_api]
api_key = ""
fallback_api_key = ""
data_expiration_delay_in_seconds = 21600
redis_lock_timeout_in_seconds = 100
redis_ttl_in_seconds = 172800

[jwekey]
vault_encryption_key = ""
rust_locker_encryption_key = ""
vault_private_key = ""
tunnel_private_key = ""

[connectors.supported]
wallets = ["klarna", "mifinity", "braintree", "applepay", "adyen", "amazonpay"]
rewards = ["cashtocode", "zen"]
cards = [
    "aci",
    "adyen",
    "adyenplatform",
    "airwallex",
    "archipel",
    "authipay",
    "authorizedotnet",
    "bambora",
    "bamboraapac",
    "bankofamerica",
    "barclaycard",
    "billwerk",
    "bitpay",
    "bluesnap",
    "boku",
    "braintree",
    "celero",
    "checkbook",
    "checkout",
    "coinbase",
    "coingate",
    "cryptopay",
    "cybersource",
    "datatrans",
    "deutschebank",
    "digitalvirgo",
    "dlocal",
    "dummyconnector",
    "dwolla",
    "ebanx",
    "elavon",
    "facilitapay",
    "fiserv",
    "fiservemea",
    "fiuu",
    "forte",
    "getnet",
    "globalpay",
    "globepay",
    "gocardless",
    "gpayments",
    "helcim",
    "hipay",
    "hyperswitch_vault",
    "iatapay",
    "inespay",
    "itaubank",
    "jpmorgan",
    "juspaythreedsserver",
    "mollie",
    "moneris",
    "multisafepay",
    "netcetera",
    "nexinets",
    "nexixpay",
    "nmi",
    "nomupay",
    "noon",
    "nordea",
    "novalnet",
    "nuvei",
    "opayo",
    "opennode",
    "paybox",
    "payeezy",
    "payload",
    "payme",
    "payone",
    "paypal",
    "paystack",
    "payu",
    "placetopay",
    "plaid",
    "powertranz",
    "prophetpay",
    "redsys",
    "santander",
    "shift4",
    "silverflow",
    "square",
    "stax",
    "stripe",
    "stripebilling",
    "taxjar",
    "threedsecureio",
    "thunes",
    "tokenio",
    "trustpay",
    "tsys",
    "unified_authentication_service",
    "vgs",
    "volt",
    "wellsfargo",
    "wellsfargopayout",
    "wise",
    "worldline",
    "worldpay",
    "worldpayvantiv",
    "xendit",
    "zen",
    "zsl",
]

[refund]
max_attempts = 10
max_age = 365

[webhooks]
outgoing_enabled = true
redis_lock_expiry_seconds = 180             # 3 * 60 seconds

[merchant_id_auth]
merchant_id_auth_enabled = false

[eph_key]
validity = 1

[api_keys]
hash_key = "0123456789abcdef0123456789abcdef0123456789abcdef0123456789abcdef"

checksum_auth_context = "TEST"
checksum_auth_key = "54455354"


[connectors]
aci.base_url = "https://eu-test.oppwa.com/"
adyen.base_url = "https://checkout-test.adyen.com/"
adyenplatform.base_url = "https://balanceplatform-api-test.adyen.com/"
affirm.base_url = "https://sandbox.affirm.com/api"
adyen.payout_base_url = "https://pal-test.adyen.com/"
adyen.dispute_base_url = "https://ca-test.adyen.com/"
airwallex.base_url = "https://api-demo.airwallex.com/"
amazonpay.base_url = "https://pay-api.amazon.com/sandbox/v2"
applepay.base_url = "https://apple-pay-gateway.apple.com/"
archipel.base_url = "https://{{merchant_endpoint_prefix}}/ArchiPEL/Transaction/v1"
authipay.base_url = "https://prod.emea.api.fiservapps.com/sandbox/ipp/payments-gateway/v2/"
authorizedotnet.base_url = "https://apitest.authorize.net/xml/v1/request.api"
bambora.base_url = "https://api.na.bambora.com"
bamboraapac.base_url = "https://demo.ippayments.com.au/interface/api"
bankofamerica.base_url = "https://apitest.merchant-services.bankofamerica.com/"
barclaycard.base_url = "https://api.smartpayfuse-test.barclaycard/"
billwerk.base_url = "https://api.reepay.com/"
billwerk.secondary_base_url = "https://card.reepay.com/"
bitpay.base_url = "https://test.bitpay.com"
blackhawknetwork.base_url = "https://api-sandbox.blackhawknetwork.com/"
bluecode.base_url = "https://dev.eorder.reloadhero.com/"
bluesnap.base_url = "https://sandbox.bluesnap.com/"
bluesnap.secondary_base_url = "https://sandpay.bluesnap.com/"
boku.base_url = "https://$-api4-stage.boku.com"
braintree.base_url = "https://payments.sandbox.braintree-api.com/graphql"
breadpay.base_url = "https://api-sandbox.getbread.com"
cashtocode.base_url = "https://cluster05.api-test.cashtocode.com"
celero.base_url = "https://sandbox.gotnpgateway.com"
chargebee.base_url = "https://$.chargebee.com/api/"
checkbook.base_url = "https://api.sandbox.checkbook.io"
checkout.base_url = "https://api.sandbox.checkout.com/"
coinbase.base_url = "https://api.commerce.coinbase.com"
coingate.base_url = "https://api-sandbox.coingate.com"
cryptopay.base_url = "https://business-sandbox.cryptopay.me"
cybersource.base_url = "https://apitest.cybersource.com/"
datatrans.base_url = "https://api.sandbox.datatrans.com/"
datatrans.secondary_base_url = "https://pay.sandbox.datatrans.com/"
deutschebank.base_url = "https://testmerch.directpos.de/rest-api"
digitalvirgo.base_url = "https://dcb-integration-service-sandbox-external.staging.digitalvirgo.pl"
dlocal.base_url = "https://sandbox.dlocal.com/"
dummyconnector.base_url = "http://localhost:8080/dummy-connector"
dwolla.base_url = "https://api-sandbox.dwolla.com"
ebanx.base_url = "https://sandbox.ebanxpay.com/"
elavon.base_url = "https://api.demo.convergepay.com/VirtualMerchantDemo/"
facilitapay.base_url = "https://sandbox-api.facilitapay.com/api/v1"
finix.base_url = "https://finix.sandbox-payments-api.com"
fiserv.base_url = "https://cert.api.fiservapps.com/"
fiservemea.base_url = "https://prod.emea.api.fiservapps.com/sandbox"
fiuu.base_url = "https://sandbox.merchant.razer.com/"
flexiti.base_url = "https://onlineapi.flexiti.fi/flexiti/online-api/"
fiuu.secondary_base_url = "https://sandbox.merchant.razer.com/"
fiuu.third_base_url = "https://api.merchant.razer.com/"
forte.base_url = "https://sandbox.forte.net/api/v3"
getnet.base_url = "https://api-test.getneteurope.com/engine/rest"
gigadat.base_url = "https://interac.express-connect.com/"
globalpay.base_url = "https://apis.sandbox.globalpay.com/ucp/"
globepay.base_url = "https://pay.globepay.co/"
gocardless.base_url = "https://api-sandbox.gocardless.com"
gpayments.base_url = "https://{{merchant_endpoint_prefix}}-test.api.as1.gpayments.net"
helcim.base_url = "https://api.helcim.com/"
hipay.base_url = "https://stage-secure-gateway.hipay-tpp.com/rest/"
hyperswitch_vault.base_url = "http://localhost:8080"
hyperwallet.base_url = "https://uat-api.paylution.com"
hipay.secondary_base_url = "https://stage-secure2-vault.hipay-tpp.com/rest/"
hipay.third_base_url = "https://stage-api-gateway.hipay.com/"
iatapay.base_url = "https://sandbox.iata-pay.iata.org/api/v1"
inespay.base_url = "https://apiflow.inespay.com/san/v21"
itaubank.base_url = "https://sandbox.devportal.itau.com.br/"
jpmorgan.base_url = "https://api-mock.payments.jpmorgan.com/api/v2"
juspaythreedsserver.base_url = "http://localhost:8000"
katapult.base_url = "https://sandbox.katapult.com/api/v3"
jpmorgan.secondary_base_url = "https://id.payments.jpmorgan.com"
klarna.base_url = "https://api{{klarna_region}}.playground.klarna.com/"
loonio.base_url = "https://integration.loonio.ca/"
mifinity.base_url = "https://demo.mifinity.com/"
mollie.base_url = "https://api.mollie.com/v2/"
moneris.base_url = "https://api.sb.moneris.io"
mpgs.base_url = "https://test-gateway.mastercard.com"
mollie.secondary_base_url = "https://api.cc.mollie.com/v1/"
multisafepay.base_url = "https://testapi.multisafepay.com/"
netcetera.base_url = "https://{{merchant_endpoint_prefix}}.3ds-server.prev.netcetera-cloud-payment.ch"
nexinets.base_url = "https://apitest.payengine.de/v1"
nexixpay.base_url = "https://xpaysandbox.nexigroup.com/api/phoenix-0.0/psp/api/v1"
nmi.base_url = "https://secure.nmi.com/"
nomupay.base_url = "https://payout-api.sandbox.nomupay.com"
noon.base_url = "https://api-test.noonpayments.com/"
nordea.base_url = "https://api.nordeaopenbanking.com"
novalnet.base_url = "https://payport.novalnet.de/v2"
noon.key_mode = "Test"
nuvei.base_url = "https://ppp-test.nuvei.com/"
opayo.base_url = "https://pi-test.sagepay.com/"
opennode.base_url = "https://dev-api.opennode.com"
paybox.base_url = "https://preprod-ppps.paybox.com/PPPS.php"
paybox.secondary_base_url = "https://preprod-tpeweb.paybox.com/"
payeezy.base_url = "https://api-cert.payeezy.com/"
payload.base_url = "https://api.payload.com"
payme.base_url = "https://sandbox.payme.io/"
payone.base_url = "https://payment.preprod.payone.com/"
paypal.base_url = "https://api-m.sandbox.paypal.com/"
paysafe.base_url = "https://api.test.paysafe.com/paymenthub/"
paystack.base_url = "https://api.paystack.co"
paytm.base_url = "https://securegw-stage.paytm.in/"
payu.base_url = "https://secure.snd.payu.com/"
peachpayments.base_url = "https://apitest.bankint.ppay.io/v/1"
phonepe.base_url = "https://api.phonepe.com/apis/hermes/"
placetopay.base_url = "https://test.placetopay.com/rest/gateway"
plaid.base_url = "https://sandbox.plaid.com"
powertranz.base_url = "https://staging.ptranz.com/api/"
prophetpay.base_url = "https://ccm-thirdparty.cps.golf/"
rapyd.base_url = "https://sandboxapi.rapyd.net"
razorpay.base_url = "https://api.razorpay.com/"
recurly.base_url = "https://v3.recurly.com"
redsys.base_url = "https://sis-t.redsys.es:25443"
riskified.base_url = "https://sandbox.riskified.com/api"
santander.base_url = "https://pix.santander.com.br/api/v1/sandbox/"
santander.secondary_base_url = "https://trust-sandbox.api.santander.com.br/collection_bill_management/"
shift4.base_url = "https://api.shift4.com/"
sift.base_url = "https://api.sift.com/v205"
silverflow.base_url = "https://api-sbx.silverflow.co/v1"
signifyd.base_url = "https://api.signifyd.com/"
square.base_url = "https://connect.squareupsandbox.com/"
square.secondary_base_url = "https://pci-connect.squareupsandbox.com/"
stax.base_url = "https://apiprod.fattlabs.com/"
stripe.base_url = "https://api.stripe.com/"
stripebilling.base_url = "https://api.stripe.com/"
taxjar.base_url = "https://api.sandbox.taxjar.com/v2/"
tesouro.base_url = "https://api.sandbox.tesouro.com"
threedsecureio.base_url = "https://service.sandbox.3dsecure.io"
thunes.base_url = "https://api.limonetikqualif.com/"
tokenex.base_url = "https://test-api.tokenex.com"
tokenio.base_url = "https://api.sandbox.token.io"
stripe.base_url_file_upload = "https://files.stripe.com/"
wise.base_url = "https://api.sandbox.transferwise.tech/"
worldline.base_url = "https://eu.sandbox.api-ingenico.com/"
worldpay.base_url = "https://try.access.worldpay.com/"
worldpayvantiv.base_url = "https://transact.vantivprelive.com/vap/communicator/online"
worldpayvantiv.secondary_base_url = "https://onlinessr.vantivprelive.com"
worldpayvantiv.third_base_url = "https://services.vantivprelive.com"
worldpayxml.base_url = "https://secure-test.worldpay.com/jsp/merchant/xml/paymentService.jsp"
xendit.base_url = "https://api.xendit.co"
trustpay.base_url = "https://test-tpgw.trustpay.eu/"
trustpayments.base_url = "https://webservices.securetrading.net/"
tsys.base_url = "https://stagegw.transnox.com/"
unified_authentication_service.base_url = "http://localhost:8000/"
vgs.base_url = "https://api.sandbox.verygoodvault.com/"
volt.base_url = "https://api.sandbox.volt.io/"
wellsfargo.base_url = "https://apitest.cybersource.com/"
wellsfargopayout.base_url = "https://api-sandbox.wellsfargo.com/"
trustpay.base_url_bank_redirects = "https://aapi.trustpay.eu/"
zen.base_url = "https://api.zen-test.com/"
zen.secondary_base_url = "https://secure.zen-test.com/"
zsl.base_url = "https://api.sitoffalb.net/"

[scheduler]
stream = "SCHEDULER_STREAM"

[scheduler.consumer]
disabled = false
consumer_group = "SCHEDULER_GROUP"

[scheduler.server]
port = 3000
host = "127.0.0.1"
workers = 1

[cors]
max_age = 30
# origins = "http://localhost:8080,http://localhost:9000"
allowed_methods = "GET,POST,PUT,DELETE"
wildcard_origin = true

[email]
sender_email = "example@example.com"
aws_region = ""
allowed_unverified_days = 1
active_email_client = "NO_EMAIL_CLIENT"
recon_recipient_email = "recon@example.com"
prod_intent_recipient_email = "business@example.com"

[email.aws_ses]
email_role_arn = ""
sts_role_session_name = ""

[user]
password_validity_in_days = 90
two_factor_auth_expiry_in_secs = 300
totp_issuer_name = "Hyperswitch Dev"
base_url = "http://localhost:8080"
force_two_factor_auth = false
force_cookies = true

[bank_config.eps]
stripe = { banks = "arzte_und_apotheker_bank,austrian_anadi_bank_ag,bank_austria,bankhaus_carl_spangler,bankhaus_schelhammer_und_schattera_ag,bawag_psk_ag,bks_bank_ag,brull_kallmus_bank_ag,btv_vier_lander_bank,capital_bank_grawe_gruppe_ag,dolomitenbank,easybank_ag,erste_bank_und_sparkassen,hypo_alpeadriabank_international_ag,hypo_noe_lb_fur_niederosterreich_u_wien,hypo_oberosterreich_salzburg_steiermark,hypo_tirol_bank_ag,hypo_vorarlberg_bank_ag,hypo_bank_burgenland_aktiengesellschaft,marchfelder_bank,oberbank_ag,raiffeisen_bankengruppe_osterreich,schoellerbank_ag,sparda_bank_wien,volksbank_gruppe,volkskreditbank_ag,vr_bank_braunau" }
adyen = { banks = "bank_austria,bawag_psk_ag,dolomitenbank,easybank_ag,erste_bank_und_sparkassen,hypo_tirol_bank_ag,posojilnica_bank_e_gen,raiffeisen_bankengruppe_osterreich,schoellerbank_ag,sparda_bank_wien,volksbank_gruppe,volkskreditbank_ag" }

[bank_config.ideal]
stripe = { banks = "abn_amro,asn_bank,bunq,handelsbanken,ing,knab,moneyou,rabobank,regiobank,revolut,sns_bank,triodos_bank,van_lanschot" }
adyen = { banks = "abn_amro,asn_bank,bunq,ing,knab,n26,nationale_nederlanden,rabobank,regiobank,revolut,sns_bank,triodos_bank,van_lanschot, yoursafe" }
multisafepay = { banks = "abn_amro, asn_bank, bunq, handelsbanken, nationale_nederlanden, n26, ing, knab, rabobank, regiobank, revolut, sns_bank,triodos_bank, van_lanschot, yoursafe" }

[bank_config.online_banking_czech_republic]
adyen = { banks = "ceska_sporitelna,komercni_banka,platnosc_online_karta_platnicza" }

[bank_config.online_banking_slovakia]
adyen = { banks = "e_platby_vub,postova_banka,sporo_pay,tatra_pay,viamo" }

[bank_config.online_banking_poland]
adyen = { banks = "blik_psp,place_zipko,m_bank,pay_with_ing,santander_przelew24,bank_pekaosa,bank_millennium,pay_with_alior_bank,banki_spoldzielcze,pay_with_inteligo,bnp_paribas_poland,bank_nowy_sa,credit_agricole,pay_with_bos,pay_with_citi_handlowy,pay_with_plus_bank,toyota_bank,velo_bank,e_transfer_pocztowy24" }

[bank_config.przelewy24]
stripe = { banks = "alior_bank,bank_millennium,bank_nowy_bfg_sa,bank_pekao_sa,banki_spbdzielcze,blik,bnp_paribas,boz,citi,credit_agricole,e_transfer_pocztowy24,getin_bank,idea_bank,inteligo,mbank_mtransfer,nest_przelew,noble_pay,pbac_z_ipko,plus_bank,santander_przelew24,toyota_bank,volkswagen_bank" }

[bank_config.open_banking_uk]
adyen = { banks = "aib,bank_of_scotland,danske_bank,first_direct,first_trust,halifax,lloyds,monzo,nat_west,nationwide_bank,royal_bank_of_scotland,starling,tsb_bank,tesco_bank,ulster_bank,barclays,hsbc_bank,revolut,santander_przelew24,open_bank_success,open_bank_failure,open_bank_cancelled" }

[bank_config.online_banking_fpx]
adyen.banks = "affin_bank,agro_bank,alliance_bank,am_bank,bank_islam,bank_muamalat,bank_rakyat,bank_simpanan_nasional,cimb_bank,hong_leong_bank,hsbc_bank,kuwait_finance_house,maybank,ocbc_bank,public_bank,rhb_bank,standard_chartered_bank,uob_bank"
fiuu.banks = "affin_bank,agro_bank,alliance_bank,am_bank,bank_of_china,bank_islam,bank_muamalat,bank_rakyat,bank_simpanan_nasional,cimb_bank,hong_leong_bank,hsbc_bank,kuwait_finance_house,maybank,ocbc_bank,public_bank,rhb_bank,standard_chartered_bank,uob_bank"

[bank_config.online_banking_thailand]
adyen.banks = "bangkok_bank,krungsri_bank,krung_thai_bank,the_siam_commercial_bank,kasikorn_bank"

[pm_filters.default]
google_pay = { country = "AL,DZ,AS,AO,AG,AR,AU,AT,AZ,BH,BY,BE,BR,BG,CA,CL,CO,HR,CZ,DK,DO,EG,EE,FI,FR,DE,GR,HK,HU,IN,ID,IE,IL,IT,JP,JO,KZ,KE,KW,LV,LB,LT,LU,MY,MX,NL,NZ,NO,OM,PK,PA,PE,PH,PL,PT,QA,RO,RU,SA,SG,SK,ZA,ES,LK,SE,CH,TW,TH,TR,UA,AE,GB,US,UY,VN" }
apple_pay = { country = "AU,CN,HK,JP,MO,MY,NZ,SG,TW,AM,AT,AZ,BY,BE,BG,HR,CY,CZ,DK,EE,FO,FI,FR,GE,DE,GR,GL,GG,HU,IS,IE,IM,IT,KZ,JE,LV,LI,LT,LU,MT,MD,MC,ME,NL,NO,PL,PT,RO,SM,RS,SK,SI,ES,SE,CH,UA,GB,AR,CO,CR,BR,MX,PE,BH,IL,JO,KW,PS,QA,SA,AE,CA,UM,US,KR,VN,MA,ZA,VA,CL,SV,GT,HN,PA", currency = "AED,AUD,CHF,CAD,EUR,GBP,HKD,SGD,USD" }
paypal = { currency = "AUD,BRL,CAD,CHF,CNY,CZK,DKK,EUR,GBP,HKD,HUF,ILS,JPY,MXN,MYR,NOK,NZD,PHP,PLN,SEK,SGD,THB,TWD,USD" }
klarna = { country = "AT,BE,DK,FI,FR,DE,IE,IT,NL,NO,ES,SE,GB,US,CA", currency = "USD,GBP,EUR,CHF,DKK,SEK,NOK,AUD,PLN,CAD" }
affirm = { country = "US", currency = "USD" }
afterpay_clearpay = { country = "US,CA,GB,AU,NZ", currency = "GBP,AUD,NZD,CAD,USD" }
giropay = { country = "DE", currency = "EUR" }
eps = { country = "AT", currency = "EUR" }
sofort = { country = "ES,GB,SE,AT,NL,DE,CH,BE,FR,FI,IT,PL", currency = "EUR" }
ideal = { country = "NL", currency = "EUR" }

[pm_filters.stripe]
google_pay = { country = "AU, AT, BE, BR, BG, CA, HR, CZ, DK, EE, FI, FR, DE, GR, HK, HU, IN, ID, IE, IT, JP, LV, KE, LT, LU, MY, MX, NL, NZ, NO, PL, PT, RO, SG, SK, ZA, ES, SE, CH, TH, AE, GB, US, GI, LI, MT, CY, PH, IS, AR, CL, KR, IL"}
apple_pay = { country = "AU, AT, BE, BR, BG, CA, HR, CY, CZ, DK, EE, FI, FR, DE, GR, HU, HK, IE, IT, JP, LV, LI, LT, LU, MT, MY, MX, NL, NZ, NO, PL, PT, RO, SK, SG, SI, ZA, ES, SE, CH, GB, AE, US" }
klarna = { country = "AU,AT,BE,CA,CZ,DK,FI,FR,DE,GR,IE,IT,NL,NZ,NO,PL,PT,ES,SE,CH,GB,US", currency = "AUD,CAD,CHF,CZK,DKK,EUR,GBP,NOK,NZD,PLN,SEK,USD" }
credit = { country = "AF,AX,AL,DZ,AS,AD,AO,AI,AQ,AG,AR,AM,AW,AU,AT,AZ,BS,BH,BD,BB,BY,BE,BZ,BJ,BM,BT,BO,BQ,BA,BW,BV,BR,IO,BN,BG,BF,BI,KH,CM,CA,CV,KY,CF,TD,CL,CN,CX,CC,CO,KM,CG,CD,CK,CR,CI,HR,CU,CW,CY,CZ,DK,DJ,DM,DO,EC,EG,SV,GQ,ER,EE,ET,FK,FO,FJ,FI,FR,GF,PF,TF,GA,GM,GE,DE,GH,GI,GR,GL,GD,GP,GU,GT,GG,GN,GW,GY,HT,HM,VA,HN,HK,HU,IS,IN,ID,IR,IQ,IE,IM,IL,IT,JM,JP,JE,JO,KZ,KE,KI,KP,KR,KW,KG,LA,LV,LB,LS,LR,LY,LI,LT,LU,MO,MK,MG,MW,MY,MV,ML,MT,MH,MQ,MR,MU,YT,MX,FM,MD,MC,MN,ME,MS,MA,MZ,MM,NA,NR,NP,NL,NC,NZ,NI,NE,NG,NU,NF,MP,NO,OM,PK,PW,PS,PA,PG,PY,PE,PH,PN,PL,PT,PR,QA,RE,RO,RU,RW,BL,SH,KN,LC,MF,PM,VC,WS,SM,ST,SA,SN,RS,SC,SL,SG,SX,SK,SI,SB,SO,ZA,GS,SS,ES,LK,SD,SR,SJ,SZ,SE,CH,SY,TW,TJ,TZ,TH,TL,TG,TK,TO,TT,TN,TR,TM,TC,TV,UG,UA,AE,GB,UM,UY,UZ,VU,VE,VN,VG,VI,WF,EH,YE,ZM,ZW,US", currency = "AED,AFN,ALL,AMD,ANG,AOA,ARS,AUD,AWG,AZN,BAM,BBD,BDT,BGN,BHD,BIF,BMD,BND,BOB,BRL,BSD,BTN,BWP,BYN,BZD,CAD,CDF,CHF,CLF,CLP,CNY,COP,CRC,CUC,CUP,CVE,CZK,DJF,DKK,DOP,DZD,EGP,ERN,ETB,EUR,FJD,FKP,GBP,GEL,GHS,GIP,GMD,GNF,GTQ,GYD,HKD,HNL,HRK,HTG,HUF,IDR,ILS,INR,IQD,IRR,ISK,JMD,JOD,JPY,KES,KGS,KHR,KMF,KPW,KRW,KWD,KYD,KZT,LAK,LBP,LKR,LRD,LSL,LYD,MAD,MDL,MGA,MKD,MMK,MNT,MOP,MRU,MUR,MVR,MWK,MXN,MYR,MZN,NAD,NGN,NIO,NOK,NPR,NZD,OMR,PAB,PEN,PGK,PHP,PKR,PLN,PYG,QAR,RON,RSD,RUB,RWF,SAR,SBD,SCR,SDG,SEK,SGD,SHP,SLE,SLL,SOS,SRD,SSP,STD,STN,SVC,SYP,SZL,THB,TJS,TMT,TND,TOP,TRY,TTD,TWD,TZS,UAH,UGX,USD,UYU,UZS,VES,VND,VUV,WST,XAF,XCD,XOF,XPF,YER,ZAR,ZMW,ZWL"}
debit = { country = "AF,AX,AL,DZ,AS,AD,AO,AI,AQ,AG,AR,AM,AW,AU,AT,AZ,BS,BH,BD,BB,BY,BE,BZ,BJ,BM,BT,BO,BQ,BA,BW,BV,BR,IO,BN,BG,BF,BI,KH,CM,CA,CV,KY,CF,TD,CL,CN,CX,CC,CO,KM,CG,CD,CK,CR,CI,HR,CU,CW,CY,CZ,DK,DJ,DM,DO,EC,EG,SV,GQ,ER,EE,ET,FK,FO,FJ,FI,FR,GF,PF,TF,GA,GM,GE,DE,GH,GI,GR,GL,GD,GP,GU,GT,GG,GN,GW,GY,HT,HM,VA,HN,HK,HU,IS,IN,ID,IR,IQ,IE,IM,IL,IT,JM,JP,JE,JO,KZ,KE,KI,KP,KR,KW,KG,LA,LV,LB,LS,LR,LY,LI,LT,LU,MO,MK,MG,MW,MY,MV,ML,MT,MH,MQ,MR,MU,YT,MX,FM,MD,MC,MN,ME,MS,MA,MZ,MM,NA,NR,NP,NL,NC,NZ,NI,NE,NG,NU,NF,MP,NO,OM,PK,PW,PS,PA,PG,PY,PE,PH,PN,PL,PT,PR,QA,RE,RO,RU,RW,BL,SH,KN,LC,MF,PM,VC,WS,SM,ST,SA,SN,RS,SC,SL,SG,SX,SK,SI,SB,SO,ZA,GS,SS,ES,LK,SD,SR,SJ,SZ,SE,CH,SY,TW,TJ,TZ,TH,TL,TG,TK,TO,TT,TN,TR,TM,TC,TV,UG,UA,AE,GB,UM,UY,UZ,VU,VE,VN,VG,VI,WF,EH,YE,ZM,ZW,US", currency = "AED,AFN,ALL,AMD,ANG,AOA,ARS,AUD,AWG,AZN,BAM,BBD,BDT,BGN,BHD,BIF,BMD,BND,BOB,BRL,BSD,BTN,BWP,BYN,BZD,CAD,CDF,CHF,CLF,CLP,CNY,COP,CRC,CUC,CUP,CVE,CZK,DJF,DKK,DOP,DZD,EGP,ERN,ETB,EUR,FJD,FKP,GBP,GEL,GHS,GIP,GMD,GNF,GTQ,GYD,HKD,HNL,HRK,HTG,HUF,IDR,ILS,INR,IQD,IRR,ISK,JMD,JOD,JPY,KES,KGS,KHR,KMF,KPW,KRW,KWD,KYD,KZT,LAK,LBP,LKR,LRD,LSL,LYD,MAD,MDL,MGA,MKD,MMK,MNT,MOP,MRU,MUR,MVR,MWK,MXN,MYR,MZN,NAD,NGN,NIO,NOK,NPR,NZD,OMR,PAB,PEN,PGK,PHP,PKR,PLN,PYG,QAR,RON,RSD,RUB,RWF,SAR,SBD,SCR,SDG,SEK,SGD,SHP,SLE,SLL,SOS,SRD,SSP,STD,STN,SVC,SYP,SZL,THB,TJS,TMT,TND,TOP,TRY,TTD,TWD,TZS,UAH,UGX,USD,UYU,UZS,VES,VND,VUV,WST,XAF,XCD,XOF,XPF,YER,ZAR,ZMW,ZWL"}
affirm = { country = "US", currency = "USD" }
afterpay_clearpay = { country = "US,CA,GB,AU,NZ,FR,ES", currency = "USD,CAD,GBP,AUD,NZD" }
cashapp = { country = "US", currency = "USD" }
eps = { country = "AT", currency = "EUR" }
giropay = { country = "DE", currency = "EUR" }
ideal = { country = "NL", currency = "EUR" }
multibanco = { country = "AT,BE,BG,HR,CY,CZ,DK,EE,FI,FR,DE,GI,GR,HU,IE,IT,LV,LI,LT,LU,MT,NL,NO,PL,PT,RO,SK,SI,ES,SE,CH,GB", currency = "EUR" }
ach = { country = "US", currency = "USD" }
revolut_pay = { currency = "EUR,GBP" }
sepa = {country = "AT,BE,BG,HR,CY,CZ,DK,EE,FI,FR,DE,GI,GR,HU,IE,IT,LV,LI,LT,LU,MT,NL,NO,PL,PT,RO,SK,SI,ES,SE,CH,GB,IS,LI", currency="EUR"}
bacs = { country = "GB", currency = "GBP" }
becs = { country = "AU", currency = "AUD" }
sofort = {country = "AT,BE,BG,HR,CY,CZ,DK,EE,FI,FR,DE,GR,HU,IS,IE,IT,LV,LI,LT,LU,MT,NL,NO,PL,PT,RO,SK,SI,ES,SE", currency = "EUR" }
blik = {country="PL", currency = "PLN"}
bancontact_card = { country = "BE", currency = "EUR" }
przelewy24 = { country = "PL", currency = "EUR,PLN" }
online_banking_fpx = { country = "MY", currency = "MYR" }
amazon_pay = { country = "AF,AX,AL,DZ,AS,AD,AO,AI,AQ,AG,AR,AM,AW,AU,AT,AZ,BS,BH,BD,BB,BY,BE,BZ,BJ,BM,BT,BO,BQ,BA,BW,BV,BR,IO,BN,BG,BF,BI,KH,CM,CA,CV,KY,CF,TD,CL,CN,CX,CC,CO,KM,CG,CD,CK,CR,CI,HR,CU,CW,CY,CZ,DK,DJ,DM,DO,EC,EG,SV,GQ,ER,EE,ET,FK,FO,FJ,FI,FR,GF,PF,TF,GA,GM,GE,DE,GH,GI,GR,GL,GD,GP,GU,GT,GG,GN,GW,GY,HT,HM,VA,HN,HK,HU,IS,IN,ID,IR,IQ,IE,IM,IL,IT,JM,JP,JE,JO,KZ,KE,KI,KP,KR,KW,KG,LA,LV,LB,LS,LR,LY,LI,LT,LU,MO,MK,MG,MW,MY,MV,ML,MT,MH,MQ,MR,MU,YT,MX,FM,MD,MC,MN,ME,MS,MA,MZ,MM,NA,NR,NP,NL,NC,NZ,NI,NE,NG,NU,NF,MP,NO,OM,PK,PW,PS,PA,PG,PY,PE,PH,PN,PL,PT,PR,QA,RE,RO,RU,RW,BL,SH,KN,LC,MF,PM,VC,WS,SM,ST,SA,SN,RS,SC,SL,SG,SX,SK,SI,SB,SO,ZA,GS,SS,ES,LK,SD,SR,SJ,SZ,SE,CH,SY,TW,TJ,TZ,TH,TL,TG,TK,TO,TT,TN,TR,TM,TC,TV,UG,UA,AE,GB,UM,UY,UZ,VU,VE,VN,VG,VI,WF,EH,YE,ZM,ZW,US", currency = "USD,AUD,GBP,DKK,EUR,HKD,JPY,NZD,NOK,ZAR,SEK,CHF" }
we_chat_pay = { country = "CN", currency = "CNY,AUD,CAD,EUR,GBP,HKD,JPY,SGD,USD,DKK,NOK,SEK,CHF" }
ali_pay = {country = "CN", currency = "AUD,CAD,CNY,EUR,GBP,HKD,JPY,MYR,NZD,SGD,USD"}

[pm_filters.volt]
open_banking_uk = { country = "DE,GB,AT,BE,CY,EE,ES,FI,FR,GR,HR,IE,IT,LT,LU,LV,MT,NL,PT,SI,SK,BG,CZ,DK,HU,NO,PL,RO,SE,AU,BR", currency = "EUR,GBP,DKK,NOK,PLN,SEK,AUD,BRL" }

[pm_filters.razorpay]
upi_collect = { country = "IN", currency = "INR" }

[pm_filters.phonepe]
upi_collect = { country = "IN", currency = "INR" }
upi_intent = { country = "IN", currency = "INR" }

[pm_filters.paytm]
upi_collect = { country = "IN", currency = "INR" }
upi_intent = { country = "IN", currency = "INR" }

[pm_filters.plaid]
open_banking_pis = { currency = "EUR,GBP" }

[pm_filters.adyen]
google_pay = { country = "AT, AU, BE, BG, CA, HR, CZ, EE, FI, FR, DE, GR, HK, DK, HU, IE, IT, LV, LT, LU, NL, NO, PL, PT, RO, SK, ES, SE, CH, GB, US, NZ, SG", currency = "ALL, DZD, USD, AOA, XCD, ARS, AUD, EUR, AZN, BHD, BYN, BRL, BGN, CAD, CLP, COP, CZK, DKK, DOP, EGP, HKD, HUF, INR, IDR, ILS, JPY, JOD, KZT, KES, KWD, LBP, MYR, MXN, NZD, NOK, OMR, PKR, PAB, PEN, PHP, PLN, QAR, RON, RUB, SAR, SGD, ZAR, LKR, SEK, CHF, TWD, THB, TRY, UAH, AED, GBP, UYU, VND" }
apple_pay = { country = "AT, BE, BG, HR, CY, CZ, DK, EE, FI, FR, DE, GR, GG, HU, IE, IM, IT, LV, LI, LT, LU, MT, NL, NO, PL, PT, RO, SK, SI, SE, ES, CH, GB, US, PR, CA, AU, HK, NZ, SG", currency = "EGP, MAD, ZAR, AUD, CNY, HKD, JPY, MOP, MYR, MNT, NZD, SGD, KRW, TWD, VND, AMD, EUR, AZN, BYN, BGN, CZK, DKK, GEL, GBP, HUF, ISK, KZT, CHF, MDL, NOK, PLN, RON, RSD, SEK, CHF, UAH, ARS, BRL, CLP, COP, CRC, DOP, GTQ, HNL, MXN, PAB, USD, PYG, PEN, BSD, UYU, BHD, ILS, JOD, KWD, OMR, ILS, QAR, SAR, AED, CAD" }
paypal = { country = "AU,NZ,CN,JP,HK,MY,TH,KR,PH,ID,AE,KW,BR,ES,GB,SE,NO,SK,AT,NL,DE,HU,CY,LU,CH,BE,FR,DK,FI,RO,HR,UA,MT,SI,GI,PT,IE,CZ,EE,LT,LV,IT,PL,IS,CA,US", currency = "AUD,BRL,CAD,CZK,DKK,EUR,HKD,HUF,INR,JPY,MYR,MXN,NZD,NOK,PHP,PLN,RUB,GBP,SGD,SEK,CHF,THB,USD" }
mobile_pay = { country = "DK,FI", currency = "DKK,SEK,NOK,EUR" }
ali_pay = { country = "AU,JP,HK,SG,MY,TH,ES,GB,SE,NO,AT,NL,DE,CY,CH,BE,FR,DK,FI,RO,MT,SI,GR,PT,IE,IT,CA,US", currency = "USD,EUR,GBP,JPY,AUD,SGD,CHF,SEK,NOK,NZD,THB,HKD,CAD" }
we_chat_pay = { country = "AU,NZ,CN,JP,HK,SG,ES,GB,SE,NO,AT,NL,DE,CY,CH,BE,FR,DK,LI,MT,SI,GR,PT,IT,CA,US", currency = "AUD,CAD,CNY,EUR,GBP,HKD,JPY,NZD,SGD,USD" }
mb_way = { country = "PT", currency = "EUR" }
klarna = { country = "AU,AT,BE,CA,CZ,DK,FI,FR,DE,GR,IE,IT,NO,PL,PT,RO,ES,SE,CH,NL,GB,US", currency = "AUD,EUR,CAD,CZK,DKK,NOK,PLN,RON,SEK,CHF,GBP,USD" }
affirm = { country = "US", currency = "USD" }
afterpay_clearpay = { country = "AU,NZ,ES,GB,FR,IT,CA,US", currency = "GBP" }
pay_bright = { country = "CA", currency = "CAD" }
walley = { country = "SE,NO,DK,FI", currency = "DKK,EUR,NOK,SEK" }
giropay = { country = "DE", currency = "EUR" }
eps = { country = "AT", currency = "EUR" }
sofort = { not_available_flows = { capture_method = "manual" }, country = "AT,BE,DE,ES,CH,NL", currency = "CHF,EUR" }
ideal = { not_available_flows = { capture_method = "manual" }, country = "NL", currency = "EUR" }
blik = { country = "PL", currency = "PLN" }
trustly = { country = "ES,GB,SE,NO,AT,NL,DE,DK,FI,EE,LT,LV", currency = "CZK,DKK,EUR,GBP,NOK,SEK" }
online_banking_czech_republic = { country = "CZ", currency = "EUR,CZK" }
online_banking_finland = { country = "FI", currency = "EUR" }
online_banking_poland = { country = "PL", currency = "PLN" }
online_banking_slovakia = { country = "SK", currency = "EUR,CZK" }
bancontact_card = { country = "BE", currency = "EUR" }
ach = { country = "US", currency = "USD" }
bacs = { country = "GB", currency = "GBP" }
sepa = { country = "ES,SK,AT,NL,DE,BE,FR,FI,PT,IE,EE,LT,LV,IT", currency = "EUR" }
ali_pay_hk = { country = "HK", currency = "HKD" }
bizum = { country = "ES", currency = "EUR" }
go_pay = { country = "ID", currency = "IDR" }
kakao_pay = { country = "KR", currency = "KRW" }
momo = { country = "VN", currency = "VND" }
gcash = { country = "PH", currency = "PHP" }
online_banking_fpx = { country = "MY", currency = "MYR" }
online_banking_thailand = { country = "TH", currency = "THB" }
touch_n_go = { country = "MY", currency = "MYR" }
atome = { country = "MY,SG", currency = "MYR,SGD" }
swish = { country = "SE", currency = "SEK" }
permata_bank_transfer = { country = "ID", currency = "IDR" }
bca_bank_transfer = { country = "ID", currency = "IDR" }
bni_va = { country = "ID", currency = "IDR" }
bri_va = { country = "ID", currency = "IDR" }
cimb_va = { country = "ID", currency = "IDR" }
danamon_va = { country = "ID", currency = "IDR" }
mandiri_va = { country = "ID", currency = "IDR" }
alfamart = { country = "ID", currency = "IDR" }
indomaret = { country = "ID", currency = "IDR" }
open_banking_uk = { country = "GB", currency = "GBP" }
oxxo = { country = "MX", currency = "MXN" }
pay_safe_card = { country = "AT,AU,BE,BR,BE,CA,HR,CY,CZ,DK,FI,FR,GE,DE,GI,HU,IS,IE,KW,LV,IE,LI,LT,LU,MT,MX,MD,ME,NL,NZ,NO,PY,PE,PL,PT,RO,SA,RS,SK,SI,ES,SE,CH,TR,AE,GB,US,UY", currency = "EUR,AUD,BRL,CAD,CZK,DKK,GEL,GIP,HUF,KWD,CHF,MXN,MDL,NZD,NOK,PYG,PEN,PLN,RON,SAR,RSD,SEK,TRY,AED,GBP,USD,UYU" }
seven_eleven = { country = "JP", currency = "JPY" }
lawson = { country = "JP", currency = "JPY" }
mini_stop = { country = "JP", currency = "JPY" }
family_mart = { country = "JP", currency = "JPY" }
seicomart = { country = "JP", currency = "JPY" }
pay_easy = { country = "JP", currency = "JPY" }
pix = { country = "BR", currency = "BRL" }
boleto = { country = "BR", currency = "BRL" }

[pm_filters.affirm]
affirm = { country = "CA,US", currency = "CAD,USD" }

[pm_filters.airwallex]
credit = { country = "AU,HK,SG,NZ,US", currency = "AED,AFN,ALL,AMD,ANG,AOA,ARS,AUD,AWG,AZN,BAM,BBD,BDT,BGN,BHD,BIF,BMD,BND,BOB,BRL,BSD,BTN,BWP,BYN,BZD,CAD,CDF,CHF,CLP,CNY,COP,CRC,CUP,CVE,CZK,DJF,DKK,DOP,DZD,EGP,ERN,ETB,EUR,FJD,FKP,GBP,GEL,GHS,GIP,GMD,GNF,GTQ,GYD,HKD,HNL,HRK,HTG,HUF,IDR,ILS,INR,IQD,IRR,ISK,JMD,JOD,JPY,KES,KGS,KHR,KMF,KPW,KRW,KWD,KYD,KZT,LAK,LBP,LKR,LRD,LSL,LYD,MAD,MDL,MGA,MKD,MMK,MNT,MOP,MRU,MUR,MVR,MWK,MXN,MYR,MZN,NAD,NGN,NIO,NOK,NPR,NZD,OMR,PAB,PEN,PGK,PHP,PKR,PLN,PYG,QAR,RON,RSD,RUB,RWF,SAR,SBD,SCR,SDG,SEK,SGD,SHP,SLE,SLL,SOS,SRD,SSP,STN,SVC,SYP,SZL,THB,TJS,TMT,TND,TOP,TRY,TTD,TWD,TZS,UAH,UGX,USD,UYU,UZS,VES,VND,VUV,WST,XAF,XCD,XOF,XPF,YER,ZAR,ZMW,ZWL" }
debit = { country = "AU,HK,SG,NZ,US", currency = "AED,AFN,ALL,AMD,ANG,AOA,ARS,AUD,AWG,AZN,BAM,BBD,BDT,BGN,BHD,BIF,BMD,BND,BOB,BRL,BSD,BTN,BWP,BYN,BZD,CAD,CDF,CHF,CLP,CNY,COP,CRC,CUP,CVE,CZK,DJF,DKK,DOP,DZD,EGP,ERN,ETB,EUR,FJD,FKP,GBP,GEL,GHS,GIP,GMD,GNF,GTQ,GYD,HKD,HNL,HRK,HTG,HUF,IDR,ILS,INR,IQD,IRR,ISK,JMD,JOD,JPY,KES,KGS,KHR,KMF,KPW,KRW,KWD,KYD,KZT,LAK,LBP,LKR,LRD,LSL,LYD,MAD,MDL,MGA,MKD,MMK,MNT,MOP,MRU,MUR,MVR,MWK,MXN,MYR,MZN,NAD,NGN,NIO,NOK,NPR,NZD,OMR,PAB,PEN,PGK,PHP,PKR,PLN,PYG,QAR,RON,RSD,RUB,RWF,SAR,SBD,SCR,SDG,SEK,SGD,SHP,SLE,SLL,SOS,SRD,SSP,STN,SVC,SYP,SZL,THB,TJS,TMT,TND,TOP,TRY,TTD,TWD,TZS,UAH,UGX,USD,UYU,UZS,VES,VND,VUV,WST,XAF,XCD,XOF,XPF,YER,ZAR,ZMW,ZWL" }
google_pay = { country = "AL, DZ, AS, AO, AG, AR, AU, AZ, BH, BR, BG, CA, CL, CO, CZ, DK, DO, EG, HK, HU, ID, IL, JP, JO, KZ, KE, KW, LB, MY, MX, OM, PK, PA, PE, PH, PL, QA, RO, SA, SG, ZA, LK, SE, TW, TH, TR, UA, AE, UY, VN, AT, BE, HR, EE, FI, FR, DE, GR, IE, IT, LV, LT, LU, NL, PL, PT, SK, ES, SE, RO, BG", currency = "ALL, DZD, USD, AOA, XCD, ARS, AUD, EUR, AZN, BHD, BRL, BGN, CAD, CLP, COP, CZK, DKK, DOP, EGP, HKD, HUF, INR, IDR, ILS, JPY, JOD, KZT, KES, KWD, LBP, MYR, MXN, NZD, NOK, OMR, PKR, PAB, PEN, PHP, PLN, QAR, RON, SAR, SGD, ZAR, LKR, SEK, CHF, TWD, THB, TRY, UAH, AED, GBP, UYU, VND" }
paypal = { currency = "AUD,BRL,CAD,CZK,DKK,EUR,HKD,HUF,JPY,MYR,MXN,NOK,NZD,PHP,PLN,GBP,RUB,SGD,SEK,CHF,THB,USD" }
klarna = { currency = "EUR, DKK, NOK, PLN, SEK, CHF, GBP, USD, CZK" }
trustly = {currency="DKK, EUR, GBP, NOK, PLN, SEK" }
blik = { country="PL" , currency = "PLN" }
ideal = { country="NL" , currency = "EUR" }
atome = { country = "SG, MY" , currency = "SGD, MYR" }
skrill = { country="AL, DZ, AD, AR, AM, AW, AU, AT, AZ, BS, BD, BE, BJ, BO, BA, BW, BR, BN, BG, KH, CM, CA, CL, CN, CX, CO, CR , HR, CW, CY, CZ, DK, DM, DO, EC, EG, EE , FK, FI, GE, DE, GH, GI, GR, GP, GU, GT, GG, HK, HU, IS, IN, ID , IQ, IE, IM, IL, IT, JE , KZ, KE , KR, KW, KG, LV , LS, LI, LT, LU , MK, MG, MY, MV, MT, MU, YT, MX, MD, MC, MN, ME, MA, NA, NP, NZ, NI, NE, NO, PK , PA, PY, PE, PH, PL, PT, PR, QA, RO , SM , SA, SN , SG, SX, SK, SI, ZA, SS, ES, LK, SE, CH, TW, TZ, TH, TN, AE, GB, UM, UY, VN, VG, VI, US" , currency = "EUR, GBP, USD" }
indonesian_bank_transfer = { country="ID" , currency = "IDR" }

[pm_filters.elavon]
credit = { country = "US", currency = "AED,AFN,ALL,AMD,ANG,AOA,ARS,AUD,AWG,AZN,BAM,BBD,BDT,BGN,BHD,BIF,BMD,BND,BOB,BRL,BSD,BTN,BWP,BYN,BZD,CAD,CDF,CHF,CLP,CNY,COP,CRC,CUP,CVE,CZK,DJF,DKK,DOP,DZD,EGP,ERN,ETB,EUR,FJD,FKP,GBP,GEL,GHS,GIP,GMD,GNF,GTQ,GYD,HKD,HNL,HRK,HTG,HUF,IDR,ILS,INR,IQD,IRR,ISK,JMD,JOD,JPY,KES,KGS,KHR,KMF,KPW,KRW,KWD,KYD,KZT,LAK,LBP,LKR,LRD,LSL,LYD,MAD,MDL,MGA,MKD,MMK,MNT,MOP,MRU,MUR,MVR,MWK,MXN,MYR,MZN,NAD,NGN,NIO,NOK,NPR,NZD,OMR,PAB,PEN,PGK,PHP,PKR,PLN,PYG,QAR,RON,RSD,RUB,RWF,SAR,SBD,SCR,SDG,SEK,SGD,SHP,SLE,SLL,SOS,SRD,SSP,STN,SVC,SYP,SZL,THB,TJS,TMT,TND,TOP,TRY,TTD,TWD,TZS,UAH,UGX,USD,UYU,UZS,VES,VND,VUV,WST,XAF,XCD,XOF,XPF,YER,ZAR,ZMW,ZWL" }
debit = { country = "US", currency = "AED,AFN,ALL,AMD,ANG,AOA,ARS,AUD,AWG,AZN,BAM,BBD,BDT,BGN,BHD,BIF,BMD,BND,BOB,BRL,BSD,BTN,BWP,BYN,BZD,CAD,CDF,CHF,CLP,CNY,COP,CRC,CUP,CVE,CZK,DJF,DKK,DOP,DZD,EGP,ERN,ETB,EUR,FJD,FKP,GBP,GEL,GHS,GIP,GMD,GNF,GTQ,GYD,HKD,HNL,HRK,HTG,HUF,IDR,ILS,INR,IQD,IRR,ISK,JMD,JOD,JPY,KES,KGS,KHR,KMF,KPW,KRW,KWD,KYD,KZT,LAK,LBP,LKR,LRD,LSL,LYD,MAD,MDL,MGA,MKD,MMK,MNT,MOP,MRU,MUR,MVR,MWK,MXN,MYR,MZN,NAD,NGN,NIO,NOK,NPR,NZD,OMR,PAB,PEN,PGK,PHP,PKR,PLN,PYG,QAR,RON,RSD,RUB,RWF,SAR,SBD,SCR,SDG,SEK,SGD,SHP,SLE,SLL,SOS,SRD,SSP,STN,SVC,SYP,SZL,THB,TJS,TMT,TND,TOP,TRY,TTD,TWD,TZS,UAH,UGX,USD,UYU,UZS,VES,VND,VUV,WST,XAF,XCD,XOF,XPF,YER,ZAR,ZMW,ZWL" }

[pm_filters.xendit]
credit = { country = "ID,PH", currency = "IDR,PHP,USD,SGD,MYR" }
debit = { country = "ID,PH", currency = "IDR,PHP,USD,SGD,MYR" }

[pm_filters.tsys]
credit = { country = "NA", currency = "AED, AFN, ALL, AMD, ANG, AOA, ARS, AUD, AWG, AZN, BAM, BBD, BDT, BGN, BHD, BIF, BMD, BND, BOB, BRL, BSD, BTN, BWP, BZD, CAD, CDF, CHF, CLP, CNY, COP, CRC, CUP, CVE, CZK, DJF, DKK, DOP, DZD, EGP, ERN, ETB, EUR, FJD, FKP, GBP, GEL, GHS, GIP, GMD, GNF, GTQ, GYD, HKD, HNL, HRK, HTG, HUF, IDR, ILS, INR, IQD, IRR, ISK, JMD, JOD, JPY, KES, KGS, KHR, KMF, KRW, KWD, KYD, KZT, LAK, LBP, LKR, LRD, LSL, LYD, MAD, MDL, MGA, MKD, MMK, MNT, MOP, MUR, MVR, MWK, MXN, MYR, MZN, NAD, NGN, NIO, NOK, NPR, NZD, OMR, PAB, PEN, PGK, PHP, PKR, PLN, PYG, QAR, RON, RSD, RUB, RWF, SAR, SBD, SCR, SDG, SEK, SGD, SHP, SLE, SOS, SRD, SSP, SVC, SYP, SZL, THB, TJS, TMT, TND, TOP, TRY, TTD, TWD, TZS, UAH, UGX, USD, UYU, UZS, VND, VUV, WST, XAF, XCD, XOF, XPF, YER, ZAR, ZMW, ZWL, BYN, KPW, STN, MRU, VES" }
debit = { country = "NA", currency = "AED, AFN, ALL, AMD, ANG, AOA, ARS, AUD, AWG, AZN, BAM, BBD, BDT, BGN, BHD, BIF, BMD, BND, BOB, BRL, BSD, BTN, BWP, BZD, CAD, CDF, CHF, CLP, CNY, COP, CRC, CUP, CVE, CZK, DJF, DKK, DOP, DZD, EGP, ERN, ETB, EUR, FJD, FKP, GBP, GEL, GHS, GIP, GMD, GNF, GTQ, GYD, HKD, HNL, HRK, HTG, HUF, IDR, ILS, INR, IQD, IRR, ISK, JMD, JOD, JPY, KES, KGS, KHR, KMF, KRW, KWD, KYD, KZT, LAK, LBP, LKR, LRD, LSL, LYD, MAD, MDL, MGA, MKD, MMK, MNT, MOP, MUR, MVR, MWK, MXN, MYR, MZN, NAD, NGN, NIO, NOK, NPR, NZD, OMR, PAB, PEN, PGK, PHP, PKR, PLN, PYG, QAR, RON, RSD, RUB, RWF, SAR, SBD, SCR, SDG, SEK, SGD, SHP, SLE, SOS, SRD, SSP, SVC, SYP, SZL, THB, TJS, TMT, TND, TOP, TRY, TTD, TWD, TZS, UAH, UGX, USD, UYU, UZS, VND, VUV, WST, XAF, XCD, XOF, XPF, YER, ZAR, ZMW, ZWL, BYN, KPW, STN, MRU, VES" }

[pm_filters.billwerk]
credit = { country = "DE, DK, FR, SE", currency = "DKK, NOK" }
debit = { country = "DE, DK, FR, SE", currency = "DKK, NOK" }

[pm_filters.fiservemea]
credit = { country = "DE, FR, IT, NL, PL, ES, ZA, GB, AE", currency = "AED,AFN,ALL,AMD,ANG,AOA,ARS,AUD,AWG,AZN,BAM,BBD,BDT,BGN,BHD,BIF,BMD,BND,BOB,BRL,BSD,BTN,BWP,BYN,BZD,CAD,CDF,CHF,CLP,CNY,COP,CRC,CUP,CVE,CZK,DJF,DKK,DOP,DZD,EGP,ERN,ETB,EUR,FJD,FKP,GBP,GEL,GHS,GIP,GMD,GNF,GTQ,GYD,HKD,HNL,HRK,HTG,HUF,IDR,ILS,INR,IQD,IRR,ISK,JMD,JOD,JPY,KES,KGS,KHR,KMF,KPW,KRW,KWD,KYD,KZT,LAK,LBP,LKR,LRD,LSL,LYD,MAD,MDL,MGA,MKD,MMK,MNT,MOP,MRU,MUR,MVR,MWK,MXN,MYR,MZN,NAD,NGN,NIO,NOK,NPR,NZD,OMR,PAB,PEN,PGK,PHP,PKR,PLN,PYG,QAR,RON,RSD,RUB,RWF,SAR,SBD,SCR,SDG,SEK,SGD,SHP,SLE,SLL,SOS,SRD,SSP,STN,SVC,SYP,SZL,THB,TJS,TMT,TND,TOP,TRY,TTD,TWD,TZS,UAH,UGX,USD,UYU,UZS,VES,VND,VUV,WST,XAF,XCD,XOF,XPF,YER,ZAR,ZMW,ZWL" }
debit = { country = "DE, FR, IT, NL, PL, ES, ZA, GB, AE", currency = "AED,AFN,ALL,AMD,ANG,AOA,ARS,AUD,AWG,AZN,BAM,BBD,BDT,BGN,BHD,BIF,BMD,BND,BOB,BRL,BSD,BTN,BWP,BYN,BZD,CAD,CDF,CHF,CLP,CNY,COP,CRC,CUP,CVE,CZK,DJF,DKK,DOP,DZD,EGP,ERN,ETB,EUR,FJD,FKP,GBP,GEL,GHS,GIP,GMD,GNF,GTQ,GYD,HKD,HNL,HRK,HTG,HUF,IDR,ILS,INR,IQD,IRR,ISK,JMD,JOD,JPY,KES,KGS,KHR,KMF,KPW,KRW,KWD,KYD,KZT,LAK,LBP,LKR,LRD,LSL,LYD,MAD,MDL,MGA,MKD,MMK,MNT,MOP,MRU,MUR,MVR,MWK,MXN,MYR,MZN,NAD,NGN,NIO,NOK,NPR,NZD,OMR,PAB,PEN,PGK,PHP,PKR,PLN,PYG,QAR,RON,RSD,RUB,RWF,SAR,SBD,SCR,SDG,SEK,SGD,SHP,SLE,SLL,SOS,SRD,SSP,STN,SVC,SYP,SZL,THB,TJS,TMT,TND,TOP,TRY,TTD,TWD,TZS,UAH,UGX,USD,UYU,UZS,VES,VND,VUV,WST,XAF,XCD,XOF,XPF,YER,ZAR,ZMW,ZWL" }

[pm_filters.getnet]
credit = { country = "AR, BR, CL, MX, UY, ES, PT, DE, IT, FR, NL, BE, AT, PL, CH, GB, IE, LU, DK, SE, NO, FI, IN, AE", currency = "ARS, BRL, CLP, MXN, UYU, EUR, PLN, CHF, GBP, DKK, SEK, NOK, INR, AED" }

[pm_filters.hipay]
credit = { country = "GB, CH, SE, DK, NO, PL, CZ, US, CA, JP, HK, AU, ZA", currency = "EUR, GBP, CHF, SEK, DKK, NOK, PLN, CZK, USD, CAD, JPY, HKD, AUD, ZAR" }
debit = { country = "GB, CH, SE, DK, NO, PL, CZ, US, CA, JP, HK, AU, ZA", currency = "EUR, GBP, CHF, SEK, DKK, NOK, PLN, CZK, USD, CAD, JPY, HKD, AUD, ZAR" }

[pm_filters.moneris]
credit = { country = "AE, AF, AL, AO, AR, AT, AU, AW, AZ, BA, BB, BD, BE, BG, BH, BI, BM, BN, BO, BR, BT, BY, BZ, CH, CL, CN, CO, CR, CU, CV, CY, CZ, DE, DJ, DK, DO, DZ, EE, EG, ES, FI, FJ, FR, GB, GE, GI, GM, GN, GR, GT, GY, HK, HN, HR, HT, HU, ID, IE, IL, IN, IS, IT, JM, JO, JP, KE, KM, KR, KW, KY, KZ, LA, LK, LR, LS, LV, LT, LU, MA, MD, MG, MK, MO, MR, MT, MU, MV, MW, MX, MY, MZ, NA, NG, NI, NL, NO, NP, NZ, OM, PE, PG, PK, PL, PT, PY, QA, RO, RS, RU, RW, SA, SB, SC, SE, SG, SH, SI, SK, SL, SR, SV, SZ, TH, TJ, TM, TN, TR, TT, TW, TZ, UG, US, UY, UZ, VN, VU, WS, ZA, ZM", currency = "AED, AFN, ALL, ANG, AOA, ARS, AUD, AWG, AZN, BAM, BBD, BDT, BGN, BHD, BIF, BMD, BND, BOB, BRL, BTN, BYN, BZD, CHF, CLP, CNY, COP, CRC, CUP, CVE, CZK, DJF, DKK, DOP, DZD, EGP, EUR, FJD, GBP, GEL, GIP, GMD, GNF, GTQ, GYD, HKD, HNL, HRK, HTG, HUF, IDR, ILS, INR, ISK, JMD, JOD, JPY, KES, KMF, KRW, KWD, KYD, KZT, LAK, LKR, LRD, LSL, MAD, MDL, MGA, MKD, MOP, MRU, MUR, MVR, MWK, MXN, MYR, MZN, NAD, NGN, NIO, NOK, NPR, NZD, OMR, PEN, PGK, PHP, PKR, PLN, PYG, QAR, RON, RSD, RUB, RWF, SAR, SBD, SCR, SEK, SGD, SHP, SLL, SRD, SVC, SZL, THB, TJS, TMT, TND, TRY, TTD, TWD, TZS, UGX, USD, UYU, UZS, VND, VUV, WST, XCD, XOF, XPF, ZAR, ZMW" }
debit = { country = "AE, AF, AL, AO, AR, AT, AU, AW, AZ, BA, BB, BD, BE, BG, BH, BI, BM, BN, BO, BR, BT, BY, BZ, CH, CL, CN, CO, CR, CU, CV, CY, CZ, DE, DJ, DK, DO, DZ, EE, EG, ES, FI, FJ, FR, GB, GE, GI, GM, GN, GR, GT, GY, HK, HN, HR, HT, HU, ID, IE, IL, IN, IS, IT, JM, JO, JP, KE, KM, KR, KW, KY, KZ, LA, LK, LR, LS, LV, LT, LU, MA, MD, MG, MK, MO, MR, MT, MU, MV, MW, MX, MY, MZ, NA, NG, NI, NL, NO, NP, NZ, OM, PE, PG, PK, PL, PT, PY, QA, RO, RS, RU, RW, SA, SB, SC, SE, SG, SH, SI, SK, SL, SR, SV, SZ, TH, TJ, TM, TN, TR, TT, TW, TZ, UG, US, UY, UZ, VN, VU, WS, ZA, ZM", currency = "AED, AFN, ALL, ANG, AOA, ARS, AUD, AWG, AZN, BAM, BBD, BDT, BGN, BHD, BIF, BMD, BND, BOB, BRL, BTN, BYN, BZD, CHF, CLP, CNY, COP, CRC, CUP, CVE, CZK, DJF, DKK, DOP, DZD, EGP, EUR, FJD, GBP, GEL, GIP, GMD, GNF, GTQ, GYD, HKD, HNL, HRK, HTG, HUF, IDR, ILS, INR, ISK, JMD, JOD, JPY, KES, KMF, KRW, KWD, KYD, KZT, LAK, LKR, LRD, LSL, MAD, MDL, MGA, MKD, MOP, MRU, MUR, MVR, MWK, MXN, MYR, MZN, NAD, NGN, NIO, NOK, NPR, NZD, OMR, PEN, PGK, PHP, PKR, PLN, PYG, QAR, RON, RSD, RUB, RWF, SAR, SBD, SCR, SEK, SGD, SHP, SLL, SRD, SVC, SZL, THB, TJS, TMT, TND, TRY, TTD, TWD, TZS, UGX, USD, UYU, UZS, VND, VUV, WST, XCD, XOF, XPF, ZAR, ZMW" }

[pm_filters.opennode]
crypto_currency = { country = "US, CA, GB, AU, BR, MX, SG, PH, NZ, ZA, JP, AT, BE, HR, CY, EE, FI, FR, DE, GR, IE, IT, LV, LT, LU, MT, NL, PT, SK, SI, ES", currency = "USD, CAD, GBP, AUD, BRL, MXN, SGD, PHP, NZD, ZAR, JPY, EUR" }

[pm_filters.bambora]
credit = { country = "US,CA", currency = "USD" }
debit = { country = "US,CA", currency = "USD" }

[pm_filters.bankofamerica]
credit = { country = "AF,AL,DZ,AD,AO,AI,AG,AR,AM,AW,AU,AT,AZ,BS,BH,BD,BB,BY,BE,BZ,BJ,BM,BT,BO,BA,BW,BN,BG,BF,BI,KH,CM,CA,CV,KY,CF,TD,CL,CN,CO,KM,CD,CG,CK,CR,HR,CU,CW,CY,CZ,DK,DJ,DM,DO,EC,SV,GQ,ER,EE,ET,FK,FO,FJ,FI,FR,GF,PF,TF,GA,GM,GE,DE,GH,GI,GR,GL,GD,GP,GU,GT,GG,GN,GW,GY,HT,HM,VA,HN,HK,HU,IS,ID,IR,IQ,IE,IM,IL,IT,JM,JP,JE,JO,KZ,KE,KI,KR,KW,KG,LA,LV,LB,LS,LR,LY,LI,LT,LU,MO,MG,MW,MY,MV,ML,MT,MH,MR,MU,MX,FM,MD,MC,MN,ME,MS,MA,MZ,MM,NA,NR,NP,NL,NC,NZ,NI,NE,NG,NU,NO,OM,PK,PW,PS,PA,PG,PY,PE,PH,PL,PT,PR,QA,CG,RO,RW,KN,LC,VC,WS,SM,ST,SA,SN,RS,SC,SL,SG,SX,SK,SI,SO,ZA,GS,ES,LK,SR,SJ,SZ,SE,CH,TW,TJ,TZ,TH,TL,TG,TO,TT,TN,TR,TM,TC,TV,UG,UA,AE,GB,US,UY,UZ,VU,VE,VN,VG,WF,YE,ZM,ZW", currency = "USD" }
debit = { country = "AF,AL,DZ,AD,AO,AI,AG,AR,AM,AW,AU,AT,AZ,BS,BH,BD,BB,BY,BE,BZ,BJ,BM,BT,BO,BA,BW,BN,BG,BF,BI,KH,CM,CA,CV,KY,CF,TD,CL,CN,CO,KM,CD,CG,CK,CR,HR,CU,CW,CY,CZ,DK,DJ,DM,DO,EC,SV,GQ,ER,EE,ET,FK,FO,FJ,FI,FR,GF,PF,TF,GA,GM,GE,DE,GH,GI,GR,GL,GD,GP,GU,GT,GG,GN,GW,GY,HT,HM,VA,HN,HK,HU,IS,ID,IR,IQ,IE,IM,IL,IT,JM,JP,JE,JO,KZ,KE,KI,KR,KW,KG,LA,LV,LB,LS,LR,LY,LI,LT,LU,MO,MG,MW,MY,MV,ML,MT,MH,MR,MU,MX,FM,MD,MC,MN,ME,MS,MA,MZ,MM,NA,NR,NP,NL,NC,NZ,NI,NE,NG,NU,NO,OM,PK,PW,PS,PA,PG,PY,PE,PH,PL,PT,PR,QA,CG,RO,RW,KN,LC,VC,WS,SM,ST,SA,SN,RS,SC,SL,SG,SX,SK,SI,SO,ZA,GS,ES,LK,SR,SJ,SZ,SE,CH,TW,TJ,TZ,TH,TL,TG,TO,TT,TN,TR,TM,TC,TV,UG,UA,AE,GB,US,UY,UZ,VU,VE,VN,VG,WF,YE,ZM,ZW", currency = "USD" }
apple_pay = { country = "AU,AT,BH,BE,BR,BG,CA,CL,CN,CO,CR,HR,CY,CZ,DK,DO,EC,EE,SV,FI,FR,DE,GR,GT,HN,HK,HU,IS,IN,IE,IL,IT,JP,JO,KZ,KW,LV,LI,LT,LU,MY,MT,MX,MC,ME,NL,NZ,NO,OM,PA,PY,PE,PL,PT,QA,RO,SA,SG,SK,SI,ZA,KR,ES,SE,CH,TW,AE,GB,US,UY,VN,VA", currency = "USD" }
google_pay = { country = "AU,AT,BE,BR,CA,CL,CO,CR,CY,CZ,DK,DO,EC,EE,SV,FI,FR,DE,GR,GT,HN,HK,HU,IS,IN,IE,IL,IT,JP,JO,KZ,KW,LV,LI,LT,LU,MY,MT,MX,NL,NZ,NO,OM,PA,PY,PE,PL,PT,QA,RO,SA,SG,SK,SI,ZA,KR,ES,SE,CH,TW,AE,GB,US,UY,VN,VA", currency = "USD" }
samsung_pay = { country = "AU,BH,BR,CA,CN,DK,FI,FR,DE,HK,IN,IT,JP,KZ,KR,KW,MY,NZ,NO,OM,QA,SA,SG,ZA,ES,SE,CH,TW,AE,GB,US", currency = "USD" }

[pm_filters.cybersource]
credit = { currency = "USD,GBP,EUR,PLN,SEK,XOF" }
debit = { currency = "USD,GBP,EUR,PLN,SEK,XOF" }
apple_pay = { currency = "ARS, CAD, CLP, COP, CNY, EUR, HKD, KWD, MYR, MXN, NZD, PEN, QAR, SAR, SGD, ZAR, UAH, GBP, AED, USD, PLN, SEK" }
google_pay = { currency = "ARS, AUD, CAD, CLP, COP, EUR, HKD, INR, KWD, MYR, MXN, NZD, PEN, QAR, SAR, SGD, ZAR, UAH, AED, GBP, USD, PLN, SEK" }
samsung_pay = { currency = "USD,GBP,EUR,SEK" }
paze = { currency = "USD,SEK" }

[pm_filters.barclaycard]
credit = { currency = "USD,GBP,EUR,PLN,SEK" }
debit = { currency = "USD,GBP,EUR,PLN,SEK" }
google_pay = { currency = "ARS, AUD, CAD, CLP, COP, EUR, HKD, INR, KWD, MYR, MXN, NZD, PEN, QAR, SAR, SGD, ZAR, UAH, AED, GBP, USD, PLN, SEK" }
apple_pay = { currency = "ARS, CAD, CLP, COP, CNY, EUR, HKD, KWD, MYR, MXN, NZD, PEN, QAR, SAR, SGD, ZAR, UAH, GBP, AED, USD, PLN, SEK" }


[pm_filters.globepay]
ali_pay = { country = "GB",currency = "GBP,CNY" }
we_chat_pay = { country = "GB",currency = "GBP,CNY" }


[pm_filters.itaubank]
pix = { country = "BR", currency = "BRL" }

[pm_filters.nexinets]
credit = { country = "DE",currency = "EUR" }
debit = { country = "DE",currency = "EUR" }
ideal = { country = "DE",currency = "EUR" }
giropay = { country = "DE",currency = "EUR" }
sofort = { country = "DE",currency = "EUR" }
eps = { country = "DE",currency = "EUR" }
apple_pay = { country = "DE",currency = "EUR" }
paypal = { country = "DE",currency = "EUR" }


[pm_filters.nuvei]
credit = { country = "AF,AX,AL,DZ,AS,AD,AO,AI,AQ,AG,AR,AM,AW,AU,AT,AZ,BS,BH,BD,BB,BY,BE,BZ,BJ,BM,BT,BO,BQ,BA,BW,BV,BR,IO,BN,BG,BF,BI,KH,CM,CA,CV,KY,CF,TD,CL,CN,CX,CC,CO,KM,CG,CD,CK,CR,CI,HR,CU,CW,CY,CZ,DK,DJ,DM,DO,EC,EG,SV,GQ,ER,EE,ET,FK,FO,FJ,FI,FR,GF,PF,TF,GA,GM,GE,DE,GH,GI,GR,GL,GD,GP,GU,GT,GG,GN,GW,GY,HT,HM,VA,HN,HK,HU,IS,IN,ID,IR,IQ,IE,IM,IL,IT,JM,JP,JE,JO,KZ,KE,KI,KP,KR,KW,KG,LA,LV,LB,LS,LR,LY,LI,LT,LU,MO,MK,MG,MW,MY,MV,ML,MT,MH,MQ,MR,MU,YT,MX,FM,MD,MC,MN,ME,MS,MA,MZ,MM,NA,NR,NP,NL,NC,NZ,NI,NE,NG,NU,NF,MP,NO,OM,PK,PW,PS,PA,PG,PY,PE,PH,PN,PL,PT,PR,QA,RE,RO,RU,RW,BL,SH,KN,LC,MF,PM,VC,WS,SM,ST,SA,SN,RS,SC,SL,SG,SX,SK,SI,SB,SO,ZA,GS,SS,ES,LK,SD,SR,SJ,SZ,SE,CH,SY,TW,TJ,TZ,TH,TL,TG,TK,TO,TT,TN,TR,TM,TC,TV,UG,UA,AE,GB,UM,UY,UZ,VU,VE,VN,VG,VI,WF,EH,YE,ZM,ZW,US",currency = "AED,ALL,AMD,ARS,AUD,AZN,BAM,BDT,BGN,BHD,BMD,BND,BRL,BYN,CAD,CHF,CLP,CNY,COP,CRC,CZK,DKK,DOP,DZD,EGP,EUR,GBP,GEL,GHS,GTQ,HKD,HUF,IDR,INR,IQD,ISK,JOD,JPY,KES,KGS,KRW,KWD,KYD,KZT,LBP,LKR,MAD,MDL,MKD,MMK,MNT,MUR,MWK,MXN,MYR,MZN,NAD,NGN,NOK,NZD,OMR,PEN,PHP,PKR,PLN,PYG,QAR,RON,RSD,RUB,SAR,SEK,SGD,SOS,THB,TND,TOP,TRY,TTD,TWD,UAH,UGX,USD,UYU,UZS,VND,XAF,XOF,YER,ZAR" }
debit = { country = "AF,AX,AL,DZ,AS,AD,AO,AI,AQ,AG,AR,AM,AW,AU,AT,AZ,BS,BH,BD,BB,BY,BE,BZ,BJ,BM,BT,BO,BQ,BA,BW,BV,BR,IO,BN,BG,BF,BI,KH,CM,CA,CV,KY,CF,TD,CL,CN,CX,CC,CO,KM,CG,CD,CK,CR,CI,HR,CU,CW,CY,CZ,DK,DJ,DM,DO,EC,EG,SV,GQ,ER,EE,ET,FK,FO,FJ,FI,FR,GF,PF,TF,GA,GM,GE,DE,GH,GI,GR,GL,GD,GP,GU,GT,GG,GN,GW,GY,HT,HM,VA,HN,HK,HU,IS,IN,ID,IR,IQ,IE,IM,IL,IT,JM,JP,JE,JO,KZ,KE,KI,KP,KR,KW,KG,LA,LV,LB,LS,LR,LY,LI,LT,LU,MO,MK,MG,MW,MY,MV,ML,MT,MH,MQ,MR,MU,YT,MX,FM,MD,MC,MN,ME,MS,MA,MZ,MM,NA,NR,NP,NL,NC,NZ,NI,NE,NG,NU,NF,MP,NO,OM,PK,PW,PS,PA,PG,PY,PE,PH,PN,PL,PT,PR,QA,RE,RO,RU,RW,BL,SH,KN,LC,MF,PM,VC,WS,SM,ST,SA,SN,RS,SC,SL,SG,SX,SK,SI,SB,SO,ZA,GS,SS,ES,LK,SD,SR,SJ,SZ,SE,CH,SY,TW,TJ,TZ,TH,TL,TG,TK,TO,TT,TN,TR,TM,TC,TV,UG,UA,AE,GB,UM,UY,UZ,VU,VE,VN,VG,VI,WF,EH,YE,ZM,ZW,US",currency = "AED,ALL,AMD,ARS,AUD,AZN,BAM,BDT,BGN,BHD,BMD,BND,BRL,BYN,CAD,CHF,CLP,CNY,COP,CRC,CZK,DKK,DOP,DZD,EGP,EUR,GBP,GEL,GHS,GTQ,HKD,HUF,IDR,INR,IQD,ISK,JOD,JPY,KES,KGS,KRW,KWD,KYD,KZT,LBP,LKR,MAD,MDL,MKD,MMK,MNT,MUR,MWK,MXN,MYR,MZN,NAD,NGN,NOK,NZD,OMR,PEN,PHP,PKR,PLN,PYG,QAR,RON,RSD,RUB,SAR,SEK,SGD,SOS,THB,TND,TOP,TRY,TTD,TWD,UAH,UGX,USD,UYU,UZS,VND,XAF,XOF,YER,ZAR" }
klarna = { country = "AU,CA,GB,IN,JP,NZ,PH,SG,TH,US",currency = "AED,ALL,AMD,ARS,AUD,AZN,BAM,BDT,BGN,BHD,BMD,BND,BRL,BYN,CAD,CHF,CLP,CNY,COP,CRC,CZK,DKK,DOP,DZD,EGP,EUR,GBP,GEL,GHS,GTQ,HKD,HUF,IDR,INR,IQD,ISK,JOD,JPY,KES,KGS,KRW,KWD,KYD,KZT,LBP,LKR,MAD,MDL,MKD,MMK,MNT,MUR,MWK,MXN,MYR,MZN,NAD,NGN,NOK,NZD,OMR,PEN,PHP,PKR,PLN,PYG,QAR,RON,RSD,RUB,SAR,SEK,SGD,SOS,THB,TND,TOP,TRY,TTD,TWD,UAH,UGX,USD,UYU,UZS,VND,XAF,XOF,YER,ZAR" }
afterpay_clearpay = { country = "AU,CA,GB,IN,JP,NZ,PH,SG,TH,US",currency = "AED,ALL,AMD,ARS,AUD,AZN,BAM,BDT,BGN,BHD,BMD,BND,BRL,BYN,CAD,CHF,CLP,CNY,COP,CRC,CZK,DKK,DOP,DZD,EGP,EUR,GBP,GEL,GHS,GTQ,HKD,HUF,IDR,INR,IQD,ISK,JOD,JPY,KES,KGS,KRW,KWD,KYD,KZT,LBP,LKR,MAD,MDL,MKD,MMK,MNT,MUR,MWK,MXN,MYR,MZN,NAD,NGN,NOK,NZD,OMR,PEN,PHP,PKR,PLN,PYG,QAR,RON,RSD,RUB,SAR,SEK,SGD,SOS,THB,TND,TOP,TRY,TTD,TWD,UAH,UGX,USD,UYU,UZS,VND,XAF,XOF,YER,ZAR" }
giropay = { currency = "EUR" }
ideal = { currency = "EUR" }
sofort = { country = "AU,CA,GB,IN,JP,NZ,PH,SG,TH,US",currency = "AED,ALL,AMD,ARS,AUD,AZN,BAM,BDT,BGN,BHD,BMD,BND,BRL,BYN,CAD,CHF,CLP,CNY,COP,CRC,CZK,DKK,DOP,DZD,EGP,EUR,GBP,GEL,GHS,GTQ,HKD,HUF,IDR,INR,IQD,ISK,JOD,JPY,KES,KGS,KRW,KWD,KYD,KZT,LBP,LKR,MAD,MDL,MKD,MMK,MNT,MUR,MWK,MXN,MYR,MZN,NAD,NGN,NOK,NZD,OMR,PEN,PHP,PKR,PLN,PYG,QAR,RON,RSD,RUB,SAR,SEK,SGD,SOS,THB,TND,TOP,TRY,TTD,TWD,UAH,UGX,USD,UYU,UZS,VND,XAF,XOF,YER,ZAR" }
eps = { country = "AU,CA,GB,IN,JP,NZ,PH,SG,TH,US",currency = "AED,ALL,AMD,ARS,AUD,AZN,BAM,BDT,BGN,BHD,BMD,BND,BRL,BYN,CAD,CHF,CLP,CNY,COP,CRC,CZK,DKK,DOP,DZD,EGP,EUR,GBP,GEL,GHS,GTQ,HKD,HUF,IDR,INR,IQD,ISK,JOD,JPY,KES,KGS,KRW,KWD,KYD,KZT,LBP,LKR,MAD,MDL,MKD,MMK,MNT,MUR,MWK,MXN,MYR,MZN,NAD,NGN,NOK,NZD,OMR,PEN,PHP,PKR,PLN,PYG,QAR,RON,RSD,RUB,SAR,SEK,SGD,SOS,THB,TND,TOP,TRY,TTD,TWD,UAH,UGX,USD,UYU,UZS,VND,XAF,XOF,YER,ZAR" }
apple_pay = { country = "AU,AT,BY,BE,BR,BG,CA,CN,HR,CY,CZ,DK,EE,FO,FI,FR,GE,DE,GR,GL,GG,HK,HU,IS,IE,IM,IL,IT,JP,JE,KZ,LV,LI,LT,LU,MO,MT,MC,NL,NZ,NO,PL,PT,RO,RU,SM,SA,SG,SK,SI,ES,SE,CH,TW,UA,AE,GB,US,VA",currency = "AED,ALL,AMD,ARS,AUD,AZN,BAM,BDT,BGN,BHD,BMD,BND,BRL,BYN,CAD,CHF,CLP,CNY,COP,CRC,CZK,DKK,DOP,DZD,EGP,EUR,GBP,GEL,GHS,GTQ,HKD,HUF,IDR,INR,IQD,ISK,JOD,JPY,KES,KGS,KRW,KWD,KYD,KZT,LBP,LKR,MAD,MDL,MKD,MMK,MNT,MUR,MWK,MXN,MYR,MZN,NAD,NGN,NOK,NZD,OMR,PEN,PHP,PKR,PLN,PYG,QAR,RON,RSD,RUB,SAR,SEK,SGD,SOS,THB,TND,TOP,TRY,TTD,TWD,UAH,UGX,USD,UYU,UZS,VND,XAF,XOF,YER,ZAR" }
google_pay = { country = "AF,AX,AL,DZ,AD,AO,AI,AQ,AG,AR,AM,AW,AU,AT,AZ,BS,BH,BD,BB,BY,BE,BZ,BJ,BM,BT,BO,BQ,BA,BW,BV,BR,IO,BN,BG,BF,KH,CM,CA,CV,KY,CF,TD,CL,CN,TW,CX,CC,CO,KM,CG,CK,CR,CI,HR,CW,CY,CZ,DK,DJ,DM,DO,EC,EG,SV,GQ,ER,EE,ET,FK,FO,FJ,FI,FR,GF,PF,TF,GA,GM,GE,DE,GH,GI,GR,GL,GD,GP,GU,GT,GG,GN,GW,GY,HT,HM,HN,HK,HU,IS,IN,ID,IQ,IE,IM,IL,IT,JM,JP,JE,JO,KZ,KE,KI,KW,KG,LA,LV,LB,LS,LR,LY,LI,LT,LU,MO,MK,MG,MW,MY,MV,ML,MT,MH,MQ,MR,MU,YT,MX,FM,MD,MC,MN,ME,MS,MA,MZ,MM,NA,NR,NP,NL,NC,NZ,NI,NE,NG,NU,NF,MP,NO,OM,PK,PW,PS,PA,PG,PY,PE,PH,PN,PL,PT,PR,QA,RE,RO,RU,RW,BL,SH,KN,LC,MF,PM,VI,VC,WS,SM,ST,SA,SN,RS,SC,SL,SG,SK,SI,SB,SO,ZA,GS,KR,ES,LK,SR,SJ,SZ,SE,CH,TW,TJ,TZ,TH,TL,TG,TK,TO,TT,TN,TR,TM,TC,TV,UG,UA,AE,GB,UY,UZ,VU,VA,VE,VN,VI,WF,EH,YE,ZM,ZW",currency = "AED,ALL,AMD,ARS,AUD,AZN,BAM,BDT,BGN,BHD,BMD,BND,BRL,BYN,CAD,CHF,CLP,CNY,COP,CRC,CZK,DKK,DOP,DZD,EGP,EUR,GBP,GEL,GHS,GTQ,HKD,HUF,IDR,INR,IQD,ISK,JOD,JPY,KES,KGS,KRW,KWD,KYD,KZT,LBP,LKR,MAD,MDL,MKD,MMK,MNT,MUR,MWK,MXN,MYR,MZN,NAD,NGN,NOK,NZD,OMR,PEN,PHP,PKR,PLN,PYG,QAR,RON,RSD,RUB,SAR,SEK,SGD,SOS,THB,TND,TOP,TRY,TTD,TWD,UAH,UGX,USD,UYU,UZS,VND,XAF,XOF,YER,ZAR" }
paypal = { country = "AU,CA,GB,IN,JP,NZ,PH,SG,TH,US",currency = "AED,ALL,AMD,ARS,AUD,AZN,BAM,BDT,BGN,BHD,BMD,BND,BRL,BYN,CAD,CHF,CLP,CNY,COP,CRC,CZK,DKK,DOP,DZD,EGP,EUR,GBP,GEL,GHS,GTQ,HKD,HUF,IDR,INR,IQD,ISK,JOD,JPY,KES,KGS,KRW,KWD,KYD,KZT,LBP,LKR,MAD,MDL,MKD,MMK,MNT,MUR,MWK,MXN,MYR,MZN,NAD,NGN,NOK,NZD,OMR,PEN,PHP,PKR,PLN,PYG,QAR,RON,RSD,RUB,SAR,SEK,SGD,SOS,THB,TND,TOP,TRY,TTD,TWD,UAH,UGX,USD,UYU,UZS,VND,XAF,XOF,YER,ZAR" }

[payout_method_filters.nuvei]
credit = { country = "AF,AX,AL,DZ,AS,AD,AO,AI,AQ,AG,AR,AM,AW,AU,AT,AZ,BS,BH,BD,BB,BY,BE,BZ,BJ,BM,BT,BO,BQ,BA,BW,BV,BR,IO,BN,BG,BF,BI,KH,CM,CA,CV,KY,CF,TD,CL,CN,CX,CC,CO,KM,CG,CD,CK,CR,CI,HR,CU,CW,CY,CZ,DK,DJ,DM,DO,EC,EG,SV,GQ,ER,EE,ET,FK,FO,FJ,FI,FR,GF,PF,TF,GA,GM,GE,DE,GH,GI,GR,GL,GD,GP,GU,GT,GG,GN,GW,GY,HT,HM,VA,HN,HK,HU,IS,IN,ID,IR,IQ,IE,IM,IL,IT,JM,JP,JE,JO,KZ,KE,KI,KP,KR,KW,KG,LA,LV,LB,LS,LR,LY,LI,LT,LU,MO,MK,MG,MW,MY,MV,ML,MT,MH,MQ,MR,MU,YT,MX,FM,MD,MC,MN,ME,MS,MA,MZ,MM,NA,NR,NP,NL,NC,NZ,NI,NE,NG,NU,NF,MP,NO,OM,PK,PW,PS,PA,PG,PY,PE,PH,PN,PL,PT,PR,QA,RE,RO,RU,RW,BL,SH,KN,LC,MF,PM,VC,WS,SM,ST,SA,SN,RS,SC,SL,SG,SX,SK,SI,SB,SO,ZA,GS,SS,ES,LK,SD,SR,SJ,SZ,SE,CH,SY,TW,TJ,TZ,TH,TL,TG,TK,TO,TT,TN,TR,TM,TC,TV,UG,UA,AE,GB,UM,UY,UZ,VU,VE,VN,VG,VI,WF,EH,YE,ZM,ZW,US",currency = "AED,ALL,AMD,ARS,AUD,AZN,BAM,BDT,BGN,BHD,BMD,BND,BRL,BYN,CAD,CHF,CLP,CNY,COP,CRC,CZK,DKK,DOP,DZD,EGP,EUR,GBP,GEL,GHS,GTQ,HKD,HUF,IDR,INR,IQD,ISK,JOD,JPY,KES,KGS,KRW,KWD,KYD,KZT,LBP,LKR,MAD,MDL,MKD,MMK,MNT,MUR,MWK,MXN,MYR,MZN,NAD,NGN,NOK,NZD,OMR,PEN,PHP,PKR,PLN,PYG,QAR,RON,RSD,RUB,SAR,SEK,SGD,SOS,THB,TND,TOP,TRY,TTD,TWD,UAH,UGX,USD,UYU,UZS,VND,XAF,XOF,YER,ZAR" }
debit = { country = "AF,AX,AL,DZ,AS,AD,AO,AI,AQ,AG,AR,AM,AW,AU,AT,AZ,BS,BH,BD,BB,BY,BE,BZ,BJ,BM,BT,BO,BQ,BA,BW,BV,BR,IO,BN,BG,BF,BI,KH,CM,CA,CV,KY,CF,TD,CL,CN,CX,CC,CO,KM,CG,CD,CK,CR,CI,HR,CU,CW,CY,CZ,DK,DJ,DM,DO,EC,EG,SV,GQ,ER,EE,ET,FK,FO,FJ,FI,FR,GF,PF,TF,GA,GM,GE,DE,GH,GI,GR,GL,GD,GP,GU,GT,GG,GN,GW,GY,HT,HM,VA,HN,HK,HU,IS,IN,ID,IR,IQ,IE,IM,IL,IT,JM,JP,JE,JO,KZ,KE,KI,KP,KR,KW,KG,LA,LV,LB,LS,LR,LY,LI,LT,LU,MO,MK,MG,MW,MY,MV,ML,MT,MH,MQ,MR,MU,YT,MX,FM,MD,MC,MN,ME,MS,MA,MZ,MM,NA,NR,NP,NL,NC,NZ,NI,NE,NG,NU,NF,MP,NO,OM,PK,PW,PS,PA,PG,PY,PE,PH,PN,PL,PT,PR,QA,RE,RO,RU,RW,BL,SH,KN,LC,MF,PM,VC,WS,SM,ST,SA,SN,RS,SC,SL,SG,SX,SK,SI,SB,SO,ZA,GS,SS,ES,LK,SD,SR,SJ,SZ,SE,CH,SY,TW,TJ,TZ,TH,TL,TG,TK,TO,TT,TN,TR,TM,TC,TV,UG,UA,AE,GB,UM,UY,UZ,VU,VE,VN,VG,VI,WF,EH,YE,ZM,ZW,US",currency = "AED,ALL,AMD,ARS,AUD,AZN,BAM,BDT,BGN,BHD,BMD,BND,BRL,BYN,CAD,CHF,CLP,CNY,COP,CRC,CZK,DKK,DOP,DZD,EGP,EUR,GBP,GEL,GHS,GTQ,HKD,HUF,IDR,INR,IQD,ISK,JOD,JPY,KES,KGS,KRW,KWD,KYD,KZT,LBP,LKR,MAD,MDL,MKD,MMK,MNT,MUR,MWK,MXN,MYR,MZN,NAD,NGN,NOK,NZD,OMR,PEN,PHP,PKR,PLN,PYG,QAR,RON,RSD,RUB,SAR,SEK,SGD,SOS,THB,TND,TOP,TRY,TTD,TWD,UAH,UGX,USD,UYU,UZS,VND,XAF,XOF,YER,ZAR" }

[pm_filters.checkout]
debit = { country = "AT,BE,BG,HR,CY,CZ,DK,EE,FI,FR,DE,GR,HU,IS,IE,IT,LV,LI,LT,LU,MT,NL,NO,PL,PT,RO,SK,SI,ES,SE,CH,GB,US,AU,HK,SG,SA,AE,BH,MX,AR,CL,CO,PE", currency = "AED,AFN,ALL,AMD,ANG,AOA,AUD,AWG,AZN,BAM,BBD,BDT,BGN,BHD,BIF,BMD,BND,BOB,BRL,BSD,BTN,BWP,BYN,BZD,CAD,CDF,CHF,CLP,CNY,COP,CRC,CUP,CVE,CZK,DJF,DKK,DOP,DZD,EGP,ERN,ETB,EUR,FJD,FKP,GBP,GEL,GHS,GIP,GMD,GNF,GTQ,GYD,HKD,HNL,HRK,HTG,HUF,IDR,ILS,INR,IQD,IRR,ISK,JMD,JOD,JPY,KES,KGS,KHR,KMF,KRW,KWD,KYD,KZT,LAK,LBP,LKR,LRD,LSL,LYD,MAD,MDL,MGA,MKD,MMK,MNT,MOP,MRU,MUR,MVR,MWK,MXN,MYR,MZN,NAD,NGN,NIO,NOK,NPR,NZD,OMR,PAB,PEN,PGK,PHP,PKR,PLN,PYG,QAR,RON,RSD,RUB,RWF,SAR,SBD,SCR,SDG,SEK,SGD,SHP,SLE,SLL,SOS,SRD,SSP,STN,SYP,SZL,THB,TJS,TMT,TND,TOP,TRY,TTD,TWD,TZS,UAH,UGX,USD,UYU,UZS,VES,VND,VUV,WST,XAF,XCD,XOF,XPF,YER,ZAR,ZMW,ZWL" }
credit = { country = "AT,BE,BG,HR,CY,CZ,DK,EE,FI,FR,DE,GR,HU,IS,IE,IT,LV,LI,LT,LU,MT,NL,NO,PL,PT,RO,SK,SI,ES,SE,CH,GB,US,AU,HK,SG,SA,AE,BH,MX,AR,CL,CO,PE", currency = "AED,AFN,ALL,AMD,ANG,AOA,AUD,AWG,AZN,BAM,BBD,BDT,BGN,BHD,BIF,BMD,BND,BOB,BRL,BSD,BTN,BWP,BYN,BZD,CAD,CDF,CHF,CLP,CNY,COP,CRC,CUP,CVE,CZK,DJF,DKK,DOP,DZD,EGP,ERN,ETB,EUR,FJD,FKP,GBP,GEL,GHS,GIP,GMD,GNF,GTQ,GYD,HKD,HNL,HRK,HTG,HUF,IDR,ILS,INR,IQD,IRR,ISK,JMD,JOD,JPY,KES,KGS,KHR,KMF,KRW,KWD,KYD,KZT,LAK,LBP,LKR,LRD,LSL,LYD,MAD,MDL,MGA,MKD,MMK,MNT,MOP,MRU,MUR,MVR,MWK,MXN,MYR,MZN,NAD,NGN,NIO,NOK,NPR,NZD,OMR,PAB,PEN,PGK,PHP,PKR,PLN,PYG,QAR,RON,RSD,RUB,RWF,SAR,SBD,SCR,SDG,SEK,SGD,SHP,SLE,SLL,SOS,SRD,SSP,STN,SYP,SZL,THB,TJS,TMT,TND,TOP,TRY,TTD,TWD,TZS,UAH,UGX,USD,UYU,UZS,VES,VND,VUV,WST,XAF,XCD,XOF,XPF,YER,ZAR,ZMW,ZWL" }
google_pay = { country = "AL,DZ, AS, AO, AG, AR, AU, AT, AZ, BH, BY, BE, BR, CA, BG, CL, CO, HR, DK, DO, EE, EG, FI, FR, DE, GR, HK, HU, IN, ID, IE, IL, IT, JP, JO, KZ, KE, KW, LV, LB, LT, LU, MY, MX, NL, NZ, NO, OM, PK, PA, PE, PH, PL, PT, QA, RO, SA, SG, SK, ZA, ES, LK, SE, CH, TH, TW, TR, UA, AE, US, UY, VN", currency = "AED, ALL, AOA, AUD, AZN, BGN, BHD, BRL, CAD, CHF, CLP, COP, CZK, DKK, DOP, DZD, EGP, EUR, GBP, HKD, HUF, IDR, ILS, INR, JPY, KES, KWD, KZT, LKR, MXN, MYR, NOK, NZD, OMR, PAB, PEN, PHP, PKR, PLN, QAR, RON, SAR, SEK, SGD, THB, TRY, TWD, UAH, USD, UYU, VND, XCD, ZAR" }
apple_pay = { country = "AM,US, AT, AZ, BY, BE, BG, HR, CY, DK, EE, FO, FI, FR, GE, DE, GR, GL, GG, HU, IS, IE, IM, IT, KZ, JE, LV, LI, LT, LU, MT, MD, MC, ME, NL, NO, PL, PT, RO, SM, RS, SK, SI, ES, SE, CH, UA, GB, VA, AU , HK, JP , MY , MN, NZ, SG, TW, VN, EG , MA, ZA, AR, BR, CL, CO, CR, DO, EC, SV, GT, HN, MX, PA, PY, PE, UY, BH, IL, JO, KW, OM,QA, SA, AE, CA", currency = "EGP, MAD, ZAR, AUD, CNY, HKD, JPY, MOP, MYR, MNT, NZD, SGD, KRW, TWD, VND, AMD, EUR, BGN, CZK, DKK, GEL, GBP, HUF, ISK, KZT, CHF, MDL, NOK, PLN, RON, RSD, SEK, UAH, BRL, COP, CRC, DOP, GTQ, HNL, MXN, PAB, PYG, PEN, BSD, UYU, BHD, ILS, JOD, KWD, OMR, QAR, SAR, AED, CAD, USD" }

[pm_filters.checkbook]
ach = { country = "US", currency = "USD" }

[pm_filters.nexixpay]
credit = { country = "AT,BE,CY,EE,FI,FR,DE,GR,IE,IT,LV,LT,LU,MT,NL,PT,SK,SI,ES,BG,HR,DK,GB,NO,PL,CZ,RO,SE,CH,HU,AU,BR,US", currency = "ARS,AUD,BHD,CAD,CLP,CNY,COP,HRK,CZK,DKK,HKD,HUF,INR,JPY,KZT,JOD,KRW,KWD,MYR,MXN,NGN,NOK,PHP,QAR,RUB,SAR,SGD,VND,ZAR,SEK,CHF,THB,AED,EGP,GBP,USD,TWD,BYN,RSD,AZN,RON,TRY,AOA,BGN,EUR,UAH,PLN,BRL" }
debit = { country = "AT,BE,CY,EE,FI,FR,DE,GR,IE,IT,LV,LT,LU,MT,NL,PT,SK,SI,ES,BG,HR,DK,GB,NO,PL,CZ,RO,SE,CH,HU,AU,BR,US", currency = "ARS,AUD,BHD,CAD,CLP,CNY,COP,HRK,CZK,DKK,HKD,HUF,INR,JPY,KZT,JOD,KRW,KWD,MYR,MXN,NGN,NOK,PHP,QAR,RUB,SAR,SGD,VND,ZAR,SEK,CHF,THB,AED,EGP,GBP,USD,TWD,BYN,RSD,AZN,RON,TRY,AOA,BGN,EUR,UAH,PLN,BRL" }

[pm_filters.square]
credit = { country = "AU,CA,FR,IE,JP,ES,GB,US", currency = "AED,AFN,ALL,AMD,ANG,AOA,ARS,AUD,AWG,AZN,BAM,BBD,BDT,BGN,BHD,BIF,BMD,BND,BOB,BRL,BSD,BTN,BWP,BZD,CAD,CDF,CHF,CLP,CNY,COP,CRC,CUP,CVE,CZK,DJF,DKK,DOP,DZD,EGP,ERN,ETB,EUR,FJD,FKP,GBP,GEL,GHS,GIP,GMD,GNF,GTQ,GYD,HKD,HNL,HRK,HTG,HUF,IDR,ILS,INR,IQD,IRR,ISK,JMD,JOD,JPY,KES,KGS,KHR,KMF,KPW,KRW,KWD,KYD,KZT,LAK,LBP,LKR,LRD,LSL,LYD,MAD,MDL,MGA,MKD,MMK,MNT,MOP,MUR,MVR,MWK,MXN,MYR,MZN,NAD,NGN,NIO,NOK,NPR,NZD,OMR,PAB,PEN,PGK,PHP,PKR,PLN,PYG,QAR,RON,RSD,RUB,RWF,SAR,SBD,SCR,SDG,SEK,SGD,SHP,SLE,SLL,SOS,SRD,SSP,SVC,SYP,SZL,THB,TJS,TMT,TND,TOP,TRY,TTD,TWD,TZS,UAH,UGX,USD,UYU,UZS,VND,VUV,WST,XAF,XCD,XOF,XPF,YER,ZAR,ZMW" }
debit = { country = "AU,CA,FR,IE,JP,ES,GB,US", currency = "AED,AFN,ALL,AMD,ANG,AOA,ARS,AUD,AWG,AZN,BAM,BBD,BDT,BGN,BHD,BIF,BMD,BND,BOB,BRL,BSD,BTN,BWP,BZD,CAD,CDF,CHF,CLP,CNY,COP,CRC,CUP,CVE,CZK,DJF,DKK,DOP,DZD,EGP,ERN,ETB,EUR,FJD,FKP,GBP,GEL,GHS,GIP,GMD,GNF,GTQ,GYD,HKD,HNL,HRK,HTG,HUF,IDR,ILS,INR,IQD,IRR,ISK,JMD,JOD,JPY,KES,KGS,KHR,KMF,KPW,KRW,KWD,KYD,KZT,LAK,LBP,LKR,LRD,LSL,LYD,MAD,MDL,MGA,MKD,MMK,MNT,MOP,MUR,MVR,MWK,MXN,MYR,MZN,NAD,NGN,NIO,NOK,NPR,NZD,OMR,PAB,PEN,PGK,PHP,PKR,PLN,PYG,QAR,RON,RSD,RUB,RWF,SAR,SBD,SCR,SDG,SEK,SGD,SHP,SLE,SLL,SOS,SRD,SSP,SVC,SYP,SZL,THB,TJS,TMT,TND,TOP,TRY,TTD,TWD,TZS,UAH,UGX,USD,UYU,UZS,VND,VUV,WST,XAF,XCD,XOF,XPF,YER,ZAR,ZMW" }

[pm_filters.iatapay]
upi_collect = { country = "IN", currency = "INR" }
upi_intent = { country = "IN", currency = "INR" }
ideal = { country = "NL", currency = "EUR" }
local_bank_redirect = { country = "AT,BE,EE,FI,FR,DE,IE,IT,LV,LT,LU,NL,PT,ES,GB,IN,HK,SG,TH,BR,MX,GH,VN,MY,PH,JO,AU,CO", currency = "EUR,GBP,INR,HKD,SGD,THB,BRL,MXN,GHS,VND,MYR,PHP,JOD,AUD,COP" }
duit_now = { country = "MY", currency = "MYR" }
fps = { country = "GB", currency = "GBP" }
prompt_pay = { country = "TH", currency = "THB" }
viet_qr = { country = "VN", currency = "VND" }

[pm_filters.coinbase]
crypto_currency = { country = "ZA,US,BR,CA,TR,SG,VN,GB,DE,FR,ES,PT,IT,NL,AU" }

[pm_filters.novalnet]
credit = { country = "AD,AE,AL,AM,AR,AT,AU,AZ,BA,BB,BD,BE,BG,BH,BI,BM,BN,BO,BR,BS,BW,BY,BZ,CA,CD,CH,CL,CN,CO,CR,CU,CY,CZ,DE,DJ,DK,DO,DZ,EE,EG,ET,ES,FI,FJ,FR,GB,GE,GH,GI,GM,GR,GT,GY,HK,HN,HR,HU,ID,IE,IL,IN,IS,IT,JM,JO,JP,KE,KH,KR,KW,KY,KZ,LB,LK,LT,LV,LY,MA,MC,MD,ME,MG,MK,MN,MO,MT,MV,MW,MX,MY,NG,NI,NO,NP,NL,NZ,OM,PA,PE,PG,PH,PK,PL,PT,PY,QA,RO,RS,RU,RW,SA,SB,SC,SE,SG,SH,SI,SK,SL,SO,SM,SR,ST,SV,SY,TH,TJ,TN,TO,TR,TW,TZ,UA,UG,US,UY,UZ,VE,VA,VN,VU,WS,CF,AG,DM,GD,KN,LC,VC,YE,ZA,ZM", currency = "AED,ALL,AMD,ARS,AUD,AZN,BAM,BBD,BDT,BGN,BHD,BIF,BMD,BND,BOB,BRL,BSD,BWP,BYN,BZD,CAD,CDF,CHF,CLP,CNY,COP,CRC,CUP,CZK,DJF,DKK,DOP,DZD,EGP,ETB,EUR,FJD,GBP,GEL,GHS,GIP,GMD,GTQ,GYD,HKD,HNL,HRK,HUF,IDR,ILS,INR,ISK,JMD,JOD,JPY,KES,KHR,KRW,KWD,KYD,KZT,LBP,LKR,LYD,MAD,MDL,MGA,MKD,MNT,MOP,MVR,MWK,MXN,MYR,NGN,NIO,NOK,NPR,NZD,OMR,PAB,PEN,PGK,PHP,PKR,PLN,PYG,QAR,RON,RSD,RUB,RWF,SAR,SBD,SCR,SEK,SGD,SHP,SLL,SOS,SRD,STN,SVC,SYP,THB,TJS,TND,TOP,TRY,TWD,TZS,UAH,UGX,USD,UYU,UZS,VES,VND,VUV,WST,XAF,XCD,YER,ZAR,ZMW" }
debit = { country = "AD,AE,AL,AM,AR,AT,AU,AZ,BA,BB,BD,BE,BG,BH,BI,BM,BN,BO,BR,BS,BW,BY,BZ,CA,CD,CH,CL,CN,CO,CR,CU,CY,CZ,DE,DJ,DK,DO,DZ,EE,EG,ET,ES,FI,FJ,FR,GB,GE,GH,GI,GM,GR,GT,GY,HK,HN,HR,HU,ID,IE,IL,IN,IS,IT,JM,JO,JP,KE,KH,KR,KW,KY,KZ,LB,LK,LT,LV,LY,MA,MC,MD,ME,MG,MK,MN,MO,MT,MV,MW,MX,MY,NG,NI,NO,NP,NL,NZ,OM,PA,PE,PG,PH,PK,PL,PT,PY,QA,RO,RS,RU,RW,SA,SB,SC,SE,SG,SH,SI,SK,SL,SO,SM,SR,ST,SV,SY,TH,TJ,TN,TO,TR,TW,TZ,UA,UG,US,UY,UZ,VE,VA,VN,VU,WS,CF,AG,DM,GD,KN,LC,VC,YE,ZA,ZM", currency = "AED,ALL,AMD,ARS,AUD,AZN,BAM,BBD,BDT,BGN,BHD,BIF,BMD,BND,BOB,BRL,BSD,BWP,BYN,BZD,CAD,CDF,CHF,CLP,CNY,COP,CRC,CUP,CZK,DJF,DKK,DOP,DZD,EGP,ETB,EUR,FJD,GBP,GEL,GHS,GIP,GMD,GTQ,GYD,HKD,HNL,HRK,HUF,IDR,ILS,INR,ISK,JMD,JOD,JPY,KES,KHR,KRW,KWD,KYD,KZT,LBP,LKR,LYD,MAD,MDL,MGA,MKD,MNT,MOP,MVR,MWK,MXN,MYR,NGN,NIO,NOK,NPR,NZD,OMR,PAB,PEN,PGK,PHP,PKR,PLN,PYG,QAR,RON,RSD,RUB,RWF,SAR,SBD,SCR,SEK,SGD,SHP,SLL,SOS,SRD,STN,SVC,SYP,THB,TJS,TND,TOP,TRY,TWD,TZS,UAH,UGX,USD,UYU,UZS,VES,VND,VUV,WST,XAF,XCD,YER,ZAR,ZMW" }
apple_pay = { country = "EG, MA, ZA, CN, HK, JP, MY, MN, SG, KR, VN, AT, BE, BG, HR, CY, CZ, DK, EE, FI, FR, GE, DE, GR, GL, HU, IS, IE, IT, LV, LI, LT, LU, MT, MD, MC, ME, NL, NO, PL, PT, RO, SM, RS, SK, SI, ES, SE, CH, UA, GB, VA, CA, US, BH, IL, JO, KW, OM, QA, SA, AE, AR, BR, CL, CO, CR, SV, GT, MX, PY, PE, UY, BS, DO, AM, KZ, NZ", currency = "EGP, MAD, ZAR, AUD, CNY, HKD, JPY, MOP, MYR, MNT, NZD, SGD, KRW, TWD, VND, AMD, EUR, AZN, BGN, CZK, DKK, GEL, GBP, HUF, ISK, KZT, CHF, MDL, NOK, PLN, RON, RSD, SEK, UAH, ARS, BRL, CLP, COP, CRC, DOP, USD, GTQ, HNL, MXN, PAB, PYG, PEN, BSD, UYU, BHD, ILS, JOD, KWD, OMR, QAR, SAR, AED, CAD" }
google_pay = { country = "AO, EG, KE, ZA, AR, BR, CL, CO, MX, PE, UY, AG, DO, AE, TR, SA, QA, OM, LB, KW, JO, IL, BH, KZ, VN, TH, SG, MY, JP, HK, LK, IN, US, CA, GB, UA, CH, SE, ES, SK, PT, RO, PL, NO, NL, LU, LT, LV, IE, IT, HU, GR, DE, FR, FI, EE, DK, CZ, HR, BG, BE, AT, AL", currency = "ALL, DZD, USD, XCD, ARS, AUD, EUR, AZN, BHD, BRL, BGN, CAD, CLP, COP, CZK, DKK, DOP, EGP, HKD, HUF, INR, IDR, ILS, JPY, JOD, KZT, KES, KWD, LBP, MYR, MXN, NZD, NOK, OMR, PKR, PAB, PEN, PHP, PLN, QAR, RON, RUB, SAR, SGD, ZAR, LKR, SEK, CHF, TWD, THB, TRY, UAH, AED, GBP, UYU, VND" }
paypal = { country = "AD,AE,AL,AM,AR,AT,AU,AZ,BA,BB,BD,BE,BG,BH,BI,BM,BN,BO,BR,BS,BW,BY,BZ,CA,CD,CH,CL,CN,CO,CR,CU,CY,CZ,DE,DJ,DK,DO,DZ,EE,EG,ET,ES,FI,FJ,FR,GB,GE,GH,GI,GM,GR,GT,GY,HK,HN,HR,HU,ID,IE,IL,IN,IS,IT,JM,JO,JP,KE,KH,KR,KW,KY,KZ,LB,LK,LT,LV,LY,MA,MC,MD,ME,MG,MK,MN,MO,MT,MV,MW,MX,MY,NG,NI,NO,NP,NL,NZ,OM,PA,PE,PG,PH,PK,PL,PT,PY,QA,RO,RS,RU,RW,SA,SB,SC,SE,SG,SH,SI,SK,SL,SO,SM,SR,ST,SV,SY,TH,TJ,TN,TO,TR,TW,TZ,UA,UG,US,UY,UZ,VE,VA,VN,VU,WS,CF,AG,DM,GD,KN,LC,VC,YE,ZA,ZM", currency = "AED,ALL,AMD,ARS,AUD,AZN,BAM,BBD,BDT,BGN,BHD,BIF,BMD,BND,BOB,BRL,BSD,BWP,BYN,BZD,CAD,CDF,CHF,CLP,CNY,COP,CRC,CUP,CZK,DJF,DKK,DOP,DZD,EGP,ETB,EUR,FJD,GBP,GEL,GHS,GIP,GMD,GTQ,GYD,HKD,HNL,HRK,HUF,IDR,ILS,INR,ISK,JMD,JOD,JPY,KES,KHR,KRW,KWD,KYD,KZT,LBP,LKR,LYD,MAD,MDL,MGA,MKD,MNT,MOP,MVR,MWK,MXN,MYR,NGN,NIO,NOK,NPR,NZD,OMR,PAB,PEN,PGK,PHP,PKR,PLN,PYG,QAR,RON,RSD,RUB,RWF,SAR,SBD,SCR,SEK,SGD,SHP,SLL,SOS,SRD,STN,SVC,SYP,THB,TJS,TND,TOP,TRY,TWD,TZS,UAH,UGX,USD,UYU,UZS,VES,VND,VUV,WST,XAF,XCD,YER,ZAR,ZMW" }

[pm_filters.braintree]
credit = { country = "AD,AT,AU,BE,BG,CA,CH,CY,CZ,DE,DK,EE,ES,FI,FR,GB,GG,GI,GR,HK,HR,HU,IE,IM,IT,JE,LI,LT,LU,LV,MT,MC,MY,NL,NO,NZ,PL,PT,RO,SE,SG,SI,SK,SM,US", currency = "AED,AMD,AOA,ARS,AUD,AWG,AZN,BAM,BBD,BDT,BGN,BIF,BMD,BND,BOB,BRL,BSD,BWP,BYN,BZD,CAD,CHF,CLP,CNY,COP,CRC,CVE,CZK,DJF,DKK,DOP,DZD,EGP,ETB,EUR,FJD,FKP,GBP,GEL,GHS,GIP,GMD,GNF,GTQ,GYD,HKD,HNL,HRK,HTG,HUF,IDR,ILS,INR,ISK,JMD,JPY,KES,KGS,KHR,KMF,KRW,KYD,KZT,LAK,LBP,LKR,LRD,LSL,MAD,MDL,MKD,MNT,MOP,MUR,MVR,MWK,MXN,MYR,MZN,NAD,NGN,NIO,NOK,NPR,NZD,PAB,PEN,PGK,PHP,PKR,PLN,PYG,QAR,RON,RSD,RUB,RWF,SAR,SBD,SCR,SEK,SGD,SHP,SLL,SOS,SRD,STD,SVC,SYP,SZL,THB,TJS,TOP,TRY,TTD,TWD,TZS,UAH,UGX,USD,UYU,UZS,VES,VND,VUV,WST,XAF,XCD,XOF,XPF,YER,ZAR,ZMW,ZWL"}
debit = { country = "AD,AT,AU,BE,BG,CA,CH,CY,CZ,DE,DK,EE,ES,FI,FR,GB,GG,GI,GR,HK,HR,HU,IE,IM,IT,JE,LI,LT,LU,LV,MT,MC,MY,NL,NO,NZ,PL,PT,RO,SE,SG,SI,SK,SM,US", currency = "AED,AMD,AOA,ARS,AUD,AWG,AZN,BAM,BBD,BDT,BGN,BIF,BMD,BND,BOB,BRL,BSD,BWP,BYN,BZD,CAD,CHF,CLP,CNY,COP,CRC,CVE,CZK,DJF,DKK,DOP,DZD,EGP,ETB,EUR,FJD,FKP,GBP,GEL,GHS,GIP,GMD,GNF,GTQ,GYD,HKD,HNL,HRK,HTG,HUF,IDR,ILS,INR,ISK,JMD,JPY,KES,KGS,KHR,KMF,KRW,KYD,KZT,LAK,LBP,LKR,LRD,LSL,MAD,MDL,MKD,MNT,MOP,MUR,MVR,MWK,MXN,MYR,MZN,NAD,NGN,NIO,NOK,NPR,NZD,PAB,PEN,PGK,PHP,PKR,PLN,PYG,QAR,RON,RSD,RUB,RWF,SAR,SBD,SCR,SEK,SGD,SHP,SLL,SOS,SRD,STD,SVC,SYP,SZL,THB,TJS,TOP,TRY,TTD,TWD,TZS,UAH,UGX,USD,UYU,UZS,VES,VND,VUV,WST,XAF,XCD,XOF,XPF,YER,ZAR,ZMW,ZWL"}

[pm_filters.facilitapay]
pix = { country = "BR", currency = "BRL" }

[pm_filters.helcim]
credit = { country = "US, CA", currency = "USD, CAD" }
debit = { country = "US, CA", currency = "USD, CAD" }

[pm_filters.globalpay]
credit = { country = "AF,AX,AL,DZ,AS,AD,AO,AI,AQ,AG,AR,AM,AW,AU,AT,AZ,BS,BH,BD,BB,BY,BE,BZ,BJ,BM,BT,BO,BQ,BA,BW,BV,BR,IO,BN,BG,BF,BI,KH,CM,CA,CV,KY,CF,TD,CL,CN,CX,CC,CO,KM,CG,CD,CK,CR,CI,HR,CU,CW,CY,CZ,DK,DJ,DM,DO,EC,EG,SV,GQ,ER,EE,SZ,ET,FK,FO,FJ,FI,FR,GF,PF,TF,GA,GM,GE,DE,GH,GI,GR,GL,GD,GP,GU,GT,GG,GN,GW,GY,HT,HM,VA,HN,HK,HU,IS,IN,ID,IR,IQ,IE,IM,IL,IT,JM,JP,JE,JO,KZ,KE,KI,KP,KR,KW,KG,LA,LV,LB,LS,LR,LY,LI,LT,LU,MO,MK,MG,MW,MY,MV,ML,MT,MH,MQ,MR,MU,YT,MX,FM,MD,MC,MN,ME,MS,MA,MZ,MM,NA,NR,NP,NL,NC,NZ,NI,NE,NG,NU,NF,MP,NO,OM,PK,PW,PS,PA,PG,PY,PE,PH,PN,PL,PT,PR,QA,RE,RO,RU,RW,BL,SH,KN,LC,MF,PM,VC,WS,SM,ST,SA,SN,RS,SC,SL,SG,SX,SK,SI,SB,SO,ZA,GS,SS,ES,LK,SD,SR,SJ,SE,CH,SY,TW,TJ,TZ,TH,TL,TG,TK,TO,TT,TN,TR,TM,TC,TV,UG,UA,AE,GB,US,UM,UY,UZ,VU,VE,VN,VG,VI,WF,EH,YE,ZM,ZW", currency = "AFN,DZD,ARS,AMD,AWG,AUD,AZN,BSD,BHD,THB,PAB,BBD,BYN,BZD,BMD,BOB,BRL,BND,BGN,BIF,CVE,CAD,CLP,COP,KMF,CDF,NIO,CRC,CUP,CZK,GMD,DKK,MKD,DJF,DOP,VND,XCD,EGP,SVC,ETB,EUR,FKP,FJD,HUF,GHS,GIP,HTG,PYG,GNF,GYD,HKD,UAH,ISK,INR,IRR,IQD,JMD,JOD,KES,PGK,HRK,KWD,AOA,MMK,LAK,GEL,LBP,ALL,HNL,SLL,LRD,LYD,SZL,LSL,MGA,MWK,MYR,MUR,MXN,MDL,MAD,MZN,NGN,ERN,NAD,NPR,ANG,ILS,TWD,NZD,BTN,KPW,NOK,TOP,PKR,MOP,UYU,PHP,GBP,BWP,QAR,GTQ,ZAR,OMR,KHR,RON,MVR,IDR,RUB,RWF,SHP,SAR,RSD,SCR,SGD,PEN,SBD,KGS,SOS,TJS,SSP,LKR,SDG,SRD,SEK,CHF,SYP,BDT,WST,TZS,KZT,TTD,MNT,TND,TRY,TMT,AED,UGX,USD,UZS,VUV,KRW,YER,JPY,CNY,ZMW,ZWL,PLN,CLF,STD,CUC" }
debit = { country = "AF,AX,AL,DZ,AS,AD,AO,AI,AQ,AG,AR,AM,AW,AU,AT,AZ,BS,BH,BD,BB,BY,BE,BZ,BJ,BM,BT,BO,BQ,BA,BW,BV,BR,IO,BN,BG,BF,BI,KH,CM,CA,CV,KY,CF,TD,CL,CN,CX,CC,CO,KM,CG,CD,CK,CR,CI,HR,CU,CW,CY,CZ,DK,DJ,DM,DO,EC,EG,SV,GQ,ER,EE,SZ,ET,FK,FO,FJ,FI,FR,GF,PF,TF,GA,GM,GE,DE,GH,GI,GR,GL,GD,GP,GU,GT,GG,GN,GW,GY,HT,HM,VA,HN,HK,HU,IS,IN,ID,IR,IQ,IE,IM,IL,IT,JM,JP,JE,JO,KZ,KE,KI,KP,KR,KW,KG,LA,LV,LB,LS,LR,LY,LI,LT,LU,MO,MK,MG,MW,MY,MV,ML,MT,MH,MQ,MR,MU,YT,MX,FM,MD,MC,MN,ME,MS,MA,MZ,MM,NA,NR,NP,NL,NC,NZ,NI,NE,NG,NU,NF,MP,NO,OM,PK,PW,PS,PA,PG,PY,PE,PH,PN,PL,PT,PR,QA,RE,RO,RU,RW,BL,SH,KN,LC,MF,PM,VC,WS,SM,ST,SA,SN,RS,SC,SL,SG,SX,SK,SI,SB,SO,ZA,GS,SS,ES,LK,SD,SR,SJ,SE,CH,SY,TW,TJ,TZ,TH,TL,TG,TK,TO,TT,TN,TR,TM,TC,TV,UG,UA,AE,GB,US,UM,UY,UZ,VU,VE,VN,VG,VI,WF,EH,YE,ZM,ZW", currency = "AFN,DZD,ARS,AMD,AWG,AUD,AZN,BSD,BHD,THB,PAB,BBD,BYN,BZD,BMD,BOB,BRL,BND,BGN,BIF,CVE,CAD,CLP,COP,KMF,CDF,NIO,CRC,CUP,CZK,GMD,DKK,MKD,DJF,DOP,VND,XCD,EGP,SVC,ETB,EUR,FKP,FJD,HUF,GHS,GIP,HTG,PYG,GNF,GYD,HKD,UAH,ISK,INR,IRR,IQD,JMD,JOD,KES,PGK,HRK,KWD,AOA,MMK,LAK,GEL,LBP,ALL,HNL,SLL,LRD,LYD,SZL,LSL,MGA,MWK,MYR,MUR,MXN,MDL,MAD,MZN,NGN,ERN,NAD,NPR,ANG,ILS,TWD,NZD,BTN,KPW,NOK,TOP,PKR,MOP,UYU,PHP,GBP,BWP,QAR,GTQ,ZAR,OMR,KHR,RON,MVR,IDR,RUB,RWF,SHP,SAR,RSD,SCR,SGD,PEN,SBD,KGS,SOS,TJS,SSP,LKR,SDG,SRD,SEK,CHF,SYP,BDT,WST,TZS,KZT,TTD,MNT,TND,TRY,TMT,AED,UGX,USD,UZS,VUV,KRW,YER,JPY,CNY,ZMW,ZWL,PLN,CLF,STD,CUC" }
eps = { country = "AT", currency = "EUR" }
giropay = { country = "DE", currency = "EUR" }
ideal = { country = "NL", currency = "EUR" }
sofort = { country = "AT,BE,DE,ES,IT,NL", currency = "EUR" }

[pm_filters.jpmorgan]
debit = { country = "CA, GB, US, AT, BE, BG, HR, CY, CZ, DK, EE, FI, FR, DE, GR, HU, IE, IT, LV, LT, LU, MT, NL, PL, PT, RO, SK, SI, ES, SE", currency = "USD, EUR, GBP, AUD, NZD, SGD, CAD, JPY, HKD, KRW, TWD, MXN, BRL, DKK, NOK, ZAR, SEK, CHF, CZK, PLN, TRY, AFN, ALL, DZD, AOA, ARS, AMD, AWG, AZN, BSD, BDT, BBD, BYN, BZD, BMD, BOB, BAM, BWP, BND, BGN, BIF, BTN, XOF, XAF, XPF, KHR, CVE, KYD, CLP, CNY, COP, KMF, CDF, CRC, HRK, DJF, DOP, XCD, EGP, ETB, FKP, FJD, GMD, GEL, GHS, GIP, GTQ, GYD, HTG, HNL, HUF, ISK, INR, IDR, ILS, JMD, KZT, KES, LAK, LBP, LSL, LRD, MOP, MKD, MGA, MWK, MYR, MVR, MRU, MUR, MDL, MNT, MAD, MZN, MMK, NAD, NPR, ANG, PGK, NIO, NGN, PKR, PAB, PYG, PEN, PHP, QAR, RON, RWF, SHP, WST, STN, SAR, RSD, SCR, SLL, SBD, SOS, LKR, SRD, SZL, TJS, TZS, THB, TOP, TTD, UGX, UAH, AED, UYU, UZS, VUV, VND, YER, ZMW" }
credit = { country = "CA, GB, US, AT, BE, BG, HR, CY, CZ, DK, EE, FI, FR, DE, GR, HU, IE, IT, LV, LT, LU, MT, NL, PL, PT, RO, SK, SI, ES, SE", currency = "USD, EUR, GBP, AUD, NZD, SGD, CAD, JPY, HKD, KRW, TWD, MXN, BRL, DKK, NOK, ZAR, SEK, CHF, CZK, PLN, TRY, AFN, ALL, DZD, AOA, ARS, AMD, AWG, AZN, BSD, BDT, BBD, BYN, BZD, BMD, BOB, BAM, BWP, BND, BGN, BIF, BTN, XOF, XAF, XPF, KHR, CVE, KYD, CLP, CNY, COP, KMF, CDF, CRC, HRK, DJF, DOP, XCD, EGP, ETB, FKP, FJD, GMD, GEL, GHS, GIP, GTQ, GYD, HTG, HNL, HUF, ISK, INR, IDR, ILS, JMD, KZT, KES, LAK, LBP, LSL, LRD, MOP, MKD, MGA, MWK, MYR, MVR, MRU, MUR, MDL, MNT, MAD, MZN, MMK, NAD, NPR, ANG, PGK, NIO, NGN, PKR, PAB, PYG, PEN, PHP, QAR, RON, RWF, SHP, WST, STN, SAR, RSD, SCR, SLL, SBD, SOS, LKR, SRD, SZL, TJS, TZS, THB, TOP, TTD, UGX, UAH, AED, UYU, UZS, VUV, VND, YER, ZMW" }

[pm_filters.bitpay]
crypto_currency = { country = "US, CA, GB, AT, BE, BG, HR, CY, CZ, DK, EE, FI, FR, DE, GR, HU, IE, IT, LV, LT, LU, MT, NL, PL, PT, RO, SK, SI, ES, SE", currency = "USD, AUD, CAD, GBP, MXN, NZD, CHF, EUR"}

[pm_filters.paybox]
debit = { country = "FR", currency = "CAD, AUD, EUR, USD" }
credit = { country = "FR", currency = "CAD, AUD, EUR, USD" }

[pm_filters.payload]
debit = { currency = "USD,CAD" }
credit = { currency = "USD,CAD" }

[pm_filters.digitalvirgo]
direct_carrier_billing = {country = "MA, CM, ZA, EG, SN, DZ, TN, ML, GN, GH, LY, GA, CG, MG, BW, SD, NG, ID, SG, AZ, TR, FR, ES, PL, GB, PT, DE, IT, BE, IE, SK, GR, NL, CH, BR, MX, AR, CL, AE, IQ, KW, BH, SA, QA, PS, JO, OM, RU" , currency = "MAD, XOF, XAF, ZAR, EGP, DZD, TND, GNF, GHS, LYD, XAF, CDF, MGA, BWP, SDG, NGN, IDR, SGD, RUB, AZN, TRY, EUR, PLN, GBP, CHF, BRL, MXN, ARS, CLP, AED, IQD, KWD, BHD, SAR, QAR, ILS, JOD, OMR" }

[pm_filters.payu]
debit = { country = "AE, AF, AL, AM, CW, AO, AR, AU, AW, AZ, BA, BB, BG, BH, BI, BM, BN, BO, BR, BS, BW, BY, BZ, CA, CD, LI, CL, CN, CO, CR, CV, CZ, DJ, DK, DO, DZ, EG, ET, AD, FJ, FK, GG, GE, GH, GI, GM, GN, GT, GY, HK, HN, HR, HT, HU, ID, IL, IQ, IS, JM, JO, JP, KG, KH, KM, KR, KW, KY, KZ, LA, LB, LR, LS, MA, MD, MG, MK, MN, MO, MR, MV, MW, MX, MY, MZ, NA, NG, NI, BV, CK, OM, PA, PE, PG, PL, PY, QA, RO, RS, RW, SA, SB, SC, SE, SG, SH, SO, SR, SV, SZ, TH, TJ, TM, TN, TO, TR, TT, TW, TZ, UG, AS, UY, UZ, VE, VN, VU, WS, CM, AI, BJ, PF, YE, ZA, ZM, ZW", currency = "AED, AFN, ALL, AMD, ANG, AOA, ARS, AUD, AWG, AZN, BAM, BBD, BGN, BHD, BIF, BMD, BND, BOB, BRL, BSD, BWP, BYN, BZD, CAD, CDF, CHF, CLP, CNY, COP, CRC, CVE, CZK, DJF, DKK, DOP, DZD, EGP, ETB, EUR, FJD, FKP, GBP, GEL, GHS, GIP, GMD, GNF, GTQ, GYD, HKD, HNL, HRK, HTG, HUF, IDR, ILS, IQD, ISK, JMD, JOD, JPY, KGS, KHR, KMF, KRW, KWD, KYD, KZT, LAK, LBP, LRD, LSL, MAD, MDL, MGA, MKD, MNT, MOP, MRU, MVR, MWK, MXN, MYR, MZN, NAD, NGN, NIO, NOK, NZD, OMR, PAB, PEN, PGK, PLN, PYG, QAR, RON, RSD, RWF, SAR, SBD, SCR, SEK, SGD, SHP, SOS, SRD, SVC, SZL, THB, TJS, TMT, TND, TOP, TRY, TTD, TWD, TZS, UGX, USD, UYU, UZS, VES, VND, VUV, WST, XAF, XCD, XOF, XPF, YER, ZAR, ZMW, ZWL" }
credit = { country = "AE, AF, AL, AM, CW, AO, AR, AU, AW, AZ, BA, BB, BG, BH, BI, BM, BN, BO, BR, BS, BW, BY, BZ, CA, CD, LI, CL, CN, CO, CR, CV, CZ, DJ, DK, DO, DZ, EG, ET, AD, FJ, FK, GG, GE, GH, GI, GM, GN, GT, GY, HK, HN, HR, HT, HU, ID, IL, IQ, IS, JM, JO, JP, KG, KH, KM, KR, KW, KY, KZ, LA, LB, LR, LS, MA, MD, MG, MK, MN, MO, MR, MV, MW, MX, MY, MZ, NA, NG, NI, BV, CK, OM, PA, PE, PG, PL, PY, QA, RO, RS, RW, SA, SB, SC, SE, SG, SH, SO, SR, SV, SZ, TH, TJ, TM, TN, TO, TR, TT, TW, TZ, UG, AS, UY, UZ, VE, VN, VU, WS, CM, AI, BJ, PF, YE, ZA, ZM, ZW", currency = "AED, AFN, ALL, AMD, ANG, AOA, ARS, AUD, AWG, AZN, BAM, BBD, BGN, BHD, BIF, BMD, BND, BOB, BRL, BSD, BWP, BYN, BZD, CAD, CDF, CHF, CLP, CNY, COP, CRC, CVE, CZK, DJF, DKK, DOP, DZD, EGP, ETB, EUR, FJD, FKP, GBP, GEL, GHS, GIP, GMD, GNF, GTQ, GYD, HKD, HNL, HRK, HTG, HUF, IDR, ILS, IQD, ISK, JMD, JOD, JPY, KGS, KHR, KMF, KRW, KWD, KYD, KZT, LAK, LBP, LRD, LSL, MAD, MDL, MGA, MKD, MNT, MOP, MRU, MVR, MWK, MXN, MYR, MZN, NAD, NGN, NIO, NOK, NZD, OMR, PAB, PEN, PGK, PLN, PYG, QAR, RON, RSD, RWF, SAR, SBD, SCR, SEK, SGD, SHP, SOS, SRD, SVC, SZL, THB, TJS, TMT, TND, TOP, TRY, TTD, TWD, TZS, UGX, USD, UYU, UZS, VES, VND, VUV, WST, XAF, XCD, XOF, XPF, YER, ZAR, ZMW, ZWL" }
google_pay = { country = "AL, DZ, AS, AO, AR, AU, AZ, BH, BY, BR, BG, CA, CL, CO, HR, CZ, DK, DO, EG, HK, HU, ID, IN, IL, JP, JO, KZ, KW, LB, MY, MX, OM, PA, PE, PL, QA, RO, SA, SG, SE, TW, TH, TR, AE, UY, VN", currency = "ALL, DZD, USD, AOA, XCD, ARS, AUD, EUR, AZN, BHD, BYN, BRL, BGN, CAD, CLP, COP, CZK, DKK, DOP, EGP, HKD, HUF, INR, IDR, ILS, JPY, JOD, KZT, KWD, LBP, MYR, MXN, NZD, NOK, OMR, PAB, PEN, PLN, QAR, RON, SAR, SGD, ZAR, SEK, CHF, TWD, THB, TRY, UAH, AED, GBP, UYU, VND" }

[pm_filters.klarna]
klarna = { country = "AU,AT,BE,CA,CZ,DK,FI,FR,DE,GR,IE,IT,NL,NZ,NO,PL,PT,ES,SE,CH,GB,US", currency = "AUD,EUR,EUR,CAD,CZK,DKK,EUR,EUR,EUR,EUR,EUR,EUR,EUR,NZD,NOK,PLN,EUR,EUR,SEK,CHF,GBP,USD" }

[pm_filters.flexiti]
flexiti = { country = "CA", currency = "CAD" }

[pm_filters.mifinity]
mifinity = { country = "BR,CN,SG,MY,DE,CH,DK,GB,ES,AD,GI,FI,FR,GR,HR,IT,JP,MX,AR,CO,CL,PE,VE,UY,PY,BO,EC,GT,HN,SV,NI,CR,PA,DO,CU,PR,NL,NO,PL,PT,SE,RU,TR,TW,HK,MO,AX,AL,DZ,AS,AO,AI,AG,AM,AW,AU,AT,AZ,BS,BH,BD,BB,BE,BZ,BJ,BM,BT,BQ,BA,BW,IO,BN,BG,BF,BI,KH,CM,CA,CV,KY,CF,TD,CX,CC,KM,CG,CK,CI,CW,CY,CZ,DJ,DM,EG,GQ,ER,EE,ET,FK,FO,FJ,GF,PF,TF,GA,GM,GE,GH,GL,GD,GP,GU,GG,GN,GW,GY,HT,HM,VA,IS,IN,ID,IE,IM,IL,JE,JO,KZ,KE,KI,KW,KG,LA,LV,LB,LS,LI,LT,LU,MK,MG,MW,MV,ML,MT,MH,MQ,MR,MU,YT,FM,MD,MC,MN,ME,MS,MA,MZ,NA,NR,NP,NC,NZ,NE,NG,NU,NF,MP,OM,PK,PW,PS,PG,PH,PN,QA,RE,RO,RW,BL,SH,KN,LC,MF,PM,VC,WS,SM,ST,SA,SN,RS,SC,SL,SX,SK,SI,SB,SO,ZA,GS,KR,LK,SR,SJ,SZ,TH,TL,TG,TK,TO,TT,TN,TM,TC,TV,UG,UA,AE,UZ,VU,VN,VG,VI,WF,EH,ZM", currency = "AUD,CAD,CHF,CNY,CZK,DKK,EUR,GBP,INR,JPY,NOK,NZD,PLN,RUB,SEK,ZAR,USD,EGP,UYU,UZS" }

[pm_filters.zen]
credit = { not_available_flows = { capture_method = "manual" } }
debit = { not_available_flows = { capture_method = "manual" } }
boleto = { country = "BR", currency = "BRL" }
efecty = { country = "CO", currency = "COP" }
multibanco = { country = "PT", currency = "EUR" }
pago_efectivo = { country = "PE", currency = "PEN" }
pse = { country = "CO", currency = "COP" }
pix = { country = "BR", currency = "BRL" }
red_compra = { country = "CL", currency = "CLP" }
red_pagos = { country = "UY", currency = "UYU" }

[pm_filters.zsl]
local_bank_transfer = { country = "CN", currency = "CNY" }

[pm_filters.aci]
credit = { country = "AD,AE,AT,BE,BG,CH,CN,CO,CR,CY,CZ,DE,DK,DO,EE,EG,ES,ET,FI,FR,GB,GH,GI,GR,GT,HN,HK,HR,HU,ID,IE,IS,IT,JP,KH,LA,LI,LT,LU,LY,MK,MM,MX,MY,MZ,NG,NZ,OM,PA,PE,PK,PL,PT,QA,RO,SA,SN,SE,SI,SK,SV,TH,UA,US,UY,VN,ZM", currency = "AED,ALL,ARS,BGN,CHF,CLP,CNY,COP,CRC,CZK,DKK,DOP,EGP,EUR,GBP,GHS,HKD,HNL,HRK,HUF,IDR,ILS,ISK,JPY,KHR,KPW,LAK,LKR,MAD,MKD,MMK,MXN,MYR,MZN,NGN,NOK,NZD,OMR,PAB,PEN,PHP,PKR,PLN,QAR,RON,RSD,SAR,SEK,SGD,THB,TRY,TWD,UAH,USD,UYU,VND,ZAR,ZMW" }
debit = { country = "AD,AE,AT,BE,BG,CH,CN,CO,CR,CY,CZ,DE,DK,DO,EE,EG,ES,ET,FI,FR,GB,GH,GI,GR,GT,HN,HK,HR,HU,ID,IE,IS,IT,JP,KH,LA,LI,LT,LU,LY,MK,MM,MX,MY,MZ,NG,NZ,OM,PA,PE,PK,PL,PT,QA,RO,SA,SN,SE,SI,SK,SV,TH,UA,US,UY,VN,ZM", currency = "AED,ALL,ARS,BGN,CHF,CLP,CNY,COP,CRC,CZK,DKK,DOP,EGP,EUR,GBP,GHS,HKD,HNL,HRK,HUF,IDR,ILS,ISK,JPY,KHR,KPW,LAK,LKR,MAD,MKD,MMK,MXN,MYR,MZN,NGN,NOK,NZD,OMR,PAB,PEN,PHP,PKR,PLN,QAR,RON,RSD,SAR,SEK,SGD,THB,TRY,TWD,UAH,USD,UYU,VND,ZAR,ZMW" }
mb_way = { country = "EE,ES,PT", currency = "EUR" }
ali_pay = { country = "CN", currency = "CNY" }
eps = { country = "AT", currency = "EUR" }
ideal = { country = "NL", currency = "EUR" }
giropay = { country = "DE", currency = "EUR" }
sofort = { country = "AT,BE,CH,DE,ES,GB,IT,NL,PL", currency = "CHF,EUR,GBP,HUF,PLN"}
interac = { country = "CA", currency = "CAD,USD"}
przelewy24 = { country = "PL", currency = "CZK,EUR,GBP,PLN" }
trustly = { country = "ES,GB,SE,NO,AT,NL,DE,DK,FI,EE,LT,LV", currency = "CZK,DKK,EUR,GBP,NOK,SEK" }
klarna = { country = "AU,AT,BE,CA,CZ,DK,FI,FR,DE,GR,IE,IT,NL,NZ,NO,PL,PT,ES,SE,CH,GB,US", currency = "CHF,DKK,EUR,GBP,NOK,PLN,SEK,USD,AUD,NZD,CAD" }

[pm_filters.gigadat]
interac = { currency = "CAD"}

[pm_filters.loonio]
interac = { currency = "CAD"}

[pm_filters.mollie]
credit = { not_available_flows = { capture_method = "manual" } }
debit = { not_available_flows = { capture_method = "manual" } }
eps = { country = "AT", currency = "EUR" }
ideal = { country = "NL", currency = "EUR" }
przelewy24 = { country = "PL", currency = "PLN,EUR" }

[pm_filters.redsys]
credit = { currency = "AUD,BGN,CAD,CHF,COP,CZK,DKK,EUR,GBP,HRK,HUF,ILS,INR,JPY,MYR,NOK,NZD,PEN,PLN,RUB,SAR,SEK,SGD,THB,USD,ZAR", country="ES" }
debit = { currency = "AUD,BGN,CAD,CHF,COP,CZK,DKK,EUR,GBP,HRK,HUF,ILS,INR,JPY,MYR,NOK,NZD,PEN,PLN,RUB,SAR,SEK,SGD,THB,USD,ZAR", country="ES" }

[pm_filters.stax]
credit = { country = "US", currency = "USD" }
debit = { country = "US", currency = "USD" }
ach = { country = "US", currency = "USD" }

[pm_filters.prophetpay]
card_redirect = { country = "US", currency = "USD" }

[pm_filters.multisafepay]
credit = { country = "AF,AX,AL,DZ,AS,AD,AO,AI,AQ,AG,AR,AM,AW,AU,AT,AZ,BS,BH,BD,BB,BY,BE,BZ,BJ,BM,BT,BO,BQ,BA,BW,BV,BR,IO,BN,BG,BF,BI,CV,KH,CM,CA,KY,CF,TD,CL,CN,CX,CC,CO,KM,CG,CD,CK,CR,CI,HR,CU,CW,CY,CZ,DK,DJ,DM,DO,EC,EG,SV,GQ,ER,EE,ET,FK,FO,FJ,FI,FR,GF,PF,TF,GA,GM,GE,DE,GH,GI,GR,GL,GD,GP,GU,GT,GG,GN,GW,GY,HT,HM,VA,HN,HK,HU,IS,IN,ID,IR,IQ,IE,IM,IL,IT,JM,JP,JE,JO,KZ,KE,KI,KP,KR,KW,KG,LA,LV,LB,LS,LR,LY,LI,LT,LU,MO,MK,MG,MW,MY,MV,ML,MT,MH,MQ,MR,MU,YT,MX,FM,MD,MC,MN,ME,MS,MA,MZ,MM,NA,NR,NP,NL,NC,NZ,NI,NE,NG,NU,NF,MP,NO,OM,PK,PW,PS,PA,PG,PY,PE,PH,PN,PL,PT,PR,QA,RE,RO,RU,RW,BL,SH,KN,LC,MF,PM,VC,WS,SM,ST,SA,SN,RS,SC,SL,SG,SX,SK,SI,SB,SO,ZA,GS,SS,ES,LK,SD,SR,SJ,SZ,SE,CH,SY,TW,TJ,TZ,TH,TL,TG,TK,TO,TT,TN,TR,TM,TC,TV,UG,UA,AE,GB,US,UM,UY,UZ,VU,VE,VN,VG,VI,WF,EH,YE,ZM,ZW", currency = "AED,AUD,BRL,CAD,CHF,CLP,CNY,COP,CZK,DKK,EUR,GBP,HKD,HRK,HUF,ILS,INR,ISK,JPY,KRW,MXN,MYR,NOK,NZD,PEN,PLN,RON,RUB,SEK,SGD,TRY,TWD,USD,ZAR", not_available_flows = { capture_method = "manual" } }
debit = { country = "AF,AX,AL,DZ,AS,AD,AO,AI,AQ,AG,AR,AM,AW,AU,AT,AZ,BS,BH,BD,BB,BY,BE,BZ,BJ,BM,BT,BO,BQ,BA,BW,BV,BR,IO,BN,BG,BF,BI,CV,KH,CM,CA,KY,CF,TD,CL,CN,CX,CC,CO,KM,CG,CD,CK,CR,CI,HR,CU,CW,CY,CZ,DK,DJ,DM,DO,EC,EG,SV,GQ,ER,EE,ET,FK,FO,FJ,FI,FR,GF,PF,TF,GA,GM,GE,DE,GH,GI,GR,GL,GD,GP,GU,GT,GG,GN,GW,GY,HT,HM,VA,HN,HK,HU,IS,IN,ID,IR,IQ,IE,IM,IL,IT,JM,JP,JE,JO,KZ,KE,KI,KP,KR,KW,KG,LA,LV,LB,LS,LR,LY,LI,LT,LU,MO,MK,MG,MW,MY,MV,ML,MT,MH,MQ,MR,MU,YT,MX,FM,MD,MC,MN,ME,MS,MA,MZ,MM,NA,NR,NP,NL,NC,NZ,NI,NE,NG,NU,NF,MP,NO,OM,PK,PW,PS,PA,PG,PY,PE,PH,PN,PL,PT,PR,QA,RE,RO,RU,RW,BL,SH,KN,LC,MF,PM,VC,WS,SM,ST,SA,SN,RS,SC,SL,SG,SX,SK,SI,SB,SO,ZA,GS,SS,ES,LK,SD,SR,SJ,SZ,SE,CH,SY,TW,TJ,TZ,TH,TL,TG,TK,TO,TT,TN,TR,TM,TC,TV,UG,UA,AE,GB,US,UM,UY,UZ,VU,VE,VN,VG,VI,WF,EH,YE,ZM,ZW", currency = "AED,AUD,BRL,CAD,CHF,CLP,CNY,COP,CZK,DKK,EUR,GBP,HKD,HRK,HUF,ILS,INR,ISK,JPY,KRW,MXN,MYR,NOK,NZD,PEN,PLN,RON,RUB,SEK,SGD,TRY,TWD,USD,ZAR", not_available_flows = { capture_method = "manual" } }
google_pay = { country = "AL, DZ, AS, AO, AG, AR, AU, AT, AZ, BH, BY, BE, BR, BG, CA, CL, CO, HR, CZ, DK, DO, EG, EE, FI, FR, DE, GR, HK, HU, IN, ID, IE, IL, IT, JP, JO, KZ, KE, KW, LV, LB, LT, LU, MY, MX, NL, NZ, NO, OM, PK, PA, PE, PH, PL, PT, QA, RO, RU, SA, SG, SK, ZA, ES, LK, SE, CH, TW, TH, TR, UA, AE, GB, US, UY, VN", currency = "AED, AUD, BRL, CAD, CHF, CLP, COP, CZK, DKK, EUR, GBP, HKD, HRK, HUF, ILS, INR, JPY, MXN, MYR, NOK, NZD, PEN, PHP, PLN, RON, RUB, SEK, SGD, THB, TRY, TWD, UAH, USD, ZAR" }
paypal = { country = "AF,AX,AL,DZ,AS,AD,AO,AI,AQ,AG,AR,AM,AW,AU,AT,AZ,BS,BH,BD,BB,BY,BE,BZ,BJ,BM,BT,BO,BQ,BA,BW,BV,BR,IO,BN,BG,BF,BI,CV,KH,CM,CA,KY,CF,TD,CL,CN,CX,CC,CO,KM,CG,CD,CK,CR,CI,HR,CU,CW,CY,CZ,DK,DJ,DM,DO,EC,EG,SV,GQ,ER,EE,ET,FK,FO,FJ,FI,FR,GF,PF,TF,GA,GM,GE,DE,GH,GI,GR,GL,GD,GP,GU,GT,GG,GN,GW,GY,HT,HM,VA,HN,HK,HU,IS,IN,ID,IR,IQ,IE,IM,IL,IT,JM,JP,JE,JO,KZ,KE,KI,KP,KR,KW,KG,LA,LV,LB,LS,LR,LY,LI,LT,LU,MO,MK,MG,MW,MY,MV,ML,MT,MH,MQ,MR,MU,YT,MX,FM,MD,MC,MN,ME,MS,MA,MZ,MM,NA,NR,NP,NL,NC,NZ,NI,NE,NG,NU,NF,MP,NO,OM,PK,PW,PS,PA,PG,PY,PE,PH,PN,PL,PT,PR,QA,RE,RO,RU,RW,BL,SH,KN,LC,MF,PM,VC,WS,SM,ST,SA,SN,RS,SC,SL,SG,SX,SK,SI,SB,SO,ZA,GS,SS,ES,LK,SD,SR,SJ,SZ,SE,CH,SY,TW,TJ,TZ,TH,TL,TG,TK,TO,TT,TN,TR,TM,TC,TV,UG,UA,AE,GB,US,UM,UY,UZ,VU,VE,VN,VG,VI,WF,EH,YE,ZM,ZW", currency = "AUD,BRL,CAD,CHF,CZK,DKK,EUR,GBP,HKD,HRK,HUF,JPY,MXN,MYR,NOK,NZD,PHP,PLN,RUB,SEK,SGD,THB,TRY,TWD,USD" }
giropay = { country = "DE", currency = "EUR" }
ideal = { country = "NL", currency = "EUR" }
klarna = { country = "AT,BE,DK,FI,FR,DE,IT,NL,NO,PT,ES,SE,GB", currency = "DKK,EUR,GBP,NOK,SEK" }
trustly = { country = "AT,CZ,DK,EE,FI,DE,LV,LT,NL,NO,PL,PT,ES,SE,GB" , currency = "EUR,GBP,SEK"}
ali_pay = { currency = "EUR,USD" }
we_chat_pay = { currency = "EUR"}
eps = { country = "AT" , currency = "EUR" }
mb_way = { country = "PT" , currency = "EUR" }
sofort = { country = "AT,BE,FR,DE,IT,PL,ES,CH,GB" , currency = "EUR"}

[pm_filters.cashtocode]
classic = { country = "AF,AX,AL,DZ,AS,AD,AO,AI,AQ,AG,AR,AM,AW,AU,AT,AZ,BS,BH,BD,BB,BY,BE,BZ,BJ,BM,BT,BO,BQ,BA,BW,BV,BR,IO,BN,BG,BF,BI,KH,CM,CA,CV,KY,CF,TD,CL,CN,CX,CC,CO,KM,CG,CD,CK,CR,CI,HR,CU,CW,CY,CZ,DK,DJ,DM,DO,EC,EG,SV,GQ,ER,EE,ET,FK,FO,FJ,FI,FR,GF,PF,TF,GA,GM,GE,DE,GH,GI,GR,GL,GD,GP,GU,GT,GG,GN,GW,GY,HT,HM,VA,HN,HK,HU,IS,IN,ID,IR,IQ,IE,IM,IL,IT,JM,JP,JE,JO,KZ,KE,KI,KP,KR,KW,KG,LA,LV,LB,LS,LR,LY,LI,LT,LU,MO,MK,MG,MW,MY,MV,ML,MT,MH,MQ,MR,MU,YT,MX,FM,MD,MC,MN,ME,MS,MA,MZ,MM,NA,NR,NP,NL,NC,NZ,NI,NE,NG,NU,NF,MP,NO,OM,PK,PW,PS,PA,PG,PY,PE,PH,PN,PL,PT,PR,QA,RE,RO,RU,RW,BL,SH,KN,LC,MF,PM,VC,WS,SM,ST,SA,SN,RS,SC,SL,SG,SX,SK,SI,SB,SO,ZA,GS,SS,ES,LK,SD,SR,SJ,SZ,SE,CH,SY,TW,TJ,TZ,TH,TL,TG,TK,TO,TT,TN,TR,TM,TC,TV,UG,UA,AE,GB,UM,UY,UZ,VU,VE,VN,VG,VI,WF,EH,YE,ZM,ZW,US", currency = "AED,AFN,ALL,AMD,ANG,AOA,ARS,AUD,AWG,AZN,BAM,BBD,BDT,BGN,BHD,BIF,BMD,BND,BOB,BRL,BSD,BTN,BWP,BYN,BZD,CAD,CDF,CHF,CLF,CLP,CNY,COP,CRC,CUC,CUP,CVE,CZK,DJF,DKK,DOP,DZD,EGP,ERN,ETB,EUR,FJD,FKP,GBP,GEL,GHS,GIP,GMD,GNF,GTQ,GYD,HKD,HNL,HRK,HTG,HUF,IDR,ILS,INR,IQD,IRR,ISK,JMD,JOD,JPY,KES,KGS,KHR,KMF,KPW,KRW,KWD,KYD,KZT,LAK,LBP,LKR,LRD,LSL,LYD,MAD,MDL,MGA,MKD,MMK,MNT,MOP,MRU,MUR,MVR,MWK,MXN,MYR,MZN,NAD,NGN,NIO,NOK,NPR,NZD,OMR,PAB,PEN,PGK,PHP,PKR,PLN,PYG,QAR,RON,RSD,RUB,RWF,SAR,SBD,SCR,SDG,SEK,SGD,SHP,SLE,SLL,SOS,SRD,SSP,STD,STN,SVC,SYP,SZL,THB,TJS,TMT,TND,TOP,TRY,TTD,TWD,TZS,UAH,UGX,USD,UYU,UZS,VES,VND,VUV,WST,XAF,XCD,XOF,XPF,YER,ZAR,ZMW,ZWL" }
evoucher = { country = "AF,AX,AL,DZ,AS,AD,AO,AI,AQ,AG,AR,AM,AW,AU,AT,AZ,BS,BH,BD,BB,BY,BE,BZ,BJ,BM,BT,BO,BQ,BA,BW,BV,BR,IO,BN,BG,BF,BI,KH,CM,CA,CV,KY,CF,TD,CL,CN,CX,CC,CO,KM,CG,CD,CK,CR,CI,HR,CU,CW,CY,CZ,DK,DJ,DM,DO,EC,EG,SV,GQ,ER,EE,ET,FK,FO,FJ,FI,FR,GF,PF,TF,GA,GM,GE,DE,GH,GI,GR,GL,GD,GP,GU,GT,GG,GN,GW,GY,HT,HM,VA,HN,HK,HU,IS,IN,ID,IR,IQ,IE,IM,IL,IT,JM,JP,JE,JO,KZ,KE,KI,KP,KR,KW,KG,LA,LV,LB,LS,LR,LY,LI,LT,LU,MO,MK,MG,MW,MY,MV,ML,MT,MH,MQ,MR,MU,YT,MX,FM,MD,MC,MN,ME,MS,MA,MZ,MM,NA,NR,NP,NL,NC,NZ,NI,NE,NG,NU,NF,MP,NO,OM,PK,PW,PS,PA,PG,PY,PE,PH,PN,PL,PT,PR,QA,RE,RO,RU,RW,BL,SH,KN,LC,MF,PM,VC,WS,SM,ST,SA,SN,RS,SC,SL,SG,SX,SK,SI,SB,SO,ZA,GS,SS,ES,LK,SD,SR,SJ,SZ,SE,CH,SY,TW,TJ,TZ,TH,TL,TG,TK,TO,TT,TN,TR,TM,TC,TV,UG,UA,AE,GB,UM,UY,UZ,VU,VE,VN,VG,VI,WF,EH,YE,ZM,ZW,US", currency = "AED,AFN,ALL,AMD,ANG,AOA,ARS,AUD,AWG,AZN,BAM,BBD,BDT,BGN,BHD,BIF,BMD,BND,BOB,BRL,BSD,BTN,BWP,BYN,BZD,CAD,CDF,CHF,CLF,CLP,CNY,COP,CRC,CUC,CUP,CVE,CZK,DJF,DKK,DOP,DZD,EGP,ERN,ETB,EUR,FJD,FKP,GBP,GEL,GHS,GIP,GMD,GNF,GTQ,GYD,HKD,HNL,HRK,HTG,HUF,IDR,ILS,INR,IQD,IRR,ISK,JMD,JOD,JPY,KES,KGS,KHR,KMF,KPW,KRW,KWD,KYD,KZT,LAK,LBP,LKR,LRD,LSL,LYD,MAD,MDL,MGA,MKD,MMK,MNT,MOP,MRU,MUR,MVR,MWK,MXN,MYR,MZN,NAD,NGN,NIO,NOK,NPR,NZD,OMR,PAB,PEN,PGK,PHP,PKR,PLN,PYG,QAR,RON,RSD,RUB,RWF,SAR,SBD,SCR,SDG,SEK,SGD,SHP,SLE,SLL,SOS,SRD,SSP,STD,STN,SVC,SYP,SZL,THB,TJS,TMT,TND,TOP,TRY,TTD,TWD,TZS,UAH,UGX,USD,UYU,UZS,VES,VND,VUV,WST,XAF,XCD,XOF,XPF,YER,ZAR,ZMW,ZWL" }

[pm_filters.wellsfargo]
credit = { country = "AF,AX,AL,DZ,AS,AD,AO,AI,AQ,AG,AR,AM,AW,AU,AT,AZ,BS,BH,BD,BB,BY,BE,BZ,BJ,BM,BT,BO,BQ,BA,BW,BV,BR,IO,BN,BG,BF,BI,KH,CM,CA,CV,KY,CF,TD,CL,CN,CX,CC,CO,KM,CG,CD,CK,CR,CI,HR,CU,CW,CY,CZ,DK,DJ,DM,DO,EC,EG,SV,GQ,ER,EE,ET,FK,FO,FJ,FI,FR,GF,PF,TF,GA,GM,GE,DE,GH,GI,GR,GL,GD,GP,GU,GT,GG,GN,GW,GY,HT,HM,VA,HN,HK,HU,IS,IN,ID,IR,IQ,IE,IM,IL,IT,JM,JP,JE,JO,KZ,KE,KI,KP,KR,KW,KG,LA,LV,LB,LS,LR,LY,LI,LT,LU,MO,MK,MG,MW,MY,MV,ML,MT,MH,MQ,MR,MU,YT,MX,FM,MD,MC,MN,ME,MS,MA,MZ,MM,NA,NR,NP,NL,NC,NZ,NI,NE,NG,NU,NF,MP,NO,OM,PK,PW,PS,PA,PG,PY,PE,PH,PN,PL,PT,PR,QA,RE,RO,RU,RW,BL,SH,KN,LC,MF,PM,VC,WS,SM,ST,SA,SN,RS,SC,SL,SG,SX,SK,SI,SB,SO,ZA,GS,SS,ES,LK,SD,SR,SJ,SZ,SE,CH,SY,TW,TJ,TZ,TH,TL,TG,TK,TO,TT,TN,TR,TM,TC,TV,UG,UA,US,AE,GB,UM,UY,UZ,VU,VE,VN,VG,VI,WF,EH,YE,ZM,ZW", currency = "AED,AFN,ALL,AMD,ANG,AOA,ARS,AUD,AWG,AZN,BAM,BBD,BDT,BGN,BHD,BIF,BMD,BND,BOB,BRL,BSD,BTN,BWP,BYN,BZD,CAD,CDF,CHF,CLP,CNY,COP,CRC,CUP,CVE,CZK,DJF,DKK,DOP,DZD,EGP,ERN,ETB,EUR,FJD,FKP,GBP,GEL,GHS,GIP,GMD,GNF,GTQ,GYD,HKD,HNL,HRK,HTG,HUF,IDR,ILS,INR,IQD,IRR,ISK,JMD,JOD,JPY,KES,KGS,KHR,KMF,KPW,KRW,KWD,KYD,KZT,LAK,LBP,LKR,LRD,LSL,LYD,MAD,MDL,MGA,MKD,MMK,MNT,MOP,MRU,MUR,MVR,MWK,MXN,MYR,MZN,NAD,NGN,NIO,NOK,NPR,NZD,OMR,PAB,PEN,PGK,PHP,PKR,PLN,PYG,QAR,RON,RSD,RUB,RWF,SAR,SBD,SCR,SDG,SEK,SGD,SHP,SLE,SLL,SOS,SRD,SSP,STN,SVC,SYP,SZL,THB,TJS,TMT,TND,TOP,TRY,TTD,TWD,TZS,UAH,UGX,USD,UYU,UZS,VES,VND,VUV,WST,XAF,XCD,XOF,XPF,YER,ZAR,ZMW,ZWL" }
debit = { country = "AF,AX,AL,DZ,AS,AD,AO,AI,AQ,AG,AR,AM,AW,AU,AT,AZ,BS,BH,BD,BB,BY,BE,BZ,BJ,BM,BT,BO,BQ,BA,BW,BV,BR,IO,BN,BG,BF,BI,KH,CM,CA,CV,KY,CF,TD,CL,CN,CX,CC,CO,KM,CG,CD,CK,CR,CI,HR,CU,CW,CY,CZ,DK,DJ,DM,DO,EC,EG,SV,GQ,ER,EE,ET,FK,FO,FJ,FI,FR,GF,PF,TF,GA,GM,GE,DE,GH,GI,GR,GL,GD,GP,GU,GT,GG,GN,GW,GY,HT,HM,VA,HN,HK,HU,IS,IN,ID,IR,IQ,IE,IM,IL,IT,JM,JP,JE,JO,KZ,KE,KI,KP,KR,KW,KG,LA,LV,LB,LS,LR,LY,LI,LT,LU,MO,MK,MG,MW,MY,MV,ML,MT,MH,MQ,MR,MU,YT,MX,FM,MD,MC,MN,ME,MS,MA,MZ,MM,NA,NR,NP,NL,NC,NZ,NI,NE,NG,NU,NF,MP,NO,OM,PK,PW,PS,PA,PG,PY,PE,PH,PN,PL,PT,PR,QA,RE,RO,RU,RW,BL,SH,KN,LC,MF,PM,VC,WS,SM,ST,SA,SN,RS,SC,SL,SG,SX,SK,SI,SB,SO,ZA,GS,SS,ES,LK,SD,SR,SJ,SZ,SE,CH,SY,TW,TJ,TZ,TH,TL,TG,TK,TO,TT,TN,TR,TM,TC,TV,UG,UA,US,AE,GB,UM,UY,UZ,VU,VE,VN,VG,VI,WF,EH,YE,ZM,ZW", currency = "AED,AFN,ALL,AMD,ANG,AOA,ARS,AUD,AWG,AZN,BAM,BBD,BDT,BGN,BHD,BIF,BMD,BND,BOB,BRL,BSD,BTN,BWP,BYN,BZD,CAD,CDF,CHF,CLP,CNY,COP,CRC,CUP,CVE,CZK,DJF,DKK,DOP,DZD,EGP,ERN,ETB,EUR,FJD,FKP,GBP,GEL,GHS,GIP,GMD,GNF,GTQ,GYD,HKD,HNL,HRK,HTG,HUF,IDR,ILS,INR,IQD,IRR,ISK,JMD,JOD,JPY,KES,KGS,KHR,KMF,KPW,KRW,KWD,KYD,KZT,LAK,LBP,LKR,LRD,LSL,LYD,MAD,MDL,MGA,MKD,MMK,MNT,MOP,MRU,MUR,MVR,MWK,MXN,MYR,MZN,NAD,NGN,NIO,NOK,NPR,NZD,OMR,PAB,PEN,PGK,PHP,PKR,PLN,PYG,QAR,RON,RSD,RUB,RWF,SAR,SBD,SCR,SDG,SEK,SGD,SHP,SLE,SLL,SOS,SRD,SSP,STN,SVC,SYP,SZL,THB,TJS,TMT,TND,TOP,TRY,TTD,TWD,TZS,UAH,UGX,USD,UYU,UZS,VES,VND,VUV,WST,XAF,XCD,XOF,XPF,YER,ZAR,ZMW,ZWL" }
google_pay = { country = "US", currency = "USD" }
apple_pay = { country = "US", currency = "USD" }
ach = { country = "US", currency = "USD" }

[pm_filters.trustpay]
credit = { not_available_flows = { capture_method = "manual" } }
debit = { not_available_flows = { capture_method = "manual" } }
instant_bank_transfer = { country = "CZ,SK,GB,AT,DE,IT", currency = "CZK, EUR, GBP" }
instant_bank_transfer_poland = { country = "PL", currency = "PLN" }
instant_bank_transfer_finland = { country = "FI", currency = "EUR" }
sepa = { country = "ES,SK,AT,NL,DE,BE,FR,FI,PT,IE,EE,LT,LV,IT,GB", currency = "EUR" }


[pm_filters.tesouro]
credit = { country = "AF,AL,DZ,AD,AO,AI,AG,AR,AM,AW,AU,AT,AZ,BS,BH,BD,BB,BY,BE,BZ,BJ,BM,BT,BO,BA,BW,BN,BG,BF,BI,KH,CM,CA,CV,KY,CF,TD,CL,CN,CO,KM,CD,CG,CK,CR,HR,CU,CW,CY,CZ,DK,DJ,DM,DO,EC,SV,GQ,ER,EE,ET,FK,FO,FJ,FI,FR,GF,PF,TF,GA,GM,GE,DE,GH,GI,GR,GL,GD,GP,GU,GT,GG,GN,GW,GY,HT,HM,VA,HN,HK,HU,IS,ID,IR,IQ,IE,IM,IL,IT,JM,JP,JE,JO,KZ,KE,KI,KR,KW,KG,LA,LV,LB,LS,LR,LY,LI,LT,LU,MO,MG,MW,MY,MV,ML,MT,MH,MR,MU,MX,FM,MD,MC,MN,ME,MS,MA,MZ,MM,NA,NR,NP,NL,NC,NZ,NI,NE,NG,NU,NO,OM,PK,PW,PS,PA,PG,PY,PE,PH,PL,PT,PR,QA,CG,RO,RW,KN,LC,VC,WS,SM,ST,SA,SN,RS,SC,SL,SG,SX,SK,SI,SO,ZA,GS,ES,LK,SR,SJ,SZ,SE,CH,TW,TJ,TZ,TH,TL,TG,TO,TT,TN,TR,TM,TC,TV,UG,UA,AE,GB,US,UY,UZ,VU,VE,VN,VG,WF,YE,ZM,ZW", currency = "AED,AFN,ALL,AMD,ANG,AOA,ARS,AUD,AWG,AZN,BAM,BBD,BDT,BGN,BHD,BIF,BMD,BND,BOB,BRL,BSD,BTN,BWP,BYN,BZD,CAD,CDF,CHF,CLF,CLP,CNY,COP,CRC,CUC,CUP,CVE,CZK,DJF,DKK,DOP,DZD,EGP,ERN,ETB,EUR,FJD,FKP,GBP,GEL,GHS,GIP,GMD,GNF,GTQ,GYD,HKD,HNL,HRK,HTG,HUF,IDR,ILS,INR,IQD,IRR,ISK,JMD,JOD,JPY,KES,KGS,KHR,KMF,KPW,KRW,KWD,KYD,KZT,LAK,LBP,LKR,LRD,LSL,LYD,MAD,MDL,MGA,MKD,MMK,MNT,MOP,MRU,MUR,MVR,MWK,MXN,MYR,MZN,NAD,NGN,NIO,NOK,NPR,NZD,OMR,PAB,PEN,PGK,PHP,PKR,PLN,PYG,QAR,RON,RSD,RUB,RWF,SAR,SBD,SCR,SDG,SEK,SGD,SHP,SLE,SLL,SOS,SRD,SSP,STD,STN,SVC,SYP,SZL,THB,TJS,TMT,TND,TOP,TRY,TTD,TWD,TZS,UAH,UGX,USD,UYU,UZS,VES,VND,VUV,WST,XAF,XCD,XOF,XPF,YER,ZAR,ZMW,ZWL" }
debit = { country = "AF,AL,DZ,AD,AO,AI,AG,AR,AM,AW,AU,AT,AZ,BS,BH,BD,BB,BY,BE,BZ,BJ,BM,BT,BO,BA,BW,BN,BG,BF,BI,KH,CM,CA,CV,KY,CF,TD,CL,CN,CO,KM,CD,CG,CK,CR,HR,CU,CW,CY,CZ,DK,DJ,DM,DO,EC,SV,GQ,ER,EE,ET,FK,FO,FJ,FI,FR,GF,PF,TF,GA,GM,GE,DE,GH,GI,GR,GL,GD,GP,GU,GT,GG,GN,GW,GY,HT,HM,VA,HN,HK,HU,IS,ID,IR,IQ,IE,IM,IL,IT,JM,JP,JE,JO,KZ,KE,KI,KR,KW,KG,LA,LV,LB,LS,LR,LY,LI,LT,LU,MO,MG,MW,MY,MV,ML,MT,MH,MR,MU,MX,FM,MD,MC,MN,ME,MS,MA,MZ,MM,NA,NR,NP,NL,NC,NZ,NI,NE,NG,NU,NO,OM,PK,PW,PS,PA,PG,PY,PE,PH,PL,PT,PR,QA,CG,RO,RW,KN,LC,VC,WS,SM,ST,SA,SN,RS,SC,SL,SG,SX,SK,SI,SO,ZA,GS,ES,LK,SR,SJ,SZ,SE,CH,TW,TJ,TZ,TH,TL,TG,TO,TT,TN,TR,TM,TC,TV,UG,UA,AE,GB,US,UY,UZ,VU,VE,VN,VG,WF,YE,ZM,ZW", currency = "AED,AFN,ALL,AMD,ANG,AOA,ARS,AUD,AWG,AZN,BAM,BBD,BDT,BGN,BHD,BIF,BMD,BND,BOB,BRL,BSD,BTN,BWP,BYN,BZD,CAD,CDF,CHF,CLF,CLP,CNY,COP,CRC,CUC,CUP,CVE,CZK,DJF,DKK,DOP,DZD,EGP,ERN,ETB,EUR,FJD,FKP,GBP,GEL,GHS,GIP,GMD,GNF,GTQ,GYD,HKD,HNL,HRK,HTG,HUF,IDR,ILS,INR,IQD,IRR,ISK,JMD,JOD,JPY,KES,KGS,KHR,KMF,KPW,KRW,KWD,KYD,KZT,LAK,LBP,LKR,LRD,LSL,LYD,MAD,MDL,MGA,MKD,MMK,MNT,MOP,MRU,MUR,MVR,MWK,MXN,MYR,MZN,NAD,NGN,NIO,NOK,NPR,NZD,OMR,PAB,PEN,PGK,PHP,PKR,PLN,PYG,QAR,RON,RSD,RUB,RWF,SAR,SBD,SCR,SDG,SEK,SGD,SHP,SLE,SLL,SOS,SRD,SSP,STD,STN,SVC,SYP,SZL,THB,TJS,TMT,TND,TOP,TRY,TTD,TWD,TZS,UAH,UGX,USD,UYU,UZS,VES,VND,VUV,WST,XAF,XCD,XOF,XPF,YER,ZAR,ZMW,ZWL" }

[pm_filters.authorizedotnet]
credit = {currency = "CAD,USD"}
debit = {currency = "CAD,USD"}
google_pay = {currency = "CHF,DKK,EUR,GBP,NOK,PLN,SEK,USD,AUD,NZD,CAD"}
apple_pay = {currency = "EUR,GBP,ISK,USD,AUD,CAD,BRL,CLP,COP,CRC,CZK,DKK,EGP,GEL,GHS,GTQ,HNL,HKD,HUF,ILS,INR,JPY,KZT,KRW,KWD,MAD,MXN,MYR,NOK,NZD,PEN,PLN,PYG,QAR,RON,SAR,SEK,SGD,THB,TWD,UAH,AED,VND,ZAR"}
paypal = {currency = "AUD,BRL,CAD,CHF,CNY,CZK,DKK,EUR,GBP,HKD,HUF,ILS,JPY,MXN,MYR,NOK,NZD,PHP,PLN,SEK,SGD,THB,TWD,USD"}

[pm_filters.dwolla]
ach = { country = "US", currency = "USD" }

[pm_filters.worldpay]
debit = { country = "AF,DZ,AW,AU,AZ,BS,BH,BD,BB,BZ,BM,BT,BO,BA,BW,BR,BN,BG,BI,KH,CA,CV,KY,CL,CO,KM,CD,CR,CZ,DK,DJ,ST,DO,EC,EG,SV,ER,ET,FK,FJ,GM,GE,GH,GI,GT,GN,GY,HT,HN,HK,HU,IS,IN,ID,IR,IQ,IE,IL,IT,JM,JP,JO,KZ,KE,KW,LA,LB,LS,LR,LY,LT,MO,MK,MG,MW,MY,MV,MR,MU,MX,MD,MN,MA,MZ,MM,NA,NZ,NI,NG,KP,NO,AR,PK,PG,PY,PE,UY,PH,PL,GB,QA,OM,RO,RU,RW,WS,SG,ST,ZA,KR,LK,SH,SD,SR,SZ,SE,CH,SY,TW,TJ,TZ,TH,TT,TN,TR,UG,UA,US,UZ,VU,VE,VN,ZM,ZW", currency = "AFN,DZD,ANG,AWG,AUD,AZN,BSD,BHD,BDT,BBD,BZD,BMD,BTN,BOB,BAM,BWP,BRL,BND,BGN,BIF,KHR,CAD,CVE,KYD,XOF,XAF,XPF,CLP,COP,KMF,CDF,CRC,EUR,CZK,DKK,DJF,DOP,XCD,EGP,SVC,ERN,ETB,EUR,FKP,FJD,GMD,GEL,GHS,GIP,GTQ,GNF,GYD,HTG,HNL,HKD,HUF,ISK,INR,IDR,IRR,IQD,ILS,JMD,JPY,JOD,KZT,KES,KWD,LAK,LBP,LSL,LRD,LYD,MOP,MKD,MGA,MWK,MYR,MVR,MRU,MUR,MXN,MDL,MNT,MAD,MZN,MMK,NAD,NPR,NZD,NIO,NGN,KPW,NOK,ARS,PKR,PAB,PGK,PYG,PEN,UYU,PHP,PLN,GBP,QAR,OMR,RON,RUB,RWF,WST,SAR,RSD,SCR,SLL,SGD,STN,SBD,SOS,ZAR,KRW,LKR,SHP,SDG,SRD,SZL,SEK,CHF,SYP,TWD,TJS,TZS,THB,TOP,TTD,TND,TRY,TMT,AED,UGX,UAH,USD,UZS,VUV,VND,YER,CNY,ZMW,ZWL" }
credit = { country = "AF,DZ,AW,AU,AZ,BS,BH,BD,BB,BZ,BM,BT,BO,BA,BW,BR,BN,BG,BI,KH,CA,CV,KY,CL,CO,KM,CD,CR,CZ,DK,DJ,ST,DO,EC,EG,SV,ER,ET,FK,FJ,GM,GE,GH,GI,GT,GN,GY,HT,HN,HK,HU,IS,IN,ID,IR,IQ,IE,IL,IT,JM,JP,JO,KZ,KE,KW,LA,LB,LS,LR,LY,LT,MO,MK,MG,MW,MY,MV,MR,MU,MX,MD,MN,MA,MZ,MM,NA,NZ,NI,NG,KP,NO,AR,PK,PG,PY,PE,UY,PH,PL,GB,QA,OM,RO,RU,RW,WS,SG,ST,ZA,KR,LK,SH,SD,SR,SZ,SE,CH,SY,TW,TJ,TZ,TH,TT,TN,TR,UG,UA,US,UZ,VU,VE,VN,ZM,ZW", currency = "AFN,DZD,ANG,AWG,AUD,AZN,BSD,BHD,BDT,BBD,BZD,BMD,BTN,BOB,BAM,BWP,BRL,BND,BGN,BIF,KHR,CAD,CVE,KYD,XOF,XAF,XPF,CLP,COP,KMF,CDF,CRC,EUR,CZK,DKK,DJF,DOP,XCD,EGP,SVC,ERN,ETB,EUR,FKP,FJD,GMD,GEL,GHS,GIP,GTQ,GNF,GYD,HTG,HNL,HKD,HUF,ISK,INR,IDR,IRR,IQD,ILS,JMD,JPY,JOD,KZT,KES,KWD,LAK,LBP,LSL,LRD,LYD,MOP,MKD,MGA,MWK,MYR,MVR,MRU,MUR,MXN,MDL,MNT,MAD,MZN,MMK,NAD,NPR,NZD,NIO,NGN,KPW,NOK,ARS,PKR,PAB,PGK,PYG,PEN,UYU,PHP,PLN,GBP,QAR,OMR,RON,RUB,RWF,WST,SAR,RSD,SCR,SLL,SGD,STN,SBD,SOS,ZAR,KRW,LKR,SHP,SDG,SRD,SZL,SEK,CHF,SYP,TWD,TJS,TZS,THB,TOP,TTD,TND,TRY,TMT,AED,UGX,UAH,USD,UZS,VUV,VND,YER,CNY,ZMW,ZWL" }
google_pay = { country = "AL, DZ, AS, AO, AG, AR, AU, AT, AZ, BH, BY, BE, BR, BG, CA, CL, CO, HR, CZ, DK, DO, EG, EE, FI, FR, DE, GR, HK, HU, IN, ID, IE, IL, IT, JP, JO, KZ, KE, KW, LV, LB, LT, LU, MY, MX, NL, NZ, NO, OM, PK, PA, PE, PH, PL, PT, QA, RO, RU, SA, SG, SK, ZA, ES, LK, SE, CH, TW, TH, TR, UA, AE, GB, US, UY, VN", currency = "DZD, AOA, USD, XCD, ARS, AUD, AZN, EUR, BHD, BYN, BRL, BGN, CAD, CLP, COP, CZK, DKK, DOP, EGP, HKD, HUF, INR, IDR, ILS, JPY, JOD, KZT, KES, KWD, LBP, MYR, MXN, NZD, NOK, OMR, PKR, PAB, PEN, PHP, PLN, QAR, RON, RUB, SAR, SGD, ZAR, LKR, SEK, CHF, TWD, THB, TRY, UAH, AED, GBP, UYU, VND" }
apple_pay = { country = "EG, MA, ZA, AU, CN, HK, JP, MO, MY, MN, NZ, SG, TW, VN, AM, AT, AZ, BY, BE, BG, HR, CY, CZ, DK, EE, FO, FI, FR, GE, DE, GR, GL, GG, HU, IE, IS, IM, IT, KZ, JE, LV, LI, LT, LU, MT, MD, MC, ME, NL, NO, PL, PT, RO, SM, RS, SK, SI, ES, SE, CH, UA, GB, VA, AR, BR, CL, CO, CR, DO, EC, SV, GT, HN, MX, PA, PY, PE, BS, BH, IL, JO, KW, OM, PS, QA, SA, AE, CA, US, PR", currency = "EGP, MAD, ZAR, AUD, CNY, HKD, JPY, MOP, MYR, MNT, NZD, SGD, KRW, TWD, VND, EUR, AZN, BYN, BGN, CZK, DKK, GEL, GBP, HUF, ISK, KZT, CHF, MDL, NOK, PLN, RON, RSD, SEK, UAH, ARS, BRL, CLP, COP, CRC, DOP, USD, GTQ, HNL, MXN, PAB, PYG, PEN, BSD, UYU, BHD, ILS, JOD, KWD, OMR, QAR, SAR, AED, CAD" }

[pm_filters.worldpayxml]
debit = { country = "AF,DZ,AW,AU,AZ,BS,BH,BD,BB,BZ,BM,BT,BO,BA,BW,BR,BN,BG,BI,KH,CA,CV,KY,CL,CO,KM,CD,CR,CZ,DK,DJ,ST,DO,EC,EG,SV,ER,ET,FK,FJ,GM,GE,GH,GI,GT,GN,GY,HT,HN,HK,HU,IS,IN,ID,IR,IQ,IE,IL,IT,JM,JP,JO,KZ,KE,KW,LA,LB,LS,LR,LY,LT,MO,MK,MG,MW,MY,MV,MR,MU,MX,MD,MN,MA,MZ,MM,NA,NZ,NI,NG,KP,NO,AR,PK,PG,PY,PE,UY,PH,PL,GB,QA,OM,RO,RU,RW,WS,SG,ST,ZA,KR,LK,SH,SD,SR,SZ,SE,CH,SY,TW,TJ,TZ,TH,TT,TN,TR,UG,UA,US,UZ,VU,VE,VN,ZM,ZW", currency = "AFN,DZD,ANG,AWG,AUD,AZN,BSD,BHD,BDT,BBD,BZD,BMD,BTN,BOB,BAM,BWP,BRL,BND,BGN,BIF,KHR,CAD,CVE,KYD,XOF,XAF,XPF,CLP,COP,KMF,CDF,CRC,EUR,CZK,DKK,DJF,DOP,XCD,EGP,SVC,ERN,ETB,EUR,FKP,FJD,GMD,GEL,GHS,GIP,GTQ,GNF,GYD,HTG,HNL,HKD,HUF,ISK,INR,IDR,IRR,IQD,ILS,JMD,JPY,JOD,KZT,KES,KWD,LAK,LBP,LSL,LRD,LYD,MOP,MKD,MGA,MWK,MYR,MVR,MRU,MUR,MXN,MDL,MNT,MAD,MZN,MMK,NAD,NPR,NZD,NIO,NGN,KPW,NOK,ARS,PKR,PAB,PGK,PYG,PEN,UYU,PHP,PLN,GBP,QAR,OMR,RON,RUB,RWF,WST,SAR,RSD,SCR,SLL,SGD,STN,SBD,SOS,ZAR,KRW,LKR,SHP,SDG,SRD,SZL,SEK,CHF,SYP,TWD,TJS,TZS,THB,TOP,TTD,TND,TRY,TMT,AED,UGX,UAH,USD,UZS,VUV,VND,YER,CNY,ZMW,ZWL" }
credit = { country = "AF,DZ,AW,AU,AZ,BS,BH,BD,BB,BZ,BM,BT,BO,BA,BW,BR,BN,BG,BI,KH,CA,CV,KY,CL,CO,KM,CD,CR,CZ,DK,DJ,ST,DO,EC,EG,SV,ER,ET,FK,FJ,GM,GE,GH,GI,GT,GN,GY,HT,HN,HK,HU,IS,IN,ID,IR,IQ,IE,IL,IT,JM,JP,JO,KZ,KE,KW,LA,LB,LS,LR,LY,LT,MO,MK,MG,MW,MY,MV,MR,MU,MX,MD,MN,MA,MZ,MM,NA,NZ,NI,NG,KP,NO,AR,PK,PG,PY,PE,UY,PH,PL,GB,QA,OM,RO,RU,RW,WS,SG,ST,ZA,KR,LK,SH,SD,SR,SZ,SE,CH,SY,TW,TJ,TZ,TH,TT,TN,TR,UG,UA,US,UZ,VU,VE,VN,ZM,ZW", currency = "AFN,DZD,ANG,AWG,AUD,AZN,BSD,BHD,BDT,BBD,BZD,BMD,BTN,BOB,BAM,BWP,BRL,BND,BGN,BIF,KHR,CAD,CVE,KYD,XOF,XAF,XPF,CLP,COP,KMF,CDF,CRC,EUR,CZK,DKK,DJF,DOP,XCD,EGP,SVC,ERN,ETB,EUR,FKP,FJD,GMD,GEL,GHS,GIP,GTQ,GNF,GYD,HTG,HNL,HKD,HUF,ISK,INR,IDR,IRR,IQD,ILS,JMD,JPY,JOD,KZT,KES,KWD,LAK,LBP,LSL,LRD,LYD,MOP,MKD,MGA,MWK,MYR,MVR,MRU,MUR,MXN,MDL,MNT,MAD,MZN,MMK,NAD,NPR,NZD,NIO,NGN,KPW,NOK,ARS,PKR,PAB,PGK,PYG,PEN,UYU,PHP,PLN,GBP,QAR,OMR,RON,RUB,RWF,WST,SAR,RSD,SCR,SLL,SGD,STN,SBD,SOS,ZAR,KRW,LKR,SHP,SDG,SRD,SZL,SEK,CHF,SYP,TWD,TJS,TZS,THB,TOP,TTD,TND,TRY,TMT,AED,UGX,UAH,USD,UZS,VUV,VND,YER,CNY,ZMW,ZWL" }

[pm_filters.worldpayvantiv]
debit = { country = "AF,DZ,AW,AU,AZ,BS,BH,BD,BB,BZ,BM,BT,BO,BA,BW,BR,BN,BG,BI,KH,CA,CV,KY,CL,CO,KM,CD,CR,CZ,DK,DJ,ST,DO,EC,EG,SV,ER,ET,FK,FJ,GM,GE,GH,GI,GT,GN,GY,HT,HN,HK,HU,IS,IN,ID,IR,IQ,IE,IL,IT,JM,JP,JO,KZ,KE,KW,LA,LB,LS,LR,LY,LT,MO,MK,MG,MW,MY,MV,MR,MU,MX,MD,MN,MA,MZ,MM,NA,NZ,NI,NG,KP,NO,AR,PK,PG,PY,PE,UY,PH,PL,GB,QA,OM,RO,RU,RW,WS,SG,ST,ZA,KR,LK,SH,SD,SR,SZ,SE,CH,SY,TW,TJ,TZ,TH,TT,TN,TR,UG,UA,US,UZ,VU,VE,VN,ZM,ZW", currency = "AFN,DZD,ANG,AWG,AUD,AZN,BSD,BHD,BDT,BBD,BZD,BMD,BTN,BOB,BAM,BWP,BRL,BND,BGN,BIF,KHR,CAD,CVE,KYD,XOF,XAF,XPF,CLP,COP,KMF,CDF,CRC,EUR,CZK,DKK,DJF,DOP,XCD,EGP,SVC,ERN,ETB,EUR,FKP,FJD,GMD,GEL,GHS,GIP,GTQ,GNF,GYD,HTG,HNL,HKD,HUF,ISK,INR,IDR,IRR,IQD,ILS,JMD,JPY,JOD,KZT,KES,KWD,LAK,LBP,LSL,LRD,LYD,MOP,MKD,MGA,MWK,MYR,MVR,MRU,MUR,MXN,MDL,MNT,MAD,MZN,MMK,NAD,NPR,NZD,NIO,NGN,KPW,NOK,ARS,PKR,PAB,PGK,PYG,PEN,UYU,PHP,PLN,GBP,QAR,OMR,RON,RUB,RWF,WST,SAR,RSD,SCR,SLL,SGD,STN,SBD,SOS,ZAR,KRW,LKR,SHP,SDG,SRD,SZL,SEK,CHF,SYP,TWD,TJS,TZS,THB,TOP,TTD,TND,TRY,TMT,AED,UGX,UAH,USD,UZS,VUV,VND,YER,CNY,ZMW,ZWL" }
credit = { country = "AF,DZ,AW,AU,AZ,BS,BH,BD,BB,BZ,BM,BT,BO,BA,BW,BR,BN,BG,BI,KH,CA,CV,KY,CL,CO,KM,CD,CR,CZ,DK,DJ,ST,DO,EC,EG,SV,ER,ET,FK,FJ,GM,GE,GH,GI,GT,GN,GY,HT,HN,HK,HU,IS,IN,ID,IR,IQ,IE,IL,IT,JM,JP,JO,KZ,KE,KW,LA,LB,LS,LR,LY,LT,MO,MK,MG,MW,MY,MV,MR,MU,MX,MD,MN,MA,MZ,MM,NA,NZ,NI,NG,KP,NO,AR,PK,PG,PY,PE,UY,PH,PL,GB,QA,OM,RO,RU,RW,WS,SG,ST,ZA,KR,LK,SH,SD,SR,SZ,SE,CH,SY,TW,TJ,TZ,TH,TT,TN,TR,UG,UA,US,UZ,VU,VE,VN,ZM,ZW", currency = "AFN,DZD,ANG,AWG,AUD,AZN,BSD,BHD,BDT,BBD,BZD,BMD,BTN,BOB,BAM,BWP,BRL,BND,BGN,BIF,KHR,CAD,CVE,KYD,XOF,XAF,XPF,CLP,COP,KMF,CDF,CRC,EUR,CZK,DKK,DJF,DOP,XCD,EGP,SVC,ERN,ETB,EUR,FKP,FJD,GMD,GEL,GHS,GIP,GTQ,GNF,GYD,HTG,HNL,HKD,HUF,ISK,INR,IDR,IRR,IQD,ILS,JMD,JPY,JOD,KZT,KES,KWD,LAK,LBP,LSL,LRD,LYD,MOP,MKD,MGA,MWK,MYR,MVR,MRU,MUR,MXN,MDL,MNT,MAD,MZN,MMK,NAD,NPR,NZD,NIO,NGN,KPW,NOK,ARS,PKR,PAB,PGK,PYG,PEN,UYU,PHP,PLN,GBP,QAR,OMR,RON,RUB,RWF,WST,SAR,RSD,SCR,SLL,SGD,STN,SBD,SOS,ZAR,KRW,LKR,SHP,SDG,SRD,SZL,SEK,CHF,SYP,TWD,TJS,TZS,THB,TOP,TTD,TND,TRY,TMT,AED,UGX,UAH,USD,UZS,VUV,VND,YER,CNY,ZMW,ZWL" }
apple_pay = { country = "AF,DZ,AW,AU,AZ,BS,BH,BD,BB,BZ,BM,BT,BO,BA,BW,BR,BN,BG,BI,KH,CA,CV,KY,CL,CO,KM,CD,CR,CZ,DK,DJ,ST,DO,EC,EG,SV,ER,ET,FK,FJ,GM,GE,GH,GI,GT,GN,GY,HT,HN,HK,HU,IS,IN,ID,IR,IQ,IE,IL,IT,JM,JP,JO,KZ,KE,KW,LA,LB,LS,LR,LY,LT,MO,MK,MG,MW,MY,MV,MR,MU,MX,MD,MN,MA,MZ,MM,NA,NZ,NI,NG,KP,NO,AR,PK,PG,PY,PE,UY,PH,PL,GB,QA,OM,RO,RU,RW,WS,SG,ST,ZA,KR,LK,SH,SD,SR,SZ,SE,CH,SY,TW,TJ,TZ,TH,TT,TN,TR,UG,UA,US,UZ,VU,VE,VN,ZM,ZW", currency = "AFN,DZD,ANG,AWG,AUD,AZN,BSD,BHD,BDT,BBD,BZD,BMD,BTN,BOB,BAM,BWP,BRL,BND,BGN,BIF,KHR,CAD,CVE,KYD,XOF,XAF,XPF,CLP,COP,KMF,CDF,CRC,EUR,CZK,DKK,DJF,DOP,XCD,EGP,SVC,ERN,ETB,EUR,FKP,FJD,GMD,GEL,GHS,GIP,GTQ,GNF,GYD,HTG,HNL,HKD,HUF,ISK,INR,IDR,IRR,IQD,ILS,JMD,JPY,JOD,KZT,KES,KWD,LAK,LBP,LSL,LRD,LYD,MOP,MKD,MGA,MWK,MYR,MVR,MRU,MUR,MXN,MDL,MNT,MAD,MZN,MMK,NAD,NPR,NZD,NIO,NGN,KPW,NOK,ARS,PKR,PAB,PGK,PYG,PEN,UYU,PHP,PLN,GBP,QAR,OMR,RON,RUB,RWF,WST,SAR,RSD,SCR,SLL,SGD,STN,SBD,SOS,ZAR,KRW,LKR,SHP,SDG,SRD,SZL,SEK,CHF,SYP,TWD,TJS,TZS,THB,TOP,TTD,TND,TRY,TMT,AED,UGX,UAH,USD,UZS,VUV,VND,YER,CNY,ZMW,ZWL" }
google_pay = { country = "AF,DZ,AW,AU,AZ,BS,BH,BD,BB,BZ,BM,BT,BO,BA,BW,BR,BN,BG,BI,KH,CA,CV,KY,CL,CO,KM,CD,CR,CZ,DK,DJ,ST,DO,EC,EG,SV,ER,ET,FK,FJ,GM,GE,GH,GI,GT,GN,GY,HT,HN,HK,HU,IS,IN,ID,IR,IQ,IE,IL,IT,JM,JP,JO,KZ,KE,KW,LA,LB,LS,LR,LY,LT,MO,MK,MG,MW,MY,MV,MR,MU,MX,MD,MN,MA,MZ,MM,NA,NZ,NI,NG,KP,NO,AR,PK,PG,PY,PE,UY,PH,PL,GB,QA,OM,RO,RU,RW,WS,SG,ST,ZA,KR,LK,SH,SD,SR,SZ,SE,CH,SY,TW,TJ,TZ,TH,TT,TN,TR,UG,UA,US,UZ,VU,VE,VN,ZM,ZW", currency = "AFN,DZD,ANG,AWG,AUD,AZN,BSD,BHD,BDT,BBD,BZD,BMD,BTN,BOB,BAM,BWP,BRL,BND,BGN,BIF,KHR,CAD,CVE,KYD,XOF,XAF,XPF,CLP,COP,KMF,CDF,CRC,EUR,CZK,DKK,DJF,DOP,XCD,EGP,SVC,ERN,ETB,EUR,FKP,FJD,GMD,GEL,GHS,GIP,GTQ,GNF,GYD,HTG,HNL,HKD,HUF,ISK,INR,IDR,IRR,IQD,ILS,JMD,JPY,JOD,KZT,KES,KWD,LAK,LBP,LSL,LRD,LYD,MOP,MKD,MGA,MWK,MYR,MVR,MRU,MUR,MXN,MDL,MNT,MAD,MZN,MMK,NAD,NPR,NZD,NIO,NGN,KPW,NOK,ARS,PKR,PAB,PGK,PYG,PEN,UYU,PHP,PLN,GBP,QAR,OMR,RON,RUB,RWF,WST,SAR,RSD,SCR,SLL,SGD,STN,SBD,SOS,ZAR,KRW,LKR,SHP,SDG,SRD,SZL,SEK,CHF,SYP,TWD,TJS,TZS,THB,TOP,TTD,TND,TRY,TMT,AED,UGX,UAH,USD,UZS,VUV,VND,YER,CNY,ZMW,ZWL" }

[pm_filters.bluecode]
bluecode = { country = "AT,BE,BG,HR,CY,CZ,DK,EE,FI,FR,DE,GR,HU,IE,IT,LV,LT,LU,MT,NL,PL,PT,RO,SK,SI,ES,SE,IS,LI,NO", currency = "EUR" }

[file_upload_config]
bucket_name = ""
region = ""

[pm_filters.forte]
credit = { country = "US, CA", currency = "CAD,USD"}
debit = { country = "US, CA", currency = "CAD,USD"}

[pm_filters.nordea]
sepa = { country = "DK,FI,NO,SE", currency = "DKK,EUR,NOK,SEK" }

[pm_filters.fiuu]
duit_now = { country = "MY", currency = "MYR" }
apple_pay = { country = "MY", currency = "MYR" }
google_pay = { country = "MY", currency = "MYR" }
online_banking_fpx = { country = "MY", currency = "MYR" }
credit = { country = "CN,HK,ID,MY,PH,SG,TH,TW,VN", currency = "CNY,HKD,IDR,MYR,PHP,SGD,THB,TWD,VND" }
debit = { country = "CN,HK,ID,MY,PH,SG,TH,TW,VN", currency = "CNY,HKD,IDR,MYR,PHP,SGD,THB,TWD,VND" }

[pm_filters.dlocal]
credit = {country = "AR,BD,BO,BR,CM,CL,CN,CO,CR,DO,EC,SV,EG,GH,GT,HN,IN,ID,CI,JP,KE,MY,MX,MA,NI,NG,PK,PA,PY,PE,PH,RW,SA,SN,ZA,TZ,TH,TR,UG,UY,VN,ZM", currency = "ARS,BDT,BOB,BRL,XAF,CLP,CNY,COP,CRC,DOP,USD,EGP,GHS,GTQ,HNL,INR,IDR,XOF,JPY,KES,MYR,MXN,MAD,NIO,NGN,PKR,PYG,PEN,PHP,RWF,SAR,XOF,ZAR,TZS,THB,TRY,UGX,UYU,VND,ZMW"}
debit = {country = "AR,BD,BO,BR,CM,CL,CN,CO,CR,DO,EC,SV,EG,GH,GT,HN,IN,ID,CI,JP,KE,MY,MX,MA,NI,NG,PK,PA,PY,PE,PH,RW,SA,SN,ZA,TZ,TH,TR,UG,UY,VN,ZM", currency = "ARS,BDT,BOB,BRL,XAF,CLP,CNY,COP,CRC,DOP,USD,EGP,GHS,GTQ,HNL,INR,IDR,XOF,JPY,KES,MYR,MXN,MAD,NIO,NGN,PKR,PYG,PEN,PHP,RWF,SAR,XOF,ZAR,TZS,THB,TRY,UGX,UYU,VND,ZMW"}

[pm_filters.inespay]
sepa = { country = "ES", currency = "EUR"}

[pm_filters.bluesnap]
credit = { country = "AD,AE,AG,AL,AM,AO,AR,AT,AU,AZ,BA,BB,BD,BE,BG,BH,BI,BJ,BN,BO,BR,BS,BT,BW,BY,BZ,CA,CD,CF,CG,CH,CI,CL,CM,CN,CO,CR,CV,CY,CZ,DE,DK,DJ,DM,DO,DZ,EC,EE,EG,ER,ES,ET,FI,FJ,FM,FR,GA,GB,GD,GE,GG,GH,GM,GN,GQ,GR,GT,GW,GY,HN,HR,HT,HU,ID,IE,IL,IN,IS,IT,JM,JP,JO,KE,KG,KH,KI,KM,KN,KR,KW,KZ,LA,LB,LC,LI,LK,LR,LS,LT,LU,LV,MA,MC,MD,ME,MG,MH,MK,ML,MM,MN,MR,MT,MU,MV,MW,MX,MY,MZ,NA,NE,NG,NI,NL,NO,NP,NR,NZ,OM,PA,PE,PG,PH,PK,PL,PS,PT,PW,PY,QA,RO,RS,RW,SA,SB,SC,SE,SG,SI,SK,SL,SM,SN,SO,SR,SS,ST,SV,SZ,TD,TG,TH,TJ,TL,TM,TN,TO,TR,TT,TV,TZ,UA,UG,US,UY,UZ,VA,VC,VE,VN,VU,WS,ZA,ZM,ZW", currency = "AED,AFN,ALL,AMD,ANG,ARS,AUD,AWG,BAM,BBD,BGN,BHD,BMD,BND,BOB,BRL,BSD,BWP,CAD,CHF,CLP,CNY,COP,CRC,CZK,DKK,DOP,DZD,EGP,EUR,FJD,GBP,GEL,GIP,GTQ,HKD,HUF,IDR,ILS,INR,ISK,JMD,JPY,KES,KHR,KRW,KWD,KYD,KZT,LBP,LKR,MAD,MDL,MKD,MUR,MWK,MXN,MYR,NAD,NGN,NOK,NPR,NZD,OMR,PAB,PEN,PGK,PHP,PLN,PKR,QAR,RON,RSD,RUB,SAR,SCR,SDG,SEK,SGD,THB,TND,TRY,TTD,TWD,TZS,UAH,USD,UYU,UZS,VND,XAF,XCD,XOF,ZAR"}
google_pay = { country = "AL, DZ, AS, AO, AG, AR, AU, AT, AZ, BH, BY, BE, BR, BG, CL, CO, HR, CZ, DK, DO, EG, EE, FI, FR, DE, GR, HK, HU, IN, ID, IE, IL, IT, JP, JO, KZ, KE, KW, LV, LB, LT, LU, MY, MX, NL, NZ, NO, OM, PK, PA, PE, PH, PL, PT, QA, RO, RU, SA, SG, SK, ZA, ES, LK, SE, CH, TW, TH, TR, UA, AE, GB, US, UY, VN", currency = "ALL, DZD, USD, XCD, ARS, AUD, EUR, BHD, BRL, BGN, CAD, CLP, COP, CZK, DKK, DOP, EGP, HKD, HUF, INR, IDR, ILS, JPY, KZT, KES, KWD, LBP, MYR, MXN, NZD, NOK, OMR, PKR, PAB, PEN, PHP, PLN, QAR, RON, RUB, SAR, SGD, ZAR, LKR, SEK, CHF, TWD, THB, TRY, UAH, AED, GBP, UYU, VND"}
apple_pay = { country = "EG, MA, ZA, AU, HK, JP, MO, MY, MN, NZ, SG, KR, TW, VN, AM, AT, AZ, BY, BE, BG, HR, CY, DK, EE, FO, FI, FR, GE, DE, GR, GL, GG, HU, IS, IE, IM, IT , KZ, JE, LV, LI, LT, LU, MT, MD, MC, ME, NL, NO, PL, PT, RO, SM, RS, SI, ES, SE, CH, UA, GB, VA, AR, BR, CL, CO, CR, DO, EC, SV, GT, HN, MX, PA, PY, PE, BS, UY, BH, IL, JO, KW, OM, PS, QA, SA, AE, CA, US", currency = "EGP, MAD, ZAR, AUD, CNY, HKD, JPY, MYR, NZD, SGD, KRW, TWD, VND, AMD, EUR, BGN, CZK, DKK, GEL, GBP, HUF, ISK, KZT, CHF, MDL, NOK, PLN, RON, RSD, SEK, UAH, GBP, ARS, BRL, CLP, COP, CRC, DOP, USD, GTQ, MXN, PAB, PEN, BSD, UYU, BHD, ILS, KWD, OMR, QAR, SAR, AED, CAD"}

[pm_filters.fiserv]
credit = {country = "AU,NZ,CN,HK,IN,LK,KR,MY,SG,GB,BE,FR,DE,IT,ME,NL,PL,ES,ZA,AR,BR,CO,MX,PA,UY,US,CA", currency = "AFN,ALL,DZD,AOA,ARS,AMD,AWG,AUD,AZN,BSD,BHD,BDT,BBD,BYN,BZD,BMD,BTN,BOB,VES,BAM,BWP,BRL,BND,BGN,BIF,KHR,CAD,CVE,KYD,XAF,CLP,CNY,COP,KMF,CDF,CRC,HRK,CUP,CZK,DKK,DJF,DOP,XCD,EGP,ERN,ETB,EUR,FKP,FJD,XPF,GMD,GEL,GHS,GIP,GTQ,GNF,GYD,HTG,HNL,HKD,HUF,ISK,INR,IDR,IRR,IQD,ILS,JMD,JPY,JOD,KZT,KES,KGS,KWD,LAK,LBP,LSL,LRD,LYD,MOP,MKD,MGA,MWK,MYR,MVR,MRU,MUR,MXN,MDL,MNT,MAD,MZN,MMK,NAD,NPR,ANG,NZD,NIO,NGN,VUV,KPW,NOK,OMR,PKR,PAB,PGK,PYG,PEN,PHP,PLN,GBP,QAR,RON,RUB,RWF,SHP,SVC,WST,STN,SAR,RSD,SCR,SLL,SGD,SBD,SOS,ZAR,KRW,SSP,LKR,SDG,SRD,SZL,SEK,CHF,SYP,TWD,TJS,TZS,THB,TOP,TTD,TND,TRY,TMT,UGX,UAH,AED,USD,UYU,UZS,VND,XOF,YER,ZMW,ZWL"}
debit = {country = "AU,NZ,CN,HK,IN,LK,KR,MY,SG,GB,BE,FR,DE,IT,ME,NL,PL,ES,ZA,AR,BR,CO,MX,PA,UY,US,CA", currency = "AFN,ALL,DZD,AOA,ARS,AMD,AWG,AUD,AZN,BSD,BHD,BDT,BBD,BYN,BZD,BMD,BTN,BOB,VES,BAM,BWP,BRL,BND,BGN,BIF,KHR,CAD,CVE,KYD,XAF,CLP,CNY,COP,KMF,CDF,CRC,HRK,CUP,CZK,DKK,DJF,DOP,XCD,EGP,ERN,ETB,EUR,FKP,FJD,XPF,GMD,GEL,GHS,GIP,GTQ,GNF,GYD,HTG,HNL,HKD,HUF,ISK,INR,IDR,IRR,IQD,ILS,JMD,JPY,JOD,KZT,KES,KGS,KWD,LAK,LBP,LSL,LRD,LYD,MOP,MKD,MGA,MWK,MYR,MVR,MRU,MUR,MXN,MDL,MNT,MAD,MZN,MMK,NAD,NPR,ANG,NZD,NIO,NGN,VUV,KPW,NOK,OMR,PKR,PAB,PGK,PYG,PEN,PHP,PLN,GBP,QAR,RON,RUB,RWF,SHP,SVC,WST,STN,SAR,RSD,SCR,SLL,SGD,SBD,SOS,ZAR,KRW,SSP,LKR,SDG,SRD,SZL,SEK,CHF,SYP,TWD,TJS,TZS,THB,TOP,TTD,TND,TRY,TMT,UGX,UAH,AED,USD,UYU,UZS,VND,XOF,YER,ZMW,ZWL"}
paypal = { currency = "AUD,EUR,BRL,CAD,CNY,EUR,EUR,EUR,GBP,HKD,INR,EUR,JPY,MYR,EUR,NZD,PHP,PLN,SGD,USD", country = "AU, BE, BR, CA, CN, DE, ES, FR, GB, HK, IN, IT, JP, MY, NL, NZ, PH, PL, SG, US" }
google_pay = { country = "AU,AT,BE,BR,CA,CN,HK,MY,NZ,SG,US", currency = "AUD,EUR,EUR,BRL,CAD,CNY,HKD,MYR,NZD,SGD,USD" }
apple_pay = { country = "AU,NZ,CN,HK,JP,SG,MY,KR,TW,VN,GB,IE,FR,DE,IT,ES,PT,NL,BE,LU,AT,CH,SE,FI,DK,NO,PL,CZ,SK,HU,LT,LV,EE,GR,RO,BG,HR,SI,MT,CY,IS,LI,MC,SM,VA,US,CA,MX,BR,AR,CL,CO,PE,UY,CR,PA,DO,EC,SV,GT,HN,BS,PR,AE,SA,QA,KW,BH,OM,IL,JO,PS,EG,MA,ZA,GE,AM,AZ,MD,ME,MK,AL,BA,RS,UA", currency = "AUD,BRL,CAD,CHF,CZK,DKK,EUR,GBP,HKD,HUF,ILS,JPY,MXN,NOK,NZD,PHP,PLN,SEK,SGD,THB,TWD,USD" }


[pm_filters.amazonpay]
amazon_pay = { country = "US", currency = "USD" }

[pm_filters.rapyd]
apple_pay = { country = "BR, CA, CL, CO, DO, SV, MX, PE, PT, US, AT, BE, BG, HR, CY, CZ, DO, DK, EE, FI, FR, GE, DE, GR, GL, HU, IS, IE, IL, IT, LV, LI, LT, LU, MT, MD, MC, ME, NL, NO, PL, RO, SM, SK, SI, ZA, ES, SE, CH, GB, VA, AU, HK, JP, MY, NZ, SG, KR, TW, VN", currency = "AMD, AUD, BGN, BRL, BYN, CAD, CHF, CLP, CNY, COP, CRC, CZK, DKK, DOP, EUR, GBP, GEL, GTQ, HUF, ISK, JPY, KRW, MDL, MXN, MYR, NOK, PAB, PEN, PLN, PYG, RON, RSD, SEK, SGD, TWD, UAH, USD, UYU, VND, ZAR" }
google_pay = { country = "BR, CA, CL, CO, DO, MX, PE, PT, US, AT, BE, BG, HR, CZ, DK, EE, FI, FR, DE, GR, HU, IE, IL, IT, LV, LT, LU, NZ, NO, GB, PL, RO, RU, SK, ZA, ES, SE, CH, TR, AU, HK, IN, ID, JP, MY, PH, SG, TW, TH, VN", currency = "AUD, BGN, BRL, BYN, CAD, CHF, CLP, COP, CZK, DKK, DOP, EUR, GBP, HUF, IDR, JPY, KES, MXN, MYR, NOK, PAB, PEN, PHP, PLN, RON, RUB, SEK, SGD, THB, TRY, TWD, UAH, USD, UYU, VND, ZAR" }
credit = { country = "AE,AF,AG,AI,AL,AM,AO,AQ,AR,AS,AT,AU,AW,AX,AZ,BA,BB,BD,BE,BF,BG,BH,BI,BJ,BL,BM,BN,BO,BQ,BR,BS,BT,BV,BW,BY,BZ,CA,CC,CD,CF,CG,CH,CI,CK,CL,CM,CN,CO,CR,CU,CV,CW,CX,CY,CZ,DE,DJ,DK,DM,DO,DZ,EC,EE,EG,EH,ER,ES,ET,FI,FJ,FK,FM,FO,FR,GA,GB,GD,GE,GF,GG,GH,GI,GL,GM,GN,GP,GQ,GR,GT,GU,GW,GY,HK,HM,HN,HR,HT,HU,ID,IE,IL,IM,IN,IO,IQ,IR,IS,IT,JE,JM,JO,JP,KE,KG,KH,KI,KM,KN,KP,KR,KW,KY,KZ,LA,LB,LC,LI,LK,LR,LS,LT,LU,LV,LY,MA,MC,MD,ME,MF,MG,MH,MK,ML,MM,MN,MO,MP,MQ,MR,MS,MT,MU,MV,MW,MX,MY,MZ,NA,NC,NE,NF,NG,NI,NL,NO,NP,NR,NU,NZ,OM,PA,PE,PF,PG,PH,PK,PL,PM,PN,PR,PS,PT,PW,PY,QA,RE,RO,RS,RU,RW,SA,SB,SC,SD,SE,SG,SH,SI,SJ,SK,SL,SM,SN,SO,SR,SS,ST,SV,SX,SY,SZ,TC,TD,TF,TG,TH,TJ,TL,TM,TN,TO,TR,TT,TV,TW,TZ,UA,UG,UM,US,UY,UZ,VA,VC,VE,VG,VI,VN,VU,WF,WS,YE,YT,ZA,ZM,ZW", currency = "AED,AUD,BDT,BGN,BND,BOB,BRL,BWP,CAD,CHF,CNY,COP,CZK,DKK,EGP,EUR,FJD,GBP,GEL,GHS,HKD,HRK,HUF,IDR,ILS,INR,IQD,IRR,ISK,JPY,KES,KRW,KWD,KZT,LAK,LKR,MAD,MDL,MMK,MOP,MXN,MYR,MZN,NAD,NGN,NOK,NPR,NZD,PEN,PHP,PKR,PLN,QAR,RON,RSD,RUB,RWF,SAR,SCR,SEK,SGD,SLL,THB,TRY,TWD,TZS,UAH,UGX,USD,UYU,VND,XAF,XOF,ZAR,ZMW,MWK" }
debit = { country = "AE,AF,AG,AI,AL,AM,AO,AQ,AR,AS,AT,AU,AW,AX,AZ,BA,BB,BD,BE,BF,BG,BH,BI,BJ,BL,BM,BN,BO,BQ,BR,BS,BT,BV,BW,BY,BZ,CA,CC,CD,CF,CG,CH,CI,CK,CL,CM,CN,CO,CR,CU,CV,CW,CX,CY,CZ,DE,DJ,DK,DM,DO,DZ,EC,EE,EG,EH,ER,ES,ET,FI,FJ,FK,FM,FO,FR,GA,GB,GD,GE,GF,GG,GH,GI,GL,GM,GN,GP,GQ,GR,GT,GU,GW,GY,HK,HM,HN,HR,HT,HU,ID,IE,IL,IM,IN,IO,IQ,IR,IS,IT,JE,JM,JO,JP,KE,KG,KH,KI,KM,KN,KP,KR,KW,KY,KZ,LA,LB,LC,LI,LK,LR,LS,LT,LU,LV,LY,MA,MC,MD,ME,MF,MG,MH,MK,ML,MM,MN,MO,MP,MQ,MR,MS,MT,MU,MV,MW,MX,MY,MZ,NA,NC,NE,NF,NG,NI,NL,NO,NP,NR,NU,NZ,OM,PA,PE,PF,PG,PH,PK,PL,PM,PN,PR,PS,PT,PW,PY,QA,RE,RO,RS,RU,RW,SA,SB,SC,SD,SE,SG,SH,SI,SJ,SK,SL,SM,SN,SO,SR,SS,ST,SV,SX,SY,SZ,TC,TD,TF,TG,TH,TJ,TL,TM,TN,TO,TR,TT,TV,TW,TZ,UA,UG,UM,US,UY,UZ,VA,VC,VE,VG,VI,VN,VU,WF,WS,YE,YT,ZA,ZM,ZW", currency = "AED,AUD,BDT,BGN,BND,BOB,BRL,BWP,CAD,CHF,CNY,COP,CZK,DKK,EGP,EUR,FJD,GBP,GEL,GHS,HKD,HRK,HUF,IDR,ILS,INR,IQD,IRR,ISK,JPY,KES,KRW,KWD,KZT,LAK,LKR,MAD,MDL,MMK,MOP,MXN,MYR,MZN,NAD,NGN,NOK,NPR,NZD,PEN,PHP,PKR,PLN,QAR,RON,RSD,RUB,RWF,SAR,SCR,SEK,SGD,SLL,THB,TRY,TWD,TZS,UAH,UGX,USD,UYU,VND,XAF,XOF,ZAR,ZMW,MWK" }

[pm_filters.bamboraapac]
credit = { country = "AD,AE,AG,AL,AM,AO,AR,AT,AU,AZ,BA,BB,BD,BE,BG,BH,BI,BJ,BN,BO,BR,BS,BT,BW,BY,BZ,CA,CD,CF,CG,CH,CI,CL,CM,CN,CO,CR,CV,CY,CZ,DE,DK,DJ,DM,DO,DZ,EC,EE,EG,ER,ES,ET,FI,FJ,FM,FR,GA,GB,GD,GE,GG,GH,GM,GN,GQ,GR,GT,GW,GY,HN,HR,HT,HU,ID,IE,IL,IN,IS,IT,JM,JP,JO,KE,KG,KH,KI,KM,KN,KR,KW,KZ,LA,LB,LC,LI,LK,LR,LS,LT,LU,LV,MA,MC,MD,ME,MG,MH,MK,ML,MM,MN,MR,MT,MU,MV,MW,MX,MY,MZ,NA,NE,NG,NI,NL,NO,NP,NR,NZ,OM,PA,PE,PG,PH,PK,PL,PS,PT,PW,PY,QA,RO,RS,RW,SA,SB,SC,SE,SG,SI,SK,SL,SM,SN,SO,SR,SS,ST,SV,SZ,TD,TG,TH,TJ,TL,TM,TN,TO,TR,TT,TV,TZ,UA,UG,US,UY,UZ,VA,VC,VE,VN,VU,WS,ZA,ZM,ZW", currency = "AED,AUD,BDT,BGN,BND,BOB,BRL,BWP,CAD,CHF,CNY,COP,CZK,DKK,EGP,EUR,FJD,GBP,GEL,GHS,HKD,HRK,HUF,IDR,ILS,INR,IQD,IRR,ISK,JPY,KES,KRW,KWD,KZT,LAK,LKR,MAD,MDL,MMK,MOP,MXN,MYR,MZN,NAD,NGN,NOK,NPR,NZD,PEN,PHP,PKR,PLN,QAR,RON,RSD,RUB,RWF,SAR,SCR,SEK,SGD,SLL,THB,TRY,TWD,TZS,UAH,UGX,USD,UYU,VND,XAF,XOF,ZAR,ZMW,MWK" }
debit = { country = "AD,AE,AG,AL,AM,AO,AR,AT,AU,AZ,BA,BB,BD,BE,BG,BH,BI,BJ,BN,BO,BR,BS,BT,BW,BY,BZ,CA,CD,CF,CG,CH,CI,CL,CM,CN,CO,CR,CV,CY,CZ,DE,DK,DJ,DM,DO,DZ,EC,EE,EG,ER,ES,ET,FI,FJ,FM,FR,GA,GB,GD,GE,GG,GH,GM,GN,GQ,GR,GT,GW,GY,HN,HR,HT,HU,ID,IE,IL,IN,IS,IT,JM,JP,JO,KE,KG,KH,KI,KM,KN,KR,KW,KZ,LA,LB,LC,LI,LK,LR,LS,LT,LU,LV,MA,MC,MD,ME,MG,MH,MK,ML,MM,MN,MR,MT,MU,MV,MW,MX,MY,MZ,NA,NE,NG,NI,NL,NO,NP,NR,NZ,OM,PA,PE,PG,PH,PK,PL,PS,PT,PW,PY,QA,RO,RS,RW,SA,SB,SC,SE,SG,SI,SK,SL,SM,SN,SO,SR,SS,ST,SV,SZ,TD,TG,TH,TJ,TL,TM,TN,TO,TR,TT,TV,TZ,UA,UG,US,UY,UZ,VA,VC,VE,VN,VU,WS,ZA,ZM,ZW", currency = "AED,AUD,BDT,BGN,BND,BOB,BRL,BWP,CAD,CHF,CNY,COP,CZK,DKK,EGP,EUR,FJD,GBP,GEL,GHS,HKD,HRK,HUF,IDR,ILS,INR,IQD,IRR,ISK,JPY,KES,KRW,KWD,KZT,LAK,LKR,MAD,MDL,MMK,MOP,MXN,MYR,MZN,NAD,NGN,NOK,NPR,NZD,PEN,PHP,PKR,PLN,QAR,RON,RSD,RUB,RWF,SAR,SCR,SEK,SGD,SLL,THB,TRY,TWD,TZS,UAH,UGX,USD,UYU,VND,XAF,XOF,ZAR,ZMW,MWK" }

[pm_filters.gocardless]
ach = { country = "US", currency = "USD" }
becs = { country = "AU", currency = "AUD" }
sepa = { country = "AU,AT,BE,BG,CA,HR,CY,CZ,DK,FI,FR,DE,HU,IT,LU,MT,NL,NZ,NO,PL,PT,IE,RO,SK,SI,ZA,ES,SE,CH,GB", currency = "GBP,EUR,SEK,DKK,AUD,NZD,CAD" }

[pm_filters.powertranz]
credit = { country = "AE,AF,AG,AI,AL,AM,AO,AQ,AR,AS,AT,AU,AW,AX,AZ,BA,BB,BD,BE,BF,BG,BH,BI,BJ,BL,BM,BN,BO,BQ,BR,BS,BT,BV,BW,BY,BZ,CA,CC,CD,CF,CG,CH,CI,CK,CL,CM,CN,CO,CR,CU,CV,CW,CX,CY,CZ,DE,DJ,DK,DM,DO,DZ,EC,EE,EG,EH,ER,ES,ET,FI,FJ,FK,FM,FO,FR,GA,GB,GD,GE,GF,GG,GH,GI,GL,GM,GN,GP,GQ,GR,GT,GU,GW,GY,HK,HM,HN,HR,HT,HU,ID,IE,IL,IM,IN,IO,IQ,IR,IS,IT,JE,JM,JO,JP,KE,KG,KH,KI,KM,KN,KP,KR,KW,KY,KZ,LA,LB,LC,LI,LK,LR,LS,LT,LU,LV,LY,MA,MC,MD,ME,MF,MG,MH,MK,ML,MM,MN,MO,MP,MQ,MR,MS,MT,MU,MV,MW,MX,MY,MZ,NA,NC,NE,NF,NG,NI,NL,NO,NP,NR,NU,NZ,OM,PA,PE,PF,PG,PH,PK,PL,PM,PN,PR,PS,PT,PW,PY,QA,RE,RO,RS,RU,RW,SA,SB,SC,SD,SE,SG,SH,SI,SJ,SK,SL,SM,SN,SO,SR,SS,ST,SV,SX,SY,SZ,TC,TD,TF,TG,TH,TJ,TL,TM,TN,TO,TR,TT,TV,TW,TZ,UA,UG,UM,US,UY,UZ,VA,VC,VE,VG,VI,VN,VU,WF,WS,YE,YT,ZA,ZM,ZW", currency = "BBD,BMD,BSD,CRC,GTQ,HNL,JMD,KYD,TTD,USD" }
debit = { country = "AE,AF,AG,AI,AL,AM,AO,AQ,AR,AS,AT,AU,AW,AX,AZ,BA,BB,BD,BE,BF,BG,BH,BI,BJ,BL,BM,BN,BO,BQ,BR,BS,BT,BV,BW,BY,BZ,CA,CC,CD,CF,CG,CH,CI,CK,CL,CM,CN,CO,CR,CU,CV,CW,CX,CY,CZ,DE,DJ,DK,DM,DO,DZ,EC,EE,EG,EH,ER,ES,ET,FI,FJ,FK,FM,FO,FR,GA,GB,GD,GE,GF,GG,GH,GI,GL,GM,GN,GP,GQ,GR,GT,GU,GW,GY,HK,HM,HN,HR,HT,HU,ID,IE,IL,IM,IN,IO,IQ,IR,IS,IT,JE,JM,JO,JP,KE,KG,KH,KI,KM,KN,KP,KR,KW,KY,KZ,LA,LB,LC,LI,LK,LR,LS,LT,LU,LV,LY,MA,MC,MD,ME,MF,MG,MH,MK,ML,MM,MN,MO,MP,MQ,MR,MS,MT,MU,MV,MW,MX,MY,MZ,NA,NC,NE,NF,NG,NI,NL,NO,NP,NR,NU,NZ,OM,PA,PE,PF,PG,PH,PK,PL,PM,PN,PR,PS,PT,PW,PY,QA,RE,RO,RS,RU,RW,SA,SB,SC,SD,SE,SG,SH,SI,SJ,SK,SL,SM,SN,SO,SR,SS,ST,SV,SX,SY,SZ,TC,TD,TF,TG,TH,TJ,TL,TM,TN,TO,TR,TT,TV,TW,TZ,UA,UG,UM,US,UY,UZ,VA,VC,VE,VG,VI,VN,VU,WF,WS,YE,YT,ZA,ZM,ZW", currency = "BBD,BMD,BSD,CRC,GTQ,HNL,JMD,KYD,TTD,USD" }

[pm_filters.worldline]
giropay = { country = "DE", currency = "EUR" }
ideal = { country = "NL", currency = "EUR" }
credit = { country = "AD,AE,AF,AG,AI,AL,AM,AO,AQ,AR,AS,AT,AU,AW,AX,AZ,BA,BB,BD,BE,BF,BG,BH,BI,BJ,BL,BM,BN,BO,BQ,BR,BS,BT,BV,BW,BY,BZ,CA,CC,CD,CF,CG,CH,CI,CK,CL,CM,CN,CO,CR,CU,CV,CW,CX,CY,CZ,DE,DJ,DK,DM,DO,DZ,EC,EE,EG,EH,ER,ES,ET,FI,FJ,FK,FM,FO,FR,GA,GB,GD,GE,GF,GG,GH,GI,GL,GM,GN,GP,GQ,GR,GT,GU,GW,GY,HK,HM,HN,HR,HT,HU,ID,IE,IL,IM,IN,IO,IQ,IR,IS,IT,JE,JM,JO,JP,KE,KG,KH,KI,KM,KN,KP,KR,KW,KY,KZ,LA,LB,LC,LI,LK,LR,LS,LT,LU,LV,LY,MA,MC,MD,ME,MF,MG,MH,MK,ML,MM,MN,MO,MP,MQ,MR,MS,MT,MU,MV,MW,MX,MY,MZ,NA,NC,NE,NF,NG,NI,NL,NO,NP,NR,NU,NZ,OM,PA,PE,PF,PG,PH,PK,PL,PM,PN,PR,PS,PT,PW,PY,QA,RE,RO,RS,RU,RW,SA,SB,SC,SD,SE,SG,SH,SI,SJ,SK,SL,SM,SN,SO,SR,SS,ST,SV,SX,SY,SZ,TC,TD,TF,TG,TH,TJ,TL,TM,TN,TO,TR,TT,TV,TW,TZ,UA,UG,UM,US,UY,UZ,VA,VC,VE,VG,VI,VN,VU,WF,WS,YE,YT,ZA,ZM,ZW", currency = "AED,AFN,ALL,AMD,ANG,AOA,ARS,AUD,AWG,AZN,BAM,BBD,BDT,BGN,BHD,BIF,BMD,BND,BOB,BRL,BSD,BTN,BWP,BYN,BZD,CAD,CDF,CHF,CLP,CNY,COP,CRC,CUP,CVE,CZK,DJF,DKK,DOP,DZD,EGP,ERN,ETB,EUR,FJD,FKP,GBP,GEL,GHS,GIP,GMD,GNF,GTQ,GYD,HKD,HNL,HRK,HTG,HUF,IDR,ILS,INR,IQD,IRR,ISK,JMD,JOD,JPY,KES,KGS,KHR,KMF,KPW,KRW,KWD,KYD,KZT,LAK,LBP,LKR,LRD,LSL,LYD,MAD,MDL,MGA,MKD,MMK,MNT,MOP,MRU,MUR,MVR,MWK,MXN,MYR,MZN,NAD,NGN,NIO,NOK,NPR,NZD,OMR,PAB,PEN,PGK,PHP,PKR,PLN,PYG,QAR,RON,RSD,RUB,RWF,SAR,SBD,SCR,SDG,SEK,SGD,SHP,SLL,SOS,SRD,SSP,SVC,SYP,SZL,THB,TJS,TMT,TND,TOP,TRY,TTD,TWD,TZS,UAH,UGX,USD,UYU,UZS,VND,VUV,WST,XAF,XCD,XOF,XPF,YER,ZAR,ZMW,ZWL" }
debit = { country = "AD,AE,AF,AG,AI,AL,AM,AO,AQ,AR,AS,AT,AU,AW,AX,AZ,BA,BB,BD,BE,BF,BG,BH,BI,BJ,BL,BM,BN,BO,BQ,BR,BS,BT,BV,BW,BY,BZ,CA,CC,CD,CF,CG,CH,CI,CK,CL,CM,CN,CO,CR,CU,CV,CW,CX,CY,CZ,DE,DJ,DK,DM,DO,DZ,EC,EE,EG,EH,ER,ES,ET,FI,FJ,FK,FM,FO,FR,GA,GB,GD,GE,GF,GG,GH,GI,GL,GM,GN,GP,GQ,GR,GT,GU,GW,GY,HK,HM,HN,HR,HT,HU,ID,IE,IL,IM,IN,IO,IQ,IR,IS,IT,JE,JM,JO,JP,KE,KG,KH,KI,KM,KN,KP,KR,KW,KY,KZ,LA,LB,LC,LI,LK,LR,LS,LT,LU,LV,LY,MA,MC,MD,ME,MF,MG,MH,MK,ML,MM,MN,MO,MP,MQ,MR,MS,MT,MU,MV,MW,MX,MY,MZ,NA,NC,NE,NF,NG,NI,NL,NO,NP,NR,NU,NZ,OM,PA,PE,PF,PG,PH,PK,PL,PM,PN,PR,PS,PT,PW,PY,QA,RE,RO,RS,RU,RW,SA,SB,SC,SD,SE,SG,SH,SI,SJ,SK,SL,SM,SN,SO,SR,SS,ST,SV,SX,SY,SZ,TC,TD,TF,TG,TH,TJ,TL,TM,TN,TO,TR,TT,TV,TW,TZ,UA,UG,UM,US,UY,UZ,VA,VC,VE,VG,VI,VN,VU,WF,WS,YE,YT,ZA,ZM,ZW", currency = "AED,AFN,ALL,AMD,ANG,AOA,ARS,AUD,AWG,AZN,BAM,BBD,BDT,BGN,BHD,BIF,BMD,BND,BOB,BRL,BSD,BTN,BWP,BYN,BZD,CAD,CDF,CHF,CLP,CNY,COP,CRC,CUP,CVE,CZK,DJF,DKK,DOP,DZD,EGP,ERN,ETB,EUR,FJD,FKP,GBP,GEL,GHS,GIP,GMD,GNF,GTQ,GYD,HKD,HNL,HRK,HTG,HUF,IDR,ILS,INR,IQD,IRR,ISK,JMD,JOD,JPY,KES,KGS,KHR,KMF,KPW,KRW,KWD,KYD,KZT,LAK,LBP,LKR,LRD,LSL,LYD,MAD,MDL,MGA,MKD,MMK,MNT,MOP,MRU,MUR,MVR,MWK,MXN,MYR,MZN,NAD,NGN,NIO,NOK,NPR,NZD,OMR,PAB,PEN,PGK,PHP,PKR,PLN,PYG,QAR,RON,RSD,RUB,RWF,SAR,SBD,SCR,SDG,SEK,SGD,SHP,SLL,SOS,SRD,SSP,SVC,SYP,SZL,THB,TJS,TMT,TND,TOP,TRY,TTD,TWD,TZS,UAH,UGX,USD,UYU,UZS,VND,VUV,WST,XAF,XCD,XOF,XPF,YER,ZAR,ZMW,ZWL" }

[pm_filters.shift4]
eps = { country = "AT", currency = "EUR" }
giropay = { country = "DE", currency = "EUR" }
ideal = { country = "NL", currency = "EUR" }
sofort = { country = "AT,BE,CH,DE,ES,FI,FR,GB,IT,NL,PL,SE", currency = "CHF,EUR" }
credit = { country = "AD,AE,AF,AG,AI,AL,AM,AO,AQ,AR,AS,AT,AU,AW,AX,AZ,BA,BB,BD,BE,BF,BG,BH,BI,BJ,BL,BM,BN,BO,BQ,BR,BS,BT,BV,BW,BY,BZ,CA,CC,CD,CF,CG,CH,CI,CK,CL,CM,CN,CO,CR,CU,CV,CW,CX,CY,CZ,DE,DJ,DK,DM,DO,DZ,EC,EE,EG,EH,ER,ES,ET,FI,FJ,FK,FM,FO,FR,GA,GB,GD,GE,GF,GG,GH,GI,GL,GM,GN,GP,GQ,GR,GT,GU,GW,GY,HK,HM,HN,HR,HT,HU,ID,IE,IL,IM,IN,IO,IQ,IR,IS,IT,JE,JM,JO,JP,KE,KG,KH,KI,KM,KN,KP,KR,KW,KY,KZ,LA,LB,LC,LI,LK,LR,LS,LT,LU,LV,LY,MA,MC,MD,ME,MF,MG,MH,MK,ML,MM,MN,MO,MP,MQ,MR,MS,MT,MU,MV,MW,MX,MY,MZ,NA,NC,NE,NF,NG,NI,NL,NO,NP,NR,NU,NZ,OM,PA,PE,PF,PG,PH,PK,PL,PM,PN,PR,PS,PT,PW,PY,QA,RE,RO,RS,RU,RW,SA,SB,SC,SD,SE,SG,SH,SI,SJ,SK,SL,SM,SN,SO,SR,SS,ST,SV,SX,SY,SZ,TC,TD,TF,TG,TH,TJ,TL,TM,TN,TO,TR,TT,TV,TW,TZ,UA,UG,UM,US,UY,UZ,VA,VC,VE,VG,VI,VN,VU,WF,WS,YE,YT,ZA,ZM,ZW", currency = "AED,AFN,ALL,AMD,ANG,AOA,ARS,AUD,AWG,AZN,BAM,BBD,BDT,BGN,BHD,BIF,BMD,BND,BOB,BRL,BSD,BTN,BWP,BYN,BZD,CAD,CDF,CHF,CLP,CNY,COP,CRC,CUP,CVE,CZK,DJF,DKK,DOP,DZD,EGP,ERN,ETB,EUR,FJD,FKP,GBP,GEL,GHS,GIP,GMD,GNF,GTQ,GYD,HKD,HNL,HRK,HTG,HUF,IDR,ILS,INR,IQD,IRR,ISK,JMD,JOD,JPY,KES,KGS,KHR,KMF,KPW,KRW,KWD,KYD,KZT,LAK,LBP,LKR,LRD,LSL,LYD,MAD,MDL,MGA,MKD,MMK,MNT,MOP,MRU,MUR,MVR,MWK,MXN,MYR,MZN,NAD,NGN,NIO,NOK,NPR,NZD,OMR,PAB,PEN,PGK,PHP,PKR,PLN,PYG,QAR,RON,RSD,RUB,RWF,SAR,SBD,SCR,SDG,SEK,SGD,SHP,SLL,SOS,SRD,SSP,SVC,SYP,SZL,THB,TJS,TMT,TND,TOP,TRY,TTD,TWD,TZS,UAH,UGX,USD,UYU,UZS,VND,VUV,WST,XAF,XCD,XOF,XPF,YER,ZAR,ZMW,ZWL" }
debit = { country = "AD,AE,AF,AG,AI,AL,AM,AO,AQ,AR,AS,AT,AU,AW,AX,AZ,BA,BB,BD,BE,BF,BG,BH,BI,BJ,BL,BM,BN,BO,BQ,BR,BS,BT,BV,BW,BY,BZ,CA,CC,CD,CF,CG,CH,CI,CK,CL,CM,CN,CO,CR,CU,CV,CW,CX,CY,CZ,DE,DJ,DK,DM,DO,DZ,EC,EE,EG,EH,ER,ES,ET,FI,FJ,FK,FM,FO,FR,GA,GB,GD,GE,GF,GG,GH,GI,GL,GM,GN,GP,GQ,GR,GT,GU,GW,GY,HK,HM,HN,HR,HT,HU,ID,IE,IL,IM,IN,IO,IQ,IR,IS,IT,JE,JM,JO,JP,KE,KG,KH,KI,KM,KN,KP,KR,KW,KY,KZ,LA,LB,LC,LI,LK,LR,LS,LT,LU,LV,LY,MA,MC,MD,ME,MF,MG,MH,MK,ML,MM,MN,MO,MP,MQ,MR,MS,MT,MU,MV,MW,MX,MY,MZ,NA,NC,NE,NF,NG,NI,NL,NO,NP,NR,NU,NZ,OM,PA,PE,PF,PG,PH,PK,PL,PM,PN,PR,PS,PT,PW,PY,QA,RE,RO,RS,RU,RW,SA,SB,SC,SD,SE,SG,SH,SI,SJ,SK,SL,SM,SN,SO,SR,SS,ST,SV,SX,SY,SZ,TC,TD,TF,TG,TH,TJ,TL,TM,TN,TO,TR,TT,TV,TW,TZ,UA,UG,UM,US,UY,UZ,VA,VC,VE,VG,VI,VN,VU,WF,WS,YE,YT,ZA,ZM,ZW", currency = "AED,AFN,ALL,AMD,ANG,AOA,ARS,AUD,AWG,AZN,BAM,BBD,BDT,BGN,BHD,BIF,BMD,BND,BOB,BRL,BSD,BTN,BWP,BYN,BZD,CAD,CDF,CHF,CLP,CNY,COP,CRC,CUP,CVE,CZK,DJF,DKK,DOP,DZD,EGP,ERN,ETB,EUR,FJD,FKP,GBP,GEL,GHS,GIP,GMD,GNF,GTQ,GYD,HKD,HNL,HRK,HTG,HUF,IDR,ILS,INR,IQD,IRR,ISK,JMD,JOD,JPY,KES,KGS,KHR,KMF,KPW,KRW,KWD,KYD,KZT,LAK,LBP,LKR,LRD,LSL,LYD,MAD,MDL,MGA,MKD,MMK,MNT,MOP,MRU,MUR,MVR,MWK,MXN,MYR,MZN,NAD,NGN,NIO,NOK,NPR,NZD,OMR,PAB,PEN,PGK,PHP,PKR,PLN,PYG,QAR,RON,RSD,RUB,RWF,SAR,SBD,SCR,SDG,SEK,SGD,SHP,SLL,SOS,SRD,SSP,SVC,SYP,SZL,THB,TJS,TMT,TND,TOP,TRY,TTD,TWD,TZS,UAH,UGX,USD,UYU,UZS,VND,VUV,WST,XAF,XCD,XOF,XPF,YER,ZAR,ZMW,ZWL" }
boleto = { country = "BR", currency = "BRL" }
trustly = { currency = "CZK,DKK,EUR,GBP,NOK,SEK" }
ali_pay = { country = "CN", currency = "CNY" }
we_chat_pay = { country = "CN", currency = "CNY" }
klarna = { currency = "EUR,GBP,CHF,SEK" }
blik = { country = "PL", currency = "PLN" }
crypto_currency = { currency = "USD,GBP,AED" }
paysera = { currency = "EUR" }
skrill = { currency = "USD" }

[pm_filters.placetopay]
credit = { country = "BE,CH,CO,CR,EC,HN,MX,PA,PR,UY", currency = "CLP,COP,USD"}
debit = { country = "BE,CH,CO,CR,EC,HN,MX,PA,PR,UY", currency = "CLP,COP,USD"}

[pm_filters.coingate]
crypto_currency = { country = "AL, AD, AT, BE, BA, BG, HR, CZ, DK, EE, FI, FR, DE, GR, HU, IS, IE, IT, LV, LT, LU, MT, MD, NL, NO, PL, PT, RO, RS, SK, SI, ES, SE, CH, UA, GB, AR, BR, CL, CO, CR, DO, SV, GD, MX, PE, LC, AU, NZ, CY, HK, IN, IL, JP, KR, QA, SA, SG, EG", currency = "EUR, USD, GBP" }

[pm_filters.paystack]
eft = { country = "NG, ZA, GH, KE, CI", currency = "NGN, GHS, ZAR, KES, USD" }

[pm_filters.santander]
pix = { country = "BR", currency = "BRL" }

[pm_filters.boku]
dana = { country = "ID", currency = "IDR" }
gcash = { country = "PH", currency = "PHP" }
go_pay = { country = "ID", currency = "IDR" }
kakao_pay = { country = "KR", currency = "KRW" }
momo = { country = "VN", currency = "VND" }

[pm_filters.nmi]
credit = { country = "EG,ZA,BH,CY,HK,IN,ID,IL,JP,JO,KW,MY,PK,PH,SA,SG,KR,TW,TH,TR,AE,VN,AL,AD,AM,AT,AZ,BY,BE,BA,BG,HR,CZ,DK,EE,FI,FR,GE,DE,GR,HU,IS,IE,IT,KZ,LV,LI,LT,LU,MT,MD,MC,ME,NL,MK,NO,PL,PT,RO,SM,RS,SK,SI,ES,SE,CH,TR,GB,VA,AG,BS,BB,BZ,CA,SV,GT,HN,MX,PA,KN,LC,TT,US,AU,NZ,AR,BO,BR,CL,CO,EC,GY,PY,PE,SR,UY,VE", currency = "AED,AFN,ALL,AMD,ANG,AOA,ARS,AUD,AWG,AZN,BAM,BBD,BDT,BGN,BHD,BIF,BMD,BND,BOB,BRL,BSD,BTN,BWP,BYN,BZD,CAD,CDF,CHF,CLF,CLP,CNY,COP,CRC,CUC,CUP,CVE,CZK,DJF,DKK,DOP,DZD,EGP,ERN,ETB,EUR,FJD,FKP,GBP,GEL,GHS,GIP,GMD,GNF,GTQ,GYD,HKD,HNL,HRK,HTG,HUF,IDR,ILS,INR,IQD,IRR,ISK,JMD,JOD,JPY,KES,KGS,KHR,KMF,KPW,KRW,KWD,KYD,KZT,LAK,LBP,LKR,LRD,LSL,LYD,MAD,MDL,MGA,MKD,MMK,MNT,MOP,MRU,MUR,MVR,MWK,MXN,MYR,MZN,NAD,NGN,NIO,NOK,NPR,NZD,OMR,PAB,PEN,PGK,PHP,PKR,PLN,PYG,QAR,RON,RSD,RUB,RWF,SAR,SBD,SCR,SDG,SEK,SGD,SHP,SLE,SLL,SOS,SRD,SSP,STD,STN,SVC,SYP,SZL,THB,TJS,TMT,TND,TOP,TRY,TTD,TWD,TZS,UAH,UGX,USD,UYU,UZS,VES,VND,VUV,WST,XAF,XCD,XOF,XPF,YER,ZAR,ZMW,ZWL" }
debit = { country = "EG,ZA,BH,CY,HK,IN,ID,IL,JP,JO,KW,MY,PK,PH,SA,SG,KR,TW,TH,TR,AE,VN,AL,AD,AM,AT,AZ,BY,BE,BA,BG,HR,CZ,DK,EE,FI,FR,GE,DE,GR,HU,IS,IE,IT,KZ,LV,LI,LT,LU,MT,MD,MC,ME,NL,MK,NO,PL,PT,RO,SM,RS,SK,SI,ES,SE,CH,TR,GB,VA,AG,BS,BB,BZ,CA,SV,GT,HN,MX,PA,KN,LC,TT,US,AU,NZ,AR,BO,BR,CL,CO,EC,GY,PY,PE,SR,UY,VE", currency = "AED,AFN,ALL,AMD,ANG,AOA,ARS,AUD,AWG,AZN,BAM,BBD,BDT,BGN,BHD,BIF,BMD,BND,BOB,BRL,BSD,BTN,BWP,BYN,BZD,CAD,CDF,CHF,CLF,CLP,CNY,COP,CRC,CUC,CUP,CVE,CZK,DJF,DKK,DOP,DZD,EGP,ERN,ETB,EUR,FJD,FKP,GBP,GEL,GHS,GIP,GMD,GNF,GTQ,GYD,HKD,HNL,HRK,HTG,HUF,IDR,ILS,INR,IQD,IRR,ISK,JMD,JOD,JPY,KES,KGS,KHR,KMF,KPW,KRW,KWD,KYD,KZT,LAK,LBP,LKR,LRD,LSL,LYD,MAD,MDL,MGA,MKD,MMK,MNT,MOP,MRU,MUR,MVR,MWK,MXN,MYR,MZN,NAD,NGN,NIO,NOK,NPR,NZD,OMR,PAB,PEN,PGK,PHP,PKR,PLN,PYG,QAR,RON,RSD,RUB,RWF,SAR,SBD,SCR,SDG,SEK,SGD,SHP,SLE,SLL,SOS,SRD,SSP,STD,STN,SVC,SYP,SZL,THB,TJS,TMT,TND,TOP,TRY,TTD,TWD,TZS,UAH,UGX,USD,UYU,UZS,VES,VND,VUV,WST,XAF,XCD,XOF,XPF,YER,ZAR,ZMW,ZWL" }
apple_pay = { country = "EG,ZA,BH,CY,HK,IN,ID,IL,JP,JO,KW,MY,PK,PH,SA,SG,KR,TW,TH,TR,AE,VN,AL,AD,AM,AT,AZ,BY,BE,BA,BG,HR,CZ,DK,EE,FI,FR,GE,DE,GR,HU,IS,IE,IT,KZ,LV,LI,LT,LU,MT,MD,MC,ME,NL,MK,NO,PL,PT,RO,SM,RS,SK,SI,ES,SE,CH,TR,GB,VA,AG,BS,BB,BZ,CA,SV,GT,HN,MX,PA,KN,LC,TT,US,AU,NZ,AR,BO,BR,CL,CO,EC,GY,PY,PE,SR,UY,VE", currency = "AED,AFN,ALL,AMD,ANG,AOA,ARS,AUD,AWG,AZN,BAM,BBD,BDT,BGN,BHD,BIF,BMD,BND,BOB,BRL,BSD,BTN,BWP,BYN,BZD,CAD,CDF,CHF,CLF,CLP,CNY,COP,CRC,CUC,CUP,CVE,CZK,DJF,DKK,DOP,DZD,EGP,ERN,ETB,EUR,FJD,FKP,GBP,GEL,GHS,GIP,GMD,GNF,GTQ,GYD,HKD,HNL,HRK,HTG,HUF,IDR,ILS,INR,IQD,IRR,ISK,JMD,JOD,JPY,KES,KGS,KHR,KMF,KPW,KRW,KWD,KYD,KZT,LAK,LBP,LKR,LRD,LSL,LYD,MAD,MDL,MGA,MKD,MMK,MNT,MOP,MRU,MUR,MVR,MWK,MXN,MYR,MZN,NAD,NGN,NIO,NOK,NPR,NZD,OMR,PAB,PEN,PGK,PHP,PKR,PLN,PYG,QAR,RON,RSD,RUB,RWF,SAR,SBD,SCR,SDG,SEK,SGD,SHP,SLE,SLL,SOS,SRD,SSP,STD,STN,SVC,SYP,SZL,THB,TJS,TMT,TND,TOP,TRY,TTD,TWD,TZS,UAH,UGX,USD,UYU,UZS,VES,VND,VUV,WST,XAF,XCD,XOF,XPF,YER,ZAR,ZMW,ZWL" }
google_pay = { country = "EG,ZA,BH,CY,HK,IN,ID,IL,JP,JO,KW,MY,PK,PH,SA,SG,KR,TW,TH,TR,AE,VN,AL,AD,AM,AT,AZ,BY,BE,BA,BG,HR,CZ,DK,EE,FI,FR,GE,DE,GR,HU,IS,IE,IT,KZ,LV,LI,LT,LU,MT,MD,MC,ME,NL,MK,NO,PL,PT,RO,SM,RS,SK,SI,ES,SE,CH,TR,GB,VA,AG,BS,BB,BZ,CA,SV,GT,HN,MX,PA,KN,LC,TT,US,AU,NZ,AR,BO,BR,CL,CO,EC,GY,PY,PE,SR,UY,VE", currency = "AED,AFN,ALL,AMD,ANG,AOA,ARS,AUD,AWG,AZN,BAM,BBD,BDT,BGN,BHD,BIF,BMD,BND,BOB,BRL,BSD,BTN,BWP,BYN,BZD,CAD,CDF,CHF,CLF,CLP,CNY,COP,CRC,CUC,CUP,CVE,CZK,DJF,DKK,DOP,DZD,EGP,ERN,ETB,EUR,FJD,FKP,GBP,GEL,GHS,GIP,GMD,GNF,GTQ,GYD,HKD,HNL,HRK,HTG,HUF,IDR,ILS,INR,IQD,IRR,ISK,JMD,JOD,JPY,KES,KGS,KHR,KMF,KPW,KRW,KWD,KYD,KZT,LAK,LBP,LKR,LRD,LSL,LYD,MAD,MDL,MGA,MKD,MMK,MNT,MOP,MRU,MUR,MVR,MWK,MXN,MYR,MZN,NAD,NGN,NIO,NOK,NPR,NZD,OMR,PAB,PEN,PGK,PHP,PKR,PLN,PYG,QAR,RON,RSD,RUB,RWF,SAR,SBD,SCR,SDG,SEK,SGD,SHP,SLE,SLL,SOS,SRD,SSP,STD,STN,SVC,SYP,SZL,THB,TJS,TMT,TND,TOP,TRY,TTD,TWD,TZS,UAH,UGX,USD,UYU,UZS,VES,VND,VUV,WST,XAF,XCD,XOF,XPF,YER,ZAR,ZMW,ZWL" }

[pm_filters.paypal]
credit = { country = "DZ,AO,BJ,BW,BF,BI,CM,CV,TD,KM,CI,CD,DJ,EG,ER,ET,GA,GM,GN,GW,KE,LS,MG,MW,ML,MR,MU,MA,MZ,NA,NE,NG,CG,RW,SH,ST,SN,SC,SL,SO,ZA,SZ,TZ,TG,TN,UG,ZM,ZW,AI,AG,AR,AW,BS,BB,BZ,BM,BO,BR,VG,CA,KY,CL,CO,CR,DM,DO,EC,SV,FK,GL,GD,GT,GY,HN,JM,MX,MS,NI,PA,PY,PE,KN,LC,PM,VC,SR,TT,TC,US,UY,VE,AM,AU,BH,BT,BN,KH,CN,CK,FJ,PF,HK,IN,ID,IL,JP,JO,KZ,KI,KW,KG,LA,MY,MV,MH,FM,MN,NR,NP,NC,NZ,NU,NF,OM,PW,PG,PH,PN,QA,WS,SA,SG,SB,KR,LK,TW,TJ,TH,TO,TM,TV,AE,VU,VN,WF,YE,AL,AD,AT,AZ,BY,BE,BA,BG,HR,CY,CZ,DK,EE,FO,FI,FR,GE,DE,GR,HU,IS,IE,IT,LV,LI,LT,LU,MK,MT,MD,MC,ME,NL,NO,PL,PT,RO,RU,SM,RS,SK,SI,ES,SJ,SE,CH,UA,GB,VA", currency = "AUD,BRL,CAD,CNY,CZK,DKK,EUR,HKD,HUF,ILS,JPY,MYR,MXN,TWD,NZD,NOK,PHP,PLN,GBP,SGD,SEK,CHF,THB,USD" }
debit = { country = "DZ,AO,BJ,BW,BF,BI,CM,CV,TD,KM,CI,CD,DJ,EG,ER,ET,GA,GM,GN,GW,KE,LS,MG,MW,ML,MR,MU,MA,MZ,NA,NE,NG,CG,RW,SH,ST,SN,SC,SL,SO,ZA,SZ,TZ,TG,TN,UG,ZM,ZW,AI,AG,AR,AW,BS,BB,BZ,BM,BO,BR,VG,CA,KY,CL,CO,CR,DM,DO,EC,SV,FK,GL,GD,GT,GY,HN,JM,MX,MS,NI,PA,PY,PE,KN,LC,PM,VC,SR,TT,TC,US,UY,VE,AM,AU,BH,BT,BN,KH,CN,CK,FJ,PF,HK,IN,ID,IL,JP,JO,KZ,KI,KW,KG,LA,MY,MV,MH,FM,MN,NR,NP,NC,NZ,NU,NF,OM,PW,PG,PH,PN,QA,WS,SA,SG,SB,KR,LK,TW,TJ,TH,TO,TM,TV,AE,VU,VN,WF,YE,AL,AD,AT,AZ,BY,BE,BA,BG,HR,CY,CZ,DK,EE,FO,FI,FR,GE,DE,GR,HU,IS,IE,IT,LV,LI,LT,LU,MK,MT,MD,MC,ME,NL,NO,PL,PT,RO,RU,SM,RS,SK,SI,ES,SJ,SE,CH,UA,GB,VA", currency = "AUD,BRL,CAD,CNY,CZK,DKK,EUR,HKD,HUF,ILS,JPY,MYR,MXN,TWD,NZD,NOK,PHP,PLN,GBP,SGD,SEK,CHF,THB,USD" }
paypal = { country = "DZ,AO,BJ,BW,BF,BI,CM,CV,TD,KM,CI,CD,DJ,EG,ER,ET,GA,GM,GN,GW,KE,LS,MG,MW,ML,MR,MU,MA,MZ,NA,NE,NG,CG,RW,SH,ST,SN,SC,SL,SO,ZA,SZ,TZ,TG,TN,UG,ZM,ZW,AI,AG,AR,AW,BS,BB,BZ,BM,BO,BR,VG,CA,KY,CL,CO,CR,DM,DO,EC,SV,FK,GL,GD,GT,GY,HN,JM,MX,MS,NI,PA,PY,PE,KN,LC,PM,VC,SR,TT,TC,US,UY,VE,AM,AU,BH,BT,BN,KH,CN,CK,FJ,PF,HK,IN,ID,IL,JP,JO,KZ,KI,KW,KG,LA,MY,MV,MH,FM,MN,NR,NP,NC,NZ,NU,NF,OM,PW,PG,PH,PN,QA,WS,SA,SG,SB,KR,LK,TW,TJ,TH,TO,TM,TV,AE,VU,VN,WF,YE,AL,AD,AT,AZ,BY,BE,BA,BG,HR,CY,CZ,DK,EE,FO,FI,FR,GE,DE,GR,HU,IS,IE,IT,LV,LI,LT,LU,MK,MT,MD,MC,ME,NL,NO,PL,PT,RO,RU,SM,RS,SK,SI,ES,SJ,SE,CH,UA,GB,VA", currency = "AUD,BRL,CAD,CNY,CZK,DKK,EUR,HKD,HUF,ILS,JPY,MYR,MXN,TWD,NZD,NOK,PHP,PLN,GBP,SGD,SEK,CHF,THB,USD" }
eps = { country = "DZ,AO,BJ,BW,BF,BI,CM,CV,TD,KM,CI,CD,DJ,EG,ER,ET,GA,GM,GN,GW,KE,LS,MG,MW,ML,MR,MU,MA,MZ,NA,NE,NG,CG,RW,SH,ST,SN,SC,SL,SO,ZA,SZ,TZ,TG,TN,UG,ZM,ZW,AI,AG,AR,AW,BS,BB,BZ,BM,BO,BR,VG,CA,KY,CL,CO,CR,DM,DO,EC,SV,FK,GL,GD,GT,GY,HN,JM,MX,MS,NI,PA,PY,PE,KN,LC,PM,VC,SR,TT,TC,US,UY,VE,AM,AU,BH,BT,BN,KH,CN,CK,FJ,PF,HK,IN,ID,IL,JP,JO,KZ,KI,KW,KG,LA,MY,MV,MH,FM,MN,NR,NP,NC,NZ,NU,NF,OM,PW,PG,PH,PN,QA,WS,SA,SG,SB,KR,LK,TW,TJ,TH,TO,TM,TV,AE,VU,VN,WF,YE,AL,AD,AT,AZ,BY,BE,BA,BG,HR,CY,CZ,DK,EE,FO,FI,FR,GE,DE,GR,HU,IS,IE,IT,LV,LI,LT,LU,MK,MT,MD,MC,ME,NL,NO,PL,PT,RO,RU,SM,RS,SK,SI,ES,SJ,SE,CH,UA,GB,VA", currency = "AUD,BRL,CAD,CNY,CZK,DKK,EUR,HKD,HUF,ILS,JPY,MYR,MXN,TWD,NZD,NOK,PHP,PLN,GBP,SGD,SEK,CHF,THB,USD" }
giropay = { currency = "EUR" }
ideal = { currency = "EUR" }
sofort = { country = "DZ,AO,BJ,BW,BF,BI,CM,CV,TD,KM,CI,CD,DJ,EG,ER,ET,GA,GM,GN,GW,KE,LS,MG,MW,ML,MR,MU,MA,MZ,NA,NE,NG,CG,RW,SH,ST,SN,SC,SL,SO,ZA,SZ,TZ,TG,TN,UG,ZM,ZW,AI,AG,AR,AW,BS,BB,BZ,BM,BO,BR,VG,CA,KY,CL,CO,CR,DM,DO,EC,SV,FK,GL,GD,GT,GY,HN,JM,MX,MS,NI,PA,PY,PE,KN,LC,PM,VC,SR,TT,TC,US,UY,VE,AM,AU,BH,BT,BN,KH,CN,CK,FJ,PF,HK,IN,ID,IL,JP,JO,KZ,KI,KW,KG,LA,MY,MV,MH,FM,MN,NR,NP,NC,NZ,NU,NF,OM,PW,PG,PH,PN,QA,WS,SA,SG,SB,KR,LK,TW,TJ,TH,TO,TM,TV,AE,VU,VN,WF,YE,AL,AD,AT,AZ,BY,BE,BA,BG,HR,CY,CZ,DK,EE,FO,FI,FR,GE,DE,GR,HU,IS,IE,IT,LV,LI,LT,LU,MK,MT,MD,MC,ME,NL,NO,PL,PT,RO,RU,SM,RS,SK,SI,ES,SJ,SE,CH,UA,GB,VA", currency = "AUD,BRL,CAD,CNY,CZK,DKK,EUR,HKD,HUF,ILS,JPY,MYR,MXN,TWD,NZD,NOK,PHP,PLN,GBP,SGD,SEK,CHF,THB,USD" }

[pm_filters.datatrans]
credit = { country = "AL,AD,AM,AT,AZ,BY,BE,BA,BG,CH,CY,CZ,DE,DK,EE,ES,FI,FR,GB,GE,GR,HR,HU,IE,IS,IT,KZ,LI,LT,LU,LV,MC,MD,ME,MK,MT,NL,NO,PL,PT,RO,RU,SE,SI,SK,SM,TR,UA,VA",  currency = "BHD,BIF,CHF,DJF,EUR,GBP,GNF,IQD,ISK,JPY,JOD,KMF,KRW,KWD,LYD,OMR,PYG,RWF,TND,UGX,USD,VND,VUV,XAF,XOF,XPF" }
debit = { country = "AL,AD,AM,AT,AZ,BY,BE,BA,BG,CH,CY,CZ,DE,DK,EE,ES,FI,FR,GB,GE,GR,HR,HU,IE,IS,IT,KZ,LI,LT,LU,LV,MC,MD,ME,MK,MT,NL,NO,PL,PT,RO,RU,SE,SI,SK,SM,TR,UA,VA",  currency = "BHD,BIF,CHF,DJF,EUR,GBP,GNF,IQD,ISK,JPY,JOD,KMF,KRW,KWD,LYD,OMR,PYG,RWF,TND,UGX,USD,VND,VUV,XAF,XOF,XPF" }

[pm_filters.payme]
credit = { country = "US,CA,IL,GB", currency = "ILS,USD,EUR" }
debit = { country = "US,CA,IL,GB", currency = "ILS,USD,EUR" }
apple_pay = { country = "US,CA,IL,GB", currency = "ILS,USD,EUR" }

[pm_filters.paysafe]
apple_pay = {country = "AF,AX,AL,DZ,AS,AD,AO,AI,AQ,AG,AR,AM,AW,AU,AT,AZ,BS,BH,BD,BB,BY,BE,BZ,BJ,BM,BT,BO,BQ,BA,BW,BV,BR,IO,BN,BG,BF,BI,KH,CM,CA,CV,KY,CF,TD,CL,CN,CX,CC,CO,KM,CG,CD,CK,CR,CI,HR,CU,CW,CY,CZ,DK,DJ,DM,DO,EC,EG,SV,GQ,ER,EE,ET,FK,FO,FJ,FI,FR,GF,PF,TF,GA,GM,GE,DE,GH,GI,GR,GL,GD,GP,GU,GT,GG,GN,GW,GY,HT,HM,HN,HK,HU,IS,IN,ID,IR,IQ,IE,IM,IL,IT,JM,JP,JE,JO,KZ,KE,KI,KP,KR,KW,KG,LA,LV,LB,LS,LR,LY,LI,LT,LU,MO,MK,MG,MW,MY,MV,ML,MT,MH,MQ,MR,MU,YT,MX,FM,MD,MC,MN,ME,MS,MA,MZ,MM,NA,NR,NP,NC,NZ,NI,NE,NG,NU,NF,MP,NO,OM,PK,PW,PS,PA,PG,PY,PE,PH,PN,PL,PT,PR,QA,RE,RO,RU,RW,BL,SH,KN,LC,MF,VC,WS,SM,ST,SA,SN,RS,SC,SL,SG,SX,SK,SI,SB,SO,ZA,GS,SS,ES,LK,PM,SD,SR,SJ,SZ,SE,CH,SY,TW,TJ,TZ,TH,NL,TL,TG,TK,TO,TT,TN,TR,TM,TC,TV,UG,UA,AE,GB,US,UM,UY,UZ,VU,VA,VE,VN,VG,VI,WF,EH,YE,ZM,ZW", currency = "ARS,AUD,AZN,BHD,BOB,BAM,BRL,BGN,CAD,CLP,CNY,COP,CRC,HRK,CZK,DKK,DOP,XCD,EGP,ETB,EUR,FJD,GEL,GTQ,HTG,HNL,HKD,HUF,INR,IDR,JMD,JPY,JOD,KZT,KES,KRW,KWD,LBP,LYD,MWK,MUR,MXN,MDL,MAD,ILS,NZD,NGN,NOK,OMR,PKR,PAB,PYG,PEN,PHP,PLN,GBP,QAR,RON,RUB,RWF,SAR,RSD,SGD,ZAR,LKR,SEK,CHF,SYP,TWD,THB,TTD,TND,TRY,UAH,AED,UYU,USD,VND" }

[tokenization]
stripe = { long_lived_token = false, payment_method = "wallet", payment_method_type = { type = "disable_only", list = "google_pay" } }
checkout = { long_lived_token = false, payment_method = "wallet", apple_pay_pre_decrypt_flow = "network_tokenization", google_pay_pre_decrypt_flow = "network_tokenization"  }
stax = { long_lived_token = true, payment_method = "card,bank_debit" }
mollie = { long_lived_token = false, payment_method = "card" }
square = { long_lived_token = false, payment_method = "card" }
hipay = { long_lived_token = false, payment_method = "card" }
braintree = { long_lived_token = false, payment_method = "card" }
payme = { long_lived_token = false, payment_method = "card" }
gocardless = { long_lived_token = true, payment_method = "bank_debit" }
billwerk = { long_lived_token = false, payment_method = "card" }
dwolla = { long_lived_token = true, payment_method = "bank_debit" }
globalpay = { long_lived_token = false, payment_method = "card", flow = "mandates" }

[temp_locker_enable_config]
stripe = { payment_method = "bank_transfer" }
nuvei = { payment_method = "card" }
shift4 = { payment_method = "card" }
bluesnap = { payment_method = "card" }
bankofamerica = { payment_method = "card" }
cybersource = { payment_method = "card" }
barclaycard = { payment_method = "card" }
nmi = { payment_method = "card" }
payme = { payment_method = "card" }
deutschebank = { payment_method = "bank_debit" }
paybox = { payment_method = "card" }
nexixpay = { payment_method = "card" }
redsys = { payment_method = "card" }

[connector_customer]
payout_connector_list = "nomupay,stripe,wise"

[dummy_connector]
enabled = true
payment_ttl = 172800
payment_duration = 1000
payment_tolerance = 100
payment_retrieve_duration = 500
payment_retrieve_tolerance = 100
payment_complete_duration = 500
payment_complete_tolerance = 100
refund_ttl = 172800
refund_duration = 1000
refund_tolerance = 100
refund_retrieve_duration = 500
refund_retrieve_tolerance = 100
authorize_ttl = 36000
assets_base_url = "https://app.hyperswitch.io/assets/TestProcessor/"
default_return_url = "https://app.hyperswitch.io/"
slack_invite_url = "https://join.slack.com/t/hyperswitch-io/shared_invite/zt-2awm23agh-p_G5xNpziv6yAiedTkkqLg"
discord_invite_url = "https://discord.gg/wJZ7DVW8mm"

[delayed_session_response]
connectors_with_delayed_session_response = "trustpay,payme"

[webhook_source_verification_call]
connectors_with_webhook_source_verification_call = "paypal"

[billing_connectors_payment_sync]
billing_connectors_which_require_payment_sync = "stripebilling, recurly"

[billing_connectors_invoice_sync]
billing_connectors_which_requires_invoice_sync_call = "recurly"

[zero_mandates.supported_payment_methods]
bank_debit.ach = { connector_list = "gocardless,adyen" }
bank_debit.becs = { connector_list = "gocardless,adyen" }
bank_debit.bacs = { connector_list = "gocardless" }
bank_debit.sepa = { connector_list = "gocardless,adyen" }
card.credit.connector_list = "checkout,stripe,adyen,authorizedotnet,cybersource,datatrans,worldpay,nmi,bankofamerica,wellsfargo,bamboraapac,nexixpay,novalnet,paypal,archipel"
card.debit.connector_list = "checkout,stripe,adyen,authorizedotnet,cybersource,datatrans,worldpay,nmi,bankofamerica,wellsfargo,bamboraapac,nexixpay,novalnet,paypal,archipel"
pay_later.klarna.connector_list = "adyen"
wallet.apple_pay.connector_list = "adyen,cybersource,bankofamerica,novalnet,authorizedotnet"
wallet.samsung_pay.connector_list = "cybersource"
wallet.google_pay.connector_list = "adyen,cybersource,bankofamerica,novalnet,authorizedotnet"
wallet.paypal.connector_list = "adyen,novalnet"
wallet.momo.connector_list = "adyen"
wallet.kakao_pay.connector_list = "adyen"
wallet.go_pay.connector_list = "adyen"
wallet.gcash.connector_list = "adyen"
wallet.dana.connector_list = "adyen"
wallet.twint.connector_list = "adyen"
wallet.vipps.connector_list = "adyen"
bank_redirect.ideal.connector_list = "adyen"
bank_redirect.bancontact_card.connector_list = "adyen"
bank_redirect.trustly.connector_list = "adyen"
bank_redirect.open_banking_uk.connector_list = "adyen"


[mandates.supported_payment_methods]
bank_debit.ach = { connector_list = "gocardless,adyen,stripe" }
bank_debit.becs = { connector_list = "gocardless,stripe,adyen" }
bank_debit.bacs = { connector_list = "stripe,gocardless" }
bank_debit.sepa = { connector_list = "gocardless,adyen,stripe,deutschebank" }
card.credit.connector_list = "aci,checkout,stripe,adyen,authorizedotnet,cybersource,datatrans,globalpay,worldpay,multisafepay,nmi,nexinets,noon,bankofamerica,braintree,nuvei,payme,wellsfargo,bamboraapac,elavon,fiuu,nexixpay,novalnet,paybox,paypal,xendit,moneris,archipel,worldpayvantiv,payload"
card.debit.connector_list = "aci,checkout,stripe,adyen,authorizedotnet,cybersource,datatrans,globalpay,worldpay,multisafepay,nmi,nexinets,noon,bankofamerica,braintree,nuvei,payme,wellsfargo,bamboraapac,elavon,fiuu,nexixpay,novalnet,paybox,paypal,xendit,moneris,archipel,worldpayvantiv,payload"
pay_later.klarna.connector_list = "adyen,aci"
wallet.apple_pay.connector_list = "stripe,adyen,cybersource,noon,bankofamerica,nuvei,nexinets,novalnet,authorizedotnet,wellsfargo,worldpayvantiv"
wallet.samsung_pay.connector_list = "cybersource"
wallet.google_pay.connector_list = "stripe,adyen,cybersource,bankofamerica,noon,globalpay,multisafepay,novalnet,nuvei,authorizedotnet,wellsfargo,worldpayvantiv"
wallet.paypal.connector_list = "adyen,globalpay,nexinets,novalnet,paypal,authorizedotnet"
wallet.momo.connector_list = "adyen"
wallet.kakao_pay.connector_list = "adyen"
wallet.go_pay.connector_list = "adyen"
wallet.gcash.connector_list = "adyen"
wallet.dana.connector_list = "adyen"
wallet.twint.connector_list = "adyen"
wallet.vipps.connector_list = "adyen"

bank_redirect.ideal.connector_list = "stripe,adyen,globalpay,multisafepay,nexinets,aci"
bank_redirect.sofort.connector_list = "stripe,globalpay,aci,multisafepay"
bank_redirect.giropay.connector_list = "globalpay,multisafepay,nexinets,aci"
bank_redirect.bancontact_card.connector_list = "adyen,stripe"
bank_redirect.trustly.connector_list = "adyen,aci"
bank_redirect.open_banking_uk.connector_list = "adyen"
bank_redirect.eps.connector_list = "globalpay,nexinets,aci,multisafepay"

[mandates.update_mandate_supported]
card.credit = { connector_list = "cybersource" }
card.debit = { connector_list = "cybersource" }

[network_transaction_id_supported_connectors]
connector_list = "adyen,archipel,checkout,cybersource,novalnet,nuvei,stripe,worldpay,worldpayvantiv"

[connector_request_reference_id_config]
merchant_ids_send_payment_id_as_connector_request_id = []

[payouts]
payout_eligibility = true


[applepay_decrypt_keys]
apple_pay_ppc = "APPLE_PAY_PAYMENT_PROCESSING_CERTIFICATE"
apple_pay_ppc_key = "APPLE_PAY_PAYMENT_PROCESSING_CERTIFICATE_KEY"
apple_pay_merchant_cert = "APPLE_PAY_MERCHNAT_CERTIFICATE"
apple_pay_merchant_cert_key = "APPLE_PAY_MERCHNAT_CERTIFICATE_KEY"

[paze_decrypt_keys]
paze_private_key = "PAZE_PRIVATE_KEY"
paze_private_key_passphrase = "PAZE_PRIVATE_KEY_PASSPHRASE"

[google_pay_decrypt_keys]
google_pay_root_signing_keys = "GOOGLE_PAY_ROOT_SIGNING_KEYS" # Base 64 Encoded Root Signing Keys provided by Google Pay (https://developers.google.com/pay/api/web/guides/resources/payment-data-cryptography)

[generic_link]
[generic_link.payment_method_collect]
sdk_url = "http://localhost:9050/HyperLoader.js"
expiry = 900
[generic_link.payment_method_collect.ui_config]
theme = "#4285F4"
logo = "https://app.hyperswitch.io/HyperswitchFavicon.png"
merchant_name = "HyperSwitch"
[generic_link.payment_method_collect.enabled_payment_methods]
card = "credit,debit"
bank_transfer = "ach,bacs,sepa"
wallet = "paypal,pix,venmo"

[generic_link.payout_link]
sdk_url = "http://localhost:9050/HyperLoader.js"
expiry = 900
[generic_link.payout_link.ui_config]
theme = "#4285F4"
logo = "https://app.hyperswitch.io/HyperswitchFavicon.png"
merchant_name = "HyperSwitch"
[generic_link.payout_link.enabled_payment_methods]
card = "credit,debit"

[payout_method_filters.adyenplatform]
sepa = { country = "AT,BE,CH,CZ,DE,EE,ES,FI,FR,GB,HU,IE,IT,LT,LV,NL,NO,PL,PT,SE,SK", currency = "EUR,CZK,DKK,HUF,NOK,PLN,SEK,GBP,CHF" }
credit = { country = "AT,BE,BG,CY,CZ,DE,DK,EE,ES,FI,FR,GB,GR,HR,HU,IE,IS,IT,LI,LT,LU,LV,MT,NL,NO,PL,PT,RO,SE,SI,SK,US", currency = "EUR,USD,GBP" }
debit = { country = "AT,BE,BG,CY,CZ,DE,DK,EE,ES,FI,FR,GB,GR,HR,HU,IE,IS,IT,LI,LT,LU,LV,MT,NL,NO,PL,PT,RO,SE,SI,SK,US", currency = "EUR,USD,GBP" }

[payout_method_filters.stripe]
ach = { country = "US", currency = "USD" }

[payment_link]
sdk_url = "http://localhost:9050/HyperLoader.js"

[payment_method_auth]
redis_expiry = 900
pm_auth_key = "Some_pm_auth_key"

[lock_settings]
redis_lock_expiry_seconds = 180             # 3 * 60 seconds
delay_between_retries_in_milliseconds = 500

[kv_config]
ttl = 900         # 15 * 60 seconds
soft_kill = false

[frm]
enabled = true

[events]
source = "logs"

[events.kafka]
brokers = ["localhost:9092"]
fraud_check_analytics_topic = "hyperswitch-fraud-check-events"
intent_analytics_topic = "hyperswitch-payment-intent-events"
attempt_analytics_topic = "hyperswitch-payment-attempt-events"
refund_analytics_topic = "hyperswitch-refund-events"
api_logs_topic = "hyperswitch-api-log-events"
connector_logs_topic = "hyperswitch-outgoing-connector-events"
outgoing_webhook_logs_topic = "hyperswitch-outgoing-webhook-events"
dispute_analytics_topic = "hyperswitch-dispute-events"
audit_events_topic = "hyperswitch-audit-events"
payout_analytics_topic = "hyperswitch-payout-events"
consolidated_events_topic = "hyperswitch-consolidated-events"
authentication_analytics_topic = "hyperswitch-authentication-events"
routing_logs_topic = "hyperswitch-routing-api-events"
revenue_recovery_topic = "hyperswitch-revenue-recovery-events"

[debit_routing_config]
supported_currencies = "USD"
supported_connectors = "adyen"

[debit_routing_config.connector_supported_debit_networks]
adyen = "Star,Pulse,Accel,Nyce"

[analytics]
source = "sqlx"
forex_enabled = false

[analytics.clickhouse]
username = "default"
# password = ""
host = "http://localhost:8123"
database_name = "default"

[analytics.sqlx]
username = "db_user"
password = "db_pass"
host = "localhost"
port = 5432
dbname = "hyperswitch_db"
pool_size = 5
connection_timeout = 10
queue_strategy = "Fifo"

[connector_onboarding.paypal]
client_id = ""
client_secret = ""
partner_id = ""
enabled = true

[file_storage]
file_storage_backend = "file_system"

[unmasked_headers]
keys = "accept-language,user-agent,x-profile-id"

[opensearch]
host = "https://localhost:9200"
enabled = false

[opensearch.auth]
auth = "basic"
username = "admin"
password = "0penS3arc#"
region = "eu-central-1"

[opensearch.indexes]
payment_attempts = "hyperswitch-payment-attempt-events"
payment_intents = "hyperswitch-payment-intent-events"
refunds = "hyperswitch-refund-events"
disputes = "hyperswitch-dispute-events"
sessionizer_payment_attempts = "sessionizer-payment-attempt-events"
sessionizer_payment_intents = "sessionizer-payment-intent-events"
sessionizer_refunds = "sessionizer-refund-events"
sessionizer_disputes = "sessionizer-dispute-events"

[saved_payment_methods]
sdk_eligible_payment_methods = "card"

[multitenancy]
enabled = false
global_tenant = { tenant_id = "global", schema = "public", redis_key_prefix = "global", clickhouse_database = "default" }

[multitenancy.tenants.public]
base_url = "http://localhost:8080"
schema = "public"
accounts_schema = "public"
redis_key_prefix = ""
clickhouse_database = "default"

[multitenancy.tenants.public.user]
control_center_url = "http://localhost:9000"

[user_auth_methods]
encryption_key = "A8EF32E029BC3342E54BF2E172A4D7AA43E8EF9D2C3A624A9F04E2EF79DC698F"

[locker_based_open_banking_connectors]
connector_list = "tokenio"

[cell_information]
id = "12345"

[network_tokenization_supported_card_networks]
card_networks = "Visa, AmericanExpress, Mastercard"

[network_tokenization_supported_connectors]
connector_list = "adyen,cybersource"

[grpc_client.dynamic_routing_client]
host = "localhost"
port = 8000
service = "dynamo"

[grpc_client.recovery_decider_client] # Revenue recovery client base url
base_url = "http://127.0.0.1:8080" #Base URL

[theme.storage]
file_storage_backend = "file_system" # Theme storage backend to be used

[theme.email_config]
entity_name = "Hyperswitch"                                                      # Display name in emails
entity_logo_url = "https://app.hyperswitch.io/email-assets/HyperswitchLogo.png"  # Logo URL for emails
foreground_color = "#111326"                                                     # Text color
primary_color = "#006DF9"                                                        # Primary color
background_color = "#FFFFFF"                                                     # Email background color

[platform]
enabled = true
allow_connected_merchants = true

[authentication_providers]
click_to_pay = {connector_list = "adyen, cybersource, trustpay"}

[open_router]
dynamic_routing_enabled = false
static_routing_enabled = false
url = "http://localhost:8080"

[l2_l3_data_config]
enabled = "true"

[grpc_client.unified_connector_service]
base_url = "http://localhost:8000"
connection_timeout = 10
ucs_only_connectors = "paytm, phonepe"    # Comma-separated list of connectors that use UCS only
ucs_psync_disabled_connectors = "cashtocode"    # Comma-separated list of connectors to disable UCS PSync call

[revenue_recovery]
monitoring_threshold_in_seconds = 60
retry_algorithm_type = "cascading"
redis_ttl_in_seconds=3888000

[revenue_recovery.recovery_timestamp]
initial_timestamp_in_seconds = 3600
job_schedule_buffer_time_in_seconds = 3600
reopen_workflow_buffer_time_in_seconds = 3600
max_random_schedule_delay_in_seconds = 300
redis_ttl_buffer_in_seconds= 300

[revenue_recovery.card_config.amex]
max_retries_per_day = 20
max_retry_count_for_thirty_day = 20

[revenue_recovery.card_config.mastercard]
max_retries_per_day = 10
max_retry_count_for_thirty_day = 35

[revenue_recovery.card_config.visa]
max_retries_per_day = 20
max_retry_count_for_thirty_day = 20

[revenue_recovery.card_config.discover]
max_retries_per_day = 20
max_retry_count_for_thirty_day = 20

[clone_connector_allowlist]
merchant_ids = "merchant_123, merchant_234"     # Comma-separated list of allowed merchant IDs
connector_names = "stripe, adyen"               # Comma-separated list of allowed connector names

[infra_values]
cluster = "CLUSTER"
version = "HOSTNAME"

[chat]
enabled = false
hyperswitch_ai_host = "http://0.0.0.0:8000"
encryption_key = ""

[proxy_status_mapping]
proxy_connector_http_status_code = false    # If enabled, the http status code of the connector will be proxied in the response
[list_dispute_supported_connectors]
connector_list = "worldpayvantiv"

#[proxy]
#http_url = "http://127.0.0.1:8081"     # Proxy all HTTP traffic via this proxy
#https_url = "http://127.0.0.1:8081"                 # Proxy all HTTPS traffic via this proxy
#bypass_proxy_urls = ""

[internal_merchant_id_profile_id_auth]
enabled = false
internal_api_key = "test_internal_api_key"

<<<<<<< HEAD
[comparison_service]
enabled = true
url = "http://localhost:9000/receive"
timeout_secs = 2
=======
[internal_services]
payments_base_url = "http://localhost:8080"
>>>>>>> 6173586e
<|MERGE_RESOLUTION|>--- conflicted
+++ resolved
@@ -1406,12 +1406,11 @@
 enabled = false
 internal_api_key = "test_internal_api_key"
 
-<<<<<<< HEAD
+[internal_services]
+payments_base_url = "http://localhost:8080"
+
+
 [comparison_service]
 enabled = true
 url = "http://localhost:9000/receive"
-timeout_secs = 2
-=======
-[internal_services]
-payments_base_url = "http://localhost:8080"
->>>>>>> 6173586e
+timeout_secs = 2