--- conflicted
+++ resolved
@@ -10061,25 +10061,6 @@
                 "$ref": "#/components/schemas/WeChatPay"
               }
             }
-          },
-          {
-            "type": "object",
-            "required": [
-<<<<<<< HEAD
-              "swish"
-            ],
-            "properties": {
-              "swish": {
-                "$ref": "#/components/schemas/SwishWalletData"
-=======
-              "we_chat_pay_qr"
-            ],
-            "properties": {
-              "we_chat_pay_qr": {
-                "$ref": "#/components/schemas/WeChatPayQr"
->>>>>>> d578f087
-              }
-            }
           }
         ]
       },
