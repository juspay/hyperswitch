{
  "openapi": "3.0.3",
  "info": {
    "title": "Hyperswitch - API Documentation",
    "description": "\n## Get started\n\nHyperswitch provides a collection of APIs that enable you to process and manage payments.\nOur APIs accept and return JSON in the HTTP body, and return standard HTTP response codes.\n\nYou can consume the APIs directly using your favorite HTTP/REST library.\n\nWe have a testing environment referred to \"sandbox\", which you can setup to test API calls without\naffecting production data.\nCurrently, our sandbox environment is live while our production environment is under development\nand will be available soon.\nYou can sign up on our Dashboard to get API keys to access Hyperswitch API.\n\n### Environment\n\nUse the following base URLs when making requests to the APIs:\n\n| Environment   |  Base URL                          |\n|---------------|------------------------------------|\n| Sandbox       | <https://sandbox.hyperswitch.io>   |\n| Production    | <https://api.hyperswitch.io>       |\n\n## Authentication\n\nWhen you sign up on our [dashboard](https://app.hyperswitch.io) and create a merchant\naccount, you are given a secret key (also referred as api-key) and a publishable key.\nYou may authenticate all API requests with Hyperswitch server by providing the appropriate key in\nthe request Authorization header.\n\n| Key             |  Description                                                                                  |\n|-----------------|-----------------------------------------------------------------------------------------------|\n| api-key         | Private key. Used to authenticate all API requests from your merchant server                  |\n| publishable key | Unique identifier for your account. Used to authenticate API requests from your app's client  |\n\nNever share your secret api keys. Keep them guarded and secure.\n",
    "contact": {
      "name": "Hyperswitch Support",
      "url": "https://hyperswitch.io",
      "email": "hyperswitch@juspay.in"
    },
    "license": {
      "name": "Apache-2.0"
    },
    "version": "0.2.0"
  },
  "servers": [
    {
      "url": "https://sandbox.hyperswitch.io",
      "description": "Sandbox Environment"
    }
  ],
  "paths": {
    "/account/payment_methods": {
      "get": {
        "tags": [
          "Payment Methods"
        ],
        "summary": "List payment methods for a Merchant",
        "description": "List payment methods for a Merchant\n\nTo filter and list the applicable payment methods for a particular Merchant ID",
        "operationId": "List all Payment Methods for a Merchant",
        "parameters": [
          {
            "name": "account_id",
            "in": "path",
            "description": "The unique identifier for the merchant account",
            "required": true,
            "schema": {
              "type": "string"
            }
          },
          {
            "name": "accepted_country",
            "in": "query",
            "description": "The two-letter ISO currency code",
            "required": true,
            "schema": {
              "type": "array",
              "items": {
                "type": "string"
              }
            }
          },
          {
            "name": "accepted_currency",
            "in": "path",
            "description": "The three-letter ISO currency code",
            "required": true,
            "schema": {
              "type": "array",
              "items": {
                "$ref": "#/components/schemas/Currency"
              }
            }
          },
          {
            "name": "minimum_amount",
            "in": "query",
            "description": "The minimum amount accepted for processing by the particular payment method.",
            "required": true,
            "schema": {
              "type": "integer",
              "format": "int64"
            }
          },
          {
            "name": "maximum_amount",
            "in": "query",
            "description": "The maximum amount amount accepted for processing by the particular payment method.",
            "required": true,
            "schema": {
              "type": "integer",
              "format": "int64"
            }
          },
          {
            "name": "recurring_payment_enabled",
            "in": "query",
            "description": "Indicates whether the payment method is eligible for recurring payments",
            "required": true,
            "schema": {
              "type": "boolean"
            }
          },
          {
            "name": "installment_payment_enabled",
            "in": "query",
            "description": "Indicates whether the payment method is eligible for installment payments",
            "required": true,
            "schema": {
              "type": "boolean"
            }
          }
        ],
        "responses": {
          "200": {
            "description": "Payment Methods retrieved",
            "content": {
              "application/json": {
                "schema": {
                  "$ref": "#/components/schemas/PaymentMethodListResponse"
                }
              }
            }
          },
          "400": {
            "description": "Invalid Data"
          },
          "404": {
            "description": "Payment Methods does not exist in records"
          }
        },
        "security": [
          {
            "api_key": []
          },
          {
            "publishable_key": []
          }
        ]
      }
    },
    "/customer/{customer_id}/payment_methods": {
      "get": {
        "tags": [
          "Payment Methods"
        ],
        "summary": "List payment methods for a Customer",
        "description": "List payment methods for a Customer\n\nTo filter and list the applicable payment methods for a particular Customer ID",
        "operationId": "List all Payment Methods for a Customer",
        "parameters": [
          {
            "name": "customer_id",
            "in": "path",
            "description": "The unique identifier for the customer account",
            "required": true,
            "schema": {
              "type": "string"
            }
          },
          {
            "name": "accepted_country",
            "in": "query",
            "description": "The two-letter ISO currency code",
            "required": true,
            "schema": {
              "type": "array",
              "items": {
                "type": "string"
              }
            }
          },
          {
            "name": "accepted_currency",
            "in": "path",
            "description": "The three-letter ISO currency code",
            "required": true,
            "schema": {
              "type": "array",
              "items": {
                "$ref": "#/components/schemas/Currency"
              }
            }
          },
          {
            "name": "minimum_amount",
            "in": "query",
            "description": "The minimum amount accepted for processing by the particular payment method.",
            "required": true,
            "schema": {
              "type": "integer",
              "format": "int64"
            }
          },
          {
            "name": "maximum_amount",
            "in": "query",
            "description": "The maximum amount amount accepted for processing by the particular payment method.",
            "required": true,
            "schema": {
              "type": "integer",
              "format": "int64"
            }
          },
          {
            "name": "recurring_payment_enabled",
            "in": "query",
            "description": "Indicates whether the payment method is eligible for recurring payments",
            "required": true,
            "schema": {
              "type": "boolean"
            }
          },
          {
            "name": "installment_payment_enabled",
            "in": "query",
            "description": "Indicates whether the payment method is eligible for installment payments",
            "required": true,
            "schema": {
              "type": "boolean"
            }
          }
        ],
        "responses": {
          "200": {
            "description": "Payment Methods retrieved",
            "content": {
              "application/json": {
                "schema": {
                  "$ref": "#/components/schemas/CustomerPaymentMethodsListResponse"
                }
              }
            }
          },
          "400": {
            "description": "Invalid Data"
          },
          "404": {
            "description": "Payment Methods does not exist in records"
          }
        },
        "security": [
          {
            "api_key": []
          },
          {
            "ephemeral_key": []
          }
        ]
      }
    },
    "/customers": {
      "post": {
        "tags": [
          "Customers"
        ],
        "summary": "Create Customer",
        "description": "Create Customer\n\nCreate a customer object and store the customer details to be reused for future payments. Incase the customer already exists in the system, this API will respond with the customer details.",
        "operationId": "Create a Customer",
        "requestBody": {
          "content": {
            "application/json": {
              "schema": {
                "$ref": "#/components/schemas/CustomerRequest"
              }
            }
          },
          "required": true
        },
        "responses": {
          "200": {
            "description": "Customer Created",
            "content": {
              "application/json": {
                "schema": {
                  "$ref": "#/components/schemas/CustomerResponse"
                }
              }
            }
          },
          "400": {
            "description": "Invalid data"
          }
        },
        "security": [
          {
            "api_key": []
          }
        ]
      }
    },
    "/customers/{customer_id}": {
      "get": {
        "tags": [
          "Customers"
        ],
        "summary": "Retrieve Customer",
        "description": "Retrieve Customer\n\nRetrieve a customer's details.",
        "operationId": "Retrieve a Customer",
        "parameters": [
          {
            "name": "customer_id",
            "in": "path",
            "description": "The unique identifier for the Customer",
            "required": true,
            "schema": {
              "type": "string"
            }
          }
        ],
        "responses": {
          "200": {
            "description": "Customer Retrieved",
            "content": {
              "application/json": {
                "schema": {
                  "$ref": "#/components/schemas/CustomerResponse"
                }
              }
            }
          },
          "404": {
            "description": "Customer was not found"
          }
        },
        "security": [
          {
            "api_key": []
          },
          {
            "ephemeral_key": []
          }
        ]
      },
      "post": {
        "tags": [
          "Customers"
        ],
        "summary": "Update Customer",
        "description": "Update Customer\n\nUpdates the customer's details in a customer object.",
        "operationId": "Update a Customer",
        "parameters": [
          {
            "name": "customer_id",
            "in": "path",
            "description": "The unique identifier for the Customer",
            "required": true,
            "schema": {
              "type": "string"
            }
          }
        ],
        "requestBody": {
          "content": {
            "application/json": {
              "schema": {
                "$ref": "#/components/schemas/CustomerRequest"
              }
            }
          },
          "required": true
        },
        "responses": {
          "200": {
            "description": "Customer was Updated",
            "content": {
              "application/json": {
                "schema": {
                  "$ref": "#/components/schemas/CustomerResponse"
                }
              }
            }
          },
          "404": {
            "description": "Customer was not found"
          }
        },
        "security": [
          {
            "api_key": []
          }
        ]
      },
      "delete": {
        "tags": [
          "Customers"
        ],
        "summary": "Delete Customer",
        "description": "Delete Customer\n\nDelete a customer record.",
        "operationId": "Delete a Customer",
        "parameters": [
          {
            "name": "customer_id",
            "in": "path",
            "description": "The unique identifier for the Customer",
            "required": true,
            "schema": {
              "type": "string"
            }
          }
        ],
        "responses": {
          "200": {
            "description": "Customer was Deleted",
            "content": {
              "application/json": {
                "schema": {
                  "$ref": "#/components/schemas/CustomerDeleteResponse"
                }
              }
            }
          },
          "404": {
            "description": "Customer was not found"
          }
        },
        "security": [
          {
            "api_key": []
          }
        ]
      }
    },
    "/disputes/list": {
      "get": {
        "tags": [
          "Disputes"
        ],
        "summary": "Disputes - List Disputes",
        "description": "Disputes - List Disputes",
        "operationId": "List Disputes",
        "parameters": [
          {
            "name": "limit",
            "in": "query",
            "description": "The maximum number of Dispute Objects to include in the response",
            "required": false,
            "schema": {
              "type": "integer",
              "format": "int64",
              "nullable": true
            }
          },
          {
            "name": "dispute_status",
            "in": "query",
            "description": "The status of dispute",
            "required": false,
            "schema": {
              "allOf": [
                {
                  "$ref": "#/components/schemas/DisputeStatus"
                }
              ],
              "nullable": true
            }
          },
          {
            "name": "dispute_stage",
            "in": "query",
            "description": "The stage of dispute",
            "required": false,
            "schema": {
              "allOf": [
                {
                  "$ref": "#/components/schemas/DisputeStage"
                }
              ],
              "nullable": true
            }
          },
          {
            "name": "reason",
            "in": "query",
            "description": "The reason for dispute",
            "required": false,
            "schema": {
              "type": "string",
              "nullable": true
            }
          },
          {
            "name": "connector",
            "in": "query",
            "description": "The connector linked to dispute",
            "required": false,
            "schema": {
              "type": "string",
              "nullable": true
            }
          },
          {
            "name": "received_time",
            "in": "query",
            "description": "The time at which dispute is received",
            "required": false,
            "schema": {
              "type": "string",
              "format": "date-time",
              "nullable": true
            }
          },
          {
            "name": "received_time.lt",
            "in": "query",
            "description": "Time less than the dispute received time",
            "required": false,
            "schema": {
              "type": "string",
              "format": "date-time",
              "nullable": true
            }
          },
          {
            "name": "received_time.gt",
            "in": "query",
            "description": "Time greater than the dispute received time",
            "required": false,
            "schema": {
              "type": "string",
              "format": "date-time",
              "nullable": true
            }
          },
          {
            "name": "received_time.lte",
            "in": "query",
            "description": "Time less than or equals to the dispute received time",
            "required": false,
            "schema": {
              "type": "string",
              "format": "date-time",
              "nullable": true
            }
          },
          {
            "name": "received_time.gte",
            "in": "query",
            "description": "Time greater than or equals to the dispute received time",
            "required": false,
            "schema": {
              "type": "string",
              "format": "date-time",
              "nullable": true
            }
          }
        ],
        "responses": {
          "200": {
            "description": "The dispute list was retrieved successfully",
            "content": {
              "application/json": {
                "schema": {
                  "type": "array",
                  "items": {
                    "$ref": "#/components/schemas/DisputeResponse"
                  }
                }
              }
            }
          },
          "401": {
            "description": "Unauthorized request"
          }
        },
        "security": [
          {
            "api_key": []
          }
        ]
      }
    },
    "/disputes/{dispute_id}": {
      "get": {
        "tags": [
          "Disputes"
        ],
        "summary": "Disputes - Retrieve Dispute",
        "description": "Disputes - Retrieve Dispute",
        "operationId": "Retrieve a Dispute",
        "parameters": [
          {
            "name": "dispute_id",
            "in": "path",
            "description": "The identifier for dispute",
            "required": true,
            "schema": {
              "type": "string"
            }
          }
        ],
        "responses": {
          "200": {
            "description": "The dispute was retrieved successfully",
            "content": {
              "application/json": {
                "schema": {
                  "$ref": "#/components/schemas/DisputeResponse"
                }
              }
            }
          },
          "404": {
            "description": "Dispute does not exist in our records"
          }
        },
        "security": [
          {
            "api_key": []
          }
        ]
      }
    },
    "/mandates/revoke/{mandate_id}": {
      "post": {
        "tags": [
          "Mandates"
        ],
        "summary": "Mandates - Revoke Mandate",
        "description": "Mandates - Revoke Mandate\n\nRevoke a mandate",
        "operationId": "Revoke a Mandate",
        "parameters": [
          {
            "name": "mandate_id",
            "in": "path",
            "description": "The identifier for mandate",
            "required": true,
            "schema": {
              "type": "string"
            }
          }
        ],
        "responses": {
          "200": {
            "description": "The mandate was revoked successfully",
            "content": {
              "application/json": {
                "schema": {
                  "$ref": "#/components/schemas/MandateRevokedResponse"
                }
              }
            }
          },
          "400": {
            "description": "Mandate does not exist in our records"
          }
        },
        "security": [
          {
            "api_key": []
          }
        ]
      }
    },
    "/mandates/{mandate_id}": {
      "get": {
        "tags": [
          "Mandates"
        ],
        "summary": "Mandates - Retrieve Mandate",
        "description": "Mandates - Retrieve Mandate\n\nRetrieve a mandate",
        "operationId": "Retrieve a Mandate",
        "parameters": [
          {
            "name": "mandate_id",
            "in": "path",
            "description": "The identifier for mandate",
            "required": true,
            "schema": {
              "type": "string"
            }
          }
        ],
        "responses": {
          "200": {
            "description": "The mandate was retrieved successfully",
            "content": {
              "application/json": {
                "schema": {
                  "$ref": "#/components/schemas/MandateResponse"
                }
              }
            }
          },
          "404": {
            "description": "Mandate does not exist in our records"
          }
        },
        "security": [
          {
            "api_key": []
          }
        ]
      }
    },
    "/payment_methods": {
      "post": {
        "tags": [
          "Payment Methods"
        ],
        "summary": "PaymentMethods - Create",
        "description": "PaymentMethods - Create\n\nTo create a payment method against a customer object. In case of cards, this API could be used only by PCI compliant merchants",
        "operationId": "Create a Payment Method",
        "requestBody": {
          "content": {
            "application/json": {
              "schema": {
                "$ref": "#/components/schemas/PaymentMethodCreate"
              }
            }
          },
          "required": true
        },
        "responses": {
          "200": {
            "description": "Payment Method Created",
            "content": {
              "application/json": {
                "schema": {
                  "$ref": "#/components/schemas/PaymentMethodResponse"
                }
              }
            }
          },
          "400": {
            "description": "Invalid Data"
          }
        },
        "security": [
          {
            "api_key": []
          }
        ]
      }
    },
    "/payment_methods/{method_id}": {
      "get": {
        "tags": [
          "Payment Methods"
        ],
        "summary": "Payment Method - Retrieve",
        "description": "Payment Method - Retrieve\n\nTo retrieve a payment method",
        "operationId": "Retrieve a Payment method",
        "parameters": [
          {
            "name": "method_id",
            "in": "path",
            "description": "The unique identifier for the Payment Method",
            "required": true,
            "schema": {
              "type": "string"
            }
          }
        ],
        "responses": {
          "200": {
            "description": "Payment Method retrieved",
            "content": {
              "application/json": {
                "schema": {
                  "$ref": "#/components/schemas/PaymentMethodResponse"
                }
              }
            }
          },
          "404": {
            "description": "Payment Method does not exist in records"
          }
        },
        "security": [
          {
            "api_key": []
          }
        ]
      },
      "post": {
        "tags": [
          "Payment Methods"
        ],
        "summary": "Payment Method - Update",
        "description": "Payment Method - Update\n\nTo update an existing payment method attached to a customer object. This API is useful for use cases such as updating the card number for expired cards to prevent discontinuity in recurring payments",
        "operationId": "Update a Payment method",
        "parameters": [
          {
            "name": "method_id",
            "in": "path",
            "description": "The unique identifier for the Payment Method",
            "required": true,
            "schema": {
              "type": "string"
            }
          }
        ],
        "requestBody": {
          "content": {
            "application/json": {
              "schema": {
                "$ref": "#/components/schemas/PaymentMethodUpdate"
              }
            }
          },
          "required": true
        },
        "responses": {
          "200": {
            "description": "Payment Method updated",
            "content": {
              "application/json": {
                "schema": {
                  "$ref": "#/components/schemas/PaymentMethodResponse"
                }
              }
            }
          },
          "404": {
            "description": "Payment Method does not exist in records"
          }
        },
        "security": [
          {
            "api_key": []
          }
        ]
      },
      "delete": {
        "tags": [
          "Payment Methods"
        ],
        "summary": "Payment Method - Delete",
        "description": "Payment Method - Delete\n\nDelete payment method",
        "operationId": "Delete a Payment method",
        "parameters": [
          {
            "name": "method_id",
            "in": "path",
            "description": "The unique identifier for the Payment Method",
            "required": true,
            "schema": {
              "type": "string"
            }
          }
        ],
        "responses": {
          "200": {
            "description": "Payment Method deleted",
            "content": {
              "application/json": {
                "schema": {
                  "$ref": "#/components/schemas/PaymentMethodDeleteResponse"
                }
              }
            }
          },
          "404": {
            "description": "Payment Method does not exist in records"
          }
        },
        "security": [
          {
            "api_key": []
          }
        ]
      }
    },
    "/payments": {
      "post": {
        "tags": [
          "Payments"
        ],
        "summary": "Payments - Create",
        "description": "Payments - Create\n\nTo process a payment you will have to create a payment, attach a payment method and confirm. Depending on the user journey you wish to achieve, you may opt to all the steps in a single request or in a sequence of API request using following APIs: (i) Payments - Update, (ii) Payments - Confirm, and (iii) Payments - Capture",
        "operationId": "Create a Payment",
        "requestBody": {
          "content": {
            "application/json": {
              "schema": {
                "$ref": "#/components/schemas/PaymentsCreateRequest"
              }
            }
          },
          "required": true
        },
        "responses": {
          "200": {
            "description": "Payment created",
            "content": {
              "application/json": {
                "schema": {
                  "$ref": "#/components/schemas/PaymentsResponse"
                }
              }
            }
          },
          "400": {
            "description": "Missing Mandatory fields"
          }
        },
        "security": [
          {
            "api_key": []
          }
        ]
      }
    },
    "/payments/list": {
      "get": {
        "tags": [
          "Payments"
        ],
        "summary": "Payments - List",
        "description": "Payments - List\n\nTo list the payments",
        "operationId": "List all Payments",
        "parameters": [
          {
            "name": "customer_id",
            "in": "query",
            "description": "The identifier for the customer",
            "required": true,
            "schema": {
              "type": "string"
            }
          },
          {
            "name": "starting_after",
            "in": "query",
            "description": "A cursor for use in pagination, fetch the next list after some object",
            "required": true,
            "schema": {
              "type": "string"
            }
          },
          {
            "name": "ending_before",
            "in": "query",
            "description": "A cursor for use in pagination, fetch the previous list before some object",
            "required": true,
            "schema": {
              "type": "string"
            }
          },
          {
            "name": "limit",
            "in": "query",
            "description": "Limit on the number of objects to return",
            "required": true,
            "schema": {
              "type": "integer",
              "format": "int64"
            }
          },
          {
            "name": "created",
            "in": "query",
            "description": "The time at which payment is created",
            "required": true,
            "schema": {
              "type": "string",
              "format": "date-time"
            }
          },
          {
            "name": "created_lt",
            "in": "query",
            "description": "Time less than the payment created time",
            "required": true,
            "schema": {
              "type": "string",
              "format": "date-time"
            }
          },
          {
            "name": "created_gt",
            "in": "query",
            "description": "Time greater than the payment created time",
            "required": true,
            "schema": {
              "type": "string",
              "format": "date-time"
            }
          },
          {
            "name": "created_lte",
            "in": "query",
            "description": "Time less than or equals to the payment created time",
            "required": true,
            "schema": {
              "type": "string",
              "format": "date-time"
            }
          },
          {
            "name": "created_gte",
            "in": "query",
            "description": "Time greater than or equals to the payment created time",
            "required": true,
            "schema": {
              "type": "string",
              "format": "date-time"
            }
          }
        ],
        "responses": {
          "200": {
            "description": "Received payment list"
          },
          "404": {
            "description": "No payments found"
          }
        },
        "security": [
          {
            "api_key": []
          }
        ]
      }
    },
    "/payments/session_tokens": {
      "post": {
        "tags": [
          "Payments"
        ],
        "summary": "Payments - Session token",
        "description": "Payments - Session token\n\nTo create the session object or to get session token for wallets",
        "operationId": "Create Session tokens for a Payment",
        "requestBody": {
          "content": {
            "application/json": {
              "schema": {
                "$ref": "#/components/schemas/PaymentsSessionRequest"
              }
            }
          },
          "required": true
        },
        "responses": {
          "200": {
            "description": "Payment session object created or session token was retrieved from wallets",
            "content": {
              "application/json": {
                "schema": {
                  "$ref": "#/components/schemas/PaymentsSessionResponse"
                }
              }
            }
          },
          "400": {
            "description": "Missing mandatory fields"
          }
        },
        "security": [
          {
            "publishable_key": []
          }
        ]
      }
    },
    "/payments/{payment_id}": {
      "get": {
        "tags": [
          "Payments"
        ],
        "summary": "Payments - Retrieve",
        "description": "Payments - Retrieve\n\nTo retrieve the properties of a Payment. This may be used to get the status of a previously initiated payment or next action for an ongoing payment",
        "operationId": "Retrieve a Payment",
        "parameters": [
          {
            "name": "payment_id",
            "in": "path",
            "description": "The identifier for payment",
            "required": true,
            "schema": {
              "type": "string"
            }
          }
        ],
        "requestBody": {
          "content": {
            "application/json": {
              "schema": {
                "$ref": "#/components/schemas/PaymentRetrieveBody"
              }
            }
          },
          "required": true
        },
        "responses": {
          "200": {
            "description": "Gets the payment with final status",
            "content": {
              "application/json": {
                "schema": {
                  "$ref": "#/components/schemas/PaymentsResponse"
                }
              }
            }
          },
          "404": {
            "description": "No payment found"
          }
        },
        "security": [
          {
            "api_key": []
          },
          {
            "publishable_key": []
          }
        ]
      },
      "post": {
        "tags": [
          "Payments"
        ],
        "summary": "Payments - Update",
        "description": "Payments - Update\n\nTo update the properties of a PaymentIntent object. This may include attaching a payment method, or attaching customer object or metadata fields after the Payment is created",
        "operationId": "Update a Payment",
        "parameters": [
          {
            "name": "payment_id",
            "in": "path",
            "description": "The identifier for payment",
            "required": true,
            "schema": {
              "type": "string"
            }
          }
        ],
        "requestBody": {
          "content": {
            "application/json": {
              "schema": {
                "$ref": "#/components/schemas/PaymentsRequest"
              }
            }
          },
          "required": true
        },
        "responses": {
          "200": {
            "description": "Payment updated",
            "content": {
              "application/json": {
                "schema": {
                  "$ref": "#/components/schemas/PaymentsResponse"
                }
              }
            }
          },
          "400": {
            "description": "Missing mandatory fields"
          }
        },
        "security": [
          {
            "api_key": []
          },
          {
            "publishable_key": []
          }
        ]
      }
    },
    "/payments/{payment_id}/cancel": {
      "post": {
        "tags": [
          "Payments"
        ],
        "summary": "Payments - Cancel",
        "description": "Payments - Cancel\n\nA Payment could can be cancelled when it is in one of these statuses: requires_payment_method, requires_capture, requires_confirmation, requires_customer_action",
        "operationId": "Cancel a Payment",
        "parameters": [
          {
            "name": "payment_id",
            "in": "path",
            "description": "The identifier for payment",
            "required": true,
            "schema": {
              "type": "string"
            }
          }
        ],
        "requestBody": {
          "content": {
            "application/json": {
              "schema": {
                "$ref": "#/components/schemas/PaymentsCancelRequest"
              }
            }
          },
          "required": true
        },
        "responses": {
          "200": {
            "description": "Payment canceled"
          },
          "400": {
            "description": "Missing mandatory fields"
          }
        },
        "security": [
          {
            "api_key": []
          }
        ]
      }
    },
    "/payments/{payment_id}/capture": {
      "post": {
        "tags": [
          "Payments"
        ],
        "summary": "Payments - Capture",
        "description": "Payments - Capture\n\nTo capture the funds for an uncaptured payment",
        "operationId": "Capture a Payment",
        "parameters": [
          {
            "name": "payment_id",
            "in": "path",
            "description": "The identifier for payment",
            "required": true,
            "schema": {
              "type": "string"
            }
          }
        ],
        "requestBody": {
          "content": {
            "application/json": {
              "schema": {
                "$ref": "#/components/schemas/PaymentsCaptureRequest"
              }
            }
          },
          "required": true
        },
        "responses": {
          "200": {
            "description": "Payment captured",
            "content": {
              "application/json": {
                "schema": {
                  "$ref": "#/components/schemas/PaymentsResponse"
                }
              }
            }
          },
          "400": {
            "description": "Missing mandatory fields"
          }
        },
        "security": [
          {
            "api_key": []
          }
        ]
      }
    },
    "/payments/{payment_id}/confirm": {
      "post": {
        "tags": [
          "Payments"
        ],
        "summary": "Payments - Confirm",
        "description": "Payments - Confirm\n\nThis API is to confirm the payment request and forward payment to the payment processor. This API provides more granular control upon when the API is forwarded to the payment processor. Alternatively you can confirm the payment within the Payments Create API",
        "operationId": "Confirm a Payment",
        "parameters": [
          {
            "name": "payment_id",
            "in": "path",
            "description": "The identifier for payment",
            "required": true,
            "schema": {
              "type": "string"
            }
          }
        ],
        "requestBody": {
          "content": {
            "application/json": {
              "schema": {
                "$ref": "#/components/schemas/PaymentsRequest"
              }
            }
          },
          "required": true
        },
        "responses": {
          "200": {
            "description": "Payment confirmed",
            "content": {
              "application/json": {
                "schema": {
                  "$ref": "#/components/schemas/PaymentsResponse"
                }
              }
            }
          },
          "400": {
            "description": "Missing mandatory fields"
          }
        },
        "security": [
          {
            "api_key": []
          },
          {
            "publishable_key": []
          }
        ]
      }
    },
    "/refunds": {
      "post": {
        "tags": [
          "Refunds"
        ],
        "summary": "Refunds - Create",
        "description": "Refunds - Create\n\nTo create a refund against an already processed payment",
        "operationId": "Create a Refund",
        "requestBody": {
          "content": {
            "application/json": {
              "schema": {
                "$ref": "#/components/schemas/RefundRequest"
              }
            }
          },
          "required": true
        },
        "responses": {
          "200": {
            "description": "Refund created",
            "content": {
              "application/json": {
                "schema": {
                  "$ref": "#/components/schemas/RefundResponse"
                }
              }
            }
          },
          "400": {
            "description": "Missing Mandatory fields"
          }
        },
        "security": [
          {
            "api_key": []
          }
        ]
      }
    },
    "/refunds/list": {
      "post": {
        "tags": [
          "Refunds"
        ],
        "summary": "Refunds - List",
        "description": "Refunds - List\n\nTo list the refunds associated with a payment_id or with the merchant, if payment_id is not provided",
        "operationId": "List all Refunds",
        "requestBody": {
          "content": {
            "application/json": {
              "schema": {
                "$ref": "#/components/schemas/RefundListRequest"
              }
            }
          },
          "required": true
        },
        "responses": {
          "200": {
            "description": "List of refunds",
            "content": {
              "application/json": {
                "schema": {
                  "$ref": "#/components/schemas/RefundListResponse"
                }
              }
            }
          }
        },
        "security": [
          {
            "api_key": []
          }
        ]
      }
    },
    "/refunds/{refund_id}": {
      "get": {
        "tags": [
          "Refunds"
        ],
        "summary": "Refunds - Retrieve (GET)",
        "description": "Refunds - Retrieve (GET)\n\nTo retrieve the properties of a Refund. This may be used to get the status of a previously initiated payment or next action for an ongoing payment",
        "operationId": "Retrieve a Refund",
        "parameters": [
          {
            "name": "refund_id",
            "in": "path",
            "description": "The identifier for refund",
            "required": true,
            "schema": {
              "type": "string"
            }
          }
        ],
        "responses": {
          "200": {
            "description": "Refund retrieved",
            "content": {
              "application/json": {
                "schema": {
                  "$ref": "#/components/schemas/RefundResponse"
                }
              }
            }
          },
          "404": {
            "description": "Refund does not exist in our records"
          }
        },
        "security": [
          {
            "api_key": []
          }
        ]
      },
      "post": {
        "tags": [
          "Refunds"
        ],
        "summary": "Refunds - Update",
        "description": "Refunds - Update\n\nTo update the properties of a Refund object. This may include attaching a reason for the refund or metadata fields",
        "operationId": "Update a Refund",
        "parameters": [
          {
            "name": "refund_id",
            "in": "path",
            "description": "The identifier for refund",
            "required": true,
            "schema": {
              "type": "string"
            }
          }
        ],
        "requestBody": {
          "content": {
            "application/json": {
              "schema": {
                "$ref": "#/components/schemas/RefundUpdateRequest"
              }
            }
          },
          "required": true
        },
        "responses": {
          "200": {
            "description": "Refund updated",
            "content": {
              "application/json": {
                "schema": {
                  "$ref": "#/components/schemas/RefundResponse"
                }
              }
            }
          },
          "400": {
            "description": "Missing Mandatory fields"
          }
        },
        "security": [
          {
            "api_key": []
          }
        ]
      }
    }
  },
  "components": {
    "schemas": {
      "AcceptanceType": {
        "type": "string",
        "enum": [
          "online",
          "offline"
        ]
      },
      "AcceptedCountries": {
        "oneOf": [
          {
            "type": "object",
            "required": [
              "type",
              "list"
            ],
            "properties": {
              "type": {
                "type": "string",
                "enum": [
                  "enable_only"
                ]
              },
              "list": {
                "type": "array",
                "items": {
                  "$ref": "#/components/schemas/CountryAlpha2"
                }
              }
            }
          },
          {
            "type": "object",
            "required": [
              "type",
              "list"
            ],
            "properties": {
              "type": {
                "type": "string",
                "enum": [
                  "disable_only"
                ]
              },
              "list": {
                "type": "array",
                "items": {
                  "$ref": "#/components/schemas/CountryAlpha2"
                }
              }
            }
          },
          {
            "type": "object",
            "required": [
              "type"
            ],
            "properties": {
              "type": {
                "type": "string",
                "enum": [
                  "all_accepted"
                ]
              }
            }
          }
        ],
        "discriminator": {
          "propertyName": "type"
        }
      },
      "AcceptedCurrencies": {
        "oneOf": [
          {
            "type": "object",
            "required": [
              "type",
              "list"
            ],
            "properties": {
              "type": {
                "type": "string",
                "enum": [
                  "enable_only"
                ]
              },
              "list": {
                "type": "array",
                "items": {
                  "$ref": "#/components/schemas/Currency"
                }
              }
            }
          },
          {
            "type": "object",
            "required": [
              "type",
              "list"
            ],
            "properties": {
              "type": {
                "type": "string",
                "enum": [
                  "disable_only"
                ]
              },
              "list": {
                "type": "array",
                "items": {
                  "$ref": "#/components/schemas/Currency"
                }
              }
            }
          },
          {
            "type": "object",
            "required": [
              "type"
            ],
            "properties": {
              "type": {
                "type": "string",
                "enum": [
                  "all_accepted"
                ]
              }
            }
          }
        ],
        "discriminator": {
          "propertyName": "type"
        }
      },
      "AchBillingDetails": {
        "type": "object",
        "required": [
          "email"
        ],
        "properties": {
          "email": {
            "type": "string",
            "description": "The Email ID for ACH billing",
            "example": "example@me.com"
          }
        }
      },
      "AchTransfer": {
        "type": "object",
        "required": [
          "account_number",
          "bank_name",
          "routing_number",
          "swift_code"
        ],
        "properties": {
          "account_number": {
            "type": "string",
            "example": "122385736258"
          },
          "bank_name": {
            "type": "string"
          },
          "routing_number": {
            "type": "string",
            "example": "012"
          },
          "swift_code": {
            "type": "string",
            "example": "234"
          }
        }
      },
      "Address": {
        "type": "object",
        "properties": {
          "address": {
            "allOf": [
              {
                "$ref": "#/components/schemas/AddressDetails"
              }
            ],
            "nullable": true
          },
          "phone": {
            "allOf": [
              {
                "$ref": "#/components/schemas/PhoneDetails"
              }
            ],
            "nullable": true
          }
        }
      },
      "AddressDetails": {
        "type": "object",
        "properties": {
          "city": {
            "type": "string",
            "description": "The address city",
            "example": "New York",
            "nullable": true,
            "maxLength": 50
          },
          "country": {
            "allOf": [
              {
                "$ref": "#/components/schemas/CountryAlpha2"
              }
            ],
            "nullable": true
          },
          "line1": {
            "type": "string",
            "description": "The first line of the address",
            "example": "123, King Street",
            "nullable": true,
            "maxLength": 200
          },
          "line2": {
            "type": "string",
            "description": "The second line of the address",
            "example": "Powelson Avenue",
            "nullable": true,
            "maxLength": 50
          },
          "line3": {
            "type": "string",
            "description": "The third line of the address",
            "example": "Bridgewater",
            "nullable": true,
            "maxLength": 50
          },
          "zip": {
            "type": "string",
            "description": "The zip/postal code for the address",
            "example": "08807",
            "nullable": true,
            "maxLength": 50
          },
          "state": {
            "type": "string",
            "description": "The address state",
            "example": "New York",
            "nullable": true
          },
          "first_name": {
            "type": "string",
            "description": "The first name for the address",
            "example": "John",
            "nullable": true,
            "maxLength": 255
          },
          "last_name": {
            "type": "string",
            "description": "The last name for the address",
            "example": "Doe",
            "nullable": true,
            "maxLength": 255
          }
        }
      },
      "AirwallexData": {
        "type": "object",
        "properties": {
          "payload": {
            "type": "string",
            "description": "payload required by airwallex",
            "nullable": true
          }
        }
      },
      "AliPayHkRedirection": {
        "type": "object"
      },
      "AliPayRedirection": {
        "type": "object"
      },
      "AmountInfo": {
        "type": "object",
        "required": [
          "label",
          "amount"
        ],
        "properties": {
          "label": {
            "type": "string",
            "description": "The label must be the name of the merchant."
          },
          "type": {
            "type": "string",
            "description": "A value that indicates whether the line item(Ex: total, tax, discount, or grand total) is final or pending.",
            "nullable": true
          },
          "amount": {
            "type": "string",
            "description": "The total amount for the payment"
          }
        }
      },
      "ApiKeyExpiration": {
        "oneOf": [
          {
            "type": "string",
            "enum": [
              "never"
            ]
          },
          {
            "type": "string",
            "format": "date-time"
          }
        ]
      },
      "ApplePayPaymentRequest": {
        "type": "object",
        "required": [
          "country_code",
          "currency_code",
          "total",
          "merchant_capabilities",
          "supported_networks"
        ],
        "properties": {
          "country_code": {
            "$ref": "#/components/schemas/CountryAlpha2"
          },
          "currency_code": {
            "$ref": "#/components/schemas/Currency"
          },
          "total": {
            "$ref": "#/components/schemas/AmountInfo"
          },
          "merchant_capabilities": {
            "type": "array",
            "items": {
              "type": "string"
            },
            "description": "The list of merchant capabilities(ex: whether capable of 3ds or no-3ds)"
          },
          "supported_networks": {
            "type": "array",
            "items": {
              "type": "string"
            },
            "description": "The list of supported networks"
          },
          "merchant_identifier": {
            "type": "string",
            "nullable": true
          }
        }
      },
      "ApplePayRedirectData": {
        "type": "object"
      },
      "ApplePaySessionResponse": {
        "oneOf": [
          {
            "$ref": "#/components/schemas/ThirdPartySdkSessionResponse"
          },
          {
            "$ref": "#/components/schemas/NoThirdPartySdkSessionResponse"
          },
          {
            "type": "object",
            "default": null,
            "nullable": true
          }
        ]
      },
      "ApplePayThirdPartySdkData": {
        "type": "object"
      },
      "ApplePayWalletData": {
        "type": "object",
        "required": [
          "payment_data",
          "payment_method",
          "transaction_identifier"
        ],
        "properties": {
          "payment_data": {
            "type": "string",
            "description": "The payment data of Apple pay"
          },
          "payment_method": {
            "$ref": "#/components/schemas/ApplepayPaymentMethod"
          },
          "transaction_identifier": {
            "type": "string",
            "description": "The unique identifier for the transaction"
          }
        }
      },
      "ApplepayConnectorMetadataRequest": {
        "type": "object",
        "properties": {
          "session_token_data": {
            "allOf": [
              {
                "$ref": "#/components/schemas/SessionTokenInfo"
              }
            ],
            "nullable": true
          }
        }
      },
      "ApplepayPaymentMethod": {
        "type": "object",
        "required": [
          "display_name",
          "network",
          "type"
        ],
        "properties": {
          "display_name": {
            "type": "string",
            "description": "The name to be displayed on Apple Pay button"
          },
          "network": {
            "type": "string",
            "description": "The network of the Apple pay payment method"
          },
          "type": {
            "type": "string",
            "description": "The type of the payment method"
          }
        }
      },
      "ApplepaySessionTokenResponse": {
        "type": "object",
        "required": [
          "session_token_data",
          "connector",
          "delayed_session_token",
          "sdk_next_action"
        ],
        "properties": {
          "session_token_data": {
            "$ref": "#/components/schemas/ApplePaySessionResponse"
          },
          "payment_request_data": {
            "allOf": [
              {
                "$ref": "#/components/schemas/ApplePayPaymentRequest"
              }
            ],
            "nullable": true
          },
          "connector": {
            "type": "string",
            "description": "The session token is w.r.t this connector"
          },
          "delayed_session_token": {
            "type": "boolean",
            "description": "Identifier for the delayed session response"
          },
          "sdk_next_action": {
            "$ref": "#/components/schemas/SdkNextAction"
          }
        }
      },
      "AuthenticationType": {
        "type": "string",
        "enum": [
          "three_ds",
          "no_three_ds"
        ]
      },
      "BacsBankTransferInstructions": {
        "type": "object",
        "required": [
          "account_holder_name",
          "account_number",
          "sort_code"
        ],
        "properties": {
          "account_holder_name": {
            "type": "string",
            "example": "Jane Doe"
          },
          "account_number": {
            "type": "string",
            "example": "10244123908"
          },
          "sort_code": {
            "type": "string",
            "example": "012"
          }
        }
      },
      "BankDebitBilling": {
        "type": "object",
        "required": [
          "name",
          "email"
        ],
        "properties": {
          "name": {
            "type": "string",
            "description": "The billing name for bank debits",
            "example": "John Doe"
          },
          "email": {
            "type": "string",
            "description": "The billing email for bank debits",
            "example": "example@example.com"
          },
          "address": {
            "allOf": [
              {
                "$ref": "#/components/schemas/AddressDetails"
              }
            ],
            "nullable": true
          }
        }
      },
      "BankDebitData": {
        "oneOf": [
          {
            "type": "object",
            "required": [
              "ach_bank_debit"
            ],
            "properties": {
              "ach_bank_debit": {
                "type": "object",
                "description": "Payment Method data for Ach bank debit",
                "required": [
                  "billing_details",
                  "account_number",
                  "routing_number",
                  "card_holder_name",
                  "bank_account_holder_name"
                ],
                "properties": {
                  "billing_details": {
                    "$ref": "#/components/schemas/BankDebitBilling"
                  },
                  "account_number": {
                    "type": "string",
                    "description": "Account number for ach bank debit payment",
                    "example": "000123456789"
                  },
                  "routing_number": {
                    "type": "string",
                    "description": "Routing number for ach bank debit payment",
                    "example": "110000000"
                  },
                  "card_holder_name": {
                    "type": "string",
                    "example": "John Test"
                  },
                  "bank_account_holder_name": {
                    "type": "string",
                    "example": "John Doe"
                  }
                }
              }
            }
          },
          {
            "type": "object",
            "required": [
              "sepa_bank_debit"
            ],
            "properties": {
              "sepa_bank_debit": {
                "type": "object",
                "required": [
                  "billing_details",
                  "iban",
                  "bank_account_holder_name"
                ],
                "properties": {
                  "billing_details": {
                    "$ref": "#/components/schemas/BankDebitBilling"
                  },
                  "iban": {
                    "type": "string",
                    "description": "International bank account number (iban) for SEPA",
                    "example": "DE89370400440532013000"
                  },
                  "bank_account_holder_name": {
                    "type": "string",
                    "description": "Owner name for bank debit",
                    "example": "A. Schneider"
                  }
                }
              }
            }
          },
          {
            "type": "object",
            "required": [
              "becs_bank_debit"
            ],
            "properties": {
              "becs_bank_debit": {
                "type": "object",
                "required": [
                  "billing_details",
                  "account_number",
                  "bsb_number"
                ],
                "properties": {
                  "billing_details": {
                    "$ref": "#/components/schemas/BankDebitBilling"
                  },
                  "account_number": {
                    "type": "string",
                    "description": "Account number for Becs payment method",
                    "example": "000123456"
                  },
                  "bsb_number": {
                    "type": "string",
                    "description": "Bank-State-Branch (bsb) number",
                    "example": "000000"
                  }
                }
              }
            }
          },
          {
            "type": "object",
            "required": [
              "bacs_bank_debit"
            ],
            "properties": {
              "bacs_bank_debit": {
                "type": "object",
                "required": [
                  "billing_details",
                  "account_number",
                  "sort_code",
                  "bank_account_holder_name"
                ],
                "properties": {
                  "billing_details": {
                    "$ref": "#/components/schemas/BankDebitBilling"
                  },
                  "account_number": {
                    "type": "string",
                    "description": "Account number for Bacs payment method",
                    "example": "00012345"
                  },
                  "sort_code": {
                    "type": "string",
                    "description": "Sort code for Bacs payment method",
                    "example": "108800"
                  },
                  "bank_account_holder_name": {
                    "type": "string",
                    "description": "holder name for bank debit",
                    "example": "A. Schneider"
                  }
                }
              }
            }
          }
        ]
      },
      "BankNames": {
        "type": "string",
        "description": "Name of banks supported by Hyperswitch",
        "enum": [
          "american_express",
          "bank_of_america",
          "barclays",
          "blik_p_s_p",
          "capital_one",
          "chase",
          "citi",
          "discover",
          "navy_federal_credit_union",
          "pentagon_federal_credit_union",
          "synchrony_bank",
          "wells_fargo",
          "abn_amro",
          "asn_bank",
          "bunq",
          "handelsbanken",
          "ing",
          "knab",
          "moneyou",
          "rabobank",
          "regiobank",
          "revolut",
          "sns_bank",
          "triodos_bank",
          "van_lanschot",
          "arzte_und_apotheker_bank",
          "austrian_anadi_bank_ag",
          "bank_austria",
          "bank99_ag",
          "bankhaus_carl_spangler",
          "bankhaus_schelhammer_und_schattera_ag",
          "bank_millennium",
          "bank_p_e_k_a_o_s_a",
          "bawag_psk_ag",
          "bks_bank_ag",
          "brull_kallmus_bank_ag",
          "btv_vier_lander_bank",
          "capital_bank_grawe_gruppe_ag",
          "ceska_sporitelna",
          "dolomitenbank",
          "easybank_ag",
          "e_platby_v_u_b",
          "erste_bank_und_sparkassen",
          "friesland_bank",
          "hypo_alpeadriabank_international_ag",
          "hypo_noe_lb_fur_niederosterreich_u_wien",
          "hypo_oberosterreich_salzburg_steiermark",
          "hypo_tirol_bank_ag",
          "hypo_vorarlberg_bank_ag",
          "hypo_bank_burgenland_aktiengesellschaft",
          "komercni_banka",
          "m_bank",
          "marchfelder_bank",
          "oberbank_ag",
          "osterreichische_arzte_und_apothekerbank",
          "pay_with_i_n_g",
          "place_z_i_p_k_o",
          "platnosc_online_karta_platnicza",
          "posojilnica_bank_e_gen",
          "postova_banka",
          "raiffeisen_bankengruppe_osterreich",
          "schelhammer_capital_bank_ag",
          "schoellerbank_ag",
          "sparda_bank_wien",
          "sporo_pay",
          "santander_przelew24",
          "tatra_pay",
          "viamo",
          "volksbank_gruppe",
          "volkskreditbank_ag",
          "vr_bank_braunau",
          "pay_with_alior_bank",
          "banki_spoldzielcze",
          "pay_with_inteligo",
          "b_n_p_paribas_poland",
          "bank_nowy_s_a",
          "credit_agricole",
          "pay_with_b_o_s",
          "pay_with_citi_handlowy",
          "pay_with_plus_bank",
          "toyota_bank",
          "velo_bank",
          "e_transfer_pocztowy24",
          "plus_bank",
          "etransfer_pocztowy24",
          "banki_spbdzielcze",
          "bank_nowy_bfg_sa",
          "getin_bank",
          "blik",
          "noble_pay",
          "idea_bank",
          "envelo_bank",
          "nest_przelew",
          "mbank_mtransfer",
          "inteligo",
          "pbac_z_ipko",
          "bnp_paribas",
          "bank_pekao_sa",
          "volkswagen_bank",
          "alior_bank",
          "boz"
        ]
      },
      "BankRedirectBilling": {
        "type": "object",
        "required": [
          "billing_name",
          "email"
        ],
        "properties": {
          "billing_name": {
            "type": "string",
            "description": "The name for which billing is issued",
            "example": "John Doe"
          },
          "email": {
            "type": "string",
            "description": "The billing email for bank redirect",
            "example": "example@example.com"
          }
        }
      },
      "BankRedirectData": {
        "oneOf": [
          {
            "type": "object",
            "required": [
              "bancontact_card"
            ],
            "properties": {
              "bancontact_card": {
                "type": "object",
                "required": [
                  "card_number",
                  "card_exp_month",
                  "card_exp_year",
                  "card_holder_name"
                ],
                "properties": {
                  "card_number": {
                    "type": "string",
                    "description": "The card number",
                    "example": "4242424242424242"
                  },
                  "card_exp_month": {
                    "type": "string",
                    "description": "The card's expiry month",
                    "example": "24"
                  },
                  "card_exp_year": {
                    "type": "string",
                    "description": "The card's expiry year",
                    "example": "24"
                  },
                  "card_holder_name": {
                    "type": "string",
                    "description": "The card holder's name",
                    "example": "John Test"
                  },
                  "billing_details": {
                    "allOf": [
                      {
                        "$ref": "#/components/schemas/BankRedirectBilling"
                      }
                    ],
                    "nullable": true
                  }
                }
              }
            }
          },
          {
            "type": "object",
            "required": [
              "blik"
            ],
            "properties": {
              "blik": {
                "type": "object",
                "required": [
                  "blik_code"
                ],
                "properties": {
                  "blik_code": {
                    "type": "string"
                  }
                }
              }
            }
          },
          {
            "type": "object",
            "required": [
              "eps"
            ],
            "properties": {
              "eps": {
                "type": "object",
                "required": [
                  "billing_details",
                  "bank_name"
                ],
                "properties": {
                  "billing_details": {
                    "$ref": "#/components/schemas/BankRedirectBilling"
                  },
                  "bank_name": {
                    "$ref": "#/components/schemas/BankNames"
                  }
                }
              }
            }
          },
          {
            "type": "object",
            "required": [
              "giropay"
            ],
            "properties": {
              "giropay": {
                "type": "object",
                "required": [
                  "billing_details"
                ],
                "properties": {
                  "billing_details": {
                    "$ref": "#/components/schemas/BankRedirectBilling"
                  },
                  "bank_account_bic": {
                    "type": "string",
                    "description": "Bank account details for Giropay\nBank account bic code",
                    "nullable": true
                  },
                  "bank_account_iban": {
                    "type": "string",
                    "description": "Bank account iban",
                    "nullable": true
                  }
                }
              }
            }
          },
          {
            "type": "object",
            "required": [
              "ideal"
            ],
            "properties": {
              "ideal": {
                "type": "object",
                "required": [
                  "billing_details",
                  "bank_name"
                ],
                "properties": {
                  "billing_details": {
                    "$ref": "#/components/schemas/BankRedirectBilling"
                  },
                  "bank_name": {
                    "$ref": "#/components/schemas/BankNames"
                  }
                }
              }
            }
          },
          {
            "type": "object",
            "required": [
              "interac"
            ],
            "properties": {
              "interac": {
                "type": "object",
                "required": [
                  "country",
                  "email"
                ],
                "properties": {
                  "country": {
                    "$ref": "#/components/schemas/CountryAlpha2"
                  },
                  "email": {
                    "type": "string",
                    "example": "john.doe@example.com"
                  }
                }
              }
            }
          },
          {
            "type": "object",
            "required": [
              "online_banking_czech_republic"
            ],
            "properties": {
              "online_banking_czech_republic": {
                "type": "object",
                "required": [
                  "issuer"
                ],
                "properties": {
                  "issuer": {
                    "$ref": "#/components/schemas/BankNames"
                  }
                }
              }
            }
          },
          {
            "type": "object",
            "required": [
              "online_banking_finland"
            ],
            "properties": {
              "online_banking_finland": {
                "type": "object",
                "properties": {
                  "email": {
                    "type": "string",
                    "nullable": true
                  }
                }
              }
            }
          },
          {
            "type": "object",
            "required": [
              "online_banking_poland"
            ],
            "properties": {
              "online_banking_poland": {
                "type": "object",
                "required": [
                  "issuer"
                ],
                "properties": {
                  "issuer": {
                    "$ref": "#/components/schemas/BankNames"
                  }
                }
              }
            }
          },
          {
            "type": "object",
            "required": [
              "online_banking_slovakia"
            ],
            "properties": {
              "online_banking_slovakia": {
                "type": "object",
                "required": [
                  "issuer"
                ],
                "properties": {
                  "issuer": {
                    "$ref": "#/components/schemas/BankNames"
                  }
                }
              }
            }
          },
          {
            "type": "object",
            "required": [
              "przelewy24"
            ],
            "properties": {
              "przelewy24": {
                "type": "object",
                "required": [
                  "billing_details"
                ],
                "properties": {
                  "bank_name": {
                    "allOf": [
                      {
                        "$ref": "#/components/schemas/BankNames"
                      }
                    ],
                    "nullable": true
                  },
                  "billing_details": {
                    "$ref": "#/components/schemas/BankRedirectBilling"
                  }
                }
              }
            }
          },
          {
            "type": "object",
            "required": [
              "sofort"
            ],
            "properties": {
              "sofort": {
                "type": "object",
                "required": [
                  "billing_details",
                  "country",
                  "preferred_language"
                ],
                "properties": {
                  "billing_details": {
                    "$ref": "#/components/schemas/BankRedirectBilling"
                  },
                  "country": {
                    "$ref": "#/components/schemas/CountryAlpha2"
                  },
                  "preferred_language": {
                    "type": "string",
                    "description": "The preferred language",
                    "example": "en"
                  }
                }
              }
            }
          },
          {
            "type": "object",
            "required": [
              "swish"
            ],
            "properties": {
              "swish": {
                "type": "object"
              }
            }
          },
          {
            "type": "object",
            "required": [
              "trustly"
            ],
            "properties": {
              "trustly": {
                "type": "object",
                "required": [
                  "country"
                ],
                "properties": {
                  "country": {
                    "$ref": "#/components/schemas/CountryAlpha2"
                  }
                }
              }
            }
          }
        ]
      },
      "BankTransferData": {
        "oneOf": [
          {
            "type": "object",
            "required": [
              "ach_bank_transfer"
            ],
            "properties": {
              "ach_bank_transfer": {
                "type": "object",
                "required": [
                  "billing_details"
                ],
                "properties": {
                  "billing_details": {
                    "$ref": "#/components/schemas/AchBillingDetails"
                  }
                }
              }
            }
          },
          {
            "type": "object",
            "required": [
              "sepa_bank_transfer"
            ],
            "properties": {
              "sepa_bank_transfer": {
                "type": "object",
                "required": [
                  "billing_details",
                  "country"
                ],
                "properties": {
                  "billing_details": {
                    "$ref": "#/components/schemas/SepaAndBacsBillingDetails"
                  },
                  "country": {
                    "$ref": "#/components/schemas/CountryAlpha2"
                  }
                }
              }
            }
          },
          {
            "type": "object",
            "required": [
              "bacs_bank_transfer"
            ],
            "properties": {
              "bacs_bank_transfer": {
                "type": "object",
                "required": [
                  "billing_details"
                ],
                "properties": {
                  "billing_details": {
                    "$ref": "#/components/schemas/SepaAndBacsBillingDetails"
                  }
                }
              }
            }
          },
          {
            "type": "object",
            "required": [
              "multibanco_bank_transfer"
            ],
            "properties": {
              "multibanco_bank_transfer": {
                "type": "object",
                "required": [
                  "billing_details"
                ],
                "properties": {
                  "billing_details": {
                    "$ref": "#/components/schemas/MultibancoBillingDetails"
                  }
                }
              }
            }
          }
        ]
      },
      "BankTransferInstructions": {
        "oneOf": [
          {
            "type": "object",
            "required": [
              "ach_credit_transfer"
            ],
            "properties": {
              "ach_credit_transfer": {
                "$ref": "#/components/schemas/AchTransfer"
              }
            }
          },
          {
            "type": "object",
            "required": [
              "sepa_bank_instructions"
            ],
            "properties": {
              "sepa_bank_instructions": {
                "$ref": "#/components/schemas/SepaBankTransferInstructions"
              }
            }
          },
          {
            "type": "object",
            "required": [
              "bacs_bank_instructions"
            ],
            "properties": {
              "bacs_bank_instructions": {
                "$ref": "#/components/schemas/BacsBankTransferInstructions"
              }
            }
          },
          {
            "type": "object",
            "required": [
              "multibanco"
            ],
            "properties": {
              "multibanco": {
                "$ref": "#/components/schemas/MultibancoTransferInstructions"
              }
            }
          }
        ]
      },
      "BankTransferNextStepsData": {
        "allOf": [
          {
            "$ref": "#/components/schemas/BankTransferInstructions"
          },
          {
            "type": "object",
            "required": [
              "receiver"
            ],
            "properties": {
              "receiver": {
                "$ref": "#/components/schemas/ReceiverDetails"
              }
            }
          }
        ]
      },
      "CaptureMethod": {
        "type": "string",
        "enum": [
          "automatic",
          "manual",
          "manual_multiple",
          "scheduled"
        ]
      },
      "Card": {
        "type": "object",
        "required": [
          "card_number",
          "card_exp_month",
          "card_exp_year",
          "card_holder_name",
          "card_cvc"
        ],
        "properties": {
          "card_number": {
            "type": "string",
            "description": "The card number",
            "example": "4242424242424242"
          },
          "card_exp_month": {
            "type": "string",
            "description": "The card's expiry month",
            "example": "24"
          },
          "card_exp_year": {
            "type": "string",
            "description": "The card's expiry year",
            "example": "24"
          },
          "card_holder_name": {
            "type": "string",
            "description": "The card holder's name",
            "example": "John Test"
          },
          "card_cvc": {
            "type": "string",
            "description": "The CVC number for the card",
            "example": "242"
          },
          "card_issuer": {
            "type": "string",
            "description": "The name of the issuer of card",
            "example": "chase",
            "nullable": true
          },
          "card_network": {
            "allOf": [
              {
                "$ref": "#/components/schemas/CardNetwork"
              }
            ],
            "nullable": true
          },
          "card_type": {
            "type": "string",
            "example": "CREDIT",
            "nullable": true
          },
          "card_issuing_country": {
            "type": "string",
            "example": "INDIA",
            "nullable": true
          },
          "bank_code": {
            "type": "string",
            "example": "JP_AMEX",
            "nullable": true
          },
          "nick_name": {
            "type": "string",
            "description": "The card holder's nick name",
            "example": "John Test",
            "nullable": true
          }
        }
      },
      "CardDetail": {
        "type": "object",
        "required": [
          "card_number",
          "card_exp_month",
          "card_exp_year",
          "card_holder_name"
        ],
        "properties": {
          "card_number": {
            "type": "string",
            "description": "Card Number",
            "example": "4111111145551142"
          },
          "card_exp_month": {
            "type": "string",
            "description": "Card Expiry Month",
            "example": "10"
          },
          "card_exp_year": {
            "type": "string",
            "description": "Card Expiry Year",
            "example": "25"
          },
          "card_holder_name": {
            "type": "string",
            "description": "Card Holder Name",
            "example": "John Doe"
          },
          "nick_name": {
            "type": "string",
            "description": "Card Holder's Nick Name",
            "example": "John Doe",
            "nullable": true
          }
        }
      },
      "CardDetailFromLocker": {
        "type": "object",
        "properties": {
          "scheme": {
            "type": "string",
            "nullable": true
          },
          "issuer_country": {
            "type": "string",
            "nullable": true
          },
          "last4_digits": {
            "type": "string",
            "nullable": true
          },
          "expiry_month": {
            "type": "string",
            "nullable": true
          },
          "expiry_year": {
            "type": "string",
            "nullable": true
          },
          "card_token": {
            "type": "string",
            "nullable": true
          },
          "card_holder_name": {
            "type": "string",
            "nullable": true
          },
          "card_fingerprint": {
            "type": "string",
            "nullable": true
          },
          "nick_name": {
            "type": "string",
            "nullable": true
          }
        }
      },
      "CardNetwork": {
        "type": "string",
        "enum": [
          "Visa",
          "Mastercard",
          "AmericanExpress",
          "JCB",
          "DinersClub",
          "Discover",
          "CartesBancaires",
          "UnionPay",
          "Interac",
          "RuPay",
          "Maestro"
        ]
      },
      "Connector": {
        "type": "string",
        "enum": [
          "aci",
          "adyen",
          "airwallex",
          "authorizedotnet",
          "bitpay",
          "bluesnap",
          "braintree",
          "cashtocode",
          "checkout",
          "coinbase",
          "cryptopay",
          "cybersource",
          "iatapay",
          "phonypay",
          "fauxpay",
          "pretendpay",
          "stripe_test",
          "adyen_test",
          "checkout_test",
          "paypal_test",
          "bambora",
          "dlocal",
          "fiserv",
          "forte",
          "globalpay",
          "klarna",
          "mollie",
          "multisafepay",
          "nexinets",
          "nmi",
          "noon",
          "nuvei",
          "opennode",
          "payme",
          "paypal",
          "payu",
          "rapyd",
          "shift4",
          "stripe",
          "trustpay",
          "worldline",
          "worldpay",
          "zen"
        ]
      },
      "ConnectorMetadata": {
        "type": "object",
        "properties": {
          "apple_pay": {
            "allOf": [
              {
                "$ref": "#/components/schemas/ApplepayConnectorMetadataRequest"
              }
            ],
            "nullable": true
          },
          "airwallex": {
            "allOf": [
              {
                "$ref": "#/components/schemas/AirwallexData"
              }
            ],
            "nullable": true
          },
          "noon": {
            "allOf": [
              {
                "$ref": "#/components/schemas/NoonData"
              }
            ],
            "nullable": true
          }
        }
      },
      "ConnectorType": {
        "type": "string",
        "enum": [
          "payment_processor",
          "payment_vas",
          "fin_operations",
          "fiz_operations",
          "networks",
          "banking_entities",
          "non_banking_finance"
        ]
      },
      "CountryAlpha2": {
        "type": "string",
        "enum": [
          "AF",
          "AX",
          "AL",
          "DZ",
          "AS",
          "AD",
          "AO",
          "AI",
          "AQ",
          "AG",
          "AR",
          "AM",
          "AW",
          "AU",
          "AT",
          "AZ",
          "BS",
          "BH",
          "BD",
          "BB",
          "BY",
          "BE",
          "BZ",
          "BJ",
          "BM",
          "BT",
          "BO",
          "BQ",
          "BA",
          "BW",
          "BV",
          "BR",
          "IO",
          "BN",
          "BG",
          "BF",
          "BI",
          "KH",
          "CM",
          "CA",
          "CV",
          "KY",
          "CF",
          "TD",
          "CL",
          "CN",
          "CX",
          "CC",
          "CO",
          "KM",
          "CG",
          "CD",
          "CK",
          "CR",
          "CI",
          "HR",
          "CU",
          "CW",
          "CY",
          "CZ",
          "DK",
          "DJ",
          "DM",
          "DO",
          "EC",
          "EG",
          "SV",
          "GQ",
          "ER",
          "EE",
          "ET",
          "FK",
          "FO",
          "FJ",
          "FI",
          "FR",
          "GF",
          "PF",
          "TF",
          "GA",
          "GM",
          "GE",
          "DE",
          "GH",
          "GI",
          "GR",
          "GL",
          "GD",
          "GP",
          "GU",
          "GT",
          "GG",
          "GN",
          "GW",
          "GY",
          "HT",
          "HM",
          "VA",
          "HN",
          "HK",
          "HU",
          "IS",
          "IN",
          "ID",
          "IR",
          "IQ",
          "IE",
          "IM",
          "IL",
          "IT",
          "JM",
          "JP",
          "JE",
          "JO",
          "KZ",
          "KE",
          "KI",
          "KP",
          "KR",
          "KW",
          "KG",
          "LA",
          "LV",
          "LB",
          "LS",
          "LR",
          "LY",
          "LI",
          "LT",
          "LU",
          "MO",
          "MK",
          "MG",
          "MW",
          "MY",
          "MV",
          "ML",
          "MT",
          "MH",
          "MQ",
          "MR",
          "MU",
          "YT",
          "MX",
          "FM",
          "MD",
          "MC",
          "MN",
          "ME",
          "MS",
          "MA",
          "MZ",
          "MM",
          "NA",
          "NR",
          "NP",
          "NL",
          "NC",
          "NZ",
          "NI",
          "NE",
          "NG",
          "NU",
          "NF",
          "MP",
          "NO",
          "OM",
          "PK",
          "PW",
          "PS",
          "PA",
          "PG",
          "PY",
          "PE",
          "PH",
          "PN",
          "PL",
          "PT",
          "PR",
          "QA",
          "RE",
          "RO",
          "RU",
          "RW",
          "BL",
          "SH",
          "KN",
          "LC",
          "MF",
          "PM",
          "VC",
          "WS",
          "SM",
          "ST",
          "SA",
          "SN",
          "RS",
          "SC",
          "SL",
          "SG",
          "SX",
          "SK",
          "SI",
          "SB",
          "SO",
          "ZA",
          "GS",
          "SS",
          "ES",
          "LK",
          "SD",
          "SR",
          "SJ",
          "SZ",
          "SE",
          "CH",
          "SY",
          "TW",
          "TJ",
          "TZ",
          "TH",
          "TL",
          "TG",
          "TK",
          "TO",
          "TT",
          "TN",
          "TR",
          "TM",
          "TC",
          "TV",
          "UG",
          "UA",
          "AE",
          "GB",
          "UM",
          "UY",
          "UZ",
          "VU",
          "VE",
          "VN",
          "VG",
          "VI",
          "WF",
          "EH",
          "YE",
          "ZM",
          "ZW",
          "US"
        ]
      },
      "CreateApiKeyRequest": {
        "type": "object",
        "description": "The request body for creating an API Key.",
        "required": [
          "name",
          "expiration"
        ],
        "properties": {
          "name": {
            "type": "string",
            "description": "A unique name for the API Key to help you identify it.",
            "example": "Sandbox integration key",
            "maxLength": 64
          },
          "description": {
            "type": "string",
            "description": "A description to provide more context about the API Key.",
            "example": "Key used by our developers to integrate with the sandbox environment",
            "nullable": true,
            "maxLength": 256
          },
          "expiration": {
            "$ref": "#/components/schemas/ApiKeyExpiration"
          }
        }
      },
      "CreateApiKeyResponse": {
        "type": "object",
        "description": "The response body for creating an API Key.",
        "required": [
          "key_id",
          "merchant_id",
          "name",
          "api_key",
          "created",
          "expiration"
        ],
        "properties": {
          "key_id": {
            "type": "string",
            "description": "The identifier for the API Key.",
            "example": "5hEEqkgJUyuxgSKGArHA4mWSnX",
            "maxLength": 64
          },
          "merchant_id": {
            "type": "string",
            "description": "The identifier for the Merchant Account.",
            "example": "y3oqhf46pyzuxjbcn2giaqnb44",
            "maxLength": 64
          },
          "name": {
            "type": "string",
            "description": "The unique name for the API Key to help you identify it.",
            "example": "Sandbox integration key",
            "maxLength": 64
          },
          "description": {
            "type": "string",
            "description": "The description to provide more context about the API Key.",
            "example": "Key used by our developers to integrate with the sandbox environment",
            "nullable": true,
            "maxLength": 256
          },
          "api_key": {
            "type": "string",
            "description": "The plaintext API Key used for server-side API access. Ensure you store the API Key\nsecurely as you will not be able to see it again.",
            "maxLength": 128
          },
          "created": {
            "type": "string",
            "format": "date-time",
            "description": "The time at which the API Key was created.",
            "example": "2022-09-10T10:11:12Z"
          },
          "expiration": {
            "$ref": "#/components/schemas/ApiKeyExpiration"
          }
        }
      },
      "CryptoData": {
        "type": "object",
        "properties": {
          "pay_currency": {
            "type": "string",
            "nullable": true
          }
        }
      },
      "Currency": {
        "type": "string",
        "enum": [
          "AED",
          "ALL",
          "AMD",
          "ANG",
          "ARS",
          "AUD",
          "AWG",
          "AZN",
          "BBD",
          "BDT",
          "BHD",
          "BMD",
          "BND",
          "BOB",
          "BRL",
          "BSD",
          "BWP",
          "BZD",
          "CAD",
          "CHF",
          "CNY",
          "COP",
          "CRC",
          "CUP",
          "CZK",
          "DKK",
          "DOP",
          "DZD",
          "EGP",
          "ETB",
          "EUR",
          "FJD",
          "GBP",
          "GHS",
          "GIP",
          "GMD",
          "GTQ",
          "GYD",
          "HKD",
          "HNL",
          "HRK",
          "HTG",
          "HUF",
          "IDR",
          "ILS",
          "INR",
          "JMD",
          "JOD",
          "JPY",
          "KES",
          "KGS",
          "KHR",
          "KRW",
          "KWD",
          "KYD",
          "KZT",
          "LAK",
          "LBP",
          "LKR",
          "LRD",
          "LSL",
          "MAD",
          "MDL",
          "MKD",
          "MMK",
          "MNT",
          "MOP",
          "MUR",
          "MVR",
          "MWK",
          "MXN",
          "MYR",
          "NAD",
          "NGN",
          "NIO",
          "NOK",
          "NPR",
          "NZD",
          "OMR",
          "PEN",
          "PGK",
          "PHP",
          "PKR",
          "PLN",
          "QAR",
          "RON",
          "RUB",
          "SAR",
          "SCR",
          "SEK",
          "SGD",
          "SLL",
          "SOS",
          "SSP",
          "SVC",
          "SZL",
          "THB",
          "TRY",
          "TTD",
          "TWD",
          "TZS",
          "USD",
          "UYU",
          "UZS",
          "YER",
          "ZAR"
        ]
      },
      "CustomerAcceptance": {
        "type": "object",
        "required": [
          "acceptance_type"
        ],
        "properties": {
          "acceptance_type": {
            "$ref": "#/components/schemas/AcceptanceType"
          },
          "accepted_at": {
            "type": "string",
            "format": "date-time",
            "description": "Specifying when the customer acceptance was provided",
            "example": "2022-09-10T10:11:12Z",
            "nullable": true
          },
          "online": {
            "allOf": [
              {
                "$ref": "#/components/schemas/OnlineMandate"
              }
            ],
            "nullable": true
          }
        }
      },
      "CustomerDeleteResponse": {
        "type": "object",
        "required": [
          "customer_id",
          "customer_deleted",
          "address_deleted",
          "payment_methods_deleted"
        ],
        "properties": {
          "customer_id": {
            "type": "string",
            "description": "The identifier for the customer object",
            "example": "cus_y3oqhf46pyzuxjbcn2giaqnb44",
            "maxLength": 255
          },
          "customer_deleted": {
            "type": "boolean",
            "description": "Whether customer was deleted or not",
            "example": false
          },
          "address_deleted": {
            "type": "boolean",
            "description": "Whether address was deleted or not",
            "example": false
          },
          "payment_methods_deleted": {
            "type": "boolean",
            "description": "Whether payment methods deleted or not",
            "example": false
          }
        }
      },
      "CustomerDetails": {
        "type": "object",
        "required": [
          "id"
        ],
        "properties": {
          "id": {
            "type": "string",
            "description": "The identifier for the customer."
          },
          "name": {
            "type": "string",
            "description": "The customer's name",
            "example": "John Doe",
            "nullable": true,
            "maxLength": 255
          },
          "email": {
            "type": "string",
            "description": "The customer's email address",
            "example": "johntest@test.com",
            "nullable": true,
            "maxLength": 255
          },
          "phone": {
            "type": "string",
            "description": "The customer's phone number",
            "example": "3141592653",
            "nullable": true,
            "maxLength": 10
          },
          "phone_country_code": {
            "type": "string",
            "description": "The country code for the customer's phone number",
            "example": "+1",
            "nullable": true,
            "maxLength": 2
          }
        }
      },
      "CustomerPaymentMethod": {
        "type": "object",
        "required": [
          "payment_token",
          "customer_id",
          "payment_method",
          "recurring_enabled",
          "installment_payment_enabled"
        ],
        "properties": {
          "payment_token": {
            "type": "string",
            "description": "Token for payment method in temporary card locker which gets refreshed often",
            "example": "7ebf443f-a050-4067-84e5-e6f6d4800aef"
          },
          "customer_id": {
            "type": "string",
            "description": "The unique identifier of the customer.",
            "example": "cus_meowerunwiuwiwqw"
          },
          "payment_method": {
            "$ref": "#/components/schemas/PaymentMethodType"
          },
          "payment_method_type": {
            "allOf": [
              {
                "$ref": "#/components/schemas/PaymentMethodType"
              }
            ],
            "nullable": true
          },
          "payment_method_issuer": {
            "type": "string",
            "description": "The name of the bank/ provider issuing the payment method to the end user",
            "example": "Citibank",
            "nullable": true
          },
          "payment_method_issuer_code": {
            "allOf": [
              {
                "$ref": "#/components/schemas/PaymentMethodIssuerCode"
              }
            ],
            "nullable": true
          },
          "recurring_enabled": {
            "type": "boolean",
            "description": "Indicates whether the payment method is eligible for recurring payments",
            "example": true
          },
          "installment_payment_enabled": {
            "type": "boolean",
            "description": "Indicates whether the payment method is eligible for installment payments",
            "example": true
          },
          "payment_experience": {
            "type": "array",
            "items": {
              "$ref": "#/components/schemas/PaymentExperience"
            },
            "description": "Type of payment experience enabled with the connector",
            "example": [
              "redirect_to_url"
            ],
            "nullable": true
          },
          "card": {
            "allOf": [
              {
                "$ref": "#/components/schemas/CardDetailFromLocker"
              }
            ],
            "nullable": true
          },
          "metadata": {
            "type": "object",
            "description": "You can specify up to 50 keys, with key names up to 40 characters long and values up to 500 characters long. Metadata is useful for storing additional, structured information on an object.",
            "nullable": true
          },
          "created": {
            "type": "string",
            "format": "date-time",
            "description": "A timestamp (ISO 8601 code) that determines when the customer was created",
            "example": "2023-01-18T11:04:09.922Z",
            "nullable": true
          }
        }
      },
      "CustomerPaymentMethodsListResponse": {
        "type": "object",
        "required": [
          "customer_payment_methods"
        ],
        "properties": {
          "customer_payment_methods": {
            "type": "array",
            "items": {
              "$ref": "#/components/schemas/CustomerPaymentMethod"
            },
            "description": "List of payment methods for customer"
          }
        }
      },
      "CustomerRequest": {
        "type": "object",
        "description": "The customer details",
        "properties": {
          "customer_id": {
            "type": "string",
            "description": "The identifier for the customer object. If not provided the customer ID will be autogenerated.",
            "example": "cus_y3oqhf46pyzuxjbcn2giaqnb44",
            "maxLength": 255
          },
          "name": {
            "type": "string",
            "description": "The customer's name",
            "example": "Jon Test",
            "nullable": true,
            "maxLength": 255
          },
          "email": {
            "type": "string",
            "description": "The customer's email address",
            "example": "JonTest@test.com",
            "nullable": true,
            "maxLength": 255
          },
          "phone": {
            "type": "string",
            "description": "The customer's phone number",
            "example": "9999999999",
            "nullable": true,
            "maxLength": 255
          },
          "description": {
            "type": "string",
            "description": "An arbitrary string that you can attach to a customer object.",
            "example": "First Customer",
            "nullable": true,
            "maxLength": 255
          },
          "phone_country_code": {
            "type": "string",
            "description": "The country code for the customer phone number",
            "example": "+65",
            "nullable": true,
            "maxLength": 255
          },
          "address": {
            "type": "object",
            "description": "The address for the customer",
            "nullable": true
          },
          "metadata": {
            "type": "object",
            "description": "You can specify up to 50 keys, with key names up to 40 characters long and values up to 500\ncharacters long. Metadata is useful for storing additional, structured information on an\nobject.",
            "nullable": true
          }
        }
      },
      "CustomerResponse": {
        "type": "object",
        "required": [
          "customer_id",
          "created_at"
        ],
        "properties": {
          "customer_id": {
            "type": "string",
            "description": "The identifier for the customer object. If not provided the customer ID will be autogenerated.",
            "example": "cus_y3oqhf46pyzuxjbcn2giaqnb44",
            "maxLength": 255
          },
          "name": {
            "type": "string",
            "description": "The customer's name",
            "example": "Jon Test",
            "nullable": true,
            "maxLength": 255
          },
          "email": {
            "type": "string",
            "description": "The customer's email address",
            "example": "JonTest@test.com",
            "nullable": true,
            "maxLength": 255
          },
          "phone": {
            "type": "string",
            "description": "The customer's phone number",
            "example": "9999999999",
            "nullable": true,
            "maxLength": 255
          },
          "phone_country_code": {
            "type": "string",
            "description": "The country code for the customer phone number",
            "example": "+65",
            "nullable": true,
            "maxLength": 255
          },
          "description": {
            "type": "string",
            "description": "An arbitrary string that you can attach to a customer object.",
            "example": "First Customer",
            "nullable": true,
            "maxLength": 255
          },
          "address": {
            "type": "object",
            "description": "The address for the customer",
            "nullable": true
          },
          "created_at": {
            "type": "string",
            "format": "date-time",
            "description": "A timestamp (ISO 8601 code) that determines when the customer was created",
            "example": "2023-01-18T11:04:09.922Z"
          },
          "metadata": {
            "type": "object",
            "description": "You can specify up to 50 keys, with key names up to 40 characters long and values up to 500\ncharacters long. Metadata is useful for storing additional, structured information on an\nobject.",
            "nullable": true
          }
        }
      },
      "DisputeResponse": {
        "type": "object",
        "required": [
          "dispute_id",
          "payment_id",
          "attempt_id",
          "amount",
          "currency",
          "dispute_stage",
          "dispute_status",
          "connector",
          "connector_status",
          "connector_dispute_id",
          "created_at"
        ],
        "properties": {
          "dispute_id": {
            "type": "string",
            "description": "The identifier for dispute"
          },
          "payment_id": {
            "type": "string",
            "description": "The identifier for payment_intent"
          },
          "attempt_id": {
            "type": "string",
            "description": "The identifier for payment_attempt"
          },
          "amount": {
            "type": "string",
            "description": "The dispute amount"
          },
          "currency": {
            "type": "string",
            "description": "The three-letter ISO currency code"
          },
          "dispute_stage": {
            "$ref": "#/components/schemas/DisputeStage"
          },
          "dispute_status": {
            "$ref": "#/components/schemas/DisputeStatus"
          },
          "connector": {
            "type": "string",
            "description": "connector to which dispute is associated with"
          },
          "connector_status": {
            "type": "string",
            "description": "Status of the dispute sent by connector"
          },
          "connector_dispute_id": {
            "type": "string",
            "description": "Dispute id sent by connector"
          },
          "connector_reason": {
            "type": "string",
            "description": "Reason of dispute sent by connector",
            "nullable": true
          },
          "connector_reason_code": {
            "type": "string",
            "description": "Reason code of dispute sent by connector",
            "nullable": true
          },
          "challenge_required_by": {
            "type": "string",
            "format": "date-time",
            "description": "Evidence deadline of dispute sent by connector",
            "nullable": true
          },
          "connector_created_at": {
            "type": "string",
            "format": "date-time",
            "description": "Dispute created time sent by connector",
            "nullable": true
          },
          "connector_updated_at": {
            "type": "string",
            "format": "date-time",
            "description": "Dispute updated time sent by connector",
            "nullable": true
          },
          "created_at": {
            "type": "string",
            "format": "date-time",
            "description": "Time at which dispute is received"
          }
        }
      },
      "DisputeResponsePaymentsRetrieve": {
        "type": "object",
        "required": [
          "dispute_id",
          "dispute_stage",
          "dispute_status",
          "connector_status",
          "connector_dispute_id",
          "created_at"
        ],
        "properties": {
          "dispute_id": {
            "type": "string",
            "description": "The identifier for dispute"
          },
          "dispute_stage": {
            "$ref": "#/components/schemas/DisputeStage"
          },
          "dispute_status": {
            "$ref": "#/components/schemas/DisputeStatus"
          },
          "connector_status": {
            "type": "string",
            "description": "Status of the dispute sent by connector"
          },
          "connector_dispute_id": {
            "type": "string",
            "description": "Dispute id sent by connector"
          },
          "connector_reason": {
            "type": "string",
            "description": "Reason of dispute sent by connector",
            "nullable": true
          },
          "connector_reason_code": {
            "type": "string",
            "description": "Reason code of dispute sent by connector",
            "nullable": true
          },
          "challenge_required_by": {
            "type": "string",
            "format": "date-time",
            "description": "Evidence deadline of dispute sent by connector",
            "nullable": true
          },
          "connector_created_at": {
            "type": "string",
            "format": "date-time",
            "description": "Dispute created time sent by connector",
            "nullable": true
          },
          "connector_updated_at": {
            "type": "string",
            "format": "date-time",
            "description": "Dispute updated time sent by connector",
            "nullable": true
          },
          "created_at": {
            "type": "string",
            "format": "date-time",
            "description": "Time at which dispute is received"
          }
        }
      },
      "DisputeStage": {
        "type": "string",
        "enum": [
          "pre_dispute",
          "dispute",
          "pre_arbitration"
        ]
      },
      "DisputeStatus": {
        "type": "string",
        "enum": [
          "dispute_opened",
          "dispute_expired",
          "dispute_accepted",
          "dispute_cancelled",
          "dispute_challenged",
          "dispute_won",
          "dispute_lost"
        ]
      },
      "EphemeralKeyCreateResponse": {
        "type": "object",
        "required": [
          "customer_id",
          "created_at",
          "expires",
          "secret"
        ],
        "properties": {
          "customer_id": {
            "type": "string",
            "description": "customer_id to which this ephemeral key belongs to"
          },
          "created_at": {
            "type": "integer",
            "format": "int64",
            "description": "time at which this ephemeral key was created"
          },
          "expires": {
            "type": "integer",
            "format": "int64",
            "description": "time at which this ephemeral key would expire"
          },
          "secret": {
            "type": "string",
            "description": "ephemeral key"
          }
        }
      },
      "FeatureMetadata": {
        "type": "object",
        "properties": {
          "redirect_response": {
            "allOf": [
              {
                "$ref": "#/components/schemas/RedirectResponse"
              }
            ],
            "nullable": true
          }
        }
      },
      "FieldType": {
        "oneOf": [
          {
            "type": "string",
            "enum": [
              "text"
            ]
          },
          {
            "type": "object",
            "required": [
              "drop_down"
            ],
            "properties": {
              "drop_down": {
                "type": "object",
                "required": [
                  "options"
                ],
                "properties": {
                  "options": {
                    "type": "array",
                    "items": {
                      "type": "string"
                    }
                  }
                }
              }
            }
          }
        ],
        "description": "Possible field type of required fields in payment_method_data"
      },
      "FrmAction": {
        "type": "string",
        "enum": [
          "cancel_txn",
          "auto_refund",
          "manual_review"
        ]
      },
      "FrmConfigs": {
        "type": "object",
        "description": "Details of FrmConfigs are mentioned here... it should be passed in payment connector create api call, and stored in merchant_connector_table",
        "required": [
          "frm_action",
          "frm_preferred_flow_type"
        ],
        "properties": {
          "frm_enabled_pms": {
            "type": "array",
            "items": {
              "type": "string"
            },
            "nullable": true
          },
          "frm_enabled_pm_types": {
            "type": "array",
            "items": {
              "type": "string"
            },
            "nullable": true
          },
          "frm_enabled_gateways": {
            "type": "array",
            "items": {
              "type": "string"
            },
            "nullable": true
          },
          "frm_action": {
            "$ref": "#/components/schemas/FrmAction"
          },
          "frm_preferred_flow_type": {
            "$ref": "#/components/schemas/FrmPreferredFlowTypes"
          }
        }
      },
      "FrmPreferredFlowTypes": {
        "type": "string",
        "enum": [
          "pre",
          "post"
        ]
      },
      "FutureUsage": {
        "type": "string",
        "enum": [
          "off_session",
          "on_session"
        ]
      },
      "GoPayRedirection": {
        "type": "object"
      },
      "GooglePayPaymentMethodInfo": {
        "type": "object",
        "required": [
          "card_network",
          "card_details"
        ],
        "properties": {
          "card_network": {
            "type": "string",
            "description": "The name of the card network"
          },
          "card_details": {
            "type": "string",
            "description": "The details of the card"
          }
        }
      },
      "GooglePayRedirectData": {
        "type": "object"
      },
      "GooglePaySessionResponse": {
        "type": "object",
        "required": [
          "merchant_info",
          "allowed_payment_methods",
          "transaction_info",
          "delayed_session_token",
          "connector",
          "sdk_next_action"
        ],
        "properties": {
          "merchant_info": {
            "$ref": "#/components/schemas/GpayMerchantInfo"
          },
          "allowed_payment_methods": {
            "type": "array",
            "items": {
              "$ref": "#/components/schemas/GpayAllowedPaymentMethods"
            },
            "description": "List of the allowed payment meythods"
          },
          "transaction_info": {
            "$ref": "#/components/schemas/GpayTransactionInfo"
          },
          "delayed_session_token": {
            "type": "boolean",
            "description": "Identifier for the delayed session response"
          },
          "connector": {
            "type": "string",
            "description": "The name of the connector"
          },
          "sdk_next_action": {
            "$ref": "#/components/schemas/SdkNextAction"
          },
          "secrets": {
            "allOf": [
              {
                "$ref": "#/components/schemas/SecretInfoToInitiateSdk"
              }
            ],
            "nullable": true
          }
        }
      },
      "GooglePayThirdPartySdk": {
        "type": "object",
        "required": [
          "delayed_session_token",
          "connector",
          "sdk_next_action"
        ],
        "properties": {
          "delayed_session_token": {
            "type": "boolean",
            "description": "Identifier for the delayed session response"
          },
          "connector": {
            "type": "string",
            "description": "The name of the connector"
          },
          "sdk_next_action": {
            "$ref": "#/components/schemas/SdkNextAction"
          }
        }
      },
      "GooglePayThirdPartySdkData": {
        "type": "object"
      },
      "GooglePayWalletData": {
        "type": "object",
        "required": [
          "type",
          "description",
          "info",
          "tokenization_data"
        ],
        "properties": {
          "type": {
            "type": "string",
            "description": "The type of payment method"
          },
          "description": {
            "type": "string",
            "description": "User-facing message to describe the payment method that funds this transaction."
          },
          "info": {
            "$ref": "#/components/schemas/GooglePayPaymentMethodInfo"
          },
          "tokenization_data": {
            "$ref": "#/components/schemas/GpayTokenizationData"
          }
        }
      },
      "GpayAllowedMethodsParameters": {
        "type": "object",
        "required": [
          "allowed_auth_methods",
          "allowed_card_networks"
        ],
        "properties": {
          "allowed_auth_methods": {
            "type": "array",
            "items": {
              "type": "string"
            },
            "description": "The list of allowed auth methods (ex: 3DS, No3DS, PAN_ONLY etc)"
          },
          "allowed_card_networks": {
            "type": "array",
            "items": {
              "type": "string"
            },
            "description": "The list of allowed card networks (ex: AMEX,JCB etc)"
          }
        }
      },
      "GpayAllowedPaymentMethods": {
        "type": "object",
        "required": [
          "type",
          "parameters",
          "tokenization_specification"
        ],
        "properties": {
          "type": {
            "type": "string",
            "description": "The type of payment method"
          },
          "parameters": {
            "$ref": "#/components/schemas/GpayAllowedMethodsParameters"
          },
          "tokenization_specification": {
            "$ref": "#/components/schemas/GpayTokenizationSpecification"
          }
        }
      },
      "GpayMerchantInfo": {
        "type": "object",
        "required": [
          "merchant_name"
        ],
        "properties": {
          "merchant_name": {
            "type": "string",
            "description": "The name of the merchant"
          }
        }
      },
      "GpaySessionTokenResponse": {
        "oneOf": [
          {
            "$ref": "#/components/schemas/GooglePayThirdPartySdk"
          },
          {
            "$ref": "#/components/schemas/GooglePaySessionResponse"
          }
        ]
      },
      "GpayTokenParameters": {
        "type": "object",
        "required": [
          "gateway"
        ],
        "properties": {
          "gateway": {
            "type": "string",
            "description": "The name of the connector"
          },
          "gateway_merchant_id": {
            "type": "string",
            "description": "The merchant ID registered in the connector associated",
            "nullable": true
          },
          "stripe:version": {
            "type": "string",
            "nullable": true
          },
          "stripe:publishableKey": {
            "type": "string",
            "nullable": true
          }
        }
      },
      "GpayTokenizationData": {
        "type": "object",
        "required": [
          "type",
          "token"
        ],
        "properties": {
          "type": {
            "type": "string",
            "description": "The type of the token"
          },
          "token": {
            "type": "string",
            "description": "Token generated for the wallet"
          }
        }
      },
      "GpayTokenizationSpecification": {
        "type": "object",
        "required": [
          "type",
          "parameters"
        ],
        "properties": {
          "type": {
            "type": "string",
            "description": "The token specification type(ex: PAYMENT_GATEWAY)"
          },
          "parameters": {
            "$ref": "#/components/schemas/GpayTokenParameters"
          }
        }
      },
      "GpayTransactionInfo": {
        "type": "object",
        "required": [
          "country_code",
          "currency_code",
          "total_price_status",
          "total_price"
        ],
        "properties": {
          "country_code": {
            "$ref": "#/components/schemas/CountryAlpha2"
          },
          "currency_code": {
            "$ref": "#/components/schemas/Currency"
          },
          "total_price_status": {
            "type": "string",
            "description": "The total price status (ex: 'FINAL')"
          },
          "total_price": {
            "type": "string",
            "description": "The total price"
          }
        }
      },
      "IntentStatus": {
        "type": "string",
        "enum": [
          "succeeded",
          "failed",
          "cancelled",
          "processing",
          "requires_customer_action",
          "requires_merchant_action",
          "requires_payment_method",
          "requires_confirmation",
          "requires_capture"
        ]
      },
      "KlarnaSessionTokenResponse": {
        "type": "object",
        "required": [
          "session_token",
          "session_id"
        ],
        "properties": {
          "session_token": {
            "type": "string",
            "description": "The session token for Klarna"
          },
          "session_id": {
            "type": "string",
            "description": "The identifier for the session"
          }
        }
      },
      "MandateAmountData": {
        "type": "object",
        "required": [
          "amount",
          "currency"
        ],
        "properties": {
          "amount": {
            "type": "integer",
            "format": "int64",
            "description": "The maximum amount to be debited for the mandate transaction",
            "example": 6540
          },
          "currency": {
            "$ref": "#/components/schemas/Currency"
          },
          "start_date": {
            "type": "string",
            "format": "date-time",
            "description": "Specifying start date of the mandate",
            "example": "2022-09-10T00:00:00Z",
            "nullable": true
          },
          "end_date": {
            "type": "string",
            "format": "date-time",
            "description": "Specifying end date of the mandate",
            "example": "2023-09-10T23:59:59Z",
            "nullable": true
          },
          "metadata": {
            "type": "object",
            "description": "Additional details required by mandate",
            "nullable": true
          }
        }
      },
      "MandateCardDetails": {
        "type": "object",
        "properties": {
          "last4_digits": {
            "type": "string",
            "description": "The last 4 digits of card",
            "nullable": true
          },
          "card_exp_month": {
            "type": "string",
            "description": "The expiry month of card",
            "nullable": true
          },
          "card_exp_year": {
            "type": "string",
            "description": "The expiry year of card",
            "nullable": true
          },
          "card_holder_name": {
            "type": "string",
            "description": "The card holder name",
            "nullable": true
          },
          "card_token": {
            "type": "string",
            "description": "The token from card locker",
            "nullable": true
          },
          "scheme": {
            "type": "string",
            "description": "The card scheme network for the particular card",
            "nullable": true
          },
          "issuer_country": {
            "type": "string",
            "description": "The country code in in which the card was issued",
            "nullable": true
          },
          "card_fingerprint": {
            "type": "string",
            "description": "A unique identifier alias to identify a particular card",
            "nullable": true
          }
        }
      },
      "MandateData": {
        "type": "object",
        "properties": {
          "customer_acceptance": {
            "allOf": [
              {
                "$ref": "#/components/schemas/CustomerAcceptance"
              }
            ],
            "nullable": true
          },
          "mandate_type": {
            "allOf": [
              {
                "$ref": "#/components/schemas/MandateType"
              }
            ],
            "nullable": true
          }
        }
      },
      "MandateResponse": {
        "type": "object",
        "required": [
          "mandate_id",
          "status",
          "payment_method_id",
          "payment_method"
        ],
        "properties": {
          "mandate_id": {
            "type": "string",
            "description": "The identifier for mandate"
          },
          "status": {
            "$ref": "#/components/schemas/MandateStatus"
          },
          "payment_method_id": {
            "type": "string",
            "description": "The identifier for payment method"
          },
          "payment_method": {
            "type": "string",
            "description": "The payment method"
          },
          "card": {
            "allOf": [
              {
                "$ref": "#/components/schemas/MandateCardDetails"
              }
            ],
            "nullable": true
          },
          "customer_acceptance": {
            "allOf": [
              {
                "$ref": "#/components/schemas/CustomerAcceptance"
              }
            ],
            "nullable": true
          }
        }
      },
      "MandateRevokedResponse": {
        "type": "object",
        "required": [
          "mandate_id",
          "status"
        ],
        "properties": {
          "mandate_id": {
            "type": "string",
            "description": "The identifier for mandate"
          },
          "status": {
            "$ref": "#/components/schemas/MandateStatus"
          }
        }
      },
      "MandateStatus": {
        "type": "string",
        "description": "The status of the mandate, which indicates whether it can be used to initiate a payment",
        "enum": [
          "active",
          "inactive",
          "pending",
          "revoked"
        ]
      },
      "MandateType": {
        "oneOf": [
          {
            "type": "object",
            "required": [
              "single_use"
            ],
            "properties": {
              "single_use": {
                "$ref": "#/components/schemas/MandateAmountData"
              }
            }
          },
          {
            "type": "object",
            "required": [
              "multi_use"
            ],
            "properties": {
              "multi_use": {
                "allOf": [
                  {
                    "$ref": "#/components/schemas/MandateAmountData"
                  }
                ],
                "nullable": true
              }
            }
          }
        ]
      },
      "MbWayRedirection": {
        "type": "object",
        "required": [
          "telephone_number"
        ],
        "properties": {
          "telephone_number": {
            "type": "string",
            "description": "Telephone number of the shopper. Should be Portuguese phone number."
          }
        }
      },
      "MerchantAccountCreate": {
        "type": "object",
        "required": [
          "merchant_id"
        ],
        "properties": {
          "merchant_id": {
            "type": "string",
            "description": "The identifier for the Merchant Account",
            "example": "y3oqhf46pyzuxjbcn2giaqnb44",
            "maxLength": 255
          },
          "merchant_name": {
            "type": "string",
            "description": "Name of the Merchant Account",
            "example": "NewAge Retailer",
            "nullable": true
          },
          "merchant_details": {
            "allOf": [
              {
                "$ref": "#/components/schemas/MerchantDetails"
              }
            ],
            "nullable": true
          },
          "return_url": {
            "type": "string",
            "description": "The URL to redirect after the completion of the operation",
            "example": "https://www.example.com/success",
            "nullable": true,
            "maxLength": 255
          },
          "webhook_details": {
            "allOf": [
              {
                "$ref": "#/components/schemas/WebhookDetails"
              }
            ],
            "nullable": true
          },
          "routing_algorithm": {
            "type": "object",
            "description": "The routing algorithm to be used for routing payments to desired connectors",
            "nullable": true
          },
          "sub_merchants_enabled": {
            "type": "boolean",
            "description": "A boolean value to indicate if the merchant is a sub-merchant under a master or a parent merchant. By default, its value is false.",
            "default": false,
            "example": false,
            "nullable": true
          },
          "parent_merchant_id": {
            "type": "string",
            "description": "Refers to the Parent Merchant ID if the merchant being created is a sub-merchant",
            "example": "xkkdf909012sdjki2dkh5sdf",
            "nullable": true,
            "maxLength": 255
          },
          "enable_payment_response_hash": {
            "type": "boolean",
            "description": "A boolean value to indicate if payment response hash needs to be enabled",
            "default": false,
            "example": true,
            "nullable": true
          },
          "payment_response_hash_key": {
            "type": "string",
            "description": "Refers to the hash key used for payment response",
            "nullable": true
          },
          "redirect_to_merchant_with_http_post": {
            "type": "boolean",
            "description": "A boolean value to indicate if redirect to merchant with http post needs to be enabled",
            "default": false,
            "example": true,
            "nullable": true
          },
          "metadata": {
            "type": "object",
            "description": "You can specify up to 50 keys, with key names up to 40 characters long and values up to 500 characters long. Metadata is useful for storing additional, structured information on an object.",
            "nullable": true
          },
          "publishable_key": {
            "type": "string",
            "description": "API key that will be used for server side API access",
            "example": "AH3423bkjbkjdsfbkj",
            "nullable": true
          },
          "locker_id": {
            "type": "string",
            "description": "An identifier for the vault used to store payment method information.",
            "example": "locker_abc123",
            "nullable": true
          },
          "primary_business_details": {
            "allOf": [
              {
                "$ref": "#/components/schemas/PrimaryBusinessDetails"
              }
            ],
            "nullable": true
          },
          "frm_routing_algorithm": {
            "type": "object",
            "description": "The frm routing algorithm to be used for routing payments to desired FRM's",
            "nullable": true
          },
          "intent_fulfillment_time": {
            "type": "integer",
            "format": "int32",
            "description": "Will be used to expire client secret after certain amount of time to be supplied in seconds\n(900) for 15 mins",
            "example": 900,
            "nullable": true,
            "minimum": 0.0
          }
        }
      },
      "MerchantAccountDeleteResponse": {
        "type": "object",
        "required": [
          "merchant_id",
          "deleted"
        ],
        "properties": {
          "merchant_id": {
            "type": "string",
            "description": "The identifier for the Merchant Account",
            "example": "y3oqhf46pyzuxjbcn2giaqnb44",
            "maxLength": 255
          },
          "deleted": {
            "type": "boolean",
            "description": "If the connector is deleted or not",
            "example": false
          }
        }
      },
      "MerchantAccountResponse": {
        "type": "object",
        "required": [
          "merchant_id",
          "enable_payment_response_hash",
          "redirect_to_merchant_with_http_post",
          "primary_business_details"
        ],
        "properties": {
          "merchant_id": {
            "type": "string",
            "description": "The identifier for the Merchant Account",
            "example": "y3oqhf46pyzuxjbcn2giaqnb44",
            "maxLength": 255
          },
          "merchant_name": {
            "type": "string",
            "description": "Name of the Merchant Account",
            "example": "NewAge Retailer",
            "nullable": true
          },
          "return_url": {
            "type": "string",
            "description": "The URL to redirect after the completion of the operation",
            "example": "https://www.example.com/success",
            "nullable": true,
            "maxLength": 255
          },
          "enable_payment_response_hash": {
            "type": "boolean",
            "description": "A boolean value to indicate if payment response hash needs to be enabled",
            "default": false,
            "example": true
          },
          "payment_response_hash_key": {
            "type": "string",
            "description": "Refers to the Parent Merchant ID if the merchant being created is a sub-merchant",
            "example": "xkkdf909012sdjki2dkh5sdf",
            "nullable": true,
            "maxLength": 255
          },
          "redirect_to_merchant_with_http_post": {
            "type": "boolean",
            "description": "A boolean value to indicate if redirect to merchant with http post needs to be enabled",
            "default": false,
            "example": true
          },
          "merchant_details": {
            "allOf": [
              {
                "$ref": "#/components/schemas/MerchantDetails"
              }
            ],
            "nullable": true
          },
          "webhook_details": {
            "allOf": [
              {
                "$ref": "#/components/schemas/WebhookDetails"
              }
            ],
            "nullable": true
          },
          "routing_algorithm": {
            "allOf": [
              {
                "$ref": "#/components/schemas/RoutingAlgorithm"
              }
            ],
            "nullable": true
          },
          "sub_merchants_enabled": {
            "type": "boolean",
            "description": "A boolean value to indicate if the merchant is a sub-merchant under a master or a parent merchant. By default, its value is false.",
            "default": false,
            "example": false,
            "nullable": true
          },
          "parent_merchant_id": {
            "type": "string",
            "description": "Refers to the Parent Merchant ID if the merchant being created is a sub-merchant",
            "example": "xkkdf909012sdjki2dkh5sdf",
            "nullable": true,
            "maxLength": 255
          },
          "publishable_key": {
            "type": "string",
            "description": "API key that will be used for server side API access",
            "example": "AH3423bkjbkjdsfbkj",
            "nullable": true
          },
          "metadata": {
            "type": "object",
            "description": "You can specify up to 50 keys, with key names up to 40 characters long and values up to 500 characters long. Metadata is useful for storing additional, structured information on an object.",
            "nullable": true
          },
          "locker_id": {
            "type": "string",
            "description": "An identifier for the vault used to store payment method information.",
            "example": "locker_abc123",
            "nullable": true
          },
          "primary_business_details": {
            "type": "array",
            "items": {
              "$ref": "#/components/schemas/PrimaryBusinessDetails"
            },
            "description": "Default business details for connector routing"
          },
          "frm_routing_algorithm": {
            "allOf": [
              {
                "$ref": "#/components/schemas/RoutingAlgorithm"
              }
            ],
            "nullable": true
          },
          "intent_fulfillment_time": {
            "type": "integer",
            "format": "int64",
            "description": "Will be used to expire client secret after certain amount of time to be supplied in seconds\n(900) for 15 mins",
            "nullable": true
          }
        }
      },
      "MerchantAccountUpdate": {
        "type": "object",
        "required": [
          "merchant_id"
        ],
        "properties": {
          "merchant_id": {
            "type": "string",
            "description": "The identifier for the Merchant Account",
            "example": "y3oqhf46pyzuxjbcn2giaqnb44",
            "maxLength": 255
          },
          "merchant_name": {
            "type": "string",
            "description": "Name of the Merchant Account",
            "example": "NewAge Retailer",
            "nullable": true
          },
          "merchant_details": {
            "allOf": [
              {
                "$ref": "#/components/schemas/MerchantDetails"
              }
            ],
            "nullable": true
          },
          "return_url": {
            "type": "string",
            "description": "The URL to redirect after the completion of the operation",
            "example": "https://www.example.com/success",
            "nullable": true,
            "maxLength": 255
          },
          "webhook_details": {
            "allOf": [
              {
                "$ref": "#/components/schemas/WebhookDetails"
              }
            ],
            "nullable": true
          },
          "routing_algorithm": {
            "type": "object",
            "description": "The routing algorithm to be used for routing payments to desired connectors",
            "nullable": true
          },
          "sub_merchants_enabled": {
            "type": "boolean",
            "description": "A boolean value to indicate if the merchant is a sub-merchant under a master or a parent merchant. By default, its value is false.",
            "default": false,
            "example": false,
            "nullable": true
          },
          "parent_merchant_id": {
            "type": "string",
            "description": "Refers to the Parent Merchant ID if the merchant being created is a sub-merchant",
            "example": "xkkdf909012sdjki2dkh5sdf",
            "nullable": true,
            "maxLength": 255
          },
          "enable_payment_response_hash": {
            "type": "boolean",
            "description": "A boolean value to indicate if payment response hash needs to be enabled",
            "default": false,
            "example": true,
            "nullable": true
          },
          "payment_response_hash_key": {
            "type": "string",
            "description": "Refers to the hash key used for payment response",
            "nullable": true
          },
          "redirect_to_merchant_with_http_post": {
            "type": "boolean",
            "description": "A boolean value to indicate if redirect to merchant with http post needs to be enabled",
            "default": false,
            "example": true,
            "nullable": true
          },
          "metadata": {
            "type": "object",
            "description": "You can specify up to 50 keys, with key names up to 40 characters long and values up to 500 characters long. Metadata is useful for storing additional, structured information on an object.",
            "nullable": true
          },
          "publishable_key": {
            "type": "string",
            "description": "API key that will be used for server side API access",
            "example": "AH3423bkjbkjdsfbkj",
            "nullable": true
          },
          "locker_id": {
            "type": "string",
            "description": "An identifier for the vault used to store payment method information.",
            "example": "locker_abc123",
            "nullable": true
          },
          "primary_business_details": {
            "type": "array",
            "items": {
              "$ref": "#/components/schemas/PrimaryBusinessDetails"
            },
            "description": "Default business details for connector routing",
            "nullable": true
          },
          "frm_routing_algorithm": {
            "type": "object",
            "description": "The frm routing algorithm to be used for routing payments to desired FRM's",
            "nullable": true
          },
          "intent_fulfillment_time": {
            "type": "integer",
            "format": "int32",
            "description": "Will be used to expire client secret after certain amount of time to be supplied in seconds\n(900) for 15 mins",
            "nullable": true,
            "minimum": 0.0
          }
        }
      },
      "MerchantConnectorCreate": {
        "type": "object",
        "description": "Create a new Merchant Connector for the merchant account. The connector could be a payment processor / facilitator / acquirer or specialized services like Fraud / Accounting etc.\"",
        "required": [
          "connector_type",
          "connector_name",
          "connector_label"
        ],
        "properties": {
          "connector_type": {
            "$ref": "#/components/schemas/ConnectorType"
          },
          "connector_name": {
            "$ref": "#/components/schemas/Connector"
          },
          "connector_label": {
            "type": "string",
            "example": "stripe_US_travel"
          },
          "merchant_connector_id": {
            "type": "string",
            "description": "Unique ID of the connector",
            "example": "mca_5apGeP94tMts6rg3U3kR",
            "nullable": true
          },
          "connector_account_details": {
            "type": "object",
            "description": "Account details of the Connector. You can specify up to 50 keys, with key names up to 40 characters long and values up to 500 characters long. Useful for storing additional, structured information on an object.",
            "nullable": true
          },
          "test_mode": {
            "type": "boolean",
            "description": "A boolean value to indicate if the connector is in Test mode. By default, its value is false.",
            "default": false,
            "example": false,
            "nullable": true
          },
          "disabled": {
            "type": "boolean",
            "description": "A boolean value to indicate if the connector is disabled. By default, its value is false.",
            "default": false,
            "example": false,
            "nullable": true
          },
          "payment_methods_enabled": {
            "type": "array",
            "items": {
              "$ref": "#/components/schemas/PaymentMethodsEnabled"
            },
            "description": "Refers to the Parent Merchant ID if the merchant being created is a sub-merchant",
            "example": [
              {
                "payment_method": "wallet",
                "payment_method_types": [
                  "upi_collect",
                  "upi_intent"
                ],
                "payment_method_issuers": [
                  "labore magna ipsum",
                  "aute"
                ],
                "payment_schemes": [
                  "Discover",
                  "Discover"
                ],
                "accepted_currencies": {
                  "type": "enable_only",
                  "list": [
                    "USD",
                    "EUR"
                  ]
                },
                "accepted_countries": {
                  "type": "disable_only",
                  "list": [
                    "FR",
                    "DE",
                    "IN"
                  ]
                },
                "minimum_amount": 1,
                "maximum_amount": 68607706,
                "recurring_enabled": true,
                "installment_payment_enabled": true
              }
            ],
            "nullable": true
          },
          "metadata": {
            "type": "object",
            "description": "You can specify up to 50 keys, with key names up to 40 characters long and values up to 500 characters long. Metadata is useful for storing additional, structured information on an object.",
            "nullable": true
          },
          "frm_configs": {
            "allOf": [
              {
                "$ref": "#/components/schemas/FrmConfigs"
              }
            ],
            "nullable": true
          },
          "business_country": {
            "allOf": [
              {
                "$ref": "#/components/schemas/CountryAlpha2"
              }
            ],
            "nullable": true
          },
          "business_label": {
            "type": "string",
            "nullable": true
          },
          "business_sub_label": {
            "type": "string",
            "description": "Business Sub label of the merchant",
            "example": "chase",
            "nullable": true
          }
        }
      },
      "MerchantConnectorDeleteResponse": {
        "type": "object",
        "required": [
          "merchant_id",
          "merchant_connector_id",
          "deleted"
        ],
        "properties": {
          "merchant_id": {
            "type": "string",
            "description": "The identifier for the Merchant Account",
            "example": "y3oqhf46pyzuxjbcn2giaqnb44",
            "maxLength": 255
          },
          "merchant_connector_id": {
            "type": "string",
            "description": "Unique ID of the connector",
            "example": "mca_5apGeP94tMts6rg3U3kR"
          },
          "deleted": {
            "type": "boolean",
            "description": "If the connector is deleted or not",
            "example": false
          }
        }
      },
      "MerchantConnectorDetails": {
        "type": "object",
        "properties": {
          "connector_account_details": {
            "type": "object",
            "description": "Account details of the Connector. You can specify up to 50 keys, with key names up to 40 characters long and values up to 500 characters long. Useful for storing additional, structured information on an object.",
            "nullable": true
          },
          "metadata": {
            "type": "object",
            "description": "You can specify up to 50 keys, with key names up to 40 characters long and values up to 500 characters long. Metadata is useful for storing additional, structured information on an object.",
            "nullable": true
          }
        }
      },
      "MerchantConnectorDetailsWrap": {
        "type": "object",
        "required": [
          "creds_identifier"
        ],
        "properties": {
          "creds_identifier": {
            "type": "string",
            "description": "Creds Identifier is to uniquely identify the credentials. Do not send any sensitive info in this field. And do not send the string \"null\"."
          },
          "encoded_data": {
            "allOf": [
              {
                "$ref": "#/components/schemas/MerchantConnectorDetails"
              }
            ],
            "nullable": true
          }
        }
      },
      "MerchantConnectorId": {
        "type": "object",
        "required": [
          "merchant_id",
          "merchant_connector_id"
        ],
        "properties": {
          "merchant_id": {
            "type": "string"
          },
          "merchant_connector_id": {
            "type": "string"
          }
        }
      },
      "MerchantConnectorResponse": {
        "type": "object",
        "description": "Response of creating a new Merchant Connector for the merchant account.\"",
        "required": [
          "connector_type",
          "connector_name",
          "connector_label",
          "merchant_connector_id",
          "business_country",
          "business_label"
        ],
        "properties": {
          "connector_type": {
            "$ref": "#/components/schemas/ConnectorType"
          },
          "connector_name": {
            "type": "string",
            "description": "Name of the Connector",
            "example": "stripe"
          },
          "connector_label": {
            "type": "string",
            "example": "stripe_US_travel"
          },
          "merchant_connector_id": {
            "type": "string",
            "description": "Unique ID of the connector",
            "example": "mca_5apGeP94tMts6rg3U3kR"
          },
          "connector_account_details": {
            "type": "object",
            "description": "Account details of the Connector. You can specify up to 50 keys, with key names up to 40 characters long and values up to 500 characters long. Useful for storing additional, structured information on an object.",
            "nullable": true
          },
          "test_mode": {
            "type": "boolean",
            "description": "A boolean value to indicate if the connector is in Test mode. By default, its value is false.",
            "default": false,
            "example": false,
            "nullable": true
          },
          "disabled": {
            "type": "boolean",
            "description": "A boolean value to indicate if the connector is disabled. By default, its value is false.",
            "default": false,
            "example": false,
            "nullable": true
          },
          "payment_methods_enabled": {
            "type": "array",
            "items": {
              "$ref": "#/components/schemas/PaymentMethodsEnabled"
            },
            "description": "Refers to the Parent Merchant ID if the merchant being created is a sub-merchant",
            "example": [
              {
                "payment_method": "wallet",
                "payment_method_types": [
                  "upi_collect",
                  "upi_intent"
                ],
                "payment_method_issuers": [
                  "labore magna ipsum",
                  "aute"
                ],
                "payment_schemes": [
                  "Discover",
                  "Discover"
                ],
                "accepted_currencies": {
                  "type": "enable_only",
                  "list": [
                    "USD",
                    "EUR"
                  ]
                },
                "accepted_countries": {
                  "type": "disable_only",
                  "list": [
                    "FR",
                    "DE",
                    "IN"
                  ]
                },
                "minimum_amount": 1,
                "maximum_amount": 68607706,
                "recurring_enabled": true,
                "installment_payment_enabled": true
              }
            ],
            "nullable": true
          },
          "metadata": {
            "type": "object",
            "description": "You can specify up to 50 keys, with key names up to 40 characters long and values up to 500 characters long. Metadata is useful for storing additional, structured information on an object.",
            "nullable": true
          },
          "business_country": {
            "$ref": "#/components/schemas/CountryAlpha2"
          },
          "business_label": {
            "type": "string",
            "description": "Business Type of the merchant",
            "example": "travel"
          },
          "business_sub_label": {
            "type": "string",
            "description": "Business Sub label of the merchant",
            "example": "chase",
            "nullable": true
          },
          "frm_configs": {
            "allOf": [
              {
                "$ref": "#/components/schemas/FrmConfigs"
              }
            ],
            "nullable": true
          }
        }
      },
      "MerchantConnectorUpdate": {
        "type": "object",
        "description": "Create a new Merchant Connector for the merchant account. The connector could be a payment processor / facilitator / acquirer or specialized services like Fraud / Accounting etc.\"",
        "required": [
          "connector_type"
        ],
        "properties": {
          "connector_type": {
            "$ref": "#/components/schemas/ConnectorType"
          },
          "connector_account_details": {
            "type": "object",
            "description": "Account details of the Connector. You can specify up to 50 keys, with key names up to 40 characters long and values up to 500 characters long. Useful for storing additional, structured information on an object.",
            "nullable": true
          },
          "test_mode": {
            "type": "boolean",
            "description": "A boolean value to indicate if the connector is in Test mode. By default, its value is false.",
            "default": false,
            "example": false,
            "nullable": true
          },
          "disabled": {
            "type": "boolean",
            "description": "A boolean value to indicate if the connector is disabled. By default, its value is false.",
            "default": false,
            "example": false,
            "nullable": true
          },
          "payment_methods_enabled": {
            "type": "array",
            "items": {
              "$ref": "#/components/schemas/PaymentMethodsEnabled"
            },
            "description": "Refers to the Parent Merchant ID if the merchant being created is a sub-merchant",
            "example": [
              {
                "payment_method": "wallet",
                "payment_method_types": [
                  "upi_collect",
                  "upi_intent"
                ],
                "payment_method_issuers": [
                  "labore magna ipsum",
                  "aute"
                ],
                "payment_schemes": [
                  "Discover",
                  "Discover"
                ],
                "accepted_currencies": {
                  "type": "enable_only",
                  "list": [
                    "USD",
                    "EUR"
                  ]
                },
                "accepted_countries": {
                  "type": "disable_only",
                  "list": [
                    "FR",
                    "DE",
                    "IN"
                  ]
                },
                "minimum_amount": 1,
                "maximum_amount": 68607706,
                "recurring_enabled": true,
                "installment_payment_enabled": true
              }
            ],
            "nullable": true
          },
          "metadata": {
            "type": "object",
            "description": "You can specify up to 50 keys, with key names up to 40 characters long and values up to 500 characters long. Metadata is useful for storing additional, structured information on an object.",
            "nullable": true
          },
          "frm_configs": {
            "allOf": [
              {
                "$ref": "#/components/schemas/FrmConfigs"
              }
            ],
            "nullable": true
          }
        }
      },
      "MerchantDetails": {
        "type": "object",
        "properties": {
          "primary_contact_person": {
            "type": "string",
            "description": "The merchant's primary contact name",
            "example": "John Doe",
            "nullable": true,
            "maxLength": 255
          },
          "primary_phone": {
            "type": "string",
            "description": "The merchant's primary phone number",
            "example": "999999999",
            "nullable": true,
            "maxLength": 255
          },
          "primary_email": {
            "type": "string",
            "description": "The merchant's primary email address",
            "example": "johndoe@test.com",
            "nullable": true,
            "maxLength": 255
          },
          "secondary_contact_person": {
            "type": "string",
            "description": "The merchant's secondary contact name",
            "example": "John Doe2",
            "nullable": true,
            "maxLength": 255
          },
          "secondary_phone": {
            "type": "string",
            "description": "The merchant's secondary phone number",
            "example": "999999988",
            "nullable": true,
            "maxLength": 255
          },
          "secondary_email": {
            "type": "string",
            "description": "The merchant's secondary email address",
            "example": "johndoe2@test.com",
            "nullable": true,
            "maxLength": 255
          },
          "website": {
            "type": "string",
            "description": "The business website of the merchant",
            "example": "www.example.com",
            "nullable": true,
            "maxLength": 255
          },
          "about_business": {
            "type": "string",
            "description": "A brief description about merchant's business",
            "example": "Online Retail with a wide selection of organic products for North America",
            "nullable": true,
            "maxLength": 255
          },
          "address": {
            "allOf": [
              {
                "$ref": "#/components/schemas/AddressDetails"
              }
            ],
            "nullable": true
          }
        }
      },
      "MobilePayRedirection": {
        "type": "object"
      },
      "MultibancoBillingDetails": {
        "type": "object",
        "required": [
          "email"
        ],
        "properties": {
          "email": {
            "type": "string",
            "example": "example@me.com"
          }
        }
      },
      "MultibancoTransferInstructions": {
        "type": "object",
        "required": [
          "reference",
          "entity"
        ],
        "properties": {
          "reference": {
            "type": "string",
            "example": "122385736258"
          },
          "entity": {
            "type": "string",
            "example": "12345"
          }
        }
      },
      "NextActionCall": {
        "type": "string",
        "enum": [
          "confirm",
          "sync"
        ]
      },
      "NextActionData": {
        "oneOf": [
          {
            "type": "object",
            "description": "Contains the url for redirection flow",
            "required": [
              "redirect_to_url",
              "type"
            ],
            "properties": {
              "redirect_to_url": {
                "type": "string"
              },
              "type": {
                "type": "string",
                "enum": [
                  "redirect_to_url"
                ]
              }
            }
          },
          {
            "type": "object",
            "description": "Informs the next steps for bank transfer and also contains the charges details (ex: amount received, amount charged etc)",
            "required": [
              "bank_transfer_steps_and_charges_details",
              "type"
            ],
            "properties": {
              "bank_transfer_steps_and_charges_details": {
                "$ref": "#/components/schemas/BankTransferNextStepsData"
              },
              "type": {
                "type": "string",
                "enum": [
                  "display_bank_transfer_information"
                ]
              }
            }
          },
          {
            "type": "object",
            "description": "Contains third party sdk session token response",
            "required": [
              "type"
            ],
            "properties": {
              "session_token": {
                "allOf": [
                  {
                    "$ref": "#/components/schemas/SessionToken"
                  }
                ],
                "nullable": true
              },
              "type": {
                "type": "string",
                "enum": [
                  "third_party_sdk_session_token"
                ]
              }
            }
          },
          {
            "type": "object",
            "description": "Contains url for Qr code image, this qr code has to be shown in sdk",
            "required": [
              "image_data_url",
              "type"
            ],
            "properties": {
              "image_data_url": {
                "type": "string"
              },
              "type": {
                "type": "string",
                "enum": [
                  "qr_code_information"
                ]
              }
            }
          }
        ],
        "discriminator": {
          "propertyName": "type"
        }
      },
      "NextActionType": {
        "type": "string",
        "enum": [
          "redirect_to_url",
          "display_qr_code",
          "invoke_sdk_client",
          "trigger_api",
          "display_bank_transfer_information"
        ]
      },
      "NoThirdPartySdkSessionResponse": {
        "type": "object",
        "required": [
          "epoch_timestamp",
          "expires_at",
          "merchant_session_identifier",
          "nonce",
          "merchant_identifier",
          "domain_name",
          "display_name",
          "signature",
          "operational_analytics_identifier",
          "retries",
          "psp_id"
        ],
        "properties": {
          "epoch_timestamp": {
            "type": "integer",
            "format": "int64",
            "description": "Timestamp at which session is requested",
            "minimum": 0.0
          },
          "expires_at": {
            "type": "integer",
            "format": "int64",
            "description": "Timestamp at which session expires",
            "minimum": 0.0
          },
          "merchant_session_identifier": {
            "type": "string",
            "description": "The identifier for the merchant session"
          },
          "nonce": {
            "type": "string",
            "description": "Apple pay generated unique ID (UUID) value"
          },
          "merchant_identifier": {
            "type": "string",
            "description": "The identifier for the merchant"
          },
          "domain_name": {
            "type": "string",
            "description": "The domain name of the merchant which is registered in Apple Pay"
          },
          "display_name": {
            "type": "string",
            "description": "The name to be displayed on Apple Pay button"
          },
          "signature": {
            "type": "string",
            "description": "A string which represents the properties of a payment"
          },
          "operational_analytics_identifier": {
            "type": "string",
            "description": "The identifier for the operational analytics"
          },
          "retries": {
            "type": "integer",
            "format": "int32",
            "description": "The number of retries to get the session response",
            "minimum": 0.0
          },
          "psp_id": {
            "type": "string",
            "description": "The identifier for the connector transaction"
          }
        }
      },
      "NoonData": {
        "type": "object",
        "properties": {
          "order_category": {
            "type": "string",
            "description": "Information about the order category that merchant wants to specify at connector level. (e.g. In Noon Payments it can take values like \"pay\", \"food\", or any other custom string set by the merchant in Noon's Dashboard)",
            "nullable": true
          }
        }
      },
      "OnlineMandate": {
        "type": "object",
        "required": [
          "ip_address",
          "user_agent"
        ],
        "properties": {
          "ip_address": {
            "type": "string",
            "description": "Ip address of the customer machine from which the mandate was created",
            "example": "123.32.25.123"
          },
          "user_agent": {
            "type": "string",
            "description": "The user-agent of the customer's browser"
          }
        }
      },
      "OrderDetails": {
        "type": "object",
        "required": [
          "product_name",
          "quantity"
        ],
        "properties": {
          "product_name": {
            "type": "string",
            "description": "Name of the product that is being purchased",
            "example": "shirt",
            "maxLength": 255
          },
          "quantity": {
            "type": "integer",
            "format": "int32",
            "description": "The quantity of the product to be purchased",
            "example": 1,
            "minimum": 0.0
          }
        }
      },
      "OrderDetailsWithAmount": {
        "type": "object",
        "required": [
          "product_name",
          "quantity",
          "amount"
        ],
        "properties": {
          "product_name": {
            "type": "string",
            "description": "Name of the product that is being purchased",
            "example": "shirt",
            "maxLength": 255
          },
          "quantity": {
            "type": "integer",
            "format": "int32",
            "description": "The quantity of the product to be purchased",
            "example": 1,
            "minimum": 0.0
          },
          "amount": {
            "type": "integer",
            "format": "int64",
            "description": "the amount per quantity of product"
          }
        }
      },
      "PayLaterData": {
        "oneOf": [
          {
            "type": "object",
            "required": [
              "klarna_redirect"
            ],
            "properties": {
              "klarna_redirect": {
                "type": "object",
                "description": "For KlarnaRedirect as PayLater Option",
                "required": [
                  "billing_email",
                  "billing_country"
                ],
                "properties": {
                  "billing_email": {
                    "type": "string",
                    "description": "The billing email"
                  },
                  "billing_country": {
                    "$ref": "#/components/schemas/CountryAlpha2"
                  }
                }
              }
            }
          },
          {
            "type": "object",
            "required": [
              "klarna_sdk"
            ],
            "properties": {
              "klarna_sdk": {
                "type": "object",
                "description": "For Klarna Sdk as PayLater Option",
                "required": [
                  "token"
                ],
                "properties": {
                  "token": {
                    "type": "string",
                    "description": "The token for the sdk workflow"
                  }
                }
              }
            }
          },
          {
            "type": "object",
            "required": [
              "affirm_redirect"
            ],
            "properties": {
              "affirm_redirect": {
                "type": "object",
                "description": "For Affirm redirect as PayLater Option"
              }
            }
          },
          {
            "type": "object",
            "required": [
              "afterpay_clearpay_redirect"
            ],
            "properties": {
              "afterpay_clearpay_redirect": {
                "type": "object",
                "description": "For AfterpayClearpay redirect as PayLater Option",
                "required": [
                  "billing_email",
                  "billing_name"
                ],
                "properties": {
                  "billing_email": {
                    "type": "string",
                    "description": "The billing email"
                  },
                  "billing_name": {
                    "type": "string",
                    "description": "The billing name"
                  }
                }
              }
            }
          },
          {
            "type": "object",
            "required": [
              "pay_bright_redirect"
            ],
            "properties": {
              "pay_bright_redirect": {
                "type": "object"
              }
            }
          },
          {
            "type": "object",
            "required": [
              "walley_redirect"
            ],
            "properties": {
              "walley_redirect": {
                "type": "object"
              }
            }
          }
        ]
      },
      "PayPalWalletData": {
        "type": "object",
        "required": [
          "token"
        ],
        "properties": {
          "token": {
            "type": "string",
            "description": "Token generated for the Apple pay"
          }
        }
      },
      "PaymentExperience": {
        "type": "string",
        "enum": [
          "redirect_to_url",
          "invoke_sdk_client",
          "display_qr_code",
          "one_click",
          "link_wallet",
          "invoke_payment_app"
        ]
      },
      "PaymentIdType": {
        "oneOf": [
          {
            "type": "object",
            "required": [
              "PaymentIntentId"
            ],
            "properties": {
              "PaymentIntentId": {
                "type": "string",
                "description": "The identifier for payment intent"
              }
            }
          },
          {
            "type": "object",
            "required": [
              "ConnectorTransactionId"
            ],
            "properties": {
              "ConnectorTransactionId": {
                "type": "string",
                "description": "The identifier for connector transaction"
              }
            }
          },
          {
            "type": "object",
            "required": [
              "PaymentAttemptId"
            ],
            "properties": {
              "PaymentAttemptId": {
                "type": "string",
                "description": "The identifier for payment attempt"
              }
            }
          },
          {
            "type": "object",
            "required": [
              "PreprocessingId"
            ],
            "properties": {
              "PreprocessingId": {
                "type": "string",
                "description": "The identifier for preprocessing step"
              }
            }
          }
        ]
      },
      "PaymentListConstraints": {
        "type": "object",
        "properties": {
          "customer_id": {
            "type": "string",
            "description": "The identifier for customer",
            "example": "cus_meowuwunwiuwiwqw",
            "nullable": true
          },
          "starting_after": {
            "type": "string",
            "description": "A cursor for use in pagination, fetch the next list after some object",
            "example": "pay_fafa124123",
            "nullable": true
          },
          "ending_before": {
            "type": "string",
            "description": "A cursor for use in pagination, fetch the previous list before some object",
            "example": "pay_fafa124123",
            "nullable": true
          },
          "limit": {
            "type": "integer",
            "format": "int64",
            "description": "limit on the number of objects to return",
            "default": 10
          },
          "created": {
            "type": "string",
            "format": "date-time",
            "description": "The time at which payment is created",
            "example": "2022-09-10T10:11:12Z",
            "nullable": true
          },
          "created.lt": {
            "type": "string",
            "format": "date-time",
            "description": "Time less than the payment created time",
            "example": "2022-09-10T10:11:12Z",
            "nullable": true
          },
          "created.gt": {
            "type": "string",
            "format": "date-time",
            "description": "Time greater than the payment created time",
            "example": "2022-09-10T10:11:12Z",
            "nullable": true
          },
          "created.lte": {
            "type": "string",
            "format": "date-time",
            "description": "Time less than or equals to the payment created time",
            "example": "2022-09-10T10:11:12Z",
            "nullable": true
          },
          "created.gte": {
            "type": "string",
            "format": "date-time",
            "description": "Time greater than or equals to the payment created time",
            "example": "2022-09-10T10:11:12Z",
            "nullable": true
          }
        }
      },
      "PaymentListResponse": {
        "type": "object",
        "required": [
          "size",
          "data"
        ],
        "properties": {
          "size": {
            "type": "integer",
            "description": "The number of payments included in the list",
            "minimum": 0.0
          },
          "data": {
            "type": "array",
            "items": {
              "$ref": "#/components/schemas/PaymentsResponse"
            }
          }
        }
      },
      "PaymentMethod": {
        "type": "string",
        "enum": [
          "card",
          "pay_later",
          "wallet",
          "bank_redirect",
          "bank_transfer",
          "crypto",
          "bank_debit",
          "reward",
          "upi"
        ]
      },
      "PaymentMethodCreate": {
        "type": "object",
        "required": [
          "payment_method"
        ],
        "properties": {
          "payment_method": {
            "$ref": "#/components/schemas/PaymentMethodType"
          },
          "payment_method_type": {
            "allOf": [
              {
                "$ref": "#/components/schemas/PaymentMethodType"
              }
            ],
            "nullable": true
          },
          "payment_method_issuer": {
            "type": "string",
            "description": "The name of the bank/ provider issuing the payment method to the end user",
            "example": "Citibank",
            "nullable": true
          },
          "payment_method_issuer_code": {
            "allOf": [
              {
                "$ref": "#/components/schemas/PaymentMethodIssuerCode"
              }
            ],
            "nullable": true
          },
          "card": {
            "allOf": [
              {
                "$ref": "#/components/schemas/CardDetail"
              }
            ],
            "nullable": true
          },
          "metadata": {
            "type": "object",
            "description": "You can specify up to 50 keys, with key names up to 40 characters long and values up to 500 characters long. Metadata is useful for storing additional, structured information on an object.",
            "nullable": true
          },
          "customer_id": {
            "type": "string",
            "description": "The unique identifier of the customer.",
            "example": "cus_meowerunwiuwiwqw",
            "nullable": true
          },
          "card_network": {
            "type": "string",
            "description": "The card network",
            "example": "Visa",
            "nullable": true
          }
        }
      },
      "PaymentMethodData": {
        "oneOf": [
          {
            "type": "object",
            "required": [
              "card"
            ],
            "properties": {
              "card": {
                "$ref": "#/components/schemas/Card"
              }
            }
          },
          {
            "type": "object",
            "required": [
              "wallet"
            ],
            "properties": {
              "wallet": {
                "$ref": "#/components/schemas/WalletData"
              }
            }
          },
          {
            "type": "object",
            "required": [
              "pay_later"
            ],
            "properties": {
              "pay_later": {
                "$ref": "#/components/schemas/PayLaterData"
              }
            }
          },
          {
            "type": "object",
            "required": [
              "bank_redirect"
            ],
            "properties": {
              "bank_redirect": {
                "$ref": "#/components/schemas/BankRedirectData"
              }
            }
          },
          {
            "type": "object",
            "required": [
              "bank_debit"
            ],
            "properties": {
              "bank_debit": {
                "$ref": "#/components/schemas/BankDebitData"
              }
            }
          },
          {
            "type": "object",
            "required": [
              "bank_transfer"
            ],
            "properties": {
              "bank_transfer": {
                "$ref": "#/components/schemas/BankTransferData"
              }
            }
          },
          {
            "type": "object",
            "required": [
              "crypto"
            ],
            "properties": {
              "crypto": {
                "$ref": "#/components/schemas/CryptoData"
              }
            }
          },
          {
            "type": "string",
            "enum": [
              "mandate_payment"
            ]
          },
          {
            "type": "object",
            "required": [
              "reward"
            ],
            "properties": {
              "reward": {
                "$ref": "#/components/schemas/RewardData"
              }
            }
          },
          {
            "type": "object",
            "required": [
              "upi"
            ],
            "properties": {
              "upi": {
                "$ref": "#/components/schemas/UpiData"
              }
            }
          }
        ]
      },
      "PaymentMethodDeleteResponse": {
        "type": "object",
        "required": [
          "payment_method_id",
          "deleted"
        ],
        "properties": {
          "payment_method_id": {
            "type": "string",
            "description": "The unique identifier of the Payment method",
            "example": "card_rGK4Vi5iSW70MY7J2mIy"
          },
          "deleted": {
            "type": "boolean",
            "description": "Whether payment method was deleted or not",
            "example": true
          }
        }
      },
      "PaymentMethodIssuerCode": {
        "type": "string",
        "enum": [
          "jp_hdfc",
          "jp_icici",
          "jp_googlepay",
          "jp_applepay",
          "jp_phonepay",
          "jp_wechat",
          "jp_sofort",
          "jp_giropay",
          "jp_sepa",
          "jp_bacs"
        ]
      },
      "PaymentMethodList": {
        "type": "object",
        "required": [
          "payment_method"
        ],
        "properties": {
          "payment_method": {
            "$ref": "#/components/schemas/PaymentMethod"
          },
          "payment_method_types": {
            "type": "array",
            "items": {
              "$ref": "#/components/schemas/PaymentMethodType"
            },
            "description": "This is a sub-category of payment method.",
            "example": [
              "credit"
            ],
            "nullable": true
          }
        }
      },
      "PaymentMethodListResponse": {
        "type": "object",
        "required": [
          "payment_methods",
          "mandate_payment"
        ],
        "properties": {
          "redirect_url": {
            "type": "string",
            "description": "Redirect URL of the merchant",
            "example": "https://www.google.com",
            "nullable": true
          },
          "payment_methods": {
            "type": "array",
            "items": {
              "$ref": "#/components/schemas/PaymentMethodList"
            },
            "description": "Information about the payment method",
            "example": [
              {
                "payment_method": "wallet",
                "payment_experience": null,
                "payment_method_issuers": [
                  "labore magna ipsum",
                  "aute"
                ]
              }
            ]
          },
          "mandate_payment": {
            "$ref": "#/components/schemas/MandateType"
          },
          "merchant_name": {
            "type": "string",
            "nullable": true
          }
        }
      },
      "PaymentMethodResponse": {
        "type": "object",
        "required": [
          "merchant_id",
          "payment_method_id",
          "payment_method",
          "recurring_enabled",
          "installment_payment_enabled"
        ],
        "properties": {
          "merchant_id": {
            "type": "string",
            "description": "Unique identifier for a merchant",
            "example": "merchant_1671528864"
          },
          "customer_id": {
            "type": "string",
            "description": "The unique identifier of the customer.",
            "example": "cus_meowerunwiuwiwqw",
            "nullable": true
          },
          "payment_method_id": {
            "type": "string",
            "description": "The unique identifier of the Payment method",
            "example": "card_rGK4Vi5iSW70MY7J2mIy"
          },
          "payment_method": {
            "$ref": "#/components/schemas/PaymentMethodType"
          },
          "payment_method_type": {
            "allOf": [
              {
                "$ref": "#/components/schemas/PaymentMethodType"
              }
            ],
            "nullable": true
          },
          "card": {
            "allOf": [
              {
                "$ref": "#/components/schemas/CardDetailFromLocker"
              }
            ],
            "nullable": true
          },
          "recurring_enabled": {
            "type": "boolean",
            "description": "Indicates whether the payment method is eligible for recurring payments",
            "example": true
          },
          "installment_payment_enabled": {
            "type": "boolean",
            "description": "Indicates whether the payment method is eligible for installment payments",
            "example": true
          },
          "payment_experience": {
            "type": "array",
            "items": {
              "$ref": "#/components/schemas/PaymentExperience"
            },
            "description": "Type of payment experience enabled with the connector",
            "example": [
              "redirect_to_url"
            ],
            "nullable": true
          },
          "metadata": {
            "type": "object",
            "description": "You can specify up to 50 keys, with key names up to 40 characters long and values up to 500 characters long. Metadata is useful for storing additional, structured information on an object.",
            "nullable": true
          },
          "created": {
            "type": "string",
            "format": "date-time",
            "description": "A timestamp (ISO 8601 code) that determines when the customer was created",
            "example": "2023-01-18T11:04:09.922Z",
            "nullable": true
          }
        }
      },
      "PaymentMethodType": {
        "type": "string",
        "enum": [
          "ach",
          "affirm",
          "afterpay_clearpay",
          "ali_pay",
          "ali_pay_hk",
          "apple_pay",
          "bacs",
          "bancontact_card",
          "becs",
          "blik",
          "classic",
          "credit",
          "crypto_currency",
          "debit",
          "eps",
          "evoucher",
          "giropay",
          "google_pay",
          "go_pay",
          "ideal",
          "interac",
          "klarna",
          "mb_way",
          "mobile_pay",
          "multibanco",
          "online_banking_czech_republic",
          "online_banking_finland",
          "online_banking_poland",
          "online_banking_slovakia",
          "pay_bright",
          "paypal",
          "przelewy24",
          "samsung_pay",
          "sepa",
          "sofort",
          "swish",
          "trustly",
          "upi_collect",
          "walley",
          "we_chat_pay"
        ]
      },
      "PaymentMethodUpdate": {
        "type": "object",
        "properties": {
          "card": {
            "allOf": [
              {
                "$ref": "#/components/schemas/CardDetail"
              }
            ],
            "nullable": true
          },
          "card_network": {
            "allOf": [
              {
                "$ref": "#/components/schemas/CardNetwork"
              }
            ],
            "nullable": true
          },
          "metadata": {
            "type": "object",
            "description": "You can specify up to 50 keys, with key names up to 40 characters long and values up to 500 characters long. Metadata is useful for storing additional, structured information on an object.",
            "nullable": true
          }
        }
      },
      "PaymentMethodsEnabled": {
        "type": "object",
        "description": "Details of all the payment methods enabled for the connector for the given merchant account",
        "required": [
          "payment_method"
        ],
        "properties": {
          "payment_method": {
            "$ref": "#/components/schemas/PaymentMethod"
          },
          "payment_method_types": {
            "type": "array",
            "items": {
              "$ref": "#/components/schemas/PaymentMethodType"
            },
            "description": "Subtype of payment method",
            "example": [
              "credit"
            ],
            "nullable": true
          }
        }
      },
      "PaymentRetrieveBody": {
        "type": "object",
        "properties": {
          "merchant_id": {
            "type": "string",
            "description": "The identifier for the Merchant Account.",
            "nullable": true
          },
          "force_sync": {
            "type": "boolean",
            "description": "Decider to enable or disable the connector call for retrieve request",
            "nullable": true
          }
        }
      },
      "PaymentsCancelRequest": {
        "type": "object",
        "required": [
          "merchant_connector_details"
        ],
        "properties": {
          "cancellation_reason": {
            "type": "string",
            "description": "The reason for the payment cancel",
            "nullable": true
          },
          "merchant_connector_details": {
            "$ref": "#/components/schemas/MerchantConnectorDetailsWrap"
          }
        }
      },
      "PaymentsCaptureRequest": {
        "type": "object",
        "properties": {
          "payment_id": {
            "type": "string",
            "description": "The unique identifier for the payment",
            "nullable": true
          },
          "merchant_id": {
            "type": "string",
            "description": "The unique identifier for the merchant",
            "nullable": true
          },
          "amount_to_capture": {
            "type": "integer",
            "format": "int64",
            "description": "The Amount to be captured/ debited from the user's payment method.",
            "nullable": true
          },
          "refund_uncaptured_amount": {
            "type": "boolean",
            "description": "Decider to refund the uncaptured amount",
            "nullable": true
          },
          "statement_descriptor_suffix": {
            "type": "string",
            "description": "Provides information about a card payment that customers see on their statements.",
            "nullable": true
          },
          "statement_descriptor_prefix": {
            "type": "string",
            "description": "Concatenated with the statement descriptor suffix that’s set on the account to form the complete statement descriptor.",
            "nullable": true
          },
          "merchant_connector_details": {
            "allOf": [
              {
                "$ref": "#/components/schemas/MerchantConnectorDetailsWrap"
              }
            ],
            "nullable": true
          }
        }
      },
      "PaymentsCreateRequest": {
        "type": "object",
        "required": [
<<<<<<< HEAD
          "currency",
          "manual_retry",
          "amount"
        ],
        "properties": {
          "routing": {
            "allOf": [
              {
                "$ref": "#/components/schemas/RoutingAlgorithm"
              }
            ],
            "nullable": true
          },
          "payment_token": {
            "type": "string",
            "description": "Provide a reference to a stored payment method",
            "example": "187282ab-40ef-47a9-9206-5099ba31e432",
            "nullable": true
          },
          "confirm": {
            "type": "boolean",
            "description": "Whether to confirm the payment (if applicable)",
            "default": false,
            "example": true,
=======
          "amount",
          "currency"
        ],
        "properties": {
          "payment_id": {
            "type": "string",
            "description": "Unique identifier for the payment. This ensures idempotency for multiple payments\nthat have been done by a single merchant. This field is auto generated and is returned in the API response.",
            "example": "pay_mbabizu24mvu3mela5njyhpit4",
            "nullable": true,
            "maxLength": 30,
            "minLength": 30
          },
          "merchant_id": {
            "type": "string",
            "description": "This is an identifier for the merchant account. This is inferred from the API key\nprovided during the request",
            "example": "merchant_1668273825",
            "nullable": true,
            "maxLength": 255
          },
          "amount": {
            "type": "integer",
            "format": "int64",
            "description": "The payment amount. Amount for the payment in lowest denomination of the currency. (i.e) in cents for USD denomination, in paisa for INR denomination etc.,",
            "example": 6540,
            "nullable": true,
            "minimum": 0.0
          },
          "routing": {
            "allOf": [
              {
                "$ref": "#/components/schemas/RoutingAlgorithm"
              }
            ],
>>>>>>> be5d55c9
            "nullable": true
          },
          "connector": {
            "type": "array",
            "items": {
              "$ref": "#/components/schemas/Connector"
            },
            "description": "This allows the merchant to manually select a connector with which the payment can go through",
            "example": [
              "stripe",
              "adyen"
            ],
            "nullable": true
          },
          "setup_future_usage": {
            "allOf": [
              {
                "$ref": "#/components/schemas/FutureUsage"
              }
            ],
            "nullable": true
          },
<<<<<<< HEAD
          "statement_descriptor_suffix": {
            "type": "string",
            "description": "Provides information about a card payment that customers see on their statements. Concatenated with the prefix (shortened descriptor) or statement descriptor that’s set on the account to form the complete statement descriptor. Maximum 22 characters for the concatenated descriptor.",
            "example": "Payment for shoes purchase",
            "nullable": true,
            "maxLength": 255
          },
          "client_secret": {
            "type": "string",
            "description": "It's a token used for client side verification.",
            "example": "pay_U42c409qyHwOkWo3vK60_secret_el9ksDkiB8hi6j9N78yo",
            "nullable": true
          },
          "business_country": {
            "allOf": [
              {
                "$ref": "#/components/schemas/CountryAlpha2"
              }
            ],
=======
          "capture_method": {
            "allOf": [
              {
                "$ref": "#/components/schemas/CaptureMethod"
              }
            ],
            "nullable": true
          },
          "amount_to_capture": {
            "type": "integer",
            "format": "int64",
            "description": "The Amount to be captured/ debited from the users payment method. It shall be in lowest denomination of the currency. (i.e) in cents for USD denomination, in paisa for INR denomination etc.,\nIf not provided, the default amount_to_capture will be the payment amount.",
            "example": 6540,
>>>>>>> be5d55c9
            "nullable": true
          },
          "capture_on": {
            "type": "string",
            "format": "date-time",
            "description": "A timestamp (ISO 8601 code) that determines when the payment should be captured.\nProviding this field will automatically set `capture` to true",
            "example": "2022-09-10T10:11:12Z",
            "nullable": true
          },
<<<<<<< HEAD
          "phone": {
            "type": "string",
            "description": "The customer's phone number\nThis field will be deprecated soon, use the customer object instead",
            "example": "3141592653",
            "nullable": true,
            "maxLength": 255
          },
          "payment_method_data": {
            "allOf": [
              {
                "$ref": "#/components/schemas/PaymentMethodData"
=======
          "confirm": {
            "type": "boolean",
            "description": "Whether to confirm the payment (if applicable)",
            "default": false,
            "example": true,
            "nullable": true
          },
          "customer": {
            "allOf": [
              {
                "$ref": "#/components/schemas/CustomerDetails"
>>>>>>> be5d55c9
              }
            ],
            "nullable": true
          },
<<<<<<< HEAD
          "order_details": {
            "type": "array",
            "items": {
              "$ref": "#/components/schemas/OrderDetailsWithAmount"
            },
            "description": "Information about the product , quantity and amount for connectors. (e.g. Klarna)",
            "example": "[{\n        \"product_name\": \"gillete creme\",\n        \"quantity\": 15,\n        \"amount\" : 900\n    }]",
            "nullable": true
=======
          "customer_id": {
            "type": "string",
            "description": "The identifier for the customer object.\nThis field will be deprecated soon, use the customer object instead",
            "example": "cus_y3oqhf46pyzuxjbcn2giaqnb44",
            "nullable": true,
            "maxLength": 255
          },
          "email": {
            "type": "string",
            "description": "The customer's email address\nThis field will be deprecated soon, use the customer object instead",
            "example": "johntest@test.com",
            "nullable": true,
            "maxLength": 255
          },
          "name": {
            "type": "string",
            "description": "description: The customer's name\nThis field will be deprecated soon, use the customer object instead",
            "example": "John Test",
            "nullable": true,
            "maxLength": 255
>>>>>>> be5d55c9
          },
          "currency": {
            "allOf": [
              {
                "$ref": "#/components/schemas/Currency"
              }
            ],
            "nullable": true
          },
          "phone_country_code": {
            "type": "string",
            "description": "The country code for the customer phone number\nThis field will be deprecated soon, use the customer object instead",
            "example": "+1",
            "nullable": true,
            "maxLength": 255
          },
<<<<<<< HEAD
          "merchant_id": {
            "type": "string",
            "description": "This is an identifier for the merchant account. This is inferred from the API key\nprovided during the request",
            "example": "merchant_1668273825",
            "nullable": true,
            "maxLength": 255
          },
          "email": {
            "type": "string",
            "description": "The customer's email address\nThis field will be deprecated soon, use the customer object instead",
            "example": "johntest@test.com",
            "nullable": true,
            "maxLength": 255
=======
          "off_session": {
            "type": "boolean",
            "description": "Set to true to indicate that the customer is not in your checkout flow during this payment, and therefore is unable to authenticate. This parameter is intended for scenarios where you collect card details and charge them later. This parameter can only be used with `confirm: true`.",
            "example": true,
            "nullable": true
          },
          "description": {
            "type": "string",
            "description": "A description of the payment",
            "example": "It's my first payment request",
            "nullable": true
>>>>>>> be5d55c9
          },
          "payment_id": {
            "type": "string",
            "description": "Unique identifier for the payment. This ensures idempotency for multiple payments\nthat have been done by a single merchant. This field is auto generated and is returned in the API response.",
            "example": "pay_mbabizu24mvu3mela5njyhpit4",
            "nullable": true,
            "maxLength": 30,
            "minLength": 30
          },
          "phone_country_code": {
            "type": "string",
            "description": "The country code for the customer phone number\nThis field will be deprecated soon, use the customer object instead",
            "example": "+1",
            "nullable": true,
            "maxLength": 255
          },
          "payment_method": {
            "allOf": [
              {
                "$ref": "#/components/schemas/PaymentMethod"
              }
            ],
            "nullable": true
          },
<<<<<<< HEAD
          "billing": {
=======
          "authentication_type": {
>>>>>>> be5d55c9
            "allOf": [
              {
                "$ref": "#/components/schemas/AuthenticationType"
              }
            ],
            "nullable": true
          },
<<<<<<< HEAD
          "udf": {
            "type": "object",
            "description": "Any user defined fields can be passed here.",
            "nullable": true
          },
          "merchant_connector_details": {
            "allOf": [
              {
                "$ref": "#/components/schemas/MerchantConnectorDetailsWrap"
=======
          "payment_method_data": {
            "allOf": [
              {
                "$ref": "#/components/schemas/PaymentMethodData"
>>>>>>> be5d55c9
              }
            ],
            "nullable": true
          },
<<<<<<< HEAD
          "capture_method": {
            "allOf": [
              {
                "$ref": "#/components/schemas/CaptureMethod"
=======
          "payment_method": {
            "allOf": [
              {
                "$ref": "#/components/schemas/PaymentMethod"
>>>>>>> be5d55c9
              }
            ],
            "nullable": true
          },
<<<<<<< HEAD
          "customer_id": {
            "type": "string",
            "description": "The identifier for the customer object.\nThis field will be deprecated soon, use the customer object instead",
            "example": "cus_y3oqhf46pyzuxjbcn2giaqnb44",
            "nullable": true,
            "maxLength": 255
          },
          "return_url": {
            "type": "string",
            "description": "The URL to redirect after the completion of the operation",
            "example": "https://hyperswitch.io",
=======
          "payment_token": {
            "type": "string",
            "description": "Provide a reference to a stored payment method",
            "example": "187282ab-40ef-47a9-9206-5099ba31e432",
            "nullable": true
          },
          "card_cvc": {
            "type": "string",
            "description": "This is used when payment is to be confirmed and the card is not saved",
            "nullable": true
          },
          "shipping": {
            "allOf": [
              {
                "$ref": "#/components/schemas/Address"
              }
            ],
            "nullable": true
          },
          "billing": {
            "allOf": [
              {
                "$ref": "#/components/schemas/Address"
              }
            ],
>>>>>>> be5d55c9
            "nullable": true
          },
          "statement_descriptor_name": {
            "type": "string",
            "description": "For non-card charges, you can use this value as the complete description that appears on your customers’ statements. Must contain at least one letter, maximum 22 characters.",
            "example": "Hyperswitch Router",
            "nullable": true,
            "maxLength": 255
          },
<<<<<<< HEAD
          "customer": {
            "allOf": [
              {
                "$ref": "#/components/schemas/CustomerDetails"
              }
            ],
            "nullable": true
          },
          "payment_experience": {
            "allOf": [
              {
                "$ref": "#/components/schemas/PaymentExperience"
              }
            ],
=======
          "statement_descriptor_suffix": {
            "type": "string",
            "description": "Provides information about a card payment that customers see on their statements. Concatenated with the prefix (shortened descriptor) or statement descriptor that’s set on the account to form the complete statement descriptor. Maximum 22 characters for the concatenated descriptor.",
            "example": "Payment for shoes purchase",
            "nullable": true,
            "maxLength": 255
          },
          "order_details": {
            "type": "array",
            "items": {
              "$ref": "#/components/schemas/OrderDetailsWithAmount"
            },
            "description": "Information about the product , quantity and amount for connectors. (e.g. Klarna)",
            "example": "[{\n        \"product_name\": \"gillete creme\",\n        \"quantity\": 15,\n        \"amount\" : 900\n    }]",
>>>>>>> be5d55c9
            "nullable": true
          },
          "card_cvc": {
            "type": "string",
            "description": "This is used when payment is to be confirmed and the card is not saved",
            "nullable": true
          },
<<<<<<< HEAD
          "manual_retry": {
            "type": "boolean",
            "description": "If enabled payment can be retried from the client side until the payment is successful or payment expires or the attempts(configured by the merchant) for payment are exhausted."
          },
          "amount_to_capture": {
            "type": "integer",
            "format": "int64",
            "description": "The Amount to be captured/ debited from the users payment method. It shall be in lowest denomination of the currency. (i.e) in cents for USD denomination, in paisa for INR denomination etc.,\nIf not provided, the default amount_to_capture will be the payment amount.",
            "example": 6540,
            "nullable": true
          },
          "allowed_payment_method_types": {
            "type": "array",
            "items": {
              "$ref": "#/components/schemas/PaymentMethodType"
            },
            "description": "Allowed Payment Method Types for a given PaymentIntent",
            "nullable": true
          },
          "statement_descriptor_name": {
            "type": "string",
            "description": "For non-card charges, you can use this value as the complete description that appears on your customers’ statements. Must contain at least one letter, maximum 22 characters.",
            "example": "Hyperswitch Router",
            "nullable": true,
            "maxLength": 255
=======
          "mandate_data": {
            "allOf": [
              {
                "$ref": "#/components/schemas/MandateData"
              }
            ],
            "nullable": true
>>>>>>> be5d55c9
          },
          "business_sub_label": {
            "type": "string",
            "description": "Business sub label for the payment",
            "nullable": true
          },
          "browser_info": {
            "type": "object",
            "description": "Additional details required by 3DS 2.0",
            "nullable": true
          },
<<<<<<< HEAD
          "shipping": {
            "allOf": [
              {
                "$ref": "#/components/schemas/Address"
=======
          "payment_experience": {
            "allOf": [
              {
                "$ref": "#/components/schemas/PaymentExperience"
>>>>>>> be5d55c9
              }
            ],
            "nullable": true
          },
<<<<<<< HEAD
          "business_label": {
            "type": "string",
            "description": "Business label of the merchant for this payment",
            "example": "food",
            "nullable": true
          },
          "metadata": {
=======
          "payment_method_type": {
>>>>>>> be5d55c9
            "allOf": [
              {
                "$ref": "#/components/schemas/PaymentMethodType"
              }
            ],
            "nullable": true
          },
<<<<<<< HEAD
          "mandate_data": {
            "allOf": [
              {
                "$ref": "#/components/schemas/MandateData"
=======
          "business_country": {
            "allOf": [
              {
                "$ref": "#/components/schemas/CountryAlpha2"
>>>>>>> be5d55c9
              }
            ],
            "nullable": true
          },
<<<<<<< HEAD
          "off_session": {
            "type": "boolean",
            "description": "Set to true to indicate that the customer is not in your checkout flow during this payment, and therefore is unable to authenticate. This parameter is intended for scenarios where you collect card details and charge them later. This parameter can only be used with `confirm: true`.",
            "example": true,
=======
          "business_label": {
            "type": "string",
            "description": "Business label of the merchant for this payment",
            "example": "food",
>>>>>>> be5d55c9
            "nullable": true
          },
          "payment_method_type": {
            "allOf": [
              {
                "$ref": "#/components/schemas/PaymentMethodType"
              }
            ],
            "nullable": true
          },
<<<<<<< HEAD
          "amount": {
            "type": "integer",
            "format": "int64",
            "description": "The payment amount. Amount for the payment in lowest denomination of the currency. (i.e) in cents for USD denomination, in paisa for INR denomination etc.,",
            "example": 6540,
            "nullable": true,
            "minimum": 0.0
          },
          "description": {
            "type": "string",
            "description": "A description of the payment",
            "example": "It's my first payment request",
            "nullable": true
          },
          "mandate_id": {
            "type": "string",
            "description": "A unique identifier to link the payment to a mandate, can be use instead of payment_method_data",
            "example": "mandate_iwer89rnjef349dni3",
            "nullable": true,
            "maxLength": 255
=======
          "allowed_payment_method_types": {
            "type": "array",
            "items": {
              "$ref": "#/components/schemas/PaymentMethodType"
            },
            "description": "Allowed Payment Method Types for a given PaymentIntent",
            "nullable": true
          },
          "business_sub_label": {
            "type": "string",
            "description": "Business sub label for the payment",
            "nullable": true
          },
          "retry_action": {
            "allOf": [
              {
                "$ref": "#/components/schemas/RetryAction"
              }
            ],
            "nullable": true
          },
          "metadata": {
            "type": "object",
            "description": "You can specify up to 50 keys, with key names up to 40 characters long and values up to 500 characters long. Metadata is useful for storing additional, structured information on an object.",
            "nullable": true
          },
          "connector_metadata": {
            "allOf": [
              {
                "$ref": "#/components/schemas/ConnectorMetadata"
              }
            ],
            "nullable": true
          },
          "feature_metadata": {
            "allOf": [
              {
                "$ref": "#/components/schemas/FeatureMetadata"
              }
            ],
            "nullable": true
>>>>>>> be5d55c9
          }
        }
      },
      "PaymentsRequest": {
        "type": "object",
        "properties": {
          "payment_id": {
            "type": "string",
            "description": "Unique identifier for the payment. This ensures idempotency for multiple payments\nthat have been done by a single merchant. This field is auto generated and is returned in the API response.",
            "example": "pay_mbabizu24mvu3mela5njyhpit4",
            "nullable": true,
            "maxLength": 30,
            "minLength": 30
          },
          "merchant_id": {
            "type": "string",
            "description": "This is an identifier for the merchant account. This is inferred from the API key\nprovided during the request",
            "example": "merchant_1668273825",
            "nullable": true,
            "maxLength": 255
          },
          "amount": {
            "type": "integer",
            "format": "int64",
            "description": "The payment amount. Amount for the payment in lowest denomination of the currency. (i.e) in cents for USD denomination, in paisa for INR denomination etc.,",
            "example": 6540,
            "nullable": true,
            "minimum": 0.0
          },
          "routing": {
            "allOf": [
              {
                "$ref": "#/components/schemas/RoutingAlgorithm"
              }
            ],
            "nullable": true
          },
          "connector": {
            "type": "array",
            "items": {
              "$ref": "#/components/schemas/Connector"
            },
            "description": "This allows the merchant to manually select a connector with which the payment can go through",
            "example": [
              "stripe",
              "adyen"
            ],
            "nullable": true
          },
          "currency": {
            "allOf": [
              {
                "$ref": "#/components/schemas/Currency"
              }
            ],
            "nullable": true
          },
          "capture_method": {
            "allOf": [
              {
                "$ref": "#/components/schemas/CaptureMethod"
              }
            ],
            "nullable": true
          },
          "amount_to_capture": {
            "type": "integer",
            "format": "int64",
            "description": "The Amount to be captured/ debited from the users payment method. It shall be in lowest denomination of the currency. (i.e) in cents for USD denomination, in paisa for INR denomination etc.,\nIf not provided, the default amount_to_capture will be the payment amount.",
            "example": 6540,
            "nullable": true
          },
          "capture_on": {
            "type": "string",
            "format": "date-time",
            "description": "A timestamp (ISO 8601 code) that determines when the payment should be captured.\nProviding this field will automatically set `capture` to true",
            "example": "2022-09-10T10:11:12Z",
            "nullable": true
          },
          "confirm": {
            "type": "boolean",
            "description": "Whether to confirm the payment (if applicable)",
            "default": false,
            "example": true,
            "nullable": true
          },
          "customer": {
            "allOf": [
              {
                "$ref": "#/components/schemas/CustomerDetails"
              }
            ],
            "nullable": true
          },
          "customer_id": {
            "type": "string",
            "description": "The identifier for the customer object.\nThis field will be deprecated soon, use the customer object instead",
            "example": "cus_y3oqhf46pyzuxjbcn2giaqnb44",
            "nullable": true,
            "maxLength": 255
          },
          "email": {
            "type": "string",
            "description": "The customer's email address\nThis field will be deprecated soon, use the customer object instead",
            "example": "johntest@test.com",
            "nullable": true,
            "maxLength": 255
          },
          "name": {
            "type": "string",
            "description": "description: The customer's name\nThis field will be deprecated soon, use the customer object instead",
            "example": "John Test",
            "nullable": true,
            "maxLength": 255
          },
          "phone": {
            "type": "string",
            "description": "The customer's phone number\nThis field will be deprecated soon, use the customer object instead",
            "example": "3141592653",
            "nullable": true,
            "maxLength": 255
          },
          "phone_country_code": {
            "type": "string",
            "description": "The country code for the customer phone number\nThis field will be deprecated soon, use the customer object instead",
            "example": "+1",
            "nullable": true,
            "maxLength": 255
          },
          "off_session": {
            "type": "boolean",
            "description": "Set to true to indicate that the customer is not in your checkout flow during this payment, and therefore is unable to authenticate. This parameter is intended for scenarios where you collect card details and charge them later. This parameter can only be used with `confirm: true`.",
            "example": true,
            "nullable": true
          },
          "description": {
            "type": "string",
            "description": "A description of the payment",
            "example": "It's my first payment request",
            "nullable": true
          },
          "return_url": {
            "type": "string",
            "description": "The URL to redirect after the completion of the operation",
            "example": "https://hyperswitch.io",
            "nullable": true
          },
          "setup_future_usage": {
            "allOf": [
              {
                "$ref": "#/components/schemas/FutureUsage"
              }
            ],
            "nullable": true
          },
          "authentication_type": {
            "allOf": [
              {
                "$ref": "#/components/schemas/AuthenticationType"
              }
            ],
            "nullable": true
          },
          "payment_method_data": {
            "allOf": [
              {
                "$ref": "#/components/schemas/PaymentMethodData"
              }
            ],
            "nullable": true
          },
          "payment_method": {
            "allOf": [
              {
                "$ref": "#/components/schemas/PaymentMethod"
              }
            ],
            "nullable": true
          },
          "payment_token": {
            "type": "string",
            "description": "Provide a reference to a stored payment method",
            "example": "187282ab-40ef-47a9-9206-5099ba31e432",
            "nullable": true
          },
          "card_cvc": {
            "type": "string",
            "description": "This is used when payment is to be confirmed and the card is not saved",
            "nullable": true
          },
          "shipping": {
            "allOf": [
              {
                "$ref": "#/components/schemas/Address"
              }
            ],
            "nullable": true
          },
          "billing": {
            "allOf": [
              {
                "$ref": "#/components/schemas/Address"
              }
            ],
            "nullable": true
          },
          "statement_descriptor_name": {
            "type": "string",
            "description": "For non-card charges, you can use this value as the complete description that appears on your customers’ statements. Must contain at least one letter, maximum 22 characters.",
            "example": "Hyperswitch Router",
            "nullable": true,
            "maxLength": 255
          },
          "statement_descriptor_suffix": {
            "type": "string",
            "description": "Provides information about a card payment that customers see on their statements. Concatenated with the prefix (shortened descriptor) or statement descriptor that’s set on the account to form the complete statement descriptor. Maximum 22 characters for the concatenated descriptor.",
            "example": "Payment for shoes purchase",
            "nullable": true,
            "maxLength": 255
          },
          "order_details": {
            "type": "array",
            "items": {
              "$ref": "#/components/schemas/OrderDetailsWithAmount"
            },
            "description": "Information about the product , quantity and amount for connectors. (e.g. Klarna)",
            "example": "[{\n        \"product_name\": \"gillete creme\",\n        \"quantity\": 15,\n        \"amount\" : 900\n    }]",
            "nullable": true
          },
          "client_secret": {
            "type": "string",
            "description": "It's a token used for client side verification.",
            "example": "pay_U42c409qyHwOkWo3vK60_secret_el9ksDkiB8hi6j9N78yo",
            "nullable": true
          },
          "mandate_data": {
            "allOf": [
              {
                "$ref": "#/components/schemas/MandateData"
              }
            ],
            "nullable": true
          },
          "mandate_id": {
            "type": "string",
            "description": "A unique identifier to link the payment to a mandate, can be use instead of payment_method_data",
            "example": "mandate_iwer89rnjef349dni3",
            "nullable": true,
            "maxLength": 255
          },
          "browser_info": {
            "type": "object",
            "description": "Additional details required by 3DS 2.0",
            "nullable": true
          },
          "payment_experience": {
            "allOf": [
              {
                "$ref": "#/components/schemas/PaymentExperience"
              }
            ],
            "nullable": true
          },
          "payment_method_type": {
            "allOf": [
              {
                "$ref": "#/components/schemas/PaymentMethodType"
              }
            ],
            "nullable": true
          },
          "business_country": {
            "allOf": [
              {
                "$ref": "#/components/schemas/CountryAlpha2"
              }
            ],
            "nullable": true
          },
          "business_label": {
            "type": "string",
            "description": "Business label of the merchant for this payment",
            "example": "food",
            "nullable": true
          },
          "merchant_connector_details": {
            "allOf": [
              {
                "$ref": "#/components/schemas/MerchantConnectorDetailsWrap"
              }
            ],
            "nullable": true
          },
          "allowed_payment_method_types": {
            "type": "array",
            "items": {
              "$ref": "#/components/schemas/PaymentMethodType"
            },
            "description": "Allowed Payment Method Types for a given PaymentIntent",
            "nullable": true
          },
          "business_sub_label": {
            "type": "string",
            "description": "Business sub label for the payment",
            "nullable": true
          },
          "retry_action": {
            "allOf": [
              {
                "$ref": "#/components/schemas/RetryAction"
              }
            ],
            "nullable": true
          },
          "metadata": {
            "type": "object",
            "description": "You can specify up to 50 keys, with key names up to 40 characters long and values up to 500 characters long. Metadata is useful for storing additional, structured information on an object.",
            "nullable": true
          },
          "connector_metadata": {
            "allOf": [
              {
                "$ref": "#/components/schemas/ConnectorMetadata"
              }
            ],
            "nullable": true
          },
          "feature_metadata": {
            "allOf": [
              {
                "$ref": "#/components/schemas/FeatureMetadata"
              }
            ],
            "nullable": true
          }
        }
      },
      "PaymentsResponse": {
        "type": "object",
        "required": [
          "status",
          "amount",
          "currency",
          "payment_method",
          "business_country",
          "business_label"
        ],
        "properties": {
          "payment_id": {
            "type": "string",
            "description": "Unique identifier for the payment. This ensures idempotency for multiple payments\nthat have been done by a single merchant.",
            "example": "pay_mbabizu24mvu3mela5njyhpit4",
            "nullable": true,
            "maxLength": 30,
            "minLength": 30
          },
          "merchant_id": {
            "type": "string",
            "description": "This is an identifier for the merchant account. This is inferred from the API key\nprovided during the request",
            "example": "merchant_1668273825",
            "nullable": true,
            "maxLength": 255
          },
          "status": {
            "$ref": "#/components/schemas/IntentStatus"
          },
          "amount": {
            "type": "integer",
            "format": "int64",
            "description": "The payment amount. Amount for the payment in lowest denomination of the currency. (i.e) in cents for USD denomination, in paisa for INR denomination etc.,",
            "example": 100
          },
          "amount_capturable": {
            "type": "integer",
            "format": "int64",
            "description": "The maximum amount that could be captured from the payment",
            "example": 6540,
            "nullable": true,
            "minimum": 100.0
          },
          "amount_received": {
            "type": "integer",
            "format": "int64",
            "description": "The amount which is already captured from the payment",
            "example": 6540,
            "nullable": true,
            "minimum": 100.0
          },
          "connector": {
            "type": "string",
            "description": "The connector used for the payment",
            "example": "stripe",
            "nullable": true
          },
          "client_secret": {
            "type": "string",
            "description": "It's a token used for client side verification.",
            "example": "pay_U42c409qyHwOkWo3vK60_secret_el9ksDkiB8hi6j9N78yo",
            "nullable": true
          },
          "created": {
            "type": "string",
            "format": "date-time",
            "description": "Time when the payment was created",
            "example": "2022-09-10T10:11:12Z",
            "nullable": true
          },
          "currency": {
            "$ref": "#/components/schemas/Currency"
          },
          "customer_id": {
            "type": "string",
            "description": "The identifier for the customer object. If not provided the customer ID will be autogenerated.",
            "example": "cus_y3oqhf46pyzuxjbcn2giaqnb44",
            "nullable": true,
            "maxLength": 255
          },
          "description": {
            "type": "string",
            "description": "A description of the payment",
            "example": "It's my first payment request",
            "nullable": true
          },
          "refunds": {
            "type": "array",
            "items": {
              "$ref": "#/components/schemas/RefundResponse"
            },
            "description": "List of refund that happened on this intent",
            "nullable": true
          },
          "disputes": {
            "type": "array",
            "items": {
              "$ref": "#/components/schemas/DisputeResponsePaymentsRetrieve"
            },
            "description": "List of dispute that happened on this intent",
            "nullable": true
          },
          "mandate_id": {
            "type": "string",
            "description": "A unique identifier to link the payment to a mandate, can be use instead of payment_method_data",
            "example": "mandate_iwer89rnjef349dni3",
            "nullable": true,
            "maxLength": 255
          },
          "mandate_data": {
            "allOf": [
              {
                "$ref": "#/components/schemas/MandateData"
              }
            ],
            "nullable": true
          },
          "setup_future_usage": {
            "allOf": [
              {
                "$ref": "#/components/schemas/FutureUsage"
              }
            ],
            "nullable": true
          },
          "off_session": {
            "type": "boolean",
            "description": "Set to true to indicate that the customer is not in your checkout flow during this payment, and therefore is unable to authenticate. This parameter is intended for scenarios where you collect card details and charge them later. This parameter can only be used with confirm=true.",
            "example": true,
            "nullable": true
          },
          "capture_on": {
            "type": "string",
            "format": "date-time",
            "description": "A timestamp (ISO 8601 code) that determines when the payment should be captured.\nProviding this field will automatically set `capture` to true",
            "example": "2022-09-10T10:11:12Z",
            "nullable": true
          },
          "capture_method": {
            "allOf": [
              {
                "$ref": "#/components/schemas/CaptureMethod"
              }
            ],
            "nullable": true
          },
          "payment_method": {
            "$ref": "#/components/schemas/PaymentMethodType"
          },
          "payment_method_data": {
            "allOf": [
              {
                "$ref": "#/components/schemas/PaymentMethod"
              }
            ],
            "nullable": true
          },
          "payment_token": {
            "type": "string",
            "description": "Provide a reference to a stored payment method",
            "example": "187282ab-40ef-47a9-9206-5099ba31e432",
            "nullable": true
          },
          "shipping": {
            "allOf": [
              {
                "$ref": "#/components/schemas/Address"
              }
            ],
            "nullable": true
          },
          "billing": {
            "allOf": [
              {
                "$ref": "#/components/schemas/Address"
              }
            ],
            "nullable": true
          },
          "order_details": {
            "type": "array",
            "items": {
              "$ref": "#/components/schemas/OrderDetailsWithAmount"
            },
            "description": "Information about the product , quantity and amount for connectors. (e.g. Klarna)",
            "example": "[{\n        \"product_name\": \"gillete creme\",\n        \"quantity\": 15,\n        \"amount\" : 900\n    }]",
            "nullable": true
          },
          "email": {
            "type": "string",
            "description": "description: The customer's email address",
            "example": "johntest@test.com",
            "nullable": true,
            "maxLength": 255
          },
          "name": {
            "type": "string",
            "description": "description: The customer's name",
            "example": "John Test",
            "nullable": true,
            "maxLength": 255
          },
          "phone": {
            "type": "string",
            "description": "The customer's phone number",
            "example": "3141592653",
            "nullable": true,
            "maxLength": 255
          },
          "return_url": {
            "type": "string",
            "description": "The URL to redirect after the completion of the operation",
            "example": "https://hyperswitch.io",
            "nullable": true
          },
          "authentication_type": {
            "allOf": [
              {
                "$ref": "#/components/schemas/AuthenticationType"
              }
            ],
            "nullable": true
          },
          "statement_descriptor_name": {
            "type": "string",
            "description": "For non-card charges, you can use this value as the complete description that appears on your customers’ statements. Must contain at least one letter, maximum 22 characters.",
            "example": "Hyperswitch Router",
            "nullable": true,
            "maxLength": 255
          },
          "statement_descriptor_suffix": {
            "type": "string",
            "description": "Provides information about a card payment that customers see on their statements. Concatenated with the prefix (shortened descriptor) or statement descriptor that’s set on the account to form the complete statement descriptor. Maximum 255 characters for the concatenated descriptor.",
            "example": "Payment for shoes purchase",
            "nullable": true,
            "maxLength": 255
          },
          "next_action": {
            "allOf": [
              {
                "$ref": "#/components/schemas/NextActionData"
              }
            ],
            "nullable": true
          },
          "cancellation_reason": {
            "type": "string",
            "description": "If the payment was cancelled the reason provided here",
            "nullable": true
          },
          "error_code": {
            "type": "string",
            "description": "If there was an error while calling the connectors the code is received here",
            "example": "E0001",
            "nullable": true
          },
          "error_message": {
            "type": "string",
            "description": "If there was an error while calling the connector the error message is received here",
            "example": "Failed while verifying the card",
            "nullable": true
          },
          "payment_experience": {
            "allOf": [
              {
                "$ref": "#/components/schemas/PaymentExperience"
              }
            ],
            "nullable": true
          },
          "payment_method_type": {
            "allOf": [
              {
                "$ref": "#/components/schemas/PaymentMethodType"
              }
            ],
            "nullable": true
          },
          "connector_label": {
            "type": "string",
            "description": "The connector used for this payment along with the country and business details",
            "example": "stripe_US_food",
            "nullable": true
          },
          "business_country": {
            "$ref": "#/components/schemas/CountryAlpha2"
          },
          "business_label": {
            "type": "string",
            "description": "The business label of merchant for this payment"
          },
          "business_sub_label": {
            "type": "string",
            "description": "The business_sub_label for this payment",
            "nullable": true
          },
          "allowed_payment_method_types": {
            "type": "array",
            "items": {
              "$ref": "#/components/schemas/PaymentMethodType"
            },
            "description": "Allowed Payment Method Types for a given PaymentIntent",
            "nullable": true
          },
          "ephemeral_key": {
            "allOf": [
              {
                "$ref": "#/components/schemas/EphemeralKeyCreateResponse"
              }
            ],
            "nullable": true
          },
          "manual_retry_allowed": {
            "type": "boolean",
            "description": "If true the payment can be retried with same or different payment method which means the confirm call can be made again.",
            "nullable": true
          },
          "connector_transaction_id": {
            "type": "string",
            "description": "A unique identifier for a payment provided by the connector",
            "example": "993672945374576J",
            "nullable": true
          },
          "metadata": {
            "type": "object",
            "description": "You can specify up to 50 keys, with key names up to 40 characters long and values up to 500 characters long. Metadata is useful for storing additional, structured information on an object.",
            "nullable": true
          },
          "connector_metadata": {
            "allOf": [
              {
                "$ref": "#/components/schemas/ConnectorMetadata"
              }
            ],
            "nullable": true
          },
          "feature_metadata": {
            "allOf": [
              {
                "$ref": "#/components/schemas/FeatureMetadata"
              }
            ],
            "nullable": true
          }
        }
      },
      "PaymentsRetrieveRequest": {
        "type": "object",
        "required": [
          "resource_id",
          "force_sync"
        ],
        "properties": {
          "resource_id": {
            "$ref": "#/components/schemas/PaymentIdType"
          },
          "merchant_id": {
            "type": "string",
            "description": "The identifier for the Merchant Account.",
            "nullable": true
          },
          "force_sync": {
            "type": "boolean",
            "description": "Decider to enable or disable the connector call for retrieve request"
          },
          "param": {
            "type": "string",
            "description": "The parameters passed to a retrieve request",
            "nullable": true
          },
          "connector": {
            "type": "string",
            "description": "The name of the connector",
            "nullable": true
          },
          "merchant_connector_details": {
            "allOf": [
              {
                "$ref": "#/components/schemas/MerchantConnectorDetailsWrap"
              }
            ],
            "nullable": true
          }
        }
      },
      "PaymentsSessionRequest": {
        "type": "object",
        "required": [
          "payment_id",
          "client_secret",
          "wallets"
        ],
        "properties": {
          "payment_id": {
            "type": "string",
            "description": "The identifier for the payment"
          },
          "client_secret": {
            "type": "string",
            "description": "This is a token which expires after 15 minutes, used from the client to authenticate and create sessions from the SDK"
          },
          "wallets": {
            "type": "array",
            "items": {
              "$ref": "#/components/schemas/PaymentMethodType"
            },
            "description": "The list of the supported wallets"
          },
          "merchant_connector_details": {
            "allOf": [
              {
                "$ref": "#/components/schemas/MerchantConnectorDetailsWrap"
              }
            ],
            "nullable": true
          }
        }
      },
      "PaymentsSessionResponse": {
        "type": "object",
        "required": [
          "payment_id",
          "client_secret",
          "session_token"
        ],
        "properties": {
          "payment_id": {
            "type": "string",
            "description": "The identifier for the payment"
          },
          "client_secret": {
            "type": "string",
            "description": "This is a token which expires after 15 minutes, used from the client to authenticate and create sessions from the SDK"
          },
          "session_token": {
            "type": "array",
            "items": {
              "$ref": "#/components/schemas/SessionToken"
            },
            "description": "The list of session token object"
          }
        }
      },
      "PaymentsStartRequest": {
        "type": "object",
        "required": [
          "payment_id",
          "merchant_id",
          "attempt_id"
        ],
        "properties": {
          "payment_id": {
            "type": "string",
            "description": "Unique identifier for the payment. This ensures idempotency for multiple payments\nthat have been done by a single merchant. This field is auto generated and is returned in the API response."
          },
          "merchant_id": {
            "type": "string",
            "description": "The identifier for the Merchant Account."
          },
          "attempt_id": {
            "type": "string",
            "description": "The identifier for the payment transaction"
          }
        }
      },
      "PaypalRedirection": {
        "type": "object"
      },
      "PaypalSessionTokenResponse": {
        "type": "object",
        "required": [
          "session_token"
        ],
        "properties": {
          "session_token": {
            "type": "string",
            "description": "The session token for PayPal"
          }
        }
      },
      "PhoneDetails": {
        "type": "object",
        "properties": {
          "number": {
            "type": "string",
            "description": "The contact number",
            "example": "9999999999",
            "nullable": true
          },
          "country_code": {
            "type": "string",
            "description": "The country code attached to the number",
            "example": "+1",
            "nullable": true
          }
        }
      },
      "PrimaryBusinessDetails": {
        "type": "object",
        "required": [
          "country",
          "business"
        ],
        "properties": {
          "country": {
            "$ref": "#/components/schemas/CountryAlpha2"
          },
          "business": {
            "type": "string",
            "example": "food"
          }
        }
      },
      "ReceiverDetails": {
        "type": "object",
        "required": [
          "amount_received"
        ],
        "properties": {
          "amount_received": {
            "type": "integer",
            "format": "int64",
            "description": "The amount received by receiver"
          },
          "amount_charged": {
            "type": "integer",
            "format": "int64",
            "description": "The amount charged by ACH",
            "nullable": true
          },
          "amount_remaining": {
            "type": "integer",
            "format": "int64",
            "description": "The amount remaining to be sent via ACH",
            "nullable": true
          }
        }
      },
      "RedirectResponse": {
        "type": "object",
        "properties": {
          "param": {
            "type": "string",
            "nullable": true
          },
          "json_payload": {
            "type": "object",
            "nullable": true
          }
        }
      },
      "RefundListRequest": {
        "type": "object",
        "properties": {
          "payment_id": {
            "type": "string",
            "description": "The identifier for the payment",
            "nullable": true
          },
          "limit": {
            "type": "integer",
            "format": "int64",
            "description": "Limit on the number of objects to return",
            "nullable": true
          },
          "offset": {
            "type": "integer",
            "format": "int64",
            "description": "The starting point within a list of objects",
            "nullable": true
          },
          "time_range": {
            "allOf": [
              {
                "$ref": "#/components/schemas/TimeRange"
              }
            ],
            "nullable": true
          },
          "connector": {
            "type": "array",
            "items": {
              "type": "string"
            },
            "description": "The list of connectors to filter refunds list",
            "nullable": true
          },
          "currency": {
            "type": "array",
            "items": {
              "$ref": "#/components/schemas/Currency"
            },
            "description": "The list of currencies to filter refunds list",
            "nullable": true
          },
          "refund_status": {
            "type": "array",
            "items": {
              "$ref": "#/components/schemas/RefundStatus"
            },
            "description": "The list of refund statuses to filter refunds list",
            "nullable": true
          }
        }
      },
      "RefundListResponse": {
        "type": "object",
        "required": [
          "size",
          "data"
        ],
        "properties": {
          "size": {
            "type": "integer",
            "description": "The number of refunds included in the list",
            "minimum": 0.0
          },
          "data": {
            "type": "array",
            "items": {
              "$ref": "#/components/schemas/RefundResponse"
            },
            "description": "The List of refund response object"
          }
        }
      },
      "RefundRequest": {
        "type": "object",
        "required": [
          "payment_id"
        ],
        "properties": {
          "refund_id": {
            "type": "string",
            "description": "Unique Identifier for the Refund. This is to ensure idempotency for multiple partial refund initiated against the same payment. If the identifiers is not defined by the merchant, this filed shall be auto generated and provide in the API response. It is recommended to generate uuid(v4) as the refund_id.",
            "example": "ref_mbabizu24mvu3mela5njyhpit4",
            "nullable": true,
            "maxLength": 30,
            "minLength": 30
          },
          "payment_id": {
            "type": "string",
            "description": "Total amount for which the refund is to be initiated. Amount for the payment in lowest denomination of the currency. (i.e) in cents for USD denomination, in paisa for INR denomination etc. If not provided, this will default to the full payment amount",
            "example": "pay_mbabizu24mvu3mela5njyhpit4",
            "maxLength": 30,
            "minLength": 30
          },
          "merchant_id": {
            "type": "string",
            "description": "The identifier for the Merchant Account",
            "example": "y3oqhf46pyzuxjbcn2giaqnb44",
            "nullable": true,
            "maxLength": 255
          },
          "amount": {
            "type": "integer",
            "format": "int64",
            "description": "Total amount for which the refund is to be initiated. Amount for the payment in lowest denomination of the currency. (i.e) in cents for USD denomination, in paisa for INR denomination etc., If not provided, this will default to the full payment amount",
            "example": 6540,
            "nullable": true,
            "minimum": 100.0
          },
          "reason": {
            "type": "string",
            "description": "An arbitrary string attached to the object. Often useful for displaying to users and your customer support executive",
            "example": "Customer returned the product",
            "nullable": true,
            "maxLength": 255
          },
          "refund_type": {
            "allOf": [
              {
                "$ref": "#/components/schemas/RefundType"
              }
            ],
            "nullable": true
          },
          "metadata": {
            "type": "object",
            "description": "You can specify up to 50 keys, with key names up to 40 characters long and values up to 500 characters long. Metadata is useful for storing additional, structured information on an object.",
            "nullable": true
          },
          "merchant_connector_details": {
            "allOf": [
              {
                "$ref": "#/components/schemas/MerchantConnectorDetailsWrap"
              }
            ],
            "nullable": true
          }
        }
      },
      "RefundResponse": {
        "type": "object",
        "required": [
          "refund_id",
          "payment_id",
          "amount",
          "currency",
          "status",
          "connector"
        ],
        "properties": {
          "refund_id": {
            "type": "string",
            "description": "The identifier for refund"
          },
          "payment_id": {
            "type": "string",
            "description": "The identifier for payment"
          },
          "amount": {
            "type": "integer",
            "format": "int64",
            "description": "The refund amount, which should be less than or equal to the total payment amount. Amount for the payment in lowest denomination of the currency. (i.e) in cents for USD denomination, in paisa for INR denomination etc"
          },
          "currency": {
            "type": "string",
            "description": "The three-letter ISO currency code"
          },
          "reason": {
            "type": "string",
            "description": "An arbitrary string attached to the object. Often useful for displaying to users and your customer support executive",
            "nullable": true
          },
          "status": {
            "$ref": "#/components/schemas/RefundStatus"
          },
          "metadata": {
            "type": "object",
            "description": "You can specify up to 50 keys, with key names up to 40 characters long and values up to 500 characters long. Metadata is useful for storing additional, structured information on an object",
            "nullable": true
          },
          "error_message": {
            "type": "string",
            "description": "The error message",
            "nullable": true
          },
          "error_code": {
            "type": "string",
            "description": "The code for the error",
            "nullable": true
          },
          "created_at": {
            "type": "string",
            "format": "date-time",
            "description": "The timestamp at which refund is created",
            "nullable": true
          },
          "updated_at": {
            "type": "string",
            "format": "date-time",
            "description": "The timestamp at which refund is updated",
            "nullable": true
          },
          "connector": {
            "type": "string",
            "description": "The connector used for the refund and the corresponding payment",
            "example": "stripe"
          }
        }
      },
      "RefundStatus": {
        "type": "string",
        "description": "The status for refunds",
        "enum": [
          "succeeded",
          "failed",
          "pending",
          "review"
        ]
      },
      "RefundType": {
        "type": "string",
        "enum": [
          "scheduled",
          "instant"
        ]
      },
      "RefundUpdateRequest": {
        "type": "object",
        "properties": {
          "reason": {
            "type": "string",
            "description": "An arbitrary string attached to the object. Often useful for displaying to users and your customer support executive",
            "example": "Customer returned the product",
            "nullable": true,
            "maxLength": 255
          },
          "metadata": {
            "type": "object",
            "description": "You can specify up to 50 keys, with key names up to 40 characters long and values up to 500 characters long. Metadata is useful for storing additional, structured information on an object.",
            "nullable": true
          }
        }
      },
      "RequiredFieldInfo": {
        "type": "object",
        "description": "Required fields info used while listing the payment_method_data",
        "required": [
          "required_field",
          "display_name",
          "field_type"
        ],
        "properties": {
          "required_field": {
            "type": "string",
            "description": "Required field for a payment_method through a payment_method_type"
          },
          "display_name": {
            "type": "string",
            "description": "Display name of the required field in the front-end"
          },
          "field_type": {
            "$ref": "#/components/schemas/FieldType"
          }
        }
      },
      "RetrieveApiKeyResponse": {
        "type": "object",
        "description": "The response body for retrieving an API Key.",
        "required": [
          "key_id",
          "merchant_id",
          "name",
          "prefix",
          "created",
          "expiration"
        ],
        "properties": {
          "key_id": {
            "type": "string",
            "description": "The identifier for the API Key.",
            "example": "5hEEqkgJUyuxgSKGArHA4mWSnX",
            "maxLength": 64
          },
          "merchant_id": {
            "type": "string",
            "description": "The identifier for the Merchant Account.",
            "example": "y3oqhf46pyzuxjbcn2giaqnb44",
            "maxLength": 64
          },
          "name": {
            "type": "string",
            "description": "The unique name for the API Key to help you identify it.",
            "example": "Sandbox integration key",
            "maxLength": 64
          },
          "description": {
            "type": "string",
            "description": "The description to provide more context about the API Key.",
            "example": "Key used by our developers to integrate with the sandbox environment",
            "nullable": true,
            "maxLength": 256
          },
          "prefix": {
            "type": "string",
            "description": "The first few characters of the plaintext API Key to help you identify it.",
            "maxLength": 64
          },
          "created": {
            "type": "string",
            "format": "date-time",
            "description": "The time at which the API Key was created.",
            "example": "2022-09-10T10:11:12Z"
          },
          "expiration": {
            "$ref": "#/components/schemas/ApiKeyExpiration"
          }
        }
      },
      "RetryAction": {
        "type": "string",
        "enum": [
          "manual_retry",
          "requeue"
        ]
      },
      "RevokeApiKeyResponse": {
        "type": "object",
        "description": "The response body for revoking an API Key.",
        "required": [
          "merchant_id",
          "key_id",
          "revoked"
        ],
        "properties": {
          "merchant_id": {
            "type": "string",
            "description": "The identifier for the Merchant Account.",
            "example": "y3oqhf46pyzuxjbcn2giaqnb44",
            "maxLength": 64
          },
          "key_id": {
            "type": "string",
            "description": "The identifier for the API Key.",
            "example": "5hEEqkgJUyuxgSKGArHA4mWSnX",
            "maxLength": 64
          },
          "revoked": {
            "type": "boolean",
            "description": "Indicates whether the API key was revoked or not.",
            "example": "true"
          }
        }
      },
      "RewardData": {
        "type": "object",
        "required": [
          "merchant_id"
        ],
        "properties": {
          "merchant_id": {
            "type": "string",
            "description": "The merchant ID with which we have to call the connector"
          }
        }
      },
      "RoutingAlgorithm": {
        "type": "string",
        "description": "The routing algorithm to be used to process the incoming request from merchant to outgoing payment processor or payment method. The default is 'Custom'",
        "enum": [
          "round_robin",
          "max_conversion",
          "min_cost",
          "custom"
        ],
        "example": "custom"
      },
      "SamsungPayWalletData": {
        "type": "object",
        "required": [
          "token"
        ],
        "properties": {
          "token": {
            "type": "string",
            "description": "The encrypted payment token from Samsung"
          }
        }
      },
      "SdkNextAction": {
        "type": "object",
        "required": [
          "next_action"
        ],
        "properties": {
          "next_action": {
            "$ref": "#/components/schemas/NextActionCall"
          }
        }
      },
      "SecretInfoToInitiateSdk": {
        "type": "object",
        "required": [
          "display",
          "payment"
        ],
        "properties": {
          "display": {
            "type": "string"
          },
          "payment": {
            "type": "string"
          }
        }
      },
      "SepaAndBacsBillingDetails": {
        "type": "object",
        "required": [
          "email",
          "name"
        ],
        "properties": {
          "email": {
            "type": "string",
            "description": "The Email ID for SEPA and BACS billing",
            "example": "example@me.com"
          },
          "name": {
            "type": "string",
            "description": "The billing name for SEPA and BACS billing",
            "example": "Jane Doe"
          }
        }
      },
      "SepaBankTransferInstructions": {
        "type": "object",
        "required": [
          "account_holder_name",
          "bic",
          "country",
          "iban"
        ],
        "properties": {
          "account_holder_name": {
            "type": "string",
            "example": "Jane Doe"
          },
          "bic": {
            "type": "string",
            "example": "1024419982"
          },
          "country": {
            "type": "string"
          },
          "iban": {
            "type": "string",
            "example": "123456789"
          }
        }
      },
      "SessionToken": {
        "oneOf": [
          {
            "allOf": [
              {
                "$ref": "#/components/schemas/GpaySessionTokenResponse"
              },
              {
                "type": "object",
                "required": [
                  "wallet_name"
                ],
                "properties": {
                  "wallet_name": {
                    "type": "string",
                    "enum": [
                      "google_pay"
                    ]
                  }
                }
              }
            ]
          },
          {
            "allOf": [
              {
                "$ref": "#/components/schemas/KlarnaSessionTokenResponse"
              },
              {
                "type": "object",
                "required": [
                  "wallet_name"
                ],
                "properties": {
                  "wallet_name": {
                    "type": "string",
                    "enum": [
                      "klarna"
                    ]
                  }
                }
              }
            ]
          },
          {
            "allOf": [
              {
                "$ref": "#/components/schemas/PaypalSessionTokenResponse"
              },
              {
                "type": "object",
                "required": [
                  "wallet_name"
                ],
                "properties": {
                  "wallet_name": {
                    "type": "string",
                    "enum": [
                      "paypal"
                    ]
                  }
                }
              }
            ]
          },
          {
            "allOf": [
              {
                "$ref": "#/components/schemas/ApplepaySessionTokenResponse"
              },
              {
                "type": "object",
                "required": [
                  "wallet_name"
                ],
                "properties": {
                  "wallet_name": {
                    "type": "string",
                    "enum": [
                      "apple_pay"
                    ]
                  }
                }
              }
            ]
          },
          {
            "type": "object",
            "required": [
              "wallet_name"
            ],
            "properties": {
              "wallet_name": {
                "type": "string",
                "enum": [
                  "no_session_token_received"
                ]
              }
            }
          }
        ],
        "discriminator": {
          "propertyName": "wallet_name"
        }
      },
      "SessionTokenInfo": {
        "type": "object",
        "required": [
          "certificate",
          "certificate_keys",
          "merchant_identifier",
          "display_name",
          "initiative",
          "initiative_context"
        ],
        "properties": {
          "certificate": {
            "type": "string"
          },
          "certificate_keys": {
            "type": "string"
          },
          "merchant_identifier": {
            "type": "string"
          },
          "display_name": {
            "type": "string"
          },
          "initiative": {
            "type": "string"
          },
          "initiative_context": {
            "type": "string"
          }
        }
      },
      "ThirdPartySdkSessionResponse": {
        "type": "object",
        "required": [
          "secrets"
        ],
        "properties": {
          "secrets": {
            "$ref": "#/components/schemas/SecretInfoToInitiateSdk"
          }
        }
      },
      "TimeRange": {
        "type": "object",
        "required": [
          "start_time"
        ],
        "properties": {
          "start_time": {
            "type": "string",
            "format": "date-time",
            "description": "The start time to filter refunds list or to get list of filters. To get list of filters start time is needed to be passed"
          },
          "end_time": {
            "type": "string",
            "format": "date-time",
            "description": "The end time to filter refunds list or to get list of filters. If not passed the default time is now",
            "nullable": true
          }
        }
      },
      "UpdateApiKeyRequest": {
        "type": "object",
        "description": "The request body for updating an API Key.",
        "properties": {
          "name": {
            "type": "string",
            "description": "A unique name for the API Key to help you identify it.",
            "example": "Sandbox integration key",
            "nullable": true,
            "maxLength": 64
          },
          "description": {
            "type": "string",
            "description": "A description to provide more context about the API Key.",
            "example": "Key used by our developers to integrate with the sandbox environment",
            "nullable": true,
            "maxLength": 256
          },
          "expiration": {
            "allOf": [
              {
                "$ref": "#/components/schemas/ApiKeyExpiration"
              }
            ],
            "nullable": true
          }
        }
      },
      "UpiData": {
        "type": "object",
        "properties": {
          "vpa_id": {
            "type": "string",
            "example": "successtest@iata",
            "nullable": true
          }
        }
      },
      "WalletData": {
        "oneOf": [
          {
            "type": "object",
            "required": [
              "ali_pay_redirect"
            ],
            "properties": {
              "ali_pay_redirect": {
                "$ref": "#/components/schemas/AliPayRedirection"
              }
            }
          },
          {
            "type": "object",
            "required": [
              "ali_pay_hk_redirect"
            ],
            "properties": {
              "ali_pay_hk_redirect": {
                "$ref": "#/components/schemas/AliPayHkRedirection"
              }
            }
          },
          {
            "type": "object",
            "required": [
              "go_pay_redirect"
            ],
            "properties": {
              "go_pay_redirect": {
                "$ref": "#/components/schemas/GoPayRedirection"
              }
            }
          },
          {
            "type": "object",
            "required": [
              "apple_pay"
            ],
            "properties": {
              "apple_pay": {
                "$ref": "#/components/schemas/ApplePayWalletData"
              }
            }
          },
          {
            "type": "object",
            "required": [
              "apple_pay_redirect"
            ],
            "properties": {
              "apple_pay_redirect": {
                "$ref": "#/components/schemas/ApplePayRedirectData"
              }
            }
          },
          {
            "type": "object",
            "required": [
              "apple_pay_third_party_sdk"
            ],
            "properties": {
              "apple_pay_third_party_sdk": {
                "$ref": "#/components/schemas/ApplePayThirdPartySdkData"
              }
            }
          },
          {
            "type": "object",
            "required": [
              "google_pay"
            ],
            "properties": {
              "google_pay": {
                "$ref": "#/components/schemas/GooglePayWalletData"
              }
            }
          },
          {
            "type": "object",
            "required": [
              "google_pay_redirect"
            ],
            "properties": {
              "google_pay_redirect": {
                "$ref": "#/components/schemas/GooglePayRedirectData"
              }
            }
          },
          {
            "type": "object",
            "required": [
              "google_pay_third_party_sdk"
            ],
            "properties": {
              "google_pay_third_party_sdk": {
                "$ref": "#/components/schemas/GooglePayThirdPartySdkData"
              }
            }
          },
          {
            "type": "object",
            "required": [
              "mb_way_redirect"
            ],
            "properties": {
              "mb_way_redirect": {
                "$ref": "#/components/schemas/MbWayRedirection"
              }
            }
          },
          {
            "type": "object",
            "required": [
              "mobile_pay_redirect"
            ],
            "properties": {
              "mobile_pay_redirect": {
                "$ref": "#/components/schemas/MobilePayRedirection"
              }
            }
          },
          {
            "type": "object",
            "required": [
              "paypal_redirect"
            ],
            "properties": {
              "paypal_redirect": {
                "$ref": "#/components/schemas/PaypalRedirection"
              }
            }
          },
          {
            "type": "object",
            "required": [
              "paypal_sdk"
            ],
            "properties": {
              "paypal_sdk": {
                "$ref": "#/components/schemas/PayPalWalletData"
              }
            }
          },
          {
            "type": "object",
            "required": [
              "samsung_pay"
            ],
            "properties": {
              "samsung_pay": {
                "$ref": "#/components/schemas/SamsungPayWalletData"
              }
            }
          },
          {
            "type": "object",
            "required": [
              "we_chat_pay_redirect"
            ],
            "properties": {
              "we_chat_pay_redirect": {
                "$ref": "#/components/schemas/WeChatPayRedirection"
              }
            }
          },
          {
            "type": "object",
            "required": [
              "we_chat_pay"
            ],
            "properties": {
              "we_chat_pay": {
                "$ref": "#/components/schemas/WeChatPay"
              }
            }
          }
        ]
      },
      "WeChatPay": {
        "type": "object"
      },
      "WeChatPayRedirection": {
        "type": "object"
      },
      "WebhookDetails": {
        "type": "object",
        "properties": {
          "webhook_version": {
            "type": "string",
            "description": "The version for Webhook",
            "example": "1.0.2",
            "nullable": true,
            "maxLength": 255
          },
          "webhook_username": {
            "type": "string",
            "description": "The user name for Webhook login",
            "example": "ekart_retail",
            "nullable": true,
            "maxLength": 255
          },
          "webhook_password": {
            "type": "string",
            "description": "The password for Webhook login",
            "example": "ekart@123",
            "nullable": true,
            "maxLength": 255
          },
          "webhook_url": {
            "type": "string",
            "description": "The url for the webhook endpoint",
            "example": "www.ekart.com/webhooks",
            "nullable": true
          },
          "payment_created_enabled": {
            "type": "boolean",
            "description": "If this property is true, a webhook message is posted whenever a new payment is created",
            "example": true,
            "nullable": true
          },
          "payment_succeeded_enabled": {
            "type": "boolean",
            "description": "If this property is true, a webhook message is posted whenever a payment is successful",
            "example": true,
            "nullable": true
          },
          "payment_failed_enabled": {
            "type": "boolean",
            "description": "If this property is true, a webhook message is posted whenever a payment fails",
            "example": true,
            "nullable": true
          }
        }
      }
    },
    "securitySchemes": {
      "admin_api_key": {
        "type": "apiKey",
        "in": "header",
        "name": "api-key",
        "description": "Admin API keys allow you to perform some privileged actions such as creating a merchant account and Merchant Connector account."
      },
      "api_key": {
        "type": "apiKey",
        "in": "header",
        "name": "api-key",
        "description": "API keys are the most common method of authentication and can be obtained from the HyperSwitch dashboard."
      },
      "ephemeral_key": {
        "type": "apiKey",
        "in": "header",
        "name": "api-key",
        "description": "Ephemeral keys provide temporary access to singular data, such as access to a single customer object for a short period of time."
      },
      "publishable_key": {
        "type": "apiKey",
        "in": "header",
        "name": "api-key",
        "description": "Publishable keys are a type of keys that can be public and have limited scope of usage."
      }
    }
  },
  "tags": [
    {
      "name": "Merchant Account",
      "description": "Create and manage merchant accounts"
    },
    {
      "name": "Merchant Connector Account",
      "description": "Create and manage merchant connector accounts"
    },
    {
      "name": "Payments",
      "description": "Create and manage one-time payments, recurring payments and mandates"
    },
    {
      "name": "Refunds",
      "description": "Create and manage refunds for successful payments"
    },
    {
      "name": "Mandates",
      "description": "Manage mandates"
    },
    {
      "name": "Customers",
      "description": "Create and manage customers"
    },
    {
      "name": "Payment Methods",
      "description": "Create and manage payment methods of customers"
    },
    {
      "name": "Disputes",
      "description": "Manage disputes"
    }
  ]
}<|MERGE_RESOLUTION|>--- conflicted
+++ resolved
@@ -6530,7 +6530,6 @@
       "PaymentsCreateRequest": {
         "type": "object",
         "required": [
-<<<<<<< HEAD
           "currency",
           "manual_retry",
           "amount"
@@ -6555,41 +6554,6 @@
             "description": "Whether to confirm the payment (if applicable)",
             "default": false,
             "example": true,
-=======
-          "amount",
-          "currency"
-        ],
-        "properties": {
-          "payment_id": {
-            "type": "string",
-            "description": "Unique identifier for the payment. This ensures idempotency for multiple payments\nthat have been done by a single merchant. This field is auto generated and is returned in the API response.",
-            "example": "pay_mbabizu24mvu3mela5njyhpit4",
-            "nullable": true,
-            "maxLength": 30,
-            "minLength": 30
-          },
-          "merchant_id": {
-            "type": "string",
-            "description": "This is an identifier for the merchant account. This is inferred from the API key\nprovided during the request",
-            "example": "merchant_1668273825",
-            "nullable": true,
-            "maxLength": 255
-          },
-          "amount": {
-            "type": "integer",
-            "format": "int64",
-            "description": "The payment amount. Amount for the payment in lowest denomination of the currency. (i.e) in cents for USD denomination, in paisa for INR denomination etc.,",
-            "example": 6540,
-            "nullable": true,
-            "minimum": 0.0
-          },
-          "routing": {
-            "allOf": [
-              {
-                "$ref": "#/components/schemas/RoutingAlgorithm"
-              }
-            ],
->>>>>>> be5d55c9
             "nullable": true
           },
           "connector": {
@@ -6612,7 +6576,6 @@
             ],
             "nullable": true
           },
-<<<<<<< HEAD
           "statement_descriptor_suffix": {
             "type": "string",
             "description": "Provides information about a card payment that customers see on their statements. Concatenated with the prefix (shortened descriptor) or statement descriptor that’s set on the account to form the complete statement descriptor. Maximum 22 characters for the concatenated descriptor.",
@@ -6632,21 +6595,6 @@
                 "$ref": "#/components/schemas/CountryAlpha2"
               }
             ],
-=======
-          "capture_method": {
-            "allOf": [
-              {
-                "$ref": "#/components/schemas/CaptureMethod"
-              }
-            ],
-            "nullable": true
-          },
-          "amount_to_capture": {
-            "type": "integer",
-            "format": "int64",
-            "description": "The Amount to be captured/ debited from the users payment method. It shall be in lowest denomination of the currency. (i.e) in cents for USD denomination, in paisa for INR denomination etc.,\nIf not provided, the default amount_to_capture will be the payment amount.",
-            "example": 6540,
->>>>>>> be5d55c9
             "nullable": true
           },
           "capture_on": {
@@ -6656,7 +6604,6 @@
             "example": "2022-09-10T10:11:12Z",
             "nullable": true
           },
-<<<<<<< HEAD
           "phone": {
             "type": "string",
             "description": "The customer's phone number\nThis field will be deprecated soon, use the customer object instead",
@@ -6668,24 +6615,10 @@
             "allOf": [
               {
                 "$ref": "#/components/schemas/PaymentMethodData"
-=======
-          "confirm": {
-            "type": "boolean",
-            "description": "Whether to confirm the payment (if applicable)",
-            "default": false,
-            "example": true,
-            "nullable": true
-          },
-          "customer": {
-            "allOf": [
-              {
-                "$ref": "#/components/schemas/CustomerDetails"
->>>>>>> be5d55c9
-              }
-            ],
-            "nullable": true
-          },
-<<<<<<< HEAD
+              }
+            ],
+            "nullable": true
+          },
           "order_details": {
             "type": "array",
             "items": {
@@ -6694,11 +6627,27 @@
             "description": "Information about the product , quantity and amount for connectors. (e.g. Klarna)",
             "example": "[{\n        \"product_name\": \"gillete creme\",\n        \"quantity\": 15,\n        \"amount\" : 900\n    }]",
             "nullable": true
-=======
-          "customer_id": {
-            "type": "string",
-            "description": "The identifier for the customer object.\nThis field will be deprecated soon, use the customer object instead",
-            "example": "cus_y3oqhf46pyzuxjbcn2giaqnb44",
+          },
+          "currency": {
+            "allOf": [
+              {
+                "$ref": "#/components/schemas/Currency"
+              }
+            ],
+            "nullable": true
+          },
+          "authentication_type": {
+            "allOf": [
+              {
+                "$ref": "#/components/schemas/AuthenticationType"
+              }
+            ],
+            "nullable": true
+          },
+          "merchant_id": {
+            "type": "string",
+            "description": "This is an identifier for the merchant account. This is inferred from the API key\nprovided during the request",
+            "example": "merchant_1668273825",
             "nullable": true,
             "maxLength": 255
           },
@@ -6708,57 +6657,6 @@
             "example": "johntest@test.com",
             "nullable": true,
             "maxLength": 255
-          },
-          "name": {
-            "type": "string",
-            "description": "description: The customer's name\nThis field will be deprecated soon, use the customer object instead",
-            "example": "John Test",
-            "nullable": true,
-            "maxLength": 255
->>>>>>> be5d55c9
-          },
-          "currency": {
-            "allOf": [
-              {
-                "$ref": "#/components/schemas/Currency"
-              }
-            ],
-            "nullable": true
-          },
-          "phone_country_code": {
-            "type": "string",
-            "description": "The country code for the customer phone number\nThis field will be deprecated soon, use the customer object instead",
-            "example": "+1",
-            "nullable": true,
-            "maxLength": 255
-          },
-<<<<<<< HEAD
-          "merchant_id": {
-            "type": "string",
-            "description": "This is an identifier for the merchant account. This is inferred from the API key\nprovided during the request",
-            "example": "merchant_1668273825",
-            "nullable": true,
-            "maxLength": 255
-          },
-          "email": {
-            "type": "string",
-            "description": "The customer's email address\nThis field will be deprecated soon, use the customer object instead",
-            "example": "johntest@test.com",
-            "nullable": true,
-            "maxLength": 255
-=======
-          "off_session": {
-            "type": "boolean",
-            "description": "Set to true to indicate that the customer is not in your checkout flow during this payment, and therefore is unable to authenticate. This parameter is intended for scenarios where you collect card details and charge them later. This parameter can only be used with `confirm: true`.",
-            "example": true,
-            "nullable": true
-          },
-          "description": {
-            "type": "string",
-            "description": "A description of the payment",
-            "example": "It's my first payment request",
-            "nullable": true
->>>>>>> be5d55c9
           },
           "payment_id": {
             "type": "string",
@@ -6783,11 +6681,7 @@
             ],
             "nullable": true
           },
-<<<<<<< HEAD
           "billing": {
-=======
-          "authentication_type": {
->>>>>>> be5d55c9
             "allOf": [
               {
                 "$ref": "#/components/schemas/AuthenticationType"
@@ -6795,7 +6689,6 @@
             ],
             "nullable": true
           },
-<<<<<<< HEAD
           "udf": {
             "type": "object",
             "description": "Any user defined fields can be passed here.",
@@ -6805,32 +6698,18 @@
             "allOf": [
               {
                 "$ref": "#/components/schemas/MerchantConnectorDetailsWrap"
-=======
-          "payment_method_data": {
-            "allOf": [
-              {
-                "$ref": "#/components/schemas/PaymentMethodData"
->>>>>>> be5d55c9
-              }
-            ],
-            "nullable": true
-          },
-<<<<<<< HEAD
+              }
+            ],
+            "nullable": true
+          },
           "capture_method": {
             "allOf": [
               {
                 "$ref": "#/components/schemas/CaptureMethod"
-=======
-          "payment_method": {
-            "allOf": [
-              {
-                "$ref": "#/components/schemas/PaymentMethod"
->>>>>>> be5d55c9
-              }
-            ],
-            "nullable": true
-          },
-<<<<<<< HEAD
+              }
+            ],
+            "nullable": true
+          },
           "customer_id": {
             "type": "string",
             "description": "The identifier for the customer object.\nThis field will be deprecated soon, use the customer object instead",
@@ -6842,33 +6721,6 @@
             "type": "string",
             "description": "The URL to redirect after the completion of the operation",
             "example": "https://hyperswitch.io",
-=======
-          "payment_token": {
-            "type": "string",
-            "description": "Provide a reference to a stored payment method",
-            "example": "187282ab-40ef-47a9-9206-5099ba31e432",
-            "nullable": true
-          },
-          "card_cvc": {
-            "type": "string",
-            "description": "This is used when payment is to be confirmed and the card is not saved",
-            "nullable": true
-          },
-          "shipping": {
-            "allOf": [
-              {
-                "$ref": "#/components/schemas/Address"
-              }
-            ],
-            "nullable": true
-          },
-          "billing": {
-            "allOf": [
-              {
-                "$ref": "#/components/schemas/Address"
-              }
-            ],
->>>>>>> be5d55c9
             "nullable": true
           },
           "statement_descriptor_name": {
@@ -6878,7 +6730,6 @@
             "nullable": true,
             "maxLength": 255
           },
-<<<<<<< HEAD
           "customer": {
             "allOf": [
               {
@@ -6893,22 +6744,6 @@
                 "$ref": "#/components/schemas/PaymentExperience"
               }
             ],
-=======
-          "statement_descriptor_suffix": {
-            "type": "string",
-            "description": "Provides information about a card payment that customers see on their statements. Concatenated with the prefix (shortened descriptor) or statement descriptor that’s set on the account to form the complete statement descriptor. Maximum 22 characters for the concatenated descriptor.",
-            "example": "Payment for shoes purchase",
-            "nullable": true,
-            "maxLength": 255
-          },
-          "order_details": {
-            "type": "array",
-            "items": {
-              "$ref": "#/components/schemas/OrderDetailsWithAmount"
-            },
-            "description": "Information about the product , quantity and amount for connectors. (e.g. Klarna)",
-            "example": "[{\n        \"product_name\": \"gillete creme\",\n        \"quantity\": 15,\n        \"amount\" : 900\n    }]",
->>>>>>> be5d55c9
             "nullable": true
           },
           "card_cvc": {
@@ -6916,7 +6751,6 @@
             "description": "This is used when payment is to be confirmed and the card is not saved",
             "nullable": true
           },
-<<<<<<< HEAD
           "manual_retry": {
             "type": "boolean",
             "description": "If enabled payment can be retried from the client side until the payment is successful or payment expires or the attempts(configured by the merchant) for payment are exhausted."
@@ -6942,15 +6776,6 @@
             "example": "Hyperswitch Router",
             "nullable": true,
             "maxLength": 255
-=======
-          "mandate_data": {
-            "allOf": [
-              {
-                "$ref": "#/components/schemas/MandateData"
-              }
-            ],
-            "nullable": true
->>>>>>> be5d55c9
           },
           "business_sub_label": {
             "type": "string",
@@ -6962,22 +6787,14 @@
             "description": "Additional details required by 3DS 2.0",
             "nullable": true
           },
-<<<<<<< HEAD
           "shipping": {
             "allOf": [
               {
                 "$ref": "#/components/schemas/Address"
-=======
-          "payment_experience": {
-            "allOf": [
-              {
-                "$ref": "#/components/schemas/PaymentExperience"
->>>>>>> be5d55c9
-              }
-            ],
-            "nullable": true
-          },
-<<<<<<< HEAD
+              }
+            ],
+            "nullable": true
+          },
           "business_label": {
             "type": "string",
             "description": "Business label of the merchant for this payment",
@@ -6985,9 +6802,6 @@
             "nullable": true
           },
           "metadata": {
-=======
-          "payment_method_type": {
->>>>>>> be5d55c9
             "allOf": [
               {
                 "$ref": "#/components/schemas/PaymentMethodType"
@@ -6995,32 +6809,18 @@
             ],
             "nullable": true
           },
-<<<<<<< HEAD
           "mandate_data": {
             "allOf": [
               {
                 "$ref": "#/components/schemas/MandateData"
-=======
-          "business_country": {
-            "allOf": [
-              {
-                "$ref": "#/components/schemas/CountryAlpha2"
->>>>>>> be5d55c9
-              }
-            ],
-            "nullable": true
-          },
-<<<<<<< HEAD
+              }
+            ],
+            "nullable": true
+          },
           "off_session": {
             "type": "boolean",
             "description": "Set to true to indicate that the customer is not in your checkout flow during this payment, and therefore is unable to authenticate. This parameter is intended for scenarios where you collect card details and charge them later. This parameter can only be used with `confirm: true`.",
             "example": true,
-=======
-          "business_label": {
-            "type": "string",
-            "description": "Business label of the merchant for this payment",
-            "example": "food",
->>>>>>> be5d55c9
             "nullable": true
           },
           "payment_method_type": {
@@ -7031,7 +6831,6 @@
             ],
             "nullable": true
           },
-<<<<<<< HEAD
           "amount": {
             "type": "integer",
             "format": "int64",
@@ -7052,49 +6851,6 @@
             "example": "mandate_iwer89rnjef349dni3",
             "nullable": true,
             "maxLength": 255
-=======
-          "allowed_payment_method_types": {
-            "type": "array",
-            "items": {
-              "$ref": "#/components/schemas/PaymentMethodType"
-            },
-            "description": "Allowed Payment Method Types for a given PaymentIntent",
-            "nullable": true
-          },
-          "business_sub_label": {
-            "type": "string",
-            "description": "Business sub label for the payment",
-            "nullable": true
-          },
-          "retry_action": {
-            "allOf": [
-              {
-                "$ref": "#/components/schemas/RetryAction"
-              }
-            ],
-            "nullable": true
-          },
-          "metadata": {
-            "type": "object",
-            "description": "You can specify up to 50 keys, with key names up to 40 characters long and values up to 500 characters long. Metadata is useful for storing additional, structured information on an object.",
-            "nullable": true
-          },
-          "connector_metadata": {
-            "allOf": [
-              {
-                "$ref": "#/components/schemas/ConnectorMetadata"
-              }
-            ],
-            "nullable": true
-          },
-          "feature_metadata": {
-            "allOf": [
-              {
-                "$ref": "#/components/schemas/FeatureMetadata"
-              }
-            ],
-            "nullable": true
->>>>>>> be5d55c9
           }
         }
       },
