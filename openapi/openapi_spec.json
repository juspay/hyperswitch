{
  "openapi": "3.0.3",
  "info": {
    "title": "Hyperswitch - API Documentation",
    "description": "\n## Get started\n\nHyperswitch provides a collection of APIs that enable you to process and manage payments.\nOur APIs accept and return JSON in the HTTP body, and return standard HTTP response codes.\n\nYou can consume the APIs directly using your favorite HTTP/REST library.\n\nWe have a testing environment referred to \"sandbox\", which you can setup to test API calls without\naffecting production data.\nCurrently, our sandbox environment is live while our production environment is under development\nand will be available soon.\nYou can sign up on our Dashboard to get API keys to access Hyperswitch API.\n\n### Environment\n\nUse the following base URLs when making requests to the APIs:\n\n| Environment   |  Base URL                          |\n|---------------|------------------------------------|\n| Sandbox       | <https://sandbox.hyperswitch.io>   |\n| Production    | <https://api.hyperswitch.io>       |\n\n## Authentication\n\nWhen you sign up on our [dashboard](https://app.hyperswitch.io) and create a merchant\naccount, you are given a secret key (also referred as api-key) and a publishable key.\nYou may authenticate all API requests with Hyperswitch server by providing the appropriate key in\nthe request Authorization header.\n\n| Key             |  Description                                                                                  |\n|-----------------|-----------------------------------------------------------------------------------------------|\n| api-key         | Private key. Used to authenticate all API requests from your merchant server                  |\n| publishable key | Unique identifier for your account. Used to authenticate API requests from your app's client  |\n\nNever share your secret api keys. Keep them guarded and secure.\n",
    "contact": {
      "name": "Hyperswitch Support",
      "url": "https://hyperswitch.io",
      "email": "hyperswitch@juspay.in"
    },
    "license": {
      "name": "Apache-2.0"
    },
    "version": "0.2.0"
  },
  "servers": [
    {
      "url": "https://sandbox.hyperswitch.io",
      "description": "Sandbox Environment"
    }
  ],
  "paths": {
    "/account/payment_methods": {
      "get": {
        "tags": ["Payment Methods"],
        "summary": "List payment methods for a Merchant",
        "description": "List payment methods for a Merchant\n\nTo filter and list the applicable payment methods for a particular Merchant ID",
        "operationId": "List all Payment Methods for a Merchant",
        "parameters": [
          {
            "name": "account_id",
            "in": "path",
            "description": "The unique identifier for the merchant account",
            "required": true,
            "schema": {
              "type": "string"
            }
          },
          {
            "name": "accepted_country",
            "in": "query",
            "description": "The two-letter ISO currency code",
            "required": true,
            "schema": {
              "type": "array",
              "items": {
                "type": "string"
              }
            }
          },
          {
            "name": "accepted_currency",
            "in": "path",
            "description": "The three-letter ISO currency code",
            "required": true,
            "schema": {
              "type": "array",
              "items": {
                "$ref": "#/components/schemas/Currency"
              }
            }
          },
          {
            "name": "minimum_amount",
            "in": "query",
            "description": "The minimum amount accepted for processing by the particular payment method.",
            "required": true,
            "schema": {
              "type": "integer",
              "format": "int64"
            }
          },
          {
            "name": "maximum_amount",
            "in": "query",
            "description": "The maximum amount amount accepted for processing by the particular payment method.",
            "required": true,
            "schema": {
              "type": "integer",
              "format": "int64"
            }
          },
          {
            "name": "recurring_payment_enabled",
            "in": "query",
            "description": "Indicates whether the payment method is eligible for recurring payments",
            "required": true,
            "schema": {
              "type": "boolean"
            }
          },
          {
            "name": "installment_payment_enabled",
            "in": "query",
            "description": "Indicates whether the payment method is eligible for installment payments",
            "required": true,
            "schema": {
              "type": "boolean"
            }
          }
        ],
        "responses": {
          "200": {
            "description": "Payment Methods retrieved",
            "content": {
              "application/json": {
                "schema": {
                  "$ref": "#/components/schemas/PaymentMethodListResponse"
                }
              }
            }
          },
          "400": {
            "description": "Invalid Data"
          },
          "404": {
            "description": "Payment Methods does not exist in records"
          }
        },
        "security": [
          {
            "api_key": []
          },
          {
            "publishable_key": []
          }
        ]
      }
    },
    "/customer/{customer_id}/payment_methods": {
      "get": {
        "tags": ["Payment Methods"],
        "summary": "List payment methods for a Customer",
        "description": "List payment methods for a Customer\n\nTo filter and list the applicable payment methods for a particular Customer ID",
        "operationId": "List all Payment Methods for a Customer",
        "parameters": [
          {
            "name": "customer_id",
            "in": "path",
            "description": "The unique identifier for the customer account",
            "required": true,
            "schema": {
              "type": "string"
            }
          },
          {
            "name": "accepted_country",
            "in": "query",
            "description": "The two-letter ISO currency code",
            "required": true,
            "schema": {
              "type": "array",
              "items": {
                "type": "string"
              }
            }
          },
          {
            "name": "accepted_currency",
            "in": "path",
            "description": "The three-letter ISO currency code",
            "required": true,
            "schema": {
              "type": "array",
              "items": {
                "$ref": "#/components/schemas/Currency"
              }
            }
          },
          {
            "name": "minimum_amount",
            "in": "query",
            "description": "The minimum amount accepted for processing by the particular payment method.",
            "required": true,
            "schema": {
              "type": "integer",
              "format": "int64"
            }
          },
          {
            "name": "maximum_amount",
            "in": "query",
            "description": "The maximum amount amount accepted for processing by the particular payment method.",
            "required": true,
            "schema": {
              "type": "integer",
              "format": "int64"
            }
          },
          {
            "name": "recurring_payment_enabled",
            "in": "query",
            "description": "Indicates whether the payment method is eligible for recurring payments",
            "required": true,
            "schema": {
              "type": "boolean"
            }
          },
          {
            "name": "installment_payment_enabled",
            "in": "query",
            "description": "Indicates whether the payment method is eligible for installment payments",
            "required": true,
            "schema": {
              "type": "boolean"
            }
          }
        ],
        "responses": {
          "200": {
            "description": "Payment Methods retrieved",
            "content": {
              "application/json": {
                "schema": {
                  "$ref": "#/components/schemas/CustomerPaymentMethodsListResponse"
                }
              }
            }
          },
          "400": {
            "description": "Invalid Data"
          },
          "404": {
            "description": "Payment Methods does not exist in records"
          }
        },
        "security": [
          {
            "api_key": []
          },
          {
            "ephemeral_key": []
          }
        ]
      }
    },
    "/customers": {
      "post": {
        "tags": ["Customers"],
        "summary": "Create Customer",
        "description": "Create Customer\n\nCreate a customer object and store the customer details to be reused for future payments. Incase the customer already exists in the system, this API will respond with the customer details.",
        "operationId": "Create a Customer",
        "requestBody": {
          "content": {
            "application/json": {
              "schema": {
                "$ref": "#/components/schemas/CustomerRequest"
              }
            }
          },
          "required": true
        },
        "responses": {
          "200": {
            "description": "Customer Created",
            "content": {
              "application/json": {
                "schema": {
                  "$ref": "#/components/schemas/CustomerResponse"
                }
              }
            }
          },
          "400": {
            "description": "Invalid data"
          }
        },
        "security": [
          {
            "api_key": []
          }
        ]
      }
    },
    "/customers/{customer_id}": {
      "get": {
        "tags": ["Customers"],
        "summary": "Retrieve Customer",
        "description": "Retrieve Customer\n\nRetrieve a customer's details.",
        "operationId": "Retrieve a Customer",
        "parameters": [
          {
            "name": "customer_id",
            "in": "path",
            "description": "The unique identifier for the Customer",
            "required": true,
            "schema": {
              "type": "string"
            }
          }
        ],
        "responses": {
          "200": {
            "description": "Customer Retrieved",
            "content": {
              "application/json": {
                "schema": {
                  "$ref": "#/components/schemas/CustomerResponse"
                }
              }
            }
          },
          "404": {
            "description": "Customer was not found"
          }
        },
        "security": [
          {
            "api_key": []
          },
          {
            "ephemeral_key": []
          }
        ]
      },
      "post": {
        "tags": ["Customers"],
        "summary": "Update Customer",
        "description": "Update Customer\n\nUpdates the customer's details in a customer object.",
        "operationId": "Update a Customer",
        "parameters": [
          {
            "name": "customer_id",
            "in": "path",
            "description": "The unique identifier for the Customer",
            "required": true,
            "schema": {
              "type": "string"
            }
          }
        ],
        "requestBody": {
          "content": {
            "application/json": {
              "schema": {
                "$ref": "#/components/schemas/CustomerRequest"
              }
            }
          },
          "required": true
        },
        "responses": {
          "200": {
            "description": "Customer was Updated",
            "content": {
              "application/json": {
                "schema": {
                  "$ref": "#/components/schemas/CustomerResponse"
                }
              }
            }
          },
          "404": {
            "description": "Customer was not found"
          }
        },
        "security": [
          {
            "api_key": []
          }
        ]
      },
      "delete": {
        "tags": ["Customers"],
        "summary": "Delete Customer",
        "description": "Delete Customer\n\nDelete a customer record.",
        "operationId": "Delete a Customer",
        "parameters": [
          {
            "name": "customer_id",
            "in": "path",
            "description": "The unique identifier for the Customer",
            "required": true,
            "schema": {
              "type": "string"
            }
          }
        ],
        "responses": {
          "200": {
            "description": "Customer was Deleted",
            "content": {
              "application/json": {
                "schema": {
                  "$ref": "#/components/schemas/CustomerDeleteResponse"
                }
              }
            }
          },
          "404": {
            "description": "Customer was not found"
          }
        },
        "security": [
          {
            "api_key": []
          }
        ]
      }
    },
    "/disputes/list": {
      "get": {
        "tags": ["Disputes"],
        "summary": "Disputes - List Disputes",
        "description": "Disputes - List Disputes",
        "operationId": "List Disputes",
        "parameters": [
          {
            "name": "limit",
            "in": "query",
            "description": "The maximum number of Dispute Objects to include in the response",
            "required": false,
            "schema": {
              "type": "integer",
              "format": "int64",
              "nullable": true
            }
          },
          {
            "name": "dispute_status",
            "in": "query",
            "description": "The status of dispute",
            "required": false,
            "schema": {
              "allOf": [
                {
                  "$ref": "#/components/schemas/DisputeStatus"
                }
              ],
              "nullable": true
            }
          },
          {
            "name": "dispute_stage",
            "in": "query",
            "description": "The stage of dispute",
            "required": false,
            "schema": {
              "allOf": [
                {
                  "$ref": "#/components/schemas/DisputeStage"
                }
              ],
              "nullable": true
            }
          },
          {
            "name": "reason",
            "in": "query",
            "description": "The reason for dispute",
            "required": false,
            "schema": {
              "type": "string",
              "nullable": true
            }
          },
          {
            "name": "connector",
            "in": "query",
            "description": "The connector linked to dispute",
            "required": false,
            "schema": {
              "type": "string",
              "nullable": true
            }
          },
          {
            "name": "received_time",
            "in": "query",
            "description": "The time at which dispute is received",
            "required": false,
            "schema": {
              "type": "string",
              "format": "date-time",
              "nullable": true
            }
          },
          {
            "name": "received_time.lt",
            "in": "query",
            "description": "Time less than the dispute received time",
            "required": false,
            "schema": {
              "type": "string",
              "format": "date-time",
              "nullable": true
            }
          },
          {
            "name": "received_time.gt",
            "in": "query",
            "description": "Time greater than the dispute received time",
            "required": false,
            "schema": {
              "type": "string",
              "format": "date-time",
              "nullable": true
            }
          },
          {
            "name": "received_time.lte",
            "in": "query",
            "description": "Time less than or equals to the dispute received time",
            "required": false,
            "schema": {
              "type": "string",
              "format": "date-time",
              "nullable": true
            }
          },
          {
            "name": "received_time.gte",
            "in": "query",
            "description": "Time greater than or equals to the dispute received time",
            "required": false,
            "schema": {
              "type": "string",
              "format": "date-time",
              "nullable": true
            }
          }
        ],
        "responses": {
          "200": {
            "description": "The dispute list was retrieved successfully",
            "content": {
              "application/json": {
                "schema": {
                  "type": "array",
                  "items": {
                    "$ref": "#/components/schemas/DisputeResponse"
                  }
                }
              }
            }
          },
          "401": {
            "description": "Unauthorized request"
          }
        },
        "security": [
          {
            "api_key": []
          }
        ]
      }
    },
    "/disputes/{dispute_id}": {
      "get": {
        "tags": ["Disputes"],
        "summary": "Disputes - Retrieve Dispute",
        "description": "Disputes - Retrieve Dispute",
        "operationId": "Retrieve a Dispute",
        "parameters": [
          {
            "name": "dispute_id",
            "in": "path",
            "description": "The identifier for dispute",
            "required": true,
            "schema": {
              "type": "string"
            }
          }
        ],
        "responses": {
          "200": {
            "description": "The dispute was retrieved successfully",
            "content": {
              "application/json": {
                "schema": {
                  "$ref": "#/components/schemas/DisputeResponse"
                }
              }
            }
          },
          "404": {
            "description": "Dispute does not exist in our records"
          }
        },
        "security": [
          {
            "api_key": []
          }
        ]
      }
    },
    "/mandates/revoke/{mandate_id}": {
      "post": {
        "tags": ["Mandates"],
        "summary": "Mandates - Revoke Mandate",
        "description": "Mandates - Revoke Mandate\n\nRevoke a mandate",
        "operationId": "Revoke a Mandate",
        "parameters": [
          {
            "name": "mandate_id",
            "in": "path",
            "description": "The identifier for mandate",
            "required": true,
            "schema": {
              "type": "string"
            }
          }
        ],
        "responses": {
          "200": {
            "description": "The mandate was revoked successfully",
            "content": {
              "application/json": {
                "schema": {
                  "$ref": "#/components/schemas/MandateRevokedResponse"
                }
              }
            }
          },
          "400": {
            "description": "Mandate does not exist in our records"
          }
        },
        "security": [
          {
            "api_key": []
          }
        ]
      }
    },
    "/mandates/{mandate_id}": {
      "get": {
        "tags": ["Mandates"],
        "summary": "Mandates - Retrieve Mandate",
        "description": "Mandates - Retrieve Mandate\n\nRetrieve a mandate",
        "operationId": "Retrieve a Mandate",
        "parameters": [
          {
            "name": "mandate_id",
            "in": "path",
            "description": "The identifier for mandate",
            "required": true,
            "schema": {
              "type": "string"
            }
          }
        ],
        "responses": {
          "200": {
            "description": "The mandate was retrieved successfully",
            "content": {
              "application/json": {
                "schema": {
                  "$ref": "#/components/schemas/MandateResponse"
                }
              }
            }
          },
          "404": {
            "description": "Mandate does not exist in our records"
          }
        },
        "security": [
          {
            "api_key": []
          }
        ]
      }
    },
    "/payment_methods": {
      "post": {
        "tags": ["Payment Methods"],
        "summary": "PaymentMethods - Create",
        "description": "PaymentMethods - Create\n\nTo create a payment method against a customer object. In case of cards, this API could be used only by PCI compliant merchants",
        "operationId": "Create a Payment Method",
        "requestBody": {
          "content": {
            "application/json": {
              "schema": {
                "$ref": "#/components/schemas/PaymentMethodCreate"
              }
            }
          },
          "required": true
        },
        "responses": {
          "200": {
            "description": "Payment Method Created",
            "content": {
              "application/json": {
                "schema": {
                  "$ref": "#/components/schemas/PaymentMethodResponse"
                }
              }
            }
          },
          "400": {
            "description": "Invalid Data"
          }
        },
        "security": [
          {
            "api_key": []
          }
        ]
      }
    },
    "/payment_methods/{method_id}": {
      "get": {
        "tags": ["Payment Methods"],
        "summary": "Payment Method - Retrieve",
        "description": "Payment Method - Retrieve\n\nTo retrieve a payment method",
        "operationId": "Retrieve a Payment method",
        "parameters": [
          {
            "name": "method_id",
            "in": "path",
            "description": "The unique identifier for the Payment Method",
            "required": true,
            "schema": {
              "type": "string"
            }
          }
        ],
        "responses": {
          "200": {
            "description": "Payment Method retrieved",
            "content": {
              "application/json": {
                "schema": {
                  "$ref": "#/components/schemas/PaymentMethodResponse"
                }
              }
            }
          },
          "404": {
            "description": "Payment Method does not exist in records"
          }
        },
        "security": [
          {
            "api_key": []
          }
        ]
      },
      "post": {
        "tags": ["Payment Methods"],
        "summary": "Payment Method - Update",
        "description": "Payment Method - Update\n\nTo update an existing payment method attached to a customer object. This API is useful for use cases such as updating the card number for expired cards to prevent discontinuity in recurring payments",
        "operationId": "Update a Payment method",
        "parameters": [
          {
            "name": "method_id",
            "in": "path",
            "description": "The unique identifier for the Payment Method",
            "required": true,
            "schema": {
              "type": "string"
            }
          }
        ],
        "requestBody": {
          "content": {
            "application/json": {
              "schema": {
                "$ref": "#/components/schemas/PaymentMethodUpdate"
              }
            }
          },
          "required": true
        },
        "responses": {
          "200": {
            "description": "Payment Method updated",
            "content": {
              "application/json": {
                "schema": {
                  "$ref": "#/components/schemas/PaymentMethodResponse"
                }
              }
            }
          },
          "404": {
            "description": "Payment Method does not exist in records"
          }
        },
        "security": [
          {
            "api_key": []
          }
        ]
      },
      "delete": {
        "tags": ["Payment Methods"],
        "summary": "Payment Method - Delete",
        "description": "Payment Method - Delete\n\nDelete payment method",
        "operationId": "Delete a Payment method",
        "parameters": [
          {
            "name": "method_id",
            "in": "path",
            "description": "The unique identifier for the Payment Method",
            "required": true,
            "schema": {
              "type": "string"
            }
          }
        ],
        "responses": {
          "200": {
            "description": "Payment Method deleted",
            "content": {
              "application/json": {
                "schema": {
                  "$ref": "#/components/schemas/PaymentMethodDeleteResponse"
                }
              }
            }
          },
          "404": {
            "description": "Payment Method does not exist in records"
          }
        },
        "security": [
          {
            "api_key": []
          }
        ]
      }
    },
    "/payments": {
      "post": {
        "tags": ["Payments"],
        "summary": "Payments - Create",
        "description": "Payments - Create\n\nTo process a payment you will have to create a payment, attach a payment method and confirm. Depending on the user journey you wish to achieve, you may opt to all the steps in a single request or in a sequence of API request using following APIs: (i) Payments - Update, (ii) Payments - Confirm, and (iii) Payments - Capture",
        "operationId": "Create a Payment",
        "requestBody": {
          "content": {
            "application/json": {
              "schema": {
                "$ref": "#/components/schemas/PaymentsCreateRequest"
              }
            }
          },
          "required": true
        },
        "responses": {
          "200": {
            "description": "Payment created",
            "content": {
              "application/json": {
                "schema": {
                  "$ref": "#/components/schemas/PaymentsResponse"
                }
              }
            }
          },
          "400": {
            "description": "Missing Mandatory fields"
          }
        },
        "security": [
          {
            "api_key": []
          }
        ]
      }
    },
    "/payments/list": {
      "get": {
        "tags": ["Payments"],
        "summary": "Payments - List",
        "description": "Payments - List\n\nTo list the payments",
        "operationId": "List all Payments",
        "parameters": [
          {
            "name": "customer_id",
            "in": "query",
            "description": "The identifier for the customer",
            "required": true,
            "schema": {
              "type": "string"
            }
          },
          {
            "name": "starting_after",
            "in": "query",
            "description": "A cursor for use in pagination, fetch the next list after some object",
            "required": true,
            "schema": {
              "type": "string"
            }
          },
          {
            "name": "ending_before",
            "in": "query",
            "description": "A cursor for use in pagination, fetch the previous list before some object",
            "required": true,
            "schema": {
              "type": "string"
            }
          },
          {
            "name": "limit",
            "in": "query",
            "description": "Limit on the number of objects to return",
            "required": true,
            "schema": {
              "type": "integer",
              "format": "int64"
            }
          },
          {
            "name": "created",
            "in": "query",
            "description": "The time at which payment is created",
            "required": true,
            "schema": {
              "type": "string",
              "format": "date-time"
            }
          },
          {
            "name": "created_lt",
            "in": "query",
            "description": "Time less than the payment created time",
            "required": true,
            "schema": {
              "type": "string",
              "format": "date-time"
            }
          },
          {
            "name": "created_gt",
            "in": "query",
            "description": "Time greater than the payment created time",
            "required": true,
            "schema": {
              "type": "string",
              "format": "date-time"
            }
          },
          {
            "name": "created_lte",
            "in": "query",
            "description": "Time less than or equals to the payment created time",
            "required": true,
            "schema": {
              "type": "string",
              "format": "date-time"
            }
          },
          {
            "name": "created_gte",
            "in": "query",
            "description": "Time greater than or equals to the payment created time",
            "required": true,
            "schema": {
              "type": "string",
              "format": "date-time"
            }
          }
        ],
        "responses": {
          "200": {
            "description": "Received payment list"
          },
          "404": {
            "description": "No payments found"
          }
        },
        "security": [
          {
            "api_key": []
          }
        ]
      }
    },
    "/payments/session_tokens": {
      "post": {
        "tags": ["Payments"],
        "summary": "Payments - Session token",
        "description": "Payments - Session token\n\nTo create the session object or to get session token for wallets",
        "operationId": "Create Session tokens for a Payment",
        "requestBody": {
          "content": {
            "application/json": {
              "schema": {
                "$ref": "#/components/schemas/PaymentsSessionRequest"
              }
            }
          },
          "required": true
        },
        "responses": {
          "200": {
            "description": "Payment session object created or session token was retrieved from wallets",
            "content": {
              "application/json": {
                "schema": {
                  "$ref": "#/components/schemas/PaymentsSessionResponse"
                }
              }
            }
          },
          "400": {
            "description": "Missing mandatory fields"
          }
        },
        "security": [
          {
            "publishable_key": []
          }
        ]
      }
    },
    "/payments/{payment_id}": {
      "get": {
        "tags": ["Payments"],
        "summary": "Payments - Retrieve",
        "description": "Payments - Retrieve\n\nTo retrieve the properties of a Payment. This may be used to get the status of a previously initiated payment or next action for an ongoing payment",
        "operationId": "Retrieve a Payment",
        "parameters": [
          {
            "name": "payment_id",
            "in": "path",
            "description": "The identifier for payment",
            "required": true,
            "schema": {
              "type": "string"
            }
          }
        ],
        "requestBody": {
          "content": {
            "application/json": {
              "schema": {
                "$ref": "#/components/schemas/PaymentRetrieveBody"
              }
            }
          },
          "required": true
        },
        "responses": {
          "200": {
            "description": "Gets the payment with final status",
            "content": {
              "application/json": {
                "schema": {
                  "$ref": "#/components/schemas/PaymentsResponse"
                }
              }
            }
          },
          "404": {
            "description": "No payment found"
          }
        },
        "security": [
          {
            "api_key": []
          },
          {
            "publishable_key": []
          }
        ]
      },
      "post": {
        "tags": ["Payments"],
        "summary": "Payments - Update",
        "description": "Payments - Update\n\nTo update the properties of a PaymentIntent object. This may include attaching a payment method, or attaching customer object or metadata fields after the Payment is created",
        "operationId": "Update a Payment",
        "parameters": [
          {
            "name": "payment_id",
            "in": "path",
            "description": "The identifier for payment",
            "required": true,
            "schema": {
              "type": "string"
            }
          }
        ],
        "requestBody": {
          "content": {
            "application/json": {
              "schema": {
                "$ref": "#/components/schemas/PaymentsRequest"
              }
            }
          },
          "required": true
        },
        "responses": {
          "200": {
            "description": "Payment updated",
            "content": {
              "application/json": {
                "schema": {
                  "$ref": "#/components/schemas/PaymentsResponse"
                }
              }
            }
          },
          "400": {
            "description": "Missing mandatory fields"
          }
        },
        "security": [
          {
            "api_key": []
          },
          {
            "publishable_key": []
          }
        ]
      }
    },
    "/payments/{payment_id}/cancel": {
      "post": {
        "tags": ["Payments"],
        "summary": "Payments - Cancel",
        "description": "Payments - Cancel\n\nA Payment could can be cancelled when it is in one of these statuses: requires_payment_method, requires_capture, requires_confirmation, requires_customer_action",
        "operationId": "Cancel a Payment",
        "parameters": [
          {
            "name": "payment_id",
            "in": "path",
            "description": "The identifier for payment",
            "required": true,
            "schema": {
              "type": "string"
            }
          }
        ],
        "requestBody": {
          "content": {
            "application/json": {
              "schema": {
                "$ref": "#/components/schemas/PaymentsCancelRequest"
              }
            }
          },
          "required": true
        },
        "responses": {
          "200": {
            "description": "Payment canceled"
          },
          "400": {
            "description": "Missing mandatory fields"
          }
        },
        "security": [
          {
            "api_key": []
          }
        ]
      }
    },
    "/payments/{payment_id}/capture": {
      "post": {
        "tags": ["Payments"],
        "summary": "Payments - Capture",
        "description": "Payments - Capture\n\nTo capture the funds for an uncaptured payment",
        "operationId": "Capture a Payment",
        "parameters": [
          {
            "name": "payment_id",
            "in": "path",
            "description": "The identifier for payment",
            "required": true,
            "schema": {
              "type": "string"
            }
          }
        ],
        "requestBody": {
          "content": {
            "application/json": {
              "schema": {
                "$ref": "#/components/schemas/PaymentsCaptureRequest"
              }
            }
          },
          "required": true
        },
        "responses": {
          "200": {
            "description": "Payment captured",
            "content": {
              "application/json": {
                "schema": {
                  "$ref": "#/components/schemas/PaymentsResponse"
                }
              }
            }
          },
          "400": {
            "description": "Missing mandatory fields"
          }
        },
        "security": [
          {
            "api_key": []
          }
        ]
      }
    },
    "/payments/{payment_id}/confirm": {
      "post": {
        "tags": ["Payments"],
        "summary": "Payments - Confirm",
        "description": "Payments - Confirm\n\nThis API is to confirm the payment request and forward payment to the payment processor. This API provides more granular control upon when the API is forwarded to the payment processor. Alternatively you can confirm the payment within the Payments Create API",
        "operationId": "Confirm a Payment",
        "parameters": [
          {
            "name": "payment_id",
            "in": "path",
            "description": "The identifier for payment",
            "required": true,
            "schema": {
              "type": "string"
            }
          }
        ],
        "requestBody": {
          "content": {
            "application/json": {
              "schema": {
                "$ref": "#/components/schemas/PaymentsRequest"
              }
            }
          },
          "required": true
        },
        "responses": {
          "200": {
            "description": "Payment confirmed",
            "content": {
              "application/json": {
                "schema": {
                  "$ref": "#/components/schemas/PaymentsResponse"
                }
              }
            }
          },
          "400": {
            "description": "Missing mandatory fields"
          }
        },
        "security": [
          {
            "api_key": []
          },
          {
            "publishable_key": []
          }
        ]
      }
    },
    "/refunds": {
      "post": {
        "tags": ["Refunds"],
        "summary": "Refunds - Create",
        "description": "Refunds - Create\n\nTo create a refund against an already processed payment",
        "operationId": "Create a Refund",
        "requestBody": {
          "content": {
            "application/json": {
              "schema": {
                "$ref": "#/components/schemas/RefundRequest"
              }
            }
          },
          "required": true
        },
        "responses": {
          "200": {
            "description": "Refund created",
            "content": {
              "application/json": {
                "schema": {
                  "$ref": "#/components/schemas/RefundResponse"
                }
              }
            }
          },
          "400": {
            "description": "Missing Mandatory fields"
          }
        },
        "security": [
          {
            "api_key": []
          }
        ]
      }
    },
    "/refunds/list": {
      "post": {
        "tags": ["Refunds"],
        "summary": "Refunds - List",
        "description": "Refunds - List\n\nTo list the refunds associated with a payment_id or with the merchant, if payment_id is not provided",
        "operationId": "List all Refunds",
        "requestBody": {
          "content": {
            "application/json": {
              "schema": {
                "$ref": "#/components/schemas/RefundListRequest"
              }
            }
          },
          "required": true
        },
        "responses": {
          "200": {
            "description": "List of refunds",
            "content": {
              "application/json": {
                "schema": {
                  "$ref": "#/components/schemas/RefundListResponse"
                }
              }
            }
          }
        },
        "security": [
          {
            "api_key": []
          }
        ]
      }
    },
    "/refunds/{refund_id}": {
      "get": {
        "tags": ["Refunds"],
        "summary": "Refunds - Retrieve (GET)",
        "description": "Refunds - Retrieve (GET)\n\nTo retrieve the properties of a Refund. This may be used to get the status of a previously initiated payment or next action for an ongoing payment",
        "operationId": "Retrieve a Refund",
        "parameters": [
          {
            "name": "refund_id",
            "in": "path",
            "description": "The identifier for refund",
            "required": true,
            "schema": {
              "type": "string"
            }
          }
        ],
        "responses": {
          "200": {
            "description": "Refund retrieved",
            "content": {
              "application/json": {
                "schema": {
                  "$ref": "#/components/schemas/RefundResponse"
                }
              }
            }
          },
          "404": {
            "description": "Refund does not exist in our records"
          }
        },
        "security": [
          {
            "api_key": []
          }
        ]
      },
      "post": {
        "tags": ["Refunds"],
        "summary": "Refunds - Update",
        "description": "Refunds - Update\n\nTo update the properties of a Refund object. This may include attaching a reason for the refund or metadata fields",
        "operationId": "Update a Refund",
        "parameters": [
          {
            "name": "refund_id",
            "in": "path",
            "description": "The identifier for refund",
            "required": true,
            "schema": {
              "type": "string"
            }
          }
        ],
        "requestBody": {
          "content": {
            "application/json": {
              "schema": {
                "$ref": "#/components/schemas/RefundUpdateRequest"
              }
            }
          },
          "required": true
        },
        "responses": {
          "200": {
            "description": "Refund updated",
            "content": {
              "application/json": {
                "schema": {
                  "$ref": "#/components/schemas/RefundResponse"
                }
              }
            }
          },
          "400": {
            "description": "Missing Mandatory fields"
          }
        },
        "security": [
          {
            "api_key": []
          }
        ]
      }
    }
  },
  "components": {
    "schemas": {
      "AcceptanceType": {
        "type": "string",
        "enum": ["online", "offline"]
      },
      "AcceptedCountries": {
        "oneOf": [
          {
            "type": "object",
            "required": ["type", "list"],
            "properties": {
              "type": {
                "type": "string",
                "enum": ["enable_only"]
              },
              "list": {
                "type": "array",
                "items": {
                  "$ref": "#/components/schemas/CountryAlpha2"
                }
              }
            }
          },
          {
            "type": "object",
            "required": ["type", "list"],
            "properties": {
              "type": {
                "type": "string",
                "enum": ["disable_only"]
              },
              "list": {
                "type": "array",
                "items": {
                  "$ref": "#/components/schemas/CountryAlpha2"
                }
              }
            }
          },
          {
            "type": "object",
            "required": ["type"],
            "properties": {
              "type": {
                "type": "string",
                "enum": ["all_accepted"]
              }
            }
          }
        ],
        "discriminator": {
          "propertyName": "type"
        }
      },
      "AcceptedCurrencies": {
        "oneOf": [
          {
            "type": "object",
            "required": ["type", "list"],
            "properties": {
              "type": {
                "type": "string",
                "enum": ["enable_only"]
              },
              "list": {
                "type": "array",
                "items": {
                  "$ref": "#/components/schemas/Currency"
                }
              }
            }
          },
          {
            "type": "object",
            "required": ["type", "list"],
            "properties": {
              "type": {
                "type": "string",
                "enum": ["disable_only"]
              },
              "list": {
                "type": "array",
                "items": {
                  "$ref": "#/components/schemas/Currency"
                }
              }
            }
          },
          {
            "type": "object",
            "required": ["type"],
            "properties": {
              "type": {
                "type": "string",
                "enum": ["all_accepted"]
              }
            }
          }
        ],
        "discriminator": {
          "propertyName": "type"
        }
      },
      "AchBillingDetails": {
        "type": "object",
        "required": ["email"],
        "properties": {
          "email": {
            "type": "string",
            "description": "The Email ID for ACH billing",
            "example": "example@me.com"
          }
        }
      },
      "AchTransfer": {
        "type": "object",
        "required": [
          "account_number",
          "bank_name",
          "routing_number",
          "swift_code"
        ],
        "properties": {
          "account_number": {
            "type": "string",
            "example": "122385736258"
          },
          "bank_name": {
            "type": "string"
          },
          "routing_number": {
            "type": "string",
            "example": "012"
          },
          "swift_code": {
            "type": "string",
            "example": "234"
          }
        }
      },
      "Address": {
        "type": "object",
        "properties": {
          "address": {
            "allOf": [
              {
                "$ref": "#/components/schemas/AddressDetails"
              }
            ],
            "nullable": true
          },
          "phone": {
            "allOf": [
              {
                "$ref": "#/components/schemas/PhoneDetails"
              }
            ],
            "nullable": true
          }
        }
      },
      "AddressDetails": {
        "type": "object",
        "properties": {
          "city": {
            "type": "string",
            "description": "The address city",
            "example": "New York",
            "nullable": true,
            "maxLength": 50
          },
          "country": {
            "allOf": [
              {
                "$ref": "#/components/schemas/CountryAlpha2"
              }
            ],
            "nullable": true
          },
          "line1": {
            "type": "string",
            "description": "The first line of the address",
            "example": "123, King Street",
            "nullable": true,
            "maxLength": 200
          },
          "line2": {
            "type": "string",
            "description": "The second line of the address",
            "example": "Powelson Avenue",
            "nullable": true,
            "maxLength": 50
          },
          "line3": {
            "type": "string",
            "description": "The third line of the address",
            "example": "Bridgewater",
            "nullable": true,
            "maxLength": 50
          },
          "zip": {
            "type": "string",
            "description": "The zip/postal code for the address",
            "example": "08807",
            "nullable": true,
            "maxLength": 50
          },
          "state": {
            "type": "string",
            "description": "The address state",
            "example": "New York",
            "nullable": true
          },
          "first_name": {
            "type": "string",
            "description": "The first name for the address",
            "example": "John",
            "nullable": true,
            "maxLength": 255
          },
          "last_name": {
            "type": "string",
            "description": "The last name for the address",
            "example": "Doe",
            "nullable": true,
            "maxLength": 255
          }
        }
      },
      "AirwallexData": {
        "type": "object",
        "properties": {
          "payload": {
            "type": "string",
            "description": "payload required by airwallex",
            "nullable": true
          }
        }
      },
      "AliPay": {
        "type": "object"
      },
      "AliPayHkRedirection": {
        "type": "object"
      },
      "AliPayRedirection": {
        "type": "object"
      },
      "AmountInfo": {
        "type": "object",
        "required": ["label", "amount"],
        "properties": {
          "label": {
            "type": "string",
            "description": "The label must be the name of the merchant."
          },
          "type": {
            "type": "string",
            "description": "A value that indicates whether the line item(Ex: total, tax, discount, or grand total) is final or pending.",
            "nullable": true
          },
          "amount": {
            "type": "string",
            "description": "The total amount for the payment"
          }
        }
      },
      "ApiKeyExpiration": {
        "oneOf": [
          {
            "type": "string",
            "enum": ["never"]
          },
          {
            "type": "string",
            "format": "date-time"
          }
        ]
      },
      "ApplePayPaymentRequest": {
        "type": "object",
        "required": [
          "country_code",
          "currency_code",
          "total",
          "merchant_capabilities",
          "supported_networks"
        ],
        "properties": {
          "country_code": {
            "$ref": "#/components/schemas/CountryAlpha2"
          },
          "currency_code": {
            "$ref": "#/components/schemas/Currency"
          },
          "total": {
            "$ref": "#/components/schemas/AmountInfo"
          },
          "merchant_capabilities": {
            "type": "array",
            "items": {
              "type": "string"
            },
            "description": "The list of merchant capabilities(ex: whether capable of 3ds or no-3ds)"
          },
          "supported_networks": {
            "type": "array",
            "items": {
              "type": "string"
            },
            "description": "The list of supported networks"
          },
          "merchant_identifier": {
            "type": "string",
            "nullable": true
          }
        }
      },
      "ApplePayRedirectData": {
        "type": "object"
      },
      "ApplePaySessionResponse": {
        "oneOf": [
          {
            "$ref": "#/components/schemas/ThirdPartySdkSessionResponse"
          },
          {
            "$ref": "#/components/schemas/NoThirdPartySdkSessionResponse"
          },
          {
            "type": "object",
            "default": null,
            "nullable": true
          }
        ]
      },
      "ApplePayThirdPartySdkData": {
        "type": "object"
      },
      "ApplePayWalletData": {
        "type": "object",
        "required": [
          "payment_data",
          "payment_method",
          "transaction_identifier"
        ],
        "properties": {
          "payment_data": {
            "type": "string",
            "description": "The payment data of Apple pay"
          },
          "payment_method": {
            "$ref": "#/components/schemas/ApplepayPaymentMethod"
          },
          "transaction_identifier": {
            "type": "string",
            "description": "The unique identifier for the transaction"
          }
        }
      },
      "ApplepayConnectorMetadataRequest": {
        "type": "object",
        "properties": {
          "session_token_data": {
            "allOf": [
              {
                "$ref": "#/components/schemas/SessionTokenInfo"
              }
            ],
            "nullable": true
          }
        }
      },
      "ApplepayPaymentMethod": {
        "type": "object",
        "required": ["display_name", "network", "type"],
        "properties": {
          "display_name": {
            "type": "string",
            "description": "The name to be displayed on Apple Pay button"
          },
          "network": {
            "type": "string",
            "description": "The network of the Apple pay payment method"
          },
          "type": {
            "type": "string",
            "description": "The type of the payment method"
          }
        }
      },
      "ApplepaySessionTokenResponse": {
        "type": "object",
        "required": [
          "session_token_data",
          "connector",
          "delayed_session_token",
          "sdk_next_action"
        ],
        "properties": {
          "session_token_data": {
            "$ref": "#/components/schemas/ApplePaySessionResponse"
          },
          "payment_request_data": {
            "allOf": [
              {
                "$ref": "#/components/schemas/ApplePayPaymentRequest"
              }
            ],
            "nullable": true
          },
          "connector": {
            "type": "string",
            "description": "The session token is w.r.t this connector"
          },
          "delayed_session_token": {
            "type": "boolean",
            "description": "Identifier for the delayed session response"
          },
          "sdk_next_action": {
            "$ref": "#/components/schemas/SdkNextAction"
          }
        }
      },
      "AuthenticationType": {
        "type": "string",
        "enum": ["three_ds", "no_three_ds"]
      },
      "BacsBankTransferInstructions": {
        "type": "object",
        "required": ["account_holder_name", "account_number", "sort_code"],
        "properties": {
          "account_holder_name": {
            "type": "string",
            "example": "Jane Doe"
          },
          "account_number": {
            "type": "string",
            "example": "10244123908"
          },
          "sort_code": {
            "type": "string",
            "example": "012"
          }
        }
      },
      "BankDebitBilling": {
        "type": "object",
        "required": ["name", "email"],
        "properties": {
          "name": {
            "type": "string",
            "description": "The billing name for bank debits",
            "example": "John Doe"
          },
          "email": {
            "type": "string",
            "description": "The billing email for bank debits",
            "example": "example@example.com"
          },
          "address": {
            "allOf": [
              {
                "$ref": "#/components/schemas/AddressDetails"
              }
            ],
            "nullable": true
          }
        }
      },
      "BankDebitData": {
        "oneOf": [
          {
            "type": "object",
            "required": ["ach_bank_debit"],
            "properties": {
              "ach_bank_debit": {
                "type": "object",
                "description": "Payment Method data for Ach bank debit",
                "required": [
                  "billing_details",
                  "account_number",
                  "routing_number",
                  "card_holder_name",
                  "bank_account_holder_name"
                ],
                "properties": {
                  "billing_details": {
                    "$ref": "#/components/schemas/BankDebitBilling"
                  },
                  "account_number": {
                    "type": "string",
                    "description": "Account number for ach bank debit payment",
                    "example": "000123456789"
                  },
                  "routing_number": {
                    "type": "string",
                    "description": "Routing number for ach bank debit payment",
                    "example": "110000000"
                  },
                  "card_holder_name": {
                    "type": "string",
                    "example": "John Test"
                  },
                  "bank_account_holder_name": {
                    "type": "string",
                    "example": "John Doe"
                  }
                }
              }
            }
          },
          {
            "type": "object",
            "required": ["sepa_bank_debit"],
            "properties": {
              "sepa_bank_debit": {
                "type": "object",
                "required": [
                  "billing_details",
                  "iban",
                  "bank_account_holder_name"
                ],
                "properties": {
                  "billing_details": {
                    "$ref": "#/components/schemas/BankDebitBilling"
                  },
                  "iban": {
                    "type": "string",
                    "description": "International bank account number (iban) for SEPA",
                    "example": "DE89370400440532013000"
                  },
                  "bank_account_holder_name": {
                    "type": "string",
                    "description": "Owner name for bank debit",
                    "example": "A. Schneider"
                  }
                }
              }
            }
          },
          {
            "type": "object",
            "required": ["becs_bank_debit"],
            "properties": {
              "becs_bank_debit": {
                "type": "object",
                "required": ["billing_details", "account_number", "bsb_number"],
                "properties": {
                  "billing_details": {
                    "$ref": "#/components/schemas/BankDebitBilling"
                  },
                  "account_number": {
                    "type": "string",
                    "description": "Account number for Becs payment method",
                    "example": "000123456"
                  },
                  "bsb_number": {
                    "type": "string",
                    "description": "Bank-State-Branch (bsb) number",
                    "example": "000000"
                  }
                }
              }
            }
          },
          {
            "type": "object",
            "required": ["bacs_bank_debit"],
            "properties": {
              "bacs_bank_debit": {
                "type": "object",
                "required": [
                  "billing_details",
                  "account_number",
                  "sort_code",
                  "bank_account_holder_name"
                ],
                "properties": {
                  "billing_details": {
                    "$ref": "#/components/schemas/BankDebitBilling"
                  },
                  "account_number": {
                    "type": "string",
                    "description": "Account number for Bacs payment method",
                    "example": "00012345"
                  },
                  "sort_code": {
                    "type": "string",
                    "description": "Sort code for Bacs payment method",
                    "example": "108800"
                  },
                  "bank_account_holder_name": {
                    "type": "string",
                    "description": "holder name for bank debit",
                    "example": "A. Schneider"
                  }
                }
              }
            }
          }
        ]
      },
      "BankNames": {
        "type": "string",
        "description": "Name of banks supported by Hyperswitch",
        "enum": [
          "american_express",
          "bank_of_america",
          "barclays",
          "blik_p_s_p",
          "capital_one",
          "chase",
          "citi",
          "discover",
          "navy_federal_credit_union",
          "pentagon_federal_credit_union",
          "synchrony_bank",
          "wells_fargo",
          "abn_amro",
          "asn_bank",
          "bunq",
          "handelsbanken",
          "ing",
          "knab",
          "moneyou",
          "rabobank",
          "regiobank",
          "revolut",
          "sns_bank",
          "triodos_bank",
          "van_lanschot",
          "arzte_und_apotheker_bank",
          "austrian_anadi_bank_ag",
          "bank_austria",
          "bank99_ag",
          "bankhaus_carl_spangler",
          "bankhaus_schelhammer_und_schattera_ag",
          "bank_millennium",
          "bank_p_e_k_a_o_s_a",
          "bawag_psk_ag",
          "bks_bank_ag",
          "brull_kallmus_bank_ag",
          "btv_vier_lander_bank",
          "capital_bank_grawe_gruppe_ag",
          "ceska_sporitelna",
          "dolomitenbank",
          "easybank_ag",
          "e_platby_v_u_b",
          "erste_bank_und_sparkassen",
          "friesland_bank",
          "hypo_alpeadriabank_international_ag",
          "hypo_noe_lb_fur_niederosterreich_u_wien",
          "hypo_oberosterreich_salzburg_steiermark",
          "hypo_tirol_bank_ag",
          "hypo_vorarlberg_bank_ag",
          "hypo_bank_burgenland_aktiengesellschaft",
          "komercni_banka",
          "m_bank",
          "marchfelder_bank",
          "oberbank_ag",
          "osterreichische_arzte_und_apothekerbank",
          "pay_with_i_n_g",
          "place_z_i_p_k_o",
          "platnosc_online_karta_platnicza",
          "posojilnica_bank_e_gen",
          "postova_banka",
          "raiffeisen_bankengruppe_osterreich",
          "schelhammer_capital_bank_ag",
          "schoellerbank_ag",
          "sparda_bank_wien",
          "sporo_pay",
          "santander_przelew24",
          "tatra_pay",
          "viamo",
          "volksbank_gruppe",
          "volkskreditbank_ag",
          "vr_bank_braunau",
          "pay_with_alior_bank",
          "banki_spoldzielcze",
          "pay_with_inteligo",
          "b_n_p_paribas_poland",
          "bank_nowy_s_a",
          "credit_agricole",
          "pay_with_b_o_s",
          "pay_with_citi_handlowy",
          "pay_with_plus_bank",
          "toyota_bank",
          "velo_bank",
          "e_transfer_pocztowy24",
          "plus_bank",
          "etransfer_pocztowy24",
          "banki_spbdzielcze",
          "bank_nowy_bfg_sa",
          "getin_bank",
          "blik",
          "noble_pay",
          "idea_bank",
          "envelo_bank",
          "nest_przelew",
          "mbank_mtransfer",
          "inteligo",
          "pbac_z_ipko",
          "bnp_paribas",
          "bank_pekao_sa",
          "volkswagen_bank",
          "alior_bank",
          "boz"
        ]
      },
      "BankRedirectBilling": {
        "type": "object",
        "required": ["billing_name", "email"],
        "properties": {
          "billing_name": {
            "type": "string",
            "description": "The name for which billing is issued",
            "example": "John Doe"
          },
          "email": {
            "type": "string",
            "description": "The billing email for bank redirect",
            "example": "example@example.com"
          }
        }
      },
      "BankRedirectData": {
        "oneOf": [
          {
            "type": "object",
            "required": ["bancontact_card"],
            "properties": {
              "bancontact_card": {
                "type": "object",
                "required": [
                  "card_number",
                  "card_exp_month",
                  "card_exp_year",
                  "card_holder_name"
                ],
                "properties": {
                  "card_number": {
                    "type": "string",
                    "description": "The card number",
                    "example": "4242424242424242"
                  },
                  "card_exp_month": {
                    "type": "string",
                    "description": "The card's expiry month",
                    "example": "24"
                  },
                  "card_exp_year": {
                    "type": "string",
                    "description": "The card's expiry year",
                    "example": "24"
                  },
                  "card_holder_name": {
                    "type": "string",
                    "description": "The card holder's name",
                    "example": "John Test"
                  },
                  "billing_details": {
                    "allOf": [
                      {
                        "$ref": "#/components/schemas/BankRedirectBilling"
                      }
                    ],
                    "nullable": true
                  }
                }
              }
            }
          },
          {
            "type": "object",
            "required": ["blik"],
            "properties": {
              "blik": {
                "type": "object",
                "required": ["blik_code"],
                "properties": {
                  "blik_code": {
                    "type": "string"
                  }
                }
              }
            }
          },
          {
            "type": "object",
            "required": ["eps"],
            "properties": {
              "eps": {
                "type": "object",
                "required": ["billing_details", "bank_name"],
                "properties": {
                  "billing_details": {
                    "$ref": "#/components/schemas/BankRedirectBilling"
                  },
                  "bank_name": {
                    "$ref": "#/components/schemas/BankNames"
                  }
                }
              }
            }
          },
          {
            "type": "object",
            "required": ["giropay"],
            "properties": {
              "giropay": {
                "type": "object",
                "required": ["billing_details"],
                "properties": {
                  "billing_details": {
                    "$ref": "#/components/schemas/BankRedirectBilling"
                  },
                  "bank_account_bic": {
                    "type": "string",
                    "description": "Bank account details for Giropay\nBank account bic code",
                    "nullable": true
                  },
                  "bank_account_iban": {
                    "type": "string",
                    "description": "Bank account iban",
                    "nullable": true
                  }
                }
              }
            }
          },
          {
            "type": "object",
            "required": ["ideal"],
            "properties": {
              "ideal": {
                "type": "object",
                "required": ["billing_details", "bank_name"],
                "properties": {
                  "billing_details": {
                    "$ref": "#/components/schemas/BankRedirectBilling"
                  },
                  "bank_name": {
                    "$ref": "#/components/schemas/BankNames"
                  }
                }
              }
            }
          },
          {
            "type": "object",
            "required": ["interac"],
            "properties": {
              "interac": {
                "type": "object",
                "required": ["country", "email"],
                "properties": {
                  "country": {
                    "$ref": "#/components/schemas/CountryAlpha2"
                  },
                  "email": {
                    "type": "string",
                    "example": "john.doe@example.com"
                  }
                }
              }
            }
          },
          {
            "type": "object",
            "required": ["online_banking_czech_republic"],
            "properties": {
              "online_banking_czech_republic": {
                "type": "object",
                "required": ["issuer"],
                "properties": {
                  "issuer": {
                    "$ref": "#/components/schemas/BankNames"
                  }
                }
              }
            }
          },
          {
            "type": "object",
            "required": ["online_banking_finland"],
            "properties": {
              "online_banking_finland": {
                "type": "object",
                "properties": {
                  "email": {
                    "type": "string",
                    "nullable": true
                  }
                }
              }
            }
          },
          {
            "type": "object",
            "required": ["online_banking_poland"],
            "properties": {
              "online_banking_poland": {
                "type": "object",
                "required": ["issuer"],
                "properties": {
                  "issuer": {
                    "$ref": "#/components/schemas/BankNames"
                  }
                }
              }
            }
          },
          {
            "type": "object",
            "required": ["online_banking_slovakia"],
            "properties": {
              "online_banking_slovakia": {
                "type": "object",
                "required": ["issuer"],
                "properties": {
                  "issuer": {
                    "$ref": "#/components/schemas/BankNames"
                  }
                }
              }
            }
          },
          {
            "type": "object",
            "required": ["przelewy24"],
            "properties": {
              "przelewy24": {
                "type": "object",
                "required": ["billing_details"],
                "properties": {
                  "bank_name": {
                    "allOf": [
                      {
                        "$ref": "#/components/schemas/BankNames"
                      }
                    ],
                    "nullable": true
                  },
                  "billing_details": {
                    "$ref": "#/components/schemas/BankRedirectBilling"
                  }
                }
              }
            }
          },
          {
            "type": "object",
            "required": ["sofort"],
            "properties": {
              "sofort": {
                "type": "object",
                "required": [
                  "billing_details",
                  "country",
                  "preferred_language"
                ],
                "properties": {
                  "billing_details": {
                    "$ref": "#/components/schemas/BankRedirectBilling"
                  },
                  "country": {
                    "$ref": "#/components/schemas/CountryAlpha2"
                  },
                  "preferred_language": {
                    "type": "string",
                    "description": "The preferred language",
                    "example": "en"
                  }
                }
              }
            }
          },
          {
            "type": "object",
            "required": ["swish"],
            "properties": {
              "swish": {
                "type": "object"
              }
            }
          },
          {
            "type": "object",
            "required": ["trustly"],
            "properties": {
              "trustly": {
                "type": "object",
                "required": ["country"],
                "properties": {
                  "country": {
                    "$ref": "#/components/schemas/CountryAlpha2"
                  }
                }
              }
            }
          }
        ]
      },
      "BankTransferData": {
        "oneOf": [
          {
            "type": "object",
            "required": ["ach_bank_transfer"],
            "properties": {
              "ach_bank_transfer": {
                "type": "object",
                "required": ["billing_details"],
                "properties": {
                  "billing_details": {
                    "$ref": "#/components/schemas/AchBillingDetails"
                  }
                }
              }
            }
          },
          {
            "type": "object",
            "required": ["sepa_bank_transfer"],
            "properties": {
              "sepa_bank_transfer": {
                "type": "object",
                "required": ["billing_details", "country"],
                "properties": {
                  "billing_details": {
                    "$ref": "#/components/schemas/SepaAndBacsBillingDetails"
                  },
                  "country": {
                    "$ref": "#/components/schemas/CountryAlpha2"
                  }
                }
              }
            }
          },
          {
            "type": "object",
            "required": ["bacs_bank_transfer"],
            "properties": {
              "bacs_bank_transfer": {
                "type": "object",
                "required": ["billing_details"],
                "properties": {
                  "billing_details": {
                    "$ref": "#/components/schemas/SepaAndBacsBillingDetails"
                  }
                }
              }
            }
          },
          {
            "type": "object",
            "required": [
              "multibanco_bank_transfer"
            ],
            "properties": {
              "multibanco_bank_transfer": {
                "type": "object",
                "required": [
                  "billing_details"
                ],
                "properties": {
                  "billing_details": {
                    "$ref": "#/components/schemas/MultibancoBillingDetails"
                  }
                }
              }
            }
          }
        ]
      },
      "BankTransferInstructions": {
        "oneOf": [
          {
            "type": "object",
            "required": ["ach_credit_transfer"],
            "properties": {
              "ach_credit_transfer": {
                "$ref": "#/components/schemas/AchTransfer"
              }
            }
          },
          {
            "type": "object",
            "required": ["sepa_bank_instructions"],
            "properties": {
              "sepa_bank_instructions": {
                "$ref": "#/components/schemas/SepaBankTransferInstructions"
              }
            }
          },
          {
            "type": "object",
            "required": ["bacs_bank_instructions"],
            "properties": {
              "bacs_bank_instructions": {
                "$ref": "#/components/schemas/BacsBankTransferInstructions"
              }
            }
          },
          {
            "type": "object",
            "required": [
              "multibanco"
            ],
            "properties": {
              "multibanco": {
                "$ref": "#/components/schemas/MultibancoTransferInstructions"
              }
            }
          }
        ]
      },
      "BankTransferNextStepsData": {
        "allOf": [
          {
            "$ref": "#/components/schemas/BankTransferInstructions"
          },
          {
            "type": "object",
            "required": ["receiver"],
            "properties": {
              "receiver": {
                "$ref": "#/components/schemas/ReceiverDetails"
              }
            }
          }
        ]
      },
      "CaptureMethod": {
        "type": "string",
        "enum": ["automatic", "manual", "manual_multiple", "scheduled"]
      },
      "Card": {
        "type": "object",
        "required": [
          "card_number",
          "card_exp_month",
          "card_exp_year",
          "card_holder_name",
          "card_cvc"
        ],
        "properties": {
          "card_number": {
            "type": "string",
            "description": "The card number",
            "example": "4242424242424242"
          },
          "card_exp_month": {
            "type": "string",
            "description": "The card's expiry month",
            "example": "24"
          },
          "card_exp_year": {
            "type": "string",
            "description": "The card's expiry year",
            "example": "24"
          },
          "card_holder_name": {
            "type": "string",
            "description": "The card holder's name",
            "example": "John Test"
          },
          "card_cvc": {
            "type": "string",
            "description": "The CVC number for the card",
            "example": "242"
          },
          "card_issuer": {
            "type": "string",
            "description": "The name of the issuer of card",
            "example": "chase",
            "nullable": true
          },
          "card_network": {
            "allOf": [
              {
                "$ref": "#/components/schemas/CardNetwork"
              }
            ],
            "nullable": true
          },
          "card_type": {
            "type": "string",
            "example": "CREDIT",
            "nullable": true
          },
          "card_issuing_country": {
            "type": "string",
            "example": "INDIA",
            "nullable": true
          },
          "bank_code": {
            "type": "string",
            "example": "JP_AMEX",
            "nullable": true
          },
          "nick_name": {
            "type": "string",
            "description": "The card holder's nick name",
            "example": "John Test",
            "nullable": true
          }
        }
      },
      "CardDetail": {
        "type": "object",
        "required": [
          "card_number",
          "card_exp_month",
          "card_exp_year",
          "card_holder_name"
        ],
        "properties": {
          "card_number": {
            "type": "string",
            "description": "Card Number",
            "example": "4111111145551142"
          },
          "card_exp_month": {
            "type": "string",
            "description": "Card Expiry Month",
            "example": "10"
          },
          "card_exp_year": {
            "type": "string",
            "description": "Card Expiry Year",
            "example": "25"
          },
          "card_holder_name": {
            "type": "string",
            "description": "Card Holder Name",
            "example": "John Doe"
          },
          "nick_name": {
            "type": "string",
            "description": "Card Holder's Nick Name",
            "example": "John Doe",
            "nullable": true
          }
        }
      },
      "CardDetailFromLocker": {
        "type": "object",
        "properties": {
          "scheme": {
            "type": "string",
            "nullable": true
          },
          "issuer_country": {
            "type": "string",
            "nullable": true
          },
          "last4_digits": {
            "type": "string",
            "nullable": true
          },
          "expiry_month": {
            "type": "string",
            "nullable": true
          },
          "expiry_year": {
            "type": "string",
            "nullable": true
          },
          "card_token": {
            "type": "string",
            "nullable": true
          },
          "card_holder_name": {
            "type": "string",
            "nullable": true
          },
          "card_fingerprint": {
            "type": "string",
            "nullable": true
          },
          "nick_name": {
            "type": "string",
            "nullable": true
          }
        }
      },
      "CardNetwork": {
        "type": "string",
        "enum": [
          "Visa",
          "Mastercard",
          "AmericanExpress",
          "JCB",
          "DinersClub",
          "Discover",
          "CartesBancaires",
          "UnionPay",
          "Interac",
          "RuPay",
          "Maestro"
        ]
      },
      "Connector": {
        "type": "string",
        "enum": [
          "aci",
          "adyen",
          "airwallex",
          "authorizedotnet",
          "bitpay",
          "bluesnap",
          "braintree",
          "cashtocode",
          "checkout",
          "coinbase",
          "cryptopay",
          "cybersource",
          "iatapay",
          "phonypay",
          "fauxpay",
          "pretendpay",
          "stripe_test",
          "adyen_test",
          "checkout_test",
          "paypal_test",
          "bambora",
          "dlocal",
          "fiserv",
          "forte",
          "globalpay",
          "globepay",
          "klarna",
          "mollie",
          "multisafepay",
          "nexinets",
          "nmi",
          "noon",
          "nuvei",
          "opennode",
          "payme",
          "paypal",
          "payu",
          "rapyd",
          "shift4",
          "stripe",
          "trustpay",
          "worldline",
          "worldpay",
          "zen"
        ]
      },
      "ConnectorMetadata": {
        "type": "object",
        "properties": {
          "apple_pay": {
            "allOf": [
              {
                "$ref": "#/components/schemas/ApplepayConnectorMetadataRequest"
              }
            ],
            "nullable": true
          },
          "airwallex": {
            "allOf": [
              {
                "$ref": "#/components/schemas/AirwallexData"
              }
            ],
            "nullable": true
          },
          "noon": {
            "allOf": [
              {
                "$ref": "#/components/schemas/NoonData"
              }
            ],
            "nullable": true
          }
        }
      },
      "ConnectorType": {
        "type": "string",
        "enum": [
          "payment_processor",
          "payment_vas",
          "fin_operations",
          "fiz_operations",
          "networks",
          "banking_entities",
          "non_banking_finance"
        ]
      },
      "CountryAlpha2": {
        "type": "string",
        "enum": [
          "AF",
          "AX",
          "AL",
          "DZ",
          "AS",
          "AD",
          "AO",
          "AI",
          "AQ",
          "AG",
          "AR",
          "AM",
          "AW",
          "AU",
          "AT",
          "AZ",
          "BS",
          "BH",
          "BD",
          "BB",
          "BY",
          "BE",
          "BZ",
          "BJ",
          "BM",
          "BT",
          "BO",
          "BQ",
          "BA",
          "BW",
          "BV",
          "BR",
          "IO",
          "BN",
          "BG",
          "BF",
          "BI",
          "KH",
          "CM",
          "CA",
          "CV",
          "KY",
          "CF",
          "TD",
          "CL",
          "CN",
          "CX",
          "CC",
          "CO",
          "KM",
          "CG",
          "CD",
          "CK",
          "CR",
          "CI",
          "HR",
          "CU",
          "CW",
          "CY",
          "CZ",
          "DK",
          "DJ",
          "DM",
          "DO",
          "EC",
          "EG",
          "SV",
          "GQ",
          "ER",
          "EE",
          "ET",
          "FK",
          "FO",
          "FJ",
          "FI",
          "FR",
          "GF",
          "PF",
          "TF",
          "GA",
          "GM",
          "GE",
          "DE",
          "GH",
          "GI",
          "GR",
          "GL",
          "GD",
          "GP",
          "GU",
          "GT",
          "GG",
          "GN",
          "GW",
          "GY",
          "HT",
          "HM",
          "VA",
          "HN",
          "HK",
          "HU",
          "IS",
          "IN",
          "ID",
          "IR",
          "IQ",
          "IE",
          "IM",
          "IL",
          "IT",
          "JM",
          "JP",
          "JE",
          "JO",
          "KZ",
          "KE",
          "KI",
          "KP",
          "KR",
          "KW",
          "KG",
          "LA",
          "LV",
          "LB",
          "LS",
          "LR",
          "LY",
          "LI",
          "LT",
          "LU",
          "MO",
          "MK",
          "MG",
          "MW",
          "MY",
          "MV",
          "ML",
          "MT",
          "MH",
          "MQ",
          "MR",
          "MU",
          "YT",
          "MX",
          "FM",
          "MD",
          "MC",
          "MN",
          "ME",
          "MS",
          "MA",
          "MZ",
          "MM",
          "NA",
          "NR",
          "NP",
          "NL",
          "NC",
          "NZ",
          "NI",
          "NE",
          "NG",
          "NU",
          "NF",
          "MP",
          "NO",
          "OM",
          "PK",
          "PW",
          "PS",
          "PA",
          "PG",
          "PY",
          "PE",
          "PH",
          "PN",
          "PL",
          "PT",
          "PR",
          "QA",
          "RE",
          "RO",
          "RU",
          "RW",
          "BL",
          "SH",
          "KN",
          "LC",
          "MF",
          "PM",
          "VC",
          "WS",
          "SM",
          "ST",
          "SA",
          "SN",
          "RS",
          "SC",
          "SL",
          "SG",
          "SX",
          "SK",
          "SI",
          "SB",
          "SO",
          "ZA",
          "GS",
          "SS",
          "ES",
          "LK",
          "SD",
          "SR",
          "SJ",
          "SZ",
          "SE",
          "CH",
          "SY",
          "TW",
          "TJ",
          "TZ",
          "TH",
          "TL",
          "TG",
          "TK",
          "TO",
          "TT",
          "TN",
          "TR",
          "TM",
          "TC",
          "TV",
          "UG",
          "UA",
          "AE",
          "GB",
          "UM",
          "UY",
          "UZ",
          "VU",
          "VE",
          "VN",
          "VG",
          "VI",
          "WF",
          "EH",
          "YE",
          "ZM",
          "ZW",
          "US"
        ]
      },
      "CreateApiKeyRequest": {
        "type": "object",
        "description": "The request body for creating an API Key.",
        "required": ["name", "expiration"],
        "properties": {
          "name": {
            "type": "string",
            "description": "A unique name for the API Key to help you identify it.",
            "example": "Sandbox integration key",
            "maxLength": 64
          },
          "description": {
            "type": "string",
            "description": "A description to provide more context about the API Key.",
            "example": "Key used by our developers to integrate with the sandbox environment",
            "nullable": true,
            "maxLength": 256
          },
          "expiration": {
            "$ref": "#/components/schemas/ApiKeyExpiration"
          }
        }
      },
      "CreateApiKeyResponse": {
        "type": "object",
        "description": "The response body for creating an API Key.",
        "required": [
          "key_id",
          "merchant_id",
          "name",
          "api_key",
          "created",
          "expiration"
        ],
        "properties": {
          "key_id": {
            "type": "string",
            "description": "The identifier for the API Key.",
            "example": "5hEEqkgJUyuxgSKGArHA4mWSnX",
            "maxLength": 64
          },
          "merchant_id": {
            "type": "string",
            "description": "The identifier for the Merchant Account.",
            "example": "y3oqhf46pyzuxjbcn2giaqnb44",
            "maxLength": 64
          },
          "name": {
            "type": "string",
            "description": "The unique name for the API Key to help you identify it.",
            "example": "Sandbox integration key",
            "maxLength": 64
          },
          "description": {
            "type": "string",
            "description": "The description to provide more context about the API Key.",
            "example": "Key used by our developers to integrate with the sandbox environment",
            "nullable": true,
            "maxLength": 256
          },
          "api_key": {
            "type": "string",
            "description": "The plaintext API Key used for server-side API access. Ensure you store the API Key\nsecurely as you will not be able to see it again.",
            "maxLength": 128
          },
          "created": {
            "type": "string",
            "format": "date-time",
            "description": "The time at which the API Key was created.",
            "example": "2022-09-10T10:11:12Z"
          },
          "expiration": {
            "$ref": "#/components/schemas/ApiKeyExpiration"
          }
        }
      },
      "CryptoData": {
        "type": "object",
        "properties": {
          "pay_currency": {
            "type": "string",
            "nullable": true
          }
        }
      },
      "Currency": {
        "type": "string",
        "enum": [
          "AED",
          "ALL",
          "AMD",
          "ANG",
          "ARS",
          "AUD",
          "AWG",
          "AZN",
          "BBD",
          "BDT",
          "BHD",
          "BMD",
          "BND",
          "BOB",
          "BRL",
          "BSD",
          "BWP",
          "BZD",
          "CAD",
          "CHF",
          "CNY",
          "COP",
          "CRC",
          "CUP",
          "CZK",
          "DKK",
          "DOP",
          "DZD",
          "EGP",
          "ETB",
          "EUR",
          "FJD",
          "GBP",
          "GHS",
          "GIP",
          "GMD",
          "GTQ",
          "GYD",
          "HKD",
          "HNL",
          "HRK",
          "HTG",
          "HUF",
          "IDR",
          "ILS",
          "INR",
          "JMD",
          "JOD",
          "JPY",
          "KES",
          "KGS",
          "KHR",
          "KRW",
          "KWD",
          "KYD",
          "KZT",
          "LAK",
          "LBP",
          "LKR",
          "LRD",
          "LSL",
          "MAD",
          "MDL",
          "MKD",
          "MMK",
          "MNT",
          "MOP",
          "MUR",
          "MVR",
          "MWK",
          "MXN",
          "MYR",
          "NAD",
          "NGN",
          "NIO",
          "NOK",
          "NPR",
          "NZD",
          "OMR",
          "PEN",
          "PGK",
          "PHP",
          "PKR",
          "PLN",
          "QAR",
          "RON",
          "RUB",
          "SAR",
          "SCR",
          "SEK",
          "SGD",
          "SLL",
          "SOS",
          "SSP",
          "SVC",
          "SZL",
          "THB",
          "TRY",
          "TTD",
          "TWD",
          "TZS",
          "USD",
          "UYU",
          "UZS",
          "YER",
          "ZAR"
        ]
      },
      "CustomerAcceptance": {
        "type": "object",
        "required": ["acceptance_type"],
        "properties": {
          "acceptance_type": {
            "$ref": "#/components/schemas/AcceptanceType"
          },
          "accepted_at": {
            "type": "string",
            "format": "date-time",
            "description": "Specifying when the customer acceptance was provided",
            "example": "2022-09-10T10:11:12Z",
            "nullable": true
          },
          "online": {
            "allOf": [
              {
                "$ref": "#/components/schemas/OnlineMandate"
              }
            ],
            "nullable": true
          }
        }
      },
      "CustomerDeleteResponse": {
        "type": "object",
        "required": [
          "customer_id",
          "customer_deleted",
          "address_deleted",
          "payment_methods_deleted"
        ],
        "properties": {
          "customer_id": {
            "type": "string",
            "description": "The identifier for the customer object",
            "example": "cus_y3oqhf46pyzuxjbcn2giaqnb44",
            "maxLength": 255
          },
          "customer_deleted": {
            "type": "boolean",
            "description": "Whether customer was deleted or not",
            "example": false
          },
          "address_deleted": {
            "type": "boolean",
            "description": "Whether address was deleted or not",
            "example": false
          },
          "payment_methods_deleted": {
            "type": "boolean",
            "description": "Whether payment methods deleted or not",
            "example": false
          }
        }
      },
      "CustomerDetails": {
        "type": "object",
        "required": ["id"],
        "properties": {
          "id": {
            "type": "string",
            "description": "The identifier for the customer."
          },
          "name": {
            "type": "string",
            "description": "The customer's name",
            "example": "John Doe",
            "nullable": true,
            "maxLength": 255
          },
          "email": {
            "type": "string",
            "description": "The customer's email address",
            "example": "johntest@test.com",
            "nullable": true,
            "maxLength": 255
          },
          "phone": {
            "type": "string",
            "description": "The customer's phone number",
            "example": "3141592653",
            "nullable": true,
            "maxLength": 10
          },
          "phone_country_code": {
            "type": "string",
            "description": "The country code for the customer's phone number",
            "example": "+1",
            "nullable": true,
            "maxLength": 2
          }
        }
      },
      "CustomerPaymentMethod": {
        "type": "object",
        "required": [
          "payment_token",
          "customer_id",
          "payment_method",
          "recurring_enabled",
          "installment_payment_enabled"
        ],
        "properties": {
          "payment_token": {
            "type": "string",
            "description": "Token for payment method in temporary card locker which gets refreshed often",
            "example": "7ebf443f-a050-4067-84e5-e6f6d4800aef"
          },
          "customer_id": {
            "type": "string",
            "description": "The unique identifier of the customer.",
            "example": "cus_meowerunwiuwiwqw"
          },
          "payment_method": {
            "$ref": "#/components/schemas/PaymentMethodType"
          },
          "payment_method_type": {
            "allOf": [
              {
                "$ref": "#/components/schemas/PaymentMethodType"
              }
            ],
            "nullable": true
          },
          "payment_method_issuer": {
            "type": "string",
            "description": "The name of the bank/ provider issuing the payment method to the end user",
            "example": "Citibank",
            "nullable": true
          },
          "payment_method_issuer_code": {
            "allOf": [
              {
                "$ref": "#/components/schemas/PaymentMethodIssuerCode"
              }
            ],
            "nullable": true
          },
          "recurring_enabled": {
            "type": "boolean",
            "description": "Indicates whether the payment method is eligible for recurring payments",
            "example": true
          },
          "installment_payment_enabled": {
            "type": "boolean",
            "description": "Indicates whether the payment method is eligible for installment payments",
            "example": true
          },
          "payment_experience": {
            "type": "array",
            "items": {
              "$ref": "#/components/schemas/PaymentExperience"
            },
            "description": "Type of payment experience enabled with the connector",
            "example": ["redirect_to_url"],
            "nullable": true
          },
          "card": {
            "allOf": [
              {
                "$ref": "#/components/schemas/CardDetailFromLocker"
              }
            ],
            "nullable": true
          },
          "metadata": {
            "type": "object",
            "description": "You can specify up to 50 keys, with key names up to 40 characters long and values up to 500 characters long. Metadata is useful for storing additional, structured information on an object.",
            "nullable": true
          },
          "created": {
            "type": "string",
            "format": "date-time",
            "description": "A timestamp (ISO 8601 code) that determines when the customer was created",
            "example": "2023-01-18T11:04:09.922Z",
            "nullable": true
          }
        }
      },
      "CustomerPaymentMethodsListResponse": {
        "type": "object",
        "required": ["customer_payment_methods"],
        "properties": {
          "customer_payment_methods": {
            "type": "array",
            "items": {
              "$ref": "#/components/schemas/CustomerPaymentMethod"
            },
            "description": "List of payment methods for customer"
          }
        }
      },
      "CustomerRequest": {
        "type": "object",
        "description": "The customer details",
        "properties": {
          "customer_id": {
            "type": "string",
            "description": "The identifier for the customer object. If not provided the customer ID will be autogenerated.",
            "example": "cus_y3oqhf46pyzuxjbcn2giaqnb44",
            "maxLength": 255
          },
          "name": {
            "type": "string",
            "description": "The customer's name",
            "example": "Jon Test",
            "nullable": true,
            "maxLength": 255
          },
          "email": {
            "type": "string",
            "description": "The customer's email address",
            "example": "JonTest@test.com",
            "nullable": true,
            "maxLength": 255
          },
          "phone": {
            "type": "string",
            "description": "The customer's phone number",
            "example": "9999999999",
            "nullable": true,
            "maxLength": 255
          },
          "description": {
            "type": "string",
            "description": "An arbitrary string that you can attach to a customer object.",
            "example": "First Customer",
            "nullable": true,
            "maxLength": 255
          },
          "phone_country_code": {
            "type": "string",
            "description": "The country code for the customer phone number",
            "example": "+65",
            "nullable": true,
            "maxLength": 255
          },
          "address": {
            "allOf": [
              {
                "$ref": "#/components/schemas/AddressDetails"
              }
            ],
            "nullable": true
          },
          "metadata": {
            "type": "object",
            "description": "You can specify up to 50 keys, with key names up to 40 characters long and values up to 500\ncharacters long. Metadata is useful for storing additional, structured information on an\nobject.",
            "nullable": true
          }
        }
      },
      "CustomerResponse": {
        "type": "object",
        "required": ["customer_id", "created_at"],
        "properties": {
          "customer_id": {
            "type": "string",
            "description": "The identifier for the customer object. If not provided the customer ID will be autogenerated.",
            "example": "cus_y3oqhf46pyzuxjbcn2giaqnb44",
            "maxLength": 255
          },
          "name": {
            "type": "string",
            "description": "The customer's name",
            "example": "Jon Test",
            "nullable": true,
            "maxLength": 255
          },
          "email": {
            "type": "string",
            "description": "The customer's email address",
            "example": "JonTest@test.com",
            "nullable": true,
            "maxLength": 255
          },
          "phone": {
            "type": "string",
            "description": "The customer's phone number",
            "example": "9999999999",
            "nullable": true,
            "maxLength": 255
          },
          "phone_country_code": {
            "type": "string",
            "description": "The country code for the customer phone number",
            "example": "+65",
            "nullable": true,
            "maxLength": 255
          },
          "description": {
            "type": "string",
            "description": "An arbitrary string that you can attach to a customer object.",
            "example": "First Customer",
            "nullable": true,
            "maxLength": 255
          },
          "address": {
            "allOf": [
              {
                "$ref": "#/components/schemas/AddressDetails"
              }
            ],
            "nullable": true
          },
          "created_at": {
            "type": "string",
            "format": "date-time",
            "description": "A timestamp (ISO 8601 code) that determines when the customer was created",
            "example": "2023-01-18T11:04:09.922Z"
          },
          "metadata": {
            "type": "object",
            "description": "You can specify up to 50 keys, with key names up to 40 characters long and values up to 500\ncharacters long. Metadata is useful for storing additional, structured information on an\nobject.",
            "nullable": true
          }
        }
      },
      "DisputeResponse": {
        "type": "object",
        "required": [
          "dispute_id",
          "payment_id",
          "attempt_id",
          "amount",
          "currency",
          "dispute_stage",
          "dispute_status",
          "connector",
          "connector_status",
          "connector_dispute_id",
          "created_at"
        ],
        "properties": {
          "dispute_id": {
            "type": "string",
            "description": "The identifier for dispute"
          },
          "payment_id": {
            "type": "string",
            "description": "The identifier for payment_intent"
          },
          "attempt_id": {
            "type": "string",
            "description": "The identifier for payment_attempt"
          },
          "amount": {
            "type": "string",
            "description": "The dispute amount"
          },
          "currency": {
            "type": "string",
            "description": "The three-letter ISO currency code"
          },
          "dispute_stage": {
            "$ref": "#/components/schemas/DisputeStage"
          },
          "dispute_status": {
            "$ref": "#/components/schemas/DisputeStatus"
          },
          "connector": {
            "type": "string",
            "description": "connector to which dispute is associated with"
          },
          "connector_status": {
            "type": "string",
            "description": "Status of the dispute sent by connector"
          },
          "connector_dispute_id": {
            "type": "string",
            "description": "Dispute id sent by connector"
          },
          "connector_reason": {
            "type": "string",
            "description": "Reason of dispute sent by connector",
            "nullable": true
          },
          "connector_reason_code": {
            "type": "string",
            "description": "Reason code of dispute sent by connector",
            "nullable": true
          },
          "challenge_required_by": {
            "type": "string",
            "format": "date-time",
            "description": "Evidence deadline of dispute sent by connector",
            "nullable": true
          },
          "connector_created_at": {
            "type": "string",
            "format": "date-time",
            "description": "Dispute created time sent by connector",
            "nullable": true
          },
          "connector_updated_at": {
            "type": "string",
            "format": "date-time",
            "description": "Dispute updated time sent by connector",
            "nullable": true
          },
          "created_at": {
            "type": "string",
            "format": "date-time",
            "description": "Time at which dispute is received"
          }
        }
      },
      "DisputeResponsePaymentsRetrieve": {
        "type": "object",
        "required": [
          "dispute_id",
          "dispute_stage",
          "dispute_status",
          "connector_status",
          "connector_dispute_id",
          "created_at"
        ],
        "properties": {
          "dispute_id": {
            "type": "string",
            "description": "The identifier for dispute"
          },
          "dispute_stage": {
            "$ref": "#/components/schemas/DisputeStage"
          },
          "dispute_status": {
            "$ref": "#/components/schemas/DisputeStatus"
          },
          "connector_status": {
            "type": "string",
            "description": "Status of the dispute sent by connector"
          },
          "connector_dispute_id": {
            "type": "string",
            "description": "Dispute id sent by connector"
          },
          "connector_reason": {
            "type": "string",
            "description": "Reason of dispute sent by connector",
            "nullable": true
          },
          "connector_reason_code": {
            "type": "string",
            "description": "Reason code of dispute sent by connector",
            "nullable": true
          },
          "challenge_required_by": {
            "type": "string",
            "format": "date-time",
            "description": "Evidence deadline of dispute sent by connector",
            "nullable": true
          },
          "connector_created_at": {
            "type": "string",
            "format": "date-time",
            "description": "Dispute created time sent by connector",
            "nullable": true
          },
          "connector_updated_at": {
            "type": "string",
            "format": "date-time",
            "description": "Dispute updated time sent by connector",
            "nullable": true
          },
          "created_at": {
            "type": "string",
            "format": "date-time",
            "description": "Time at which dispute is received"
          }
        }
      },
      "DisputeStage": {
        "type": "string",
        "enum": ["pre_dispute", "dispute", "pre_arbitration"]
      },
      "DisputeStatus": {
        "type": "string",
        "enum": [
          "dispute_opened",
          "dispute_expired",
          "dispute_accepted",
          "dispute_cancelled",
          "dispute_challenged",
          "dispute_won",
          "dispute_lost"
        ]
      },
      "EphemeralKeyCreateResponse": {
        "type": "object",
        "required": ["customer_id", "created_at", "expires", "secret"],
        "properties": {
          "customer_id": {
            "type": "string",
            "description": "customer_id to which this ephemeral key belongs to"
          },
          "created_at": {
            "type": "integer",
            "format": "int64",
            "description": "time at which this ephemeral key was created"
          },
          "expires": {
            "type": "integer",
            "format": "int64",
            "description": "time at which this ephemeral key would expire"
          },
          "secret": {
            "type": "string",
            "description": "ephemeral key"
          }
        }
      },
      "FeatureMetadata": {
        "type": "object",
        "properties": {
          "redirect_response": {
            "allOf": [
              {
                "$ref": "#/components/schemas/RedirectResponse"
              }
            ],
            "nullable": true
          }
        }
      },
      "FieldType": {
        "oneOf": [
          {
            "type": "string",
<<<<<<< HEAD
            "enum": ["text"]
=======
            "enum": [
              "user_full_name"
            ]
          },
          {
            "type": "string",
            "enum": [
              "user_email_address"
            ]
          },
          {
            "type": "string",
            "enum": [
              "user_phone_number"
            ]
          },
          {
            "type": "object",
            "required": [
              "user_country"
            ],
            "properties": {
              "user_country": {
                "type": "object",
                "required": [
                  "options"
                ],
                "properties": {
                  "options": {
                    "type": "array",
                    "items": {
                      "type": "string"
                    }
                  }
                }
              }
            }
          },
          {
            "type": "string",
            "enum": [
              "user_addressline1"
            ]
          },
          {
            "type": "string",
            "enum": [
              "user_addressline2"
            ]
          },
          {
            "type": "string",
            "enum": [
              "user_address_city"
            ]
          },
          {
            "type": "string",
            "enum": [
              "user_address_pincode"
            ]
          },
          {
            "type": "string",
            "enum": [
              "user_address_state"
            ]
          },
          {
            "type": "string",
            "enum": [
              "user_address_country"
            ]
          },
          {
            "type": "string",
            "enum": [
              "user_blik_code"
            ]
          },
          {
            "type": "string",
            "enum": [
              "fields_complete"
            ]
          },
          {
            "type": "string",
            "enum": [
              "user_billing_name"
            ]
          },
          {
            "type": "string",
            "enum": [
              "user_bank"
            ]
          },
          {
            "type": "string",
            "enum": [
              "text"
            ]
>>>>>>> c119bfdd
          },
          {
            "type": "object",
            "required": ["drop_down"],
            "properties": {
              "drop_down": {
                "type": "object",
                "required": ["options"],
                "properties": {
                  "options": {
                    "type": "array",
                    "items": {
                      "type": "string"
                    }
                  }
                }
              }
            }
          }
        ],
        "description": "Possible field type of required fields in payment_method_data"
      },
      "FrmAction": {
        "type": "string",
        "enum": ["cancel_txn", "auto_refund", "manual_review"]
      },
      "FrmConfigs": {
        "type": "object",
        "description": "Details of FrmConfigs are mentioned here... it should be passed in payment connector create api call, and stored in merchant_connector_table",
        "required": ["frm_action", "frm_preferred_flow_type"],
        "properties": {
          "frm_enabled_pms": {
            "type": "array",
            "items": {
              "type": "string"
            },
            "nullable": true
          },
          "frm_enabled_pm_types": {
            "type": "array",
            "items": {
              "type": "string"
            },
            "nullable": true
          },
          "frm_enabled_gateways": {
            "type": "array",
            "items": {
              "type": "string"
            },
            "nullable": true
          },
          "frm_action": {
            "$ref": "#/components/schemas/FrmAction"
          },
          "frm_preferred_flow_type": {
            "$ref": "#/components/schemas/FrmPreferredFlowTypes"
          }
        }
      },
      "FrmPreferredFlowTypes": {
        "type": "string",
        "enum": ["pre", "post"]
      },
      "FutureUsage": {
        "type": "string",
        "enum": ["off_session", "on_session"]
      },
      "GooglePayPaymentMethodInfo": {
        "type": "object",
        "required": ["card_network", "card_details"],
        "properties": {
          "card_network": {
            "type": "string",
            "description": "The name of the card network"
          },
          "card_details": {
            "type": "string",
            "description": "The details of the card"
          }
        }
      },
      "GooglePayRedirectData": {
        "type": "object"
      },
      "GooglePaySessionResponse": {
        "type": "object",
        "required": [
          "merchant_info",
          "allowed_payment_methods",
          "transaction_info",
          "delayed_session_token",
          "connector",
          "sdk_next_action"
        ],
        "properties": {
          "merchant_info": {
            "$ref": "#/components/schemas/GpayMerchantInfo"
          },
          "allowed_payment_methods": {
            "type": "array",
            "items": {
              "$ref": "#/components/schemas/GpayAllowedPaymentMethods"
            },
            "description": "List of the allowed payment meythods"
          },
          "transaction_info": {
            "$ref": "#/components/schemas/GpayTransactionInfo"
          },
          "delayed_session_token": {
            "type": "boolean",
            "description": "Identifier for the delayed session response"
          },
          "connector": {
            "type": "string",
            "description": "The name of the connector"
          },
          "sdk_next_action": {
            "$ref": "#/components/schemas/SdkNextAction"
          },
          "secrets": {
            "allOf": [
              {
                "$ref": "#/components/schemas/SecretInfoToInitiateSdk"
              }
            ],
            "nullable": true
          }
        }
      },
      "GooglePayThirdPartySdk": {
        "type": "object",
        "required": ["delayed_session_token", "connector", "sdk_next_action"],
        "properties": {
          "delayed_session_token": {
            "type": "boolean",
            "description": "Identifier for the delayed session response"
          },
          "connector": {
            "type": "string",
            "description": "The name of the connector"
          },
          "sdk_next_action": {
            "$ref": "#/components/schemas/SdkNextAction"
          }
        }
      },
      "GooglePayThirdPartySdkData": {
        "type": "object"
      },
      "GooglePayWalletData": {
        "type": "object",
        "required": ["type", "description", "info", "tokenization_data"],
        "properties": {
          "type": {
            "type": "string",
            "description": "The type of payment method"
          },
          "description": {
            "type": "string",
            "description": "User-facing message to describe the payment method that funds this transaction."
          },
          "info": {
            "$ref": "#/components/schemas/GooglePayPaymentMethodInfo"
          },
          "tokenization_data": {
            "$ref": "#/components/schemas/GpayTokenizationData"
          }
        }
      },
      "GpayAllowedMethodsParameters": {
        "type": "object",
        "required": ["allowed_auth_methods", "allowed_card_networks"],
        "properties": {
          "allowed_auth_methods": {
            "type": "array",
            "items": {
              "type": "string"
            },
            "description": "The list of allowed auth methods (ex: 3DS, No3DS, PAN_ONLY etc)"
          },
          "allowed_card_networks": {
            "type": "array",
            "items": {
              "type": "string"
            },
            "description": "The list of allowed card networks (ex: AMEX,JCB etc)"
          }
        }
      },
      "GpayAllowedPaymentMethods": {
        "type": "object",
        "required": ["type", "parameters", "tokenization_specification"],
        "properties": {
          "type": {
            "type": "string",
            "description": "The type of payment method"
          },
          "parameters": {
            "$ref": "#/components/schemas/GpayAllowedMethodsParameters"
          },
          "tokenization_specification": {
            "$ref": "#/components/schemas/GpayTokenizationSpecification"
          }
        }
      },
      "GpayMerchantInfo": {
        "type": "object",
        "required": ["merchant_name"],
        "properties": {
          "merchant_name": {
            "type": "string",
            "description": "The name of the merchant"
          }
        }
      },
      "GpaySessionTokenResponse": {
        "oneOf": [
          {
            "$ref": "#/components/schemas/GooglePayThirdPartySdk"
          },
          {
            "$ref": "#/components/schemas/GooglePaySessionResponse"
          }
        ]
      },
      "GpayTokenParameters": {
        "type": "object",
        "required": ["gateway"],
        "properties": {
          "gateway": {
            "type": "string",
            "description": "The name of the connector"
          },
          "gateway_merchant_id": {
            "type": "string",
            "description": "The merchant ID registered in the connector associated",
            "nullable": true
          },
          "stripe:version": {
            "type": "string",
            "nullable": true
          },
          "stripe:publishableKey": {
            "type": "string",
            "nullable": true
          }
        }
      },
      "GpayTokenizationData": {
        "type": "object",
        "required": ["type", "token"],
        "properties": {
          "type": {
            "type": "string",
            "description": "The type of the token"
          },
          "token": {
            "type": "string",
            "description": "Token generated for the wallet"
          }
        }
      },
      "GpayTokenizationSpecification": {
        "type": "object",
        "required": ["type", "parameters"],
        "properties": {
          "type": {
            "type": "string",
            "description": "The token specification type(ex: PAYMENT_GATEWAY)"
          },
          "parameters": {
            "$ref": "#/components/schemas/GpayTokenParameters"
          }
        }
      },
      "GpayTransactionInfo": {
        "type": "object",
        "required": [
          "country_code",
          "currency_code",
          "total_price_status",
          "total_price"
        ],
        "properties": {
          "country_code": {
            "$ref": "#/components/schemas/CountryAlpha2"
          },
          "currency_code": {
            "$ref": "#/components/schemas/Currency"
          },
          "total_price_status": {
            "type": "string",
            "description": "The total price status (ex: 'FINAL')"
          },
          "total_price": {
            "type": "string",
            "description": "The total price"
          }
        }
      },
      "IntentStatus": {
        "type": "string",
        "enum": [
          "succeeded",
          "failed",
          "cancelled",
          "processing",
          "requires_customer_action",
          "requires_merchant_action",
          "requires_payment_method",
          "requires_confirmation",
          "requires_capture"
        ]
      },
      "KlarnaSessionTokenResponse": {
        "type": "object",
        "required": ["session_token", "session_id"],
        "properties": {
          "session_token": {
            "type": "string",
            "description": "The session token for Klarna"
          },
          "session_id": {
            "type": "string",
            "description": "The identifier for the session"
          }
        }
      },
      "MandateAmountData": {
        "type": "object",
        "required": ["amount", "currency"],
        "properties": {
          "amount": {
            "type": "integer",
            "format": "int64",
            "description": "The maximum amount to be debited for the mandate transaction",
            "example": 6540
          },
          "currency": {
            "$ref": "#/components/schemas/Currency"
          },
          "start_date": {
            "type": "string",
            "format": "date-time",
            "description": "Specifying start date of the mandate",
            "example": "2022-09-10T00:00:00Z",
            "nullable": true
          },
          "end_date": {
            "type": "string",
            "format": "date-time",
            "description": "Specifying end date of the mandate",
            "example": "2023-09-10T23:59:59Z",
            "nullable": true
          },
          "metadata": {
            "type": "object",
            "description": "Additional details required by mandate",
            "nullable": true
          }
        }
      },
      "MandateCardDetails": {
        "type": "object",
        "properties": {
          "last4_digits": {
            "type": "string",
            "description": "The last 4 digits of card",
            "nullable": true
          },
          "card_exp_month": {
            "type": "string",
            "description": "The expiry month of card",
            "nullable": true
          },
          "card_exp_year": {
            "type": "string",
            "description": "The expiry year of card",
            "nullable": true
          },
          "card_holder_name": {
            "type": "string",
            "description": "The card holder name",
            "nullable": true
          },
          "card_token": {
            "type": "string",
            "description": "The token from card locker",
            "nullable": true
          },
          "scheme": {
            "type": "string",
            "description": "The card scheme network for the particular card",
            "nullable": true
          },
          "issuer_country": {
            "type": "string",
            "description": "The country code in in which the card was issued",
            "nullable": true
          },
          "card_fingerprint": {
            "type": "string",
            "description": "A unique identifier alias to identify a particular card",
            "nullable": true
          }
        }
      },
      "MandateData": {
        "type": "object",
        "properties": {
          "customer_acceptance": {
            "allOf": [
              {
                "$ref": "#/components/schemas/CustomerAcceptance"
              }
            ],
            "nullable": true
          },
          "mandate_type": {
            "allOf": [
              {
                "$ref": "#/components/schemas/MandateType"
              }
            ],
            "nullable": true
          }
        }
      },
      "MandateResponse": {
        "type": "object",
        "required": [
          "mandate_id",
          "status",
          "payment_method_id",
          "payment_method"
        ],
        "properties": {
          "mandate_id": {
            "type": "string",
            "description": "The identifier for mandate"
          },
          "status": {
            "$ref": "#/components/schemas/MandateStatus"
          },
          "payment_method_id": {
            "type": "string",
            "description": "The identifier for payment method"
          },
          "payment_method": {
            "type": "string",
            "description": "The payment method"
          },
          "card": {
            "allOf": [
              {
                "$ref": "#/components/schemas/MandateCardDetails"
              }
            ],
            "nullable": true
          },
          "customer_acceptance": {
            "allOf": [
              {
                "$ref": "#/components/schemas/CustomerAcceptance"
              }
            ],
            "nullable": true
          }
        }
      },
      "MandateRevokedResponse": {
        "type": "object",
        "required": ["mandate_id", "status"],
        "properties": {
          "mandate_id": {
            "type": "string",
            "description": "The identifier for mandate"
          },
          "status": {
            "$ref": "#/components/schemas/MandateStatus"
          }
        }
      },
      "MandateStatus": {
        "type": "string",
        "description": "The status of the mandate, which indicates whether it can be used to initiate a payment",
        "enum": ["active", "inactive", "pending", "revoked"]
      },
      "MandateType": {
        "oneOf": [
          {
            "type": "object",
            "required": ["single_use"],
            "properties": {
              "single_use": {
                "$ref": "#/components/schemas/MandateAmountData"
              }
            }
          },
          {
            "type": "object",
            "required": ["multi_use"],
            "properties": {
              "multi_use": {
                "allOf": [
                  {
                    "$ref": "#/components/schemas/MandateAmountData"
                  }
                ],
                "nullable": true
              }
            }
          }
        ]
      },
      "MbWayRedirection": {
        "type": "object",
        "required": ["telephone_number"],
        "properties": {
          "telephone_number": {
            "type": "string",
            "description": "Telephone number of the shopper. Should be Portuguese phone number."
          }
        }
      },
      "MerchantAccountCreate": {
        "type": "object",
        "required": ["merchant_id"],
        "properties": {
          "merchant_id": {
            "type": "string",
            "description": "The identifier for the Merchant Account",
            "example": "y3oqhf46pyzuxjbcn2giaqnb44",
            "maxLength": 255
          },
          "merchant_name": {
            "type": "string",
            "description": "Name of the Merchant Account",
            "example": "NewAge Retailer",
            "nullable": true
          },
          "merchant_details": {
            "allOf": [
              {
                "$ref": "#/components/schemas/MerchantDetails"
              }
            ],
            "nullable": true
          },
          "return_url": {
            "type": "string",
            "description": "The URL to redirect after the completion of the operation",
            "example": "https://www.example.com/success",
            "nullable": true,
            "maxLength": 255
          },
          "webhook_details": {
            "allOf": [
              {
                "$ref": "#/components/schemas/WebhookDetails"
              }
            ],
            "nullable": true
          },
          "routing_algorithm": {
            "type": "object",
            "description": "The routing algorithm to be used for routing payments to desired connectors",
            "nullable": true
          },
          "sub_merchants_enabled": {
            "type": "boolean",
            "description": "A boolean value to indicate if the merchant is a sub-merchant under a master or a parent merchant. By default, its value is false.",
            "default": false,
            "example": false,
            "nullable": true
          },
          "parent_merchant_id": {
            "type": "string",
            "description": "Refers to the Parent Merchant ID if the merchant being created is a sub-merchant",
            "example": "xkkdf909012sdjki2dkh5sdf",
            "nullable": true,
            "maxLength": 255
          },
          "enable_payment_response_hash": {
            "type": "boolean",
            "description": "A boolean value to indicate if payment response hash needs to be enabled",
            "default": false,
            "example": true,
            "nullable": true
          },
          "payment_response_hash_key": {
            "type": "string",
            "description": "Refers to the hash key used for payment response",
            "nullable": true
          },
          "redirect_to_merchant_with_http_post": {
            "type": "boolean",
            "description": "A boolean value to indicate if redirect to merchant with http post needs to be enabled",
            "default": false,
            "example": true,
            "nullable": true
          },
          "metadata": {
            "type": "object",
            "description": "You can specify up to 50 keys, with key names up to 40 characters long and values up to 500 characters long. Metadata is useful for storing additional, structured information on an object.",
            "nullable": true
          },
          "publishable_key": {
            "type": "string",
            "description": "API key that will be used for server side API access",
            "example": "AH3423bkjbkjdsfbkj",
            "nullable": true
          },
          "locker_id": {
            "type": "string",
            "description": "An identifier for the vault used to store payment method information.",
            "example": "locker_abc123",
            "nullable": true
          },
          "primary_business_details": {
            "allOf": [
              {
                "$ref": "#/components/schemas/PrimaryBusinessDetails"
              }
            ],
            "nullable": true
          },
          "frm_routing_algorithm": {
            "type": "object",
            "description": "The frm routing algorithm to be used for routing payments to desired FRM's",
            "nullable": true
          },
          "intent_fulfillment_time": {
            "type": "integer",
            "format": "int32",
            "description": "Will be used to expire client secret after certain amount of time to be supplied in seconds\n(900) for 15 mins",
            "example": 900,
            "nullable": true,
            "minimum": 0.0
          },
          "organization_id": {
            "type": "string",
            "description": "The id of the organization to which the merchant belongs to",
            "nullable": true
          }
        }
      },
      "MerchantAccountDeleteResponse": {
        "type": "object",
        "required": ["merchant_id", "deleted"],
        "properties": {
          "merchant_id": {
            "type": "string",
            "description": "The identifier for the Merchant Account",
            "example": "y3oqhf46pyzuxjbcn2giaqnb44",
            "maxLength": 255
          },
          "deleted": {
            "type": "boolean",
            "description": "If the connector is deleted or not",
            "example": false
          }
        }
      },
      "MerchantAccountResponse": {
        "type": "object",
        "required": [
          "merchant_id",
          "enable_payment_response_hash",
          "redirect_to_merchant_with_http_post",
          "primary_business_details"
        ],
        "properties": {
          "merchant_id": {
            "type": "string",
            "description": "The identifier for the Merchant Account",
            "example": "y3oqhf46pyzuxjbcn2giaqnb44",
            "maxLength": 255
          },
          "merchant_name": {
            "type": "string",
            "description": "Name of the Merchant Account",
            "example": "NewAge Retailer",
            "nullable": true
          },
          "return_url": {
            "type": "string",
            "description": "The URL to redirect after the completion of the operation",
            "example": "https://www.example.com/success",
            "nullable": true,
            "maxLength": 255
          },
          "enable_payment_response_hash": {
            "type": "boolean",
            "description": "A boolean value to indicate if payment response hash needs to be enabled",
            "default": false,
            "example": true
          },
          "payment_response_hash_key": {
            "type": "string",
            "description": "Refers to the Parent Merchant ID if the merchant being created is a sub-merchant",
            "example": "xkkdf909012sdjki2dkh5sdf",
            "nullable": true,
            "maxLength": 255
          },
          "redirect_to_merchant_with_http_post": {
            "type": "boolean",
            "description": "A boolean value to indicate if redirect to merchant with http post needs to be enabled",
            "default": false,
            "example": true
          },
          "merchant_details": {
            "allOf": [
              {
                "$ref": "#/components/schemas/MerchantDetails"
              }
            ],
            "nullable": true
          },
          "webhook_details": {
            "allOf": [
              {
                "$ref": "#/components/schemas/WebhookDetails"
              }
            ],
            "nullable": true
          },
          "routing_algorithm": {
            "allOf": [
              {
                "$ref": "#/components/schemas/RoutingAlgorithm"
              }
            ],
            "nullable": true
          },
          "sub_merchants_enabled": {
            "type": "boolean",
            "description": "A boolean value to indicate if the merchant is a sub-merchant under a master or a parent merchant. By default, its value is false.",
            "default": false,
            "example": false,
            "nullable": true
          },
          "parent_merchant_id": {
            "type": "string",
            "description": "Refers to the Parent Merchant ID if the merchant being created is a sub-merchant",
            "example": "xkkdf909012sdjki2dkh5sdf",
            "nullable": true,
            "maxLength": 255
          },
          "publishable_key": {
            "type": "string",
            "description": "API key that will be used for server side API access",
            "example": "AH3423bkjbkjdsfbkj",
            "nullable": true
          },
          "metadata": {
            "type": "object",
            "description": "You can specify up to 50 keys, with key names up to 40 characters long and values up to 500 characters long. Metadata is useful for storing additional, structured information on an object.",
            "nullable": true
          },
          "locker_id": {
            "type": "string",
            "description": "An identifier for the vault used to store payment method information.",
            "example": "locker_abc123",
            "nullable": true
          },
          "primary_business_details": {
            "type": "array",
            "items": {
              "$ref": "#/components/schemas/PrimaryBusinessDetails"
            },
            "description": "Default business details for connector routing"
          },
          "frm_routing_algorithm": {
            "allOf": [
              {
                "$ref": "#/components/schemas/RoutingAlgorithm"
              }
            ],
            "nullable": true
          },
          "intent_fulfillment_time": {
            "type": "integer",
            "format": "int64",
            "description": "Will be used to expire client secret after certain amount of time to be supplied in seconds\n(900) for 15 mins",
            "nullable": true
          },
          "organization_id": {
            "type": "string",
            "description": "The organization id merchant is associated with",
            "nullable": true
          }
        }
      },
      "MerchantAccountUpdate": {
        "type": "object",
        "required": ["merchant_id"],
        "properties": {
          "merchant_id": {
            "type": "string",
            "description": "The identifier for the Merchant Account",
            "example": "y3oqhf46pyzuxjbcn2giaqnb44",
            "maxLength": 255
          },
          "merchant_name": {
            "type": "string",
            "description": "Name of the Merchant Account",
            "example": "NewAge Retailer",
            "nullable": true
          },
          "merchant_details": {
            "allOf": [
              {
                "$ref": "#/components/schemas/MerchantDetails"
              }
            ],
            "nullable": true
          },
          "return_url": {
            "type": "string",
            "description": "The URL to redirect after the completion of the operation",
            "example": "https://www.example.com/success",
            "nullable": true,
            "maxLength": 255
          },
          "webhook_details": {
            "allOf": [
              {
                "$ref": "#/components/schemas/WebhookDetails"
              }
            ],
            "nullable": true
          },
          "routing_algorithm": {
            "type": "object",
            "description": "The routing algorithm to be used for routing payments to desired connectors",
            "nullable": true
          },
          "sub_merchants_enabled": {
            "type": "boolean",
            "description": "A boolean value to indicate if the merchant is a sub-merchant under a master or a parent merchant. By default, its value is false.",
            "default": false,
            "example": false,
            "nullable": true
          },
          "parent_merchant_id": {
            "type": "string",
            "description": "Refers to the Parent Merchant ID if the merchant being created is a sub-merchant",
            "example": "xkkdf909012sdjki2dkh5sdf",
            "nullable": true,
            "maxLength": 255
          },
          "enable_payment_response_hash": {
            "type": "boolean",
            "description": "A boolean value to indicate if payment response hash needs to be enabled",
            "default": false,
            "example": true,
            "nullable": true
          },
          "payment_response_hash_key": {
            "type": "string",
            "description": "Refers to the hash key used for payment response",
            "nullable": true
          },
          "redirect_to_merchant_with_http_post": {
            "type": "boolean",
            "description": "A boolean value to indicate if redirect to merchant with http post needs to be enabled",
            "default": false,
            "example": true,
            "nullable": true
          },
          "metadata": {
            "type": "object",
            "description": "You can specify up to 50 keys, with key names up to 40 characters long and values up to 500 characters long. Metadata is useful for storing additional, structured information on an object.",
            "nullable": true
          },
          "publishable_key": {
            "type": "string",
            "description": "API key that will be used for server side API access",
            "example": "AH3423bkjbkjdsfbkj",
            "nullable": true
          },
          "locker_id": {
            "type": "string",
            "description": "An identifier for the vault used to store payment method information.",
            "example": "locker_abc123",
            "nullable": true
          },
          "primary_business_details": {
            "type": "array",
            "items": {
              "$ref": "#/components/schemas/PrimaryBusinessDetails"
            },
            "description": "Default business details for connector routing",
            "nullable": true
          },
          "frm_routing_algorithm": {
            "type": "object",
            "description": "The frm routing algorithm to be used for routing payments to desired FRM's",
            "nullable": true
          },
          "intent_fulfillment_time": {
            "type": "integer",
            "format": "int32",
            "description": "Will be used to expire client secret after certain amount of time to be supplied in seconds\n(900) for 15 mins",
            "nullable": true,
            "minimum": 0.0
          }
        }
      },
      "MerchantConnectorCreate": {
        "type": "object",
        "description": "Create a new Merchant Connector for the merchant account. The connector could be a payment processor / facilitator / acquirer or specialized services like Fraud / Accounting etc.\"",
        "required": ["connector_type", "connector_name", "connector_label"],
        "properties": {
          "connector_type": {
            "$ref": "#/components/schemas/ConnectorType"
          },
          "connector_name": {
            "$ref": "#/components/schemas/Connector"
          },
          "connector_label": {
            "type": "string",
            "example": "stripe_US_travel"
          },
          "merchant_connector_id": {
            "type": "string",
            "description": "Unique ID of the connector",
            "example": "mca_5apGeP94tMts6rg3U3kR",
            "nullable": true
          },
          "connector_account_details": {
            "type": "object",
            "description": "Account details of the Connector. You can specify up to 50 keys, with key names up to 40 characters long and values up to 500 characters long. Useful for storing additional, structured information on an object.",
            "nullable": true
          },
          "test_mode": {
            "type": "boolean",
            "description": "A boolean value to indicate if the connector is in Test mode. By default, its value is false.",
            "default": false,
            "example": false,
            "nullable": true
          },
          "disabled": {
            "type": "boolean",
            "description": "A boolean value to indicate if the connector is disabled. By default, its value is false.",
            "default": false,
            "example": false,
            "nullable": true
          },
          "payment_methods_enabled": {
            "type": "array",
            "items": {
              "$ref": "#/components/schemas/PaymentMethodsEnabled"
            },
            "description": "Refers to the Parent Merchant ID if the merchant being created is a sub-merchant",
            "example": [
              {
                "payment_method": "wallet",
                "payment_method_types": ["upi_collect", "upi_intent"],
                "payment_method_issuers": ["labore magna ipsum", "aute"],
                "payment_schemes": ["Discover", "Discover"],
                "accepted_currencies": {
                  "type": "enable_only",
                  "list": ["USD", "EUR"]
                },
                "accepted_countries": {
                  "type": "disable_only",
                  "list": ["FR", "DE", "IN"]
                },
                "minimum_amount": 1,
                "maximum_amount": 68607706,
                "recurring_enabled": true,
                "installment_payment_enabled": true
              }
            ],
            "nullable": true
          },
          "metadata": {
            "type": "object",
            "description": "You can specify up to 50 keys, with key names up to 40 characters long and values up to 500 characters long. Metadata is useful for storing additional, structured information on an object.",
            "nullable": true
          },
          "frm_configs": {
            "allOf": [
              {
                "$ref": "#/components/schemas/FrmConfigs"
              }
            ],
            "nullable": true
          },
          "business_country": {
            "allOf": [
              {
                "$ref": "#/components/schemas/CountryAlpha2"
              }
            ],
            "nullable": true
          },
          "business_label": {
            "type": "string",
            "nullable": true
          },
          "business_sub_label": {
            "type": "string",
            "description": "Business Sub label of the merchant",
            "example": "chase",
            "nullable": true
          }
        }
      },
      "MerchantConnectorDeleteResponse": {
        "type": "object",
        "required": ["merchant_id", "merchant_connector_id", "deleted"],
        "properties": {
          "merchant_id": {
            "type": "string",
            "description": "The identifier for the Merchant Account",
            "example": "y3oqhf46pyzuxjbcn2giaqnb44",
            "maxLength": 255
          },
          "merchant_connector_id": {
            "type": "string",
            "description": "Unique ID of the connector",
            "example": "mca_5apGeP94tMts6rg3U3kR"
          },
          "deleted": {
            "type": "boolean",
            "description": "If the connector is deleted or not",
            "example": false
          }
        }
      },
      "MerchantConnectorDetails": {
        "type": "object",
        "properties": {
          "connector_account_details": {
            "type": "object",
            "description": "Account details of the Connector. You can specify up to 50 keys, with key names up to 40 characters long and values up to 500 characters long. Useful for storing additional, structured information on an object.",
            "nullable": true
          },
          "metadata": {
            "type": "object",
            "description": "You can specify up to 50 keys, with key names up to 40 characters long and values up to 500 characters long. Metadata is useful for storing additional, structured information on an object.",
            "nullable": true
          }
        }
      },
      "MerchantConnectorDetailsWrap": {
        "type": "object",
        "required": ["creds_identifier"],
        "properties": {
          "creds_identifier": {
            "type": "string",
            "description": "Creds Identifier is to uniquely identify the credentials. Do not send any sensitive info in this field. And do not send the string \"null\"."
          },
          "encoded_data": {
            "allOf": [
              {
                "$ref": "#/components/schemas/MerchantConnectorDetails"
              }
            ],
            "nullable": true
          }
        }
      },
      "MerchantConnectorId": {
        "type": "object",
        "required": ["merchant_id", "merchant_connector_id"],
        "properties": {
          "merchant_id": {
            "type": "string"
          },
          "merchant_connector_id": {
            "type": "string"
          }
        }
      },
      "MerchantConnectorResponse": {
        "type": "object",
        "description": "Response of creating a new Merchant Connector for the merchant account.\"",
        "required": [
          "connector_type",
          "connector_name",
          "connector_label",
          "merchant_connector_id",
          "business_country",
          "business_label"
        ],
        "properties": {
          "connector_type": {
            "$ref": "#/components/schemas/ConnectorType"
          },
          "connector_name": {
            "type": "string",
            "description": "Name of the Connector",
            "example": "stripe"
          },
          "connector_label": {
            "type": "string",
            "example": "stripe_US_travel"
          },
          "merchant_connector_id": {
            "type": "string",
            "description": "Unique ID of the connector",
            "example": "mca_5apGeP94tMts6rg3U3kR"
          },
          "connector_account_details": {
            "type": "object",
            "description": "Account details of the Connector. You can specify up to 50 keys, with key names up to 40 characters long and values up to 500 characters long. Useful for storing additional, structured information on an object.",
            "nullable": true
          },
          "test_mode": {
            "type": "boolean",
            "description": "A boolean value to indicate if the connector is in Test mode. By default, its value is false.",
            "default": false,
            "example": false,
            "nullable": true
          },
          "disabled": {
            "type": "boolean",
            "description": "A boolean value to indicate if the connector is disabled. By default, its value is false.",
            "default": false,
            "example": false,
            "nullable": true
          },
          "payment_methods_enabled": {
            "type": "array",
            "items": {
              "$ref": "#/components/schemas/PaymentMethodsEnabled"
            },
            "description": "Refers to the Parent Merchant ID if the merchant being created is a sub-merchant",
            "example": [
              {
                "payment_method": "wallet",
                "payment_method_types": ["upi_collect", "upi_intent"],
                "payment_method_issuers": ["labore magna ipsum", "aute"],
                "payment_schemes": ["Discover", "Discover"],
                "accepted_currencies": {
                  "type": "enable_only",
                  "list": ["USD", "EUR"]
                },
                "accepted_countries": {
                  "type": "disable_only",
                  "list": ["FR", "DE", "IN"]
                },
                "minimum_amount": 1,
                "maximum_amount": 68607706,
                "recurring_enabled": true,
                "installment_payment_enabled": true
              }
            ],
            "nullable": true
          },
          "metadata": {
            "type": "object",
            "description": "You can specify up to 50 keys, with key names up to 40 characters long and values up to 500 characters long. Metadata is useful for storing additional, structured information on an object.",
            "nullable": true
          },
          "business_country": {
            "$ref": "#/components/schemas/CountryAlpha2"
          },
          "business_label": {
            "type": "string",
            "description": "Business Type of the merchant",
            "example": "travel"
          },
          "business_sub_label": {
            "type": "string",
            "description": "Business Sub label of the merchant",
            "example": "chase",
            "nullable": true
          },
          "frm_configs": {
            "allOf": [
              {
                "$ref": "#/components/schemas/FrmConfigs"
              }
            ],
            "nullable": true
          }
        }
      },
      "MerchantConnectorUpdate": {
        "type": "object",
        "description": "Create a new Merchant Connector for the merchant account. The connector could be a payment processor / facilitator / acquirer or specialized services like Fraud / Accounting etc.\"",
        "required": ["connector_type"],
        "properties": {
          "connector_type": {
            "$ref": "#/components/schemas/ConnectorType"
          },
          "connector_account_details": {
            "type": "object",
            "description": "Account details of the Connector. You can specify up to 50 keys, with key names up to 40 characters long and values up to 500 characters long. Useful for storing additional, structured information on an object.",
            "nullable": true
          },
          "test_mode": {
            "type": "boolean",
            "description": "A boolean value to indicate if the connector is in Test mode. By default, its value is false.",
            "default": false,
            "example": false,
            "nullable": true
          },
          "disabled": {
            "type": "boolean",
            "description": "A boolean value to indicate if the connector is disabled. By default, its value is false.",
            "default": false,
            "example": false,
            "nullable": true
          },
          "payment_methods_enabled": {
            "type": "array",
            "items": {
              "$ref": "#/components/schemas/PaymentMethodsEnabled"
            },
            "description": "Refers to the Parent Merchant ID if the merchant being created is a sub-merchant",
            "example": [
              {
                "payment_method": "wallet",
                "payment_method_types": ["upi_collect", "upi_intent"],
                "payment_method_issuers": ["labore magna ipsum", "aute"],
                "payment_schemes": ["Discover", "Discover"],
                "accepted_currencies": {
                  "type": "enable_only",
                  "list": ["USD", "EUR"]
                },
                "accepted_countries": {
                  "type": "disable_only",
                  "list": ["FR", "DE", "IN"]
                },
                "minimum_amount": 1,
                "maximum_amount": 68607706,
                "recurring_enabled": true,
                "installment_payment_enabled": true
              }
            ],
            "nullable": true
          },
          "metadata": {
            "type": "object",
            "description": "You can specify up to 50 keys, with key names up to 40 characters long and values up to 500 characters long. Metadata is useful for storing additional, structured information on an object.",
            "nullable": true
          },
          "frm_configs": {
            "allOf": [
              {
                "$ref": "#/components/schemas/FrmConfigs"
              }
            ],
            "nullable": true
          }
        }
      },
      "MerchantDetails": {
        "type": "object",
        "properties": {
          "primary_contact_person": {
            "type": "string",
            "description": "The merchant's primary contact name",
            "example": "John Doe",
            "nullable": true,
            "maxLength": 255
          },
          "primary_phone": {
            "type": "string",
            "description": "The merchant's primary phone number",
            "example": "999999999",
            "nullable": true,
            "maxLength": 255
          },
          "primary_email": {
            "type": "string",
            "description": "The merchant's primary email address",
            "example": "johndoe@test.com",
            "nullable": true,
            "maxLength": 255
          },
          "secondary_contact_person": {
            "type": "string",
            "description": "The merchant's secondary contact name",
            "example": "John Doe2",
            "nullable": true,
            "maxLength": 255
          },
          "secondary_phone": {
            "type": "string",
            "description": "The merchant's secondary phone number",
            "example": "999999988",
            "nullable": true,
            "maxLength": 255
          },
          "secondary_email": {
            "type": "string",
            "description": "The merchant's secondary email address",
            "example": "johndoe2@test.com",
            "nullable": true,
            "maxLength": 255
          },
          "website": {
            "type": "string",
            "description": "The business website of the merchant",
            "example": "www.example.com",
            "nullable": true,
            "maxLength": 255
          },
          "about_business": {
            "type": "string",
            "description": "A brief description about merchant's business",
            "example": "Online Retail with a wide selection of organic products for North America",
            "nullable": true,
            "maxLength": 255
          },
          "address": {
            "allOf": [
              {
                "$ref": "#/components/schemas/AddressDetails"
              }
            ],
            "nullable": true
          }
        }
      },
      "MobilePayRedirection": {
        "type": "object"
      },
      "MultibancoBillingDetails": {
        "type": "object",
        "required": [
          "email"
        ],
        "properties": {
          "email": {
            "type": "string",
            "example": "example@me.com"
          }
        }
      },
      "MultibancoTransferInstructions": {
        "type": "object",
        "required": [
          "reference",
          "entity"
        ],
        "properties": {
          "reference": {
            "type": "string",
            "example": "122385736258"
          },
          "entity": {
            "type": "string",
            "example": "12345"
          }
        }
      },
      "NextActionCall": {
        "type": "string",
        "enum": ["confirm", "sync"]
      },
      "NextActionData": {
        "oneOf": [
          {
            "type": "object",
            "description": "Contains the url for redirection flow",
            "required": ["redirect_to_url", "type"],
            "properties": {
              "redirect_to_url": {
                "type": "string"
              },
              "type": {
                "type": "string",
                "enum": ["redirect_to_url"]
              }
            }
          },
          {
            "type": "object",
            "description": "Informs the next steps for bank transfer and also contains the charges details (ex: amount received, amount charged etc)",
            "required": ["bank_transfer_steps_and_charges_details", "type"],
            "properties": {
              "bank_transfer_steps_and_charges_details": {
                "$ref": "#/components/schemas/BankTransferNextStepsData"
              },
              "type": {
                "type": "string",
                "enum": ["display_bank_transfer_information"]
              }
            }
          },
          {
            "type": "object",
<<<<<<< HEAD
            "description": "contains third party sdk session token response",
            "required": ["type"],
=======
            "description": "Contains third party sdk session token response",
            "required": [
              "type"
            ],
>>>>>>> c119bfdd
            "properties": {
              "session_token": {
                "allOf": [
                  {
                    "$ref": "#/components/schemas/SessionToken"
                  }
                ],
                "nullable": true
              },
              "type": {
                "type": "string",
                "enum": ["third_party_sdk_session_token"]
              }
            }
          },
          {
            "type": "object",
            "description": "Contains url for Qr code image, this qr code has to be shown in sdk",
            "required": [
              "image_data_url",
              "type"
            ],
            "properties": {
              "image_data_url": {
                "type": "string"
              },
              "type": {
                "type": "string",
                "enum": [
                  "qr_code_information"
                ]
              }
            }
          }
        ],
        "discriminator": {
          "propertyName": "type"
        }
      },
      "NextActionType": {
        "type": "string",
        "enum": [
          "redirect_to_url",
          "display_qr_code",
          "invoke_sdk_client",
          "trigger_api",
          "display_bank_transfer_information"
        ]
      },
      "NoThirdPartySdkSessionResponse": {
        "type": "object",
        "required": [
          "epoch_timestamp",
          "expires_at",
          "merchant_session_identifier",
          "nonce",
          "merchant_identifier",
          "domain_name",
          "display_name",
          "signature",
          "operational_analytics_identifier",
          "retries",
          "psp_id"
        ],
        "properties": {
          "epoch_timestamp": {
            "type": "integer",
            "format": "int64",
            "description": "Timestamp at which session is requested",
            "minimum": 0.0
          },
          "expires_at": {
            "type": "integer",
            "format": "int64",
            "description": "Timestamp at which session expires",
            "minimum": 0.0
          },
          "merchant_session_identifier": {
            "type": "string",
            "description": "The identifier for the merchant session"
          },
          "nonce": {
            "type": "string",
            "description": "Apple pay generated unique ID (UUID) value"
          },
          "merchant_identifier": {
            "type": "string",
            "description": "The identifier for the merchant"
          },
          "domain_name": {
            "type": "string",
            "description": "The domain name of the merchant which is registered in Apple Pay"
          },
          "display_name": {
            "type": "string",
            "description": "The name to be displayed on Apple Pay button"
          },
          "signature": {
            "type": "string",
            "description": "A string which represents the properties of a payment"
          },
          "operational_analytics_identifier": {
            "type": "string",
            "description": "The identifier for the operational analytics"
          },
          "retries": {
            "type": "integer",
            "format": "int32",
            "description": "The number of retries to get the session response",
            "minimum": 0.0
          },
          "psp_id": {
            "type": "string",
            "description": "The identifier for the connector transaction"
          }
        }
      },
      "NoonData": {
        "type": "object",
        "properties": {
          "order_category": {
            "type": "string",
            "description": "Information about the order category that merchant wants to specify at connector level. (e.g. In Noon Payments it can take values like \"pay\", \"food\", or any other custom string set by the merchant in Noon's Dashboard)",
            "nullable": true
          }
        }
      },
      "OnlineMandate": {
        "type": "object",
        "required": ["ip_address", "user_agent"],
        "properties": {
          "ip_address": {
            "type": "string",
            "description": "Ip address of the customer machine from which the mandate was created",
            "example": "123.32.25.123"
          },
          "user_agent": {
            "type": "string",
            "description": "The user-agent of the customer's browser"
          }
        }
      },
      "OrderDetails": {
        "type": "object",
        "required": ["product_name", "quantity"],
        "properties": {
          "product_name": {
            "type": "string",
            "description": "Name of the product that is being purchased",
            "example": "shirt",
            "maxLength": 255
          },
          "quantity": {
            "type": "integer",
            "format": "int32",
            "description": "The quantity of the product to be purchased",
            "example": 1,
            "minimum": 0.0
          }
        }
      },
      "OrderDetailsWithAmount": {
        "type": "object",
        "required": ["product_name", "quantity", "amount"],
        "properties": {
          "product_name": {
            "type": "string",
            "description": "Name of the product that is being purchased",
            "example": "shirt",
            "maxLength": 255
          },
          "quantity": {
            "type": "integer",
            "format": "int32",
            "description": "The quantity of the product to be purchased",
            "example": 1,
            "minimum": 0.0
          },
          "amount": {
            "type": "integer",
            "format": "int64",
            "description": "the amount per quantity of product"
          }
        }
      },
      "PayLaterData": {
        "oneOf": [
          {
            "type": "object",
            "required": ["klarna_redirect"],
            "properties": {
              "klarna_redirect": {
                "type": "object",
                "description": "For KlarnaRedirect as PayLater Option",
                "required": ["billing_email", "billing_country"],
                "properties": {
                  "billing_email": {
                    "type": "string",
                    "description": "The billing email"
                  },
                  "billing_country": {
                    "$ref": "#/components/schemas/CountryAlpha2"
                  }
                }
              }
            }
          },
          {
            "type": "object",
            "required": ["klarna_sdk"],
            "properties": {
              "klarna_sdk": {
                "type": "object",
                "description": "For Klarna Sdk as PayLater Option",
                "required": ["token"],
                "properties": {
                  "token": {
                    "type": "string",
                    "description": "The token for the sdk workflow"
                  }
                }
              }
            }
          },
          {
            "type": "object",
            "required": ["affirm_redirect"],
            "properties": {
              "affirm_redirect": {
                "type": "object",
                "description": "For Affirm redirect as PayLater Option"
              }
            }
          },
          {
            "type": "object",
            "required": ["afterpay_clearpay_redirect"],
            "properties": {
              "afterpay_clearpay_redirect": {
                "type": "object",
                "description": "For AfterpayClearpay redirect as PayLater Option",
                "required": ["billing_email", "billing_name"],
                "properties": {
                  "billing_email": {
                    "type": "string",
                    "description": "The billing email"
                  },
                  "billing_name": {
                    "type": "string",
                    "description": "The billing name"
                  }
                }
              }
            }
          },
          {
            "type": "object",
            "required": ["pay_bright_redirect"],
            "properties": {
              "pay_bright_redirect": {
                "type": "object"
              }
            }
          },
          {
            "type": "object",
            "required": ["walley_redirect"],
            "properties": {
              "walley_redirect": {
                "type": "object"
              }
            }
          }
        ]
      },
      "PayPalWalletData": {
        "type": "object",
        "required": ["token"],
        "properties": {
          "token": {
            "type": "string",
            "description": "Token generated for the Apple pay"
          }
        }
      },
      "PaymentExperience": {
        "type": "string",
        "enum": [
          "redirect_to_url",
          "invoke_sdk_client",
          "display_qr_code",
          "one_click",
          "link_wallet",
          "invoke_payment_app"
        ]
      },
      "PaymentIdType": {
        "oneOf": [
          {
            "type": "object",
            "required": ["PaymentIntentId"],
            "properties": {
              "PaymentIntentId": {
                "type": "string",
                "description": "The identifier for payment intent"
              }
            }
          },
          {
            "type": "object",
            "required": ["ConnectorTransactionId"],
            "properties": {
              "ConnectorTransactionId": {
                "type": "string",
                "description": "The identifier for connector transaction"
              }
            }
          },
          {
            "type": "object",
            "required": ["PaymentAttemptId"],
            "properties": {
              "PaymentAttemptId": {
                "type": "string",
                "description": "The identifier for payment attempt"
              }
            }
          },
          {
            "type": "object",
            "required": ["PreprocessingId"],
            "properties": {
              "PreprocessingId": {
                "type": "string",
                "description": "The identifier for preprocessing step"
              }
            }
          }
        ]
      },
      "PaymentListConstraints": {
        "type": "object",
        "properties": {
          "customer_id": {
            "type": "string",
            "description": "The identifier for customer",
            "example": "cus_meowuwunwiuwiwqw",
            "nullable": true
          },
          "starting_after": {
            "type": "string",
            "description": "A cursor for use in pagination, fetch the next list after some object",
            "example": "pay_fafa124123",
            "nullable": true
          },
          "ending_before": {
            "type": "string",
            "description": "A cursor for use in pagination, fetch the previous list before some object",
            "example": "pay_fafa124123",
            "nullable": true
          },
          "limit": {
            "type": "integer",
            "format": "int64",
            "description": "limit on the number of objects to return",
            "default": 10
          },
          "created": {
            "type": "string",
            "format": "date-time",
            "description": "The time at which payment is created",
            "example": "2022-09-10T10:11:12Z",
            "nullable": true
          },
          "created.lt": {
            "type": "string",
            "format": "date-time",
            "description": "Time less than the payment created time",
            "example": "2022-09-10T10:11:12Z",
            "nullable": true
          },
          "created.gt": {
            "type": "string",
            "format": "date-time",
            "description": "Time greater than the payment created time",
            "example": "2022-09-10T10:11:12Z",
            "nullable": true
          },
          "created.lte": {
            "type": "string",
            "format": "date-time",
            "description": "Time less than or equals to the payment created time",
            "example": "2022-09-10T10:11:12Z",
            "nullable": true
          },
          "created.gte": {
            "type": "string",
            "format": "date-time",
            "description": "Time greater than or equals to the payment created time",
            "example": "2022-09-10T10:11:12Z",
            "nullable": true
          }
        }
      },
      "PaymentListResponse": {
        "type": "object",
        "required": ["size", "data"],
        "properties": {
          "size": {
            "type": "integer",
            "description": "The number of payments included in the list",
            "minimum": 0.0
          },
          "data": {
            "type": "array",
            "items": {
              "$ref": "#/components/schemas/PaymentsResponse"
            }
          }
        }
      },
      "PaymentMethod": {
        "type": "string",
        "enum": [
          "card",
          "pay_later",
          "wallet",
          "bank_redirect",
          "bank_transfer",
          "crypto",
          "bank_debit",
          "reward",
          "upi"
        ]
      },
      "PaymentMethodCreate": {
        "type": "object",
        "required": ["payment_method"],
        "properties": {
          "payment_method": {
            "$ref": "#/components/schemas/PaymentMethodType"
          },
          "payment_method_type": {
            "allOf": [
              {
                "$ref": "#/components/schemas/PaymentMethodType"
              }
            ],
            "nullable": true
          },
          "payment_method_issuer": {
            "type": "string",
            "description": "The name of the bank/ provider issuing the payment method to the end user",
            "example": "Citibank",
            "nullable": true
          },
          "payment_method_issuer_code": {
            "allOf": [
              {
                "$ref": "#/components/schemas/PaymentMethodIssuerCode"
              }
            ],
            "nullable": true
          },
          "card": {
            "allOf": [
              {
                "$ref": "#/components/schemas/CardDetail"
              }
            ],
            "nullable": true
          },
          "metadata": {
            "type": "object",
            "description": "You can specify up to 50 keys, with key names up to 40 characters long and values up to 500 characters long. Metadata is useful for storing additional, structured information on an object.",
            "nullable": true
          },
          "customer_id": {
            "type": "string",
            "description": "The unique identifier of the customer.",
            "example": "cus_meowerunwiuwiwqw",
            "nullable": true
          },
          "card_network": {
            "type": "string",
            "description": "The card network",
            "example": "Visa",
            "nullable": true
          }
        }
      },
      "PaymentMethodData": {
        "oneOf": [
          {
            "type": "object",
            "required": ["card"],
            "properties": {
              "card": {
                "$ref": "#/components/schemas/Card"
              }
            }
          },
          {
            "type": "object",
            "required": ["wallet"],
            "properties": {
              "wallet": {
                "$ref": "#/components/schemas/WalletData"
              }
            }
          },
          {
            "type": "object",
            "required": ["pay_later"],
            "properties": {
              "pay_later": {
                "$ref": "#/components/schemas/PayLaterData"
              }
            }
          },
          {
            "type": "object",
            "required": ["bank_redirect"],
            "properties": {
              "bank_redirect": {
                "$ref": "#/components/schemas/BankRedirectData"
              }
            }
          },
          {
            "type": "object",
            "required": ["bank_debit"],
            "properties": {
              "bank_debit": {
                "$ref": "#/components/schemas/BankDebitData"
              }
            }
          },
          {
            "type": "object",
            "required": ["bank_transfer"],
            "properties": {
              "bank_transfer": {
                "$ref": "#/components/schemas/BankTransferData"
              }
            }
          },
          {
            "type": "object",
            "required": ["crypto"],
            "properties": {
              "crypto": {
                "$ref": "#/components/schemas/CryptoData"
              }
            }
          },
          {
            "type": "string",
            "enum": ["mandate_payment"]
          },
          {
            "type": "object",
            "required": ["reward"],
            "properties": {
              "reward": {
                "$ref": "#/components/schemas/RewardData"
              }
            }
          },
          {
            "type": "object",
            "required": ["upi"],
            "properties": {
              "upi": {
                "$ref": "#/components/schemas/UpiData"
              }
            }
          }
        ]
      },
      "PaymentMethodDeleteResponse": {
        "type": "object",
        "required": ["payment_method_id", "deleted"],
        "properties": {
          "payment_method_id": {
            "type": "string",
            "description": "The unique identifier of the Payment method",
            "example": "card_rGK4Vi5iSW70MY7J2mIy"
          },
          "deleted": {
            "type": "boolean",
            "description": "Whether payment method was deleted or not",
            "example": true
          }
        }
      },
      "PaymentMethodIssuerCode": {
        "type": "string",
        "enum": [
          "jp_hdfc",
          "jp_icici",
          "jp_googlepay",
          "jp_applepay",
          "jp_phonepay",
          "jp_wechat",
          "jp_sofort",
          "jp_giropay",
          "jp_sepa",
          "jp_bacs"
        ]
      },
      "PaymentMethodList": {
        "type": "object",
        "required": ["payment_method"],
        "properties": {
          "payment_method": {
            "$ref": "#/components/schemas/PaymentMethod"
          },
          "payment_method_types": {
            "type": "array",
            "items": {
              "$ref": "#/components/schemas/PaymentMethodType"
            },
            "description": "This is a sub-category of payment method.",
            "example": ["credit"],
            "nullable": true
          }
        }
      },
      "PaymentMethodListResponse": {
        "type": "object",
        "required": ["payment_methods", "mandate_payment"],
        "properties": {
          "redirect_url": {
            "type": "string",
            "description": "Redirect URL of the merchant",
            "example": "https://www.google.com",
            "nullable": true
          },
          "payment_methods": {
            "type": "array",
            "items": {
              "$ref": "#/components/schemas/PaymentMethodList"
            },
            "description": "Information about the payment method",
            "example": [
              {
                "payment_method": "wallet",
                "payment_experience": null,
                "payment_method_issuers": ["labore magna ipsum", "aute"]
              }
            ]
          },
          "mandate_payment": {
            "$ref": "#/components/schemas/MandateType"
          },
          "merchant_name": {
            "type": "string",
            "nullable": true
          }
        }
      },
      "PaymentMethodResponse": {
        "type": "object",
        "required": [
          "merchant_id",
          "payment_method_id",
          "payment_method",
          "recurring_enabled",
          "installment_payment_enabled"
        ],
        "properties": {
          "merchant_id": {
            "type": "string",
            "description": "Unique identifier for a merchant",
            "example": "merchant_1671528864"
          },
          "customer_id": {
            "type": "string",
            "description": "The unique identifier of the customer.",
            "example": "cus_meowerunwiuwiwqw",
            "nullable": true
          },
          "payment_method_id": {
            "type": "string",
            "description": "The unique identifier of the Payment method",
            "example": "card_rGK4Vi5iSW70MY7J2mIy"
          },
          "payment_method": {
            "$ref": "#/components/schemas/PaymentMethodType"
          },
          "payment_method_type": {
            "allOf": [
              {
                "$ref": "#/components/schemas/PaymentMethodType"
              }
            ],
            "nullable": true
          },
          "card": {
            "allOf": [
              {
                "$ref": "#/components/schemas/CardDetailFromLocker"
              }
            ],
            "nullable": true
          },
          "recurring_enabled": {
            "type": "boolean",
            "description": "Indicates whether the payment method is eligible for recurring payments",
            "example": true
          },
          "installment_payment_enabled": {
            "type": "boolean",
            "description": "Indicates whether the payment method is eligible for installment payments",
            "example": true
          },
          "payment_experience": {
            "type": "array",
            "items": {
              "$ref": "#/components/schemas/PaymentExperience"
            },
            "description": "Type of payment experience enabled with the connector",
            "example": ["redirect_to_url"],
            "nullable": true
          },
          "metadata": {
            "type": "object",
            "description": "You can specify up to 50 keys, with key names up to 40 characters long and values up to 500 characters long. Metadata is useful for storing additional, structured information on an object.",
            "nullable": true
          },
          "created": {
            "type": "string",
            "format": "date-time",
            "description": "A timestamp (ISO 8601 code) that determines when the customer was created",
            "example": "2023-01-18T11:04:09.922Z",
            "nullable": true
          }
        }
      },
      "PaymentMethodType": {
        "type": "string",
        "enum": [
          "ach",
          "affirm",
          "afterpay_clearpay",
          "ali_pay",
          "ali_pay_hk",
          "apple_pay",
          "bacs",
          "bancontact_card",
          "becs",
          "blik",
          "classic",
          "credit",
          "crypto_currency",
          "debit",
          "eps",
          "evoucher",
          "giropay",
          "google_pay",
          "ideal",
          "interac",
          "klarna",
          "mb_way",
          "mobile_pay",
          "multibanco",
          "online_banking_czech_republic",
          "online_banking_finland",
          "online_banking_poland",
          "online_banking_slovakia",
          "pay_bright",
          "paypal",
          "przelewy24",
          "samsung_pay",
          "sepa",
          "sofort",
          "swish",
          "trustly",
          "upi_collect",
          "walley",
          "we_chat_pay"
        ]
      },
      "PaymentMethodUpdate": {
        "type": "object",
        "properties": {
          "card": {
            "allOf": [
              {
                "$ref": "#/components/schemas/CardDetail"
              }
            ],
            "nullable": true
          },
          "card_network": {
            "allOf": [
              {
                "$ref": "#/components/schemas/CardNetwork"
              }
            ],
            "nullable": true
          },
          "metadata": {
            "type": "object",
            "description": "You can specify up to 50 keys, with key names up to 40 characters long and values up to 500 characters long. Metadata is useful for storing additional, structured information on an object.",
            "nullable": true
          }
        }
      },
      "PaymentMethodsEnabled": {
        "type": "object",
        "description": "Details of all the payment methods enabled for the connector for the given merchant account",
        "required": ["payment_method"],
        "properties": {
          "payment_method": {
            "$ref": "#/components/schemas/PaymentMethod"
          },
          "payment_method_types": {
            "type": "array",
            "items": {
              "$ref": "#/components/schemas/PaymentMethodType"
            },
            "description": "Subtype of payment method",
            "example": ["credit"],
            "nullable": true
          }
        }
      },
      "PaymentRetrieveBody": {
        "type": "object",
        "properties": {
          "merchant_id": {
            "type": "string",
            "description": "The identifier for the Merchant Account.",
            "nullable": true
          },
          "force_sync": {
            "type": "boolean",
            "description": "Decider to enable or disable the connector call for retrieve request",
            "nullable": true
          },
          "client_secret": {
            "type": "string",
            "description": "This is a token which expires after 15 minutes, used from the client to authenticate and create sessions from the SDK",
            "nullable": true
          }
        }
      },
      "PaymentsCancelRequest": {
        "type": "object",
        "required": ["merchant_connector_details"],
        "properties": {
          "cancellation_reason": {
            "type": "string",
            "description": "The reason for the payment cancel",
            "nullable": true
          },
          "merchant_connector_details": {
            "$ref": "#/components/schemas/MerchantConnectorDetailsWrap"
          }
        }
      },
      "PaymentsCaptureRequest": {
        "type": "object",
        "properties": {
          "payment_id": {
            "type": "string",
            "description": "The unique identifier for the payment",
            "nullable": true
          },
          "merchant_id": {
            "type": "string",
            "description": "The unique identifier for the merchant",
            "nullable": true
          },
          "amount_to_capture": {
            "type": "integer",
            "format": "int64",
            "description": "The Amount to be captured/ debited from the user's payment method.",
            "nullable": true
          },
          "refund_uncaptured_amount": {
            "type": "boolean",
            "description": "Decider to refund the uncaptured amount",
            "nullable": true
          },
          "statement_descriptor_suffix": {
            "type": "string",
            "description": "Provides information about a card payment that customers see on their statements.",
            "nullable": true
          },
          "statement_descriptor_prefix": {
            "type": "string",
            "description": "Concatenated with the statement descriptor suffix that’s set on the account to form the complete statement descriptor.",
            "nullable": true
          },
          "merchant_connector_details": {
            "allOf": [
              {
                "$ref": "#/components/schemas/MerchantConnectorDetailsWrap"
              }
            ],
            "nullable": true
          }
        }
      },
      "PaymentsCreateRequest": {
        "type": "object",
        "required": ["amount", "currency"],
        "properties": {
          "payment_id": {
            "type": "string",
            "description": "Unique identifier for the payment. This ensures idempotency for multiple payments\nthat have been done by a single merchant. This field is auto generated and is returned in the API response.",
            "example": "pay_mbabizu24mvu3mela5njyhpit4",
            "nullable": true,
            "maxLength": 30,
            "minLength": 30
          },
          "merchant_id": {
            "type": "string",
            "description": "This is an identifier for the merchant account. This is inferred from the API key\nprovided during the request",
            "example": "merchant_1668273825",
            "nullable": true,
            "maxLength": 255
          },
          "capture_on": {
            "type": "string",
            "format": "date-time",
            "description": "A timestamp (ISO 8601 code) that determines when the payment should be captured.\nProviding this field will automatically set `capture` to true",
            "example": "2022-09-10T10:11:12Z",
            "nullable": true
          },
          "payment_token": {
            "type": "string",
            "description": "Provide a reference to a stored payment method",
            "example": "187282ab-40ef-47a9-9206-5099ba31e432",
            "nullable": true
          },
          "amount": {
            "type": "integer",
            "format": "int64",
            "description": "The payment amount. Amount for the payment in lowest denomination of the currency. (i.e) in cents for USD denomination, in paisa for INR denomination etc.,",
            "example": 6540,
            "nullable": true,
            "minimum": 0.0
          },
          "routing": {
            "allOf": [
              {
                "$ref": "#/components/schemas/RoutingAlgorithm"
              }
            ],
            "nullable": true
          },
          "statement_descriptor_name": {
            "type": "string",
            "description": "For non-card charges, you can use this value as the complete description that appears on your customers’ statements. Must contain at least one letter, maximum 22 characters.",
            "example": "Hyperswitch Router",
            "nullable": true,
            "maxLength": 255
          },
          "customer_id": {
            "type": "string",
            "description": "The identifier for the customer object.\nThis field will be deprecated soon, use the customer object instead",
            "example": "cus_y3oqhf46pyzuxjbcn2giaqnb44",
            "nullable": true,
            "maxLength": 255
          },
          "currency": {
            "allOf": [
              {
                "$ref": "#/components/schemas/Currency"
              }
            ],
            "nullable": true
          },
          "business_sub_label": {
            "type": "string",
            "description": "Business sub label for the payment",
            "nullable": true
          },
          "authentication_type": {
            "allOf": [
              {
                "$ref": "#/components/schemas/AuthenticationType"
              }
            ],
            "nullable": true
          },
          "payment_id": {
            "type": "string",
            "description": "Unique identifier for the payment. This ensures idempotency for multiple payments\nthat have been done by a single merchant. This field is auto generated and is returned in the API response.",
            "example": "pay_mbabizu24mvu3mela5njyhpit4",
            "nullable": true,
            "maxLength": 30,
            "minLength": 30
          },
          "payment_method_type": {
            "allOf": [
              {
                "$ref": "#/components/schemas/PaymentMethodType"
              }
            ],
            "nullable": true
          },
          "connector": {
            "type": "array",
            "items": {
              "$ref": "#/components/schemas/Connector"
            },
            "description": "This allows the merchant to manually select a connector with which the payment can go through",
            "example": ["stripe", "adyen"],
            "nullable": true
          },
          "currency": {
            "allOf": [
              {
                "$ref": "#/components/schemas/Currency"
              }
            ],
            "nullable": true
          },
          "capture_method": {
            "allOf": [
              {
                "$ref": "#/components/schemas/CaptureMethod"
              }
            ],
            "nullable": true
          },
          "amount_to_capture": {
            "type": "integer",
            "format": "int64",
            "description": "The Amount to be captured/ debited from the users payment method. It shall be in lowest denomination of the currency. (i.e) in cents for USD denomination, in paisa for INR denomination etc.,\nIf not provided, the default amount_to_capture will be the payment amount.",
            "example": 6540,
            "nullable": true
          },
          "capture_on": {
            "type": "string",
            "format": "date-time",
            "description": "A timestamp (ISO 8601 code) that determines when the payment should be captured.\nProviding this field will automatically set `capture` to true",
            "example": "2022-09-10T10:11:12Z",
            "nullable": true
          },
          "confirm": {
            "type": "boolean",
            "description": "Whether to confirm the payment (if applicable)",
            "default": false,
            "example": true,
            "nullable": true
          },
          "customer": {
            "allOf": [
              {
                "$ref": "#/components/schemas/CustomerDetails"
              }
            ],
            "nullable": true
          },
          "customer_id": {
            "type": "string",
            "description": "The identifier for the customer object.\nThis field will be deprecated soon, use the customer object instead",
            "example": "cus_y3oqhf46pyzuxjbcn2giaqnb44",
            "nullable": true,
            "maxLength": 255
          },
          "email": {
            "type": "string",
            "description": "The customer's email address\nThis field will be deprecated soon, use the customer object instead",
            "example": "johntest@test.com",
            "nullable": true,
            "maxLength": 255
          },
          "name": {
            "type": "string",
            "description": "description: The customer's name\nThis field will be deprecated soon, use the customer object instead",
            "example": "John Test",
            "nullable": true,
            "maxLength": 255
          },
          "phone": {
            "type": "string",
            "description": "The customer's phone number\nThis field will be deprecated soon, use the customer object instead",
            "example": "3141592653",
            "nullable": true,
            "maxLength": 255
          },
          "phone_country_code": {
            "type": "string",
            "description": "The country code for the customer phone number\nThis field will be deprecated soon, use the customer object instead",
            "example": "+1",
            "nullable": true,
            "maxLength": 255
          },
          "off_session": {
            "type": "boolean",
            "description": "Set to true to indicate that the customer is not in your checkout flow during this payment, and therefore is unable to authenticate. This parameter is intended for scenarios where you collect card details and charge them later. This parameter can only be used with `confirm: true`.",
            "example": true,
            "nullable": true
          },
          "description": {
            "type": "string",
            "description": "A description of the payment",
            "example": "It's my first payment request",
            "nullable": true
          },
          "return_url": {
            "type": "string",
            "description": "The URL to redirect after the completion of the operation",
            "example": "https://hyperswitch.io",
            "nullable": true
          },
          "setup_future_usage": {
            "allOf": [
              {
                "$ref": "#/components/schemas/FutureUsage"
              }
            ],
            "nullable": true
          },
          "authentication_type": {
            "allOf": [
              {
                "$ref": "#/components/schemas/AuthenticationType"
              }
            ],
            "nullable": true
          },
          "payment_method_data": {
            "allOf": [
              {
                "$ref": "#/components/schemas/PaymentMethodData"
              }
            ],
            "nullable": true
          },
          "payment_method": {
            "allOf": [
              {
                "$ref": "#/components/schemas/PaymentMethod"
              }
            ],
            "nullable": true
          },
          "payment_token": {
            "type": "string",
            "description": "Provide a reference to a stored payment method",
            "example": "187282ab-40ef-47a9-9206-5099ba31e432",
            "nullable": true
          },
          "card_cvc": {
            "type": "string",
            "description": "This is used when payment is to be confirmed and the card is not saved",
            "nullable": true
          },
          "shipping": {
            "allOf": [
              {
                "$ref": "#/components/schemas/Address"
              }
            ],
            "nullable": true
          },
          "billing": {
            "allOf": [
              {
                "$ref": "#/components/schemas/Address"
              }
            ],
            "nullable": true
          },
          "statement_descriptor_name": {
            "type": "string",
            "description": "For non-card charges, you can use this value as the complete description that appears on your customers’ statements. Must contain at least one letter, maximum 22 characters.",
            "example": "Hyperswitch Router",
            "nullable": true,
            "maxLength": 255
          },
          "statement_descriptor_suffix": {
            "type": "string",
            "description": "Provides information about a card payment that customers see on their statements. Concatenated with the prefix (shortened descriptor) or statement descriptor that’s set on the account to form the complete statement descriptor. Maximum 22 characters for the concatenated descriptor.",
            "example": "Payment for shoes purchase",
            "nullable": true,
            "maxLength": 255
          },
          "order_details": {
            "type": "array",
            "items": {
              "$ref": "#/components/schemas/OrderDetailsWithAmount"
            },
            "description": "Information about the product , quantity and amount for connectors. (e.g. Klarna)",
            "example": "[{\n        \"product_name\": \"gillete creme\",\n        \"quantity\": 15,\n        \"amount\" : 900\n    }]",
            "nullable": true
          },
          "client_secret": {
            "type": "string",
            "description": "It's a token used for client side verification.",
            "example": "pay_U42c409qyHwOkWo3vK60_secret_el9ksDkiB8hi6j9N78yo",
            "nullable": true
          },
          "mandate_data": {
            "allOf": [
              {
                "$ref": "#/components/schemas/MandateData"
              }
            ],
            "nullable": true
          },
          "mandate_id": {
            "type": "string",
            "description": "A unique identifier to link the payment to a mandate, can be use instead of payment_method_data",
            "example": "mandate_iwer89rnjef349dni3",
            "nullable": true,
            "maxLength": 255
          },
          "browser_info": {
            "type": "object",
            "description": "Additional details required by 3DS 2.0",
            "nullable": true
          },
          "payment_experience": {
            "allOf": [
              {
                "$ref": "#/components/schemas/PaymentExperience"
              }
            ],
            "nullable": true
          },
          "payment_method_type": {
            "allOf": [
              {
                "$ref": "#/components/schemas/PaymentMethodType"
              }
            ],
            "nullable": true
          },
          "business_country": {
            "allOf": [
              {
                "$ref": "#/components/schemas/CountryAlpha2"
              }
            ],
            "nullable": true
          },
          "business_label": {
            "type": "string",
            "description": "Business label of the merchant for this payment",
            "example": "food",
            "nullable": true
          },
          "merchant_connector_details": {
            "allOf": [
              {
                "$ref": "#/components/schemas/MerchantConnectorDetailsWrap"
              }
            ],
            "nullable": true
          },
          "allowed_payment_method_types": {
            "type": "array",
            "items": {
              "$ref": "#/components/schemas/PaymentMethodType"
            },
            "description": "Allowed Payment Method Types for a given PaymentIntent",
            "nullable": true
          },
          "business_sub_label": {
            "type": "string",
            "description": "Business sub label for the payment",
            "nullable": true
          },
          "retry_action": {
            "allOf": [
              {
                "$ref": "#/components/schemas/RetryAction"
              }
            ],
            "nullable": true
          },
          "metadata": {
            "type": "object",
            "description": "You can specify up to 50 keys, with key names up to 40 characters long and values up to 500 characters long. Metadata is useful for storing additional, structured information on an object.",
            "nullable": true
          },
          "connector_metadata": {
            "allOf": [
              {
                "$ref": "#/components/schemas/ConnectorMetadata"
              }
            ],
            "nullable": true
          },
          "feature_metadata": {
            "allOf": [
              {
                "$ref": "#/components/schemas/FeatureMetadata"
              }
            ],
            "nullable": true
          }
        }
      },
      "PaymentsRequest": {
        "type": "object",
        "properties": {
          "payment_id": {
            "type": "string",
            "description": "Unique identifier for the payment. This ensures idempotency for multiple payments\nthat have been done by a single merchant. This field is auto generated and is returned in the API response.",
            "example": "pay_mbabizu24mvu3mela5njyhpit4",
            "nullable": true,
            "maxLength": 30,
            "minLength": 30
          },
          "merchant_id": {
            "type": "string",
            "description": "This is an identifier for the merchant account. This is inferred from the API key\nprovided during the request",
            "example": "merchant_1668273825",
            "nullable": true,
            "maxLength": 255
          },
          "amount": {
            "type": "integer",
            "format": "int64",
            "description": "The payment amount. Amount for the payment in lowest denomination of the currency. (i.e) in cents for USD denomination, in paisa for INR denomination etc.,",
            "example": 6540,
            "nullable": true,
            "minimum": 0.0
          },
          "routing": {
            "allOf": [
              {
                "$ref": "#/components/schemas/RoutingAlgorithm"
              }
            ],
            "nullable": true
          },
          "connector": {
            "type": "array",
            "items": {
              "$ref": "#/components/schemas/Connector"
            },
            "description": "This allows the merchant to manually select a connector with which the payment can go through",
            "example": ["stripe", "adyen"],
            "nullable": true
          },
          "currency": {
            "allOf": [
              {
                "$ref": "#/components/schemas/Currency"
              }
            ],
            "nullable": true
          },
          "capture_method": {
            "allOf": [
              {
                "$ref": "#/components/schemas/CaptureMethod"
              }
            ],
            "nullable": true
          },
          "amount_to_capture": {
            "type": "integer",
            "format": "int64",
            "description": "The Amount to be captured/ debited from the users payment method. It shall be in lowest denomination of the currency. (i.e) in cents for USD denomination, in paisa for INR denomination etc.,\nIf not provided, the default amount_to_capture will be the payment amount.",
            "example": 6540,
            "nullable": true
          },
          "capture_on": {
            "type": "string",
            "format": "date-time",
            "description": "A timestamp (ISO 8601 code) that determines when the payment should be captured.\nProviding this field will automatically set `capture` to true",
            "example": "2022-09-10T10:11:12Z",
            "nullable": true
          },
          "confirm": {
            "type": "boolean",
            "description": "Whether to confirm the payment (if applicable)",
            "default": false,
            "example": true,
            "nullable": true
          },
          "customer": {
            "allOf": [
              {
                "$ref": "#/components/schemas/CustomerDetails"
              }
            ],
            "nullable": true
          },
          "customer_id": {
            "type": "string",
            "description": "The identifier for the customer object.\nThis field will be deprecated soon, use the customer object instead",
            "example": "cus_y3oqhf46pyzuxjbcn2giaqnb44",
            "nullable": true,
            "maxLength": 255
          },
          "email": {
            "type": "string",
            "description": "The customer's email address\nThis field will be deprecated soon, use the customer object instead",
            "example": "johntest@test.com",
            "nullable": true,
            "maxLength": 255
          },
          "name": {
            "type": "string",
            "description": "description: The customer's name\nThis field will be deprecated soon, use the customer object instead",
            "example": "John Test",
            "nullable": true,
            "maxLength": 255
          },
          "phone": {
            "type": "string",
            "description": "The customer's phone number\nThis field will be deprecated soon, use the customer object instead",
            "example": "3141592653",
            "nullable": true,
            "maxLength": 255
          },
          "phone_country_code": {
            "type": "string",
            "description": "The country code for the customer phone number\nThis field will be deprecated soon, use the customer object instead",
            "example": "+1",
            "nullable": true,
            "maxLength": 255
          },
          "off_session": {
            "type": "boolean",
            "description": "Set to true to indicate that the customer is not in your checkout flow during this payment, and therefore is unable to authenticate. This parameter is intended for scenarios where you collect card details and charge them later. This parameter can only be used with `confirm: true`.",
            "example": true,
            "nullable": true
          },
          "description": {
            "type": "string",
            "description": "A description of the payment",
            "example": "It's my first payment request",
            "nullable": true
          },
          "return_url": {
            "type": "string",
            "description": "The URL to redirect after the completion of the operation",
            "example": "https://hyperswitch.io",
            "nullable": true
          },
          "setup_future_usage": {
            "allOf": [
              {
                "$ref": "#/components/schemas/FutureUsage"
              }
            ],
            "nullable": true
          },
          "authentication_type": {
            "allOf": [
              {
                "$ref": "#/components/schemas/AuthenticationType"
              }
            ],
            "nullable": true
          },
          "payment_method_data": {
            "allOf": [
              {
                "$ref": "#/components/schemas/PaymentMethodData"
              }
            ],
            "nullable": true
          },
          "payment_method": {
            "allOf": [
              {
                "$ref": "#/components/schemas/PaymentMethod"
              }
            ],
            "nullable": true
          },
          "payment_token": {
            "type": "string",
            "description": "Provide a reference to a stored payment method",
            "example": "187282ab-40ef-47a9-9206-5099ba31e432",
            "nullable": true
          },
          "card_cvc": {
            "type": "string",
            "description": "This is used when payment is to be confirmed and the card is not saved",
            "nullable": true
          },
          "shipping": {
            "allOf": [
              {
                "$ref": "#/components/schemas/Address"
              }
            ],
            "nullable": true
          },
          "billing": {
            "allOf": [
              {
                "$ref": "#/components/schemas/Address"
              }
            ],
            "nullable": true
          },
          "statement_descriptor_name": {
            "type": "string",
            "description": "For non-card charges, you can use this value as the complete description that appears on your customers’ statements. Must contain at least one letter, maximum 22 characters.",
            "example": "Hyperswitch Router",
            "nullable": true,
            "maxLength": 255
          },
          "statement_descriptor_suffix": {
            "type": "string",
            "description": "Provides information about a card payment that customers see on their statements. Concatenated with the prefix (shortened descriptor) or statement descriptor that’s set on the account to form the complete statement descriptor. Maximum 22 characters for the concatenated descriptor.",
            "example": "Payment for shoes purchase",
            "nullable": true,
            "maxLength": 255
          },
          "order_details": {
            "type": "array",
            "items": {
              "$ref": "#/components/schemas/OrderDetailsWithAmount"
            },
            "description": "Information about the product , quantity and amount for connectors. (e.g. Klarna)",
            "example": "[{\n        \"product_name\": \"gillete creme\",\n        \"quantity\": 15,\n        \"amount\" : 900\n    }]",
            "nullable": true
          },
          "client_secret": {
            "type": "string",
            "description": "It's a token used for client side verification.",
            "example": "pay_U42c409qyHwOkWo3vK60_secret_el9ksDkiB8hi6j9N78yo",
            "nullable": true
          },
          "mandate_data": {
            "allOf": [
              {
                "$ref": "#/components/schemas/MandateData"
              }
            ],
            "nullable": true
          },
          "mandate_id": {
            "type": "string",
            "description": "A unique identifier to link the payment to a mandate, can be use instead of payment_method_data",
            "example": "mandate_iwer89rnjef349dni3",
            "nullable": true,
            "maxLength": 255
          },
          "browser_info": {
            "type": "object",
            "description": "Additional details required by 3DS 2.0",
            "nullable": true
          },
          "payment_experience": {
            "allOf": [
              {
                "$ref": "#/components/schemas/PaymentExperience"
              }
            ],
            "nullable": true
          },
          "payment_method_type": {
            "allOf": [
              {
                "$ref": "#/components/schemas/PaymentMethodType"
              }
            ],
            "nullable": true
          },
          "business_country": {
            "allOf": [
              {
                "$ref": "#/components/schemas/CountryAlpha2"
              }
            ],
            "nullable": true
          },
          "business_label": {
            "type": "string",
            "description": "Business label of the merchant for this payment",
            "example": "food",
            "nullable": true
          },
          "merchant_connector_details": {
            "allOf": [
              {
                "$ref": "#/components/schemas/MerchantConnectorDetailsWrap"
              }
            ],
            "nullable": true
          },
          "allowed_payment_method_types": {
            "type": "array",
            "items": {
              "$ref": "#/components/schemas/PaymentMethodType"
            },
            "description": "Allowed Payment Method Types for a given PaymentIntent",
            "nullable": true
          },
          "business_sub_label": {
            "type": "string",
            "description": "Business sub label for the payment",
            "nullable": true
          },
          "retry_action": {
            "allOf": [
              {
                "$ref": "#/components/schemas/RetryAction"
              }
            ],
            "nullable": true
          },
          "metadata": {
            "type": "object",
            "description": "You can specify up to 50 keys, with key names up to 40 characters long and values up to 500 characters long. Metadata is useful for storing additional, structured information on an object.",
            "nullable": true
          },
          "connector_metadata": {
            "allOf": [
              {
                "$ref": "#/components/schemas/ConnectorMetadata"
              }
            ],
            "nullable": true
          },
          "feature_metadata": {
            "allOf": [
              {
                "$ref": "#/components/schemas/FeatureMetadata"
              }
            ],
            "nullable": true
          }
        }
      },
      "PaymentsResponse": {
        "type": "object",
        "required": [
          "status",
          "amount",
          "currency",
          "payment_method",
          "business_country",
          "business_label"
        ],
        "properties": {
          "payment_id": {
            "type": "string",
            "description": "Unique identifier for the payment. This ensures idempotency for multiple payments\nthat have been done by a single merchant.",
            "example": "pay_mbabizu24mvu3mela5njyhpit4",
            "nullable": true,
            "maxLength": 30,
            "minLength": 30
          },
          "merchant_id": {
            "type": "string",
            "description": "This is an identifier for the merchant account. This is inferred from the API key\nprovided during the request",
            "example": "merchant_1668273825",
            "nullable": true,
            "maxLength": 255
          },
          "status": {
            "$ref": "#/components/schemas/IntentStatus"
          },
          "amount": {
            "type": "integer",
            "format": "int64",
            "description": "The payment amount. Amount for the payment in lowest denomination of the currency. (i.e) in cents for USD denomination, in paisa for INR denomination etc.,",
            "example": 100
          },
          "amount_capturable": {
            "type": "integer",
            "format": "int64",
            "description": "The maximum amount that could be captured from the payment",
            "example": 6540,
            "nullable": true,
            "minimum": 100.0
          },
          "amount_received": {
            "type": "integer",
            "format": "int64",
            "description": "The amount which is already captured from the payment",
            "example": 6540,
            "nullable": true,
            "minimum": 100.0
          },
          "connector": {
            "type": "string",
            "description": "The connector used for the payment",
            "example": "stripe",
            "nullable": true
          },
          "client_secret": {
            "type": "string",
            "description": "It's a token used for client side verification.",
            "example": "pay_U42c409qyHwOkWo3vK60_secret_el9ksDkiB8hi6j9N78yo",
            "nullable": true
          },
          "created": {
            "type": "string",
            "format": "date-time",
            "description": "Time when the payment was created",
            "example": "2022-09-10T10:11:12Z",
            "nullable": true
          },
          "currency": {
            "$ref": "#/components/schemas/Currency"
          },
          "customer_id": {
            "type": "string",
            "description": "The identifier for the customer object. If not provided the customer ID will be autogenerated.",
            "example": "cus_y3oqhf46pyzuxjbcn2giaqnb44",
            "nullable": true,
            "maxLength": 255
          },
          "description": {
            "type": "string",
            "description": "A description of the payment",
            "example": "It's my first payment request",
            "nullable": true
          },
          "refunds": {
            "type": "array",
            "items": {
              "$ref": "#/components/schemas/RefundResponse"
            },
            "description": "List of refund that happened on this intent",
            "nullable": true
          },
          "disputes": {
            "type": "array",
            "items": {
              "$ref": "#/components/schemas/DisputeResponsePaymentsRetrieve"
            },
            "description": "List of dispute that happened on this intent",
            "nullable": true
          },
          "mandate_id": {
            "type": "string",
            "description": "A unique identifier to link the payment to a mandate, can be use instead of payment_method_data",
            "example": "mandate_iwer89rnjef349dni3",
            "nullable": true,
            "maxLength": 255
          },
          "mandate_data": {
            "allOf": [
              {
                "$ref": "#/components/schemas/MandateData"
              }
            ],
            "nullable": true
          },
          "setup_future_usage": {
            "allOf": [
              {
                "$ref": "#/components/schemas/FutureUsage"
              }
            ],
            "nullable": true
          },
          "off_session": {
            "type": "boolean",
            "description": "Set to true to indicate that the customer is not in your checkout flow during this payment, and therefore is unable to authenticate. This parameter is intended for scenarios where you collect card details and charge them later. This parameter can only be used with confirm=true.",
            "example": true,
            "nullable": true
          },
          "capture_on": {
            "type": "string",
            "format": "date-time",
            "description": "A timestamp (ISO 8601 code) that determines when the payment should be captured.\nProviding this field will automatically set `capture` to true",
            "example": "2022-09-10T10:11:12Z",
            "nullable": true
          },
          "capture_method": {
            "allOf": [
              {
                "$ref": "#/components/schemas/CaptureMethod"
              }
            ],
            "nullable": true
          },
          "payment_method": {
            "$ref": "#/components/schemas/PaymentMethodType"
          },
          "payment_method_data": {
            "allOf": [
              {
                "$ref": "#/components/schemas/PaymentMethod"
              }
            ],
            "nullable": true
          },
          "payment_token": {
            "type": "string",
            "description": "Provide a reference to a stored payment method",
            "example": "187282ab-40ef-47a9-9206-5099ba31e432",
            "nullable": true
          },
          "shipping": {
            "allOf": [
              {
                "$ref": "#/components/schemas/Address"
              }
            ],
            "nullable": true
          },
          "billing": {
            "allOf": [
              {
                "$ref": "#/components/schemas/Address"
              }
            ],
            "nullable": true
          },
          "order_details": {
            "type": "array",
            "items": {
              "$ref": "#/components/schemas/OrderDetailsWithAmount"
            },
            "description": "Information about the product , quantity and amount for connectors. (e.g. Klarna)",
            "example": "[{\n        \"product_name\": \"gillete creme\",\n        \"quantity\": 15,\n        \"amount\" : 900\n    }]",
            "nullable": true
          },
          "email": {
            "type": "string",
            "description": "description: The customer's email address",
            "example": "johntest@test.com",
            "nullable": true,
            "maxLength": 255
          },
          "name": {
            "type": "string",
            "description": "description: The customer's name",
            "example": "John Test",
            "nullable": true,
            "maxLength": 255
          },
          "phone": {
            "type": "string",
            "description": "The customer's phone number",
            "example": "3141592653",
            "nullable": true,
            "maxLength": 255
          },
          "return_url": {
            "type": "string",
            "description": "The URL to redirect after the completion of the operation",
            "example": "https://hyperswitch.io",
            "nullable": true
          },
          "authentication_type": {
            "allOf": [
              {
                "$ref": "#/components/schemas/AuthenticationType"
              }
            ],
            "nullable": true
          },
          "statement_descriptor_name": {
            "type": "string",
            "description": "For non-card charges, you can use this value as the complete description that appears on your customers’ statements. Must contain at least one letter, maximum 22 characters.",
            "example": "Hyperswitch Router",
            "nullable": true,
            "maxLength": 255
          },
          "statement_descriptor_suffix": {
            "type": "string",
            "description": "Provides information about a card payment that customers see on their statements. Concatenated with the prefix (shortened descriptor) or statement descriptor that’s set on the account to form the complete statement descriptor. Maximum 255 characters for the concatenated descriptor.",
            "example": "Payment for shoes purchase",
            "nullable": true,
            "maxLength": 255
          },
          "next_action": {
            "allOf": [
              {
                "$ref": "#/components/schemas/NextActionData"
              }
            ],
            "nullable": true
          },
          "cancellation_reason": {
            "type": "string",
            "description": "If the payment was cancelled the reason provided here",
            "nullable": true
          },
          "error_code": {
            "type": "string",
            "description": "If there was an error while calling the connectors the code is received here",
            "example": "E0001",
            "nullable": true
          },
          "error_message": {
            "type": "string",
            "description": "If there was an error while calling the connector the error message is received here",
            "example": "Failed while verifying the card",
            "nullable": true
          },
          "payment_experience": {
            "allOf": [
              {
                "$ref": "#/components/schemas/PaymentExperience"
              }
            ],
            "nullable": true
          },
          "payment_method_type": {
            "allOf": [
              {
                "$ref": "#/components/schemas/PaymentMethodType"
              }
            ],
            "nullable": true
          },
          "connector_label": {
            "type": "string",
            "description": "The connector used for this payment along with the country and business details",
            "example": "stripe_US_food",
            "nullable": true
          },
          "business_country": {
            "$ref": "#/components/schemas/CountryAlpha2"
          },
          "business_label": {
            "type": "string",
            "description": "The business label of merchant for this payment"
          },
          "business_sub_label": {
            "type": "string",
            "description": "The business_sub_label for this payment",
            "nullable": true
          },
          "allowed_payment_method_types": {
            "type": "array",
            "items": {
              "$ref": "#/components/schemas/PaymentMethodType"
            },
            "description": "Allowed Payment Method Types for a given PaymentIntent",
            "nullable": true
          },
          "ephemeral_key": {
            "allOf": [
              {
                "$ref": "#/components/schemas/EphemeralKeyCreateResponse"
              }
            ],
            "nullable": true
          },
          "manual_retry_allowed": {
            "type": "boolean",
            "description": "If true the payment can be retried with same or different payment method which means the confirm call can be made again.",
            "nullable": true
          },
          "connector_transaction_id": {
            "type": "string",
            "description": "A unique identifier for a payment provided by the connector",
            "example": "993672945374576J",
            "nullable": true
          },
          "metadata": {
            "type": "object",
            "description": "You can specify up to 50 keys, with key names up to 40 characters long and values up to 500 characters long. Metadata is useful for storing additional, structured information on an object.",
            "nullable": true
          },
          "connector_metadata": {
            "allOf": [
              {
                "$ref": "#/components/schemas/ConnectorMetadata"
              }
            ],
            "nullable": true
          },
          "feature_metadata": {
            "allOf": [
              {
                "$ref": "#/components/schemas/FeatureMetadata"
              }
            ],
            "nullable": true
          },
          "reference_id": {
            "type": "string",
            "description": "reference to the payment at connector side",
            "example": "993672945374576J",
            "nullable": true
          }
        }
      },
      "PaymentsRetrieveRequest": {
        "type": "object",
        "required": ["resource_id", "force_sync"],
        "properties": {
          "resource_id": {
            "$ref": "#/components/schemas/PaymentIdType"
          },
          "merchant_id": {
            "type": "string",
            "description": "The identifier for the Merchant Account.",
            "nullable": true
          },
          "force_sync": {
            "type": "boolean",
            "description": "Decider to enable or disable the connector call for retrieve request"
          },
          "param": {
            "type": "string",
            "description": "The parameters passed to a retrieve request",
            "nullable": true
          },
          "connector": {
            "type": "string",
            "description": "The name of the connector",
            "nullable": true
          },
          "merchant_connector_details": {
            "allOf": [
              {
                "$ref": "#/components/schemas/MerchantConnectorDetailsWrap"
              }
            ],
            "nullable": true
          },
          "client_secret": {
            "type": "string",
            "description": "This is a token which expires after 15 minutes, used from the client to authenticate and create sessions from the SDK",
            "nullable": true
          }
        }
      },
      "PaymentsSessionRequest": {
        "type": "object",
        "required": ["payment_id", "client_secret", "wallets"],
        "properties": {
          "payment_id": {
            "type": "string",
            "description": "The identifier for the payment"
          },
          "client_secret": {
            "type": "string",
            "description": "This is a token which expires after 15 minutes, used from the client to authenticate and create sessions from the SDK"
          },
          "wallets": {
            "type": "array",
            "items": {
              "$ref": "#/components/schemas/PaymentMethodType"
            },
            "description": "The list of the supported wallets"
          },
          "merchant_connector_details": {
            "allOf": [
              {
                "$ref": "#/components/schemas/MerchantConnectorDetailsWrap"
              }
            ],
            "nullable": true
          }
        }
      },
      "PaymentsSessionResponse": {
        "type": "object",
        "required": ["payment_id", "client_secret", "session_token"],
        "properties": {
          "payment_id": {
            "type": "string",
            "description": "The identifier for the payment"
          },
          "client_secret": {
            "type": "string",
            "description": "This is a token which expires after 15 minutes, used from the client to authenticate and create sessions from the SDK"
          },
          "session_token": {
            "type": "array",
            "items": {
              "$ref": "#/components/schemas/SessionToken"
            },
            "description": "The list of session token object"
          }
        }
      },
      "PaymentsStartRequest": {
        "type": "object",
        "required": ["payment_id", "merchant_id", "attempt_id"],
        "properties": {
          "payment_id": {
            "type": "string",
            "description": "Unique identifier for the payment. This ensures idempotency for multiple payments\nthat have been done by a single merchant. This field is auto generated and is returned in the API response."
          },
          "merchant_id": {
            "type": "string",
            "description": "The identifier for the Merchant Account."
          },
          "attempt_id": {
            "type": "string",
            "description": "The identifier for the payment transaction"
          }
        }
      },
      "PaypalRedirection": {
        "type": "object"
      },
      "PaypalSessionTokenResponse": {
        "type": "object",
        "required": ["session_token"],
        "properties": {
          "session_token": {
            "type": "string",
            "description": "The session token for PayPal"
          }
        }
      },
      "PhoneDetails": {
        "type": "object",
        "properties": {
          "number": {
            "type": "string",
            "description": "The contact number",
            "example": "9999999999",
            "nullable": true
          },
          "country_code": {
            "type": "string",
            "description": "The country code attached to the number",
            "example": "+1",
            "nullable": true
          }
        }
      },
      "PrimaryBusinessDetails": {
        "type": "object",
        "required": ["country", "business"],
        "properties": {
          "country": {
            "$ref": "#/components/schemas/CountryAlpha2"
          },
          "business": {
            "type": "string",
            "example": "food"
          }
        }
      },
      "ReceiverDetails": {
        "type": "object",
        "required": ["amount_received"],
        "properties": {
          "amount_received": {
            "type": "integer",
            "format": "int64",
            "description": "The amount received by receiver"
          },
          "amount_charged": {
            "type": "integer",
            "format": "int64",
            "description": "The amount charged by ACH",
            "nullable": true
          },
          "amount_remaining": {
            "type": "integer",
            "format": "int64",
            "description": "The amount remaining to be sent via ACH",
            "nullable": true
          }
        }
      },
      "RedirectResponse": {
        "type": "object",
        "properties": {
          "param": {
            "type": "string",
            "nullable": true
          },
          "json_payload": {
            "type": "object",
            "nullable": true
          }
        }
      },
      "RefundListRequest": {
        "type": "object",
        "properties": {
          "payment_id": {
            "type": "string",
            "description": "The identifier for the payment",
            "nullable": true
          },
          "limit": {
            "type": "integer",
            "format": "int64",
            "description": "Limit on the number of objects to return",
            "nullable": true
          },
          "offset": {
            "type": "integer",
            "format": "int64",
            "description": "The starting point within a list of objects",
            "nullable": true
          },
          "time_range": {
            "allOf": [
              {
                "$ref": "#/components/schemas/TimeRange"
              }
            ],
            "nullable": true
          },
          "connector": {
            "type": "array",
            "items": {
              "type": "string"
            },
            "description": "The list of connectors to filter refunds list",
            "nullable": true
          },
          "currency": {
            "type": "array",
            "items": {
              "$ref": "#/components/schemas/Currency"
            },
            "description": "The list of currencies to filter refunds list",
            "nullable": true
          },
          "refund_status": {
            "type": "array",
            "items": {
              "$ref": "#/components/schemas/RefundStatus"
            },
            "description": "The list of refund statuses to filter refunds list",
            "nullable": true
          }
        }
      },
      "RefundListResponse": {
        "type": "object",
        "required": ["size", "data"],
        "properties": {
          "size": {
            "type": "integer",
            "description": "The number of refunds included in the list",
            "minimum": 0.0
          },
          "data": {
            "type": "array",
            "items": {
              "$ref": "#/components/schemas/RefundResponse"
            },
            "description": "The List of refund response object"
          }
        }
      },
      "RefundRequest": {
        "type": "object",
        "required": ["payment_id"],
        "properties": {
          "refund_id": {
            "type": "string",
            "description": "Unique Identifier for the Refund. This is to ensure idempotency for multiple partial refund initiated against the same payment. If the identifiers is not defined by the merchant, this filed shall be auto generated and provide in the API response. It is recommended to generate uuid(v4) as the refund_id.",
            "example": "ref_mbabizu24mvu3mela5njyhpit4",
            "nullable": true,
            "maxLength": 30,
            "minLength": 30
          },
          "payment_id": {
            "type": "string",
            "description": "Total amount for which the refund is to be initiated. Amount for the payment in lowest denomination of the currency. (i.e) in cents for USD denomination, in paisa for INR denomination etc. If not provided, this will default to the full payment amount",
            "example": "pay_mbabizu24mvu3mela5njyhpit4",
            "maxLength": 30,
            "minLength": 30
          },
          "merchant_id": {
            "type": "string",
            "description": "The identifier for the Merchant Account",
            "example": "y3oqhf46pyzuxjbcn2giaqnb44",
            "nullable": true,
            "maxLength": 255
          },
          "amount": {
            "type": "integer",
            "format": "int64",
            "description": "Total amount for which the refund is to be initiated. Amount for the payment in lowest denomination of the currency. (i.e) in cents for USD denomination, in paisa for INR denomination etc., If not provided, this will default to the full payment amount",
            "example": 6540,
            "nullable": true,
            "minimum": 100.0
          },
          "reason": {
            "type": "string",
            "description": "An arbitrary string attached to the object. Often useful for displaying to users and your customer support executive",
            "example": "Customer returned the product",
            "nullable": true,
            "maxLength": 255
          },
          "refund_type": {
            "allOf": [
              {
                "$ref": "#/components/schemas/RefundType"
              }
            ],
            "nullable": true
          },
          "metadata": {
            "type": "object",
            "description": "You can specify up to 50 keys, with key names up to 40 characters long and values up to 500 characters long. Metadata is useful for storing additional, structured information on an object.",
            "nullable": true
          },
          "merchant_connector_details": {
            "allOf": [
              {
                "$ref": "#/components/schemas/MerchantConnectorDetailsWrap"
              }
            ],
            "nullable": true
          }
        }
      },
      "RefundResponse": {
        "type": "object",
        "required": [
          "refund_id",
          "payment_id",
          "amount",
          "currency",
          "status",
          "connector"
        ],
        "properties": {
          "refund_id": {
            "type": "string",
            "description": "The identifier for refund"
          },
          "payment_id": {
            "type": "string",
            "description": "The identifier for payment"
          },
          "amount": {
            "type": "integer",
            "format": "int64",
            "description": "The refund amount, which should be less than or equal to the total payment amount. Amount for the payment in lowest denomination of the currency. (i.e) in cents for USD denomination, in paisa for INR denomination etc"
          },
          "currency": {
            "type": "string",
            "description": "The three-letter ISO currency code"
          },
          "reason": {
            "type": "string",
            "description": "An arbitrary string attached to the object. Often useful for displaying to users and your customer support executive",
            "nullable": true
          },
          "status": {
            "$ref": "#/components/schemas/RefundStatus"
          },
          "metadata": {
            "type": "object",
            "description": "You can specify up to 50 keys, with key names up to 40 characters long and values up to 500 characters long. Metadata is useful for storing additional, structured information on an object",
            "nullable": true
          },
          "error_message": {
            "type": "string",
            "description": "The error message",
            "nullable": true
          },
          "error_code": {
            "type": "string",
            "description": "The code for the error",
            "nullable": true
          },
          "created_at": {
            "type": "string",
            "format": "date-time",
            "description": "The timestamp at which refund is created",
            "nullable": true
          },
          "updated_at": {
            "type": "string",
            "format": "date-time",
            "description": "The timestamp at which refund is updated",
            "nullable": true
          },
          "connector": {
            "type": "string",
            "description": "The connector used for the refund and the corresponding payment",
            "example": "stripe"
          }
        }
      },
      "RefundStatus": {
        "type": "string",
        "description": "The status for refunds",
        "enum": ["succeeded", "failed", "pending", "review"]
      },
      "RefundType": {
        "type": "string",
        "enum": ["scheduled", "instant"]
      },
      "RefundUpdateRequest": {
        "type": "object",
        "properties": {
          "reason": {
            "type": "string",
            "description": "An arbitrary string attached to the object. Often useful for displaying to users and your customer support executive",
            "example": "Customer returned the product",
            "nullable": true,
            "maxLength": 255
          },
          "metadata": {
            "type": "object",
            "description": "You can specify up to 50 keys, with key names up to 40 characters long and values up to 500 characters long. Metadata is useful for storing additional, structured information on an object.",
            "nullable": true
          }
        }
      },
      "RequiredFieldInfo": {
        "type": "object",
        "description": "Required fields info used while listing the payment_method_data",
        "required": ["required_field", "display_name", "field_type"],
        "properties": {
          "required_field": {
            "type": "string",
            "description": "Required field for a payment_method through a payment_method_type"
          },
          "display_name": {
            "type": "string",
            "description": "Display name of the required field in the front-end"
          },
          "field_type": {
            "$ref": "#/components/schemas/FieldType"
          }
        }
      },
      "RetrieveApiKeyResponse": {
        "type": "object",
        "description": "The response body for retrieving an API Key.",
        "required": [
          "key_id",
          "merchant_id",
          "name",
          "prefix",
          "created",
          "expiration"
        ],
        "properties": {
          "key_id": {
            "type": "string",
            "description": "The identifier for the API Key.",
            "example": "5hEEqkgJUyuxgSKGArHA4mWSnX",
            "maxLength": 64
          },
          "merchant_id": {
            "type": "string",
            "description": "The identifier for the Merchant Account.",
            "example": "y3oqhf46pyzuxjbcn2giaqnb44",
            "maxLength": 64
          },
          "name": {
            "type": "string",
            "description": "The unique name for the API Key to help you identify it.",
            "example": "Sandbox integration key",
            "maxLength": 64
          },
          "description": {
            "type": "string",
            "description": "The description to provide more context about the API Key.",
            "example": "Key used by our developers to integrate with the sandbox environment",
            "nullable": true,
            "maxLength": 256
          },
          "prefix": {
            "type": "string",
            "description": "The first few characters of the plaintext API Key to help you identify it.",
            "maxLength": 64
          },
          "created": {
            "type": "string",
            "format": "date-time",
            "description": "The time at which the API Key was created.",
            "example": "2022-09-10T10:11:12Z"
          },
          "expiration": {
            "$ref": "#/components/schemas/ApiKeyExpiration"
          }
        }
      },
      "RetryAction": {
        "type": "string",
        "enum": ["manual_retry", "requeue"]
      },
      "RevokeApiKeyResponse": {
        "type": "object",
        "description": "The response body for revoking an API Key.",
        "required": ["merchant_id", "key_id", "revoked"],
        "properties": {
          "merchant_id": {
            "type": "string",
            "description": "The identifier for the Merchant Account.",
            "example": "y3oqhf46pyzuxjbcn2giaqnb44",
            "maxLength": 64
          },
          "key_id": {
            "type": "string",
            "description": "The identifier for the API Key.",
            "example": "5hEEqkgJUyuxgSKGArHA4mWSnX",
            "maxLength": 64
          },
          "revoked": {
            "type": "boolean",
            "description": "Indicates whether the API key was revoked or not.",
            "example": "true"
          }
        }
      },
      "RewardData": {
        "type": "object",
        "required": ["merchant_id"],
        "properties": {
          "merchant_id": {
            "type": "string",
            "description": "The merchant ID with which we have to call the connector"
          }
        }
      },
      "RoutingAlgorithm": {
        "type": "string",
        "description": "The routing algorithm to be used to process the incoming request from merchant to outgoing payment processor or payment method. The default is 'Custom'",
        "enum": ["round_robin", "max_conversion", "min_cost", "custom"],
        "example": "custom"
      },
      "SamsungPayWalletData": {
        "type": "object",
        "required": ["token"],
        "properties": {
          "token": {
            "type": "string",
            "description": "The encrypted payment token from Samsung"
          }
        }
      },
      "SdkNextAction": {
        "type": "object",
        "required": ["next_action"],
        "properties": {
          "next_action": {
            "$ref": "#/components/schemas/NextActionCall"
          }
        }
      },
      "SecretInfoToInitiateSdk": {
        "type": "object",
        "required": ["display", "payment"],
        "properties": {
          "display": {
            "type": "string"
          },
          "payment": {
            "type": "string"
          }
        }
      },
      "SepaAndBacsBillingDetails": {
        "type": "object",
        "required": ["email", "name"],
        "properties": {
          "email": {
            "type": "string",
            "description": "The Email ID for SEPA and BACS billing",
            "example": "example@me.com"
          },
          "name": {
            "type": "string",
            "description": "The billing name for SEPA and BACS billing",
            "example": "Jane Doe"
          }
        }
      },
      "SepaBankTransferInstructions": {
        "type": "object",
        "required": ["account_holder_name", "bic", "country", "iban"],
        "properties": {
          "account_holder_name": {
            "type": "string",
            "example": "Jane Doe"
          },
          "bic": {
            "type": "string",
            "example": "1024419982"
          },
          "country": {
            "type": "string"
          },
          "iban": {
            "type": "string",
            "example": "123456789"
          }
        }
      },
      "SessionToken": {
        "oneOf": [
          {
            "allOf": [
              {
                "$ref": "#/components/schemas/GpaySessionTokenResponse"
              },
              {
                "type": "object",
                "required": ["wallet_name"],
                "properties": {
                  "wallet_name": {
                    "type": "string",
                    "enum": ["google_pay"]
                  }
                }
              }
            ]
          },
          {
            "allOf": [
              {
                "$ref": "#/components/schemas/KlarnaSessionTokenResponse"
              },
              {
                "type": "object",
                "required": ["wallet_name"],
                "properties": {
                  "wallet_name": {
                    "type": "string",
                    "enum": ["klarna"]
                  }
                }
              }
            ]
          },
          {
            "allOf": [
              {
                "$ref": "#/components/schemas/PaypalSessionTokenResponse"
              },
              {
                "type": "object",
                "required": ["wallet_name"],
                "properties": {
                  "wallet_name": {
                    "type": "string",
                    "enum": ["paypal"]
                  }
                }
              }
            ]
          },
          {
            "allOf": [
              {
                "$ref": "#/components/schemas/ApplepaySessionTokenResponse"
              },
              {
                "type": "object",
                "required": ["wallet_name"],
                "properties": {
                  "wallet_name": {
                    "type": "string",
                    "enum": ["apple_pay"]
                  }
                }
              }
            ]
          },
          {
            "type": "object",
            "required": ["wallet_name"],
            "properties": {
              "wallet_name": {
                "type": "string",
                "enum": ["no_session_token_received"]
              }
            }
          }
        ],
        "discriminator": {
          "propertyName": "wallet_name"
        }
      },
      "SessionTokenInfo": {
        "type": "object",
        "required": [
          "certificate",
          "certificate_keys",
          "merchant_identifier",
          "display_name",
          "initiative",
          "initiative_context"
        ],
        "properties": {
          "certificate": {
            "type": "string"
          },
          "certificate_keys": {
            "type": "string"
          },
          "merchant_identifier": {
            "type": "string"
          },
          "display_name": {
            "type": "string"
          },
          "initiative": {
            "type": "string"
          },
          "initiative_context": {
            "type": "string"
          }
        }
      },
      "ThirdPartySdkSessionResponse": {
        "type": "object",
        "required": ["secrets"],
        "properties": {
          "secrets": {
            "$ref": "#/components/schemas/SecretInfoToInitiateSdk"
          }
        }
      },
      "TimeRange": {
        "type": "object",
        "required": ["start_time"],
        "properties": {
          "start_time": {
            "type": "string",
            "format": "date-time",
            "description": "The start time to filter refunds list or to get list of filters. To get list of filters start time is needed to be passed"
          },
          "end_time": {
            "type": "string",
            "format": "date-time",
            "description": "The end time to filter refunds list or to get list of filters. If not passed the default time is now",
            "nullable": true
          }
        }
      },
      "UpdateApiKeyRequest": {
        "type": "object",
        "description": "The request body for updating an API Key.",
        "properties": {
          "name": {
            "type": "string",
            "description": "A unique name for the API Key to help you identify it.",
            "example": "Sandbox integration key",
            "nullable": true,
            "maxLength": 64
          },
          "description": {
            "type": "string",
            "description": "A description to provide more context about the API Key.",
            "example": "Key used by our developers to integrate with the sandbox environment",
            "nullable": true,
            "maxLength": 256
          },
          "expiration": {
            "allOf": [
              {
                "$ref": "#/components/schemas/ApiKeyExpiration"
              }
            ],
            "nullable": true
          }
        }
      },
      "UpiData": {
        "type": "object",
        "properties": {
          "vpa_id": {
            "type": "string",
            "example": "successtest@iata",
            "nullable": true
          }
        }
      },
      "WalletData": {
        "oneOf": [
          {
            "type": "object",
<<<<<<< HEAD
            "required": ["ali_pay_redirect"],
=======
            "required": [
              "ali_pay"
            ],
            "properties": {
              "ali_pay": {
                "$ref": "#/components/schemas/AliPay"
              }
            }
          },
          {
            "type": "object",
            "required": [
              "ali_pay_redirect"
            ],
>>>>>>> c119bfdd
            "properties": {
              "ali_pay_redirect": {
                "$ref": "#/components/schemas/AliPayRedirection"
              }
            }
          },
          {
            "type": "object",
            "required": ["ali_pay_hk_redirect"],
            "properties": {
              "ali_pay_hk_redirect": {
                "$ref": "#/components/schemas/AliPayHkRedirection"
              }
            }
          },
          {
            "type": "object",
            "required": ["apple_pay"],
            "properties": {
              "apple_pay": {
                "$ref": "#/components/schemas/ApplePayWalletData"
              }
            }
          },
          {
            "type": "object",
            "required": ["apple_pay_redirect"],
            "properties": {
              "apple_pay_redirect": {
                "$ref": "#/components/schemas/ApplePayRedirectData"
              }
            }
          },
          {
            "type": "object",
            "required": ["apple_pay_third_party_sdk"],
            "properties": {
              "apple_pay_third_party_sdk": {
                "$ref": "#/components/schemas/ApplePayThirdPartySdkData"
              }
            }
          },
          {
            "type": "object",
            "required": ["google_pay"],
            "properties": {
              "google_pay": {
                "$ref": "#/components/schemas/GooglePayWalletData"
              }
            }
          },
          {
            "type": "object",
            "required": ["google_pay_redirect"],
            "properties": {
              "google_pay_redirect": {
                "$ref": "#/components/schemas/GooglePayRedirectData"
              }
            }
          },
          {
            "type": "object",
            "required": ["google_pay_third_party_sdk"],
            "properties": {
              "google_pay_third_party_sdk": {
                "$ref": "#/components/schemas/GooglePayThirdPartySdkData"
              }
            }
          },
          {
            "type": "object",
            "required": ["mb_way_redirect"],
            "properties": {
              "mb_way_redirect": {
                "$ref": "#/components/schemas/MbWayRedirection"
              }
            }
          },
          {
            "type": "object",
            "required": ["mobile_pay_redirect"],
            "properties": {
              "mobile_pay_redirect": {
                "$ref": "#/components/schemas/MobilePayRedirection"
              }
            }
          },
          {
            "type": "object",
            "required": ["paypal_redirect"],
            "properties": {
              "paypal_redirect": {
                "$ref": "#/components/schemas/PaypalRedirection"
              }
            }
          },
          {
            "type": "object",
            "required": ["paypal_sdk"],
            "properties": {
              "paypal_sdk": {
                "$ref": "#/components/schemas/PayPalWalletData"
              }
            }
          },
          {
            "type": "object",
            "required": ["samsung_pay"],
            "properties": {
              "samsung_pay": {
                "$ref": "#/components/schemas/SamsungPayWalletData"
              }
            }
          },
          {
            "type": "object",
            "required": ["we_chat_pay_redirect"],
            "properties": {
              "we_chat_pay_redirect": {
                "$ref": "#/components/schemas/WeChatPayRedirection"
              }
            }
          },
          {
            "type": "object",
            "required": [
              "we_chat_pay"
            ],
            "properties": {
              "we_chat_pay": {
                "$ref": "#/components/schemas/WeChatPay"
              }
            }
          }
        ]
      },
      "WeChatPay": {
        "type": "object"
      },
      "WeChatPayRedirection": {
        "type": "object"
      },
      "WebhookDetails": {
        "type": "object",
        "properties": {
          "webhook_version": {
            "type": "string",
            "description": "The version for Webhook",
            "example": "1.0.2",
            "nullable": true,
            "maxLength": 255
          },
          "webhook_username": {
            "type": "string",
            "description": "The user name for Webhook login",
            "example": "ekart_retail",
            "nullable": true,
            "maxLength": 255
          },
          "webhook_password": {
            "type": "string",
            "description": "The password for Webhook login",
            "example": "ekart@123",
            "nullable": true,
            "maxLength": 255
          },
          "webhook_url": {
            "type": "string",
            "description": "The url for the webhook endpoint",
            "example": "www.ekart.com/webhooks",
            "nullable": true
          },
          "payment_created_enabled": {
            "type": "boolean",
            "description": "If this property is true, a webhook message is posted whenever a new payment is created",
            "example": true,
            "nullable": true
          },
          "payment_succeeded_enabled": {
            "type": "boolean",
            "description": "If this property is true, a webhook message is posted whenever a payment is successful",
            "example": true,
            "nullable": true
          },
          "payment_failed_enabled": {
            "type": "boolean",
            "description": "If this property is true, a webhook message is posted whenever a payment fails",
            "example": true,
            "nullable": true
          }
        }
      }
    },
    "securitySchemes": {
      "admin_api_key": {
        "type": "apiKey",
        "in": "header",
        "name": "api-key",
        "description": "Admin API keys allow you to perform some privileged actions such as creating a merchant account and Merchant Connector account."
      },
      "api_key": {
        "type": "apiKey",
        "in": "header",
        "name": "api-key",
        "description": "API keys are the most common method of authentication and can be obtained from the HyperSwitch dashboard."
      },
      "ephemeral_key": {
        "type": "apiKey",
        "in": "header",
        "name": "api-key",
        "description": "Ephemeral keys provide temporary access to singular data, such as access to a single customer object for a short period of time."
      },
      "publishable_key": {
        "type": "apiKey",
        "in": "header",
        "name": "api-key",
        "description": "Publishable keys are a type of keys that can be public and have limited scope of usage."
      }
    }
  },
  "tags": [
    {
      "name": "Merchant Account",
      "description": "Create and manage merchant accounts"
    },
    {
      "name": "Merchant Connector Account",
      "description": "Create and manage merchant connector accounts"
    },
    {
      "name": "Payments",
      "description": "Create and manage one-time payments, recurring payments and mandates"
    },
    {
      "name": "Refunds",
      "description": "Create and manage refunds for successful payments"
    },
    {
      "name": "Mandates",
      "description": "Manage mandates"
    },
    {
      "name": "Customers",
      "description": "Create and manage customers"
    },
    {
      "name": "Payment Methods",
      "description": "Create and manage payment methods of customers"
    },
    {
      "name": "Disputes",
      "description": "Manage disputes"
    }
  ]
}<|MERGE_RESOLUTION|>--- conflicted
+++ resolved
@@ -2471,15 +2471,11 @@
           },
           {
             "type": "object",
-            "required": [
-              "multibanco_bank_transfer"
-            ],
+            "required": ["multibanco_bank_transfer"],
             "properties": {
               "multibanco_bank_transfer": {
                 "type": "object",
-                "required": [
-                  "billing_details"
-                ],
+                "required": ["billing_details"],
                 "properties": {
                   "billing_details": {
                     "$ref": "#/components/schemas/MultibancoBillingDetails"
@@ -2521,9 +2517,7 @@
           },
           {
             "type": "object",
-            "required": [
-              "multibanco"
-            ],
+            "required": ["multibanco"],
             "properties": {
               "multibanco": {
                 "$ref": "#/components/schemas/MultibancoTransferInstructions"
@@ -3787,36 +3781,23 @@
         "oneOf": [
           {
             "type": "string",
-<<<<<<< HEAD
-            "enum": ["text"]
-=======
-            "enum": [
-              "user_full_name"
-            ]
-          },
-          {
-            "type": "string",
-            "enum": [
-              "user_email_address"
-            ]
-          },
-          {
-            "type": "string",
-            "enum": [
-              "user_phone_number"
-            ]
-          },
-          {
-            "type": "object",
-            "required": [
-              "user_country"
-            ],
+            "enum": ["user_full_name"]
+          },
+          {
+            "type": "string",
+            "enum": ["user_email_address"]
+          },
+          {
+            "type": "string",
+            "enum": ["user_phone_number"]
+          },
+          {
+            "type": "object",
+            "required": ["user_country"],
             "properties": {
               "user_country": {
                 "type": "object",
-                "required": [
-                  "options"
-                ],
+                "required": ["options"],
                 "properties": {
                   "options": {
                     "type": "array",
@@ -3830,70 +3811,47 @@
           },
           {
             "type": "string",
-            "enum": [
-              "user_addressline1"
-            ]
-          },
-          {
-            "type": "string",
-            "enum": [
-              "user_addressline2"
-            ]
-          },
-          {
-            "type": "string",
-            "enum": [
-              "user_address_city"
-            ]
-          },
-          {
-            "type": "string",
-            "enum": [
-              "user_address_pincode"
-            ]
-          },
-          {
-            "type": "string",
-            "enum": [
-              "user_address_state"
-            ]
-          },
-          {
-            "type": "string",
-            "enum": [
-              "user_address_country"
-            ]
-          },
-          {
-            "type": "string",
-            "enum": [
-              "user_blik_code"
-            ]
-          },
-          {
-            "type": "string",
-            "enum": [
-              "fields_complete"
-            ]
-          },
-          {
-            "type": "string",
-            "enum": [
-              "user_billing_name"
-            ]
-          },
-          {
-            "type": "string",
-            "enum": [
-              "user_bank"
-            ]
-          },
-          {
-            "type": "string",
-            "enum": [
-              "text"
-            ]
->>>>>>> c119bfdd
+            "enum": ["user_addressline1"]
+          },
+          {
+            "type": "string",
+            "enum": ["user_addressline2"]
+          },
+          {
+            "type": "string",
+            "enum": ["user_address_city"]
+          },
+          {
+            "type": "string",
+            "enum": ["user_address_pincode"]
+          },
+          {
+            "type": "string",
+            "enum": ["user_address_state"]
+          },
+          {
+            "type": "string",
+            "enum": ["user_address_country"]
+          },
+          {
+            "type": "string",
+            "enum": ["user_blik_code"]
+          },
+          {
+            "type": "string",
+            "enum": ["fields_complete"]
+          },
+          {
+            "type": "string",
+            "enum": ["user_billing_name"]
+          },
+          {
+            "type": "string",
+            "enum": ["user_bank"]
+          },
+          {
+            "type": "string",
+            "enum": ["text"]
           },
           {
             "type": "object",
@@ -5222,9 +5180,7 @@
       },
       "MultibancoBillingDetails": {
         "type": "object",
-        "required": [
-          "email"
-        ],
+        "required": ["email"],
         "properties": {
           "email": {
             "type": "string",
@@ -5234,10 +5190,7 @@
       },
       "MultibancoTransferInstructions": {
         "type": "object",
-        "required": [
-          "reference",
-          "entity"
-        ],
+        "required": ["reference", "entity"],
         "properties": {
           "reference": {
             "type": "string",
@@ -5285,15 +5238,8 @@
           },
           {
             "type": "object",
-<<<<<<< HEAD
-            "description": "contains third party sdk session token response",
+            "description": "Contains third party sdk session token response",
             "required": ["type"],
-=======
-            "description": "Contains third party sdk session token response",
-            "required": [
-              "type"
-            ],
->>>>>>> c119bfdd
             "properties": {
               "session_token": {
                 "allOf": [
@@ -5312,19 +5258,14 @@
           {
             "type": "object",
             "description": "Contains url for Qr code image, this qr code has to be shown in sdk",
-            "required": [
-              "image_data_url",
-              "type"
-            ],
+            "required": ["image_data_url", "type"],
             "properties": {
               "image_data_url": {
                 "type": "string"
               },
               "type": {
                 "type": "string",
-                "enum": [
-                  "qr_code_information"
-                ]
+                "enum": ["qr_code_information"]
               }
             }
           }
@@ -8067,12 +8008,7 @@
         "oneOf": [
           {
             "type": "object",
-<<<<<<< HEAD
-            "required": ["ali_pay_redirect"],
-=======
-            "required": [
-              "ali_pay"
-            ],
+            "required": ["ali_pay"],
             "properties": {
               "ali_pay": {
                 "$ref": "#/components/schemas/AliPay"
@@ -8081,10 +8017,7 @@
           },
           {
             "type": "object",
-            "required": [
-              "ali_pay_redirect"
-            ],
->>>>>>> c119bfdd
+            "required": ["ali_pay_redirect"],
             "properties": {
               "ali_pay_redirect": {
                 "$ref": "#/components/schemas/AliPayRedirection"
@@ -8210,9 +8143,7 @@
           },
           {
             "type": "object",
-            "required": [
-              "we_chat_pay"
-            ],
+            "required": ["we_chat_pay"],
             "properties": {
               "we_chat_pay": {
                 "$ref": "#/components/schemas/WeChatPay"
