{
  "openapi": "3.0.3",
  "info": {
    "title": "Hyperswitch - API Documentation",
    "description": "\n## Get started\n\nHyperswitch provides a collection of APIs that enable you to process and manage payments.\nOur APIs accept and return JSON in the HTTP body, and return standard HTTP response codes.\n\nYou can consume the APIs directly using your favorite HTTP/REST library.\n\nWe have a testing environment referred to \"sandbox\", which you can setup to test API calls without\naffecting production data.\nCurrently, our sandbox environment is live while our production environment is under development\nand will be available soon.\nYou can sign up on our Dashboard to get API keys to access Hyperswitch API.\n\n### Environment\n\nUse the following base URLs when making requests to the APIs:\n\n| Environment   |  Base URL                          |\n|---------------|------------------------------------|\n| Sandbox       | <https://sandbox.hyperswitch.io>   |\n| Production    | <https://api.hyperswitch.io>       |\n\n## Authentication\n\nWhen you sign up on our [dashboard](https://app.hyperswitch.io) and create a merchant\naccount, you are given a secret key (also referred as api-key) and a publishable key.\nYou may authenticate all API requests with Hyperswitch server by providing the appropriate key in\nthe request Authorization header.\n\n| Key             |  Description                                                                                  |\n|-----------------|-----------------------------------------------------------------------------------------------|\n| api-key         | Private key. Used to authenticate all API requests from your merchant server                  |\n| publishable key | Unique identifier for your account. Used to authenticate API requests from your app's client  |\n\nNever share your secret api keys. Keep them guarded and secure.\n",
    "contact": {
      "name": "Hyperswitch Support",
      "url": "https://hyperswitch.io",
      "email": "hyperswitch@juspay.in"
    },
    "license": {
      "name": "Apache-2.0"
    },
    "version": "0.2.0"
  },
  "servers": [
    {
      "url": "https://sandbox.hyperswitch.io",
      "description": "Sandbox Environment"
    }
  ],
  "paths": {
    "/account/payment_methods": {
      "get": {
        "tags": [
          "Payment Methods"
        ],
        "summary": "List payment methods for a Merchant",
        "description": "List payment methods for a Merchant\n\nTo filter and list the applicable payment methods for a particular Merchant ID",
        "operationId": "List all Payment Methods for a Merchant",
        "parameters": [
          {
            "name": "account_id",
            "in": "path",
            "description": "The unique identifier for the merchant account",
            "required": true,
            "schema": {
              "type": "string"
            }
          },
          {
            "name": "accepted_country",
            "in": "query",
            "description": "The two-letter ISO currency code",
            "required": true,
            "schema": {
              "type": "array",
              "items": {
                "type": "string"
              }
            }
          },
          {
            "name": "accepted_currency",
            "in": "path",
            "description": "The three-letter ISO currency code",
            "required": true,
            "schema": {
              "type": "array",
              "items": {
                "$ref": "#/components/schemas/Currency"
              }
            }
          },
          {
            "name": "minimum_amount",
            "in": "query",
            "description": "The minimum amount accepted for processing by the particular payment method.",
            "required": true,
            "schema": {
              "type": "integer",
              "format": "int64"
            }
          },
          {
            "name": "maximum_amount",
            "in": "query",
            "description": "The maximum amount amount accepted for processing by the particular payment method.",
            "required": true,
            "schema": {
              "type": "integer",
              "format": "int64"
            }
          },
          {
            "name": "recurring_payment_enabled",
            "in": "query",
            "description": "Indicates whether the payment method is eligible for recurring payments",
            "required": true,
            "schema": {
              "type": "boolean"
            }
          },
          {
            "name": "installment_payment_enabled",
            "in": "query",
            "description": "Indicates whether the payment method is eligible for installment payments",
            "required": true,
            "schema": {
              "type": "boolean"
            }
          }
        ],
        "responses": {
          "200": {
            "description": "Payment Methods retrieved",
            "content": {
              "application/json": {
                "schema": {
                  "$ref": "#/components/schemas/PaymentMethodListResponse"
                }
              }
            }
          },
          "400": {
            "description": "Invalid Data"
          },
          "404": {
            "description": "Payment Methods does not exist in records"
          }
        },
        "security": [
          {
            "api_key": []
          },
          {
            "publishable_key": []
          }
        ]
      }
    },
    "/customers": {
      "post": {
        "tags": [
          "Customers"
        ],
        "summary": "Create Customer",
        "description": "Create Customer\n\nCreate a customer object and store the customer details to be reused for future payments. Incase the customer already exists in the system, this API will respond with the customer details.",
        "operationId": "Create a Customer",
        "requestBody": {
          "content": {
            "application/json": {
              "schema": {
                "$ref": "#/components/schemas/CustomerRequest"
              }
            }
          },
          "required": true
        },
        "responses": {
          "200": {
            "description": "Customer Created",
            "content": {
              "application/json": {
                "schema": {
                  "$ref": "#/components/schemas/CustomerResponse"
                }
              }
            }
          },
          "400": {
            "description": "Invalid data"
          }
        },
        "security": [
          {
            "api_key": []
          }
        ]
      }
    },
    "/customers/payment_methods": {
      "get": {
        "tags": [
          "Payment Methods"
        ],
        "summary": "List payment methods for a Customer",
        "description": "List payment methods for a Customer\n\nTo filter and list the applicable payment methods for a particular Customer ID",
        "operationId": "List all Payment Methods for a Customer",
        "parameters": [
          {
            "name": "client-secret",
            "in": "path",
            "description": "A secret known only to your application and the authorization server",
            "required": true,
            "schema": {
              "type": "string"
            }
          },
          {
            "name": "customer_id",
            "in": "path",
            "description": "The unique identifier for the customer account",
            "required": true,
            "schema": {
              "type": "string"
            }
          },
          {
            "name": "accepted_country",
            "in": "query",
            "description": "The two-letter ISO currency code",
            "required": true,
            "schema": {
              "type": "array",
              "items": {
                "type": "string"
              }
            }
          },
          {
            "name": "accepted_currency",
            "in": "path",
            "description": "The three-letter ISO currency code",
            "required": true,
            "schema": {
              "type": "array",
              "items": {
                "$ref": "#/components/schemas/Currency"
              }
            }
          },
          {
            "name": "minimum_amount",
            "in": "query",
            "description": "The minimum amount accepted for processing by the particular payment method.",
            "required": true,
            "schema": {
              "type": "integer",
              "format": "int64"
            }
          },
          {
            "name": "maximum_amount",
            "in": "query",
            "description": "The maximum amount amount accepted for processing by the particular payment method.",
            "required": true,
            "schema": {
              "type": "integer",
              "format": "int64"
            }
          },
          {
            "name": "recurring_payment_enabled",
            "in": "query",
            "description": "Indicates whether the payment method is eligible for recurring payments",
            "required": true,
            "schema": {
              "type": "boolean"
            }
          },
          {
            "name": "installment_payment_enabled",
            "in": "query",
            "description": "Indicates whether the payment method is eligible for installment payments",
            "required": true,
            "schema": {
              "type": "boolean"
            }
          }
        ],
        "responses": {
          "200": {
            "description": "Payment Methods retrieved for customer tied to its respective client-secret passed in the param",
            "content": {
              "application/json": {
                "schema": {
                  "$ref": "#/components/schemas/CustomerPaymentMethodsListResponse"
                }
              }
            }
          },
          "400": {
            "description": "Invalid Data"
          },
          "404": {
            "description": "Payment Methods does not exist in records"
          }
        },
        "security": [
          {
            "publishable_key": []
          }
        ]
      }
    },
    "/customers/{customer_id}": {
      "get": {
        "tags": [
          "Customers"
        ],
        "summary": "Retrieve Customer",
        "description": "Retrieve Customer\n\nRetrieve a customer's details.",
        "operationId": "Retrieve a Customer",
        "parameters": [
          {
            "name": "customer_id",
            "in": "path",
            "description": "The unique identifier for the Customer",
            "required": true,
            "schema": {
              "type": "string"
            }
          }
        ],
        "responses": {
          "200": {
            "description": "Customer Retrieved",
            "content": {
              "application/json": {
                "schema": {
                  "$ref": "#/components/schemas/CustomerResponse"
                }
              }
            }
          },
          "404": {
            "description": "Customer was not found"
          }
        },
        "security": [
          {
            "api_key": []
          },
          {
            "ephemeral_key": []
          }
        ]
      },
      "post": {
        "tags": [
          "Customers"
        ],
        "summary": "Update Customer",
        "description": "Update Customer\n\nUpdates the customer's details in a customer object.",
        "operationId": "Update a Customer",
        "parameters": [
          {
            "name": "customer_id",
            "in": "path",
            "description": "The unique identifier for the Customer",
            "required": true,
            "schema": {
              "type": "string"
            }
          }
        ],
        "requestBody": {
          "content": {
            "application/json": {
              "schema": {
                "$ref": "#/components/schemas/CustomerRequest"
              }
            }
          },
          "required": true
        },
        "responses": {
          "200": {
            "description": "Customer was Updated",
            "content": {
              "application/json": {
                "schema": {
                  "$ref": "#/components/schemas/CustomerResponse"
                }
              }
            }
          },
          "404": {
            "description": "Customer was not found"
          }
        },
        "security": [
          {
            "api_key": []
          }
        ]
      },
      "delete": {
        "tags": [
          "Customers"
        ],
        "summary": "Delete Customer",
        "description": "Delete Customer\n\nDelete a customer record.",
        "operationId": "Delete a Customer",
        "parameters": [
          {
            "name": "customer_id",
            "in": "path",
            "description": "The unique identifier for the Customer",
            "required": true,
            "schema": {
              "type": "string"
            }
          }
        ],
        "responses": {
          "200": {
            "description": "Customer was Deleted",
            "content": {
              "application/json": {
                "schema": {
                  "$ref": "#/components/schemas/CustomerDeleteResponse"
                }
              }
            }
          },
          "404": {
            "description": "Customer was not found"
          }
        },
        "security": [
          {
            "api_key": []
          }
        ]
      }
    },
    "/customers/{customer_id}/payment_methods": {
      "get": {
        "tags": [
          "Payment Methods"
        ],
        "summary": "List payment methods for a Customer",
        "description": "List payment methods for a Customer\n\nTo filter and list the applicable payment methods for a particular Customer ID",
        "operationId": "List all Payment Methods for a Customer",
        "parameters": [
          {
            "name": "customer_id",
            "in": "path",
            "description": "The unique identifier for the customer account",
            "required": true,
            "schema": {
              "type": "string"
            }
          },
          {
            "name": "accepted_country",
            "in": "query",
            "description": "The two-letter ISO currency code",
            "required": true,
            "schema": {
              "type": "array",
              "items": {
                "type": "string"
              }
            }
          },
          {
            "name": "accepted_currency",
            "in": "path",
            "description": "The three-letter ISO currency code",
            "required": true,
            "schema": {
              "type": "array",
              "items": {
                "$ref": "#/components/schemas/Currency"
              }
            }
          },
          {
            "name": "minimum_amount",
            "in": "query",
            "description": "The minimum amount accepted for processing by the particular payment method.",
            "required": true,
            "schema": {
              "type": "integer",
              "format": "int64"
            }
          },
          {
            "name": "maximum_amount",
            "in": "query",
            "description": "The maximum amount amount accepted for processing by the particular payment method.",
            "required": true,
            "schema": {
              "type": "integer",
              "format": "int64"
            }
          },
          {
            "name": "recurring_payment_enabled",
            "in": "query",
            "description": "Indicates whether the payment method is eligible for recurring payments",
            "required": true,
            "schema": {
              "type": "boolean"
            }
          },
          {
            "name": "installment_payment_enabled",
            "in": "query",
            "description": "Indicates whether the payment method is eligible for installment payments",
            "required": true,
            "schema": {
              "type": "boolean"
            }
          }
        ],
        "responses": {
          "200": {
            "description": "Payment Methods retrieved",
            "content": {
              "application/json": {
                "schema": {
                  "$ref": "#/components/schemas/CustomerPaymentMethodsListResponse"
                }
              }
            }
          },
          "400": {
            "description": "Invalid Data"
          },
          "404": {
            "description": "Payment Methods does not exist in records"
          }
        },
        "security": [
          {
            "api_key": []
          }
        ]
      }
    },
    "/disputes/list": {
      "get": {
        "tags": [
          "Disputes"
        ],
        "summary": "Disputes - List Disputes",
        "description": "Disputes - List Disputes",
        "operationId": "List Disputes",
        "parameters": [
          {
            "name": "limit",
            "in": "query",
            "description": "The maximum number of Dispute Objects to include in the response",
            "required": false,
            "schema": {
              "type": "integer",
              "format": "int64",
              "nullable": true
            }
          },
          {
            "name": "dispute_status",
            "in": "query",
            "description": "The status of dispute",
            "required": false,
            "schema": {
              "allOf": [
                {
                  "$ref": "#/components/schemas/DisputeStatus"
                }
              ],
              "nullable": true
            }
          },
          {
            "name": "dispute_stage",
            "in": "query",
            "description": "The stage of dispute",
            "required": false,
            "schema": {
              "allOf": [
                {
                  "$ref": "#/components/schemas/DisputeStage"
                }
              ],
              "nullable": true
            }
          },
          {
            "name": "reason",
            "in": "query",
            "description": "The reason for dispute",
            "required": false,
            "schema": {
              "type": "string",
              "nullable": true
            }
          },
          {
            "name": "connector",
            "in": "query",
            "description": "The connector linked to dispute",
            "required": false,
            "schema": {
              "type": "string",
              "nullable": true
            }
          },
          {
            "name": "received_time",
            "in": "query",
            "description": "The time at which dispute is received",
            "required": false,
            "schema": {
              "type": "string",
              "format": "date-time",
              "nullable": true
            }
          },
          {
            "name": "received_time.lt",
            "in": "query",
            "description": "Time less than the dispute received time",
            "required": false,
            "schema": {
              "type": "string",
              "format": "date-time",
              "nullable": true
            }
          },
          {
            "name": "received_time.gt",
            "in": "query",
            "description": "Time greater than the dispute received time",
            "required": false,
            "schema": {
              "type": "string",
              "format": "date-time",
              "nullable": true
            }
          },
          {
            "name": "received_time.lte",
            "in": "query",
            "description": "Time less than or equals to the dispute received time",
            "required": false,
            "schema": {
              "type": "string",
              "format": "date-time",
              "nullable": true
            }
          },
          {
            "name": "received_time.gte",
            "in": "query",
            "description": "Time greater than or equals to the dispute received time",
            "required": false,
            "schema": {
              "type": "string",
              "format": "date-time",
              "nullable": true
            }
          }
        ],
        "responses": {
          "200": {
            "description": "The dispute list was retrieved successfully",
            "content": {
              "application/json": {
                "schema": {
                  "type": "array",
                  "items": {
                    "$ref": "#/components/schemas/DisputeResponse"
                  }
                }
              }
            }
          },
          "401": {
            "description": "Unauthorized request"
          }
        },
        "security": [
          {
            "api_key": []
          }
        ]
      }
    },
    "/disputes/{dispute_id}": {
      "get": {
        "tags": [
          "Disputes"
        ],
        "summary": "Disputes - Retrieve Dispute",
        "description": "Disputes - Retrieve Dispute",
        "operationId": "Retrieve a Dispute",
        "parameters": [
          {
            "name": "dispute_id",
            "in": "path",
            "description": "The identifier for dispute",
            "required": true,
            "schema": {
              "type": "string"
            }
          }
        ],
        "responses": {
          "200": {
            "description": "The dispute was retrieved successfully",
            "content": {
              "application/json": {
                "schema": {
                  "$ref": "#/components/schemas/DisputeResponse"
                }
              }
            }
          },
          "404": {
            "description": "Dispute does not exist in our records"
          }
        },
        "security": [
          {
            "api_key": []
          }
        ]
      }
    },
    "/mandates/revoke/{mandate_id}": {
      "post": {
        "tags": [
          "Mandates"
        ],
        "summary": "Mandates - Revoke Mandate",
        "description": "Mandates - Revoke Mandate\n\nRevoke a mandate",
        "operationId": "Revoke a Mandate",
        "parameters": [
          {
            "name": "mandate_id",
            "in": "path",
            "description": "The identifier for mandate",
            "required": true,
            "schema": {
              "type": "string"
            }
          }
        ],
        "responses": {
          "200": {
            "description": "The mandate was revoked successfully",
            "content": {
              "application/json": {
                "schema": {
                  "$ref": "#/components/schemas/MandateRevokedResponse"
                }
              }
            }
          },
          "400": {
            "description": "Mandate does not exist in our records"
          }
        },
        "security": [
          {
            "api_key": []
          }
        ]
      }
    },
    "/mandates/{mandate_id}": {
      "get": {
        "tags": [
          "Mandates"
        ],
        "summary": "Mandates - Retrieve Mandate",
        "description": "Mandates - Retrieve Mandate\n\nRetrieve a mandate",
        "operationId": "Retrieve a Mandate",
        "parameters": [
          {
            "name": "mandate_id",
            "in": "path",
            "description": "The identifier for mandate",
            "required": true,
            "schema": {
              "type": "string"
            }
          }
        ],
        "responses": {
          "200": {
            "description": "The mandate was retrieved successfully",
            "content": {
              "application/json": {
                "schema": {
                  "$ref": "#/components/schemas/MandateResponse"
                }
              }
            }
          },
          "404": {
            "description": "Mandate does not exist in our records"
          }
        },
        "security": [
          {
            "api_key": []
          }
        ]
      }
    },
    "/payment_methods": {
      "post": {
        "tags": [
          "Payment Methods"
        ],
        "summary": "PaymentMethods - Create",
        "description": "PaymentMethods - Create\n\nTo create a payment method against a customer object. In case of cards, this API could be used only by PCI compliant merchants",
        "operationId": "Create a Payment Method",
        "requestBody": {
          "content": {
            "application/json": {
              "schema": {
                "$ref": "#/components/schemas/PaymentMethodCreate"
              }
            }
          },
          "required": true
        },
        "responses": {
          "200": {
            "description": "Payment Method Created",
            "content": {
              "application/json": {
                "schema": {
                  "$ref": "#/components/schemas/PaymentMethodResponse"
                }
              }
            }
          },
          "400": {
            "description": "Invalid Data"
          }
        },
        "security": [
          {
            "api_key": []
          }
        ]
      }
    },
    "/payment_methods/{method_id}": {
      "get": {
        "tags": [
          "Payment Methods"
        ],
        "summary": "Payment Method - Retrieve",
        "description": "Payment Method - Retrieve\n\nTo retrieve a payment method",
        "operationId": "Retrieve a Payment method",
        "parameters": [
          {
            "name": "method_id",
            "in": "path",
            "description": "The unique identifier for the Payment Method",
            "required": true,
            "schema": {
              "type": "string"
            }
          }
        ],
        "responses": {
          "200": {
            "description": "Payment Method retrieved",
            "content": {
              "application/json": {
                "schema": {
                  "$ref": "#/components/schemas/PaymentMethodResponse"
                }
              }
            }
          },
          "404": {
            "description": "Payment Method does not exist in records"
          }
        },
        "security": [
          {
            "api_key": []
          }
        ]
      },
      "post": {
        "tags": [
          "Payment Methods"
        ],
        "summary": "Payment Method - Update",
        "description": "Payment Method - Update\n\nTo update an existing payment method attached to a customer object. This API is useful for use cases such as updating the card number for expired cards to prevent discontinuity in recurring payments",
        "operationId": "Update a Payment method",
        "parameters": [
          {
            "name": "method_id",
            "in": "path",
            "description": "The unique identifier for the Payment Method",
            "required": true,
            "schema": {
              "type": "string"
            }
          }
        ],
        "requestBody": {
          "content": {
            "application/json": {
              "schema": {
                "$ref": "#/components/schemas/PaymentMethodUpdate"
              }
            }
          },
          "required": true
        },
        "responses": {
          "200": {
            "description": "Payment Method updated",
            "content": {
              "application/json": {
                "schema": {
                  "$ref": "#/components/schemas/PaymentMethodResponse"
                }
              }
            }
          },
          "404": {
            "description": "Payment Method does not exist in records"
          }
        },
        "security": [
          {
            "api_key": []
          }
        ]
      },
      "delete": {
        "tags": [
          "Payment Methods"
        ],
        "summary": "Payment Method - Delete",
        "description": "Payment Method - Delete\n\nDelete payment method",
        "operationId": "Delete a Payment method",
        "parameters": [
          {
            "name": "method_id",
            "in": "path",
            "description": "The unique identifier for the Payment Method",
            "required": true,
            "schema": {
              "type": "string"
            }
          }
        ],
        "responses": {
          "200": {
            "description": "Payment Method deleted",
            "content": {
              "application/json": {
                "schema": {
                  "$ref": "#/components/schemas/PaymentMethodDeleteResponse"
                }
              }
            }
          },
          "404": {
            "description": "Payment Method does not exist in records"
          }
        },
        "security": [
          {
            "api_key": []
          }
        ]
      }
    },
    "/payments": {
      "post": {
        "tags": [
          "Payments"
        ],
        "summary": "Payments - Create",
        "description": "Payments - Create\n\nTo process a payment you will have to create a payment, attach a payment method and confirm. Depending on the user journey you wish to achieve, you may opt to all the steps in a single request or in a sequence of API request using following APIs: (i) Payments - Update, (ii) Payments - Confirm, and (iii) Payments - Capture",
        "operationId": "Create a Payment",
        "requestBody": {
          "content": {
            "application/json": {
              "schema": {
                "$ref": "#/components/schemas/PaymentsCreateRequest"
              }
            }
          },
          "required": true
        },
        "responses": {
          "200": {
            "description": "Payment created",
            "content": {
              "application/json": {
                "schema": {
                  "$ref": "#/components/schemas/PaymentsResponse"
                }
              }
            }
          },
          "400": {
            "description": "Missing Mandatory fields"
          }
        },
        "security": [
          {
            "api_key": []
          }
        ]
      }
    },
    "/payments/list": {
      "get": {
        "tags": [
          "Payments"
        ],
        "summary": "Payments - List",
        "description": "Payments - List\n\nTo list the payments",
        "operationId": "List all Payments",
        "parameters": [
          {
            "name": "customer_id",
            "in": "query",
            "description": "The identifier for the customer",
            "required": true,
            "schema": {
              "type": "string"
            }
          },
          {
            "name": "starting_after",
            "in": "query",
            "description": "A cursor for use in pagination, fetch the next list after some object",
            "required": true,
            "schema": {
              "type": "string"
            }
          },
          {
            "name": "ending_before",
            "in": "query",
            "description": "A cursor for use in pagination, fetch the previous list before some object",
            "required": true,
            "schema": {
              "type": "string"
            }
          },
          {
            "name": "limit",
            "in": "query",
            "description": "Limit on the number of objects to return",
            "required": true,
            "schema": {
              "type": "integer",
              "format": "int64"
            }
          },
          {
            "name": "created",
            "in": "query",
            "description": "The time at which payment is created",
            "required": true,
            "schema": {
              "type": "string",
              "format": "date-time"
            }
          },
          {
            "name": "created_lt",
            "in": "query",
            "description": "Time less than the payment created time",
            "required": true,
            "schema": {
              "type": "string",
              "format": "date-time"
            }
          },
          {
            "name": "created_gt",
            "in": "query",
            "description": "Time greater than the payment created time",
            "required": true,
            "schema": {
              "type": "string",
              "format": "date-time"
            }
          },
          {
            "name": "created_lte",
            "in": "query",
            "description": "Time less than or equals to the payment created time",
            "required": true,
            "schema": {
              "type": "string",
              "format": "date-time"
            }
          },
          {
            "name": "created_gte",
            "in": "query",
            "description": "Time greater than or equals to the payment created time",
            "required": true,
            "schema": {
              "type": "string",
              "format": "date-time"
            }
          }
        ],
        "responses": {
          "200": {
            "description": "Received payment list"
          },
          "404": {
            "description": "No payments found"
          }
        },
        "security": [
          {
            "api_key": []
          }
        ]
      }
    },
    "/payments/session_tokens": {
      "post": {
        "tags": [
          "Payments"
        ],
        "summary": "Payments - Session token",
        "description": "Payments - Session token\n\nTo create the session object or to get session token for wallets",
        "operationId": "Create Session tokens for a Payment",
        "requestBody": {
          "content": {
            "application/json": {
              "schema": {
                "$ref": "#/components/schemas/PaymentsSessionRequest"
              }
            }
          },
          "required": true
        },
        "responses": {
          "200": {
            "description": "Payment session object created or session token was retrieved from wallets",
            "content": {
              "application/json": {
                "schema": {
                  "$ref": "#/components/schemas/PaymentsSessionResponse"
                }
              }
            }
          },
          "400": {
            "description": "Missing mandatory fields"
          }
        },
        "security": [
          {
            "publishable_key": []
          }
        ]
      }
    },
    "/payments/{payment_id}": {
      "get": {
        "tags": [
          "Payments"
        ],
        "summary": "Payments - Retrieve",
        "description": "Payments - Retrieve\n\nTo retrieve the properties of a Payment. This may be used to get the status of a previously initiated payment or next action for an ongoing payment",
        "operationId": "Retrieve a Payment",
        "parameters": [
          {
            "name": "payment_id",
            "in": "path",
            "description": "The identifier for payment",
            "required": true,
            "schema": {
              "type": "string"
            }
          }
        ],
        "requestBody": {
          "content": {
            "application/json": {
              "schema": {
                "$ref": "#/components/schemas/PaymentRetrieveBody"
              }
            }
          },
          "required": true
        },
        "responses": {
          "200": {
            "description": "Gets the payment with final status",
            "content": {
              "application/json": {
                "schema": {
                  "$ref": "#/components/schemas/PaymentsResponse"
                }
              }
            }
          },
          "404": {
            "description": "No payment found"
          }
        },
        "security": [
          {
            "api_key": []
          },
          {
            "publishable_key": []
          }
        ]
      },
      "post": {
        "tags": [
          "Payments"
        ],
        "summary": "Payments - Update",
        "description": "Payments - Update\n\nTo update the properties of a PaymentIntent object. This may include attaching a payment method, or attaching customer object or metadata fields after the Payment is created",
        "operationId": "Update a Payment",
        "parameters": [
          {
            "name": "payment_id",
            "in": "path",
            "description": "The identifier for payment",
            "required": true,
            "schema": {
              "type": "string"
            }
          }
        ],
        "requestBody": {
          "content": {
            "application/json": {
              "schema": {
                "$ref": "#/components/schemas/PaymentsRequest"
              }
            }
          },
          "required": true
        },
        "responses": {
          "200": {
            "description": "Payment updated",
            "content": {
              "application/json": {
                "schema": {
                  "$ref": "#/components/schemas/PaymentsResponse"
                }
              }
            }
          },
          "400": {
            "description": "Missing mandatory fields"
          }
        },
        "security": [
          {
            "api_key": []
          },
          {
            "publishable_key": []
          }
        ]
      }
    },
    "/payments/{payment_id}/cancel": {
      "post": {
        "tags": [
          "Payments"
        ],
        "summary": "Payments - Cancel",
        "description": "Payments - Cancel\n\nA Payment could can be cancelled when it is in one of these statuses: requires_payment_method, requires_capture, requires_confirmation, requires_customer_action",
        "operationId": "Cancel a Payment",
        "parameters": [
          {
            "name": "payment_id",
            "in": "path",
            "description": "The identifier for payment",
            "required": true,
            "schema": {
              "type": "string"
            }
          }
        ],
        "requestBody": {
          "content": {
            "application/json": {
              "schema": {
                "$ref": "#/components/schemas/PaymentsCancelRequest"
              }
            }
          },
          "required": true
        },
        "responses": {
          "200": {
            "description": "Payment canceled"
          },
          "400": {
            "description": "Missing mandatory fields"
          }
        },
        "security": [
          {
            "api_key": []
          }
        ]
      }
    },
    "/payments/{payment_id}/capture": {
      "post": {
        "tags": [
          "Payments"
        ],
        "summary": "Payments - Capture",
        "description": "Payments - Capture\n\nTo capture the funds for an uncaptured payment",
        "operationId": "Capture a Payment",
        "parameters": [
          {
            "name": "payment_id",
            "in": "path",
            "description": "The identifier for payment",
            "required": true,
            "schema": {
              "type": "string"
            }
          }
        ],
        "requestBody": {
          "content": {
            "application/json": {
              "schema": {
                "$ref": "#/components/schemas/PaymentsCaptureRequest"
              }
            }
          },
          "required": true
        },
        "responses": {
          "200": {
            "description": "Payment captured",
            "content": {
              "application/json": {
                "schema": {
                  "$ref": "#/components/schemas/PaymentsResponse"
                }
              }
            }
          },
          "400": {
            "description": "Missing mandatory fields"
          }
        },
        "security": [
          {
            "api_key": []
          }
        ]
      }
    },
    "/payments/{payment_id}/confirm": {
      "post": {
        "tags": [
          "Payments"
        ],
        "summary": "Payments - Confirm",
        "description": "Payments - Confirm\n\nThis API is to confirm the payment request and forward payment to the payment processor. This API provides more granular control upon when the API is forwarded to the payment processor. Alternatively you can confirm the payment within the Payments Create API",
        "operationId": "Confirm a Payment",
        "parameters": [
          {
            "name": "payment_id",
            "in": "path",
            "description": "The identifier for payment",
            "required": true,
            "schema": {
              "type": "string"
            }
          }
        ],
        "requestBody": {
          "content": {
            "application/json": {
              "schema": {
                "$ref": "#/components/schemas/PaymentsRequest"
              }
            }
          },
          "required": true
        },
        "responses": {
          "200": {
            "description": "Payment confirmed",
            "content": {
              "application/json": {
                "schema": {
                  "$ref": "#/components/schemas/PaymentsResponse"
                }
              }
            }
          },
          "400": {
            "description": "Missing mandatory fields"
          }
        },
        "security": [
          {
            "api_key": []
          },
          {
            "publishable_key": []
          }
        ]
      }
    },
    "/payouts/create": {
      "post": {
        "tags": [
          "Payouts"
        ],
        "summary": "Payouts - Create",
        "description": "Payouts - Create",
        "operationId": "Create a Payout",
        "requestBody": {
          "content": {
            "application/json": {
              "schema": {
                "$ref": "#/components/schemas/PayoutCreateRequest"
              }
            }
          },
          "required": true
        },
        "responses": {
          "200": {
            "description": "Payout created",
            "content": {
              "application/json": {
                "schema": {
                  "$ref": "#/components/schemas/PayoutCreateResponse"
                }
              }
            }
          },
          "400": {
            "description": "Missing Mandatory fields"
          }
        },
        "security": [
          {
            "api_key": []
          }
        ]
      }
    },
    "/payouts/{payout_id}": {
      "get": {
        "tags": [
          "Payouts"
        ],
        "summary": "Payouts - Retrieve",
        "description": "Payouts - Retrieve",
        "operationId": "Retrieve a Payout",
        "parameters": [
          {
            "name": "payout_id",
            "in": "path",
            "description": "The identifier for payout]",
            "required": true,
            "schema": {
              "type": "string"
            }
          }
        ],
        "responses": {
          "200": {
            "description": "Payout retrieved",
            "content": {
              "application/json": {
                "schema": {
                  "$ref": "#/components/schemas/PayoutCreateResponse"
                }
              }
            }
          },
          "404": {
            "description": "Payout does not exist in our records"
          }
        },
        "security": [
          {
            "api_key": []
          }
        ]
      },
      "post": {
        "tags": [
          "Payouts"
        ],
        "summary": "Payouts - Update",
        "description": "Payouts - Update",
        "operationId": "Update a Payout",
        "parameters": [
          {
            "name": "payout_id",
            "in": "path",
            "description": "The identifier for payout]",
            "required": true,
            "schema": {
              "type": "string"
            }
          }
        ],
        "requestBody": {
          "content": {
            "application/json": {
              "schema": {
                "$ref": "#/components/schemas/PayoutCreateRequest"
              }
            }
          },
          "required": true
        },
        "responses": {
          "200": {
            "description": "Payout updated",
            "content": {
              "application/json": {
                "schema": {
                  "$ref": "#/components/schemas/PayoutCreateResponse"
                }
              }
            }
          },
          "400": {
            "description": "Missing Mandatory fields"
          }
        },
        "security": [
          {
            "api_key": []
          }
        ]
      }
    },
    "/payouts/{payout_id}/cancel": {
      "post": {
        "tags": [
          "Payouts"
        ],
        "summary": "Payouts - Cancel",
        "description": "Payouts - Cancel",
        "operationId": "Cancel a Payout",
        "parameters": [
          {
            "name": "payout_id",
            "in": "path",
            "description": "The identifier for payout",
            "required": true,
            "schema": {
              "type": "string"
            }
          }
        ],
        "requestBody": {
          "content": {
            "application/json": {
              "schema": {
                "$ref": "#/components/schemas/PayoutActionRequest"
              }
            }
          },
          "required": true
        },
        "responses": {
          "200": {
            "description": "Payout cancelled",
            "content": {
              "application/json": {
                "schema": {
                  "$ref": "#/components/schemas/PayoutCreateResponse"
                }
              }
            }
          },
          "400": {
            "description": "Missing Mandatory fields"
          }
        },
        "security": [
          {
            "api_key": []
          }
        ]
      }
    },
    "/payouts/{payout_id}/fulfill": {
      "post": {
        "tags": [
          "Payouts"
        ],
        "summary": "Payouts - Fulfill",
        "description": "Payouts - Fulfill",
        "operationId": "Fulfill a Payout",
        "parameters": [
          {
            "name": "payout_id",
            "in": "path",
            "description": "The identifier for payout",
            "required": true,
            "schema": {
              "type": "string"
            }
          }
        ],
        "requestBody": {
          "content": {
            "application/json": {
              "schema": {
                "$ref": "#/components/schemas/PayoutActionRequest"
              }
            }
          },
          "required": true
        },
        "responses": {
          "200": {
            "description": "Payout fulfilled",
            "content": {
              "application/json": {
                "schema": {
                  "$ref": "#/components/schemas/PayoutCreateResponse"
                }
              }
            }
          },
          "400": {
            "description": "Missing Mandatory fields"
          }
        },
        "security": [
          {
            "api_key": []
          }
        ]
      }
    },
    "/refunds": {
      "post": {
        "tags": [
          "Refunds"
        ],
        "summary": "Refunds - Create",
        "description": "Refunds - Create\n\nTo create a refund against an already processed payment",
        "operationId": "Create a Refund",
        "requestBody": {
          "content": {
            "application/json": {
              "schema": {
                "$ref": "#/components/schemas/RefundRequest"
              }
            }
          },
          "required": true
        },
        "responses": {
          "200": {
            "description": "Refund created",
            "content": {
              "application/json": {
                "schema": {
                  "$ref": "#/components/schemas/RefundResponse"
                }
              }
            }
          },
          "400": {
            "description": "Missing Mandatory fields"
          }
        },
        "security": [
          {
            "api_key": []
          }
        ]
      }
    },
    "/refunds/list": {
      "post": {
        "tags": [
          "Refunds"
        ],
        "summary": "Refunds - List",
        "description": "Refunds - List\n\nTo list the refunds associated with a payment_id or with the merchant, if payment_id is not provided",
        "operationId": "List all Refunds",
        "requestBody": {
          "content": {
            "application/json": {
              "schema": {
                "$ref": "#/components/schemas/RefundListRequest"
              }
            }
          },
          "required": true
        },
        "responses": {
          "200": {
            "description": "List of refunds",
            "content": {
              "application/json": {
                "schema": {
                  "$ref": "#/components/schemas/RefundListResponse"
                }
              }
            }
          }
        },
        "security": [
          {
            "api_key": []
          }
        ]
      }
    },
    "/refunds/{refund_id}": {
      "get": {
        "tags": [
          "Refunds"
        ],
        "summary": "Refunds - Retrieve (GET)",
        "description": "Refunds - Retrieve (GET)\n\nTo retrieve the properties of a Refund. This may be used to get the status of a previously initiated payment or next action for an ongoing payment",
        "operationId": "Retrieve a Refund",
        "parameters": [
          {
            "name": "refund_id",
            "in": "path",
            "description": "The identifier for refund",
            "required": true,
            "schema": {
              "type": "string"
            }
          }
        ],
        "responses": {
          "200": {
            "description": "Refund retrieved",
            "content": {
              "application/json": {
                "schema": {
                  "$ref": "#/components/schemas/RefundResponse"
                }
              }
            }
          },
          "404": {
            "description": "Refund does not exist in our records"
          }
        },
        "security": [
          {
            "api_key": []
          }
        ]
      },
      "post": {
        "tags": [
          "Refunds"
        ],
        "summary": "Refunds - Update",
        "description": "Refunds - Update\n\nTo update the properties of a Refund object. This may include attaching a reason for the refund or metadata fields",
        "operationId": "Update a Refund",
        "parameters": [
          {
            "name": "refund_id",
            "in": "path",
            "description": "The identifier for refund",
            "required": true,
            "schema": {
              "type": "string"
            }
          }
        ],
        "requestBody": {
          "content": {
            "application/json": {
              "schema": {
                "$ref": "#/components/schemas/RefundUpdateRequest"
              }
            }
          },
          "required": true
        },
        "responses": {
          "200": {
            "description": "Refund updated",
            "content": {
              "application/json": {
                "schema": {
                  "$ref": "#/components/schemas/RefundResponse"
                }
              }
            }
          },
          "400": {
            "description": "Missing Mandatory fields"
          }
        },
        "security": [
          {
            "api_key": []
          }
        ]
      }
    }
  },
  "components": {
    "schemas": {
      "AcceptanceType": {
        "type": "string",
        "enum": [
          "online",
          "offline"
        ]
      },
      "AcceptedCountries": {
        "oneOf": [
          {
            "type": "object",
            "required": [
              "type",
              "list"
            ],
            "properties": {
              "type": {
                "type": "string",
                "enum": [
                  "enable_only"
                ]
              },
              "list": {
                "type": "array",
                "items": {
                  "$ref": "#/components/schemas/CountryAlpha2"
                }
              }
            }
          },
          {
            "type": "object",
            "required": [
              "type",
              "list"
            ],
            "properties": {
              "type": {
                "type": "string",
                "enum": [
                  "disable_only"
                ]
              },
              "list": {
                "type": "array",
                "items": {
                  "$ref": "#/components/schemas/CountryAlpha2"
                }
              }
            }
          },
          {
            "type": "object",
            "required": [
              "type"
            ],
            "properties": {
              "type": {
                "type": "string",
                "enum": [
                  "all_accepted"
                ]
              }
            }
          }
        ],
        "discriminator": {
          "propertyName": "type"
        }
      },
      "AcceptedCurrencies": {
        "oneOf": [
          {
            "type": "object",
            "required": [
              "type",
              "list"
            ],
            "properties": {
              "type": {
                "type": "string",
                "enum": [
                  "enable_only"
                ]
              },
              "list": {
                "type": "array",
                "items": {
                  "$ref": "#/components/schemas/Currency"
                }
              }
            }
          },
          {
            "type": "object",
            "required": [
              "type",
              "list"
            ],
            "properties": {
              "type": {
                "type": "string",
                "enum": [
                  "disable_only"
                ]
              },
              "list": {
                "type": "array",
                "items": {
                  "$ref": "#/components/schemas/Currency"
                }
              }
            }
          },
          {
            "type": "object",
            "required": [
              "type"
            ],
            "properties": {
              "type": {
                "type": "string",
                "enum": [
                  "all_accepted"
                ]
              }
            }
          }
        ],
        "discriminator": {
          "propertyName": "type"
        }
      },
      "AchBankTransfer": {
        "type": "object",
        "required": [
          "bank_name",
          "bank_country_code",
          "bank_city",
          "bank_account_number",
          "bank_routing_number"
        ],
        "properties": {
          "bank_name": {
            "type": "string",
            "description": "Bank name",
            "example": "Deutsche Bank"
          },
          "bank_country_code": {
            "$ref": "#/components/schemas/CountryAlpha2"
          },
          "bank_city": {
            "type": "string",
            "description": "Bank city",
            "example": "California"
          },
          "bank_account_number": {
            "type": "string",
            "description": "Bank account number is an unique identifier assigned by a bank to a customer.",
            "example": "000123456"
          },
          "bank_routing_number": {
            "type": "string",
            "description": "[9 digits] Routing number - used in USA for identifying a specific bank.",
            "example": "110000000"
          }
        }
      },
      "AchBillingDetails": {
        "type": "object",
        "required": [
          "email"
        ],
        "properties": {
          "email": {
            "type": "string",
            "description": "The Email ID for ACH billing",
            "example": "example@me.com"
          }
        }
      },
      "AchTransfer": {
        "type": "object",
        "required": [
          "account_number",
          "bank_name",
          "routing_number",
          "swift_code"
        ],
        "properties": {
          "account_number": {
            "type": "string",
            "example": "122385736258"
          },
          "bank_name": {
            "type": "string"
          },
          "routing_number": {
            "type": "string",
            "example": "012"
          },
          "swift_code": {
            "type": "string",
            "example": "234"
          }
        }
      },
      "Address": {
        "type": "object",
        "properties": {
          "address": {
            "allOf": [
              {
                "$ref": "#/components/schemas/AddressDetails"
              }
            ],
            "nullable": true
          },
          "phone": {
            "allOf": [
              {
                "$ref": "#/components/schemas/PhoneDetails"
              }
            ],
            "nullable": true
          }
        }
      },
      "AddressDetails": {
        "type": "object",
        "properties": {
          "city": {
            "type": "string",
            "description": "The address city",
            "example": "New York",
            "nullable": true,
            "maxLength": 50
          },
          "country": {
            "allOf": [
              {
                "$ref": "#/components/schemas/CountryAlpha2"
              }
            ],
            "nullable": true
          },
          "line1": {
            "type": "string",
            "description": "The first line of the address",
            "example": "123, King Street",
            "nullable": true,
            "maxLength": 200
          },
          "line2": {
            "type": "string",
            "description": "The second line of the address",
            "example": "Powelson Avenue",
            "nullable": true,
            "maxLength": 50
          },
          "line3": {
            "type": "string",
            "description": "The third line of the address",
            "example": "Bridgewater",
            "nullable": true,
            "maxLength": 50
          },
          "zip": {
            "type": "string",
            "description": "The zip/postal code for the address",
            "example": "08807",
            "nullable": true,
            "maxLength": 50
          },
          "state": {
            "type": "string",
            "description": "The address state",
            "example": "New York",
            "nullable": true
          },
          "first_name": {
            "type": "string",
            "description": "The first name for the address",
            "example": "John",
            "nullable": true,
            "maxLength": 255
          },
          "last_name": {
            "type": "string",
            "description": "The last name for the address",
            "example": "Doe",
            "nullable": true,
            "maxLength": 255
          }
        }
      },
      "AirwallexData": {
        "type": "object",
        "properties": {
          "payload": {
            "type": "string",
            "description": "payload required by airwallex",
            "nullable": true
          }
        }
      },
      "AlfamartVoucherData": {
        "type": "object",
        "required": [
          "first_name",
          "last_name",
          "email"
        ],
        "properties": {
          "first_name": {
            "type": "string",
            "description": "The billing first name for Alfamart",
            "example": "Jane"
          },
          "last_name": {
            "type": "string",
            "description": "The billing second name for Alfamart",
            "example": "Doe"
          },
          "email": {
            "type": "string",
            "description": "The Email ID for Alfamart",
            "example": "example@me.com"
          }
        }
      },
      "AliPayHkRedirection": {
        "type": "object"
      },
      "AliPayQr": {
        "type": "object"
      },
      "AliPayRedirection": {
        "type": "object"
      },
      "AmountInfo": {
        "type": "object",
        "required": [
          "label",
          "amount"
        ],
        "properties": {
          "label": {
            "type": "string",
            "description": "The label must be the name of the merchant."
          },
          "type": {
            "type": "string",
            "description": "A value that indicates whether the line item(Ex: total, tax, discount, or grand total) is final or pending.",
            "nullable": true
          },
          "amount": {
            "type": "string",
            "description": "The total amount for the payment"
          }
        }
      },
      "ApiKeyExpiration": {
        "oneOf": [
          {
            "type": "string",
            "enum": [
              "never"
            ]
          },
          {
            "type": "string",
            "format": "date-time"
          }
        ]
      },
      "ApplePayPaymentRequest": {
        "type": "object",
        "required": [
          "country_code",
          "currency_code",
          "total",
          "merchant_capabilities",
          "supported_networks"
        ],
        "properties": {
          "country_code": {
            "$ref": "#/components/schemas/CountryAlpha2"
          },
          "currency_code": {
            "$ref": "#/components/schemas/Currency"
          },
          "total": {
            "$ref": "#/components/schemas/AmountInfo"
          },
          "merchant_capabilities": {
            "type": "array",
            "items": {
              "type": "string"
            },
            "description": "The list of merchant capabilities(ex: whether capable of 3ds or no-3ds)"
          },
          "supported_networks": {
            "type": "array",
            "items": {
              "type": "string"
            },
            "description": "The list of supported networks"
          },
          "merchant_identifier": {
            "type": "string",
            "nullable": true
          }
        }
      },
      "ApplePayRedirectData": {
        "type": "object"
      },
      "ApplePaySessionResponse": {
        "oneOf": [
          {
            "$ref": "#/components/schemas/ThirdPartySdkSessionResponse"
          },
          {
            "$ref": "#/components/schemas/NoThirdPartySdkSessionResponse"
          },
          {
            "type": "object",
            "default": null,
            "nullable": true
          }
        ]
      },
      "ApplePayThirdPartySdkData": {
        "type": "object"
      },
      "ApplePayWalletData": {
        "type": "object",
        "required": [
          "payment_data",
          "payment_method",
          "transaction_identifier"
        ],
        "properties": {
          "payment_data": {
            "type": "string",
            "description": "The payment data of Apple pay"
          },
          "payment_method": {
            "$ref": "#/components/schemas/ApplepayPaymentMethod"
          },
          "transaction_identifier": {
            "type": "string",
            "description": "The unique identifier for the transaction"
          }
        }
      },
      "ApplepayConnectorMetadataRequest": {
        "type": "object",
        "properties": {
          "session_token_data": {
            "allOf": [
              {
                "$ref": "#/components/schemas/SessionTokenInfo"
              }
            ],
            "nullable": true
          }
        }
      },
      "ApplepayPaymentMethod": {
        "type": "object",
        "required": [
          "display_name",
          "network",
          "type"
        ],
        "properties": {
          "display_name": {
            "type": "string",
            "description": "The name to be displayed on Apple Pay button"
          },
          "network": {
            "type": "string",
            "description": "The network of the Apple pay payment method"
          },
          "type": {
            "type": "string",
            "description": "The type of the payment method"
          }
        }
      },
      "ApplepaySessionTokenResponse": {
        "type": "object",
        "required": [
          "session_token_data",
          "connector",
          "delayed_session_token",
          "sdk_next_action"
        ],
        "properties": {
          "session_token_data": {
            "$ref": "#/components/schemas/ApplePaySessionResponse"
          },
          "payment_request_data": {
            "allOf": [
              {
                "$ref": "#/components/schemas/ApplePayPaymentRequest"
              }
            ],
            "nullable": true
          },
          "connector": {
            "type": "string",
            "description": "The session token is w.r.t this connector"
          },
          "delayed_session_token": {
            "type": "boolean",
            "description": "Identifier for the delayed session response"
          },
          "sdk_next_action": {
            "$ref": "#/components/schemas/SdkNextAction"
          }
        }
      },
      "AttemptStatus": {
        "type": "string",
        "enum": [
          "started",
          "authentication_failed",
          "router_declined",
          "authentication_pending",
          "authentication_successful",
          "authorized",
          "authorization_failed",
          "charged",
          "authorizing",
          "cod_initiated",
          "voided",
          "void_initiated",
          "capture_initiated",
          "capture_failed",
          "void_failed",
          "auto_refunded",
          "partial_charged",
          "unresolved",
          "pending",
          "failure",
          "payment_method_awaited",
          "confirmation_awaited",
          "device_data_collection_pending"
        ]
      },
      "AuthenticationType": {
        "type": "string",
        "enum": [
          "three_ds",
          "no_three_ds"
        ]
      },
      "BacsBankTransfer": {
        "type": "object",
        "required": [
          "bank_name",
          "bank_country_code",
          "bank_city",
          "bank_account_number",
          "bank_sort_code"
        ],
        "properties": {
          "bank_name": {
            "type": "string",
            "description": "Bank name",
            "example": "Deutsche Bank"
          },
          "bank_country_code": {
            "$ref": "#/components/schemas/CountryAlpha2"
          },
          "bank_city": {
            "type": "string",
            "description": "Bank city",
            "example": "California"
          },
          "bank_account_number": {
            "type": "string",
            "description": "Bank account number is an unique identifier assigned by a bank to a customer.",
            "example": "000123456"
          },
          "bank_sort_code": {
            "type": "string",
            "description": "[6 digits] Sort Code - used in UK and Ireland for identifying a bank and it's branches.",
            "example": "98-76-54"
          }
        }
      },
      "BacsBankTransferInstructions": {
        "type": "object",
        "required": [
          "account_holder_name",
          "account_number",
          "sort_code"
        ],
        "properties": {
          "account_holder_name": {
            "type": "string",
            "example": "Jane Doe"
          },
          "account_number": {
            "type": "string",
            "example": "10244123908"
          },
          "sort_code": {
            "type": "string",
            "example": "012"
          }
        }
      },
      "Bank": {
        "oneOf": [
          {
            "$ref": "#/components/schemas/AchBankTransfer"
          },
          {
            "$ref": "#/components/schemas/BacsBankTransfer"
          },
          {
            "$ref": "#/components/schemas/SepaBankTransfer"
          }
        ]
      },
      "BankDebitBilling": {
        "type": "object",
        "required": [
          "name",
          "email"
        ],
        "properties": {
          "name": {
            "type": "string",
            "description": "The billing name for bank debits",
            "example": "John Doe"
          },
          "email": {
            "type": "string",
            "description": "The billing email for bank debits",
            "example": "example@example.com"
          },
          "address": {
            "allOf": [
              {
                "$ref": "#/components/schemas/AddressDetails"
              }
            ],
            "nullable": true
          }
        }
      },
      "BankDebitData": {
        "oneOf": [
          {
            "type": "object",
            "required": [
              "ach_bank_debit"
            ],
            "properties": {
              "ach_bank_debit": {
                "type": "object",
                "description": "Payment Method data for Ach bank debit",
                "required": [
                  "billing_details",
                  "account_number",
                  "routing_number",
                  "card_holder_name",
                  "bank_account_holder_name"
                ],
                "properties": {
                  "billing_details": {
                    "$ref": "#/components/schemas/BankDebitBilling"
                  },
                  "account_number": {
                    "type": "string",
                    "description": "Account number for ach bank debit payment",
                    "example": "000123456789"
                  },
                  "routing_number": {
                    "type": "string",
                    "description": "Routing number for ach bank debit payment",
                    "example": "110000000"
                  },
                  "card_holder_name": {
                    "type": "string",
                    "example": "John Test"
                  },
                  "bank_account_holder_name": {
                    "type": "string",
                    "example": "John Doe"
                  }
                }
              }
            }
          },
          {
            "type": "object",
            "required": [
              "sepa_bank_debit"
            ],
            "properties": {
              "sepa_bank_debit": {
                "type": "object",
                "required": [
                  "billing_details",
                  "iban",
                  "bank_account_holder_name"
                ],
                "properties": {
                  "billing_details": {
                    "$ref": "#/components/schemas/BankDebitBilling"
                  },
                  "iban": {
                    "type": "string",
                    "description": "International bank account number (iban) for SEPA",
                    "example": "DE89370400440532013000"
                  },
                  "bank_account_holder_name": {
                    "type": "string",
                    "description": "Owner name for bank debit",
                    "example": "A. Schneider"
                  }
                }
              }
            }
          },
          {
            "type": "object",
            "required": [
              "becs_bank_debit"
            ],
            "properties": {
              "becs_bank_debit": {
                "type": "object",
                "required": [
                  "billing_details",
                  "account_number",
                  "bsb_number"
                ],
                "properties": {
                  "billing_details": {
                    "$ref": "#/components/schemas/BankDebitBilling"
                  },
                  "account_number": {
                    "type": "string",
                    "description": "Account number for Becs payment method",
                    "example": "000123456"
                  },
                  "bsb_number": {
                    "type": "string",
                    "description": "Bank-State-Branch (bsb) number",
                    "example": "000000"
                  }
                }
              }
            }
          },
          {
            "type": "object",
            "required": [
              "bacs_bank_debit"
            ],
            "properties": {
              "bacs_bank_debit": {
                "type": "object",
                "required": [
                  "billing_details",
                  "account_number",
                  "sort_code",
                  "bank_account_holder_name"
                ],
                "properties": {
                  "billing_details": {
                    "$ref": "#/components/schemas/BankDebitBilling"
                  },
                  "account_number": {
                    "type": "string",
                    "description": "Account number for Bacs payment method",
                    "example": "00012345"
                  },
                  "sort_code": {
                    "type": "string",
                    "description": "Sort code for Bacs payment method",
                    "example": "108800"
                  },
                  "bank_account_holder_name": {
                    "type": "string",
                    "description": "holder name for bank debit",
                    "example": "A. Schneider"
                  }
                }
              }
            }
          }
        ]
      },
      "BankNames": {
        "type": "string",
        "description": "Name of banks supported by Hyperswitch",
        "enum": [
          "american_express",
          "affin_bank",
          "agro_bank",
          "alliance_bank",
          "am_bank",
          "bank_of_america",
          "bank_islam",
          "bank_muamalat",
          "bank_rakyat",
          "bank_simpanan_nasional",
          "barclays",
          "blik_p_s_p",
          "capital_one",
          "chase",
          "citi",
          "cimb_bank",
          "discover",
          "navy_federal_credit_union",
          "pentagon_federal_credit_union",
          "synchrony_bank",
          "wells_fargo",
          "abn_amro",
          "asn_bank",
          "bunq",
          "handelsbanken",
          "hong_leong_bank",
          "hsbc_bank",
          "ing",
          "knab",
          "kuwait_finance_house",
          "moneyou",
          "rabobank",
          "regiobank",
          "revolut",
          "sns_bank",
          "triodos_bank",
          "van_lanschot",
          "arzte_und_apotheker_bank",
          "austrian_anadi_bank_ag",
          "bank_austria",
          "bank99_ag",
          "bankhaus_carl_spangler",
          "bankhaus_schelhammer_und_schattera_ag",
          "bank_millennium",
          "bank_p_e_k_a_o_s_a",
          "bawag_psk_ag",
          "bks_bank_ag",
          "brull_kallmus_bank_ag",
          "btv_vier_lander_bank",
          "capital_bank_grawe_gruppe_ag",
          "ceska_sporitelna",
          "dolomitenbank",
          "easybank_ag",
          "e_platby_v_u_b",
          "erste_bank_und_sparkassen",
          "friesland_bank",
          "hypo_alpeadriabank_international_ag",
          "hypo_noe_lb_fur_niederosterreich_u_wien",
          "hypo_oberosterreich_salzburg_steiermark",
          "hypo_tirol_bank_ag",
          "hypo_vorarlberg_bank_ag",
          "hypo_bank_burgenland_aktiengesellschaft",
          "komercni_banka",
          "m_bank",
          "marchfelder_bank",
          "maybank",
          "oberbank_ag",
          "osterreichische_arzte_und_apothekerbank",
          "ocbc_bank",
          "pay_with_i_n_g",
          "place_z_i_p_k_o",
          "platnosc_online_karta_platnicza",
          "posojilnica_bank_e_gen",
          "postova_banka",
          "public_bank",
          "raiffeisen_bankengruppe_osterreich",
          "rhb_bank",
          "schelhammer_capital_bank_ag",
          "standard_chartered_bank",
          "schoellerbank_ag",
          "sparda_bank_wien",
          "sporo_pay",
          "santander_przelew24",
          "tatra_pay",
          "viamo",
          "volksbank_gruppe",
          "volkskreditbank_ag",
          "vr_bank_braunau",
          "uob_bank",
          "pay_with_alior_bank",
          "banki_spoldzielcze",
          "pay_with_inteligo",
          "b_n_p_paribas_poland",
          "bank_nowy_s_a",
          "credit_agricole",
          "pay_with_b_o_s",
          "pay_with_citi_handlowy",
          "pay_with_plus_bank",
          "toyota_bank",
          "velo_bank",
          "e_transfer_pocztowy24",
          "plus_bank",
          "etransfer_pocztowy24",
          "banki_spbdzielcze",
          "bank_nowy_bfg_sa",
          "getin_bank",
          "blik",
          "noble_pay",
          "idea_bank",
          "envelo_bank",
          "nest_przelew",
          "mbank_mtransfer",
          "inteligo",
          "pbac_z_ipko",
          "bnp_paribas",
          "bank_pekao_sa",
          "volkswagen_bank",
          "alior_bank",
          "boz",
          "bangkok_bank",
          "krungsri_bank",
          "krung_thai_bank",
          "the_siam_commercial_bank",
          "kasikorn_bank"
        ]
      },
      "BankRedirectBilling": {
        "type": "object",
        "required": [
          "billing_name",
          "email"
        ],
        "properties": {
          "billing_name": {
            "type": "string",
            "description": "The name for which billing is issued",
            "example": "John Doe"
          },
          "email": {
            "type": "string",
            "description": "The billing email for bank redirect",
            "example": "example@example.com"
          }
        }
      },
      "BankRedirectData": {
        "oneOf": [
          {
            "type": "object",
            "required": [
              "bancontact_card"
            ],
            "properties": {
              "bancontact_card": {
                "type": "object",
                "required": [
                  "card_number",
                  "card_exp_month",
                  "card_exp_year",
                  "card_holder_name"
                ],
                "properties": {
                  "card_number": {
                    "type": "string",
                    "description": "The card number",
                    "example": "4242424242424242"
                  },
                  "card_exp_month": {
                    "type": "string",
                    "description": "The card's expiry month",
                    "example": "24"
                  },
                  "card_exp_year": {
                    "type": "string",
                    "description": "The card's expiry year",
                    "example": "24"
                  },
                  "card_holder_name": {
                    "type": "string",
                    "description": "The card holder's name",
                    "example": "John Test"
                  },
                  "billing_details": {
                    "allOf": [
                      {
                        "$ref": "#/components/schemas/BankRedirectBilling"
                      }
                    ],
                    "nullable": true
                  }
                }
              }
            }
          },
          {
            "type": "object",
            "required": [
              "bizum"
            ],
            "properties": {
              "bizum": {
                "type": "object"
              }
            }
          },
          {
            "type": "object",
            "required": [
              "blik"
            ],
            "properties": {
              "blik": {
                "type": "object",
                "required": [
                  "blik_code"
                ],
                "properties": {
                  "blik_code": {
                    "type": "string"
                  }
                }
              }
            }
          },
          {
            "type": "object",
            "required": [
              "eps"
            ],
            "properties": {
              "eps": {
                "type": "object",
                "required": [
                  "billing_details",
                  "bank_name"
                ],
                "properties": {
                  "billing_details": {
                    "$ref": "#/components/schemas/BankRedirectBilling"
                  },
                  "bank_name": {
                    "$ref": "#/components/schemas/BankNames"
                  }
                }
              }
            }
          },
          {
            "type": "object",
            "required": [
              "giropay"
            ],
            "properties": {
              "giropay": {
                "type": "object",
                "required": [
                  "billing_details"
                ],
                "properties": {
                  "billing_details": {
                    "$ref": "#/components/schemas/BankRedirectBilling"
                  },
                  "bank_account_bic": {
                    "type": "string",
                    "description": "Bank account details for Giropay\nBank account bic code",
                    "nullable": true
                  },
                  "bank_account_iban": {
                    "type": "string",
                    "description": "Bank account iban",
                    "nullable": true
                  }
                }
              }
            }
          },
          {
            "type": "object",
            "required": [
              "ideal"
            ],
            "properties": {
              "ideal": {
                "type": "object",
                "required": [
                  "billing_details",
                  "bank_name"
                ],
                "properties": {
                  "billing_details": {
                    "$ref": "#/components/schemas/BankRedirectBilling"
                  },
                  "bank_name": {
                    "$ref": "#/components/schemas/BankNames"
                  }
                }
              }
            }
          },
          {
            "type": "object",
            "required": [
              "interac"
            ],
            "properties": {
              "interac": {
                "type": "object",
                "required": [
                  "country",
                  "email"
                ],
                "properties": {
                  "country": {
                    "$ref": "#/components/schemas/CountryAlpha2"
                  },
                  "email": {
                    "type": "string",
                    "example": "john.doe@example.com"
                  }
                }
              }
            }
          },
          {
            "type": "object",
            "required": [
              "online_banking_czech_republic"
            ],
            "properties": {
              "online_banking_czech_republic": {
                "type": "object",
                "required": [
                  "issuer"
                ],
                "properties": {
                  "issuer": {
                    "$ref": "#/components/schemas/BankNames"
                  }
                }
              }
            }
          },
          {
            "type": "object",
            "required": [
              "online_banking_finland"
            ],
            "properties": {
              "online_banking_finland": {
                "type": "object",
                "properties": {
                  "email": {
                    "type": "string",
                    "nullable": true
                  }
                }
              }
            }
          },
          {
            "type": "object",
            "required": [
              "online_banking_poland"
            ],
            "properties": {
              "online_banking_poland": {
                "type": "object",
                "required": [
                  "issuer"
                ],
                "properties": {
                  "issuer": {
                    "$ref": "#/components/schemas/BankNames"
                  }
                }
              }
            }
          },
          {
            "type": "object",
            "required": [
              "online_banking_slovakia"
            ],
            "properties": {
              "online_banking_slovakia": {
                "type": "object",
                "required": [
                  "issuer"
                ],
                "properties": {
                  "issuer": {
                    "$ref": "#/components/schemas/BankNames"
                  }
                }
              }
            }
          },
          {
            "type": "object",
            "required": [
              "przelewy24"
            ],
            "properties": {
              "przelewy24": {
                "type": "object",
                "required": [
                  "billing_details"
                ],
                "properties": {
                  "bank_name": {
                    "allOf": [
                      {
                        "$ref": "#/components/schemas/BankNames"
                      }
                    ],
                    "nullable": true
                  },
                  "billing_details": {
                    "$ref": "#/components/schemas/BankRedirectBilling"
                  }
                }
              }
            }
          },
          {
            "type": "object",
            "required": [
              "sofort"
            ],
            "properties": {
              "sofort": {
                "type": "object",
                "required": [
                  "billing_details",
                  "country",
                  "preferred_language"
                ],
                "properties": {
                  "billing_details": {
                    "$ref": "#/components/schemas/BankRedirectBilling"
                  },
                  "country": {
                    "$ref": "#/components/schemas/CountryAlpha2"
                  },
                  "preferred_language": {
                    "type": "string",
                    "description": "The preferred language",
                    "example": "en"
                  }
                }
              }
            }
          },
          {
            "type": "object",
            "required": [
              "trustly"
            ],
            "properties": {
              "trustly": {
                "type": "object",
                "required": [
                  "country"
                ],
                "properties": {
                  "country": {
                    "$ref": "#/components/schemas/CountryAlpha2"
                  }
                }
              }
            }
          },
          {
            "type": "object",
            "required": [
              "online_banking_fpx"
            ],
            "properties": {
              "online_banking_fpx": {
                "type": "object",
                "required": [
                  "issuer"
                ],
                "properties": {
                  "issuer": {
                    "$ref": "#/components/schemas/BankNames"
                  }
                }
              }
            }
          },
          {
            "type": "object",
            "required": [
              "online_banking_thailand"
            ],
            "properties": {
              "online_banking_thailand": {
                "type": "object",
                "required": [
                  "issuer"
                ],
                "properties": {
                  "issuer": {
                    "$ref": "#/components/schemas/BankNames"
                  }
                }
              }
            }
          }
        ]
      },
      "BankTransferData": {
        "oneOf": [
          {
            "type": "object",
            "required": [
              "ach_bank_transfer"
            ],
            "properties": {
              "ach_bank_transfer": {
                "type": "object",
                "required": [
                  "billing_details"
                ],
                "properties": {
                  "billing_details": {
                    "$ref": "#/components/schemas/AchBillingDetails"
                  }
                }
              }
            }
          },
          {
            "type": "object",
            "required": [
              "sepa_bank_transfer"
            ],
            "properties": {
              "sepa_bank_transfer": {
                "type": "object",
                "required": [
                  "billing_details",
                  "country"
                ],
                "properties": {
                  "billing_details": {
                    "$ref": "#/components/schemas/SepaAndBacsBillingDetails"
                  },
                  "country": {
                    "$ref": "#/components/schemas/CountryAlpha2"
                  }
                }
              }
            }
          },
          {
            "type": "object",
            "required": [
              "bacs_bank_transfer"
            ],
            "properties": {
              "bacs_bank_transfer": {
                "type": "object",
                "required": [
                  "billing_details"
                ],
                "properties": {
                  "billing_details": {
                    "$ref": "#/components/schemas/SepaAndBacsBillingDetails"
                  }
                }
              }
            }
          },
          {
            "type": "object",
            "required": [
              "multibanco_bank_transfer"
            ],
            "properties": {
              "multibanco_bank_transfer": {
                "type": "object",
                "required": [
                  "billing_details"
                ],
                "properties": {
                  "billing_details": {
                    "$ref": "#/components/schemas/MultibancoBillingDetails"
                  }
                }
              }
            }
          },
          {
            "type": "object",
            "required": [
              "permata_bank_transfer"
            ],
            "properties": {
              "permata_bank_transfer": {
                "type": "object",
                "required": [
                  "billing_details"
                ],
                "properties": {
                  "billing_details": {
                    "$ref": "#/components/schemas/DokuBillingDetails"
                  }
                }
              }
            }
          },
          {
            "type": "object",
            "required": [
              "bca_bank_transfer"
            ],
            "properties": {
              "bca_bank_transfer": {
                "type": "object",
                "required": [
                  "billing_details"
                ],
                "properties": {
                  "billing_details": {
                    "$ref": "#/components/schemas/DokuBillingDetails"
                  }
                }
              }
            }
          },
          {
            "type": "object",
            "required": [
              "bni_va_bank_transfer"
            ],
            "properties": {
              "bni_va_bank_transfer": {
                "type": "object",
                "required": [
                  "billing_details"
                ],
                "properties": {
                  "billing_details": {
                    "$ref": "#/components/schemas/DokuBillingDetails"
                  }
                }
              }
            }
          },
          {
            "type": "object",
            "required": [
              "bri_va_bank_transfer"
            ],
            "properties": {
              "bri_va_bank_transfer": {
                "type": "object",
                "required": [
                  "billing_details"
                ],
                "properties": {
                  "billing_details": {
                    "$ref": "#/components/schemas/DokuBillingDetails"
                  }
                }
              }
            }
          },
          {
            "type": "object",
            "required": [
              "cimb_va_bank_transfer"
            ],
            "properties": {
              "cimb_va_bank_transfer": {
                "type": "object",
                "required": [
                  "billing_details"
                ],
                "properties": {
                  "billing_details": {
                    "$ref": "#/components/schemas/DokuBillingDetails"
                  }
                }
              }
            }
          },
          {
            "type": "object",
            "required": [
              "danamon_va_bank_transfer"
            ],
            "properties": {
              "danamon_va_bank_transfer": {
                "type": "object",
                "required": [
                  "billing_details"
                ],
                "properties": {
                  "billing_details": {
                    "$ref": "#/components/schemas/DokuBillingDetails"
                  }
                }
              }
            }
          },
          {
            "type": "object",
            "required": [
              "mandiri_va_bank_transfer"
            ],
            "properties": {
              "mandiri_va_bank_transfer": {
                "type": "object",
                "required": [
                  "billing_details"
                ],
                "properties": {
                  "billing_details": {
                    "$ref": "#/components/schemas/DokuBillingDetails"
                  }
                }
              }
            }
          },
          {
            "type": "object",
            "required": [
              "pix"
            ],
            "properties": {
              "pix": {
                "type": "object"
              }
            }
          },
          {
            "type": "object",
            "required": [
              "pse"
            ],
            "properties": {
              "pse": {
                "type": "object"
              }
            }
          }
        ]
      },
      "BankTransferInstructions": {
        "oneOf": [
          {
            "type": "object",
            "required": [
              "doku_bank_transfer_instructions"
            ],
            "properties": {
              "doku_bank_transfer_instructions": {
                "$ref": "#/components/schemas/DokuBankTransferInstructions"
              }
            }
          },
          {
            "type": "object",
            "required": [
              "ach_credit_transfer"
            ],
            "properties": {
              "ach_credit_transfer": {
                "$ref": "#/components/schemas/AchTransfer"
              }
            }
          },
          {
            "type": "object",
            "required": [
              "sepa_bank_instructions"
            ],
            "properties": {
              "sepa_bank_instructions": {
                "$ref": "#/components/schemas/SepaBankTransferInstructions"
              }
            }
          },
          {
            "type": "object",
            "required": [
              "bacs_bank_instructions"
            ],
            "properties": {
              "bacs_bank_instructions": {
                "$ref": "#/components/schemas/BacsBankTransferInstructions"
              }
            }
          },
          {
            "type": "object",
            "required": [
              "multibanco"
            ],
            "properties": {
              "multibanco": {
                "$ref": "#/components/schemas/MultibancoTransferInstructions"
              }
            }
          }
        ]
      },
      "BankTransferNextStepsData": {
        "allOf": [
          {
            "$ref": "#/components/schemas/BankTransferInstructions"
          },
          {
            "type": "object",
            "properties": {
              "receiver": {
                "allOf": [
                  {
                    "$ref": "#/components/schemas/ReceiverDetails"
                  }
                ],
                "nullable": true
              }
            }
          }
        ]
      },
      "BoletoVoucherData": {
        "type": "object",
        "properties": {
          "social_security_number": {
            "type": "string",
            "description": "The shopper's social security number",
            "nullable": true
          }
        }
      },
      "CaptureMethod": {
        "type": "string",
        "enum": [
          "automatic",
          "manual",
          "manual_multiple",
          "scheduled"
        ]
      },
      "Card": {
        "type": "object",
        "required": [
          "card_number",
          "expiry_month",
          "expiry_year",
          "card_holder_name"
        ],
        "properties": {
          "card_number": {
            "type": "string",
            "description": "The card number",
            "example": "4242424242424242"
          },
          "expiry_month": {
            "type": "string",
            "description": "The card's expiry month"
          },
          "expiry_year": {
            "type": "string",
            "description": "The card's expiry year"
          },
          "card_holder_name": {
            "type": "string",
            "description": "The card holder's name",
            "example": "John Doe"
          }
        }
      },
      "CardDetail": {
        "type": "object",
        "required": [
          "card_number",
          "card_exp_month",
          "card_exp_year",
          "card_holder_name"
        ],
        "properties": {
          "card_number": {
            "type": "string",
            "description": "Card Number",
            "example": "4111111145551142"
          },
          "card_exp_month": {
            "type": "string",
            "description": "Card Expiry Month",
            "example": "10"
          },
          "card_exp_year": {
            "type": "string",
            "description": "Card Expiry Year",
            "example": "25"
          },
          "card_holder_name": {
            "type": "string",
            "description": "Card Holder Name",
            "example": "John Doe"
          },
          "nick_name": {
            "type": "string",
            "description": "Card Holder's Nick Name",
            "example": "John Doe",
            "nullable": true
          }
        }
      },
      "CardDetailFromLocker": {
        "type": "object",
        "properties": {
          "scheme": {
            "type": "string",
            "nullable": true
          },
          "issuer_country": {
            "type": "string",
            "nullable": true
          },
          "last4_digits": {
            "type": "string",
            "nullable": true
          },
          "expiry_month": {
            "type": "string",
            "nullable": true
          },
          "expiry_year": {
            "type": "string",
            "nullable": true
          },
          "card_token": {
            "type": "string",
            "nullable": true
          },
          "card_holder_name": {
            "type": "string",
            "nullable": true
          },
          "card_fingerprint": {
            "type": "string",
            "nullable": true
          },
          "nick_name": {
            "type": "string",
            "nullable": true
          }
        }
      },
      "CardNetwork": {
        "type": "string",
        "enum": [
          "Visa",
          "Mastercard",
          "AmericanExpress",
          "JCB",
          "DinersClub",
          "Discover",
          "CartesBancaires",
          "UnionPay",
          "Interac",
          "RuPay",
          "Maestro"
        ]
      },
      "Connector": {
        "type": "string",
        "enum": [
          "phonypay",
          "fauxpay",
          "pretendpay",
          "stripe_test",
          "adyen_test",
          "checkout_test",
          "paypal_test",
          "aci",
          "adyen",
          "airwallex",
          "authorizedotnet",
          "bitpay",
          "bambora",
          "bluesnap",
          "braintree",
          "cashtocode",
          "checkout",
          "coinbase",
          "cryptopay",
          "cybersource",
          "dlocal",
          "fiserv",
          "forte",
          "globalpay",
          "globepay",
          "iatapay",
          "klarna",
          "mollie",
          "multisafepay",
          "nexinets",
          "nmi",
          "noon",
          "nuvei",
          "opennode",
          "payme",
          "paypal",
          "payu",
          "powertranz",
          "rapyd",
          "shift4",
          "stax",
          "stripe",
          "trustpay",
          "tsys",
          "wise",
          "worldline",
          "worldpay",
          "zen",
          "signifyd"
        ]
      },
      "ConnectorMetadata": {
        "type": "object",
        "properties": {
          "apple_pay": {
            "allOf": [
              {
                "$ref": "#/components/schemas/ApplepayConnectorMetadataRequest"
              }
            ],
            "nullable": true
          },
          "airwallex": {
            "allOf": [
              {
                "$ref": "#/components/schemas/AirwallexData"
              }
            ],
            "nullable": true
          },
          "noon": {
            "allOf": [
              {
                "$ref": "#/components/schemas/NoonData"
              }
            ],
            "nullable": true
          }
        }
      },
      "ConnectorType": {
        "type": "string",
        "enum": [
          "payment_processor",
          "payment_vas",
          "fin_operations",
          "fiz_operations",
          "networks",
          "banking_entities",
          "non_banking_finance"
        ]
      },
      "CountryAlpha2": {
        "type": "string",
        "enum": [
          "AF",
          "AX",
          "AL",
          "DZ",
          "AS",
          "AD",
          "AO",
          "AI",
          "AQ",
          "AG",
          "AR",
          "AM",
          "AW",
          "AU",
          "AT",
          "AZ",
          "BS",
          "BH",
          "BD",
          "BB",
          "BY",
          "BE",
          "BZ",
          "BJ",
          "BM",
          "BT",
          "BO",
          "BQ",
          "BA",
          "BW",
          "BV",
          "BR",
          "IO",
          "BN",
          "BG",
          "BF",
          "BI",
          "KH",
          "CM",
          "CA",
          "CV",
          "KY",
          "CF",
          "TD",
          "CL",
          "CN",
          "CX",
          "CC",
          "CO",
          "KM",
          "CG",
          "CD",
          "CK",
          "CR",
          "CI",
          "HR",
          "CU",
          "CW",
          "CY",
          "CZ",
          "DK",
          "DJ",
          "DM",
          "DO",
          "EC",
          "EG",
          "SV",
          "GQ",
          "ER",
          "EE",
          "ET",
          "FK",
          "FO",
          "FJ",
          "FI",
          "FR",
          "GF",
          "PF",
          "TF",
          "GA",
          "GM",
          "GE",
          "DE",
          "GH",
          "GI",
          "GR",
          "GL",
          "GD",
          "GP",
          "GU",
          "GT",
          "GG",
          "GN",
          "GW",
          "GY",
          "HT",
          "HM",
          "VA",
          "HN",
          "HK",
          "HU",
          "IS",
          "IN",
          "ID",
          "IR",
          "IQ",
          "IE",
          "IM",
          "IL",
          "IT",
          "JM",
          "JP",
          "JE",
          "JO",
          "KZ",
          "KE",
          "KI",
          "KP",
          "KR",
          "KW",
          "KG",
          "LA",
          "LV",
          "LB",
          "LS",
          "LR",
          "LY",
          "LI",
          "LT",
          "LU",
          "MO",
          "MK",
          "MG",
          "MW",
          "MY",
          "MV",
          "ML",
          "MT",
          "MH",
          "MQ",
          "MR",
          "MU",
          "YT",
          "MX",
          "FM",
          "MD",
          "MC",
          "MN",
          "ME",
          "MS",
          "MA",
          "MZ",
          "MM",
          "NA",
          "NR",
          "NP",
          "NL",
          "NC",
          "NZ",
          "NI",
          "NE",
          "NG",
          "NU",
          "NF",
          "MP",
          "NO",
          "OM",
          "PK",
          "PW",
          "PS",
          "PA",
          "PG",
          "PY",
          "PE",
          "PH",
          "PN",
          "PL",
          "PT",
          "PR",
          "QA",
          "RE",
          "RO",
          "RU",
          "RW",
          "BL",
          "SH",
          "KN",
          "LC",
          "MF",
          "PM",
          "VC",
          "WS",
          "SM",
          "ST",
          "SA",
          "SN",
          "RS",
          "SC",
          "SL",
          "SG",
          "SX",
          "SK",
          "SI",
          "SB",
          "SO",
          "ZA",
          "GS",
          "SS",
          "ES",
          "LK",
          "SD",
          "SR",
          "SJ",
          "SZ",
          "SE",
          "CH",
          "SY",
          "TW",
          "TJ",
          "TZ",
          "TH",
          "TL",
          "TG",
          "TK",
          "TO",
          "TT",
          "TN",
          "TR",
          "TM",
          "TC",
          "TV",
          "UG",
          "UA",
          "AE",
          "GB",
          "UM",
          "UY",
          "UZ",
          "VU",
          "VE",
          "VN",
          "VG",
          "VI",
          "WF",
          "EH",
          "YE",
          "ZM",
          "ZW",
          "US"
        ]
      },
      "CreateApiKeyRequest": {
        "type": "object",
        "description": "The request body for creating an API Key.",
        "required": [
          "name",
          "expiration"
        ],
        "properties": {
          "name": {
            "type": "string",
            "description": "A unique name for the API Key to help you identify it.",
            "example": "Sandbox integration key",
            "maxLength": 64
          },
          "description": {
            "type": "string",
            "description": "A description to provide more context about the API Key.",
            "example": "Key used by our developers to integrate with the sandbox environment",
            "nullable": true,
            "maxLength": 256
          },
          "expiration": {
            "$ref": "#/components/schemas/ApiKeyExpiration"
          }
        }
      },
      "CreateApiKeyResponse": {
        "type": "object",
        "description": "The response body for creating an API Key.",
        "required": [
          "key_id",
          "merchant_id",
          "name",
          "api_key",
          "created",
          "expiration"
        ],
        "properties": {
          "key_id": {
            "type": "string",
            "description": "The identifier for the API Key.",
            "example": "5hEEqkgJUyuxgSKGArHA4mWSnX",
            "maxLength": 64
          },
          "merchant_id": {
            "type": "string",
            "description": "The identifier for the Merchant Account.",
            "example": "y3oqhf46pyzuxjbcn2giaqnb44",
            "maxLength": 64
          },
          "name": {
            "type": "string",
            "description": "The unique name for the API Key to help you identify it.",
            "example": "Sandbox integration key",
            "maxLength": 64
          },
          "description": {
            "type": "string",
            "description": "The description to provide more context about the API Key.",
            "example": "Key used by our developers to integrate with the sandbox environment",
            "nullable": true,
            "maxLength": 256
          },
          "api_key": {
            "type": "string",
            "description": "The plaintext API Key used for server-side API access. Ensure you store the API Key\nsecurely as you will not be able to see it again.",
            "maxLength": 128
          },
          "created": {
            "type": "string",
            "format": "date-time",
            "description": "The time at which the API Key was created.",
            "example": "2022-09-10T10:11:12Z"
          },
          "expiration": {
            "$ref": "#/components/schemas/ApiKeyExpiration"
          }
        }
      },
      "CryptoData": {
        "type": "object",
        "properties": {
          "pay_currency": {
            "type": "string",
            "nullable": true
          }
        }
      },
      "Currency": {
        "type": "string",
        "enum": [
          "AED",
          "ALL",
          "AMD",
          "ANG",
          "ARS",
          "AUD",
          "AWG",
          "AZN",
          "BBD",
          "BDT",
          "BHD",
          "BIF",
          "BMD",
          "BND",
          "BOB",
          "BRL",
          "BSD",
          "BWP",
          "BZD",
          "CAD",
          "CHF",
          "CLP",
          "CNY",
          "COP",
          "CRC",
          "CUP",
          "CZK",
          "DJF",
          "DKK",
          "DOP",
          "DZD",
          "EGP",
          "ETB",
          "EUR",
          "FJD",
          "GBP",
          "GHS",
          "GIP",
          "GMD",
          "GNF",
          "GTQ",
          "GYD",
          "HKD",
          "HNL",
          "HRK",
          "HTG",
          "HUF",
          "IDR",
          "ILS",
          "INR",
          "JMD",
          "JOD",
          "JPY",
          "KES",
          "KGS",
          "KHR",
          "KMF",
          "KRW",
          "KWD",
          "KYD",
          "KZT",
          "LAK",
          "LBP",
          "LKR",
          "LRD",
          "LSL",
          "MAD",
          "MDL",
          "MGA",
          "MKD",
          "MMK",
          "MNT",
          "MOP",
          "MUR",
          "MVR",
          "MWK",
          "MXN",
          "MYR",
          "NAD",
          "NGN",
          "NIO",
          "NOK",
          "NPR",
          "NZD",
          "OMR",
          "PEN",
          "PGK",
          "PHP",
          "PKR",
          "PLN",
          "PYG",
          "QAR",
          "RON",
          "RUB",
          "RWF",
          "SAR",
          "SCR",
          "SEK",
          "SGD",
          "SLL",
          "SOS",
          "SSP",
          "SVC",
          "SZL",
          "THB",
          "TRY",
          "TTD",
          "TWD",
          "TZS",
          "UGX",
          "USD",
          "UYU",
          "UZS",
          "VND",
          "VUV",
          "XAF",
          "XOF",
          "XPF",
          "YER",
          "ZAR"
        ]
      },
      "CustomerAcceptance": {
        "type": "object",
        "required": [
          "acceptance_type"
        ],
        "properties": {
          "acceptance_type": {
            "$ref": "#/components/schemas/AcceptanceType"
          },
          "accepted_at": {
            "type": "string",
            "format": "date-time",
            "description": "Specifying when the customer acceptance was provided",
            "example": "2022-09-10T10:11:12Z",
            "nullable": true
          },
          "online": {
            "allOf": [
              {
                "$ref": "#/components/schemas/OnlineMandate"
              }
            ],
            "nullable": true
          }
        }
      },
      "CustomerDeleteResponse": {
        "type": "object",
        "required": [
          "customer_id",
          "customer_deleted",
          "address_deleted",
          "payment_methods_deleted"
        ],
        "properties": {
          "customer_id": {
            "type": "string",
            "description": "The identifier for the customer object",
            "example": "cus_y3oqhf46pyzuxjbcn2giaqnb44",
            "maxLength": 255
          },
          "customer_deleted": {
            "type": "boolean",
            "description": "Whether customer was deleted or not",
            "example": false
          },
          "address_deleted": {
            "type": "boolean",
            "description": "Whether address was deleted or not",
            "example": false
          },
          "payment_methods_deleted": {
            "type": "boolean",
            "description": "Whether payment methods deleted or not",
            "example": false
          }
        }
      },
      "CustomerDetails": {
        "type": "object",
        "required": [
          "id"
        ],
        "properties": {
          "id": {
            "type": "string",
            "description": "The identifier for the customer."
          },
          "name": {
            "type": "string",
            "description": "The customer's name",
            "example": "John Doe",
            "nullable": true,
            "maxLength": 255
          },
          "email": {
            "type": "string",
            "description": "The customer's email address",
            "example": "johntest@test.com",
            "nullable": true,
            "maxLength": 255
          },
          "phone": {
            "type": "string",
            "description": "The customer's phone number",
            "example": "3141592653",
            "nullable": true,
            "maxLength": 10
          },
          "phone_country_code": {
            "type": "string",
            "description": "The country code for the customer's phone number",
            "example": "+1",
            "nullable": true,
            "maxLength": 2
          }
        }
      },
      "CustomerPaymentMethod": {
        "type": "object",
        "required": [
          "payment_token",
          "customer_id",
          "payment_method",
          "recurring_enabled",
          "installment_payment_enabled"
        ],
        "properties": {
          "payment_token": {
            "type": "string",
            "description": "Token for payment method in temporary card locker which gets refreshed often",
            "example": "7ebf443f-a050-4067-84e5-e6f6d4800aef"
          },
          "customer_id": {
            "type": "string",
            "description": "The unique identifier of the customer.",
            "example": "cus_meowerunwiuwiwqw"
          },
          "payment_method": {
            "$ref": "#/components/schemas/PaymentMethodType"
          },
          "payment_method_type": {
            "allOf": [
              {
                "$ref": "#/components/schemas/PaymentMethodType"
              }
            ],
            "nullable": true
          },
          "payment_method_issuer": {
            "type": "string",
            "description": "The name of the bank/ provider issuing the payment method to the end user",
            "example": "Citibank",
            "nullable": true
          },
          "payment_method_issuer_code": {
            "allOf": [
              {
                "$ref": "#/components/schemas/PaymentMethodIssuerCode"
              }
            ],
            "nullable": true
          },
          "recurring_enabled": {
            "type": "boolean",
            "description": "Indicates whether the payment method is eligible for recurring payments",
            "example": true
          },
          "installment_payment_enabled": {
            "type": "boolean",
            "description": "Indicates whether the payment method is eligible for installment payments",
            "example": true
          },
          "payment_experience": {
            "type": "array",
            "items": {
              "$ref": "#/components/schemas/PaymentExperience"
            },
            "description": "Type of payment experience enabled with the connector",
            "example": [
              "redirect_to_url"
            ],
            "nullable": true
          },
          "card": {
            "allOf": [
              {
                "$ref": "#/components/schemas/CardDetailFromLocker"
              }
            ],
            "nullable": true
          },
          "metadata": {
            "type": "object",
            "description": "You can specify up to 50 keys, with key names up to 40 characters long and values up to 500 characters long. Metadata is useful for storing additional, structured information on an object.",
            "nullable": true
          },
          "created": {
            "type": "string",
            "format": "date-time",
            "description": "A timestamp (ISO 8601 code) that determines when the customer was created",
            "example": "2023-01-18T11:04:09.922Z",
            "nullable": true
          },
          "bank_transfer": {
            "allOf": [
              {
                "$ref": "#/components/schemas/Bank"
              }
            ],
            "nullable": true
          }
        }
      },
      "CustomerPaymentMethodsListResponse": {
        "type": "object",
        "required": [
          "customer_payment_methods"
        ],
        "properties": {
          "customer_payment_methods": {
            "type": "array",
            "items": {
              "$ref": "#/components/schemas/CustomerPaymentMethod"
            },
            "description": "List of payment methods for customer"
          }
        }
      },
      "CustomerRequest": {
        "type": "object",
        "description": "The customer details",
        "properties": {
          "customer_id": {
            "type": "string",
            "description": "The identifier for the customer object. If not provided the customer ID will be autogenerated.",
            "example": "cus_y3oqhf46pyzuxjbcn2giaqnb44",
            "maxLength": 255
          },
          "name": {
            "type": "string",
            "description": "The customer's name",
            "example": "Jon Test",
            "nullable": true,
            "maxLength": 255
          },
          "email": {
            "type": "string",
            "description": "The customer's email address",
            "example": "JonTest@test.com",
            "nullable": true,
            "maxLength": 255
          },
          "phone": {
            "type": "string",
            "description": "The customer's phone number",
            "example": "9999999999",
            "nullable": true,
            "maxLength": 255
          },
          "description": {
            "type": "string",
            "description": "An arbitrary string that you can attach to a customer object.",
            "example": "First Customer",
            "nullable": true,
            "maxLength": 255
          },
          "phone_country_code": {
            "type": "string",
            "description": "The country code for the customer phone number",
            "example": "+65",
            "nullable": true,
            "maxLength": 255
          },
          "address": {
            "allOf": [
              {
                "$ref": "#/components/schemas/AddressDetails"
              }
            ],
            "nullable": true
          },
          "metadata": {
            "type": "object",
            "description": "You can specify up to 50 keys, with key names up to 40 characters long and values up to 500\ncharacters long. Metadata is useful for storing additional, structured information on an\nobject.",
            "nullable": true
          }
        }
      },
      "CustomerResponse": {
        "type": "object",
        "required": [
          "customer_id",
          "created_at"
        ],
        "properties": {
          "customer_id": {
            "type": "string",
            "description": "The identifier for the customer object. If not provided the customer ID will be autogenerated.",
            "example": "cus_y3oqhf46pyzuxjbcn2giaqnb44",
            "maxLength": 255
          },
          "name": {
            "type": "string",
            "description": "The customer's name",
            "example": "Jon Test",
            "nullable": true,
            "maxLength": 255
          },
          "email": {
            "type": "string",
            "description": "The customer's email address",
            "example": "JonTest@test.com",
            "nullable": true,
            "maxLength": 255
          },
          "phone": {
            "type": "string",
            "description": "The customer's phone number",
            "example": "9999999999",
            "nullable": true,
            "maxLength": 255
          },
          "phone_country_code": {
            "type": "string",
            "description": "The country code for the customer phone number",
            "example": "+65",
            "nullable": true,
            "maxLength": 255
          },
          "description": {
            "type": "string",
            "description": "An arbitrary string that you can attach to a customer object.",
            "example": "First Customer",
            "nullable": true,
            "maxLength": 255
          },
          "address": {
            "allOf": [
              {
                "$ref": "#/components/schemas/AddressDetails"
              }
            ],
            "nullable": true
          },
          "created_at": {
            "type": "string",
            "format": "date-time",
            "description": "A timestamp (ISO 8601 code) that determines when the customer was created",
            "example": "2023-01-18T11:04:09.922Z"
          },
          "metadata": {
            "type": "object",
            "description": "You can specify up to 50 keys, with key names up to 40 characters long and values up to 500\ncharacters long. Metadata is useful for storing additional, structured information on an\nobject.",
            "nullable": true
          }
        }
      },
      "DisputeResponse": {
        "type": "object",
        "required": [
          "dispute_id",
          "payment_id",
          "attempt_id",
          "amount",
          "currency",
          "dispute_stage",
          "dispute_status",
          "connector",
          "connector_status",
          "connector_dispute_id",
          "created_at"
        ],
        "properties": {
          "dispute_id": {
            "type": "string",
            "description": "The identifier for dispute"
          },
          "payment_id": {
            "type": "string",
            "description": "The identifier for payment_intent"
          },
          "attempt_id": {
            "type": "string",
            "description": "The identifier for payment_attempt"
          },
          "amount": {
            "type": "string",
            "description": "The dispute amount"
          },
          "currency": {
            "type": "string",
            "description": "The three-letter ISO currency code"
          },
          "dispute_stage": {
            "$ref": "#/components/schemas/DisputeStage"
          },
          "dispute_status": {
            "$ref": "#/components/schemas/DisputeStatus"
          },
          "connector": {
            "type": "string",
            "description": "connector to which dispute is associated with"
          },
          "connector_status": {
            "type": "string",
            "description": "Status of the dispute sent by connector"
          },
          "connector_dispute_id": {
            "type": "string",
            "description": "Dispute id sent by connector"
          },
          "connector_reason": {
            "type": "string",
            "description": "Reason of dispute sent by connector",
            "nullable": true
          },
          "connector_reason_code": {
            "type": "string",
            "description": "Reason code of dispute sent by connector",
            "nullable": true
          },
          "challenge_required_by": {
            "type": "string",
            "format": "date-time",
            "description": "Evidence deadline of dispute sent by connector",
            "nullable": true
          },
          "connector_created_at": {
            "type": "string",
            "format": "date-time",
            "description": "Dispute created time sent by connector",
            "nullable": true
          },
          "connector_updated_at": {
            "type": "string",
            "format": "date-time",
            "description": "Dispute updated time sent by connector",
            "nullable": true
          },
          "created_at": {
            "type": "string",
            "format": "date-time",
            "description": "Time at which dispute is received"
          }
        }
      },
      "DisputeResponsePaymentsRetrieve": {
        "type": "object",
        "required": [
          "dispute_id",
          "dispute_stage",
          "dispute_status",
          "connector_status",
          "connector_dispute_id",
          "created_at"
        ],
        "properties": {
          "dispute_id": {
            "type": "string",
            "description": "The identifier for dispute"
          },
          "dispute_stage": {
            "$ref": "#/components/schemas/DisputeStage"
          },
          "dispute_status": {
            "$ref": "#/components/schemas/DisputeStatus"
          },
          "connector_status": {
            "type": "string",
            "description": "Status of the dispute sent by connector"
          },
          "connector_dispute_id": {
            "type": "string",
            "description": "Dispute id sent by connector"
          },
          "connector_reason": {
            "type": "string",
            "description": "Reason of dispute sent by connector",
            "nullable": true
          },
          "connector_reason_code": {
            "type": "string",
            "description": "Reason code of dispute sent by connector",
            "nullable": true
          },
          "challenge_required_by": {
            "type": "string",
            "format": "date-time",
            "description": "Evidence deadline of dispute sent by connector",
            "nullable": true
          },
          "connector_created_at": {
            "type": "string",
            "format": "date-time",
            "description": "Dispute created time sent by connector",
            "nullable": true
          },
          "connector_updated_at": {
            "type": "string",
            "format": "date-time",
            "description": "Dispute updated time sent by connector",
            "nullable": true
          },
          "created_at": {
            "type": "string",
            "format": "date-time",
            "description": "Time at which dispute is received"
          }
        }
      },
      "DisputeStage": {
        "type": "string",
        "enum": [
          "pre_dispute",
          "dispute",
          "pre_arbitration"
        ]
      },
      "DisputeStatus": {
        "type": "string",
        "enum": [
          "dispute_opened",
          "dispute_expired",
          "dispute_accepted",
          "dispute_cancelled",
          "dispute_challenged",
          "dispute_won",
          "dispute_lost"
        ]
      },
      "DokuBankTransferInstructions": {
        "type": "object",
        "required": [
          "expires_at",
          "reference",
          "instructions_url"
        ],
        "properties": {
          "expires_at": {
            "type": "string",
            "example": "2023-07-26T17:33:00-07-21"
          },
          "reference": {
            "type": "string",
            "example": "122385736258"
          },
          "instructions_url": {
            "type": "string"
          }
        }
      },
      "DokuBillingDetails": {
        "type": "object",
        "required": [
          "first_name",
          "last_name",
          "email"
        ],
        "properties": {
          "first_name": {
            "type": "string",
            "description": "The billing first name for Doku",
            "example": "Jane"
          },
          "last_name": {
            "type": "string",
            "description": "The billing second name for Doku",
            "example": "Doe"
          },
          "email": {
            "type": "string",
            "description": "The Email ID for Doku billing",
            "example": "example@me.com"
          }
        }
      },
      "EphemeralKeyCreateResponse": {
        "type": "object",
        "required": [
          "customer_id",
          "created_at",
          "expires",
          "secret"
        ],
        "properties": {
          "customer_id": {
            "type": "string",
            "description": "customer_id to which this ephemeral key belongs to"
          },
          "created_at": {
            "type": "integer",
            "format": "int64",
            "description": "time at which this ephemeral key was created"
          },
          "expires": {
            "type": "integer",
            "format": "int64",
            "description": "time at which this ephemeral key would expire"
          },
          "secret": {
            "type": "string",
            "description": "ephemeral key"
          }
        }
      },
      "FeatureMetadata": {
        "type": "object",
        "properties": {
          "redirect_response": {
            "allOf": [
              {
                "$ref": "#/components/schemas/RedirectResponse"
              }
            ],
            "nullable": true
          }
        }
      },
      "FieldType": {
        "oneOf": [
          {
            "type": "string",
            "enum": [
              "user_full_name"
            ]
          },
          {
            "type": "string",
            "enum": [
              "user_email_address"
            ]
          },
          {
            "type": "string",
            "enum": [
              "user_phone_number"
            ]
          },
          {
            "type": "object",
            "required": [
              "user_country"
            ],
            "properties": {
              "user_country": {
                "type": "object",
                "required": [
                  "options"
                ],
                "properties": {
                  "options": {
                    "type": "array",
                    "items": {
                      "type": "string"
                    }
                  }
                }
              }
            }
          },
          {
            "type": "string",
            "enum": [
              "user_addressline1"
            ]
          },
          {
            "type": "string",
            "enum": [
              "user_addressline2"
            ]
          },
          {
            "type": "string",
            "enum": [
              "user_address_city"
            ]
          },
          {
            "type": "string",
            "enum": [
              "user_address_pincode"
            ]
          },
          {
            "type": "string",
            "enum": [
              "user_address_state"
            ]
          },
          {
            "type": "string",
            "enum": [
              "user_address_country"
            ]
          },
          {
            "type": "string",
            "enum": [
              "user_blik_code"
            ]
          },
          {
            "type": "string",
            "enum": [
              "fields_complete"
            ]
          },
          {
            "type": "string",
            "enum": [
              "user_billing_name"
            ]
          },
          {
            "type": "string",
            "enum": [
              "user_bank"
            ]
          },
          {
            "type": "string",
            "enum": [
              "text"
            ]
          },
          {
            "type": "object",
            "required": [
              "drop_down"
            ],
            "properties": {
              "drop_down": {
                "type": "object",
                "required": [
                  "options"
                ],
                "properties": {
                  "options": {
                    "type": "array",
                    "items": {
                      "type": "string"
                    }
                  }
                }
              }
            }
          }
        ],
        "description": "Possible field type of required fields in payment_method_data"
      },
      "FrmAction": {
        "type": "string",
        "enum": [
          "cancel_txn",
          "auto_refund",
          "manual_review"
        ]
      },
      "FrmConfigs": {
        "type": "object",
        "description": "Details of FrmConfigs are mentioned here... it should be passed in payment connector create api call, and stored in merchant_connector_table",
        "required": [
          "gateway",
          "payment_methods"
        ],
        "properties": {
          "gateway": {
            "$ref": "#/components/schemas/ConnectorType"
          },
          "payment_methods": {
            "type": "array",
            "items": {
              "$ref": "#/components/schemas/FrmPaymentMethod"
            },
            "description": "payment methods that can be used in the payment"
          }
        }
      },
      "FrmMessage": {
        "type": "object",
        "description": "frm message is an object sent inside the payments response...when frm is invoked, its value is Some(...), else its None",
        "required": [
          "frm_name"
        ],
        "properties": {
          "frm_name": {
            "type": "string"
          },
          "frm_transaction_id": {
            "type": "string",
            "nullable": true
          },
          "frm_transaction_type": {
            "type": "string",
            "nullable": true
          },
          "frm_status": {
            "type": "string",
            "nullable": true
          },
          "frm_score": {
            "type": "integer",
            "format": "int32",
            "nullable": true
          },
          "frm_reason": {
            "nullable": true
          },
          "frm_error": {
            "type": "string",
            "nullable": true
          }
        }
      },
      "FrmPaymentMethod": {
        "type": "object",
        "description": "Details of FrmPaymentMethod are mentioned here... it should be passed in payment connector create api call, and stored in merchant_connector_table",
        "required": [
          "payment_method",
          "payment_method_types"
        ],
        "properties": {
          "payment_method": {
            "$ref": "#/components/schemas/PaymentMethod"
          },
          "payment_method_types": {
            "type": "array",
            "items": {
              "$ref": "#/components/schemas/FrmPaymentMethodType"
            },
            "description": "payment method types(credit, debit) that can be used in the payment"
          }
        }
      },
      "FrmPaymentMethodType": {
        "type": "object",
        "description": "Details of FrmPaymentMethodType are mentioned here... it should be passed in payment connector create api call, and stored in merchant_connector_table",
        "required": [
          "payment_method_type",
          "card_networks",
          "flow",
          "action"
        ],
        "properties": {
          "payment_method_type": {
            "$ref": "#/components/schemas/PaymentMethodType"
          },
          "card_networks": {
            "$ref": "#/components/schemas/CardNetwork"
          },
          "flow": {
            "$ref": "#/components/schemas/FrmPreferredFlowTypes"
          },
          "action": {
            "$ref": "#/components/schemas/FrmAction"
          }
        }
      },
      "FrmPreferredFlowTypes": {
        "type": "string",
        "enum": [
          "pre",
          "post"
        ]
      },
      "FutureUsage": {
        "type": "string",
        "enum": [
          "off_session",
          "on_session"
        ]
      },
      "GcashRedirection": {
        "type": "object"
      },
      "GiftCardData": {
        "type": "object",
        "required": [
          "number",
          "cvc"
        ],
        "properties": {
          "number": {
            "type": "string",
            "description": "The gift card number"
          },
          "cvc": {
            "type": "string",
            "description": "The card verification code."
          }
        }
      },
      "GoPayRedirection": {
        "type": "object"
      },
      "GooglePayPaymentMethodInfo": {
        "type": "object",
        "required": [
          "card_network",
          "card_details"
        ],
        "properties": {
          "card_network": {
            "type": "string",
            "description": "The name of the card network"
          },
          "card_details": {
            "type": "string",
            "description": "The details of the card"
          }
        }
      },
      "GooglePayRedirectData": {
        "type": "object"
      },
      "GooglePaySessionResponse": {
        "type": "object",
        "required": [
          "merchant_info",
          "allowed_payment_methods",
          "transaction_info",
          "delayed_session_token",
          "connector",
          "sdk_next_action"
        ],
        "properties": {
          "merchant_info": {
            "$ref": "#/components/schemas/GpayMerchantInfo"
          },
          "allowed_payment_methods": {
            "type": "array",
            "items": {
              "$ref": "#/components/schemas/GpayAllowedPaymentMethods"
            },
            "description": "List of the allowed payment meythods"
          },
          "transaction_info": {
            "$ref": "#/components/schemas/GpayTransactionInfo"
          },
          "delayed_session_token": {
            "type": "boolean",
            "description": "Identifier for the delayed session response"
          },
          "connector": {
            "type": "string",
            "description": "The name of the connector"
          },
          "sdk_next_action": {
            "$ref": "#/components/schemas/SdkNextAction"
          },
          "secrets": {
            "allOf": [
              {
                "$ref": "#/components/schemas/SecretInfoToInitiateSdk"
              }
            ],
            "nullable": true
          }
        }
      },
      "GooglePayThirdPartySdk": {
        "type": "object",
        "required": [
          "delayed_session_token",
          "connector",
          "sdk_next_action"
        ],
        "properties": {
          "delayed_session_token": {
            "type": "boolean",
            "description": "Identifier for the delayed session response"
          },
          "connector": {
            "type": "string",
            "description": "The name of the connector"
          },
          "sdk_next_action": {
            "$ref": "#/components/schemas/SdkNextAction"
          }
        }
      },
      "GooglePayThirdPartySdkData": {
        "type": "object"
      },
      "GooglePayWalletData": {
        "type": "object",
        "required": [
          "type",
          "description",
          "info",
          "tokenization_data"
        ],
        "properties": {
          "type": {
            "type": "string",
            "description": "The type of payment method"
          },
          "description": {
            "type": "string",
            "description": "User-facing message to describe the payment method that funds this transaction."
          },
          "info": {
            "$ref": "#/components/schemas/GooglePayPaymentMethodInfo"
          },
          "tokenization_data": {
            "$ref": "#/components/schemas/GpayTokenizationData"
          }
        }
      },
      "GpayAllowedMethodsParameters": {
        "type": "object",
        "required": [
          "allowed_auth_methods",
          "allowed_card_networks"
        ],
        "properties": {
          "allowed_auth_methods": {
            "type": "array",
            "items": {
              "type": "string"
            },
            "description": "The list of allowed auth methods (ex: 3DS, No3DS, PAN_ONLY etc)"
          },
          "allowed_card_networks": {
            "type": "array",
            "items": {
              "type": "string"
            },
            "description": "The list of allowed card networks (ex: AMEX,JCB etc)"
          }
        }
      },
      "GpayAllowedPaymentMethods": {
        "type": "object",
        "required": [
          "type",
          "parameters",
          "tokenization_specification"
        ],
        "properties": {
          "type": {
            "type": "string",
            "description": "The type of payment method"
          },
          "parameters": {
            "$ref": "#/components/schemas/GpayAllowedMethodsParameters"
          },
          "tokenization_specification": {
            "$ref": "#/components/schemas/GpayTokenizationSpecification"
          }
        }
      },
      "GpayMerchantInfo": {
        "type": "object",
        "required": [
          "merchant_name"
        ],
        "properties": {
          "merchant_name": {
            "type": "string",
            "description": "The name of the merchant"
          }
        }
      },
      "GpaySessionTokenResponse": {
        "oneOf": [
          {
            "$ref": "#/components/schemas/GooglePayThirdPartySdk"
          },
          {
            "$ref": "#/components/schemas/GooglePaySessionResponse"
          }
        ]
      },
      "GpayTokenParameters": {
        "type": "object",
        "required": [
          "gateway"
        ],
        "properties": {
          "gateway": {
            "type": "string",
            "description": "The name of the connector"
          },
          "gateway_merchant_id": {
            "type": "string",
            "description": "The merchant ID registered in the connector associated",
            "nullable": true
          },
          "stripe:version": {
            "type": "string",
            "nullable": true
          },
          "stripe:publishableKey": {
            "type": "string",
            "nullable": true
          }
        }
      },
      "GpayTokenizationData": {
        "type": "object",
        "required": [
          "type",
          "token"
        ],
        "properties": {
          "type": {
            "type": "string",
            "description": "The type of the token"
          },
          "token": {
            "type": "string",
            "description": "Token generated for the wallet"
          }
        }
      },
      "GpayTokenizationSpecification": {
        "type": "object",
        "required": [
          "type",
          "parameters"
        ],
        "properties": {
          "type": {
            "type": "string",
            "description": "The token specification type(ex: PAYMENT_GATEWAY)"
          },
          "parameters": {
            "$ref": "#/components/schemas/GpayTokenParameters"
          }
        }
      },
      "GpayTransactionInfo": {
        "type": "object",
        "required": [
          "country_code",
          "currency_code",
          "total_price_status",
          "total_price"
        ],
        "properties": {
          "country_code": {
            "$ref": "#/components/schemas/CountryAlpha2"
          },
          "currency_code": {
            "$ref": "#/components/schemas/Currency"
          },
          "total_price_status": {
            "type": "string",
            "description": "The total price status (ex: 'FINAL')"
          },
          "total_price": {
            "type": "string",
            "description": "The total price"
          }
        }
      },
      "IndomaretVoucherData": {
        "type": "object",
        "required": [
          "first_name",
          "last_name",
          "email"
        ],
        "properties": {
          "first_name": {
            "type": "string",
            "description": "The billing first name for Alfamart",
            "example": "Jane"
          },
          "last_name": {
            "type": "string",
            "description": "The billing second name for Alfamart",
            "example": "Doe"
          },
          "email": {
            "type": "string",
            "description": "The Email ID for Alfamart",
            "example": "example@me.com"
          }
        }
      },
      "IntentStatus": {
        "type": "string",
        "enum": [
          "succeeded",
          "failed",
          "cancelled",
          "processing",
          "requires_customer_action",
          "requires_merchant_action",
          "requires_payment_method",
          "requires_confirmation",
          "requires_capture"
        ]
      },
      "KakaoPayRedirection": {
        "type": "object"
      },
      "KlarnaSessionTokenResponse": {
        "type": "object",
        "required": [
          "session_token",
          "session_id"
        ],
        "properties": {
          "session_token": {
            "type": "string",
            "description": "The session token for Klarna"
          },
          "session_id": {
            "type": "string",
            "description": "The identifier for the session"
          }
        }
      },
      "MandateAmountData": {
        "type": "object",
        "required": [
          "amount",
          "currency"
        ],
        "properties": {
          "amount": {
            "type": "integer",
            "format": "int64",
            "description": "The maximum amount to be debited for the mandate transaction",
            "example": 6540
          },
          "currency": {
            "$ref": "#/components/schemas/Currency"
          },
          "start_date": {
            "type": "string",
            "format": "date-time",
            "description": "Specifying start date of the mandate",
            "example": "2022-09-10T00:00:00Z",
            "nullable": true
          },
          "end_date": {
            "type": "string",
            "format": "date-time",
            "description": "Specifying end date of the mandate",
            "example": "2023-09-10T23:59:59Z",
            "nullable": true
          },
          "metadata": {
            "type": "object",
            "description": "Additional details required by mandate",
            "nullable": true
          }
        }
      },
      "MandateCardDetails": {
        "type": "object",
        "properties": {
          "last4_digits": {
            "type": "string",
            "description": "The last 4 digits of card",
            "nullable": true
          },
          "card_exp_month": {
            "type": "string",
            "description": "The expiry month of card",
            "nullable": true
          },
          "card_exp_year": {
            "type": "string",
            "description": "The expiry year of card",
            "nullable": true
          },
          "card_holder_name": {
            "type": "string",
            "description": "The card holder name",
            "nullable": true
          },
          "card_token": {
            "type": "string",
            "description": "The token from card locker",
            "nullable": true
          },
          "scheme": {
            "type": "string",
            "description": "The card scheme network for the particular card",
            "nullable": true
          },
          "issuer_country": {
            "type": "string",
            "description": "The country code in in which the card was issued",
            "nullable": true
          },
          "card_fingerprint": {
            "type": "string",
            "description": "A unique identifier alias to identify a particular card",
            "nullable": true
          }
        }
      },
      "MandateData": {
        "type": "object",
        "properties": {
          "customer_acceptance": {
            "allOf": [
              {
                "$ref": "#/components/schemas/CustomerAcceptance"
              }
            ],
            "nullable": true
          },
          "mandate_type": {
            "allOf": [
              {
                "$ref": "#/components/schemas/MandateType"
              }
            ],
            "nullable": true
          }
        }
      },
      "MandateResponse": {
        "type": "object",
        "required": [
          "mandate_id",
          "status",
          "payment_method_id",
          "payment_method"
        ],
        "properties": {
          "mandate_id": {
            "type": "string",
            "description": "The identifier for mandate"
          },
          "status": {
            "$ref": "#/components/schemas/MandateStatus"
          },
          "payment_method_id": {
            "type": "string",
            "description": "The identifier for payment method"
          },
          "payment_method": {
            "type": "string",
            "description": "The payment method"
          },
          "card": {
            "allOf": [
              {
                "$ref": "#/components/schemas/MandateCardDetails"
              }
            ],
            "nullable": true
          },
          "customer_acceptance": {
            "allOf": [
              {
                "$ref": "#/components/schemas/CustomerAcceptance"
              }
            ],
            "nullable": true
          }
        }
      },
      "MandateRevokedResponse": {
        "type": "object",
        "required": [
          "mandate_id",
          "status"
        ],
        "properties": {
          "mandate_id": {
            "type": "string",
            "description": "The identifier for mandate"
          },
          "status": {
            "$ref": "#/components/schemas/MandateStatus"
          }
        }
      },
      "MandateStatus": {
        "type": "string",
        "description": "The status of the mandate, which indicates whether it can be used to initiate a payment",
        "enum": [
          "active",
          "inactive",
          "pending",
          "revoked"
        ]
      },
      "MandateType": {
        "oneOf": [
          {
            "type": "object",
            "required": [
              "single_use"
            ],
            "properties": {
              "single_use": {
                "$ref": "#/components/schemas/MandateAmountData"
              }
            }
          },
          {
            "type": "object",
            "required": [
              "multi_use"
            ],
            "properties": {
              "multi_use": {
                "allOf": [
                  {
                    "$ref": "#/components/schemas/MandateAmountData"
                  }
                ],
                "nullable": true
              }
            }
          }
        ]
      },
      "MbWayRedirection": {
        "type": "object",
        "required": [
          "telephone_number"
        ],
        "properties": {
          "telephone_number": {
            "type": "string",
            "description": "Telephone number of the shopper. Should be Portuguese phone number."
          }
        }
      },
      "MerchantAccountCreate": {
        "type": "object",
        "required": [
          "merchant_id"
        ],
        "properties": {
          "merchant_id": {
            "type": "string",
            "description": "The identifier for the Merchant Account",
            "example": "y3oqhf46pyzuxjbcn2giaqnb44",
            "maxLength": 255
          },
          "merchant_name": {
            "type": "string",
            "description": "Name of the Merchant Account",
            "example": "NewAge Retailer",
            "nullable": true
          },
          "merchant_details": {
            "allOf": [
              {
                "$ref": "#/components/schemas/MerchantDetails"
              }
            ],
            "nullable": true
          },
          "return_url": {
            "type": "string",
            "description": "The URL to redirect after the completion of the operation",
            "example": "https://www.example.com/success",
            "nullable": true,
            "maxLength": 255
          },
          "webhook_details": {
            "allOf": [
              {
                "$ref": "#/components/schemas/WebhookDetails"
              }
            ],
            "nullable": true
          },
          "routing_algorithm": {
            "type": "object",
            "description": "The routing algorithm to be used for routing payments to desired connectors",
            "nullable": true
          },
          "payout_routing_algorithm": {
            "allOf": [
              {
                "$ref": "#/components/schemas/RoutingAlgorithm"
              }
            ],
            "nullable": true
          },
          "sub_merchants_enabled": {
            "type": "boolean",
            "description": "A boolean value to indicate if the merchant is a sub-merchant under a master or a parent merchant. By default, its value is false.",
            "default": false,
            "example": false,
            "nullable": true
          },
          "parent_merchant_id": {
            "type": "string",
            "description": "Refers to the Parent Merchant ID if the merchant being created is a sub-merchant",
            "example": "xkkdf909012sdjki2dkh5sdf",
            "nullable": true,
            "maxLength": 255
          },
          "enable_payment_response_hash": {
            "type": "boolean",
            "description": "A boolean value to indicate if payment response hash needs to be enabled",
            "default": false,
            "example": true,
            "nullable": true
          },
          "payment_response_hash_key": {
            "type": "string",
            "description": "Refers to the hash key used for payment response",
            "nullable": true
          },
          "redirect_to_merchant_with_http_post": {
            "type": "boolean",
            "description": "A boolean value to indicate if redirect to merchant with http post needs to be enabled",
            "default": false,
            "example": true,
            "nullable": true
          },
          "metadata": {
            "type": "object",
            "description": "You can specify up to 50 keys, with key names up to 40 characters long and values up to 500 characters long. Metadata is useful for storing additional, structured information on an object.",
            "nullable": true
          },
          "publishable_key": {
            "type": "string",
            "description": "API key that will be used for server side API access",
            "example": "AH3423bkjbkjdsfbkj",
            "nullable": true
          },
          "locker_id": {
            "type": "string",
            "description": "An identifier for the vault used to store payment method information.",
            "example": "locker_abc123",
            "nullable": true
          },
          "primary_business_details": {
            "allOf": [
              {
                "$ref": "#/components/schemas/PrimaryBusinessDetails"
              }
            ],
            "nullable": true
          },
          "frm_routing_algorithm": {
            "type": "object",
            "description": "The frm routing algorithm to be used for routing payments to desired FRM's",
            "nullable": true
          },
          "intent_fulfillment_time": {
            "type": "integer",
            "format": "int32",
            "description": "Will be used to expire client secret after certain amount of time to be supplied in seconds\n(900) for 15 mins",
            "example": 900,
            "nullable": true,
            "minimum": 0.0
          },
          "organization_id": {
            "type": "string",
            "description": "The id of the organization to which the merchant belongs to",
            "nullable": true
          }
        }
      },
      "MerchantAccountDeleteResponse": {
        "type": "object",
        "required": [
          "merchant_id",
          "deleted"
        ],
        "properties": {
          "merchant_id": {
            "type": "string",
            "description": "The identifier for the Merchant Account",
            "example": "y3oqhf46pyzuxjbcn2giaqnb44",
            "maxLength": 255
          },
          "deleted": {
            "type": "boolean",
            "description": "If the connector is deleted or not",
            "example": false
          }
        }
      },
      "MerchantAccountResponse": {
        "type": "object",
        "required": [
          "merchant_id",
          "enable_payment_response_hash",
          "redirect_to_merchant_with_http_post",
          "primary_business_details",
          "is_recon_enabled"
        ],
        "properties": {
          "merchant_id": {
            "type": "string",
            "description": "The identifier for the Merchant Account",
            "example": "y3oqhf46pyzuxjbcn2giaqnb44",
            "maxLength": 255
          },
          "merchant_name": {
            "type": "string",
            "description": "Name of the Merchant Account",
            "example": "NewAge Retailer",
            "nullable": true
          },
          "return_url": {
            "type": "string",
            "description": "The URL to redirect after the completion of the operation",
            "example": "https://www.example.com/success",
            "nullable": true,
            "maxLength": 255
          },
          "enable_payment_response_hash": {
            "type": "boolean",
            "description": "A boolean value to indicate if payment response hash needs to be enabled",
            "default": false,
            "example": true
          },
          "payment_response_hash_key": {
            "type": "string",
            "description": "Refers to the Parent Merchant ID if the merchant being created is a sub-merchant",
            "example": "xkkdf909012sdjki2dkh5sdf",
            "nullable": true,
            "maxLength": 255
          },
          "redirect_to_merchant_with_http_post": {
            "type": "boolean",
            "description": "A boolean value to indicate if redirect to merchant with http post needs to be enabled",
            "default": false,
            "example": true
          },
          "merchant_details": {
            "allOf": [
              {
                "$ref": "#/components/schemas/MerchantDetails"
              }
            ],
            "nullable": true
          },
          "webhook_details": {
            "allOf": [
              {
                "$ref": "#/components/schemas/WebhookDetails"
              }
            ],
            "nullable": true
          },
          "routing_algorithm": {
            "allOf": [
              {
                "$ref": "#/components/schemas/RoutingAlgorithm"
              }
            ],
            "nullable": true
          },
          "payout_routing_algorithm": {
            "allOf": [
              {
                "$ref": "#/components/schemas/RoutingAlgorithm"
              }
            ],
            "nullable": true
          },
          "sub_merchants_enabled": {
            "type": "boolean",
            "description": "A boolean value to indicate if the merchant is a sub-merchant under a master or a parent merchant. By default, its value is false.",
            "default": false,
            "example": false,
            "nullable": true
          },
          "parent_merchant_id": {
            "type": "string",
            "description": "Refers to the Parent Merchant ID if the merchant being created is a sub-merchant",
            "example": "xkkdf909012sdjki2dkh5sdf",
            "nullable": true,
            "maxLength": 255
          },
          "publishable_key": {
            "type": "string",
            "description": "API key that will be used for server side API access",
            "example": "AH3423bkjbkjdsfbkj",
            "nullable": true
          },
          "metadata": {
            "type": "object",
            "description": "You can specify up to 50 keys, with key names up to 40 characters long and values up to 500 characters long. Metadata is useful for storing additional, structured information on an object.",
            "nullable": true
          },
          "locker_id": {
            "type": "string",
            "description": "An identifier for the vault used to store payment method information.",
            "example": "locker_abc123",
            "nullable": true
          },
          "primary_business_details": {
            "type": "array",
            "items": {
              "$ref": "#/components/schemas/PrimaryBusinessDetails"
            },
            "description": "Default business details for connector routing"
          },
          "frm_routing_algorithm": {
            "allOf": [
              {
                "$ref": "#/components/schemas/RoutingAlgorithm"
              }
            ],
            "nullable": true
          },
          "intent_fulfillment_time": {
            "type": "integer",
            "format": "int64",
            "description": "Will be used to expire client secret after certain amount of time to be supplied in seconds\n(900) for 15 mins",
            "nullable": true
          },
          "organization_id": {
            "type": "string",
            "description": "The organization id merchant is associated with",
            "nullable": true
          },
          "is_recon_enabled": {
            "type": "boolean",
            "description": "A boolean value to indicate if the merchant has recon service is enabled or not, by default value is false"
          }
        }
      },
      "MerchantAccountUpdate": {
        "type": "object",
        "required": [
          "merchant_id"
        ],
        "properties": {
          "merchant_id": {
            "type": "string",
            "description": "The identifier for the Merchant Account",
            "example": "y3oqhf46pyzuxjbcn2giaqnb44",
            "maxLength": 255
          },
          "merchant_name": {
            "type": "string",
            "description": "Name of the Merchant Account",
            "example": "NewAge Retailer",
            "nullable": true
          },
          "merchant_details": {
            "allOf": [
              {
                "$ref": "#/components/schemas/MerchantDetails"
              }
            ],
            "nullable": true
          },
          "return_url": {
            "type": "string",
            "description": "The URL to redirect after the completion of the operation",
            "example": "https://www.example.com/success",
            "nullable": true,
            "maxLength": 255
          },
          "webhook_details": {
            "allOf": [
              {
                "$ref": "#/components/schemas/WebhookDetails"
              }
            ],
            "nullable": true
          },
          "routing_algorithm": {
            "type": "object",
            "description": "The routing algorithm to be used for routing payments to desired connectors",
            "nullable": true
          },
          "payout_routing_algorithm": {
            "allOf": [
              {
                "$ref": "#/components/schemas/RoutingAlgorithm"
              }
            ],
            "nullable": true
          },
          "sub_merchants_enabled": {
            "type": "boolean",
            "description": "A boolean value to indicate if the merchant is a sub-merchant under a master or a parent merchant. By default, its value is false.",
            "default": false,
            "example": false,
            "nullable": true
          },
          "parent_merchant_id": {
            "type": "string",
            "description": "Refers to the Parent Merchant ID if the merchant being created is a sub-merchant",
            "example": "xkkdf909012sdjki2dkh5sdf",
            "nullable": true,
            "maxLength": 255
          },
          "enable_payment_response_hash": {
            "type": "boolean",
            "description": "A boolean value to indicate if payment response hash needs to be enabled",
            "default": false,
            "example": true,
            "nullable": true
          },
          "payment_response_hash_key": {
            "type": "string",
            "description": "Refers to the hash key used for payment response",
            "nullable": true
          },
          "redirect_to_merchant_with_http_post": {
            "type": "boolean",
            "description": "A boolean value to indicate if redirect to merchant with http post needs to be enabled",
            "default": false,
            "example": true,
            "nullable": true
          },
          "metadata": {
            "type": "object",
            "description": "You can specify up to 50 keys, with key names up to 40 characters long and values up to 500 characters long. Metadata is useful for storing additional, structured information on an object.",
            "nullable": true
          },
          "publishable_key": {
            "type": "string",
            "description": "API key that will be used for server side API access",
            "example": "AH3423bkjbkjdsfbkj",
            "nullable": true
          },
          "locker_id": {
            "type": "string",
            "description": "An identifier for the vault used to store payment method information.",
            "example": "locker_abc123",
            "nullable": true
          },
          "primary_business_details": {
            "type": "array",
            "items": {
              "$ref": "#/components/schemas/PrimaryBusinessDetails"
            },
            "description": "Default business details for connector routing",
            "nullable": true
          },
          "frm_routing_algorithm": {
            "type": "object",
            "description": "The frm routing algorithm to be used for routing payments to desired FRM's",
            "nullable": true
          },
          "intent_fulfillment_time": {
            "type": "integer",
            "format": "int32",
            "description": "Will be used to expire client secret after certain amount of time to be supplied in seconds\n(900) for 15 mins",
            "nullable": true,
            "minimum": 0.0
          }
        }
      },
      "MerchantConnectorCreate": {
        "type": "object",
        "description": "Create a new Merchant Connector for the merchant account. The connector could be a payment processor / facilitator / acquirer or specialized services like Fraud / Accounting etc.\"",
        "required": [
          "connector_type",
          "connector_name",
          "connector_label",
          "business_country",
          "business_label"
        ],
        "properties": {
          "connector_type": {
            "$ref": "#/components/schemas/ConnectorType"
          },
          "connector_name": {
            "$ref": "#/components/schemas/Connector"
          },
          "connector_label": {
            "type": "string",
            "example": "stripe_US_travel"
          },
          "merchant_connector_id": {
            "type": "string",
            "description": "Unique ID of the connector",
            "example": "mca_5apGeP94tMts6rg3U3kR",
            "nullable": true
          },
          "connector_account_details": {
            "type": "object",
            "description": "Account details of the Connector. You can specify up to 50 keys, with key names up to 40 characters long and values up to 500 characters long. Useful for storing additional, structured information on an object.",
            "nullable": true
          },
          "test_mode": {
            "type": "boolean",
            "description": "A boolean value to indicate if the connector is in Test mode. By default, its value is false.",
            "default": false,
            "example": false,
            "nullable": true
          },
          "disabled": {
            "type": "boolean",
            "description": "A boolean value to indicate if the connector is disabled. By default, its value is false.",
            "default": false,
            "example": false,
            "nullable": true
          },
          "payment_methods_enabled": {
            "type": "array",
            "items": {
              "$ref": "#/components/schemas/PaymentMethodsEnabled"
            },
            "description": "Refers to the Parent Merchant ID if the merchant being created is a sub-merchant",
            "example": [
              {
                "payment_method": "wallet",
                "payment_method_types": [
                  "upi_collect",
                  "upi_intent"
                ],
                "payment_method_issuers": [
                  "labore magna ipsum",
                  "aute"
                ],
                "payment_schemes": [
                  "Discover",
                  "Discover"
                ],
                "accepted_currencies": {
                  "type": "enable_only",
                  "list": [
                    "USD",
                    "EUR"
                  ]
                },
                "accepted_countries": {
                  "type": "disable_only",
                  "list": [
                    "FR",
                    "DE",
                    "IN"
                  ]
                },
                "minimum_amount": 1,
                "maximum_amount": 68607706,
                "recurring_enabled": true,
                "installment_payment_enabled": true
              }
            ],
            "nullable": true
          },
          "metadata": {
            "type": "object",
            "description": "You can specify up to 50 keys, with key names up to 40 characters long and values up to 500 characters long. Metadata is useful for storing additional, structured information on an object.",
            "nullable": true
          },
          "frm_configs": {
            "type": "array",
            "items": {
              "$ref": "#/components/schemas/FrmConfigs"
            },
            "description": "contains the frm configs for the merchant connector",
            "example": "\n[{\"gateway\":\"stripe\",\"payment_methods\":[{\"payment_method\":\"card\",\"payment_method_types\":[{\"payment_method_type\":\"credit\",\"card_networks\":[\"Visa\"],\"flow\":\"pre\",\"action\":\"cancel_txn\"},{\"payment_method_type\":\"debit\",\"card_networks\":[\"Visa\"],\"flow\":\"pre\"}]}]}]\n",
            "nullable": true
          },
          "business_country": {
            "$ref": "#/components/schemas/CountryAlpha2"
          },
          "business_label": {
            "type": "string"
          },
          "business_sub_label": {
            "type": "string",
            "description": "Business Sub label of the merchant",
            "example": "chase",
            "nullable": true
          },
          "connector_webhook_details": {
            "allOf": [
              {
                "$ref": "#/components/schemas/MerchantConnectorWebhookDetails"
              }
            ],
            "nullable": true
          }
        }
      },
      "MerchantConnectorDeleteResponse": {
        "type": "object",
        "required": [
          "merchant_id",
          "merchant_connector_id",
          "deleted"
        ],
        "properties": {
          "merchant_id": {
            "type": "string",
            "description": "The identifier for the Merchant Account",
            "example": "y3oqhf46pyzuxjbcn2giaqnb44",
            "maxLength": 255
          },
          "merchant_connector_id": {
            "type": "string",
            "description": "Unique ID of the connector",
            "example": "mca_5apGeP94tMts6rg3U3kR"
          },
          "deleted": {
            "type": "boolean",
            "description": "If the connector is deleted or not",
            "example": false
          }
        }
      },
      "MerchantConnectorDetails": {
        "type": "object",
        "properties": {
          "connector_account_details": {
            "type": "object",
            "description": "Account details of the Connector. You can specify up to 50 keys, with key names up to 40 characters long and values up to 500 characters long. Useful for storing additional, structured information on an object.",
            "nullable": true
          },
          "metadata": {
            "type": "object",
            "description": "You can specify up to 50 keys, with key names up to 40 characters long and values up to 500 characters long. Metadata is useful for storing additional, structured information on an object.",
            "nullable": true
          }
        }
      },
      "MerchantConnectorDetailsWrap": {
        "type": "object",
        "required": [
          "creds_identifier"
        ],
        "properties": {
          "creds_identifier": {
            "type": "string",
            "description": "Creds Identifier is to uniquely identify the credentials. Do not send any sensitive info in this field. And do not send the string \"null\"."
          },
          "encoded_data": {
            "allOf": [
              {
                "$ref": "#/components/schemas/MerchantConnectorDetails"
              }
            ],
            "nullable": true
          }
        }
      },
      "MerchantConnectorId": {
        "type": "object",
        "required": [
          "merchant_id",
          "merchant_connector_id"
        ],
        "properties": {
          "merchant_id": {
            "type": "string"
          },
          "merchant_connector_id": {
            "type": "string"
          }
        }
      },
      "MerchantConnectorResponse": {
        "type": "object",
        "description": "Response of creating a new Merchant Connector for the merchant account.\"",
        "required": [
          "connector_type",
          "connector_name",
          "connector_label",
          "merchant_connector_id",
          "business_country",
          "business_label"
        ],
        "properties": {
          "connector_type": {
            "$ref": "#/components/schemas/ConnectorType"
          },
          "connector_name": {
            "type": "string",
            "description": "Name of the Connector",
            "example": "stripe"
          },
          "connector_label": {
            "type": "string",
            "example": "stripe_US_travel"
          },
          "merchant_connector_id": {
            "type": "string",
            "description": "Unique ID of the connector",
            "example": "mca_5apGeP94tMts6rg3U3kR"
          },
          "connector_account_details": {
            "type": "object",
            "description": "Account details of the Connector. You can specify up to 50 keys, with key names up to 40 characters long and values up to 500 characters long. Useful for storing additional, structured information on an object.",
            "nullable": true
          },
          "test_mode": {
            "type": "boolean",
            "description": "A boolean value to indicate if the connector is in Test mode. By default, its value is false.",
            "default": false,
            "example": false,
            "nullable": true
          },
          "disabled": {
            "type": "boolean",
            "description": "A boolean value to indicate if the connector is disabled. By default, its value is false.",
            "default": false,
            "example": false,
            "nullable": true
          },
          "payment_methods_enabled": {
            "type": "array",
            "items": {
              "$ref": "#/components/schemas/PaymentMethodsEnabled"
            },
            "description": "Refers to the Parent Merchant ID if the merchant being created is a sub-merchant",
            "example": [
              {
                "payment_method": "wallet",
                "payment_method_types": [
                  "upi_collect",
                  "upi_intent"
                ],
                "payment_method_issuers": [
                  "labore magna ipsum",
                  "aute"
                ],
                "payment_schemes": [
                  "Discover",
                  "Discover"
                ],
                "accepted_currencies": {
                  "type": "enable_only",
                  "list": [
                    "USD",
                    "EUR"
                  ]
                },
                "accepted_countries": {
                  "type": "disable_only",
                  "list": [
                    "FR",
                    "DE",
                    "IN"
                  ]
                },
                "minimum_amount": 1,
                "maximum_amount": 68607706,
                "recurring_enabled": true,
                "installment_payment_enabled": true
              }
            ],
            "nullable": true
          },
          "metadata": {
            "type": "object",
            "description": "You can specify up to 50 keys, with key names up to 40 characters long and values up to 500 characters long. Metadata is useful for storing additional, structured information on an object.",
            "nullable": true
          },
          "business_country": {
            "$ref": "#/components/schemas/CountryAlpha2"
          },
          "business_label": {
            "type": "string",
            "description": "Business Type of the merchant",
            "example": "travel"
          },
          "business_sub_label": {
            "type": "string",
            "description": "Business Sub label of the merchant",
            "example": "chase",
            "nullable": true
          },
          "frm_configs": {
            "type": "array",
            "items": {
              "$ref": "#/components/schemas/FrmConfigs"
            },
            "description": "contains the frm configs for the merchant connector",
            "example": "\n[{\"gateway\":\"stripe\",\"payment_methods\":[{\"payment_method\":\"card\",\"payment_method_types\":[{\"payment_method_type\":\"credit\",\"card_networks\":[\"Visa\"],\"flow\":\"pre\",\"action\":\"cancel_txn\"},{\"payment_method_type\":\"debit\",\"card_networks\":[\"Visa\"],\"flow\":\"pre\"}]}]}]\n",
            "nullable": true
          },
          "connector_webhook_details": {
            "allOf": [
              {
                "$ref": "#/components/schemas/MerchantConnectorWebhookDetails"
              }
            ],
            "nullable": true
          }
        }
      },
      "MerchantConnectorUpdate": {
        "type": "object",
        "description": "Create a new Merchant Connector for the merchant account. The connector could be a payment processor / facilitator / acquirer or specialized services like Fraud / Accounting etc.\"",
        "required": [
          "connector_type"
        ],
        "properties": {
          "connector_type": {
            "$ref": "#/components/schemas/ConnectorType"
          },
          "connector_account_details": {
            "type": "object",
            "description": "Account details of the Connector. You can specify up to 50 keys, with key names up to 40 characters long and values up to 500 characters long. Useful for storing additional, structured information on an object.",
            "nullable": true
          },
          "test_mode": {
            "type": "boolean",
            "description": "A boolean value to indicate if the connector is in Test mode. By default, its value is false.",
            "default": false,
            "example": false,
            "nullable": true
          },
          "disabled": {
            "type": "boolean",
            "description": "A boolean value to indicate if the connector is disabled. By default, its value is false.",
            "default": false,
            "example": false,
            "nullable": true
          },
          "payment_methods_enabled": {
            "type": "array",
            "items": {
              "$ref": "#/components/schemas/PaymentMethodsEnabled"
            },
            "description": "Refers to the Parent Merchant ID if the merchant being created is a sub-merchant",
            "example": [
              {
                "payment_method": "wallet",
                "payment_method_types": [
                  "upi_collect",
                  "upi_intent"
                ],
                "payment_method_issuers": [
                  "labore magna ipsum",
                  "aute"
                ],
                "payment_schemes": [
                  "Discover",
                  "Discover"
                ],
                "accepted_currencies": {
                  "type": "enable_only",
                  "list": [
                    "USD",
                    "EUR"
                  ]
                },
                "accepted_countries": {
                  "type": "disable_only",
                  "list": [
                    "FR",
                    "DE",
                    "IN"
                  ]
                },
                "minimum_amount": 1,
                "maximum_amount": 68607706,
                "recurring_enabled": true,
                "installment_payment_enabled": true
              }
            ],
            "nullable": true
          },
          "metadata": {
            "type": "object",
            "description": "You can specify up to 50 keys, with key names up to 40 characters long and values up to 500 characters long. Metadata is useful for storing additional, structured information on an object.",
            "nullable": true
          },
          "frm_configs": {
            "type": "array",
            "items": {
              "$ref": "#/components/schemas/FrmConfigs"
            },
            "description": "contains the frm configs for the merchant connector",
            "example": "\n[{\"gateway\":\"stripe\",\"payment_methods\":[{\"payment_method\":\"card\",\"payment_method_types\":[{\"payment_method_type\":\"credit\",\"card_networks\":[\"Visa\"],\"flow\":\"pre\",\"action\":\"cancel_txn\"},{\"payment_method_type\":\"debit\",\"card_networks\":[\"Visa\"],\"flow\":\"pre\"}]}]}]\n",
            "nullable": true
          },
          "connector_webhook_details": {
            "allOf": [
              {
                "$ref": "#/components/schemas/MerchantConnectorWebhookDetails"
              }
            ],
            "nullable": true
          }
        }
      },
      "MerchantConnectorWebhookDetails": {
        "type": "object",
        "required": [
          "merchant_secret"
        ],
        "properties": {
          "merchant_secret": {
            "type": "string",
            "example": "12345678900987654321"
          }
        }
      },
      "MerchantDetails": {
        "type": "object",
        "properties": {
          "primary_contact_person": {
            "type": "string",
            "description": "The merchant's primary contact name",
            "example": "John Doe",
            "nullable": true,
            "maxLength": 255
          },
          "primary_phone": {
            "type": "string",
            "description": "The merchant's primary phone number",
            "example": "999999999",
            "nullable": true,
            "maxLength": 255
          },
          "primary_email": {
            "type": "string",
            "description": "The merchant's primary email address",
            "example": "johndoe@test.com",
            "nullable": true,
            "maxLength": 255
          },
          "secondary_contact_person": {
            "type": "string",
            "description": "The merchant's secondary contact name",
            "example": "John Doe2",
            "nullable": true,
            "maxLength": 255
          },
          "secondary_phone": {
            "type": "string",
            "description": "The merchant's secondary phone number",
            "example": "999999988",
            "nullable": true,
            "maxLength": 255
          },
          "secondary_email": {
            "type": "string",
            "description": "The merchant's secondary email address",
            "example": "johndoe2@test.com",
            "nullable": true,
            "maxLength": 255
          },
          "website": {
            "type": "string",
            "description": "The business website of the merchant",
            "example": "www.example.com",
            "nullable": true,
            "maxLength": 255
          },
          "about_business": {
            "type": "string",
            "description": "A brief description about merchant's business",
            "example": "Online Retail with a wide selection of organic products for North America",
            "nullable": true,
            "maxLength": 255
          },
          "address": {
            "allOf": [
              {
                "$ref": "#/components/schemas/AddressDetails"
              }
            ],
            "nullable": true
          }
        }
      },
      "MobilePayRedirection": {
        "type": "object"
      },
      "MomoRedirection": {
        "type": "object"
      },
      "MultibancoBillingDetails": {
        "type": "object",
        "required": [
          "email"
        ],
        "properties": {
          "email": {
            "type": "string",
            "example": "example@me.com"
          }
        }
      },
      "MultibancoTransferInstructions": {
        "type": "object",
        "required": [
          "reference",
          "entity"
        ],
        "properties": {
          "reference": {
            "type": "string",
            "example": "122385736258"
          },
          "entity": {
            "type": "string",
            "example": "12345"
          }
        }
      },
      "NextActionCall": {
        "type": "string",
        "enum": [
          "confirm",
          "sync"
        ]
      },
      "NextActionData": {
        "oneOf": [
          {
            "type": "object",
            "description": "Contains the url for redirection flow",
            "required": [
              "redirect_to_url",
              "type"
            ],
            "properties": {
              "redirect_to_url": {
                "type": "string"
              },
              "type": {
                "type": "string",
                "enum": [
                  "redirect_to_url"
                ]
              }
            }
          },
          {
            "type": "object",
            "description": "Informs the next steps for bank transfer and also contains the charges details (ex: amount received, amount charged etc)",
            "required": [
              "bank_transfer_steps_and_charges_details",
              "type"
            ],
            "properties": {
              "bank_transfer_steps_and_charges_details": {
                "$ref": "#/components/schemas/BankTransferNextStepsData"
              },
              "type": {
                "type": "string",
                "enum": [
                  "display_bank_transfer_information"
                ]
              }
            }
          },
          {
            "type": "object",
            "description": "Contains third party sdk session token response",
            "required": [
              "type"
            ],
            "properties": {
              "session_token": {
                "allOf": [
                  {
                    "$ref": "#/components/schemas/SessionToken"
                  }
                ],
                "nullable": true
              },
              "type": {
                "type": "string",
                "enum": [
                  "third_party_sdk_session_token"
                ]
              }
            }
          },
          {
            "type": "object",
            "description": "Contains url for Qr code image, this qr code has to be shown in sdk",
            "required": [
              "image_data_url",
              "type"
            ],
            "properties": {
              "image_data_url": {
                "type": "string"
              },
              "type": {
                "type": "string",
                "enum": [
                  "qr_code_information"
                ]
              }
            }
          },
          {
            "type": "object",
<<<<<<< HEAD
=======
            "description": "Contains the download url and the reference number for transaction",
>>>>>>> 30e41a9f
            "required": [
              "voucher_details",
              "type"
            ],
            "properties": {
              "voucher_details": {
                "type": "string"
              },
              "type": {
                "type": "string",
                "enum": [
                  "display_voucher_information"
                ]
              }
            }
<<<<<<< HEAD
=======
          },
          {
            "type": "object",
            "description": "Contains duration for displaying a wait screen, wait screen with timer is displayed by sdk",
            "required": [
              "display_from_timestamp",
              "type"
            ],
            "properties": {
              "display_from_timestamp": {
                "type": "integer"
              },
              "display_to_timestamp": {
                "type": "integer",
                "nullable": true
              },
              "type": {
                "type": "string",
                "enum": [
                  "wait_screen_information"
                ]
              }
            }
>>>>>>> 30e41a9f
          }
        ],
        "discriminator": {
          "propertyName": "type"
        }
      },
      "NextActionType": {
        "type": "string",
        "enum": [
          "redirect_to_url",
          "display_qr_code",
          "invoke_sdk_client",
          "trigger_api",
          "display_bank_transfer_information",
          "display_wait_screen"
        ]
      },
      "NoThirdPartySdkSessionResponse": {
        "type": "object",
        "required": [
          "epoch_timestamp",
          "expires_at",
          "merchant_session_identifier",
          "nonce",
          "merchant_identifier",
          "domain_name",
          "display_name",
          "signature",
          "operational_analytics_identifier",
          "retries",
          "psp_id"
        ],
        "properties": {
          "epoch_timestamp": {
            "type": "integer",
            "format": "int64",
            "description": "Timestamp at which session is requested",
            "minimum": 0.0
          },
          "expires_at": {
            "type": "integer",
            "format": "int64",
            "description": "Timestamp at which session expires",
            "minimum": 0.0
          },
          "merchant_session_identifier": {
            "type": "string",
            "description": "The identifier for the merchant session"
          },
          "nonce": {
            "type": "string",
            "description": "Apple pay generated unique ID (UUID) value"
          },
          "merchant_identifier": {
            "type": "string",
            "description": "The identifier for the merchant"
          },
          "domain_name": {
            "type": "string",
            "description": "The domain name of the merchant which is registered in Apple Pay"
          },
          "display_name": {
            "type": "string",
            "description": "The name to be displayed on Apple Pay button"
          },
          "signature": {
            "type": "string",
            "description": "A string which represents the properties of a payment"
          },
          "operational_analytics_identifier": {
            "type": "string",
            "description": "The identifier for the operational analytics"
          },
          "retries": {
            "type": "integer",
            "format": "int32",
            "description": "The number of retries to get the session response",
            "minimum": 0.0
          },
          "psp_id": {
            "type": "string",
            "description": "The identifier for the connector transaction"
          }
        }
      },
      "NoonData": {
        "type": "object",
        "properties": {
          "order_category": {
            "type": "string",
            "description": "Information about the order category that merchant wants to specify at connector level. (e.g. In Noon Payments it can take values like \"pay\", \"food\", or any other custom string set by the merchant in Noon's Dashboard)",
            "nullable": true
          }
        }
      },
      "OnlineMandate": {
        "type": "object",
        "required": [
          "ip_address",
          "user_agent"
        ],
        "properties": {
          "ip_address": {
            "type": "string",
            "description": "Ip address of the customer machine from which the mandate was created",
            "example": "123.32.25.123"
          },
          "user_agent": {
            "type": "string",
            "description": "The user-agent of the customer's browser"
          }
        }
      },
      "OrderDetails": {
        "type": "object",
        "required": [
          "product_name",
          "quantity"
        ],
        "properties": {
          "product_name": {
            "type": "string",
            "description": "Name of the product that is being purchased",
            "example": "shirt",
            "maxLength": 255
          },
          "quantity": {
            "type": "integer",
            "format": "int32",
            "description": "The quantity of the product to be purchased",
            "example": 1,
            "minimum": 0.0
          }
        }
      },
      "OrderDetailsWithAmount": {
        "type": "object",
        "required": [
          "product_name",
          "quantity",
          "amount"
        ],
        "properties": {
          "product_name": {
            "type": "string",
            "description": "Name of the product that is being purchased",
            "example": "shirt",
            "maxLength": 255
          },
          "quantity": {
            "type": "integer",
            "format": "int32",
            "description": "The quantity of the product to be purchased",
            "example": 1,
            "minimum": 0.0
          },
          "amount": {
            "type": "integer",
            "format": "int64",
            "description": "the amount per quantity of product"
          }
        }
      },
      "PayLaterData": {
        "oneOf": [
          {
            "type": "object",
            "required": [
              "klarna_redirect"
            ],
            "properties": {
              "klarna_redirect": {
                "type": "object",
                "description": "For KlarnaRedirect as PayLater Option",
                "required": [
                  "billing_email",
                  "billing_country"
                ],
                "properties": {
                  "billing_email": {
                    "type": "string",
                    "description": "The billing email"
                  },
                  "billing_country": {
                    "$ref": "#/components/schemas/CountryAlpha2"
                  }
                }
              }
            }
          },
          {
            "type": "object",
            "required": [
              "klarna_sdk"
            ],
            "properties": {
              "klarna_sdk": {
                "type": "object",
                "description": "For Klarna Sdk as PayLater Option",
                "required": [
                  "token"
                ],
                "properties": {
                  "token": {
                    "type": "string",
                    "description": "The token for the sdk workflow"
                  }
                }
              }
            }
          },
          {
            "type": "object",
            "required": [
              "affirm_redirect"
            ],
            "properties": {
              "affirm_redirect": {
                "type": "object",
                "description": "For Affirm redirect as PayLater Option"
              }
            }
          },
          {
            "type": "object",
            "required": [
              "afterpay_clearpay_redirect"
            ],
            "properties": {
              "afterpay_clearpay_redirect": {
                "type": "object",
                "description": "For AfterpayClearpay redirect as PayLater Option",
                "required": [
                  "billing_email",
                  "billing_name"
                ],
                "properties": {
                  "billing_email": {
                    "type": "string",
                    "description": "The billing email"
                  },
                  "billing_name": {
                    "type": "string",
                    "description": "The billing name"
                  }
                }
              }
            }
          },
          {
            "type": "object",
            "required": [
              "pay_bright_redirect"
            ],
            "properties": {
              "pay_bright_redirect": {
                "type": "object",
                "description": "For PayBright Redirect as PayLater Option"
              }
            }
          },
          {
            "type": "object",
            "required": [
              "walley_redirect"
            ],
            "properties": {
              "walley_redirect": {
                "type": "object",
                "description": "For WalleyRedirect as PayLater Option"
              }
            }
          },
          {
            "type": "object",
            "required": [
              "alma_redirect"
            ],
            "properties": {
              "alma_redirect": {
                "type": "object",
                "description": "For Alma Redirection as PayLater Option"
              }
            }
          },
          {
            "type": "object",
            "required": [
              "atome_redirect"
            ],
            "properties": {
              "atome_redirect": {
                "type": "object"
              }
            }
          }
        ]
      },
      "PayPalWalletData": {
        "type": "object",
        "required": [
          "token"
        ],
        "properties": {
          "token": {
            "type": "string",
            "description": "Token generated for the Apple pay"
          }
        }
      },
      "PaymentAttemptResponse": {
        "type": "object",
        "required": [
          "attempt_id",
          "status",
          "amount"
        ],
        "properties": {
          "attempt_id": {
            "type": "string",
            "description": "Unique identifier for the attempt"
          },
          "status": {
            "$ref": "#/components/schemas/AttemptStatus"
          },
          "amount": {
            "type": "integer",
            "format": "int64",
            "description": "The payment attempt amount. Amount for the payment in lowest denomination of the currency. (i.e) in cents for USD denomination, in paisa for INR denomination etc.,"
          },
          "currency": {
            "allOf": [
              {
                "$ref": "#/components/schemas/Currency"
              }
            ],
            "nullable": true
          },
          "connector": {
            "type": "string",
            "description": "The connector used for the payment",
            "nullable": true
          },
          "error_message": {
            "type": "string",
            "description": "If there was an error while calling the connector the error message is received here",
            "nullable": true
          },
          "payment_method": {
            "allOf": [
              {
                "$ref": "#/components/schemas/PaymentMethod"
              }
            ],
            "nullable": true
          },
          "connector_transaction_id": {
            "type": "string",
            "description": "A unique identifier for a payment provided by the connector",
            "nullable": true
          },
          "capture_method": {
            "allOf": [
              {
                "$ref": "#/components/schemas/CaptureMethod"
              }
            ],
            "nullable": true
          },
          "authentication_type": {
            "allOf": [
              {
                "$ref": "#/components/schemas/AuthenticationType"
              }
            ],
            "nullable": true
          },
          "cancellation_reason": {
            "type": "string",
            "description": "If the payment was cancelled the reason provided here",
            "nullable": true
          },
          "mandate_id": {
            "type": "string",
            "description": "A unique identifier to link the payment to a mandate, can be use instead of payment_method_data",
            "nullable": true
          },
          "error_code": {
            "type": "string",
            "description": "If there was an error while calling the connectors the code is received here",
            "nullable": true
          },
          "payment_token": {
            "type": "string",
            "description": "Provide a reference to a stored payment method",
            "nullable": true
          },
          "connector_metadata": {
            "description": "additional data related to some connectors",
            "nullable": true
          },
          "payment_experience": {
            "allOf": [
              {
                "$ref": "#/components/schemas/PaymentExperience"
              }
            ],
            "nullable": true
          },
          "payment_method_type": {
            "allOf": [
              {
                "$ref": "#/components/schemas/PaymentMethodType"
              }
            ],
            "nullable": true
          },
          "reference_id": {
            "type": "string",
            "description": "reference to the payment at connector side",
            "example": "993672945374576J",
            "nullable": true
          }
        }
      },
      "PaymentExperience": {
        "type": "string",
        "enum": [
          "redirect_to_url",
          "invoke_sdk_client",
          "display_qr_code",
          "one_click",
          "link_wallet",
          "invoke_payment_app",
          "display_wait_screen"
        ]
      },
      "PaymentIdType": {
        "oneOf": [
          {
            "type": "object",
            "required": [
              "PaymentIntentId"
            ],
            "properties": {
              "PaymentIntentId": {
                "type": "string",
                "description": "The identifier for payment intent"
              }
            }
          },
          {
            "type": "object",
            "required": [
              "ConnectorTransactionId"
            ],
            "properties": {
              "ConnectorTransactionId": {
                "type": "string",
                "description": "The identifier for connector transaction"
              }
            }
          },
          {
            "type": "object",
            "required": [
              "PaymentAttemptId"
            ],
            "properties": {
              "PaymentAttemptId": {
                "type": "string",
                "description": "The identifier for payment attempt"
              }
            }
          },
          {
            "type": "object",
            "required": [
              "PreprocessingId"
            ],
            "properties": {
              "PreprocessingId": {
                "type": "string",
                "description": "The identifier for preprocessing step"
              }
            }
          }
        ]
      },
      "PaymentListConstraints": {
        "type": "object",
        "properties": {
          "customer_id": {
            "type": "string",
            "description": "The identifier for customer",
            "example": "cus_meowuwunwiuwiwqw",
            "nullable": true
          },
          "starting_after": {
            "type": "string",
            "description": "A cursor for use in pagination, fetch the next list after some object",
            "example": "pay_fafa124123",
            "nullable": true
          },
          "ending_before": {
            "type": "string",
            "description": "A cursor for use in pagination, fetch the previous list before some object",
            "example": "pay_fafa124123",
            "nullable": true
          },
          "limit": {
            "type": "integer",
            "format": "int64",
            "description": "limit on the number of objects to return",
            "default": 10
          },
          "created": {
            "type": "string",
            "format": "date-time",
            "description": "The time at which payment is created",
            "example": "2022-09-10T10:11:12Z",
            "nullable": true
          },
          "created.lt": {
            "type": "string",
            "format": "date-time",
            "description": "Time less than the payment created time",
            "example": "2022-09-10T10:11:12Z",
            "nullable": true
          },
          "created.gt": {
            "type": "string",
            "format": "date-time",
            "description": "Time greater than the payment created time",
            "example": "2022-09-10T10:11:12Z",
            "nullable": true
          },
          "created.lte": {
            "type": "string",
            "format": "date-time",
            "description": "Time less than or equals to the payment created time",
            "example": "2022-09-10T10:11:12Z",
            "nullable": true
          },
          "created.gte": {
            "type": "string",
            "format": "date-time",
            "description": "Time greater than or equals to the payment created time",
            "example": "2022-09-10T10:11:12Z",
            "nullable": true
          }
        }
      },
      "PaymentListResponse": {
        "type": "object",
        "required": [
          "size",
          "data"
        ],
        "properties": {
          "size": {
            "type": "integer",
            "description": "The number of payments included in the list",
            "minimum": 0.0
          },
          "data": {
            "type": "array",
            "items": {
              "$ref": "#/components/schemas/PaymentsResponse"
            }
          }
        }
      },
      "PaymentMethod": {
        "type": "string",
        "enum": [
          "card",
          "pay_later",
          "wallet",
          "bank_redirect",
          "bank_transfer",
          "crypto",
          "bank_debit",
          "reward",
          "upi",
          "voucher"
        ]
      },
      "PaymentMethodCreate": {
        "type": "object",
        "required": [
          "payment_method"
        ],
        "properties": {
          "payment_method": {
            "$ref": "#/components/schemas/PaymentMethodType"
          },
          "payment_method_type": {
            "allOf": [
              {
                "$ref": "#/components/schemas/PaymentMethodType"
              }
            ],
            "nullable": true
          },
          "payment_method_issuer": {
            "type": "string",
            "description": "The name of the bank/ provider issuing the payment method to the end user",
            "example": "Citibank",
            "nullable": true
          },
          "payment_method_issuer_code": {
            "allOf": [
              {
                "$ref": "#/components/schemas/PaymentMethodIssuerCode"
              }
            ],
            "nullable": true
          },
          "card": {
            "allOf": [
              {
                "$ref": "#/components/schemas/CardDetail"
              }
            ],
            "nullable": true
          },
          "metadata": {
            "type": "object",
            "description": "You can specify up to 50 keys, with key names up to 40 characters long and values up to 500 characters long. Metadata is useful for storing additional, structured information on an object.",
            "nullable": true
          },
          "customer_id": {
            "type": "string",
            "description": "The unique identifier of the customer.",
            "example": "cus_meowerunwiuwiwqw",
            "nullable": true
          },
          "card_network": {
            "type": "string",
            "description": "The card network",
            "example": "Visa",
            "nullable": true
          }
        }
      },
      "PaymentMethodData": {
        "oneOf": [
          {
            "type": "object",
            "required": [
              "card"
            ],
            "properties": {
              "card": {
                "$ref": "#/components/schemas/Card"
              }
            }
          },
          {
            "type": "object",
            "required": [
              "wallet"
            ],
            "properties": {
              "wallet": {
                "$ref": "#/components/schemas/WalletData"
              }
            }
          },
          {
            "type": "object",
            "required": [
              "pay_later"
            ],
            "properties": {
              "pay_later": {
                "$ref": "#/components/schemas/PayLaterData"
              }
            }
          },
          {
            "type": "object",
            "required": [
              "bank_redirect"
            ],
            "properties": {
              "bank_redirect": {
                "$ref": "#/components/schemas/BankRedirectData"
              }
            }
          },
          {
            "type": "object",
            "required": [
              "bank_debit"
            ],
            "properties": {
              "bank_debit": {
                "$ref": "#/components/schemas/BankDebitData"
              }
            }
          },
          {
            "type": "object",
            "required": [
              "bank_transfer"
            ],
            "properties": {
              "bank_transfer": {
                "$ref": "#/components/schemas/BankTransferData"
              }
            }
          },
          {
            "type": "object",
            "required": [
              "crypto"
            ],
            "properties": {
              "crypto": {
                "$ref": "#/components/schemas/CryptoData"
              }
            }
          },
          {
            "type": "string",
            "enum": [
              "mandate_payment"
            ]
          },
          {
            "type": "object",
            "required": [
              "reward"
            ],
            "properties": {
              "reward": {
                "$ref": "#/components/schemas/RewardData"
              }
            }
          },
          {
            "type": "object",
            "required": [
              "upi"
            ],
            "properties": {
              "upi": {
                "$ref": "#/components/schemas/UpiData"
              }
            }
          },
          {
            "type": "object",
            "required": [
              "voucher"
            ],
            "properties": {
              "voucher": {
                "$ref": "#/components/schemas/VoucherData"
              }
            }
          },
          {
            "type": "object",
            "required": [
              "gift_card"
            ],
            "properties": {
              "gift_card": {
                "$ref": "#/components/schemas/GiftCardData"
              }
            }
          }
        ]
      },
      "PaymentMethodDeleteResponse": {
        "type": "object",
        "required": [
          "payment_method_id",
          "deleted"
        ],
        "properties": {
          "payment_method_id": {
            "type": "string",
            "description": "The unique identifier of the Payment method",
            "example": "card_rGK4Vi5iSW70MY7J2mIy"
          },
          "deleted": {
            "type": "boolean",
            "description": "Whether payment method was deleted or not",
            "example": true
          }
        }
      },
      "PaymentMethodIssuerCode": {
        "type": "string",
        "enum": [
          "jp_hdfc",
          "jp_icici",
          "jp_googlepay",
          "jp_applepay",
          "jp_phonepay",
          "jp_wechat",
          "jp_sofort",
          "jp_giropay",
          "jp_sepa",
          "jp_bacs"
        ]
      },
      "PaymentMethodList": {
        "type": "object",
        "required": [
          "payment_method"
        ],
        "properties": {
          "payment_method": {
            "$ref": "#/components/schemas/PaymentMethod"
          },
          "payment_method_types": {
            "type": "array",
            "items": {
              "$ref": "#/components/schemas/PaymentMethodType"
            },
            "description": "This is a sub-category of payment method.",
            "example": [
              "credit"
            ],
            "nullable": true
          }
        }
      },
      "PaymentMethodListResponse": {
        "type": "object",
        "required": [
          "payment_methods",
          "mandate_payment"
        ],
        "properties": {
          "redirect_url": {
            "type": "string",
            "description": "Redirect URL of the merchant",
            "example": "https://www.google.com",
            "nullable": true
          },
          "payment_methods": {
            "type": "array",
            "items": {
              "$ref": "#/components/schemas/PaymentMethodList"
            },
            "description": "Information about the payment method",
            "example": [
              {
                "payment_method": "wallet",
                "payment_experience": null,
                "payment_method_issuers": [
                  "labore magna ipsum",
                  "aute"
                ]
              }
            ]
          },
          "mandate_payment": {
            "$ref": "#/components/schemas/MandateType"
          },
          "merchant_name": {
            "type": "string",
            "nullable": true
          }
        }
      },
      "PaymentMethodResponse": {
        "type": "object",
        "required": [
          "merchant_id",
          "payment_method_id",
          "payment_method",
          "recurring_enabled",
          "installment_payment_enabled"
        ],
        "properties": {
          "merchant_id": {
            "type": "string",
            "description": "Unique identifier for a merchant",
            "example": "merchant_1671528864"
          },
          "customer_id": {
            "type": "string",
            "description": "The unique identifier of the customer.",
            "example": "cus_meowerunwiuwiwqw",
            "nullable": true
          },
          "payment_method_id": {
            "type": "string",
            "description": "The unique identifier of the Payment method",
            "example": "card_rGK4Vi5iSW70MY7J2mIy"
          },
          "payment_method": {
            "$ref": "#/components/schemas/PaymentMethodType"
          },
          "payment_method_type": {
            "allOf": [
              {
                "$ref": "#/components/schemas/PaymentMethodType"
              }
            ],
            "nullable": true
          },
          "card": {
            "allOf": [
              {
                "$ref": "#/components/schemas/CardDetailFromLocker"
              }
            ],
            "nullable": true
          },
          "recurring_enabled": {
            "type": "boolean",
            "description": "Indicates whether the payment method is eligible for recurring payments",
            "example": true
          },
          "installment_payment_enabled": {
            "type": "boolean",
            "description": "Indicates whether the payment method is eligible for installment payments",
            "example": true
          },
          "payment_experience": {
            "type": "array",
            "items": {
              "$ref": "#/components/schemas/PaymentExperience"
            },
            "description": "Type of payment experience enabled with the connector",
            "example": [
              "redirect_to_url"
            ],
            "nullable": true
          },
          "metadata": {
            "type": "object",
            "description": "You can specify up to 50 keys, with key names up to 40 characters long and values up to 500 characters long. Metadata is useful for storing additional, structured information on an object.",
            "nullable": true
          },
          "created": {
            "type": "string",
            "format": "date-time",
            "description": "A timestamp (ISO 8601 code) that determines when the customer was created",
            "example": "2023-01-18T11:04:09.922Z",
            "nullable": true
          }
        }
      },
      "PaymentMethodType": {
        "type": "string",
        "enum": [
          "ach",
          "affirm",
          "afterpay_clearpay",
          "alfamart",
          "ali_pay",
          "ali_pay_hk",
          "alma",
          "apple_pay",
          "atome",
          "bacs",
          "bancontact_card",
          "becs",
          "bizum",
          "blik",
          "boleto",
          "bca_bank_transfer",
          "bni_va",
          "bri_va",
          "cimb_va",
          "classic",
          "credit",
          "crypto_currency",
          "dana",
          "danamon_va",
          "debit",
          "efecty",
          "eps",
          "evoucher",
          "giropay",
          "google_pay",
          "go_pay",
          "gcash",
          "ideal",
          "interac",
          "indomaret",
          "klarna",
          "kakao_pay",
          "mandiri_va",
          "mb_way",
          "mobile_pay",
          "momo",
          "multibanco",
          "online_banking_thailand",
          "online_banking_czech_republic",
          "online_banking_finland",
          "online_banking_fpx",
          "online_banking_poland",
          "online_banking_slovakia",
          "pago_efectivo",
          "permata_bank_transfer",
          "pay_bright",
          "paypal",
          "pix",
          "przelewy24",
          "pse",
          "red_compra",
          "red_pagos",
          "samsung_pay",
          "sepa",
          "sofort",
          "swish",
          "touch_n_go",
          "trustly",
          "twint",
          "upi_collect",
          "vipps",
          "walley",
          "we_chat_pay"
        ]
      },
      "PaymentMethodUpdate": {
        "type": "object",
        "properties": {
          "card": {
            "allOf": [
              {
                "$ref": "#/components/schemas/CardDetail"
              }
            ],
            "nullable": true
          },
          "card_network": {
            "allOf": [
              {
                "$ref": "#/components/schemas/CardNetwork"
              }
            ],
            "nullable": true
          },
          "metadata": {
            "type": "object",
            "description": "You can specify up to 50 keys, with key names up to 40 characters long and values up to 500 characters long. Metadata is useful for storing additional, structured information on an object.",
            "nullable": true
          }
        }
      },
      "PaymentMethodsEnabled": {
        "type": "object",
        "description": "Details of all the payment methods enabled for the connector for the given merchant account",
        "required": [
          "payment_method"
        ],
        "properties": {
          "payment_method": {
            "$ref": "#/components/schemas/PaymentMethod"
          },
          "payment_method_types": {
            "type": "array",
            "items": {
              "$ref": "#/components/schemas/PaymentMethodType"
            },
            "description": "Subtype of payment method",
            "example": [
              "credit"
            ],
            "nullable": true
          }
        }
      },
      "PaymentRetrieveBody": {
        "type": "object",
        "properties": {
          "merchant_id": {
            "type": "string",
            "description": "The identifier for the Merchant Account.",
            "nullable": true
          },
          "force_sync": {
            "type": "boolean",
            "description": "Decider to enable or disable the connector call for retrieve request",
            "nullable": true
          },
          "client_secret": {
            "type": "string",
            "description": "This is a token which expires after 15 minutes, used from the client to authenticate and create sessions from the SDK",
            "nullable": true
          },
          "expand_attempts": {
            "type": "boolean",
            "description": "If enabled provides list of attempts linked to payment intent",
            "nullable": true
          }
        }
      },
      "PaymentsCancelRequest": {
        "type": "object",
        "required": [
          "merchant_connector_details"
        ],
        "properties": {
          "cancellation_reason": {
            "type": "string",
            "description": "The reason for the payment cancel",
            "nullable": true
          },
          "merchant_connector_details": {
            "$ref": "#/components/schemas/MerchantConnectorDetailsWrap"
          }
        }
      },
      "PaymentsCaptureRequest": {
        "type": "object",
        "properties": {
          "payment_id": {
            "type": "string",
            "description": "The unique identifier for the payment",
            "nullable": true
          },
          "merchant_id": {
            "type": "string",
            "description": "The unique identifier for the merchant",
            "nullable": true
          },
          "amount_to_capture": {
            "type": "integer",
            "format": "int64",
            "description": "The Amount to be captured/ debited from the user's payment method.",
            "nullable": true
          },
          "refund_uncaptured_amount": {
            "type": "boolean",
            "description": "Decider to refund the uncaptured amount",
            "nullable": true
          },
          "statement_descriptor_suffix": {
            "type": "string",
            "description": "Provides information about a card payment that customers see on their statements.",
            "nullable": true
          },
          "statement_descriptor_prefix": {
            "type": "string",
            "description": "Concatenated with the statement descriptor suffix that’s set on the account to form the complete statement descriptor.",
            "nullable": true
          },
          "merchant_connector_details": {
            "allOf": [
              {
                "$ref": "#/components/schemas/MerchantConnectorDetailsWrap"
              }
            ],
            "nullable": true
          }
        }
      },
      "PaymentsCreateRequest": {
        "type": "object",
        "required": [
          "amount",
          "currency"
        ],
        "properties": {
          "payment_id": {
            "type": "string",
            "description": "Unique identifier for the payment. This ensures idempotency for multiple payments\nthat have been done by a single merchant. This field is auto generated and is returned in the API response.",
            "example": "pay_mbabizu24mvu3mela5njyhpit4",
            "nullable": true,
            "maxLength": 30,
            "minLength": 30
          },
          "merchant_id": {
            "type": "string",
            "description": "This is an identifier for the merchant account. This is inferred from the API key\nprovided during the request",
            "example": "merchant_1668273825",
            "nullable": true,
            "maxLength": 255
          },
          "amount": {
            "type": "integer",
            "format": "int64",
            "description": "The payment amount. Amount for the payment in lowest denomination of the currency. (i.e) in cents for USD denomination, in paisa for INR denomination etc.,",
            "example": 6540,
            "nullable": true,
            "minimum": 0.0
          },
          "routing": {
            "allOf": [
              {
                "$ref": "#/components/schemas/RoutingAlgorithm"
              }
            ],
            "nullable": true
          },
          "connector": {
            "type": "array",
            "items": {
              "$ref": "#/components/schemas/Connector"
            },
            "description": "This allows the merchant to manually select a connector with which the payment can go through",
            "example": [
              "stripe",
              "adyen"
            ],
            "nullable": true
          },
          "currency": {
            "allOf": [
              {
                "$ref": "#/components/schemas/Currency"
              }
            ],
            "nullable": true
          },
          "capture_method": {
            "allOf": [
              {
                "$ref": "#/components/schemas/CaptureMethod"
              }
            ],
            "nullable": true
          },
          "amount_to_capture": {
            "type": "integer",
            "format": "int64",
            "description": "The Amount to be captured/ debited from the users payment method. It shall be in lowest denomination of the currency. (i.e) in cents for USD denomination, in paisa for INR denomination etc.,\nIf not provided, the default amount_to_capture will be the payment amount.",
            "example": 6540,
            "nullable": true
          },
          "capture_on": {
            "type": "string",
            "format": "date-time",
            "description": "A timestamp (ISO 8601 code) that determines when the payment should be captured.\nProviding this field will automatically set `capture` to true",
            "example": "2022-09-10T10:11:12Z",
            "nullable": true
          },
          "confirm": {
            "type": "boolean",
            "description": "Whether to confirm the payment (if applicable)",
            "default": false,
            "example": true,
            "nullable": true
          },
          "customer": {
            "allOf": [
              {
                "$ref": "#/components/schemas/CustomerDetails"
              }
            ],
            "nullable": true
          },
          "customer_id": {
            "type": "string",
            "description": "The identifier for the customer object.\nThis field will be deprecated soon, use the customer object instead",
            "example": "cus_y3oqhf46pyzuxjbcn2giaqnb44",
            "nullable": true,
            "maxLength": 255
          },
          "email": {
            "type": "string",
            "description": "The customer's email address\nThis field will be deprecated soon, use the customer object instead",
            "example": "johntest@test.com",
            "nullable": true,
            "maxLength": 255
          },
          "name": {
            "type": "string",
            "description": "description: The customer's name\nThis field will be deprecated soon, use the customer object instead",
            "example": "John Test",
            "nullable": true,
            "maxLength": 255
          },
          "phone": {
            "type": "string",
            "description": "The customer's phone number\nThis field will be deprecated soon, use the customer object instead",
            "example": "3141592653",
            "nullable": true,
            "maxLength": 255
          },
          "phone_country_code": {
            "type": "string",
            "description": "The country code for the customer phone number\nThis field will be deprecated soon, use the customer object instead",
            "example": "+1",
            "nullable": true,
            "maxLength": 255
          },
          "off_session": {
            "type": "boolean",
            "description": "Set to true to indicate that the customer is not in your checkout flow during this payment, and therefore is unable to authenticate. This parameter is intended for scenarios where you collect card details and charge them later. This parameter can only be used with `confirm: true`.",
            "example": true,
            "nullable": true
          },
          "description": {
            "type": "string",
            "description": "A description of the payment",
            "example": "It's my first payment request",
            "nullable": true
          },
          "return_url": {
            "type": "string",
            "description": "The URL to redirect after the completion of the operation",
            "example": "https://hyperswitch.io",
            "nullable": true
          },
          "setup_future_usage": {
            "allOf": [
              {
                "$ref": "#/components/schemas/FutureUsage"
              }
            ],
            "nullable": true
          },
          "authentication_type": {
            "allOf": [
              {
                "$ref": "#/components/schemas/AuthenticationType"
              }
            ],
            "nullable": true
          },
          "payment_method_data": {
            "allOf": [
              {
                "$ref": "#/components/schemas/PaymentMethodData"
              }
            ],
            "nullable": true
          },
          "payment_method": {
            "allOf": [
              {
                "$ref": "#/components/schemas/PaymentMethod"
              }
            ],
            "nullable": true
          },
          "payment_token": {
            "type": "string",
            "description": "Provide a reference to a stored payment method",
            "example": "187282ab-40ef-47a9-9206-5099ba31e432",
            "nullable": true
          },
          "card_cvc": {
            "type": "string",
            "description": "This is used when payment is to be confirmed and the card is not saved",
            "nullable": true
          },
          "shipping": {
            "allOf": [
              {
                "$ref": "#/components/schemas/Address"
              }
            ],
            "nullable": true
          },
          "billing": {
            "allOf": [
              {
                "$ref": "#/components/schemas/Address"
              }
            ],
            "nullable": true
          },
          "statement_descriptor_name": {
            "type": "string",
            "description": "For non-card charges, you can use this value as the complete description that appears on your customers’ statements. Must contain at least one letter, maximum 22 characters.",
            "example": "Hyperswitch Router",
            "nullable": true,
            "maxLength": 255
          },
          "statement_descriptor_suffix": {
            "type": "string",
            "description": "Provides information about a card payment that customers see on their statements. Concatenated with the prefix (shortened descriptor) or statement descriptor that’s set on the account to form the complete statement descriptor. Maximum 22 characters for the concatenated descriptor.",
            "example": "Payment for shoes purchase",
            "nullable": true,
            "maxLength": 255
          },
          "order_details": {
            "type": "array",
            "items": {
              "$ref": "#/components/schemas/OrderDetailsWithAmount"
            },
            "description": "Information about the product , quantity and amount for connectors. (e.g. Klarna)",
            "example": "[{\n        \"product_name\": \"gillete creme\",\n        \"quantity\": 15,\n        \"amount\" : 900\n    }]",
            "nullable": true
          },
          "client_secret": {
            "type": "string",
            "description": "It's a token used for client side verification.",
            "example": "pay_U42c409qyHwOkWo3vK60_secret_el9ksDkiB8hi6j9N78yo",
            "nullable": true
          },
          "mandate_data": {
            "allOf": [
              {
                "$ref": "#/components/schemas/MandateData"
              }
            ],
            "nullable": true
          },
          "mandate_id": {
            "type": "string",
            "description": "A unique identifier to link the payment to a mandate, can be use instead of payment_method_data",
            "example": "mandate_iwer89rnjef349dni3",
            "nullable": true,
            "maxLength": 255
          },
          "browser_info": {
            "type": "object",
            "description": "Additional details required by 3DS 2.0",
            "nullable": true
          },
          "payment_experience": {
            "allOf": [
              {
                "$ref": "#/components/schemas/PaymentExperience"
              }
            ],
            "nullable": true
          },
          "payment_method_type": {
            "allOf": [
              {
                "$ref": "#/components/schemas/PaymentMethodType"
              }
            ],
            "nullable": true
          },
          "business_country": {
            "allOf": [
              {
                "$ref": "#/components/schemas/CountryAlpha2"
              }
            ],
            "nullable": true
          },
          "business_label": {
            "type": "string",
            "description": "Business label of the merchant for this payment",
            "example": "food",
            "nullable": true
          },
          "merchant_connector_details": {
            "allOf": [
              {
                "$ref": "#/components/schemas/MerchantConnectorDetailsWrap"
              }
            ],
            "nullable": true
          },
          "allowed_payment_method_types": {
            "type": "array",
            "items": {
              "$ref": "#/components/schemas/PaymentMethodType"
            },
            "description": "Allowed Payment Method Types for a given PaymentIntent",
            "nullable": true
          },
          "business_sub_label": {
            "type": "string",
            "description": "Business sub label for the payment",
            "nullable": true
          },
          "retry_action": {
            "allOf": [
              {
                "$ref": "#/components/schemas/RetryAction"
              }
            ],
            "nullable": true
          },
          "metadata": {
            "type": "object",
            "description": "You can specify up to 50 keys, with key names up to 40 characters long and values up to 500 characters long. Metadata is useful for storing additional, structured information on an object.",
            "nullable": true
          },
          "connector_metadata": {
            "allOf": [
              {
                "$ref": "#/components/schemas/ConnectorMetadata"
              }
            ],
            "nullable": true
          },
          "feature_metadata": {
            "allOf": [
              {
                "$ref": "#/components/schemas/FeatureMetadata"
              }
            ],
            "nullable": true
          }
        }
      },
      "PaymentsRequest": {
        "type": "object",
        "properties": {
          "payment_id": {
            "type": "string",
            "description": "Unique identifier for the payment. This ensures idempotency for multiple payments\nthat have been done by a single merchant. This field is auto generated and is returned in the API response.",
            "example": "pay_mbabizu24mvu3mela5njyhpit4",
            "nullable": true,
            "maxLength": 30,
            "minLength": 30
          },
          "merchant_id": {
            "type": "string",
            "description": "This is an identifier for the merchant account. This is inferred from the API key\nprovided during the request",
            "example": "merchant_1668273825",
            "nullable": true,
            "maxLength": 255
          },
          "amount": {
            "type": "integer",
            "format": "int64",
            "description": "The payment amount. Amount for the payment in lowest denomination of the currency. (i.e) in cents for USD denomination, in paisa for INR denomination etc.,",
            "example": 6540,
            "nullable": true,
            "minimum": 0.0
          },
          "routing": {
            "allOf": [
              {
                "$ref": "#/components/schemas/RoutingAlgorithm"
              }
            ],
            "nullable": true
          },
          "connector": {
            "type": "array",
            "items": {
              "$ref": "#/components/schemas/Connector"
            },
            "description": "This allows the merchant to manually select a connector with which the payment can go through",
            "example": [
              "stripe",
              "adyen"
            ],
            "nullable": true
          },
          "currency": {
            "allOf": [
              {
                "$ref": "#/components/schemas/Currency"
              }
            ],
            "nullable": true
          },
          "capture_method": {
            "allOf": [
              {
                "$ref": "#/components/schemas/CaptureMethod"
              }
            ],
            "nullable": true
          },
          "amount_to_capture": {
            "type": "integer",
            "format": "int64",
            "description": "The Amount to be captured/ debited from the users payment method. It shall be in lowest denomination of the currency. (i.e) in cents for USD denomination, in paisa for INR denomination etc.,\nIf not provided, the default amount_to_capture will be the payment amount.",
            "example": 6540,
            "nullable": true
          },
          "capture_on": {
            "type": "string",
            "format": "date-time",
            "description": "A timestamp (ISO 8601 code) that determines when the payment should be captured.\nProviding this field will automatically set `capture` to true",
            "example": "2022-09-10T10:11:12Z",
            "nullable": true
          },
          "confirm": {
            "type": "boolean",
            "description": "Whether to confirm the payment (if applicable)",
            "default": false,
            "example": true,
            "nullable": true
          },
          "customer": {
            "allOf": [
              {
                "$ref": "#/components/schemas/CustomerDetails"
              }
            ],
            "nullable": true
          },
          "customer_id": {
            "type": "string",
            "description": "The identifier for the customer object.\nThis field will be deprecated soon, use the customer object instead",
            "example": "cus_y3oqhf46pyzuxjbcn2giaqnb44",
            "nullable": true,
            "maxLength": 255
          },
          "email": {
            "type": "string",
            "description": "The customer's email address\nThis field will be deprecated soon, use the customer object instead",
            "example": "johntest@test.com",
            "nullable": true,
            "maxLength": 255
          },
          "name": {
            "type": "string",
            "description": "description: The customer's name\nThis field will be deprecated soon, use the customer object instead",
            "example": "John Test",
            "nullable": true,
            "maxLength": 255
          },
          "phone": {
            "type": "string",
            "description": "The customer's phone number\nThis field will be deprecated soon, use the customer object instead",
            "example": "3141592653",
            "nullable": true,
            "maxLength": 255
          },
          "phone_country_code": {
            "type": "string",
            "description": "The country code for the customer phone number\nThis field will be deprecated soon, use the customer object instead",
            "example": "+1",
            "nullable": true,
            "maxLength": 255
          },
          "off_session": {
            "type": "boolean",
            "description": "Set to true to indicate that the customer is not in your checkout flow during this payment, and therefore is unable to authenticate. This parameter is intended for scenarios where you collect card details and charge them later. This parameter can only be used with `confirm: true`.",
            "example": true,
            "nullable": true
          },
          "description": {
            "type": "string",
            "description": "A description of the payment",
            "example": "It's my first payment request",
            "nullable": true
          },
          "return_url": {
            "type": "string",
            "description": "The URL to redirect after the completion of the operation",
            "example": "https://hyperswitch.io",
            "nullable": true
          },
          "setup_future_usage": {
            "allOf": [
              {
                "$ref": "#/components/schemas/FutureUsage"
              }
            ],
            "nullable": true
          },
          "authentication_type": {
            "allOf": [
              {
                "$ref": "#/components/schemas/AuthenticationType"
              }
            ],
            "nullable": true
          },
          "payment_method_data": {
            "allOf": [
              {
                "$ref": "#/components/schemas/PaymentMethodData"
              }
            ],
            "nullable": true
          },
          "payment_method": {
            "allOf": [
              {
                "$ref": "#/components/schemas/PaymentMethod"
              }
            ],
            "nullable": true
          },
          "payment_token": {
            "type": "string",
            "description": "Provide a reference to a stored payment method",
            "example": "187282ab-40ef-47a9-9206-5099ba31e432",
            "nullable": true
          },
          "card_cvc": {
            "type": "string",
            "description": "This is used when payment is to be confirmed and the card is not saved",
            "nullable": true
          },
          "shipping": {
            "allOf": [
              {
                "$ref": "#/components/schemas/Address"
              }
            ],
            "nullable": true
          },
          "billing": {
            "allOf": [
              {
                "$ref": "#/components/schemas/Address"
              }
            ],
            "nullable": true
          },
          "statement_descriptor_name": {
            "type": "string",
            "description": "For non-card charges, you can use this value as the complete description that appears on your customers’ statements. Must contain at least one letter, maximum 22 characters.",
            "example": "Hyperswitch Router",
            "nullable": true,
            "maxLength": 255
          },
          "statement_descriptor_suffix": {
            "type": "string",
            "description": "Provides information about a card payment that customers see on their statements. Concatenated with the prefix (shortened descriptor) or statement descriptor that’s set on the account to form the complete statement descriptor. Maximum 22 characters for the concatenated descriptor.",
            "example": "Payment for shoes purchase",
            "nullable": true,
            "maxLength": 255
          },
          "order_details": {
            "type": "array",
            "items": {
              "$ref": "#/components/schemas/OrderDetailsWithAmount"
            },
            "description": "Information about the product , quantity and amount for connectors. (e.g. Klarna)",
            "example": "[{\n        \"product_name\": \"gillete creme\",\n        \"quantity\": 15,\n        \"amount\" : 900\n    }]",
            "nullable": true
          },
          "client_secret": {
            "type": "string",
            "description": "It's a token used for client side verification.",
            "example": "pay_U42c409qyHwOkWo3vK60_secret_el9ksDkiB8hi6j9N78yo",
            "nullable": true
          },
          "mandate_data": {
            "allOf": [
              {
                "$ref": "#/components/schemas/MandateData"
              }
            ],
            "nullable": true
          },
          "mandate_id": {
            "type": "string",
            "description": "A unique identifier to link the payment to a mandate, can be use instead of payment_method_data",
            "example": "mandate_iwer89rnjef349dni3",
            "nullable": true,
            "maxLength": 255
          },
          "browser_info": {
            "type": "object",
            "description": "Additional details required by 3DS 2.0",
            "nullable": true
          },
          "payment_experience": {
            "allOf": [
              {
                "$ref": "#/components/schemas/PaymentExperience"
              }
            ],
            "nullable": true
          },
          "payment_method_type": {
            "allOf": [
              {
                "$ref": "#/components/schemas/PaymentMethodType"
              }
            ],
            "nullable": true
          },
          "business_country": {
            "allOf": [
              {
                "$ref": "#/components/schemas/CountryAlpha2"
              }
            ],
            "nullable": true
          },
          "business_label": {
            "type": "string",
            "description": "Business label of the merchant for this payment",
            "example": "food",
            "nullable": true
          },
          "merchant_connector_details": {
            "allOf": [
              {
                "$ref": "#/components/schemas/MerchantConnectorDetailsWrap"
              }
            ],
            "nullable": true
          },
          "allowed_payment_method_types": {
            "type": "array",
            "items": {
              "$ref": "#/components/schemas/PaymentMethodType"
            },
            "description": "Allowed Payment Method Types for a given PaymentIntent",
            "nullable": true
          },
          "business_sub_label": {
            "type": "string",
            "description": "Business sub label for the payment",
            "nullable": true
          },
          "retry_action": {
            "allOf": [
              {
                "$ref": "#/components/schemas/RetryAction"
              }
            ],
            "nullable": true
          },
          "metadata": {
            "type": "object",
            "description": "You can specify up to 50 keys, with key names up to 40 characters long and values up to 500 characters long. Metadata is useful for storing additional, structured information on an object.",
            "nullable": true
          },
          "connector_metadata": {
            "allOf": [
              {
                "$ref": "#/components/schemas/ConnectorMetadata"
              }
            ],
            "nullable": true
          },
          "feature_metadata": {
            "allOf": [
              {
                "$ref": "#/components/schemas/FeatureMetadata"
              }
            ],
            "nullable": true
          }
        }
      },
      "PaymentsResponse": {
        "type": "object",
        "required": [
          "status",
          "amount",
          "currency",
          "payment_method",
          "business_country",
          "business_label"
        ],
        "properties": {
          "payment_id": {
            "type": "string",
            "description": "Unique identifier for the payment. This ensures idempotency for multiple payments\nthat have been done by a single merchant.",
            "example": "pay_mbabizu24mvu3mela5njyhpit4",
            "nullable": true,
            "maxLength": 30,
            "minLength": 30
          },
          "merchant_id": {
            "type": "string",
            "description": "This is an identifier for the merchant account. This is inferred from the API key\nprovided during the request",
            "example": "merchant_1668273825",
            "nullable": true,
            "maxLength": 255
          },
          "status": {
            "$ref": "#/components/schemas/IntentStatus"
          },
          "amount": {
            "type": "integer",
            "format": "int64",
            "description": "The payment amount. Amount for the payment in lowest denomination of the currency. (i.e) in cents for USD denomination, in paisa for INR denomination etc.,",
            "example": 100
          },
          "amount_capturable": {
            "type": "integer",
            "format": "int64",
            "description": "The maximum amount that could be captured from the payment",
            "example": 6540,
            "nullable": true,
            "minimum": 100.0
          },
          "amount_received": {
            "type": "integer",
            "format": "int64",
            "description": "The amount which is already captured from the payment",
            "example": 6540,
            "nullable": true,
            "minimum": 100.0
          },
          "connector": {
            "type": "string",
            "description": "The connector used for the payment",
            "example": "stripe",
            "nullable": true
          },
          "client_secret": {
            "type": "string",
            "description": "It's a token used for client side verification.",
            "example": "pay_U42c409qyHwOkWo3vK60_secret_el9ksDkiB8hi6j9N78yo",
            "nullable": true
          },
          "created": {
            "type": "string",
            "format": "date-time",
            "description": "Time when the payment was created",
            "example": "2022-09-10T10:11:12Z",
            "nullable": true
          },
          "currency": {
            "$ref": "#/components/schemas/Currency"
          },
          "customer_id": {
            "type": "string",
            "description": "The identifier for the customer object. If not provided the customer ID will be autogenerated.",
            "example": "cus_y3oqhf46pyzuxjbcn2giaqnb44",
            "nullable": true,
            "maxLength": 255
          },
          "description": {
            "type": "string",
            "description": "A description of the payment",
            "example": "It's my first payment request",
            "nullable": true
          },
          "refunds": {
            "type": "array",
            "items": {
              "$ref": "#/components/schemas/RefundResponse"
            },
            "description": "List of refund that happened on this intent",
            "nullable": true
          },
          "disputes": {
            "type": "array",
            "items": {
              "$ref": "#/components/schemas/DisputeResponsePaymentsRetrieve"
            },
            "description": "List of dispute that happened on this intent",
            "nullable": true
          },
          "attempts": {
            "type": "array",
            "items": {
              "$ref": "#/components/schemas/PaymentAttemptResponse"
            },
            "description": "List of attempts that happened on this intent",
            "nullable": true
          },
          "mandate_id": {
            "type": "string",
            "description": "A unique identifier to link the payment to a mandate, can be use instead of payment_method_data",
            "example": "mandate_iwer89rnjef349dni3",
            "nullable": true,
            "maxLength": 255
          },
          "mandate_data": {
            "allOf": [
              {
                "$ref": "#/components/schemas/MandateData"
              }
            ],
            "nullable": true
          },
          "setup_future_usage": {
            "allOf": [
              {
                "$ref": "#/components/schemas/FutureUsage"
              }
            ],
            "nullable": true
          },
          "off_session": {
            "type": "boolean",
            "description": "Set to true to indicate that the customer is not in your checkout flow during this payment, and therefore is unable to authenticate. This parameter is intended for scenarios where you collect card details and charge them later. This parameter can only be used with confirm=true.",
            "example": true,
            "nullable": true
          },
          "capture_on": {
            "type": "string",
            "format": "date-time",
            "description": "A timestamp (ISO 8601 code) that determines when the payment should be captured.\nProviding this field will automatically set `capture` to true",
            "example": "2022-09-10T10:11:12Z",
            "nullable": true
          },
          "capture_method": {
            "allOf": [
              {
                "$ref": "#/components/schemas/CaptureMethod"
              }
            ],
            "nullable": true
          },
          "payment_method": {
            "$ref": "#/components/schemas/PaymentMethodType"
          },
          "payment_method_data": {
            "allOf": [
              {
                "$ref": "#/components/schemas/PaymentMethod"
              }
            ],
            "nullable": true
          },
          "payment_token": {
            "type": "string",
            "description": "Provide a reference to a stored payment method",
            "example": "187282ab-40ef-47a9-9206-5099ba31e432",
            "nullable": true
          },
          "shipping": {
            "allOf": [
              {
                "$ref": "#/components/schemas/Address"
              }
            ],
            "nullable": true
          },
          "billing": {
            "allOf": [
              {
                "$ref": "#/components/schemas/Address"
              }
            ],
            "nullable": true
          },
          "order_details": {
            "type": "array",
            "items": {
              "$ref": "#/components/schemas/OrderDetailsWithAmount"
            },
            "description": "Information about the product , quantity and amount for connectors. (e.g. Klarna)",
            "example": "[{\n        \"product_name\": \"gillete creme\",\n        \"quantity\": 15,\n        \"amount\" : 900\n    }]",
            "nullable": true
          },
          "email": {
            "type": "string",
            "description": "description: The customer's email address",
            "example": "johntest@test.com",
            "nullable": true,
            "maxLength": 255
          },
          "name": {
            "type": "string",
            "description": "description: The customer's name",
            "example": "John Test",
            "nullable": true,
            "maxLength": 255
          },
          "phone": {
            "type": "string",
            "description": "The customer's phone number",
            "example": "3141592653",
            "nullable": true,
            "maxLength": 255
          },
          "return_url": {
            "type": "string",
            "description": "The URL to redirect after the completion of the operation",
            "example": "https://hyperswitch.io",
            "nullable": true
          },
          "authentication_type": {
            "allOf": [
              {
                "$ref": "#/components/schemas/AuthenticationType"
              }
            ],
            "nullable": true
          },
          "statement_descriptor_name": {
            "type": "string",
            "description": "For non-card charges, you can use this value as the complete description that appears on your customers’ statements. Must contain at least one letter, maximum 22 characters.",
            "example": "Hyperswitch Router",
            "nullable": true,
            "maxLength": 255
          },
          "statement_descriptor_suffix": {
            "type": "string",
            "description": "Provides information about a card payment that customers see on their statements. Concatenated with the prefix (shortened descriptor) or statement descriptor that’s set on the account to form the complete statement descriptor. Maximum 255 characters for the concatenated descriptor.",
            "example": "Payment for shoes purchase",
            "nullable": true,
            "maxLength": 255
          },
          "next_action": {
            "allOf": [
              {
                "$ref": "#/components/schemas/NextActionData"
              }
            ],
            "nullable": true
          },
          "cancellation_reason": {
            "type": "string",
            "description": "If the payment was cancelled the reason provided here",
            "nullable": true
          },
          "error_code": {
            "type": "string",
            "description": "If there was an error while calling the connectors the code is received here",
            "example": "E0001",
            "nullable": true
          },
          "error_message": {
            "type": "string",
            "description": "If there was an error while calling the connector the error message is received here",
            "example": "Failed while verifying the card",
            "nullable": true
          },
          "payment_experience": {
            "allOf": [
              {
                "$ref": "#/components/schemas/PaymentExperience"
              }
            ],
            "nullable": true
          },
          "payment_method_type": {
            "allOf": [
              {
                "$ref": "#/components/schemas/PaymentMethodType"
              }
            ],
            "nullable": true
          },
          "connector_label": {
            "type": "string",
            "description": "The connector used for this payment along with the country and business details",
            "example": "stripe_US_food",
            "nullable": true
          },
          "business_country": {
            "$ref": "#/components/schemas/CountryAlpha2"
          },
          "business_label": {
            "type": "string",
            "description": "The business label of merchant for this payment"
          },
          "business_sub_label": {
            "type": "string",
            "description": "The business_sub_label for this payment",
            "nullable": true
          },
          "allowed_payment_method_types": {
            "type": "array",
            "items": {
              "$ref": "#/components/schemas/PaymentMethodType"
            },
            "description": "Allowed Payment Method Types for a given PaymentIntent",
            "nullable": true
          },
          "ephemeral_key": {
            "allOf": [
              {
                "$ref": "#/components/schemas/EphemeralKeyCreateResponse"
              }
            ],
            "nullable": true
          },
          "manual_retry_allowed": {
            "type": "boolean",
            "description": "If true the payment can be retried with same or different payment method which means the confirm call can be made again.",
            "nullable": true
          },
          "connector_transaction_id": {
            "type": "string",
            "description": "A unique identifier for a payment provided by the connector",
            "example": "993672945374576J",
            "nullable": true
          },
          "frm_message": {
            "allOf": [
              {
                "$ref": "#/components/schemas/FrmMessage"
              }
            ],
            "nullable": true
          },
          "metadata": {
            "type": "object",
            "description": "You can specify up to 50 keys, with key names up to 40 characters long and values up to 500 characters long. Metadata is useful for storing additional, structured information on an object.",
            "nullable": true
          },
          "connector_metadata": {
            "allOf": [
              {
                "$ref": "#/components/schemas/ConnectorMetadata"
              }
            ],
            "nullable": true
          },
          "feature_metadata": {
            "allOf": [
              {
                "$ref": "#/components/schemas/FeatureMetadata"
              }
            ],
            "nullable": true
          },
          "reference_id": {
            "type": "string",
            "description": "reference to the payment at connector side",
            "example": "993672945374576J",
            "nullable": true
          }
        }
      },
      "PaymentsRetrieveRequest": {
        "type": "object",
        "required": [
          "resource_id",
          "force_sync"
        ],
        "properties": {
          "resource_id": {
            "$ref": "#/components/schemas/PaymentIdType"
          },
          "merchant_id": {
            "type": "string",
            "description": "The identifier for the Merchant Account.",
            "nullable": true
          },
          "force_sync": {
            "type": "boolean",
            "description": "Decider to enable or disable the connector call for retrieve request"
          },
          "param": {
            "type": "string",
            "description": "The parameters passed to a retrieve request",
            "nullable": true
          },
          "connector": {
            "type": "string",
            "description": "The name of the connector",
            "nullable": true
          },
          "merchant_connector_details": {
            "allOf": [
              {
                "$ref": "#/components/schemas/MerchantConnectorDetailsWrap"
              }
            ],
            "nullable": true
          },
          "client_secret": {
            "type": "string",
            "description": "This is a token which expires after 15 minutes, used from the client to authenticate and create sessions from the SDK",
            "nullable": true
          },
          "expand_attempts": {
            "type": "boolean",
            "description": "If enabled provides list of attempts linked to payment intent",
            "nullable": true
          }
        }
      },
      "PaymentsSessionRequest": {
        "type": "object",
        "required": [
          "payment_id",
          "client_secret",
          "wallets"
        ],
        "properties": {
          "payment_id": {
            "type": "string",
            "description": "The identifier for the payment"
          },
          "client_secret": {
            "type": "string",
            "description": "This is a token which expires after 15 minutes, used from the client to authenticate and create sessions from the SDK"
          },
          "wallets": {
            "type": "array",
            "items": {
              "$ref": "#/components/schemas/PaymentMethodType"
            },
            "description": "The list of the supported wallets"
          },
          "merchant_connector_details": {
            "allOf": [
              {
                "$ref": "#/components/schemas/MerchantConnectorDetailsWrap"
              }
            ],
            "nullable": true
          }
        }
      },
      "PaymentsSessionResponse": {
        "type": "object",
        "required": [
          "payment_id",
          "client_secret",
          "session_token"
        ],
        "properties": {
          "payment_id": {
            "type": "string",
            "description": "The identifier for the payment"
          },
          "client_secret": {
            "type": "string",
            "description": "This is a token which expires after 15 minutes, used from the client to authenticate and create sessions from the SDK"
          },
          "session_token": {
            "type": "array",
            "items": {
              "$ref": "#/components/schemas/SessionToken"
            },
            "description": "The list of session token object"
          }
        }
      },
      "PaymentsStartRequest": {
        "type": "object",
        "required": [
          "payment_id",
          "merchant_id",
          "attempt_id"
        ],
        "properties": {
          "payment_id": {
            "type": "string",
            "description": "Unique identifier for the payment. This ensures idempotency for multiple payments\nthat have been done by a single merchant. This field is auto generated and is returned in the API response."
          },
          "merchant_id": {
            "type": "string",
            "description": "The identifier for the Merchant Account."
          },
          "attempt_id": {
            "type": "string",
            "description": "The identifier for the payment transaction"
          }
        }
      },
      "PayoutActionRequest": {
        "type": "object",
        "required": [
          "payout_id"
        ],
        "properties": {
          "payout_id": {
            "type": "string",
            "description": "Unique identifier for the payout. This ensures idempotency for multiple payouts\nthat have been done by a single merchant. This field is auto generated and is returned in the API response.",
            "example": "payout_mbabizu24mvu3mela5njyhpit4",
            "maxLength": 30,
            "minLength": 30
          }
        }
      },
      "PayoutConnectors": {
        "type": "string",
        "enum": [
          "adyen",
          "wise"
        ]
      },
      "PayoutCreateRequest": {
        "type": "object",
        "required": [
          "merchant_id",
          "currency",
          "confirm",
          "payout_type",
          "customer_id",
          "auto_fulfill",
          "client_secret",
          "return_url",
          "business_country",
          "description",
          "entity_type"
        ],
        "properties": {
          "payout_id": {
            "type": "string",
            "description": "Unique identifier for the payout. This ensures idempotency for multiple payouts\nthat have been done by a single merchant. This field is auto generated and is returned in the API response.",
            "example": "payout_mbabizu24mvu3mela5njyhpit4",
            "nullable": true,
            "maxLength": 30,
            "minLength": 30
          },
          "merchant_id": {
            "type": "string",
            "description": "This is an identifier for the merchant account. This is inferred from the API key\nprovided during the request",
            "example": "merchant_1668273825",
            "maxLength": 255
          },
          "amount": {
            "type": "integer",
            "format": "int64",
            "description": "The payout amount. Amount for the payout in lowest denomination of the currency. (i.e) in cents for USD denomination, in paisa for INR denomination etc.,",
            "example": 1000
          },
          "currency": {
            "$ref": "#/components/schemas/Currency"
          },
          "routing": {
            "allOf": [
              {
                "$ref": "#/components/schemas/RoutingAlgorithm"
              }
            ],
            "nullable": true
          },
          "connector": {
            "type": "array",
            "items": {
              "$ref": "#/components/schemas/Connector"
            },
            "description": "This allows the merchant to manually select a connector with which the payout can go through",
            "example": [
              "wise",
              "adyen"
            ],
            "nullable": true
          },
          "confirm": {
            "type": "boolean",
            "description": "The boolean value to create payout with connector",
            "default": false,
            "example": true
          },
          "payout_type": {
            "$ref": "#/components/schemas/PayoutType"
          },
          "payout_method_data": {
            "allOf": [
              {
                "$ref": "#/components/schemas/PayoutMethodData"
              }
            ],
            "nullable": true
          },
          "billing": {
            "type": "object",
            "description": "The billing address for the payout",
            "nullable": true
          },
          "customer_id": {
            "type": "string",
            "description": "The identifier for the customer object. If not provided the customer ID will be autogenerated.",
            "example": "cus_y3oqhf46pyzuxjbcn2giaqnb44",
            "maxLength": 255
          },
          "auto_fulfill": {
            "type": "boolean",
            "description": "Set to true to confirm the payout without review, no further action required",
            "default": false,
            "example": true
          },
          "email": {
            "type": "string",
            "description": "description: The customer's email address",
            "example": "johntest@test.com",
            "nullable": true,
            "maxLength": 255
          },
          "name": {
            "type": "string",
            "description": "description: The customer's name",
            "example": "John Test",
            "nullable": true,
            "maxLength": 255
          },
          "phone": {
            "type": "string",
            "description": "The customer's phone number",
            "example": "3141592653",
            "nullable": true,
            "maxLength": 255
          },
          "phone_country_code": {
            "type": "string",
            "description": "The country code for the customer phone number",
            "example": "+1",
            "nullable": true,
            "maxLength": 255
          },
          "client_secret": {
            "type": "string",
            "description": "It's a token used for client side verification.",
            "example": "pay_U42c409qyHwOkWo3vK60_secret_el9ksDkiB8hi6j9N78yo"
          },
          "return_url": {
            "type": "string",
            "description": "The URL to redirect after the completion of the operation",
            "example": "https://hyperswitch.io"
          },
          "business_country": {
            "$ref": "#/components/schemas/CountryAlpha2"
          },
          "business_label": {
            "type": "string",
            "description": "Business label of the merchant for this payout",
            "example": "food",
            "nullable": true
          },
          "description": {
            "type": "string",
            "description": "A description of the payout",
            "example": "It's my first payout request"
          },
          "entity_type": {
            "$ref": "#/components/schemas/PayoutEntityType"
          },
          "recurring": {
            "type": "boolean",
            "description": "Specifies whether or not the payout request is recurring",
            "default": false,
            "nullable": true
          },
          "metadata": {
            "type": "object",
            "description": "You can specify up to 50 keys, with key names up to 40 characters long and values up to 500 characters long. Metadata is useful for storing additional, structured information on an object.",
            "nullable": true
          },
          "payout_token": {
            "type": "string",
            "description": "Provide a reference to a stored payment method",
            "example": "187282ab-40ef-47a9-9206-5099ba31e432",
            "nullable": true
          }
        }
      },
      "PayoutCreateResponse": {
        "type": "object",
        "required": [
          "payout_id",
          "merchant_id",
          "amount",
          "currency",
          "payout_type",
          "customer_id",
          "auto_fulfill",
          "client_secret",
          "return_url",
          "business_country",
          "description",
          "entity_type",
          "status",
          "error_message",
          "error_code"
        ],
        "properties": {
          "payout_id": {
            "type": "string",
            "description": "Unique identifier for the payout. This ensures idempotency for multiple payouts\nthat have been done by a single merchant. This field is auto generated and is returned in the API response.",
            "example": "payout_mbabizu24mvu3mela5njyhpit4",
            "maxLength": 30,
            "minLength": 30
          },
          "merchant_id": {
            "type": "string",
            "description": "This is an identifier for the merchant account. This is inferred from the API key\nprovided during the request",
            "example": "merchant_1668273825",
            "maxLength": 255
          },
          "amount": {
            "type": "integer",
            "format": "int64",
            "description": "The payout amount. Amount for the payout in lowest denomination of the currency. (i.e) in cents for USD denomination, in paisa for INR denomination etc.,",
            "example": 1000
          },
          "currency": {
            "$ref": "#/components/schemas/Currency"
          },
          "connector": {
            "type": "string",
            "description": "The connector used for the payout",
            "example": "wise",
            "nullable": true
          },
          "payout_type": {
            "$ref": "#/components/schemas/PayoutType"
          },
          "billing": {
            "type": "object",
            "description": "The billing address for the payout",
            "nullable": true
          },
          "customer_id": {
            "type": "string",
            "description": "The identifier for the customer object. If not provided the customer ID will be autogenerated.",
            "example": "cus_y3oqhf46pyzuxjbcn2giaqnb44",
            "maxLength": 255
          },
          "auto_fulfill": {
            "type": "boolean",
            "description": "Set to true to confirm the payout without review, no further action required",
            "default": false,
            "example": true
          },
          "email": {
            "type": "string",
            "description": "description: The customer's email address",
            "example": "johntest@test.com",
            "nullable": true,
            "maxLength": 255
          },
          "name": {
            "type": "string",
            "description": "description: The customer's name",
            "example": "John Test",
            "nullable": true,
            "maxLength": 255
          },
          "phone": {
            "type": "string",
            "description": "The customer's phone number",
            "example": "3141592653",
            "nullable": true,
            "maxLength": 255
          },
          "phone_country_code": {
            "type": "string",
            "description": "The country code for the customer phone number",
            "example": "+1",
            "nullable": true,
            "maxLength": 255
          },
          "client_secret": {
            "type": "string",
            "description": "It's a token used for client side verification.",
            "example": "pay_U42c409qyHwOkWo3vK60_secret_el9ksDkiB8hi6j9N78yo"
          },
          "return_url": {
            "type": "string",
            "description": "The URL to redirect after the completion of the operation",
            "example": "https://hyperswitch.io"
          },
          "business_country": {
            "$ref": "#/components/schemas/CountryAlpha2"
          },
          "business_label": {
            "type": "string",
            "description": "Business label of the merchant for this payout",
            "example": "food",
            "nullable": true
          },
          "description": {
            "type": "string",
            "description": "A description of the payout",
            "example": "It's my first payout request"
          },
          "entity_type": {
            "$ref": "#/components/schemas/PayoutEntityType"
          },
          "recurring": {
            "type": "boolean",
            "description": "Specifies whether or not the payout request is recurring",
            "default": false,
            "nullable": true
          },
          "metadata": {
            "type": "object",
            "description": "You can specify up to 50 keys, with key names up to 40 characters long and values up to 500 characters long. Metadata is useful for storing additional, structured information on an object.",
            "nullable": true
          },
          "status": {
            "$ref": "#/components/schemas/PayoutStatus"
          },
          "error_message": {
            "type": "string",
            "description": "If there was an error while calling the connector the error message is received here",
            "example": "Failed while verifying the card"
          },
          "error_code": {
            "type": "string",
            "description": "If there was an error while calling the connectors the code is received here",
            "example": "E0001"
          }
        }
      },
      "PayoutEntityType": {
        "type": "string",
        "enum": [
          "Individual",
          "Company",
          "NonProfit",
          "PublicSector",
          "lowercase",
          "Personal"
        ]
      },
      "PayoutMethodData": {
        "oneOf": [
          {
            "type": "object",
            "required": [
              "card"
            ],
            "properties": {
              "card": {
                "$ref": "#/components/schemas/Card"
              }
            }
          },
          {
            "type": "object",
            "required": [
              "bank"
            ],
            "properties": {
              "bank": {
                "$ref": "#/components/schemas/Bank"
              }
            }
          }
        ]
      },
      "PayoutRequest": {
        "oneOf": [
          {
            "type": "object",
            "required": [
              "PayoutActionRequest"
            ],
            "properties": {
              "PayoutActionRequest": {
                "$ref": "#/components/schemas/PayoutActionRequest"
              }
            }
          },
          {
            "type": "object",
            "required": [
              "PayoutCreateRequest"
            ],
            "properties": {
              "PayoutCreateRequest": {
                "$ref": "#/components/schemas/PayoutCreateRequest"
              }
            }
          },
          {
            "type": "object",
            "required": [
              "PayoutRetrieveRequest"
            ],
            "properties": {
              "PayoutRetrieveRequest": {
                "$ref": "#/components/schemas/PayoutRetrieveRequest"
              }
            }
          }
        ]
      },
      "PayoutRetrieveBody": {
        "type": "object",
        "properties": {
          "force_sync": {
            "type": "boolean",
            "nullable": true
          }
        }
      },
      "PayoutRetrieveRequest": {
        "type": "object",
        "required": [
          "payout_id"
        ],
        "properties": {
          "payout_id": {
            "type": "string",
            "description": "Unique identifier for the payout. This ensures idempotency for multiple payouts\nthat have been done by a single merchant. This field is auto generated and is returned in the API response.",
            "example": "payout_mbabizu24mvu3mela5njyhpit4",
            "maxLength": 30,
            "minLength": 30
          },
          "force_sync": {
            "type": "boolean",
            "description": "`force_sync` with the connector to get payout details\n(defaults to false)",
            "default": false,
            "example": true,
            "nullable": true
          }
        }
      },
      "PayoutStatus": {
        "type": "string",
        "enum": [
          "success",
          "failed",
          "cancelled",
          "pending",
          "ineligible",
          "requires_creation",
          "requires_payout_method_data",
          "requires_fulfillment"
        ]
      },
      "PayoutType": {
        "type": "string",
        "enum": [
          "card",
          "bank"
        ]
      },
      "PaypalRedirection": {
        "type": "object"
      },
      "PaypalSessionTokenResponse": {
        "type": "object",
        "required": [
          "session_token"
        ],
        "properties": {
          "session_token": {
            "type": "string",
            "description": "The session token for PayPal"
          }
        }
      },
      "PhoneDetails": {
        "type": "object",
        "properties": {
          "number": {
            "type": "string",
            "description": "The contact number",
            "example": "9999999999",
            "nullable": true
          },
          "country_code": {
            "type": "string",
            "description": "The country code attached to the number",
            "example": "+1",
            "nullable": true
          }
        }
      },
      "PrimaryBusinessDetails": {
        "type": "object",
        "required": [
          "country",
          "business"
        ],
        "properties": {
          "country": {
            "$ref": "#/components/schemas/CountryAlpha2"
          },
          "business": {
            "type": "string",
            "example": "food"
          }
        }
      },
      "ReceiverDetails": {
        "type": "object",
        "required": [
          "amount_received"
        ],
        "properties": {
          "amount_received": {
            "type": "integer",
            "format": "int64",
            "description": "The amount received by receiver"
          },
          "amount_charged": {
            "type": "integer",
            "format": "int64",
            "description": "The amount charged by ACH",
            "nullable": true
          },
          "amount_remaining": {
            "type": "integer",
            "format": "int64",
            "description": "The amount remaining to be sent via ACH",
            "nullable": true
          }
        }
      },
      "RedirectResponse": {
        "type": "object",
        "properties": {
          "param": {
            "type": "string",
            "nullable": true
          },
          "json_payload": {
            "type": "object",
            "nullable": true
          }
        }
      },
      "RefundListRequest": {
        "allOf": [
          {
            "allOf": [
              {
                "$ref": "#/components/schemas/TimeRange"
              }
            ],
            "nullable": true
          },
          {
            "type": "object",
            "properties": {
              "payment_id": {
                "type": "string",
                "description": "The identifier for the payment",
                "nullable": true
              },
              "limit": {
                "type": "integer",
                "format": "int64",
                "description": "Limit on the number of objects to return",
                "nullable": true
              },
              "offset": {
                "type": "integer",
                "format": "int64",
                "description": "The starting point within a list of objects",
                "nullable": true
              },
              "connector": {
                "type": "array",
                "items": {
                  "type": "string"
                },
                "description": "The list of connectors to filter refunds list",
                "nullable": true
              },
              "currency": {
                "type": "array",
                "items": {
                  "$ref": "#/components/schemas/Currency"
                },
                "description": "The list of currencies to filter refunds list",
                "nullable": true
              },
              "refund_status": {
                "type": "array",
                "items": {
                  "$ref": "#/components/schemas/RefundStatus"
                },
                "description": "The list of refund statuses to filter refunds list",
                "nullable": true
              }
            }
          }
        ]
      },
      "RefundListResponse": {
        "type": "object",
        "required": [
          "size",
          "data"
        ],
        "properties": {
          "size": {
            "type": "integer",
            "description": "The number of refunds included in the list",
            "minimum": 0.0
          },
          "data": {
            "type": "array",
            "items": {
              "$ref": "#/components/schemas/RefundResponse"
            },
            "description": "The List of refund response object"
          }
        }
      },
      "RefundRequest": {
        "type": "object",
        "required": [
          "payment_id"
        ],
        "properties": {
          "refund_id": {
            "type": "string",
            "description": "Unique Identifier for the Refund. This is to ensure idempotency for multiple partial refund initiated against the same payment. If the identifiers is not defined by the merchant, this filed shall be auto generated and provide in the API response. It is recommended to generate uuid(v4) as the refund_id.",
            "example": "ref_mbabizu24mvu3mela5njyhpit4",
            "nullable": true,
            "maxLength": 30,
            "minLength": 30
          },
          "payment_id": {
            "type": "string",
            "description": "Total amount for which the refund is to be initiated. Amount for the payment in lowest denomination of the currency. (i.e) in cents for USD denomination, in paisa for INR denomination etc. If not provided, this will default to the full payment amount",
            "example": "pay_mbabizu24mvu3mela5njyhpit4",
            "maxLength": 30,
            "minLength": 30
          },
          "merchant_id": {
            "type": "string",
            "description": "The identifier for the Merchant Account",
            "example": "y3oqhf46pyzuxjbcn2giaqnb44",
            "nullable": true,
            "maxLength": 255
          },
          "amount": {
            "type": "integer",
            "format": "int64",
            "description": "Total amount for which the refund is to be initiated. Amount for the payment in lowest denomination of the currency. (i.e) in cents for USD denomination, in paisa for INR denomination etc., If not provided, this will default to the full payment amount",
            "example": 6540,
            "nullable": true,
            "minimum": 100.0
          },
          "reason": {
            "type": "string",
            "description": "An arbitrary string attached to the object. Often useful for displaying to users and your customer support executive",
            "example": "Customer returned the product",
            "nullable": true,
            "maxLength": 255
          },
          "refund_type": {
            "allOf": [
              {
                "$ref": "#/components/schemas/RefundType"
              }
            ],
            "nullable": true
          },
          "metadata": {
            "type": "object",
            "description": "You can specify up to 50 keys, with key names up to 40 characters long and values up to 500 characters long. Metadata is useful for storing additional, structured information on an object.",
            "nullable": true
          },
          "merchant_connector_details": {
            "allOf": [
              {
                "$ref": "#/components/schemas/MerchantConnectorDetailsWrap"
              }
            ],
            "nullable": true
          }
        }
      },
      "RefundResponse": {
        "type": "object",
        "required": [
          "refund_id",
          "payment_id",
          "amount",
          "currency",
          "status",
          "connector"
        ],
        "properties": {
          "refund_id": {
            "type": "string",
            "description": "The identifier for refund"
          },
          "payment_id": {
            "type": "string",
            "description": "The identifier for payment"
          },
          "amount": {
            "type": "integer",
            "format": "int64",
            "description": "The refund amount, which should be less than or equal to the total payment amount. Amount for the payment in lowest denomination of the currency. (i.e) in cents for USD denomination, in paisa for INR denomination etc"
          },
          "currency": {
            "type": "string",
            "description": "The three-letter ISO currency code"
          },
          "reason": {
            "type": "string",
            "description": "An arbitrary string attached to the object. Often useful for displaying to users and your customer support executive",
            "nullable": true
          },
          "status": {
            "$ref": "#/components/schemas/RefundStatus"
          },
          "metadata": {
            "type": "object",
            "description": "You can specify up to 50 keys, with key names up to 40 characters long and values up to 500 characters long. Metadata is useful for storing additional, structured information on an object",
            "nullable": true
          },
          "error_message": {
            "type": "string",
            "description": "The error message",
            "nullable": true
          },
          "error_code": {
            "type": "string",
            "description": "The code for the error",
            "nullable": true
          },
          "created_at": {
            "type": "string",
            "format": "date-time",
            "description": "The timestamp at which refund is created",
            "nullable": true
          },
          "updated_at": {
            "type": "string",
            "format": "date-time",
            "description": "The timestamp at which refund is updated",
            "nullable": true
          },
          "connector": {
            "type": "string",
            "description": "The connector used for the refund and the corresponding payment",
            "example": "stripe"
          }
        }
      },
      "RefundStatus": {
        "type": "string",
        "description": "The status for refunds",
        "enum": [
          "succeeded",
          "failed",
          "pending",
          "review"
        ]
      },
      "RefundType": {
        "type": "string",
        "enum": [
          "scheduled",
          "instant"
        ]
      },
      "RefundUpdateRequest": {
        "type": "object",
        "properties": {
          "reason": {
            "type": "string",
            "description": "An arbitrary string attached to the object. Often useful for displaying to users and your customer support executive",
            "example": "Customer returned the product",
            "nullable": true,
            "maxLength": 255
          },
          "metadata": {
            "type": "object",
            "description": "You can specify up to 50 keys, with key names up to 40 characters long and values up to 500 characters long. Metadata is useful for storing additional, structured information on an object.",
            "nullable": true
          }
        }
      },
      "RequiredFieldInfo": {
        "type": "object",
        "description": "Required fields info used while listing the payment_method_data",
        "required": [
          "required_field",
          "display_name",
          "field_type"
        ],
        "properties": {
          "required_field": {
            "type": "string",
            "description": "Required field for a payment_method through a payment_method_type"
          },
          "display_name": {
            "type": "string",
            "description": "Display name of the required field in the front-end"
          },
          "field_type": {
            "$ref": "#/components/schemas/FieldType"
          },
          "value": {
            "type": "string",
            "nullable": true
          }
        }
      },
      "RetrieveApiKeyResponse": {
        "type": "object",
        "description": "The response body for retrieving an API Key.",
        "required": [
          "key_id",
          "merchant_id",
          "name",
          "prefix",
          "created",
          "expiration"
        ],
        "properties": {
          "key_id": {
            "type": "string",
            "description": "The identifier for the API Key.",
            "example": "5hEEqkgJUyuxgSKGArHA4mWSnX",
            "maxLength": 64
          },
          "merchant_id": {
            "type": "string",
            "description": "The identifier for the Merchant Account.",
            "example": "y3oqhf46pyzuxjbcn2giaqnb44",
            "maxLength": 64
          },
          "name": {
            "type": "string",
            "description": "The unique name for the API Key to help you identify it.",
            "example": "Sandbox integration key",
            "maxLength": 64
          },
          "description": {
            "type": "string",
            "description": "The description to provide more context about the API Key.",
            "example": "Key used by our developers to integrate with the sandbox environment",
            "nullable": true,
            "maxLength": 256
          },
          "prefix": {
            "type": "string",
            "description": "The first few characters of the plaintext API Key to help you identify it.",
            "maxLength": 64
          },
          "created": {
            "type": "string",
            "format": "date-time",
            "description": "The time at which the API Key was created.",
            "example": "2022-09-10T10:11:12Z"
          },
          "expiration": {
            "$ref": "#/components/schemas/ApiKeyExpiration"
          }
        }
      },
      "RetryAction": {
        "type": "string",
        "enum": [
          "manual_retry",
          "requeue"
        ]
      },
      "RevokeApiKeyResponse": {
        "type": "object",
        "description": "The response body for revoking an API Key.",
        "required": [
          "merchant_id",
          "key_id",
          "revoked"
        ],
        "properties": {
          "merchant_id": {
            "type": "string",
            "description": "The identifier for the Merchant Account.",
            "example": "y3oqhf46pyzuxjbcn2giaqnb44",
            "maxLength": 64
          },
          "key_id": {
            "type": "string",
            "description": "The identifier for the API Key.",
            "example": "5hEEqkgJUyuxgSKGArHA4mWSnX",
            "maxLength": 64
          },
          "revoked": {
            "type": "boolean",
            "description": "Indicates whether the API key was revoked or not.",
            "example": "true"
          }
        }
      },
      "RewardData": {
        "type": "object",
        "required": [
          "merchant_id"
        ],
        "properties": {
          "merchant_id": {
            "type": "string",
            "description": "The merchant ID with which we have to call the connector"
          }
        }
      },
      "RoutingAlgorithm": {
        "type": "string",
        "description": "The routing algorithm to be used to process the incoming request from merchant to outgoing payment processor or payment method. The default is 'Custom'",
        "enum": [
          "round_robin",
          "max_conversion",
          "min_cost",
          "custom"
        ],
        "example": "custom"
      },
      "SamsungPayWalletData": {
        "type": "object",
        "required": [
          "token"
        ],
        "properties": {
          "token": {
            "type": "string",
            "description": "The encrypted payment token from Samsung"
          }
        }
      },
      "SdkNextAction": {
        "type": "object",
        "required": [
          "next_action"
        ],
        "properties": {
          "next_action": {
            "$ref": "#/components/schemas/NextActionCall"
          }
        }
      },
      "SecretInfoToInitiateSdk": {
        "type": "object",
        "required": [
          "display",
          "payment"
        ],
        "properties": {
          "display": {
            "type": "string"
          },
          "payment": {
            "type": "string"
          }
        }
      },
      "SepaAndBacsBillingDetails": {
        "type": "object",
        "required": [
          "email",
          "name"
        ],
        "properties": {
          "email": {
            "type": "string",
            "description": "The Email ID for SEPA and BACS billing",
            "example": "example@me.com"
          },
          "name": {
            "type": "string",
            "description": "The billing name for SEPA and BACS billing",
            "example": "Jane Doe"
          }
        }
      },
      "SepaBankTransfer": {
        "type": "object",
        "required": [
          "bank_name",
          "bank_country_code",
          "bank_city",
          "iban",
          "bic"
        ],
        "properties": {
          "bank_name": {
            "type": "string",
            "description": "Bank name",
            "example": "Deutsche Bank"
          },
          "bank_country_code": {
            "$ref": "#/components/schemas/CountryAlpha2"
          },
          "bank_city": {
            "type": "string",
            "description": "Bank city",
            "example": "California"
          },
          "iban": {
            "type": "string",
            "description": "International Bank Account Number (iban) - used in many countries for identifying a bank along with it's customer.",
            "example": "DE89370400440532013000"
          },
          "bic": {
            "type": "string",
            "description": "[8 / 11 digits] Bank Identifier Code (bic) / Swift Code - used in many countries for identifying a bank and it's branches",
            "example": "HSBCGB2LXXX"
          }
        }
      },
      "SepaBankTransferInstructions": {
        "type": "object",
        "required": [
          "account_holder_name",
          "bic",
          "country",
          "iban"
        ],
        "properties": {
          "account_holder_name": {
            "type": "string",
            "example": "Jane Doe"
          },
          "bic": {
            "type": "string",
            "example": "1024419982"
          },
          "country": {
            "type": "string"
          },
          "iban": {
            "type": "string",
            "example": "123456789"
          }
        }
      },
      "SessionToken": {
        "oneOf": [
          {
            "allOf": [
              {
                "$ref": "#/components/schemas/GpaySessionTokenResponse"
              },
              {
                "type": "object",
                "required": [
                  "wallet_name"
                ],
                "properties": {
                  "wallet_name": {
                    "type": "string",
                    "enum": [
                      "google_pay"
                    ]
                  }
                }
              }
            ]
          },
          {
            "allOf": [
              {
                "$ref": "#/components/schemas/KlarnaSessionTokenResponse"
              },
              {
                "type": "object",
                "required": [
                  "wallet_name"
                ],
                "properties": {
                  "wallet_name": {
                    "type": "string",
                    "enum": [
                      "klarna"
                    ]
                  }
                }
              }
            ]
          },
          {
            "allOf": [
              {
                "$ref": "#/components/schemas/PaypalSessionTokenResponse"
              },
              {
                "type": "object",
                "required": [
                  "wallet_name"
                ],
                "properties": {
                  "wallet_name": {
                    "type": "string",
                    "enum": [
                      "paypal"
                    ]
                  }
                }
              }
            ]
          },
          {
            "allOf": [
              {
                "$ref": "#/components/schemas/ApplepaySessionTokenResponse"
              },
              {
                "type": "object",
                "required": [
                  "wallet_name"
                ],
                "properties": {
                  "wallet_name": {
                    "type": "string",
                    "enum": [
                      "apple_pay"
                    ]
                  }
                }
              }
            ]
          },
          {
            "type": "object",
            "required": [
              "wallet_name"
            ],
            "properties": {
              "wallet_name": {
                "type": "string",
                "enum": [
                  "no_session_token_received"
                ]
              }
            }
          }
        ],
        "discriminator": {
          "propertyName": "wallet_name"
        }
      },
      "SessionTokenInfo": {
        "type": "object",
        "required": [
          "certificate",
          "certificate_keys",
          "merchant_identifier",
          "display_name",
          "initiative",
          "initiative_context"
        ],
        "properties": {
          "certificate": {
            "type": "string"
          },
          "certificate_keys": {
            "type": "string"
          },
          "merchant_identifier": {
            "type": "string"
          },
          "display_name": {
            "type": "string"
          },
          "initiative": {
            "type": "string"
          },
          "initiative_context": {
            "type": "string"
          }
        }
      },
      "SwishQrData": {
        "type": "object"
      },
      "ThirdPartySdkSessionResponse": {
        "type": "object",
        "required": [
          "secrets"
        ],
        "properties": {
          "secrets": {
            "$ref": "#/components/schemas/SecretInfoToInitiateSdk"
          }
        }
      },
      "TimeRange": {
        "type": "object",
        "required": [
          "start_time"
        ],
        "properties": {
          "start_time": {
            "type": "string",
            "format": "date-time",
            "description": "The start time to filter refunds list or to get list of filters. To get list of filters start time is needed to be passed"
          },
          "end_time": {
            "type": "string",
            "format": "date-time",
            "description": "The end time to filter refunds list or to get list of filters. If not passed the default time is now",
            "nullable": true
          }
        }
      },
      "TouchNGoRedirection": {
        "type": "object"
      },
      "UpdateApiKeyRequest": {
        "type": "object",
        "description": "The request body for updating an API Key.",
        "properties": {
          "name": {
            "type": "string",
            "description": "A unique name for the API Key to help you identify it.",
            "example": "Sandbox integration key",
            "nullable": true,
            "maxLength": 64
          },
          "description": {
            "type": "string",
            "description": "A description to provide more context about the API Key.",
            "example": "Key used by our developers to integrate with the sandbox environment",
            "nullable": true,
            "maxLength": 256
          },
          "expiration": {
            "allOf": [
              {
                "$ref": "#/components/schemas/ApiKeyExpiration"
              }
            ],
            "nullable": true
          }
        }
      },
      "UpiData": {
        "type": "object",
        "properties": {
          "vpa_id": {
            "type": "string",
            "example": "successtest@iata",
            "nullable": true
          }
        }
      },
      "VoucherData": {
        "oneOf": [
          {
            "type": "object",
            "required": [
              "boleto"
            ],
            "properties": {
              "boleto": {
                "$ref": "#/components/schemas/BoletoVoucherData"
              }
            }
          },
          {
            "type": "string",
            "enum": [
              "efecty"
            ]
          },
          {
            "type": "string",
            "enum": [
              "pago_efectivo"
            ]
          },
          {
            "type": "string",
            "enum": [
              "red_compra"
            ]
          },
          {
            "type": "string",
            "enum": [
              "red_pagos"
            ]
          },
          {
            "type": "object",
            "required": [
              "alfamart"
            ],
            "properties": {
              "alfamart": {
                "$ref": "#/components/schemas/AlfamartVoucherData"
              }
            }
          },
          {
            "type": "object",
            "required": [
              "indomaret"
            ],
            "properties": {
              "indomaret": {
                "$ref": "#/components/schemas/IndomaretVoucherData"
              }
            }
          }
        ]
      },
      "WalletData": {
        "oneOf": [
          {
            "type": "object",
            "required": [
              "ali_pay_qr"
            ],
            "properties": {
              "ali_pay_qr": {
                "$ref": "#/components/schemas/AliPayQr"
              }
            }
          },
          {
            "type": "object",
            "required": [
              "ali_pay_redirect"
            ],
            "properties": {
              "ali_pay_redirect": {
                "$ref": "#/components/schemas/AliPayRedirection"
              }
            }
          },
          {
            "type": "object",
            "required": [
              "ali_pay_hk_redirect"
            ],
            "properties": {
              "ali_pay_hk_redirect": {
                "$ref": "#/components/schemas/AliPayHkRedirection"
              }
            }
          },
          {
            "type": "object",
            "required": [
              "momo_redirect"
            ],
            "properties": {
              "momo_redirect": {
                "$ref": "#/components/schemas/MomoRedirection"
              }
            }
          },
          {
            "type": "object",
            "required": [
              "kakao_pay_redirect"
            ],
            "properties": {
              "kakao_pay_redirect": {
                "$ref": "#/components/schemas/KakaoPayRedirection"
              }
            }
          },
          {
            "type": "object",
            "required": [
              "go_pay_redirect"
            ],
            "properties": {
              "go_pay_redirect": {
                "$ref": "#/components/schemas/GoPayRedirection"
              }
            }
          },
          {
            "type": "object",
            "required": [
              "gcash_redirect"
            ],
            "properties": {
              "gcash_redirect": {
                "$ref": "#/components/schemas/GcashRedirection"
              }
            }
          },
          {
            "type": "object",
            "required": [
              "apple_pay"
            ],
            "properties": {
              "apple_pay": {
                "$ref": "#/components/schemas/ApplePayWalletData"
              }
            }
          },
          {
            "type": "object",
            "required": [
              "apple_pay_redirect"
            ],
            "properties": {
              "apple_pay_redirect": {
                "$ref": "#/components/schemas/ApplePayRedirectData"
              }
            }
          },
          {
            "type": "object",
            "required": [
              "apple_pay_third_party_sdk"
            ],
            "properties": {
              "apple_pay_third_party_sdk": {
                "$ref": "#/components/schemas/ApplePayThirdPartySdkData"
              }
            }
          },
          {
            "type": "object",
            "required": [
              "dana_redirect"
            ],
            "properties": {
              "dana_redirect": {
                "type": "object",
                "description": "Wallet data for DANA redirect flow"
              }
            }
          },
          {
            "type": "object",
            "required": [
              "google_pay"
            ],
            "properties": {
              "google_pay": {
                "$ref": "#/components/schemas/GooglePayWalletData"
              }
            }
          },
          {
            "type": "object",
            "required": [
              "google_pay_redirect"
            ],
            "properties": {
              "google_pay_redirect": {
                "$ref": "#/components/schemas/GooglePayRedirectData"
              }
            }
          },
          {
            "type": "object",
            "required": [
              "google_pay_third_party_sdk"
            ],
            "properties": {
              "google_pay_third_party_sdk": {
                "$ref": "#/components/schemas/GooglePayThirdPartySdkData"
              }
            }
          },
          {
            "type": "object",
            "required": [
              "mb_way_redirect"
            ],
            "properties": {
              "mb_way_redirect": {
                "$ref": "#/components/schemas/MbWayRedirection"
              }
            }
          },
          {
            "type": "object",
            "required": [
              "mobile_pay_redirect"
            ],
            "properties": {
              "mobile_pay_redirect": {
                "$ref": "#/components/schemas/MobilePayRedirection"
              }
            }
          },
          {
            "type": "object",
            "required": [
              "paypal_redirect"
            ],
            "properties": {
              "paypal_redirect": {
                "$ref": "#/components/schemas/PaypalRedirection"
              }
            }
          },
          {
            "type": "object",
            "required": [
              "paypal_sdk"
            ],
            "properties": {
              "paypal_sdk": {
                "$ref": "#/components/schemas/PayPalWalletData"
              }
            }
          },
          {
            "type": "object",
            "required": [
              "samsung_pay"
            ],
            "properties": {
              "samsung_pay": {
                "$ref": "#/components/schemas/SamsungPayWalletData"
              }
            }
          },
          {
            "type": "object",
            "required": [
              "twint_redirect"
            ],
            "properties": {
              "twint_redirect": {
                "type": "object",
                "description": "Wallet data for Twint Redirection"
              }
            }
          },
          {
            "type": "object",
            "required": [
              "vipps_redirect"
            ],
            "properties": {
              "vipps_redirect": {
                "type": "object",
                "description": "Wallet data for Vipps Redirection"
              }
            }
          },
          {
            "type": "object",
            "required": [
              "touch_n_go_redirect"
            ],
            "properties": {
              "touch_n_go_redirect": {
                "$ref": "#/components/schemas/TouchNGoRedirection"
              }
            }
          },
          {
            "type": "object",
            "required": [
              "we_chat_pay_redirect"
            ],
            "properties": {
              "we_chat_pay_redirect": {
                "$ref": "#/components/schemas/WeChatPayRedirection"
              }
            }
          },
          {
            "type": "object",
            "required": [
              "we_chat_pay_qr"
            ],
            "properties": {
              "we_chat_pay_qr": {
                "$ref": "#/components/schemas/WeChatPayQr"
              }
            }
          },
          {
            "type": "object",
            "required": [
              "swish_qr"
            ],
            "properties": {
              "swish_qr": {
                "$ref": "#/components/schemas/SwishQrData"
              }
            }
          }
        ]
      },
      "WeChatPay": {
        "type": "object"
      },
      "WeChatPayQr": {
        "type": "object"
      },
      "WeChatPayRedirection": {
        "type": "object"
      },
      "WebhookDetails": {
        "type": "object",
        "properties": {
          "webhook_version": {
            "type": "string",
            "description": "The version for Webhook",
            "example": "1.0.2",
            "nullable": true,
            "maxLength": 255
          },
          "webhook_username": {
            "type": "string",
            "description": "The user name for Webhook login",
            "example": "ekart_retail",
            "nullable": true,
            "maxLength": 255
          },
          "webhook_password": {
            "type": "string",
            "description": "The password for Webhook login",
            "example": "ekart@123",
            "nullable": true,
            "maxLength": 255
          },
          "webhook_url": {
            "type": "string",
            "description": "The url for the webhook endpoint",
            "example": "www.ekart.com/webhooks",
            "nullable": true
          },
          "payment_created_enabled": {
            "type": "boolean",
            "description": "If this property is true, a webhook message is posted whenever a new payment is created",
            "example": true,
            "nullable": true
          },
          "payment_succeeded_enabled": {
            "type": "boolean",
            "description": "If this property is true, a webhook message is posted whenever a payment is successful",
            "example": true,
            "nullable": true
          },
          "payment_failed_enabled": {
            "type": "boolean",
            "description": "If this property is true, a webhook message is posted whenever a payment fails",
            "example": true,
            "nullable": true
          }
        }
      }
    },
    "securitySchemes": {
      "admin_api_key": {
        "type": "apiKey",
        "in": "header",
        "name": "api-key",
        "description": "Admin API keys allow you to perform some privileged actions such as creating a merchant account and Merchant Connector account."
      },
      "api_key": {
        "type": "apiKey",
        "in": "header",
        "name": "api-key",
        "description": "API keys are the most common method of authentication and can be obtained from the HyperSwitch dashboard."
      },
      "ephemeral_key": {
        "type": "apiKey",
        "in": "header",
        "name": "api-key",
        "description": "Ephemeral keys provide temporary access to singular data, such as access to a single customer object for a short period of time."
      },
      "publishable_key": {
        "type": "apiKey",
        "in": "header",
        "name": "api-key",
        "description": "Publishable keys are a type of keys that can be public and have limited scope of usage."
      }
    }
  },
  "tags": [
    {
      "name": "Merchant Account",
      "description": "Create and manage merchant accounts"
    },
    {
      "name": "Merchant Connector Account",
      "description": "Create and manage merchant connector accounts"
    },
    {
      "name": "Payments",
      "description": "Create and manage one-time payments, recurring payments and mandates"
    },
    {
      "name": "Refunds",
      "description": "Create and manage refunds for successful payments"
    },
    {
      "name": "Mandates",
      "description": "Manage mandates"
    },
    {
      "name": "Customers",
      "description": "Create and manage customers"
    },
    {
      "name": "Payment Methods",
      "description": "Create and manage payment methods of customers"
    },
    {
      "name": "Disputes",
      "description": "Manage disputes"
    },
    {
      "name": "Payouts",
      "description": "Create and manage payouts"
    }
  ]
}<|MERGE_RESOLUTION|>--- conflicted
+++ resolved
@@ -6621,10 +6621,7 @@
           },
           {
             "type": "object",
-<<<<<<< HEAD
-=======
             "description": "Contains the download url and the reference number for transaction",
->>>>>>> 30e41a9f
             "required": [
               "voucher_details",
               "type"
@@ -6638,10 +6635,26 @@
                 "enum": [
                   "display_voucher_information"
                 ]
-              }
-            }
-<<<<<<< HEAD
-=======
+              },
+          {
+            "type": "object",
+            "required": [
+              "voucher_details",
+              "type"
+            ],
+            "properties": {
+              "voucher_details": {
+                "type": "string"
+              },
+              "type": {
+                "type": "string",
+                "enum": [
+                  "display_voucher_information"
+                ]
+              }
+            }
+          }
+            }
           },
           {
             "type": "object",
@@ -6665,7 +6678,6 @@
                 ]
               }
             }
->>>>>>> 30e41a9f
           }
         ],
         "discriminator": {
