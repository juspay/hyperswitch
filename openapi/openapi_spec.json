--- conflicted
+++ resolved
@@ -4800,68 +4800,6 @@
           "on_session"
         ]
       },
-<<<<<<< HEAD
-      "GiftCardData": {
-        "oneOf": [
-          {
-            "type": "object",
-            "required": [
-              "baby_gift_card"
-            ],
-            "properties": {
-              "baby_gift_card": {
-                "type": "object",
-                "required": [
-                  "number",
-                  "cvc"
-                ],
-                "properties": {
-                  "number": {
-                    "type": "string",
-                    "description": "The gift card number"
-                  },
-                  "cvc": {
-                    "type": "string",
-                    "description": "The card verification code."
-                  }
-                }
-              }
-            }
-          },
-          {
-            "type": "object",
-            "required": [
-              "pay_safe_card"
-            ],
-            "properties": {
-              "pay_safe_card": {
-                "type": "object"
-              }
-            }
-          }
-        ]
-=======
-      "GcashRedirection": {
-        "type": "object"
-      },
-      "GiftCardData": {
-        "type": "object",
-        "required": [
-          "number",
-          "cvc"
-        ],
-        "properties": {
-          "number": {
-            "type": "string",
-            "description": "The gift card number"
-          },
-          "cvc": {
-            "type": "string",
-            "description": "The card verification code."
-          }
-        }
->>>>>>> b96687c3
-      },
       "GoPayRedirection": {
         "type": "object"
       },
@@ -7015,12 +6953,7 @@
           "crypto",
           "bank_debit",
           "reward",
-          "upi",
-<<<<<<< HEAD
-          "gift_card"
-=======
-          "voucher"
->>>>>>> b96687c3
+          "upi"
         ]
       },
       "PaymentMethodCreate": {
@@ -7185,31 +7118,6 @@
             "properties": {
               "upi": {
                 "$ref": "#/components/schemas/UpiData"
-              }
-            }
-          },
-          {
-            "type": "object",
-            "required": [
-<<<<<<< HEAD
-=======
-              "voucher"
-            ],
-            "properties": {
-              "voucher": {
-                "$ref": "#/components/schemas/VoucherData"
-              }
-            }
-          },
-          {
-            "type": "object",
-            "required": [
->>>>>>> b96687c3
-              "gift_card"
-            ],
-            "properties": {
-              "gift_card": {
-                "$ref": "#/components/schemas/GiftCardData"
               }
             }
           }
@@ -7436,11 +7344,6 @@
           "pago_efectivo",
           "pay_bright",
           "paypal",
-<<<<<<< HEAD
-          "pay_safe_card",
-=======
-          "pix",
->>>>>>> b96687c3
           "przelewy24",
           "pse",
           "red_compra",
