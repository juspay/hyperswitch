--- conflicted
+++ resolved
@@ -5724,7 +5724,6 @@
             ],
             "properties": {
               "walley_redirect": {
-<<<<<<< HEAD
                 "type": "object"
               }
             }
@@ -5736,8 +5735,6 @@
             ],
             "properties": {
               "atome_redirect": {
-=======
->>>>>>> e614376f
                 "type": "object"
               }
             }
