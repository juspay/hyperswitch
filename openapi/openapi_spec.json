--- conflicted
+++ resolved
@@ -8583,21 +8583,6 @@
           }
         }
       },
-      "PaymentCreatePaymentLinkConfig": {
-        "allOf": [
-          {
-            "allOf": [
-              {
-                "$ref": "#/components/schemas/PaymentCreatePaymentLinkConfig"
-              }
-            ],
-            "nullable": true
-          },
-          {
-            "type": "object"
-          }
-        ]
-      },
       "PaymentExperience": {
         "type": "string",
         "enum": [
@@ -8665,23 +8650,11 @@
       "PaymentLinkConfig": {
         "type": "object",
         "required": [
-<<<<<<< HEAD
-          "max_age",
-=======
->>>>>>> 99891e62
           "theme",
           "logo",
           "seller_name"
         ],
         "properties": {
-<<<<<<< HEAD
-          "max_age": {
-            "type": "integer",
-            "format": "int64",
-            "description": "Custom Payment link expiry"
-          },
-=======
->>>>>>> 99891e62
           "theme": {
             "type": "string",
             "description": "custom theme for the payment link"
@@ -8699,16 +8672,6 @@
       "PaymentLinkConfigRequest": {
         "type": "object",
         "properties": {
-<<<<<<< HEAD
-          "max_age": {
-            "type": "integer",
-            "format": "int64",
-            "description": "Custom Payment link expiry",
-            "example": 900,
-            "nullable": true
-          },
-=======
->>>>>>> 99891e62
           "theme": {
             "type": "string",
             "description": "custom theme for the payment link",
@@ -11917,11 +11880,7 @@
             "type": "string",
             "format": "date-time"
           },
-<<<<<<< HEAD
-          "max_age": {
-=======
           "expiry": {
->>>>>>> 99891e62
             "type": "string",
             "format": "date-time",
             "nullable": true
