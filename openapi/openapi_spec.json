--- conflicted
+++ resolved
@@ -2895,6 +2895,7 @@
           "bitpay",
           "bluesnap",
           "braintree",
+          "cashtocode",
           "checkout",
           "coinbase",
           "cybersource",
@@ -5346,7 +5347,6 @@
               }
             ],
             "nullable": true
-<<<<<<< HEAD
           },
           "order_category": {
             "type": "string",
@@ -5402,44 +5402,6 @@
               }
             }
           },
-=======
-          },
-          "order_category": {
-            "type": "string",
-            "description": "Information about the order category that merchant wants to specify at connector level. (e.g. In Noon Payments it can take values like \"pay\", \"food\", or any other custom string set by the merchant in Noon's Dashboard)",
-            "nullable": true
-          },
-          "redirect_response": {
-            "allOf": [
-              {
-                "$ref": "#/components/schemas/RedirectResponse"
-              }
-            ],
-            "nullable": true
-          },
-          "allowed_payment_method_types": {
-            "type": "array",
-            "items": {
-              "$ref": "#/components/schemas/PaymentMethodType"
-            },
-            "description": "Allowed payment method types for a payment intent",
-            "nullable": true
-          }
-        }
-      },
-      "MobilePayRedirection": {
-        "type": "object"
-      },
-      "NextActionCall": {
-        "type": "string",
-        "enum": [
-          "confirm",
-          "sync"
-        ]
-      },
-      "NextActionData": {
-        "oneOf": [
->>>>>>> 379d1d13
           {
             "type": "object",
             "description": "Informs the next steps for bank transfer and also contains the charges details (ex: amount received, amount charged etc)",
@@ -5481,29 +5443,6 @@
                 ]
               }
             }
-          },
-          {
-            "type": "object",
-            "description": "contains third party sdk session token response",
-            "required": [
-              "type"
-            ],
-            "properties": {
-              "session_token": {
-                "allOf": [
-                  {
-                    "$ref": "#/components/schemas/SessionToken"
-                  }
-                ],
-                "nullable": true
-              },
-              "type": {
-                "type": "string",
-                "enum": [
-                  "third_party_sdk_session_token"
-                ]
-              }
-            }
           }
         ],
         "discriminator": {
@@ -5521,77 +5460,6 @@
         ]
       },
       "NoThirdPartySdkSessionResponse": {
-<<<<<<< HEAD
-        "type": "object",
-        "required": [
-          "epoch_timestamp",
-          "expires_at",
-          "merchant_session_identifier",
-          "nonce",
-          "merchant_identifier",
-          "domain_name",
-          "display_name",
-          "signature",
-          "operational_analytics_identifier",
-          "retries",
-          "psp_id"
-        ],
-        "properties": {
-          "epoch_timestamp": {
-            "type": "integer",
-            "format": "int64",
-            "description": "Timestamp at which session is requested",
-            "minimum": 0.0
-          },
-          "expires_at": {
-            "type": "integer",
-            "format": "int64",
-            "description": "Timestamp at which session expires",
-            "minimum": 0.0
-          },
-          "merchant_session_identifier": {
-            "type": "string",
-            "description": "The identifier for the merchant session"
-          },
-          "nonce": {
-            "type": "string",
-            "description": "Apple pay generated unique ID (UUID) value"
-          },
-          "merchant_identifier": {
-            "type": "string",
-            "description": "The identifier for the merchant"
-          },
-          "domain_name": {
-            "type": "string",
-            "description": "The domain name of the merchant which is registered in Apple Pay"
-          },
-          "display_name": {
-            "type": "string",
-            "description": "The name to be displayed on Apple Pay button"
-          },
-          "signature": {
-            "type": "string",
-            "description": "A string which represents the properties of a payment"
-          },
-          "operational_analytics_identifier": {
-            "type": "string",
-            "description": "The identifier for the operational analytics"
-          },
-          "retries": {
-            "type": "integer",
-            "format": "int32",
-            "description": "The number of retries to get the session response",
-            "minimum": 0.0
-          },
-          "psp_id": {
-            "type": "string",
-            "description": "The identifier for the connector transaction"
-          }
-        }
-      },
-      "OnlineMandate": {
-=======
->>>>>>> 379d1d13
         "type": "object",
         "required": [
           "epoch_timestamp",
@@ -6005,7 +5873,8 @@
           "bank_redirect",
           "bank_transfer",
           "crypto",
-          "bank_debit"
+          "bank_debit",
+          "reward"
         ]
       },
       "PaymentMethodCreate": {
@@ -6150,6 +6019,17 @@
             "enum": [
               "mandate_payment"
             ]
+          },
+          {
+            "type": "object",
+            "required": [
+              "reward"
+            ],
+            "properties": {
+              "reward": {
+                "$ref": "#/components/schemas/RewardData"
+              }
+            }
           }
         ]
       },
@@ -6336,10 +6216,12 @@
           "bancontact_card",
           "becs",
           "blik",
+          "classic",
           "credit",
           "crypto_currency",
           "debit",
           "eps",
+          "evoucher",
           "giropay",
           "google_pay",
           "ideal",
@@ -6490,297 +6372,25 @@
       "PaymentsCreateRequest": {
         "type": "object",
         "required": [
-          "currency",
+          "amount",
           "manual_retry",
-          "amount"
-        ],
-        "properties": {
-<<<<<<< HEAD
-          "business_country": {
-            "allOf": [
-              {
-                "$ref": "#/components/schemas/CountryAlpha2"
-              }
-            ],
-            "nullable": true
-          },
-          "customer_id": {
-            "type": "string",
-            "description": "The identifier for the customer object.\nThis field will be deprecated soon, use the customer object instead",
-            "example": "cus_y3oqhf46pyzuxjbcn2giaqnb44",
+          "currency"
+        ],
+        "properties": {
+          "payment_experience": {
+            "allOf": [
+              {
+                "$ref": "#/components/schemas/PaymentExperience"
+              }
+            ],
+            "nullable": true
+          },
+          "email": {
+            "type": "string",
+            "description": "The customer's email address\nThis field will be deprecated soon, use the customer object instead",
+            "example": "johntest@test.com",
             "nullable": true,
             "maxLength": 255
-          },
-          "payment_id": {
-            "type": "string",
-            "description": "Unique identifier for the payment. This ensures idempotency for multiple payments\nthat have been done by a single merchant. This field is auto generated and is returned in the API response.",
-            "example": "pay_mbabizu24mvu3mela5njyhpit4",
-            "nullable": true,
-            "maxLength": 30,
-            "minLength": 30
-=======
-          "name": {
-            "type": "string",
-            "description": "description: The customer's name\nThis field will be deprecated soon, use the customer object instead",
-            "example": "John Test",
-            "nullable": true,
-            "maxLength": 255
-          },
-          "payment_experience": {
-            "allOf": [
-              {
-                "$ref": "#/components/schemas/PaymentExperience"
-              }
-            ],
-            "nullable": true
-          },
-          "business_label": {
-            "type": "string",
-            "description": "Business label of the merchant for this payment",
-            "example": "food",
-            "nullable": true
-          },
-          "phone": {
-            "type": "string",
-            "description": "The customer's phone number\nThis field will be deprecated soon, use the customer object instead",
-            "example": "3141592653",
-            "nullable": true,
-            "maxLength": 255
-          },
-          "statement_descriptor_suffix": {
-            "type": "string",
-            "description": "Provides information about a card payment that customers see on their statements. Concatenated with the prefix (shortened descriptor) or statement descriptor that’s set on the account to form the complete statement descriptor. Maximum 22 characters for the concatenated descriptor.",
-            "example": "Payment for shoes purchase",
-            "nullable": true,
-            "maxLength": 255
-          },
-          "statement_descriptor_name": {
-            "type": "string",
-            "description": "For non-card charges, you can use this value as the complete description that appears on your customers’ statements. Must contain at least one letter, maximum 22 characters.",
-            "example": "Hyperswitch Router",
-            "nullable": true,
-            "maxLength": 255
-          },
-          "currency": {
-            "allOf": [
-              {
-                "$ref": "#/components/schemas/Currency"
-              }
-            ],
-            "nullable": true
-          },
-          "card_cvc": {
-            "type": "string",
-            "description": "This is used when payment is to be confirmed and the card is not saved",
-            "nullable": true
-          },
-          "order_details": {
-            "type": "array",
-            "items": {
-              "$ref": "#/components/schemas/OrderDetailsWithAmount"
-            },
-            "description": "Information about the product , quantity and amount for connectors. (e.g. Klarna)",
-            "example": "[{\n        \"product_name\": \"gillete creme\",\n        \"quantity\": 15,\n        \"amount\" : 900\n    }]",
-            "nullable": true
-          },
-          "shipping": {
-            "allOf": [
-              {
-                "$ref": "#/components/schemas/Address"
-              }
-            ],
-            "nullable": true
-          },
-          "business_sub_label": {
-            "type": "string",
-            "description": "Business sub label for the payment",
-            "nullable": true
->>>>>>> 379d1d13
-          },
-          "off_session": {
-            "type": "boolean",
-            "description": "Set to true to indicate that the customer is not in your checkout flow during this payment, and therefore is unable to authenticate. This parameter is intended for scenarios where you collect card details and charge them later. This parameter can only be used with `confirm: true`.",
-            "example": true,
-            "nullable": true
-          },
-<<<<<<< HEAD
-          "setup_future_usage": {
-            "allOf": [
-              {
-                "$ref": "#/components/schemas/FutureUsage"
-              }
-            ],
-            "nullable": true
-          },
-          "capture_method": {
-            "allOf": [
-              {
-                "$ref": "#/components/schemas/CaptureMethod"
-              }
-            ],
-            "nullable": true
-          },
-          "shipping": {
-            "allOf": [
-              {
-                "$ref": "#/components/schemas/Address"
-              }
-            ],
-            "nullable": true
-          },
-          "order_details": {
-            "type": "array",
-            "items": {
-              "$ref": "#/components/schemas/OrderDetailsWithAmount"
-            },
-            "description": "Information about the product , quantity and amount for connectors. (e.g. Klarna)",
-            "example": "[{\n        \"product_name\": \"gillete creme\",\n        \"quantity\": 15,\n        \"amount\" : 900\n    }]",
-            "nullable": true
-          },
-          "payment_experience": {
-            "allOf": [
-              {
-                "$ref": "#/components/schemas/PaymentExperience"
-=======
-          "manual_retry": {
-            "type": "boolean",
-            "description": "If enabled payment can be retried from the client side until the payment is successful or payment expires or the attempts(configured by the merchant) for payment are exhausted."
-          },
-          "merchant_id": {
-            "type": "string",
-            "description": "This is an identifier for the merchant account. This is inferred from the API key\nprovided during the request",
-            "example": "merchant_1668273825",
-            "nullable": true,
-            "maxLength": 255
-          },
-          "capture_method": {
-            "allOf": [
-              {
-                "$ref": "#/components/schemas/CaptureMethod"
->>>>>>> 379d1d13
-              }
-            ],
-            "nullable": true
-          },
-<<<<<<< HEAD
-          "currency": {
-            "allOf": [
-              {
-                "$ref": "#/components/schemas/Currency"
-=======
-          "mandate_data": {
-            "allOf": [
-              {
-                "$ref": "#/components/schemas/MandateData"
->>>>>>> 379d1d13
-              }
-            ],
-            "nullable": true
-          },
-<<<<<<< HEAD
-          "phone": {
-            "type": "string",
-            "description": "The customer's phone number\nThis field will be deprecated soon, use the customer object instead",
-            "example": "3141592653",
-            "nullable": true,
-            "maxLength": 255
-          },
-          "phone_country_code": {
-            "type": "string",
-            "description": "The country code for the customer phone number\nThis field will be deprecated soon, use the customer object instead",
-            "example": "+1",
-            "nullable": true,
-            "maxLength": 255
-          },
-          "card_cvc": {
-            "type": "string",
-            "description": "This is used when payment is to be confirmed and the card is not saved",
-            "nullable": true
-          },
-          "capture_on": {
-            "type": "string",
-            "format": "date-time",
-            "description": "A timestamp (ISO 8601 code) that determines when the payment should be captured.\nProviding this field will automatically set `capture` to true",
-            "example": "2022-09-10T10:11:12Z",
-            "nullable": true
-          },
-          "client_secret": {
-            "type": "string",
-            "description": "It's a token used for client side verification.",
-            "example": "pay_U42c409qyHwOkWo3vK60_secret_el9ksDkiB8hi6j9N78yo",
-            "nullable": true
-          },
-          "mandate_id": {
-            "type": "string",
-            "description": "A unique identifier to link the payment to a mandate, can be use instead of payment_method_data",
-            "example": "mandate_iwer89rnjef349dni3",
-            "nullable": true,
-            "maxLength": 255
-          },
-          "payment_method_data": {
-            "allOf": [
-              {
-                "$ref": "#/components/schemas/PaymentMethodData"
-=======
-          "udf": {
-            "type": "object",
-            "description": "Any user defined fields can be passed here.",
-            "nullable": true
-          },
-          "amount_to_capture": {
-            "type": "integer",
-            "format": "int64",
-            "description": "The Amount to be captured/ debited from the users payment method. It shall be in lowest denomination of the currency. (i.e) in cents for USD denomination, in paisa for INR denomination etc.,\nIf not provided, the default amount_to_capture will be the payment amount.",
-            "example": 6540,
-            "nullable": true
-          },
-          "payment_method": {
-            "allOf": [
-              {
-                "$ref": "#/components/schemas/PaymentMethod"
-              }
-            ],
-            "nullable": true
-          },
-          "customer": {
-            "allOf": [
-              {
-                "$ref": "#/components/schemas/CustomerDetails"
->>>>>>> 379d1d13
-              }
-            ],
-            "nullable": true
-          },
-<<<<<<< HEAD
-          "payment_method": {
-            "allOf": [
-              {
-                "$ref": "#/components/schemas/PaymentMethod"
-              }
-            ],
-            "nullable": true
-          },
-          "statement_descriptor_name": {
-            "type": "string",
-            "description": "For non-card charges, you can use this value as the complete description that appears on your customers’ statements. Must contain at least one letter, maximum 22 characters.",
-            "example": "Hyperswitch Router",
-            "nullable": true,
-            "maxLength": 255
-          },
-          "manual_retry": {
-            "type": "boolean",
-            "description": "If enabled payment can be retried from the client side until the payment is successful or payment expires or the attempts(configured by the merchant) for payment are exhausted."
-          },
-          "name": {
-            "type": "string",
-            "description": "description: The customer's name\nThis field will be deprecated soon, use the customer object instead",
-            "example": "John Test",
-=======
-          "payment_token": {
-            "type": "string",
-            "description": "Provide a reference to a stored payment method",
-            "example": "187282ab-40ef-47a9-9206-5099ba31e432",
-            "nullable": true
           },
           "connector": {
             "type": "array",
@@ -6794,144 +6404,40 @@
             ],
             "nullable": true
           },
-          "client_secret": {
-            "type": "string",
-            "description": "It's a token used for client side verification.",
-            "example": "pay_U42c409qyHwOkWo3vK60_secret_el9ksDkiB8hi6j9N78yo",
-            "nullable": true
-          },
-          "phone_country_code": {
-            "type": "string",
-            "description": "The country code for the customer phone number\nThis field will be deprecated soon, use the customer object instead",
-            "example": "+1",
->>>>>>> 379d1d13
+          "metadata": {
+            "allOf": [
+              {
+                "$ref": "#/components/schemas/Metadata"
+              }
+            ],
+            "nullable": true
+          },
+          "merchant_id": {
+            "type": "string",
+            "description": "This is an identifier for the merchant account. This is inferred from the API key\nprovided during the request",
+            "example": "merchant_1668273825",
             "nullable": true,
             "maxLength": 255
           },
-          "merchant_connector_details": {
-            "allOf": [
-              {
-                "$ref": "#/components/schemas/MerchantConnectorDetailsWrap"
-              }
-            ],
-            "nullable": true
-          },
-          "customer": {
-            "allOf": [
-              {
-                "$ref": "#/components/schemas/CustomerDetails"
-              }
-            ],
-            "nullable": true
-          },
-<<<<<<< HEAD
-          "mandate_data": {
-            "allOf": [
-              {
-                "$ref": "#/components/schemas/MandateData"
-              }
-            ],
-            "nullable": true
-          },
-          "browser_info": {
-            "type": "object",
-            "description": "Additional details required by 3DS 2.0",
-            "nullable": true
-          },
-          "description": {
-            "type": "string",
-            "description": "A description of the payment",
-            "example": "It's my first payment request",
-            "nullable": true
-          },
-          "payment_token": {
-            "type": "string",
-            "description": "Provide a reference to a stored payment method",
-            "example": "187282ab-40ef-47a9-9206-5099ba31e432",
-=======
-          "off_session": {
-            "type": "boolean",
-            "description": "Set to true to indicate that the customer is not in your checkout flow during this payment, and therefore is unable to authenticate. This parameter is intended for scenarios where you collect card details and charge them later. This parameter can only be used with `confirm: true`.",
-            "example": true,
->>>>>>> 379d1d13
-            "nullable": true
-          },
-          "billing": {
-            "allOf": [
-              {
-                "$ref": "#/components/schemas/Address"
-              }
-            ],
-            "nullable": true
-          },
-<<<<<<< HEAD
-          "routing": {
-            "allOf": [
-              {
-                "$ref": "#/components/schemas/RoutingAlgorithm"
-              }
-            ],
-            "nullable": true
-          },
-          "return_url": {
-            "type": "string",
-            "description": "The URL to redirect after the completion of the operation",
-            "example": "https://hyperswitch.io",
-            "nullable": true
-          },
-          "udf": {
-            "type": "object",
-            "description": "Any user defined fields can be passed here.",
-            "nullable": true
-          },
-          "statement_descriptor_suffix": {
-            "type": "string",
-            "description": "Provides information about a card payment that customers see on their statements. Concatenated with the prefix (shortened descriptor) or statement descriptor that’s set on the account to form the complete statement descriptor. Maximum 22 characters for the concatenated descriptor.",
-            "example": "Payment for shoes purchase",
-=======
-          "email": {
-            "type": "string",
-            "description": "The customer's email address\nThis field will be deprecated soon, use the customer object instead",
-            "example": "johntest@test.com",
->>>>>>> 379d1d13
+          "name": {
+            "type": "string",
+            "description": "description: The customer's name\nThis field will be deprecated soon, use the customer object instead",
+            "example": "John Test",
             "nullable": true,
             "maxLength": 255
           },
-          "payment_id": {
-            "type": "string",
-            "description": "Unique identifier for the payment. This ensures idempotency for multiple payments\nthat have been done by a single merchant. This field is auto generated and is returned in the API response.",
-            "example": "pay_mbabizu24mvu3mela5njyhpit4",
-            "nullable": true,
-            "maxLength": 30,
-            "minLength": 30
-          },
-          "customer_id": {
-            "type": "string",
-            "description": "The identifier for the customer object.\nThis field will be deprecated soon, use the customer object instead",
-            "example": "cus_y3oqhf46pyzuxjbcn2giaqnb44",
-            "nullable": true,
-            "maxLength": 255
-          },
-          "metadata": {
-            "allOf": [
-              {
-                "$ref": "#/components/schemas/Metadata"
-              }
-            ],
-            "nullable": true
-          },
-<<<<<<< HEAD
+          "capture_method": {
+            "allOf": [
+              {
+                "$ref": "#/components/schemas/CaptureMethod"
+              }
+            ],
+            "nullable": true
+          },
           "business_label": {
             "type": "string",
             "description": "Business label of the merchant for this payment",
             "example": "food",
-            "nullable": true
-          },
-          "amount_to_capture": {
-            "type": "integer",
-            "format": "int64",
-            "description": "The Amount to be captured/ debited from the users payment method. It shall be in lowest denomination of the currency. (i.e) in cents for USD denomination, in paisa for INR denomination etc.,\nIf not provided, the default amount_to_capture will be the payment amount.",
-            "example": 6540,
             "nullable": true
           },
           "allowed_payment_method_types": {
@@ -6942,18 +6448,288 @@
             "description": "Allowed Payment Method Types for a given PaymentIntent",
             "nullable": true
           },
+          "phone_country_code": {
+            "type": "string",
+            "description": "The country code for the customer phone number\nThis field will be deprecated soon, use the customer object instead",
+            "example": "+1",
+            "nullable": true,
+            "maxLength": 255
+          },
+          "payment_method_type": {
+            "allOf": [
+              {
+                "$ref": "#/components/schemas/PaymentMethodType"
+              }
+            ],
+            "nullable": true
+          },
           "authentication_type": {
-=======
+            "allOf": [
+              {
+                "$ref": "#/components/schemas/AuthenticationType"
+              }
+            ],
+            "nullable": true
+          },
+          "card_cvc": {
+            "type": "string",
+            "description": "This is used when payment is to be confirmed and the card is not saved",
+            "nullable": true
+          },
+          "return_url": {
+            "type": "string",
+            "description": "The URL to redirect after the completion of the operation",
+            "example": "https://hyperswitch.io",
+            "nullable": true
+          },
+          "description": {
+            "type": "string",
+            "description": "A description of the payment",
+            "example": "It's my first payment request",
+            "nullable": true
+          },
           "setup_future_usage": {
->>>>>>> 379d1d13
-            "allOf": [
-              {
-                "$ref": "#/components/schemas/AuthenticationType"
-              }
-            ],
-            "nullable": true
-          },
-<<<<<<< HEAD
+            "allOf": [
+              {
+                "$ref": "#/components/schemas/FutureUsage"
+              }
+            ],
+            "nullable": true
+          },
+          "statement_descriptor_suffix": {
+            "type": "string",
+            "description": "Provides information about a card payment that customers see on their statements. Concatenated with the prefix (shortened descriptor) or statement descriptor that’s set on the account to form the complete statement descriptor. Maximum 22 characters for the concatenated descriptor.",
+            "example": "Payment for shoes purchase",
+            "nullable": true,
+            "maxLength": 255
+          },
+          "payment_method_data": {
+            "allOf": [
+              {
+                "$ref": "#/components/schemas/PaymentMethodData"
+              }
+            ],
+            "nullable": true
+          },
+          "amount": {
+            "type": "integer",
+            "format": "int64",
+            "description": "The payment amount. Amount for the payment in lowest denomination of the currency. (i.e) in cents for USD denomination, in paisa for INR denomination etc.,",
+            "example": 6540,
+            "nullable": true,
+            "minimum": 0.0
+          },
+          "capture_on": {
+            "type": "string",
+            "format": "date-time",
+            "description": "A timestamp (ISO 8601 code) that determines when the payment should be captured.\nProviding this field will automatically set `capture` to true",
+            "example": "2022-09-10T10:11:12Z",
+            "nullable": true
+          },
+          "routing": {
+            "allOf": [
+              {
+                "$ref": "#/components/schemas/RoutingAlgorithm"
+              }
+            ],
+            "nullable": true
+          },
+          "amount_to_capture": {
+            "type": "integer",
+            "format": "int64",
+            "description": "The Amount to be captured/ debited from the users payment method. It shall be in lowest denomination of the currency. (i.e) in cents for USD denomination, in paisa for INR denomination etc.,\nIf not provided, the default amount_to_capture will be the payment amount.",
+            "example": 6540,
+            "nullable": true
+          },
+          "payment_id": {
+            "type": "string",
+            "description": "Unique identifier for the payment. This ensures idempotency for multiple payments\nthat have been done by a single merchant. This field is auto generated and is returned in the API response.",
+            "example": "pay_mbabizu24mvu3mela5njyhpit4",
+            "nullable": true,
+            "maxLength": 30,
+            "minLength": 30
+          },
+          "customer": {
+            "allOf": [
+              {
+                "$ref": "#/components/schemas/CustomerDetails"
+              }
+            ],
+            "nullable": true
+          },
+          "mandate_id": {
+            "type": "string",
+            "description": "A unique identifier to link the payment to a mandate, can be use instead of payment_method_data",
+            "example": "mandate_iwer89rnjef349dni3",
+            "nullable": true,
+            "maxLength": 255
+          },
+          "business_country": {
+            "allOf": [
+              {
+                "$ref": "#/components/schemas/CountryAlpha2"
+              }
+            ],
+            "nullable": true
+          },
+          "manual_retry": {
+            "type": "boolean",
+            "description": "If enabled payment can be retried from the client side until the payment is successful or payment expires or the attempts(configured by the merchant) for payment are exhausted."
+          },
+          "currency": {
+            "allOf": [
+              {
+                "$ref": "#/components/schemas/Currency"
+              }
+            ],
+            "nullable": true
+          },
+          "shipping": {
+            "allOf": [
+              {
+                "$ref": "#/components/schemas/Address"
+              }
+            ],
+            "nullable": true
+          },
+          "client_secret": {
+            "type": "string",
+            "description": "It's a token used for client side verification.",
+            "example": "pay_U42c409qyHwOkWo3vK60_secret_el9ksDkiB8hi6j9N78yo",
+            "nullable": true
+          },
+          "statement_descriptor_name": {
+            "type": "string",
+            "description": "For non-card charges, you can use this value as the complete description that appears on your customers’ statements. Must contain at least one letter, maximum 22 characters.",
+            "example": "Hyperswitch Router",
+            "nullable": true,
+            "maxLength": 255
+          },
+          "confirm": {
+            "type": "boolean",
+            "description": "Whether to confirm the payment (if applicable)",
+            "default": false,
+            "example": true,
+            "nullable": true
+          },
+          "customer_id": {
+            "type": "string",
+            "description": "The identifier for the customer object.\nThis field will be deprecated soon, use the customer object instead",
+            "example": "cus_y3oqhf46pyzuxjbcn2giaqnb44",
+            "nullable": true,
+            "maxLength": 255
+          },
+          "payment_method": {
+            "allOf": [
+              {
+                "$ref": "#/components/schemas/PaymentMethod"
+              }
+            ],
+            "nullable": true
+          },
+          "udf": {
+            "type": "object",
+            "description": "Any user defined fields can be passed here.",
+            "nullable": true
+          },
+          "business_sub_label": {
+            "type": "string",
+            "description": "Business sub label for the payment",
+            "nullable": true
+          },
+          "payment_token": {
+            "type": "string",
+            "description": "Provide a reference to a stored payment method",
+            "example": "187282ab-40ef-47a9-9206-5099ba31e432",
+            "nullable": true
+          },
+          "browser_info": {
+            "type": "object",
+            "description": "Additional details required by 3DS 2.0",
+            "nullable": true
+          },
+          "merchant_connector_details": {
+            "allOf": [
+              {
+                "$ref": "#/components/schemas/MerchantConnectorDetailsWrap"
+              }
+            ],
+            "nullable": true
+          },
+          "billing": {
+            "allOf": [
+              {
+                "$ref": "#/components/schemas/Address"
+              }
+            ],
+            "nullable": true
+          },
+          "off_session": {
+            "type": "boolean",
+            "description": "Set to true to indicate that the customer is not in your checkout flow during this payment, and therefore is unable to authenticate. This parameter is intended for scenarios where you collect card details and charge them later. This parameter can only be used with `confirm: true`.",
+            "example": true,
+            "nullable": true
+          },
+          "phone": {
+            "type": "string",
+            "description": "The customer's phone number\nThis field will be deprecated soon, use the customer object instead",
+            "example": "3141592653",
+            "nullable": true,
+            "maxLength": 255
+          },
+          "order_details": {
+            "type": "array",
+            "items": {
+              "$ref": "#/components/schemas/OrderDetailsWithAmount"
+            },
+            "description": "Information about the product , quantity and amount for connectors. (e.g. Klarna)",
+            "example": "[{\n        \"product_name\": \"gillete creme\",\n        \"quantity\": 15,\n        \"amount\" : 900\n    }]",
+            "nullable": true
+          },
+          "mandate_data": {
+            "allOf": [
+              {
+                "$ref": "#/components/schemas/MandateData"
+              }
+            ],
+            "nullable": true
+          }
+        }
+      },
+      "PaymentsRequest": {
+        "type": "object",
+        "properties": {
+          "payment_id": {
+            "type": "string",
+            "description": "Unique identifier for the payment. This ensures idempotency for multiple payments\nthat have been done by a single merchant. This field is auto generated and is returned in the API response.",
+            "example": "pay_mbabizu24mvu3mela5njyhpit4",
+            "nullable": true,
+            "maxLength": 30,
+            "minLength": 30
+          },
+          "merchant_id": {
+            "type": "string",
+            "description": "This is an identifier for the merchant account. This is inferred from the API key\nprovided during the request",
+            "example": "merchant_1668273825",
+            "nullable": true,
+            "maxLength": 255
+          },
+          "amount": {
+            "type": "integer",
+            "format": "int64",
+            "description": "The payment amount. Amount for the payment in lowest denomination of the currency. (i.e) in cents for USD denomination, in paisa for INR denomination etc.,",
+            "example": 6540,
+            "nullable": true,
+            "minimum": 0.0
+          },
+          "routing": {
+            "allOf": [
+              {
+                "$ref": "#/components/schemas/RoutingAlgorithm"
+              }
+            ],
+            "nullable": true
+          },
           "connector": {
             "type": "array",
             "items": {
@@ -6966,167 +6742,6 @@
             ],
             "nullable": true
           },
-          "business_sub_label": {
-=======
-          "payment_method_data": {
-            "allOf": [
-              {
-                "$ref": "#/components/schemas/PaymentMethodData"
-              }
-            ],
-            "nullable": true
-          },
-          "metadata": {
-            "allOf": [
-              {
-                "$ref": "#/components/schemas/Metadata"
-              }
-            ],
-            "nullable": true
-          },
-          "amount": {
-            "type": "integer",
-            "format": "int64",
-            "description": "The payment amount. Amount for the payment in lowest denomination of the currency. (i.e) in cents for USD denomination, in paisa for INR denomination etc.,",
-            "example": 6540,
-            "nullable": true,
-            "minimum": 0.0
-          },
-          "allowed_payment_method_types": {
-            "type": "array",
-            "items": {
-              "$ref": "#/components/schemas/PaymentMethodType"
-            },
-            "description": "Allowed Payment Method Types for a given PaymentIntent",
-            "nullable": true
-          },
-          "description": {
-            "type": "string",
-            "description": "A description of the payment",
-            "example": "It's my first payment request",
-            "nullable": true
-          },
-          "browser_info": {
-            "type": "object",
-            "description": "Additional details required by 3DS 2.0",
-            "nullable": true
-          },
-          "business_country": {
-            "allOf": [
-              {
-                "$ref": "#/components/schemas/CountryAlpha2"
-              }
-            ],
-            "nullable": true
-          },
-          "mandate_id": {
->>>>>>> 379d1d13
-            "type": "string",
-            "description": "Business sub label for the payment",
-            "nullable": true
-          },
-          "email": {
-            "type": "string",
-            "description": "The customer's email address\nThis field will be deprecated soon, use the customer object instead",
-            "example": "johntest@test.com",
-            "nullable": true,
-            "maxLength": 255
-          },
-<<<<<<< HEAD
-          "amount": {
-            "type": "integer",
-            "format": "int64",
-            "description": "The payment amount. Amount for the payment in lowest denomination of the currency. (i.e) in cents for USD denomination, in paisa for INR denomination etc.,",
-            "example": 6540,
-            "nullable": true,
-            "minimum": 0.0
-          },
-          "payment_method_type": {
-            "allOf": [
-              {
-                "$ref": "#/components/schemas/PaymentMethodType"
-=======
-          "return_url": {
-            "type": "string",
-            "description": "The URL to redirect after the completion of the operation",
-            "example": "https://hyperswitch.io",
-            "nullable": true
-          },
-          "billing": {
-            "allOf": [
-              {
-                "$ref": "#/components/schemas/Address"
->>>>>>> 379d1d13
-              }
-            ],
-            "nullable": true
-          },
-<<<<<<< HEAD
-=======
-          "authentication_type": {
-            "allOf": [
-              {
-                "$ref": "#/components/schemas/AuthenticationType"
-              }
-            ],
-            "nullable": true
-          },
->>>>>>> 379d1d13
-          "confirm": {
-            "type": "boolean",
-            "description": "Whether to confirm the payment (if applicable)",
-            "default": false,
-            "example": true,
-            "nullable": true
-          }
-        }
-      },
-      "PaymentsRequest": {
-        "type": "object",
-        "properties": {
-          "payment_id": {
-            "type": "string",
-            "description": "Unique identifier for the payment. This ensures idempotency for multiple payments\nthat have been done by a single merchant. This field is auto generated and is returned in the API response.",
-            "example": "pay_mbabizu24mvu3mela5njyhpit4",
-            "nullable": true,
-            "maxLength": 30,
-            "minLength": 30
-          },
-          "merchant_id": {
-            "type": "string",
-            "description": "This is an identifier for the merchant account. This is inferred from the API key\nprovided during the request",
-            "example": "merchant_1668273825",
-            "nullable": true,
-            "maxLength": 255
-          },
-          "amount": {
-            "type": "integer",
-            "format": "int64",
-            "description": "The payment amount. Amount for the payment in lowest denomination of the currency. (i.e) in cents for USD denomination, in paisa for INR denomination etc.,",
-            "example": 6540,
-            "nullable": true,
-            "minimum": 0.0
-          },
-          "routing": {
-            "allOf": [
-              {
-                "$ref": "#/components/schemas/RoutingAlgorithm"
-              }
-            ],
-            "nullable": true
-          },
-          "connector": {
-            "type": "array",
-            "items": {
-              "$ref": "#/components/schemas/Connector"
-            },
-            "description": "This allows the merchant to manually select a connector with which the payment can go through",
-            "example": [
-              "stripe",
-              "adyen"
-            ],
-            "nullable": true
-          },
           "currency": {
             "allOf": [
               {
@@ -7723,6 +7338,12 @@
           "udf": {
             "type": "object",
             "description": "Any user defined fields can be passed here.",
+            "nullable": true
+          },
+          "connector_transaction_id": {
+            "type": "string",
+            "description": "A unique identifier for a payment provided by the connector",
+            "example": "993672945374576J",
             "nullable": true
           }
         }
@@ -8250,6 +7871,18 @@
           }
         }
       },
+      "RewardData": {
+        "type": "object",
+        "required": [
+          "merchant_id"
+        ],
+        "properties": {
+          "merchant_id": {
+            "type": "string",
+            "description": "The merchant ID with which we have to call the connector"
+          }
+        }
+      },
       "RoutingAlgorithm": {
         "type": "string",
         "description": "The routing algorithm to be used to process the incoming request from merchant to outgoing payment processor or payment method. The default is 'Custom'",
@@ -8261,8 +7894,6 @@
         ],
         "example": "custom"
       },
-<<<<<<< HEAD
-=======
       "SamsungPayWalletData": {
         "type": "object",
         "required": [
@@ -8275,7 +7906,6 @@
           }
         }
       },
->>>>>>> 379d1d13
       "SdkNextAction": {
         "type": "object",
         "required": [
@@ -8562,7 +8192,6 @@
           {
             "type": "object",
             "required": [
-<<<<<<< HEAD
               "google_pay_third_party_sdk"
             ],
             "properties": {
@@ -8574,8 +8203,6 @@
           {
             "type": "object",
             "required": [
-=======
->>>>>>> 379d1d13
               "mb_way_redirect"
             ],
             "properties": {
