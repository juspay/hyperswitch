{
  "openapi": "3.0.3",
  "info": {
    "title": "Hyperswitch - API Documentation",
    "description": "\n## Get started\n\nHyperswitch provides a collection of APIs that enable you to process and manage payments.\nOur APIs accept and return JSON in the HTTP body, and return standard HTTP response codes.\n\nYou can consume the APIs directly using your favorite HTTP/REST library.\n\nWe have a testing environment referred to \"sandbox\", which you can setup to test API calls without\naffecting production data.\nCurrently, our sandbox environment is live while our production environment is under development\nand will be available soon.\nYou can sign up on our Dashboard to get API keys to access Hyperswitch API.\n\n### Environment\n\nUse the following base URLs when making requests to the APIs:\n\n| Environment   |  Base URL                          |\n|---------------|------------------------------------|\n| Sandbox       | <https://sandbox.hyperswitch.io>   |\n| Production    | <https://api.hyperswitch.io>       |\n\n## Authentication\n\nWhen you sign up on our [dashboard](https://app.hyperswitch.io) and create a merchant\naccount, you are given a secret key (also referred as api-key) and a publishable key.\nYou may authenticate all API requests with Hyperswitch server by providing the appropriate key in\nthe request Authorization header.\n\n| Key             |  Description                                                                                  |\n|-----------------|-----------------------------------------------------------------------------------------------|\n| api-key         | Private key. Used to authenticate all API requests from your merchant server                  |\n| publishable key | Unique identifier for your account. Used to authenticate API requests from your app's client  |\n\nNever share your secret api keys. Keep them guarded and secure.\n",
    "contact": {
      "name": "Hyperswitch Support",
      "url": "https://hyperswitch.io",
      "email": "hyperswitch@juspay.in"
    },
    "license": {
      "name": "Apache-2.0"
    },
    "version": "0.2.0"
  },
  "servers": [
    {
      "url": "https://sandbox.hyperswitch.io",
      "description": "Sandbox Environment"
    }
  ],
  "paths": {
    "/account/payment_methods": {
      "get": {
        "tags": [
          "Payment Methods"
        ],
        "summary": "List payment methods for a Merchant",
        "description": "List payment methods for a Merchant\n\nTo filter and list the applicable payment methods for a particular Merchant ID",
        "operationId": "List all Payment Methods for a Merchant",
        "parameters": [
          {
            "name": "account_id",
            "in": "path",
            "description": "The unique identifier for the merchant account",
            "required": true,
            "schema": {
              "type": "string"
            }
          },
          {
            "name": "accepted_country",
            "in": "query",
            "description": "The two-letter ISO currency code",
            "required": true,
            "schema": {
              "type": "array",
              "items": {
                "type": "string"
              }
            }
          },
          {
            "name": "accepted_currency",
            "in": "path",
            "description": "The three-letter ISO currency code",
            "required": true,
            "schema": {
              "type": "array",
              "items": {
                "$ref": "#/components/schemas/Currency"
              }
            }
          },
          {
            "name": "minimum_amount",
            "in": "query",
            "description": "The minimum amount accepted for processing by the particular payment method.",
            "required": true,
            "schema": {
              "type": "integer",
              "format": "int64"
            }
          },
          {
            "name": "maximum_amount",
            "in": "query",
            "description": "The maximum amount amount accepted for processing by the particular payment method.",
            "required": true,
            "schema": {
              "type": "integer",
              "format": "int64"
            }
          },
          {
            "name": "recurring_payment_enabled",
            "in": "query",
            "description": "Indicates whether the payment method is eligible for recurring payments",
            "required": true,
            "schema": {
              "type": "boolean"
            }
          },
          {
            "name": "installment_payment_enabled",
            "in": "query",
            "description": "Indicates whether the payment method is eligible for installment payments",
            "required": true,
            "schema": {
              "type": "boolean"
            }
          }
        ],
        "responses": {
          "200": {
            "description": "Payment Methods retrieved",
            "content": {
              "application/json": {
                "schema": {
                  "$ref": "#/components/schemas/PaymentMethodListResponse"
                }
              }
            }
          },
          "400": {
            "description": "Invalid Data"
          },
          "404": {
            "description": "Payment Methods does not exist in records"
          }
        },
        "security": [
          {
            "api_key": []
          },
          {
            "publishable_key": []
          }
        ]
      }
    },
    "/customers": {
      "post": {
        "tags": [
          "Customers"
        ],
        "summary": "Create Customer",
        "description": "Create Customer\n\nCreate a customer object and store the customer details to be reused for future payments. Incase the customer already exists in the system, this API will respond with the customer details.",
        "operationId": "Create a Customer",
        "requestBody": {
          "content": {
            "application/json": {
              "schema": {
                "$ref": "#/components/schemas/CustomerRequest"
              }
            }
          },
          "required": true
        },
        "responses": {
          "200": {
            "description": "Customer Created",
            "content": {
              "application/json": {
                "schema": {
                  "$ref": "#/components/schemas/CustomerResponse"
                }
              }
            }
          },
          "400": {
            "description": "Invalid data"
          }
        },
        "security": [
          {
            "api_key": []
          }
        ]
      }
    },
    "/customers/payment_methods": {
      "get": {
        "tags": [
          "Payment Methods"
        ],
        "summary": "List payment methods for a Customer",
        "description": "List payment methods for a Customer\n\nTo filter and list the applicable payment methods for a particular Customer ID",
        "operationId": "List all Payment Methods for a Customer",
        "parameters": [
          {
            "name": "client-secret",
            "in": "path",
            "description": "A secret known only to your application and the authorization server",
            "required": true,
            "schema": {
              "type": "string"
            }
          },
          {
            "name": "customer_id",
            "in": "path",
            "description": "The unique identifier for the customer account",
            "required": true,
            "schema": {
              "type": "string"
            }
          },
          {
            "name": "accepted_country",
            "in": "query",
            "description": "The two-letter ISO currency code",
            "required": true,
            "schema": {
              "type": "array",
              "items": {
                "type": "string"
              }
            }
          },
          {
            "name": "accepted_currency",
            "in": "path",
            "description": "The three-letter ISO currency code",
            "required": true,
            "schema": {
              "type": "array",
              "items": {
                "$ref": "#/components/schemas/Currency"
              }
            }
          },
          {
            "name": "minimum_amount",
            "in": "query",
            "description": "The minimum amount accepted for processing by the particular payment method.",
            "required": true,
            "schema": {
              "type": "integer",
              "format": "int64"
            }
          },
          {
            "name": "maximum_amount",
            "in": "query",
            "description": "The maximum amount amount accepted for processing by the particular payment method.",
            "required": true,
            "schema": {
              "type": "integer",
              "format": "int64"
            }
          },
          {
            "name": "recurring_payment_enabled",
            "in": "query",
            "description": "Indicates whether the payment method is eligible for recurring payments",
            "required": true,
            "schema": {
              "type": "boolean"
            }
          },
          {
            "name": "installment_payment_enabled",
            "in": "query",
            "description": "Indicates whether the payment method is eligible for installment payments",
            "required": true,
            "schema": {
              "type": "boolean"
            }
          }
        ],
        "responses": {
          "200": {
            "description": "Payment Methods retrieved for customer tied to its respective client-secret passed in the param",
            "content": {
              "application/json": {
                "schema": {
                  "$ref": "#/components/schemas/CustomerPaymentMethodsListResponse"
                }
              }
            }
          },
          "400": {
            "description": "Invalid Data"
          },
          "404": {
            "description": "Payment Methods does not exist in records"
          }
        },
        "security": [
          {
            "publishable_key": []
          }
        ]
      }
    },
    "/customers/{customer_id}": {
      "get": {
        "tags": [
          "Customers"
        ],
        "summary": "Retrieve Customer",
        "description": "Retrieve Customer\n\nRetrieve a customer's details.",
        "operationId": "Retrieve a Customer",
        "parameters": [
          {
            "name": "customer_id",
            "in": "path",
            "description": "The unique identifier for the Customer",
            "required": true,
            "schema": {
              "type": "string"
            }
          }
        ],
        "responses": {
          "200": {
            "description": "Customer Retrieved",
            "content": {
              "application/json": {
                "schema": {
                  "$ref": "#/components/schemas/CustomerResponse"
                }
              }
            }
          },
          "404": {
            "description": "Customer was not found"
          }
        },
        "security": [
          {
            "api_key": []
          },
          {
            "ephemeral_key": []
          }
        ]
      },
      "post": {
        "tags": [
          "Customers"
        ],
        "summary": "Update Customer",
        "description": "Update Customer\n\nUpdates the customer's details in a customer object.",
        "operationId": "Update a Customer",
        "parameters": [
          {
            "name": "customer_id",
            "in": "path",
            "description": "The unique identifier for the Customer",
            "required": true,
            "schema": {
              "type": "string"
            }
          }
        ],
        "requestBody": {
          "content": {
            "application/json": {
              "schema": {
                "$ref": "#/components/schemas/CustomerRequest"
              }
            }
          },
          "required": true
        },
        "responses": {
          "200": {
            "description": "Customer was Updated",
            "content": {
              "application/json": {
                "schema": {
                  "$ref": "#/components/schemas/CustomerResponse"
                }
              }
            }
          },
          "404": {
            "description": "Customer was not found"
          }
        },
        "security": [
          {
            "api_key": []
          }
        ]
      },
      "delete": {
        "tags": [
          "Customers"
        ],
        "summary": "Delete Customer",
        "description": "Delete Customer\n\nDelete a customer record.",
        "operationId": "Delete a Customer",
        "parameters": [
          {
            "name": "customer_id",
            "in": "path",
            "description": "The unique identifier for the Customer",
            "required": true,
            "schema": {
              "type": "string"
            }
          }
        ],
        "responses": {
          "200": {
            "description": "Customer was Deleted",
            "content": {
              "application/json": {
                "schema": {
                  "$ref": "#/components/schemas/CustomerDeleteResponse"
                }
              }
            }
          },
          "404": {
            "description": "Customer was not found"
          }
        },
        "security": [
          {
            "api_key": []
          }
        ]
      }
    },
    "/customers/{customer_id}/payment_methods": {
      "get": {
        "tags": [
          "Payment Methods"
        ],
        "summary": "List payment methods for a Customer",
        "description": "List payment methods for a Customer\n\nTo filter and list the applicable payment methods for a particular Customer ID",
        "operationId": "List all Payment Methods for a Customer",
        "parameters": [
          {
            "name": "customer_id",
            "in": "path",
            "description": "The unique identifier for the customer account",
            "required": true,
            "schema": {
              "type": "string"
            }
          },
          {
            "name": "accepted_country",
            "in": "query",
            "description": "The two-letter ISO currency code",
            "required": true,
            "schema": {
              "type": "array",
              "items": {
                "type": "string"
              }
            }
          },
          {
            "name": "accepted_currency",
            "in": "path",
            "description": "The three-letter ISO currency code",
            "required": true,
            "schema": {
              "type": "array",
              "items": {
                "$ref": "#/components/schemas/Currency"
              }
            }
          },
          {
            "name": "minimum_amount",
            "in": "query",
            "description": "The minimum amount accepted for processing by the particular payment method.",
            "required": true,
            "schema": {
              "type": "integer",
              "format": "int64"
            }
          },
          {
            "name": "maximum_amount",
            "in": "query",
            "description": "The maximum amount amount accepted for processing by the particular payment method.",
            "required": true,
            "schema": {
              "type": "integer",
              "format": "int64"
            }
          },
          {
            "name": "recurring_payment_enabled",
            "in": "query",
            "description": "Indicates whether the payment method is eligible for recurring payments",
            "required": true,
            "schema": {
              "type": "boolean"
            }
          },
          {
            "name": "installment_payment_enabled",
            "in": "query",
            "description": "Indicates whether the payment method is eligible for installment payments",
            "required": true,
            "schema": {
              "type": "boolean"
            }
          }
        ],
        "responses": {
          "200": {
            "description": "Payment Methods retrieved",
            "content": {
              "application/json": {
                "schema": {
                  "$ref": "#/components/schemas/CustomerPaymentMethodsListResponse"
                }
              }
            }
          },
          "400": {
            "description": "Invalid Data"
          },
          "404": {
            "description": "Payment Methods does not exist in records"
          }
        },
        "security": [
          {
            "api_key": []
          }
        ]
      }
    },
    "/disputes/list": {
      "get": {
        "tags": [
          "Disputes"
        ],
        "summary": "Disputes - List Disputes",
        "description": "Disputes - List Disputes",
        "operationId": "List Disputes",
        "parameters": [
          {
            "name": "limit",
            "in": "query",
            "description": "The maximum number of Dispute Objects to include in the response",
            "required": false,
            "schema": {
              "type": "integer",
              "format": "int64",
              "nullable": true
            }
          },
          {
            "name": "dispute_status",
            "in": "query",
            "description": "The status of dispute",
            "required": false,
            "schema": {
              "allOf": [
                {
                  "$ref": "#/components/schemas/DisputeStatus"
                }
              ],
              "nullable": true
            }
          },
          {
            "name": "dispute_stage",
            "in": "query",
            "description": "The stage of dispute",
            "required": false,
            "schema": {
              "allOf": [
                {
                  "$ref": "#/components/schemas/DisputeStage"
                }
              ],
              "nullable": true
            }
          },
          {
            "name": "reason",
            "in": "query",
            "description": "The reason for dispute",
            "required": false,
            "schema": {
              "type": "string",
              "nullable": true
            }
          },
          {
            "name": "connector",
            "in": "query",
            "description": "The connector linked to dispute",
            "required": false,
            "schema": {
              "type": "string",
              "nullable": true
            }
          },
          {
            "name": "received_time",
            "in": "query",
            "description": "The time at which dispute is received",
            "required": false,
            "schema": {
              "type": "string",
              "format": "date-time",
              "nullable": true
            }
          },
          {
            "name": "received_time.lt",
            "in": "query",
            "description": "Time less than the dispute received time",
            "required": false,
            "schema": {
              "type": "string",
              "format": "date-time",
              "nullable": true
            }
          },
          {
            "name": "received_time.gt",
            "in": "query",
            "description": "Time greater than the dispute received time",
            "required": false,
            "schema": {
              "type": "string",
              "format": "date-time",
              "nullable": true
            }
          },
          {
            "name": "received_time.lte",
            "in": "query",
            "description": "Time less than or equals to the dispute received time",
            "required": false,
            "schema": {
              "type": "string",
              "format": "date-time",
              "nullable": true
            }
          },
          {
            "name": "received_time.gte",
            "in": "query",
            "description": "Time greater than or equals to the dispute received time",
            "required": false,
            "schema": {
              "type": "string",
              "format": "date-time",
              "nullable": true
            }
          }
        ],
        "responses": {
          "200": {
            "description": "The dispute list was retrieved successfully",
            "content": {
              "application/json": {
                "schema": {
                  "type": "array",
                  "items": {
                    "$ref": "#/components/schemas/DisputeResponse"
                  }
                }
              }
            }
          },
          "401": {
            "description": "Unauthorized request"
          }
        },
        "security": [
          {
            "api_key": []
          }
        ]
      }
    },
    "/disputes/{dispute_id}": {
      "get": {
        "tags": [
          "Disputes"
        ],
        "summary": "Disputes - Retrieve Dispute",
        "description": "Disputes - Retrieve Dispute",
        "operationId": "Retrieve a Dispute",
        "parameters": [
          {
            "name": "dispute_id",
            "in": "path",
            "description": "The identifier for dispute",
            "required": true,
            "schema": {
              "type": "string"
            }
          }
        ],
        "responses": {
          "200": {
            "description": "The dispute was retrieved successfully",
            "content": {
              "application/json": {
                "schema": {
                  "$ref": "#/components/schemas/DisputeResponse"
                }
              }
            }
          },
          "404": {
            "description": "Dispute does not exist in our records"
          }
        },
        "security": [
          {
            "api_key": []
          }
        ]
      }
    },
    "/mandates/revoke/{mandate_id}": {
      "post": {
        "tags": [
          "Mandates"
        ],
        "summary": "Mandates - Revoke Mandate",
        "description": "Mandates - Revoke Mandate\n\nRevoke a mandate",
        "operationId": "Revoke a Mandate",
        "parameters": [
          {
            "name": "mandate_id",
            "in": "path",
            "description": "The identifier for mandate",
            "required": true,
            "schema": {
              "type": "string"
            }
          }
        ],
        "responses": {
          "200": {
            "description": "The mandate was revoked successfully",
            "content": {
              "application/json": {
                "schema": {
                  "$ref": "#/components/schemas/MandateRevokedResponse"
                }
              }
            }
          },
          "400": {
            "description": "Mandate does not exist in our records"
          }
        },
        "security": [
          {
            "api_key": []
          }
        ]
      }
    },
    "/mandates/{mandate_id}": {
      "get": {
        "tags": [
          "Mandates"
        ],
        "summary": "Mandates - Retrieve Mandate",
        "description": "Mandates - Retrieve Mandate\n\nRetrieve a mandate",
        "operationId": "Retrieve a Mandate",
        "parameters": [
          {
            "name": "mandate_id",
            "in": "path",
            "description": "The identifier for mandate",
            "required": true,
            "schema": {
              "type": "string"
            }
          }
        ],
        "responses": {
          "200": {
            "description": "The mandate was retrieved successfully",
            "content": {
              "application/json": {
                "schema": {
                  "$ref": "#/components/schemas/MandateResponse"
                }
              }
            }
          },
          "404": {
            "description": "Mandate does not exist in our records"
          }
        },
        "security": [
          {
            "api_key": []
          }
        ]
      }
    },
    "/payment_methods": {
      "post": {
        "tags": [
          "Payment Methods"
        ],
        "summary": "PaymentMethods - Create",
        "description": "PaymentMethods - Create\n\nTo create a payment method against a customer object. In case of cards, this API could be used only by PCI compliant merchants",
        "operationId": "Create a Payment Method",
        "requestBody": {
          "content": {
            "application/json": {
              "schema": {
                "$ref": "#/components/schemas/PaymentMethodCreate"
              }
            }
          },
          "required": true
        },
        "responses": {
          "200": {
            "description": "Payment Method Created",
            "content": {
              "application/json": {
                "schema": {
                  "$ref": "#/components/schemas/PaymentMethodResponse"
                }
              }
            }
          },
          "400": {
            "description": "Invalid Data"
          }
        },
        "security": [
          {
            "api_key": []
          }
        ]
      }
    },
    "/payment_methods/{method_id}": {
      "get": {
        "tags": [
          "Payment Methods"
        ],
        "summary": "Payment Method - Retrieve",
        "description": "Payment Method - Retrieve\n\nTo retrieve a payment method",
        "operationId": "Retrieve a Payment method",
        "parameters": [
          {
            "name": "method_id",
            "in": "path",
            "description": "The unique identifier for the Payment Method",
            "required": true,
            "schema": {
              "type": "string"
            }
          }
        ],
        "responses": {
          "200": {
            "description": "Payment Method retrieved",
            "content": {
              "application/json": {
                "schema": {
                  "$ref": "#/components/schemas/PaymentMethodResponse"
                }
              }
            }
          },
          "404": {
            "description": "Payment Method does not exist in records"
          }
        },
        "security": [
          {
            "api_key": []
          }
        ]
      },
      "post": {
        "tags": [
          "Payment Methods"
        ],
        "summary": "Payment Method - Update",
        "description": "Payment Method - Update\n\nTo update an existing payment method attached to a customer object. This API is useful for use cases such as updating the card number for expired cards to prevent discontinuity in recurring payments",
        "operationId": "Update a Payment method",
        "parameters": [
          {
            "name": "method_id",
            "in": "path",
            "description": "The unique identifier for the Payment Method",
            "required": true,
            "schema": {
              "type": "string"
            }
          }
        ],
        "requestBody": {
          "content": {
            "application/json": {
              "schema": {
                "$ref": "#/components/schemas/PaymentMethodUpdate"
              }
            }
          },
          "required": true
        },
        "responses": {
          "200": {
            "description": "Payment Method updated",
            "content": {
              "application/json": {
                "schema": {
                  "$ref": "#/components/schemas/PaymentMethodResponse"
                }
              }
            }
          },
          "404": {
            "description": "Payment Method does not exist in records"
          }
        },
        "security": [
          {
            "api_key": []
          }
        ]
      },
      "delete": {
        "tags": [
          "Payment Methods"
        ],
        "summary": "Payment Method - Delete",
        "description": "Payment Method - Delete\n\nDelete payment method",
        "operationId": "Delete a Payment method",
        "parameters": [
          {
            "name": "method_id",
            "in": "path",
            "description": "The unique identifier for the Payment Method",
            "required": true,
            "schema": {
              "type": "string"
            }
          }
        ],
        "responses": {
          "200": {
            "description": "Payment Method deleted",
            "content": {
              "application/json": {
                "schema": {
                  "$ref": "#/components/schemas/PaymentMethodDeleteResponse"
                }
              }
            }
          },
          "404": {
            "description": "Payment Method does not exist in records"
          }
        },
        "security": [
          {
            "api_key": []
          }
        ]
      }
    },
    "/payments": {
      "post": {
        "tags": [
          "Payments"
        ],
        "summary": "Payments - Create",
        "description": "Payments - Create\n\nTo process a payment you will have to create a payment, attach a payment method and confirm. Depending on the user journey you wish to achieve, you may opt to all the steps in a single request or in a sequence of API request using following APIs: (i) Payments - Update, (ii) Payments - Confirm, and (iii) Payments - Capture",
        "operationId": "Create a Payment",
        "requestBody": {
          "content": {
            "application/json": {
              "schema": {
                "$ref": "#/components/schemas/PaymentsCreateRequest"
              }
            }
          },
          "required": true
        },
        "responses": {
          "200": {
            "description": "Payment created",
            "content": {
              "application/json": {
                "schema": {
                  "$ref": "#/components/schemas/PaymentsResponse"
                }
              }
            }
          },
          "400": {
            "description": "Missing Mandatory fields"
          }
        },
        "security": [
          {
            "api_key": []
          }
        ]
      }
    },
    "/payments/list": {
      "get": {
        "tags": [
          "Payments"
        ],
        "summary": "Payments - List",
        "description": "Payments - List\n\nTo list the payments",
        "operationId": "List all Payments",
        "parameters": [
          {
            "name": "customer_id",
            "in": "query",
            "description": "The identifier for the customer",
            "required": true,
            "schema": {
              "type": "string"
            }
          },
          {
            "name": "starting_after",
            "in": "query",
            "description": "A cursor for use in pagination, fetch the next list after some object",
            "required": true,
            "schema": {
              "type": "string"
            }
          },
          {
            "name": "ending_before",
            "in": "query",
            "description": "A cursor for use in pagination, fetch the previous list before some object",
            "required": true,
            "schema": {
              "type": "string"
            }
          },
          {
            "name": "limit",
            "in": "query",
            "description": "Limit on the number of objects to return",
            "required": true,
            "schema": {
              "type": "integer",
              "format": "int64"
            }
          },
          {
            "name": "created",
            "in": "query",
            "description": "The time at which payment is created",
            "required": true,
            "schema": {
              "type": "string",
              "format": "date-time"
            }
          },
          {
            "name": "created_lt",
            "in": "query",
            "description": "Time less than the payment created time",
            "required": true,
            "schema": {
              "type": "string",
              "format": "date-time"
            }
          },
          {
            "name": "created_gt",
            "in": "query",
            "description": "Time greater than the payment created time",
            "required": true,
            "schema": {
              "type": "string",
              "format": "date-time"
            }
          },
          {
            "name": "created_lte",
            "in": "query",
            "description": "Time less than or equals to the payment created time",
            "required": true,
            "schema": {
              "type": "string",
              "format": "date-time"
            }
          },
          {
            "name": "created_gte",
            "in": "query",
            "description": "Time greater than or equals to the payment created time",
            "required": true,
            "schema": {
              "type": "string",
              "format": "date-time"
            }
          }
        ],
        "responses": {
          "200": {
            "description": "Received payment list"
          },
          "404": {
            "description": "No payments found"
          }
        },
        "security": [
          {
            "api_key": []
          }
        ]
      }
    },
    "/payments/session_tokens": {
      "post": {
        "tags": [
          "Payments"
        ],
        "summary": "Payments - Session token",
        "description": "Payments - Session token\n\nTo create the session object or to get session token for wallets",
        "operationId": "Create Session tokens for a Payment",
        "requestBody": {
          "content": {
            "application/json": {
              "schema": {
                "$ref": "#/components/schemas/PaymentsSessionRequest"
              }
            }
          },
          "required": true
        },
        "responses": {
          "200": {
            "description": "Payment session object created or session token was retrieved from wallets",
            "content": {
              "application/json": {
                "schema": {
                  "$ref": "#/components/schemas/PaymentsSessionResponse"
                }
              }
            }
          },
          "400": {
            "description": "Missing mandatory fields"
          }
        },
        "security": [
          {
            "publishable_key": []
          }
        ]
      }
    },
    "/payments/{payment_id}": {
      "get": {
        "tags": [
          "Payments"
        ],
        "summary": "Payments - Retrieve",
        "description": "Payments - Retrieve\n\nTo retrieve the properties of a Payment. This may be used to get the status of a previously initiated payment or next action for an ongoing payment",
        "operationId": "Retrieve a Payment",
        "parameters": [
          {
            "name": "payment_id",
            "in": "path",
            "description": "The identifier for payment",
            "required": true,
            "schema": {
              "type": "string"
            }
          }
        ],
        "requestBody": {
          "content": {
            "application/json": {
              "schema": {
                "$ref": "#/components/schemas/PaymentRetrieveBody"
              }
            }
          },
          "required": true
        },
        "responses": {
          "200": {
            "description": "Gets the payment with final status",
            "content": {
              "application/json": {
                "schema": {
                  "$ref": "#/components/schemas/PaymentsResponse"
                }
              }
            }
          },
          "404": {
            "description": "No payment found"
          }
        },
        "security": [
          {
            "api_key": []
          },
          {
            "publishable_key": []
          }
        ]
      },
      "post": {
        "tags": [
          "Payments"
        ],
        "summary": "Payments - Update",
        "description": "Payments - Update\n\nTo update the properties of a PaymentIntent object. This may include attaching a payment method, or attaching customer object or metadata fields after the Payment is created",
        "operationId": "Update a Payment",
        "parameters": [
          {
            "name": "payment_id",
            "in": "path",
            "description": "The identifier for payment",
            "required": true,
            "schema": {
              "type": "string"
            }
          }
        ],
        "requestBody": {
          "content": {
            "application/json": {
              "schema": {
                "$ref": "#/components/schemas/PaymentsRequest"
              }
            }
          },
          "required": true
        },
        "responses": {
          "200": {
            "description": "Payment updated",
            "content": {
              "application/json": {
                "schema": {
                  "$ref": "#/components/schemas/PaymentsResponse"
                }
              }
            }
          },
          "400": {
            "description": "Missing mandatory fields"
          }
        },
        "security": [
          {
            "api_key": []
          },
          {
            "publishable_key": []
          }
        ]
      }
    },
    "/payments/{payment_id}/cancel": {
      "post": {
        "tags": [
          "Payments"
        ],
        "summary": "Payments - Cancel",
        "description": "Payments - Cancel\n\nA Payment could can be cancelled when it is in one of these statuses: requires_payment_method, requires_capture, requires_confirmation, requires_customer_action",
        "operationId": "Cancel a Payment",
        "parameters": [
          {
            "name": "payment_id",
            "in": "path",
            "description": "The identifier for payment",
            "required": true,
            "schema": {
              "type": "string"
            }
          }
        ],
        "requestBody": {
          "content": {
            "application/json": {
              "schema": {
                "$ref": "#/components/schemas/PaymentsCancelRequest"
              }
            }
          },
          "required": true
        },
        "responses": {
          "200": {
            "description": "Payment canceled"
          },
          "400": {
            "description": "Missing mandatory fields"
          }
        },
        "security": [
          {
            "api_key": []
          }
        ]
      }
    },
    "/payments/{payment_id}/capture": {
      "post": {
        "tags": [
          "Payments"
        ],
        "summary": "Payments - Capture",
        "description": "Payments - Capture\n\nTo capture the funds for an uncaptured payment",
        "operationId": "Capture a Payment",
        "parameters": [
          {
            "name": "payment_id",
            "in": "path",
            "description": "The identifier for payment",
            "required": true,
            "schema": {
              "type": "string"
            }
          }
        ],
        "requestBody": {
          "content": {
            "application/json": {
              "schema": {
                "$ref": "#/components/schemas/PaymentsCaptureRequest"
              }
            }
          },
          "required": true
        },
        "responses": {
          "200": {
            "description": "Payment captured",
            "content": {
              "application/json": {
                "schema": {
                  "$ref": "#/components/schemas/PaymentsResponse"
                }
              }
            }
          },
          "400": {
            "description": "Missing mandatory fields"
          }
        },
        "security": [
          {
            "api_key": []
          }
        ]
      }
    },
    "/payments/{payment_id}/confirm": {
      "post": {
        "tags": [
          "Payments"
        ],
        "summary": "Payments - Confirm",
        "description": "Payments - Confirm\n\nThis API is to confirm the payment request and forward payment to the payment processor. This API provides more granular control upon when the API is forwarded to the payment processor. Alternatively you can confirm the payment within the Payments Create API",
        "operationId": "Confirm a Payment",
        "parameters": [
          {
            "name": "payment_id",
            "in": "path",
            "description": "The identifier for payment",
            "required": true,
            "schema": {
              "type": "string"
            }
          }
        ],
        "requestBody": {
          "content": {
            "application/json": {
              "schema": {
                "$ref": "#/components/schemas/PaymentsRequest"
              }
            }
          },
          "required": true
        },
        "responses": {
          "200": {
            "description": "Payment confirmed",
            "content": {
              "application/json": {
                "schema": {
                  "$ref": "#/components/schemas/PaymentsResponse"
                }
              }
            }
          },
          "400": {
            "description": "Missing mandatory fields"
          }
        },
        "security": [
          {
            "api_key": []
          },
          {
            "publishable_key": []
          }
        ]
      }
    },
    "/payouts/create": {
      "post": {
        "tags": [
          "Payouts"
        ],
        "summary": "Payouts - Create",
        "description": "Payouts - Create",
        "operationId": "Create a Payout",
        "requestBody": {
          "content": {
            "application/json": {
              "schema": {
                "$ref": "#/components/schemas/PayoutCreateRequest"
              }
            }
          },
          "required": true
        },
        "responses": {
          "200": {
            "description": "Payout created",
            "content": {
              "application/json": {
                "schema": {
                  "$ref": "#/components/schemas/PayoutCreateResponse"
                }
              }
            }
          },
          "400": {
            "description": "Missing Mandatory fields"
          }
        },
        "security": [
          {
            "api_key": []
          }
        ]
      }
    },
    "/payouts/{payout_id}": {
      "get": {
        "tags": [
          "Payouts"
        ],
        "summary": "Payouts - Retrieve",
        "description": "Payouts - Retrieve",
        "operationId": "Retrieve a Payout",
        "parameters": [
          {
            "name": "payout_id",
            "in": "path",
            "description": "The identifier for payout]",
            "required": true,
            "schema": {
              "type": "string"
            }
          }
        ],
        "responses": {
          "200": {
            "description": "Payout retrieved",
            "content": {
              "application/json": {
                "schema": {
                  "$ref": "#/components/schemas/PayoutCreateResponse"
                }
              }
            }
          },
          "404": {
            "description": "Payout does not exist in our records"
          }
        },
        "security": [
          {
            "api_key": []
          }
        ]
      },
      "post": {
        "tags": [
          "Payouts"
        ],
        "summary": "Payouts - Update",
        "description": "Payouts - Update",
        "operationId": "Update a Payout",
        "parameters": [
          {
            "name": "payout_id",
            "in": "path",
            "description": "The identifier for payout]",
            "required": true,
            "schema": {
              "type": "string"
            }
          }
        ],
        "requestBody": {
          "content": {
            "application/json": {
              "schema": {
                "$ref": "#/components/schemas/PayoutCreateRequest"
              }
            }
          },
          "required": true
        },
        "responses": {
          "200": {
            "description": "Payout updated",
            "content": {
              "application/json": {
                "schema": {
                  "$ref": "#/components/schemas/PayoutCreateResponse"
                }
              }
            }
          },
          "400": {
            "description": "Missing Mandatory fields"
          }
        },
        "security": [
          {
            "api_key": []
          }
        ]
      }
    },
    "/payouts/{payout_id}/cancel": {
      "post": {
        "tags": [
          "Payouts"
        ],
        "summary": "Payouts - Cancel",
        "description": "Payouts - Cancel",
        "operationId": "Cancel a Payout",
        "parameters": [
          {
            "name": "payout_id",
            "in": "path",
            "description": "The identifier for payout",
            "required": true,
            "schema": {
              "type": "string"
            }
          }
        ],
        "requestBody": {
          "content": {
            "application/json": {
              "schema": {
                "$ref": "#/components/schemas/PayoutActionRequest"
              }
            }
          },
          "required": true
        },
        "responses": {
          "200": {
            "description": "Payout cancelled",
            "content": {
              "application/json": {
                "schema": {
                  "$ref": "#/components/schemas/PayoutCreateResponse"
                }
              }
            }
          },
          "400": {
            "description": "Missing Mandatory fields"
          }
        },
        "security": [
          {
            "api_key": []
          }
        ]
      }
    },
    "/payouts/{payout_id}/fulfill": {
      "post": {
        "tags": [
          "Payouts"
        ],
        "summary": "Payouts - Fulfill",
        "description": "Payouts - Fulfill",
        "operationId": "Fulfill a Payout",
        "parameters": [
          {
            "name": "payout_id",
            "in": "path",
            "description": "The identifier for payout",
            "required": true,
            "schema": {
              "type": "string"
            }
          }
        ],
        "requestBody": {
          "content": {
            "application/json": {
              "schema": {
                "$ref": "#/components/schemas/PayoutActionRequest"
              }
            }
          },
          "required": true
        },
        "responses": {
          "200": {
            "description": "Payout fulfilled",
            "content": {
              "application/json": {
                "schema": {
                  "$ref": "#/components/schemas/PayoutCreateResponse"
                }
              }
            }
          },
          "400": {
            "description": "Missing Mandatory fields"
          }
        },
        "security": [
          {
            "api_key": []
          }
        ]
      }
    },
    "/refunds": {
      "post": {
        "tags": [
          "Refunds"
        ],
        "summary": "Refunds - Create",
        "description": "Refunds - Create\n\nTo create a refund against an already processed payment",
        "operationId": "Create a Refund",
        "requestBody": {
          "content": {
            "application/json": {
              "schema": {
                "$ref": "#/components/schemas/RefundRequest"
              }
            }
          },
          "required": true
        },
        "responses": {
          "200": {
            "description": "Refund created",
            "content": {
              "application/json": {
                "schema": {
                  "$ref": "#/components/schemas/RefundResponse"
                }
              }
            }
          },
          "400": {
            "description": "Missing Mandatory fields"
          }
        },
        "security": [
          {
            "api_key": []
          }
        ]
      }
    },
    "/refunds/list": {
      "post": {
        "tags": [
          "Refunds"
        ],
        "summary": "Refunds - List",
        "description": "Refunds - List\n\nTo list the refunds associated with a payment_id or with the merchant, if payment_id is not provided",
        "operationId": "List all Refunds",
        "requestBody": {
          "content": {
            "application/json": {
              "schema": {
                "$ref": "#/components/schemas/RefundListRequest"
              }
            }
          },
          "required": true
        },
        "responses": {
          "200": {
            "description": "List of refunds",
            "content": {
              "application/json": {
                "schema": {
                  "$ref": "#/components/schemas/RefundListResponse"
                }
              }
            }
          }
        },
        "security": [
          {
            "api_key": []
          }
        ]
      }
    },
    "/refunds/{refund_id}": {
      "get": {
        "tags": [
          "Refunds"
        ],
        "summary": "Refunds - Retrieve (GET)",
        "description": "Refunds - Retrieve (GET)\n\nTo retrieve the properties of a Refund. This may be used to get the status of a previously initiated payment or next action for an ongoing payment",
        "operationId": "Retrieve a Refund",
        "parameters": [
          {
            "name": "refund_id",
            "in": "path",
            "description": "The identifier for refund",
            "required": true,
            "schema": {
              "type": "string"
            }
          }
        ],
        "responses": {
          "200": {
            "description": "Refund retrieved",
            "content": {
              "application/json": {
                "schema": {
                  "$ref": "#/components/schemas/RefundResponse"
                }
              }
            }
          },
          "404": {
            "description": "Refund does not exist in our records"
          }
        },
        "security": [
          {
            "api_key": []
          }
        ]
      },
      "post": {
        "tags": [
          "Refunds"
        ],
        "summary": "Refunds - Update",
        "description": "Refunds - Update\n\nTo update the properties of a Refund object. This may include attaching a reason for the refund or metadata fields",
        "operationId": "Update a Refund",
        "parameters": [
          {
            "name": "refund_id",
            "in": "path",
            "description": "The identifier for refund",
            "required": true,
            "schema": {
              "type": "string"
            }
          }
        ],
        "requestBody": {
          "content": {
            "application/json": {
              "schema": {
                "$ref": "#/components/schemas/RefundUpdateRequest"
              }
            }
          },
          "required": true
        },
        "responses": {
          "200": {
            "description": "Refund updated",
            "content": {
              "application/json": {
                "schema": {
                  "$ref": "#/components/schemas/RefundResponse"
                }
              }
            }
          },
          "400": {
            "description": "Missing Mandatory fields"
          }
        },
        "security": [
          {
            "api_key": []
          }
        ]
      }
    }
  },
  "components": {
    "schemas": {
      "AcceptanceType": {
        "type": "string",
        "enum": [
          "online",
          "offline"
        ]
      },
      "AcceptedCountries": {
        "oneOf": [
          {
            "type": "object",
            "required": [
              "type",
              "list"
            ],
            "properties": {
              "type": {
                "type": "string",
                "enum": [
                  "enable_only"
                ]
              },
              "list": {
                "type": "array",
                "items": {
                  "$ref": "#/components/schemas/CountryAlpha2"
                }
              }
            }
          },
          {
            "type": "object",
            "required": [
              "type",
              "list"
            ],
            "properties": {
              "type": {
                "type": "string",
                "enum": [
                  "disable_only"
                ]
              },
              "list": {
                "type": "array",
                "items": {
                  "$ref": "#/components/schemas/CountryAlpha2"
                }
              }
            }
          },
          {
            "type": "object",
            "required": [
              "type"
            ],
            "properties": {
              "type": {
                "type": "string",
                "enum": [
                  "all_accepted"
                ]
              }
            }
          }
        ],
        "discriminator": {
          "propertyName": "type"
        }
      },
      "AcceptedCurrencies": {
        "oneOf": [
          {
            "type": "object",
            "required": [
              "type",
              "list"
            ],
            "properties": {
              "type": {
                "type": "string",
                "enum": [
                  "enable_only"
                ]
              },
              "list": {
                "type": "array",
                "items": {
                  "$ref": "#/components/schemas/Currency"
                }
              }
            }
          },
          {
            "type": "object",
            "required": [
              "type",
              "list"
            ],
            "properties": {
              "type": {
                "type": "string",
                "enum": [
                  "disable_only"
                ]
              },
              "list": {
                "type": "array",
                "items": {
                  "$ref": "#/components/schemas/Currency"
                }
              }
            }
          },
          {
            "type": "object",
            "required": [
              "type"
            ],
            "properties": {
              "type": {
                "type": "string",
                "enum": [
                  "all_accepted"
                ]
              }
            }
          }
        ],
        "discriminator": {
          "propertyName": "type"
        }
      },
      "AchBankTransfer": {
        "type": "object",
        "required": [
          "bank_name",
          "bank_country_code",
          "bank_city",
          "bank_account_number",
          "bank_routing_number"
        ],
        "properties": {
          "bank_name": {
            "type": "string",
            "description": "Bank name",
            "example": "Deutsche Bank"
          },
          "bank_country_code": {
            "$ref": "#/components/schemas/CountryAlpha2"
          },
          "bank_city": {
            "type": "string",
            "description": "Bank city",
            "example": "California"
          },
          "bank_account_number": {
            "type": "string",
            "description": "Bank account number is an unique identifier assigned by a bank to a customer.",
            "example": "000123456"
          },
          "bank_routing_number": {
            "type": "string",
            "description": "[9 digits] Routing number - used in USA for identifying a specific bank.",
            "example": "110000000"
          }
        }
      },
      "AchBillingDetails": {
        "type": "object",
        "required": [
          "email"
        ],
        "properties": {
          "email": {
            "type": "string",
            "description": "The Email ID for ACH billing",
            "example": "example@me.com"
          }
        }
      },
      "AchTransfer": {
        "type": "object",
        "required": [
          "account_number",
          "bank_name",
          "routing_number",
          "swift_code"
        ],
        "properties": {
          "account_number": {
            "type": "string",
            "example": "122385736258"
          },
          "bank_name": {
            "type": "string"
          },
          "routing_number": {
            "type": "string",
            "example": "012"
          },
          "swift_code": {
            "type": "string",
            "example": "234"
          }
        }
      },
      "Address": {
        "type": "object",
        "properties": {
          "address": {
            "allOf": [
              {
                "$ref": "#/components/schemas/AddressDetails"
              }
            ],
            "nullable": true
          },
          "phone": {
            "allOf": [
              {
                "$ref": "#/components/schemas/PhoneDetails"
              }
            ],
            "nullable": true
          }
        }
      },
      "AddressDetails": {
        "type": "object",
        "properties": {
          "city": {
            "type": "string",
            "description": "The address city",
            "example": "New York",
            "nullable": true,
            "maxLength": 50
          },
          "country": {
            "allOf": [
              {
                "$ref": "#/components/schemas/CountryAlpha2"
              }
            ],
            "nullable": true
          },
          "line1": {
            "type": "string",
            "description": "The first line of the address",
            "example": "123, King Street",
            "nullable": true,
            "maxLength": 200
          },
          "line2": {
            "type": "string",
            "description": "The second line of the address",
            "example": "Powelson Avenue",
            "nullable": true,
            "maxLength": 50
          },
          "line3": {
            "type": "string",
            "description": "The third line of the address",
            "example": "Bridgewater",
            "nullable": true,
            "maxLength": 50
          },
          "zip": {
            "type": "string",
            "description": "The zip/postal code for the address",
            "example": "08807",
            "nullable": true,
            "maxLength": 50
          },
          "state": {
            "type": "string",
            "description": "The address state",
            "example": "New York",
            "nullable": true
          },
          "first_name": {
            "type": "string",
            "description": "The first name for the address",
            "example": "John",
            "nullable": true,
            "maxLength": 255
          },
          "last_name": {
            "type": "string",
            "description": "The last name for the address",
            "example": "Doe",
            "nullable": true,
            "maxLength": 255
          }
        }
      },
      "AirwallexData": {
        "type": "object",
        "properties": {
          "payload": {
            "type": "string",
            "description": "payload required by airwallex",
            "nullable": true
          }
        }
      },
      "AliPayHkRedirection": {
        "type": "object"
      },
      "AliPayQr": {
        "type": "object"
      },
      "AliPayRedirection": {
        "type": "object"
      },
      "AmountInfo": {
        "type": "object",
        "required": [
          "label",
          "amount"
        ],
        "properties": {
          "label": {
            "type": "string",
            "description": "The label must be the name of the merchant."
          },
          "type": {
            "type": "string",
            "description": "A value that indicates whether the line item(Ex: total, tax, discount, or grand total) is final or pending.",
            "nullable": true
          },
          "amount": {
            "type": "string",
            "description": "The total amount for the payment"
          }
        }
      },
      "ApiKeyExpiration": {
        "oneOf": [
          {
            "type": "string",
            "enum": [
              "never"
            ]
          },
          {
            "type": "string",
            "format": "date-time"
          }
        ]
      },
      "ApplePayPaymentRequest": {
        "type": "object",
        "required": [
          "country_code",
          "currency_code",
          "total",
          "merchant_capabilities",
          "supported_networks"
        ],
        "properties": {
          "country_code": {
            "$ref": "#/components/schemas/CountryAlpha2"
          },
          "currency_code": {
            "$ref": "#/components/schemas/Currency"
          },
          "total": {
            "$ref": "#/components/schemas/AmountInfo"
          },
          "merchant_capabilities": {
            "type": "array",
            "items": {
              "type": "string"
            },
            "description": "The list of merchant capabilities(ex: whether capable of 3ds or no-3ds)"
          },
          "supported_networks": {
            "type": "array",
            "items": {
              "type": "string"
            },
            "description": "The list of supported networks"
          },
          "merchant_identifier": {
            "type": "string",
            "nullable": true
          }
        }
      },
      "ApplePayRedirectData": {
        "type": "object"
      },
      "ApplePaySessionResponse": {
        "oneOf": [
          {
            "$ref": "#/components/schemas/ThirdPartySdkSessionResponse"
          },
          {
            "$ref": "#/components/schemas/NoThirdPartySdkSessionResponse"
          },
          {
            "type": "object",
            "default": null,
            "nullable": true
          }
        ]
      },
      "ApplePayThirdPartySdkData": {
        "type": "object"
      },
      "ApplePayWalletData": {
        "type": "object",
        "required": [
          "payment_data",
          "payment_method",
          "transaction_identifier"
        ],
        "properties": {
          "payment_data": {
            "type": "string",
            "description": "The payment data of Apple pay"
          },
          "payment_method": {
            "$ref": "#/components/schemas/ApplepayPaymentMethod"
          },
          "transaction_identifier": {
            "type": "string",
            "description": "The unique identifier for the transaction"
          }
        }
      },
      "ApplepayConnectorMetadataRequest": {
        "type": "object",
        "properties": {
          "session_token_data": {
            "allOf": [
              {
                "$ref": "#/components/schemas/SessionTokenInfo"
              }
            ],
            "nullable": true
          }
        }
      },
      "ApplepayPaymentMethod": {
        "type": "object",
        "required": [
          "display_name",
          "network",
          "type"
        ],
        "properties": {
          "display_name": {
            "type": "string",
            "description": "The name to be displayed on Apple Pay button"
          },
          "network": {
            "type": "string",
            "description": "The network of the Apple pay payment method"
          },
          "type": {
            "type": "string",
            "description": "The type of the payment method"
          }
        }
      },
      "ApplepaySessionTokenResponse": {
        "type": "object",
        "required": [
          "session_token_data",
          "connector",
          "delayed_session_token",
          "sdk_next_action"
        ],
        "properties": {
          "session_token_data": {
            "$ref": "#/components/schemas/ApplePaySessionResponse"
          },
          "payment_request_data": {
            "allOf": [
              {
                "$ref": "#/components/schemas/ApplePayPaymentRequest"
              }
            ],
            "nullable": true
          },
          "connector": {
            "type": "string",
            "description": "The session token is w.r.t this connector"
          },
          "delayed_session_token": {
            "type": "boolean",
            "description": "Identifier for the delayed session response"
          },
          "sdk_next_action": {
            "$ref": "#/components/schemas/SdkNextAction"
          }
        }
      },
      "AttemptStatus": {
        "type": "string",
        "enum": [
          "started",
          "authentication_failed",
          "router_declined",
          "authentication_pending",
          "authentication_successful",
          "authorized",
          "authorization_failed",
          "charged",
          "authorizing",
          "cod_initiated",
          "voided",
          "void_initiated",
          "capture_initiated",
          "capture_failed",
          "void_failed",
          "auto_refunded",
          "partial_charged",
          "unresolved",
          "pending",
          "failure",
          "payment_method_awaited",
          "confirmation_awaited",
          "device_data_collection_pending"
        ]
      },
      "AuthenticationType": {
        "type": "string",
        "enum": [
          "three_ds",
          "no_three_ds"
        ]
      },
      "BacsBankTransfer": {
        "type": "object",
        "required": [
          "bank_name",
          "bank_country_code",
          "bank_city",
          "bank_account_number",
          "bank_sort_code"
        ],
        "properties": {
          "bank_name": {
            "type": "string",
            "description": "Bank name",
            "example": "Deutsche Bank"
          },
          "bank_country_code": {
            "$ref": "#/components/schemas/CountryAlpha2"
          },
          "bank_city": {
            "type": "string",
            "description": "Bank city",
            "example": "California"
          },
          "bank_account_number": {
            "type": "string",
            "description": "Bank account number is an unique identifier assigned by a bank to a customer.",
            "example": "000123456"
          },
          "bank_sort_code": {
            "type": "string",
            "description": "[6 digits] Sort Code - used in UK and Ireland for identifying a bank and it's branches.",
            "example": "98-76-54"
          }
        }
      },
      "BacsBankTransferInstructions": {
        "type": "object",
        "required": [
          "account_holder_name",
          "account_number",
          "sort_code"
        ],
        "properties": {
          "account_holder_name": {
            "type": "string",
            "example": "Jane Doe"
          },
          "account_number": {
            "type": "string",
            "example": "10244123908"
          },
          "sort_code": {
            "type": "string",
            "example": "012"
          }
        }
      },
      "Bank": {
        "oneOf": [
          {
            "$ref": "#/components/schemas/AchBankTransfer"
          },
          {
            "$ref": "#/components/schemas/BacsBankTransfer"
          },
          {
            "$ref": "#/components/schemas/SepaBankTransfer"
          }
        ]
      },
      "BankDebitBilling": {
        "type": "object",
        "required": [
          "name",
          "email"
        ],
        "properties": {
          "name": {
            "type": "string",
            "description": "The billing name for bank debits",
            "example": "John Doe"
          },
          "email": {
            "type": "string",
            "description": "The billing email for bank debits",
            "example": "example@example.com"
          },
          "address": {
            "allOf": [
              {
                "$ref": "#/components/schemas/AddressDetails"
              }
            ],
            "nullable": true
          }
        }
      },
      "BankDebitData": {
        "oneOf": [
          {
            "type": "object",
            "required": [
              "ach_bank_debit"
            ],
            "properties": {
              "ach_bank_debit": {
                "type": "object",
                "description": "Payment Method data for Ach bank debit",
                "required": [
                  "billing_details",
                  "account_number",
                  "routing_number",
                  "card_holder_name",
                  "bank_account_holder_name"
                ],
                "properties": {
                  "billing_details": {
                    "$ref": "#/components/schemas/BankDebitBilling"
                  },
                  "account_number": {
                    "type": "string",
                    "description": "Account number for ach bank debit payment",
                    "example": "000123456789"
                  },
                  "routing_number": {
                    "type": "string",
                    "description": "Routing number for ach bank debit payment",
                    "example": "110000000"
                  },
                  "card_holder_name": {
                    "type": "string",
                    "example": "John Test"
                  },
                  "bank_account_holder_name": {
                    "type": "string",
                    "example": "John Doe"
                  }
                }
              }
            }
          },
          {
            "type": "object",
            "required": [
              "sepa_bank_debit"
            ],
            "properties": {
              "sepa_bank_debit": {
                "type": "object",
                "required": [
                  "billing_details",
                  "iban",
                  "bank_account_holder_name"
                ],
                "properties": {
                  "billing_details": {
                    "$ref": "#/components/schemas/BankDebitBilling"
                  },
                  "iban": {
                    "type": "string",
                    "description": "International bank account number (iban) for SEPA",
                    "example": "DE89370400440532013000"
                  },
                  "bank_account_holder_name": {
                    "type": "string",
                    "description": "Owner name for bank debit",
                    "example": "A. Schneider"
                  }
                }
              }
            }
          },
          {
            "type": "object",
            "required": [
              "becs_bank_debit"
            ],
            "properties": {
              "becs_bank_debit": {
                "type": "object",
                "required": [
                  "billing_details",
                  "account_number",
                  "bsb_number"
                ],
                "properties": {
                  "billing_details": {
                    "$ref": "#/components/schemas/BankDebitBilling"
                  },
                  "account_number": {
                    "type": "string",
                    "description": "Account number for Becs payment method",
                    "example": "000123456"
                  },
                  "bsb_number": {
                    "type": "string",
                    "description": "Bank-State-Branch (bsb) number",
                    "example": "000000"
                  }
                }
              }
            }
          },
          {
            "type": "object",
            "required": [
              "bacs_bank_debit"
            ],
            "properties": {
              "bacs_bank_debit": {
                "type": "object",
                "required": [
                  "billing_details",
                  "account_number",
                  "sort_code",
                  "bank_account_holder_name"
                ],
                "properties": {
                  "billing_details": {
                    "$ref": "#/components/schemas/BankDebitBilling"
                  },
                  "account_number": {
                    "type": "string",
                    "description": "Account number for Bacs payment method",
                    "example": "00012345"
                  },
                  "sort_code": {
                    "type": "string",
                    "description": "Sort code for Bacs payment method",
                    "example": "108800"
                  },
                  "bank_account_holder_name": {
                    "type": "string",
                    "description": "holder name for bank debit",
                    "example": "A. Schneider"
                  }
                }
              }
            }
          }
        ]
      },
      "BankNames": {
        "type": "string",
        "description": "Name of banks supported by Hyperswitch",
        "enum": [
          "american_express",
          "affin_bank",
          "agro_bank",
          "alliance_bank",
          "am_bank",
          "bank_of_america",
          "bank_islam",
          "bank_muamalat",
          "bank_rakyat",
          "bank_simpanan_nasional",
          "barclays",
          "blik_p_s_p",
          "capital_one",
          "chase",
          "citi",
          "cimb_bank",
          "discover",
          "navy_federal_credit_union",
          "pentagon_federal_credit_union",
          "synchrony_bank",
          "wells_fargo",
          "abn_amro",
          "asn_bank",
          "bunq",
          "handelsbanken",
          "hong_leong_bank",
          "hsbc_bank",
          "ing",
          "knab",
          "kuwait_finance_house",
          "moneyou",
          "rabobank",
          "regiobank",
          "revolut",
          "sns_bank",
          "triodos_bank",
          "van_lanschot",
          "arzte_und_apotheker_bank",
          "austrian_anadi_bank_ag",
          "bank_austria",
          "bank99_ag",
          "bankhaus_carl_spangler",
          "bankhaus_schelhammer_und_schattera_ag",
          "bank_millennium",
          "bank_p_e_k_a_o_s_a",
          "bawag_psk_ag",
          "bks_bank_ag",
          "brull_kallmus_bank_ag",
          "btv_vier_lander_bank",
          "capital_bank_grawe_gruppe_ag",
          "ceska_sporitelna",
          "dolomitenbank",
          "easybank_ag",
          "e_platby_v_u_b",
          "erste_bank_und_sparkassen",
          "friesland_bank",
          "hypo_alpeadriabank_international_ag",
          "hypo_noe_lb_fur_niederosterreich_u_wien",
          "hypo_oberosterreich_salzburg_steiermark",
          "hypo_tirol_bank_ag",
          "hypo_vorarlberg_bank_ag",
          "hypo_bank_burgenland_aktiengesellschaft",
          "komercni_banka",
          "m_bank",
          "marchfelder_bank",
          "maybank",
          "oberbank_ag",
          "osterreichische_arzte_und_apothekerbank",
          "ocbc_bank",
          "pay_with_i_n_g",
          "place_z_i_p_k_o",
          "platnosc_online_karta_platnicza",
          "posojilnica_bank_e_gen",
          "postova_banka",
          "public_bank",
          "raiffeisen_bankengruppe_osterreich",
          "rhb_bank",
          "schelhammer_capital_bank_ag",
          "standard_chartered_bank",
          "schoellerbank_ag",
          "sparda_bank_wien",
          "sporo_pay",
          "santander_przelew24",
          "tatra_pay",
          "viamo",
          "volksbank_gruppe",
          "volkskreditbank_ag",
          "vr_bank_braunau",
          "uob_bank",
          "pay_with_alior_bank",
          "banki_spoldzielcze",
          "pay_with_inteligo",
          "b_n_p_paribas_poland",
          "bank_nowy_s_a",
          "credit_agricole",
          "pay_with_b_o_s",
          "pay_with_citi_handlowy",
          "pay_with_plus_bank",
          "toyota_bank",
          "velo_bank",
          "e_transfer_pocztowy24",
          "plus_bank",
          "etransfer_pocztowy24",
          "banki_spbdzielcze",
          "bank_nowy_bfg_sa",
          "getin_bank",
          "blik",
          "noble_pay",
          "idea_bank",
          "envelo_bank",
          "nest_przelew",
          "mbank_mtransfer",
          "inteligo",
          "pbac_z_ipko",
          "bnp_paribas",
          "bank_pekao_sa",
          "volkswagen_bank",
          "alior_bank",
          "boz",
          "bangkok_bank",
          "krungsri_bank",
          "krung_thai_bank",
          "the_siam_commercial_bank",
          "kasikorn_bank"
        ]
      },
      "BankRedirectBilling": {
        "type": "object",
        "required": [
          "billing_name",
          "email"
        ],
        "properties": {
          "billing_name": {
            "type": "string",
            "description": "The name for which billing is issued",
            "example": "John Doe"
          },
          "email": {
            "type": "string",
            "description": "The billing email for bank redirect",
            "example": "example@example.com"
          }
        }
      },
      "BankRedirectData": {
        "oneOf": [
          {
            "type": "object",
            "required": [
              "bancontact_card"
            ],
            "properties": {
              "bancontact_card": {
                "type": "object",
                "required": [
                  "card_number",
                  "card_exp_month",
                  "card_exp_year",
                  "card_holder_name"
                ],
                "properties": {
                  "card_number": {
                    "type": "string",
                    "description": "The card number",
                    "example": "4242424242424242"
                  },
                  "card_exp_month": {
                    "type": "string",
                    "description": "The card's expiry month",
                    "example": "24"
                  },
                  "card_exp_year": {
                    "type": "string",
                    "description": "The card's expiry year",
                    "example": "24"
                  },
                  "card_holder_name": {
                    "type": "string",
                    "description": "The card holder's name",
                    "example": "John Test"
                  },
                  "billing_details": {
                    "allOf": [
                      {
                        "$ref": "#/components/schemas/BankRedirectBilling"
                      }
                    ],
                    "nullable": true
                  }
                }
              }
            }
          },
          {
            "type": "object",
            "required": [
              "bizum"
            ],
            "properties": {
              "bizum": {
                "type": "object"
              }
            }
          },
          {
            "type": "object",
            "required": [
              "blik"
            ],
            "properties": {
              "blik": {
                "type": "object",
                "required": [
                  "blik_code"
                ],
                "properties": {
                  "blik_code": {
                    "type": "string"
                  }
                }
              }
            }
          },
          {
            "type": "object",
            "required": [
              "eps"
            ],
            "properties": {
              "eps": {
                "type": "object",
                "required": [
                  "billing_details",
                  "bank_name"
                ],
                "properties": {
                  "billing_details": {
                    "$ref": "#/components/schemas/BankRedirectBilling"
                  },
                  "bank_name": {
                    "$ref": "#/components/schemas/BankNames"
                  }
                }
              }
            }
          },
          {
            "type": "object",
            "required": [
              "giropay"
            ],
            "properties": {
              "giropay": {
                "type": "object",
                "required": [
                  "billing_details"
                ],
                "properties": {
                  "billing_details": {
                    "$ref": "#/components/schemas/BankRedirectBilling"
                  },
                  "bank_account_bic": {
                    "type": "string",
                    "description": "Bank account details for Giropay\nBank account bic code",
                    "nullable": true
                  },
                  "bank_account_iban": {
                    "type": "string",
                    "description": "Bank account iban",
                    "nullable": true
                  }
                }
              }
            }
          },
          {
            "type": "object",
            "required": [
              "ideal"
            ],
            "properties": {
              "ideal": {
                "type": "object",
                "required": [
                  "billing_details",
                  "bank_name"
                ],
                "properties": {
                  "billing_details": {
                    "$ref": "#/components/schemas/BankRedirectBilling"
                  },
                  "bank_name": {
                    "$ref": "#/components/schemas/BankNames"
                  }
                }
              }
            }
          },
          {
            "type": "object",
            "required": [
              "interac"
            ],
            "properties": {
              "interac": {
                "type": "object",
                "required": [
                  "country",
                  "email"
                ],
                "properties": {
                  "country": {
                    "$ref": "#/components/schemas/CountryAlpha2"
                  },
                  "email": {
                    "type": "string",
                    "example": "john.doe@example.com"
                  }
                }
              }
            }
          },
          {
            "type": "object",
            "required": [
              "online_banking_czech_republic"
            ],
            "properties": {
              "online_banking_czech_republic": {
                "type": "object",
                "required": [
                  "issuer"
                ],
                "properties": {
                  "issuer": {
                    "$ref": "#/components/schemas/BankNames"
                  }
                }
              }
            }
          },
          {
            "type": "object",
            "required": [
              "online_banking_finland"
            ],
            "properties": {
              "online_banking_finland": {
                "type": "object",
                "properties": {
                  "email": {
                    "type": "string",
                    "nullable": true
                  }
                }
              }
            }
          },
          {
            "type": "object",
            "required": [
              "online_banking_poland"
            ],
            "properties": {
              "online_banking_poland": {
                "type": "object",
                "required": [
                  "issuer"
                ],
                "properties": {
                  "issuer": {
                    "$ref": "#/components/schemas/BankNames"
                  }
                }
              }
            }
          },
          {
            "type": "object",
            "required": [
              "online_banking_slovakia"
            ],
            "properties": {
              "online_banking_slovakia": {
                "type": "object",
                "required": [
                  "issuer"
                ],
                "properties": {
                  "issuer": {
                    "$ref": "#/components/schemas/BankNames"
                  }
                }
              }
            }
          },
          {
            "type": "object",
            "required": [
              "przelewy24"
            ],
            "properties": {
              "przelewy24": {
                "type": "object",
                "required": [
                  "billing_details"
                ],
                "properties": {
                  "bank_name": {
                    "allOf": [
                      {
                        "$ref": "#/components/schemas/BankNames"
                      }
                    ],
                    "nullable": true
                  },
                  "billing_details": {
                    "$ref": "#/components/schemas/BankRedirectBilling"
                  }
                }
              }
            }
          },
          {
            "type": "object",
            "required": [
              "sofort"
            ],
            "properties": {
              "sofort": {
                "type": "object",
                "required": [
                  "billing_details",
                  "country",
                  "preferred_language"
                ],
                "properties": {
                  "billing_details": {
                    "$ref": "#/components/schemas/BankRedirectBilling"
                  },
                  "country": {
                    "$ref": "#/components/schemas/CountryAlpha2"
                  },
                  "preferred_language": {
                    "type": "string",
                    "description": "The preferred language",
                    "example": "en"
                  }
                }
              }
            }
          },
          {
            "type": "object",
            "required": [
              "trustly"
            ],
            "properties": {
              "trustly": {
                "type": "object",
                "required": [
                  "country"
                ],
                "properties": {
                  "country": {
                    "$ref": "#/components/schemas/CountryAlpha2"
                  }
                }
              }
            }
          },
          {
            "type": "object",
            "required": [
              "online_banking_fpx"
            ],
            "properties": {
              "online_banking_fpx": {
                "type": "object",
                "required": [
                  "issuer"
                ],
                "properties": {
                  "issuer": {
                    "$ref": "#/components/schemas/BankNames"
                  }
                }
              }
            }
          },
          {
            "type": "object",
            "required": [
              "online_banking_thailand"
            ],
            "properties": {
              "online_banking_thailand": {
                "type": "object",
                "required": [
                  "issuer"
                ],
                "properties": {
                  "issuer": {
                    "$ref": "#/components/schemas/BankNames"
                  }
                }
              }
            }
          }
        ]
      },
      "BankTransferData": {
        "oneOf": [
          {
            "type": "object",
            "required": [
              "ach_bank_transfer"
            ],
            "properties": {
              "ach_bank_transfer": {
                "type": "object",
                "required": [
                  "billing_details"
                ],
                "properties": {
                  "billing_details": {
                    "$ref": "#/components/schemas/AchBillingDetails"
                  }
                }
              }
            }
          },
          {
            "type": "object",
            "required": [
              "sepa_bank_transfer"
            ],
            "properties": {
              "sepa_bank_transfer": {
                "type": "object",
                "required": [
                  "billing_details",
                  "country"
                ],
                "properties": {
                  "billing_details": {
                    "$ref": "#/components/schemas/SepaAndBacsBillingDetails"
                  },
                  "country": {
                    "$ref": "#/components/schemas/CountryAlpha2"
                  }
                }
              }
            }
          },
          {
            "type": "object",
            "required": [
              "bacs_bank_transfer"
            ],
            "properties": {
              "bacs_bank_transfer": {
                "type": "object",
                "required": [
                  "billing_details"
                ],
                "properties": {
                  "billing_details": {
                    "$ref": "#/components/schemas/SepaAndBacsBillingDetails"
                  }
                }
              }
            }
          },
          {
            "type": "object",
            "required": [
              "multibanco_bank_transfer"
            ],
            "properties": {
              "multibanco_bank_transfer": {
                "type": "object",
                "required": [
                  "billing_details"
                ],
                "properties": {
                  "billing_details": {
                    "$ref": "#/components/schemas/MultibancoBillingDetails"
                  }
                }
              }
            }
          },
          {
            "type": "object",
            "required": [
              "pix"
            ],
            "properties": {
              "pix": {
                "type": "object"
              }
            }
          },
          {
            "type": "object",
            "required": [
              "pse"
            ],
            "properties": {
              "pse": {
                "type": "object"
              }
            }
          }
        ]
      },
      "BankTransferInstructions": {
        "oneOf": [
          {
            "type": "object",
            "required": [
              "ach_credit_transfer"
            ],
            "properties": {
              "ach_credit_transfer": {
                "$ref": "#/components/schemas/AchTransfer"
              }
            }
          },
          {
            "type": "object",
            "required": [
              "sepa_bank_instructions"
            ],
            "properties": {
              "sepa_bank_instructions": {
                "$ref": "#/components/schemas/SepaBankTransferInstructions"
              }
            }
          },
          {
            "type": "object",
            "required": [
              "bacs_bank_instructions"
            ],
            "properties": {
              "bacs_bank_instructions": {
                "$ref": "#/components/schemas/BacsBankTransferInstructions"
              }
            }
          },
          {
            "type": "object",
            "required": [
              "multibanco"
            ],
            "properties": {
              "multibanco": {
                "$ref": "#/components/schemas/MultibancoTransferInstructions"
              }
            }
          }
        ]
      },
      "BankTransferNextStepsData": {
        "allOf": [
          {
            "$ref": "#/components/schemas/BankTransferInstructions"
          },
          {
            "type": "object",
            "required": [
              "receiver"
            ],
            "properties": {
              "receiver": {
                "$ref": "#/components/schemas/ReceiverDetails"
              }
            }
          }
        ]
      },
      "BoletoVoucherData": {
        "type": "object",
        "properties": {
          "social_security_number": {
            "type": "string",
            "description": "The shopper's social security number",
            "nullable": true
          }
        }
      },
      "CaptureMethod": {
        "type": "string",
        "enum": [
          "automatic",
          "manual",
          "manual_multiple",
          "scheduled"
        ]
      },
      "Card": {
        "type": "object",
        "required": [
          "card_number",
          "expiry_month",
          "expiry_year",
          "card_holder_name"
        ],
        "properties": {
          "card_number": {
            "type": "string",
            "description": "The card number",
            "example": "4242424242424242"
          },
          "expiry_month": {
            "type": "string",
            "description": "The card's expiry month"
          },
          "expiry_year": {
            "type": "string",
            "description": "The card's expiry year"
          },
          "card_holder_name": {
            "type": "string",
            "description": "The card holder's name",
            "example": "John Doe"
          }
        }
      },
      "CardDetail": {
        "type": "object",
        "required": [
          "card_number",
          "card_exp_month",
          "card_exp_year",
          "card_holder_name"
        ],
        "properties": {
          "card_number": {
            "type": "string",
            "description": "Card Number",
            "example": "4111111145551142"
          },
          "card_exp_month": {
            "type": "string",
            "description": "Card Expiry Month",
            "example": "10"
          },
          "card_exp_year": {
            "type": "string",
            "description": "Card Expiry Year",
            "example": "25"
          },
          "card_holder_name": {
            "type": "string",
            "description": "Card Holder Name",
            "example": "John Doe"
          },
          "nick_name": {
            "type": "string",
            "description": "Card Holder's Nick Name",
            "example": "John Doe",
            "nullable": true
          }
        }
      },
      "CardDetailFromLocker": {
        "type": "object",
        "properties": {
          "scheme": {
            "type": "string",
            "nullable": true
          },
          "issuer_country": {
            "type": "string",
            "nullable": true
          },
          "last4_digits": {
            "type": "string",
            "nullable": true
          },
          "expiry_month": {
            "type": "string",
            "nullable": true
          },
          "expiry_year": {
            "type": "string",
            "nullable": true
          },
          "card_token": {
            "type": "string",
            "nullable": true
          },
          "card_holder_name": {
            "type": "string",
            "nullable": true
          },
          "card_fingerprint": {
            "type": "string",
            "nullable": true
          },
          "nick_name": {
            "type": "string",
            "nullable": true
          }
        }
      },
      "CardNetwork": {
        "type": "string",
        "enum": [
          "Visa",
          "Mastercard",
          "AmericanExpress",
          "JCB",
          "DinersClub",
          "Discover",
          "CartesBancaires",
          "UnionPay",
          "Interac",
          "RuPay",
          "Maestro"
        ]
      },
      "Connector": {
        "type": "string",
        "enum": [
          "phonypay",
          "fauxpay",
          "pretendpay",
          "stripe_test",
          "adyen_test",
          "checkout_test",
          "paypal_test",
          "aci",
          "adyen",
          "airwallex",
          "authorizedotnet",
          "bitpay",
          "bambora",
          "bluesnap",
          "braintree",
          "cashtocode",
          "checkout",
          "coinbase",
          "cryptopay",
          "cybersource",
          "dlocal",
          "fiserv",
          "forte",
          "globalpay",
          "globepay",
          "iatapay",
          "klarna",
          "mollie",
          "multisafepay",
          "nexinets",
          "nmi",
          "noon",
          "nuvei",
          "opennode",
          "payme",
          "paypal",
          "payu",
          "powertranz",
          "rapyd",
          "shift4",
          "stax",
          "stripe",
          "trustpay",
          "tsys",
          "wise",
          "worldline",
          "worldpay",
          "zen",
          "signifyd"
        ]
      },
      "ConnectorMetadata": {
        "type": "object",
        "properties": {
          "apple_pay": {
            "allOf": [
              {
                "$ref": "#/components/schemas/ApplepayConnectorMetadataRequest"
              }
            ],
            "nullable": true
          },
          "airwallex": {
            "allOf": [
              {
                "$ref": "#/components/schemas/AirwallexData"
              }
            ],
            "nullable": true
          },
          "noon": {
            "allOf": [
              {
                "$ref": "#/components/schemas/NoonData"
              }
            ],
            "nullable": true
          }
        }
      },
      "ConnectorType": {
        "type": "string",
        "enum": [
          "payment_processor",
          "payment_vas",
          "fin_operations",
          "fiz_operations",
          "networks",
          "banking_entities",
          "non_banking_finance"
        ]
      },
      "CountryAlpha2": {
        "type": "string",
        "enum": [
          "AF",
          "AX",
          "AL",
          "DZ",
          "AS",
          "AD",
          "AO",
          "AI",
          "AQ",
          "AG",
          "AR",
          "AM",
          "AW",
          "AU",
          "AT",
          "AZ",
          "BS",
          "BH",
          "BD",
          "BB",
          "BY",
          "BE",
          "BZ",
          "BJ",
          "BM",
          "BT",
          "BO",
          "BQ",
          "BA",
          "BW",
          "BV",
          "BR",
          "IO",
          "BN",
          "BG",
          "BF",
          "BI",
          "KH",
          "CM",
          "CA",
          "CV",
          "KY",
          "CF",
          "TD",
          "CL",
          "CN",
          "CX",
          "CC",
          "CO",
          "KM",
          "CG",
          "CD",
          "CK",
          "CR",
          "CI",
          "HR",
          "CU",
          "CW",
          "CY",
          "CZ",
          "DK",
          "DJ",
          "DM",
          "DO",
          "EC",
          "EG",
          "SV",
          "GQ",
          "ER",
          "EE",
          "ET",
          "FK",
          "FO",
          "FJ",
          "FI",
          "FR",
          "GF",
          "PF",
          "TF",
          "GA",
          "GM",
          "GE",
          "DE",
          "GH",
          "GI",
          "GR",
          "GL",
          "GD",
          "GP",
          "GU",
          "GT",
          "GG",
          "GN",
          "GW",
          "GY",
          "HT",
          "HM",
          "VA",
          "HN",
          "HK",
          "HU",
          "IS",
          "IN",
          "ID",
          "IR",
          "IQ",
          "IE",
          "IM",
          "IL",
          "IT",
          "JM",
          "JP",
          "JE",
          "JO",
          "KZ",
          "KE",
          "KI",
          "KP",
          "KR",
          "KW",
          "KG",
          "LA",
          "LV",
          "LB",
          "LS",
          "LR",
          "LY",
          "LI",
          "LT",
          "LU",
          "MO",
          "MK",
          "MG",
          "MW",
          "MY",
          "MV",
          "ML",
          "MT",
          "MH",
          "MQ",
          "MR",
          "MU",
          "YT",
          "MX",
          "FM",
          "MD",
          "MC",
          "MN",
          "ME",
          "MS",
          "MA",
          "MZ",
          "MM",
          "NA",
          "NR",
          "NP",
          "NL",
          "NC",
          "NZ",
          "NI",
          "NE",
          "NG",
          "NU",
          "NF",
          "MP",
          "NO",
          "OM",
          "PK",
          "PW",
          "PS",
          "PA",
          "PG",
          "PY",
          "PE",
          "PH",
          "PN",
          "PL",
          "PT",
          "PR",
          "QA",
          "RE",
          "RO",
          "RU",
          "RW",
          "BL",
          "SH",
          "KN",
          "LC",
          "MF",
          "PM",
          "VC",
          "WS",
          "SM",
          "ST",
          "SA",
          "SN",
          "RS",
          "SC",
          "SL",
          "SG",
          "SX",
          "SK",
          "SI",
          "SB",
          "SO",
          "ZA",
          "GS",
          "SS",
          "ES",
          "LK",
          "SD",
          "SR",
          "SJ",
          "SZ",
          "SE",
          "CH",
          "SY",
          "TW",
          "TJ",
          "TZ",
          "TH",
          "TL",
          "TG",
          "TK",
          "TO",
          "TT",
          "TN",
          "TR",
          "TM",
          "TC",
          "TV",
          "UG",
          "UA",
          "AE",
          "GB",
          "UM",
          "UY",
          "UZ",
          "VU",
          "VE",
          "VN",
          "VG",
          "VI",
          "WF",
          "EH",
          "YE",
          "ZM",
          "ZW",
          "US"
        ]
      },
      "CreateApiKeyRequest": {
        "type": "object",
        "description": "The request body for creating an API Key.",
        "required": [
          "name",
          "expiration"
        ],
        "properties": {
          "name": {
            "type": "string",
            "description": "A unique name for the API Key to help you identify it.",
            "example": "Sandbox integration key",
            "maxLength": 64
          },
          "description": {
            "type": "string",
            "description": "A description to provide more context about the API Key.",
            "example": "Key used by our developers to integrate with the sandbox environment",
            "nullable": true,
            "maxLength": 256
          },
          "expiration": {
            "$ref": "#/components/schemas/ApiKeyExpiration"
          }
        }
      },
      "CreateApiKeyResponse": {
        "type": "object",
        "description": "The response body for creating an API Key.",
        "required": [
          "key_id",
          "merchant_id",
          "name",
          "api_key",
          "created",
          "expiration"
        ],
        "properties": {
          "key_id": {
            "type": "string",
            "description": "The identifier for the API Key.",
            "example": "5hEEqkgJUyuxgSKGArHA4mWSnX",
            "maxLength": 64
          },
          "merchant_id": {
            "type": "string",
            "description": "The identifier for the Merchant Account.",
            "example": "y3oqhf46pyzuxjbcn2giaqnb44",
            "maxLength": 64
          },
          "name": {
            "type": "string",
            "description": "The unique name for the API Key to help you identify it.",
            "example": "Sandbox integration key",
            "maxLength": 64
          },
          "description": {
            "type": "string",
            "description": "The description to provide more context about the API Key.",
            "example": "Key used by our developers to integrate with the sandbox environment",
            "nullable": true,
            "maxLength": 256
          },
          "api_key": {
            "type": "string",
            "description": "The plaintext API Key used for server-side API access. Ensure you store the API Key\nsecurely as you will not be able to see it again.",
            "maxLength": 128
          },
          "created": {
            "type": "string",
            "format": "date-time",
            "description": "The time at which the API Key was created.",
            "example": "2022-09-10T10:11:12Z"
          },
          "expiration": {
            "$ref": "#/components/schemas/ApiKeyExpiration"
          }
        }
      },
      "CryptoData": {
        "type": "object",
        "properties": {
          "pay_currency": {
            "type": "string",
            "nullable": true
          }
        }
      },
      "Currency": {
        "type": "string",
        "enum": [
          "AED",
          "ALL",
          "AMD",
          "ANG",
          "ARS",
          "AUD",
          "AWG",
          "AZN",
          "BBD",
          "BDT",
          "BHD",
          "BIF",
          "BMD",
          "BND",
          "BOB",
          "BRL",
          "BSD",
          "BWP",
          "BZD",
          "CAD",
          "CHF",
          "CLP",
          "CNY",
          "COP",
          "CRC",
          "CUP",
          "CZK",
          "DJF",
          "DKK",
          "DOP",
          "DZD",
          "EGP",
          "ETB",
          "EUR",
          "FJD",
          "GBP",
          "GHS",
          "GIP",
          "GMD",
          "GNF",
          "GTQ",
          "GYD",
          "HKD",
          "HNL",
          "HRK",
          "HTG",
          "HUF",
          "IDR",
          "ILS",
          "INR",
          "JMD",
          "JOD",
          "JPY",
          "KES",
          "KGS",
          "KHR",
          "KMF",
          "KRW",
          "KWD",
          "KYD",
          "KZT",
          "LAK",
          "LBP",
          "LKR",
          "LRD",
          "LSL",
          "MAD",
          "MDL",
          "MGA",
          "MKD",
          "MMK",
          "MNT",
          "MOP",
          "MUR",
          "MVR",
          "MWK",
          "MXN",
          "MYR",
          "NAD",
          "NGN",
          "NIO",
          "NOK",
          "NPR",
          "NZD",
          "OMR",
          "PEN",
          "PGK",
          "PHP",
          "PKR",
          "PLN",
          "PYG",
          "QAR",
          "RON",
          "RUB",
          "RWF",
          "SAR",
          "SCR",
          "SEK",
          "SGD",
          "SLL",
          "SOS",
          "SSP",
          "SVC",
          "SZL",
          "THB",
          "TRY",
          "TTD",
          "TWD",
          "TZS",
          "UGX",
          "USD",
          "UYU",
          "UZS",
          "VND",
          "VUV",
          "XAF",
          "XOF",
          "XPF",
          "YER",
          "ZAR"
        ]
      },
      "CustomerAcceptance": {
        "type": "object",
        "required": [
          "acceptance_type"
        ],
        "properties": {
          "acceptance_type": {
            "$ref": "#/components/schemas/AcceptanceType"
          },
          "accepted_at": {
            "type": "string",
            "format": "date-time",
            "description": "Specifying when the customer acceptance was provided",
            "example": "2022-09-10T10:11:12Z",
            "nullable": true
          },
          "online": {
            "allOf": [
              {
                "$ref": "#/components/schemas/OnlineMandate"
              }
            ],
            "nullable": true
          }
        }
      },
      "CustomerDeleteResponse": {
        "type": "object",
        "required": [
          "customer_id",
          "customer_deleted",
          "address_deleted",
          "payment_methods_deleted"
        ],
        "properties": {
          "customer_id": {
            "type": "string",
            "description": "The identifier for the customer object",
            "example": "cus_y3oqhf46pyzuxjbcn2giaqnb44",
            "maxLength": 255
          },
          "customer_deleted": {
            "type": "boolean",
            "description": "Whether customer was deleted or not",
            "example": false
          },
          "address_deleted": {
            "type": "boolean",
            "description": "Whether address was deleted or not",
            "example": false
          },
          "payment_methods_deleted": {
            "type": "boolean",
            "description": "Whether payment methods deleted or not",
            "example": false
          }
        }
      },
      "CustomerDetails": {
        "type": "object",
        "required": [
          "id"
        ],
        "properties": {
          "id": {
            "type": "string",
            "description": "The identifier for the customer."
          },
          "name": {
            "type": "string",
            "description": "The customer's name",
            "example": "John Doe",
            "nullable": true,
            "maxLength": 255
          },
          "email": {
            "type": "string",
            "description": "The customer's email address",
            "example": "johntest@test.com",
            "nullable": true,
            "maxLength": 255
          },
          "phone": {
            "type": "string",
            "description": "The customer's phone number",
            "example": "3141592653",
            "nullable": true,
            "maxLength": 10
          },
          "phone_country_code": {
            "type": "string",
            "description": "The country code for the customer's phone number",
            "example": "+1",
            "nullable": true,
            "maxLength": 2
          }
        }
      },
      "CustomerPaymentMethod": {
        "type": "object",
        "required": [
          "payment_token",
          "customer_id",
          "payment_method",
          "recurring_enabled",
          "installment_payment_enabled"
        ],
        "properties": {
          "payment_token": {
            "type": "string",
            "description": "Token for payment method in temporary card locker which gets refreshed often",
            "example": "7ebf443f-a050-4067-84e5-e6f6d4800aef"
          },
          "customer_id": {
            "type": "string",
            "description": "The unique identifier of the customer.",
            "example": "cus_meowerunwiuwiwqw"
          },
          "payment_method": {
            "$ref": "#/components/schemas/PaymentMethodType"
          },
          "payment_method_type": {
            "allOf": [
              {
                "$ref": "#/components/schemas/PaymentMethodType"
              }
            ],
            "nullable": true
          },
          "payment_method_issuer": {
            "type": "string",
            "description": "The name of the bank/ provider issuing the payment method to the end user",
            "example": "Citibank",
            "nullable": true
          },
          "payment_method_issuer_code": {
            "allOf": [
              {
                "$ref": "#/components/schemas/PaymentMethodIssuerCode"
              }
            ],
            "nullable": true
          },
          "recurring_enabled": {
            "type": "boolean",
            "description": "Indicates whether the payment method is eligible for recurring payments",
            "example": true
          },
          "installment_payment_enabled": {
            "type": "boolean",
            "description": "Indicates whether the payment method is eligible for installment payments",
            "example": true
          },
          "payment_experience": {
            "type": "array",
            "items": {
              "$ref": "#/components/schemas/PaymentExperience"
            },
            "description": "Type of payment experience enabled with the connector",
            "example": [
              "redirect_to_url"
            ],
            "nullable": true
          },
          "card": {
            "allOf": [
              {
                "$ref": "#/components/schemas/CardDetailFromLocker"
              }
            ],
            "nullable": true
          },
          "metadata": {
            "type": "object",
            "description": "You can specify up to 50 keys, with key names up to 40 characters long and values up to 500 characters long. Metadata is useful for storing additional, structured information on an object.",
            "nullable": true
          },
          "created": {
            "type": "string",
            "format": "date-time",
            "description": "A timestamp (ISO 8601 code) that determines when the customer was created",
            "example": "2023-01-18T11:04:09.922Z",
            "nullable": true
          },
          "bank_transfer": {
            "allOf": [
              {
                "$ref": "#/components/schemas/Bank"
              }
            ],
            "nullable": true
          }
        }
      },
      "CustomerPaymentMethodsListResponse": {
        "type": "object",
        "required": [
          "customer_payment_methods"
        ],
        "properties": {
          "customer_payment_methods": {
            "type": "array",
            "items": {
              "$ref": "#/components/schemas/CustomerPaymentMethod"
            },
            "description": "List of payment methods for customer"
          }
        }
      },
      "CustomerRequest": {
        "type": "object",
        "description": "The customer details",
        "properties": {
          "customer_id": {
            "type": "string",
            "description": "The identifier for the customer object. If not provided the customer ID will be autogenerated.",
            "example": "cus_y3oqhf46pyzuxjbcn2giaqnb44",
            "maxLength": 255
          },
          "name": {
            "type": "string",
            "description": "The customer's name",
            "example": "Jon Test",
            "nullable": true,
            "maxLength": 255
          },
          "email": {
            "type": "string",
            "description": "The customer's email address",
            "example": "JonTest@test.com",
            "nullable": true,
            "maxLength": 255
          },
          "phone": {
            "type": "string",
            "description": "The customer's phone number",
            "example": "9999999999",
            "nullable": true,
            "maxLength": 255
          },
          "description": {
            "type": "string",
            "description": "An arbitrary string that you can attach to a customer object.",
            "example": "First Customer",
            "nullable": true,
            "maxLength": 255
          },
          "phone_country_code": {
            "type": "string",
            "description": "The country code for the customer phone number",
            "example": "+65",
            "nullable": true,
            "maxLength": 255
          },
          "address": {
            "allOf": [
              {
                "$ref": "#/components/schemas/AddressDetails"
              }
            ],
            "nullable": true
          },
          "metadata": {
            "type": "object",
            "description": "You can specify up to 50 keys, with key names up to 40 characters long and values up to 500\ncharacters long. Metadata is useful for storing additional, structured information on an\nobject.",
            "nullable": true
          }
        }
      },
      "CustomerResponse": {
        "type": "object",
        "required": [
          "customer_id",
          "created_at"
        ],
        "properties": {
          "customer_id": {
            "type": "string",
            "description": "The identifier for the customer object. If not provided the customer ID will be autogenerated.",
            "example": "cus_y3oqhf46pyzuxjbcn2giaqnb44",
            "maxLength": 255
          },
          "name": {
            "type": "string",
            "description": "The customer's name",
            "example": "Jon Test",
            "nullable": true,
            "maxLength": 255
          },
          "email": {
            "type": "string",
            "description": "The customer's email address",
            "example": "JonTest@test.com",
            "nullable": true,
            "maxLength": 255
          },
          "phone": {
            "type": "string",
            "description": "The customer's phone number",
            "example": "9999999999",
            "nullable": true,
            "maxLength": 255
          },
          "phone_country_code": {
            "type": "string",
            "description": "The country code for the customer phone number",
            "example": "+65",
            "nullable": true,
            "maxLength": 255
          },
          "description": {
            "type": "string",
            "description": "An arbitrary string that you can attach to a customer object.",
            "example": "First Customer",
            "nullable": true,
            "maxLength": 255
          },
          "address": {
            "allOf": [
              {
                "$ref": "#/components/schemas/AddressDetails"
              }
            ],
            "nullable": true
          },
          "created_at": {
            "type": "string",
            "format": "date-time",
            "description": "A timestamp (ISO 8601 code) that determines when the customer was created",
            "example": "2023-01-18T11:04:09.922Z"
          },
          "metadata": {
            "type": "object",
            "description": "You can specify up to 50 keys, with key names up to 40 characters long and values up to 500\ncharacters long. Metadata is useful for storing additional, structured information on an\nobject.",
            "nullable": true
          }
        }
      },
      "DisputeResponse": {
        "type": "object",
        "required": [
          "dispute_id",
          "payment_id",
          "attempt_id",
          "amount",
          "currency",
          "dispute_stage",
          "dispute_status",
          "connector",
          "connector_status",
          "connector_dispute_id",
          "created_at"
        ],
        "properties": {
          "dispute_id": {
            "type": "string",
            "description": "The identifier for dispute"
          },
          "payment_id": {
            "type": "string",
            "description": "The identifier for payment_intent"
          },
          "attempt_id": {
            "type": "string",
            "description": "The identifier for payment_attempt"
          },
          "amount": {
            "type": "string",
            "description": "The dispute amount"
          },
          "currency": {
            "type": "string",
            "description": "The three-letter ISO currency code"
          },
          "dispute_stage": {
            "$ref": "#/components/schemas/DisputeStage"
          },
          "dispute_status": {
            "$ref": "#/components/schemas/DisputeStatus"
          },
          "connector": {
            "type": "string",
            "description": "connector to which dispute is associated with"
          },
          "connector_status": {
            "type": "string",
            "description": "Status of the dispute sent by connector"
          },
          "connector_dispute_id": {
            "type": "string",
            "description": "Dispute id sent by connector"
          },
          "connector_reason": {
            "type": "string",
            "description": "Reason of dispute sent by connector",
            "nullable": true
          },
          "connector_reason_code": {
            "type": "string",
            "description": "Reason code of dispute sent by connector",
            "nullable": true
          },
          "challenge_required_by": {
            "type": "string",
            "format": "date-time",
            "description": "Evidence deadline of dispute sent by connector",
            "nullable": true
          },
          "connector_created_at": {
            "type": "string",
            "format": "date-time",
            "description": "Dispute created time sent by connector",
            "nullable": true
          },
          "connector_updated_at": {
            "type": "string",
            "format": "date-time",
            "description": "Dispute updated time sent by connector",
            "nullable": true
          },
          "created_at": {
            "type": "string",
            "format": "date-time",
            "description": "Time at which dispute is received"
          }
        }
      },
      "DisputeResponsePaymentsRetrieve": {
        "type": "object",
        "required": [
          "dispute_id",
          "dispute_stage",
          "dispute_status",
          "connector_status",
          "connector_dispute_id",
          "created_at"
        ],
        "properties": {
          "dispute_id": {
            "type": "string",
            "description": "The identifier for dispute"
          },
          "dispute_stage": {
            "$ref": "#/components/schemas/DisputeStage"
          },
          "dispute_status": {
            "$ref": "#/components/schemas/DisputeStatus"
          },
          "connector_status": {
            "type": "string",
            "description": "Status of the dispute sent by connector"
          },
          "connector_dispute_id": {
            "type": "string",
            "description": "Dispute id sent by connector"
          },
          "connector_reason": {
            "type": "string",
            "description": "Reason of dispute sent by connector",
            "nullable": true
          },
          "connector_reason_code": {
            "type": "string",
            "description": "Reason code of dispute sent by connector",
            "nullable": true
          },
          "challenge_required_by": {
            "type": "string",
            "format": "date-time",
            "description": "Evidence deadline of dispute sent by connector",
            "nullable": true
          },
          "connector_created_at": {
            "type": "string",
            "format": "date-time",
            "description": "Dispute created time sent by connector",
            "nullable": true
          },
          "connector_updated_at": {
            "type": "string",
            "format": "date-time",
            "description": "Dispute updated time sent by connector",
            "nullable": true
          },
          "created_at": {
            "type": "string",
            "format": "date-time",
            "description": "Time at which dispute is received"
          }
        }
      },
      "DisputeStage": {
        "type": "string",
        "enum": [
          "pre_dispute",
          "dispute",
          "pre_arbitration"
        ]
      },
      "DisputeStatus": {
        "type": "string",
        "enum": [
          "dispute_opened",
          "dispute_expired",
          "dispute_accepted",
          "dispute_cancelled",
          "dispute_challenged",
          "dispute_won",
          "dispute_lost"
        ]
      },
      "EphemeralKeyCreateResponse": {
        "type": "object",
        "required": [
          "customer_id",
          "created_at",
          "expires",
          "secret"
        ],
        "properties": {
          "customer_id": {
            "type": "string",
            "description": "customer_id to which this ephemeral key belongs to"
          },
          "created_at": {
            "type": "integer",
            "format": "int64",
            "description": "time at which this ephemeral key was created"
          },
          "expires": {
            "type": "integer",
            "format": "int64",
            "description": "time at which this ephemeral key would expire"
          },
          "secret": {
            "type": "string",
            "description": "ephemeral key"
          }
        }
      },
      "FeatureMetadata": {
        "type": "object",
        "properties": {
          "redirect_response": {
            "allOf": [
              {
                "$ref": "#/components/schemas/RedirectResponse"
              }
            ],
            "nullable": true
          }
        }
      },
      "FieldType": {
        "oneOf": [
          {
            "type": "string",
            "enum": [
              "user_full_name"
            ]
          },
          {
            "type": "string",
            "enum": [
              "user_email_address"
            ]
          },
          {
            "type": "string",
            "enum": [
              "user_phone_number"
            ]
          },
          {
            "type": "object",
            "required": [
              "user_country"
            ],
            "properties": {
              "user_country": {
                "type": "object",
                "required": [
                  "options"
                ],
                "properties": {
                  "options": {
                    "type": "array",
                    "items": {
                      "type": "string"
                    }
                  }
                }
              }
            }
          },
          {
            "type": "string",
            "enum": [
              "user_addressline1"
            ]
          },
          {
            "type": "string",
            "enum": [
              "user_addressline2"
            ]
          },
          {
            "type": "string",
            "enum": [
              "user_address_city"
            ]
          },
          {
            "type": "string",
            "enum": [
              "user_address_pincode"
            ]
          },
          {
            "type": "string",
            "enum": [
              "user_address_state"
            ]
          },
          {
            "type": "string",
            "enum": [
              "user_address_country"
            ]
          },
          {
            "type": "string",
            "enum": [
              "user_blik_code"
            ]
          },
          {
            "type": "string",
            "enum": [
              "fields_complete"
            ]
          },
          {
            "type": "string",
            "enum": [
              "user_billing_name"
            ]
          },
          {
            "type": "string",
            "enum": [
              "user_bank"
            ]
          },
          {
            "type": "string",
            "enum": [
              "text"
            ]
          },
          {
            "type": "object",
            "required": [
              "drop_down"
            ],
            "properties": {
              "drop_down": {
                "type": "object",
                "required": [
                  "options"
                ],
                "properties": {
                  "options": {
                    "type": "array",
                    "items": {
                      "type": "string"
                    }
                  }
                }
              }
            }
          }
        ],
        "description": "Possible field type of required fields in payment_method_data"
      },
      "FrmAction": {
        "type": "string",
        "enum": [
          "cancel_txn",
          "auto_refund",
          "manual_review"
        ]
      },
      "FrmConfigs": {
        "type": "object",
        "description": "Details of FrmConfigs are mentioned here... it should be passed in payment connector create api call, and stored in merchant_connector_table",
        "required": [
          "gateway",
          "payment_methods"
        ],
        "properties": {
          "gateway": {
            "$ref": "#/components/schemas/ConnectorType"
          },
          "payment_methods": {
            "type": "array",
            "items": {
              "$ref": "#/components/schemas/FrmPaymentMethod"
            },
            "description": "payment methods that can be used in the payment"
          }
        }
      },
      "FrmMessage": {
        "type": "object",
        "description": "frm message is an object sent inside the payments response...when frm is invoked, its value is Some(...), else its None",
        "required": [
          "frm_name"
        ],
        "properties": {
          "frm_name": {
            "type": "string"
          },
          "frm_transaction_id": {
            "type": "string",
            "nullable": true
          },
          "frm_transaction_type": {
            "type": "string",
            "nullable": true
          },
          "frm_status": {
            "type": "string",
            "nullable": true
          },
          "frm_score": {
            "type": "integer",
            "format": "int32",
            "nullable": true
          },
          "frm_reason": {
            "nullable": true
          },
          "frm_error": {
            "type": "string",
            "nullable": true
          }
        }
      },
      "FrmPaymentMethod": {
        "type": "object",
        "description": "Details of FrmPaymentMethod are mentioned here... it should be passed in payment connector create api call, and stored in merchant_connector_table",
        "required": [
          "payment_method",
          "payment_method_types"
        ],
        "properties": {
          "payment_method": {
            "$ref": "#/components/schemas/PaymentMethod"
          },
          "payment_method_types": {
            "type": "array",
            "items": {
              "$ref": "#/components/schemas/FrmPaymentMethodType"
            },
            "description": "payment method types(credit, debit) that can be used in the payment"
          }
        }
      },
      "FrmPaymentMethodType": {
        "type": "object",
        "description": "Details of FrmPaymentMethodType are mentioned here... it should be passed in payment connector create api call, and stored in merchant_connector_table",
        "required": [
          "payment_method_type",
          "card_networks",
          "flow",
          "action"
        ],
        "properties": {
          "payment_method_type": {
            "$ref": "#/components/schemas/PaymentMethodType"
          },
          "card_networks": {
            "$ref": "#/components/schemas/CardNetwork"
          },
          "flow": {
            "$ref": "#/components/schemas/FrmPreferredFlowTypes"
          },
          "action": {
            "$ref": "#/components/schemas/FrmAction"
          }
        }
      },
      "FrmPreferredFlowTypes": {
        "type": "string",
        "enum": [
          "pre",
          "post"
        ]
      },
      "FutureUsage": {
        "type": "string",
        "enum": [
          "off_session",
          "on_session"
        ]
      },
      "GcashRedirection": {
        "type": "object"
      },
      "GiftCardData": {
        "type": "object",
        "required": [
          "number",
          "cvc"
        ],
        "properties": {
          "number": {
            "type": "string",
            "description": "The gift card number"
          },
          "cvc": {
            "type": "string",
            "description": "The card verification code."
          }
        }
      },
      "GoPayRedirection": {
        "type": "object"
      },
      "GooglePayPaymentMethodInfo": {
        "type": "object",
        "required": [
          "card_network",
          "card_details"
        ],
        "properties": {
          "card_network": {
            "type": "string",
            "description": "The name of the card network"
          },
          "card_details": {
            "type": "string",
            "description": "The details of the card"
          }
        }
      },
      "GooglePayRedirectData": {
        "type": "object"
      },
      "GooglePaySessionResponse": {
        "type": "object",
        "required": [
          "merchant_info",
          "allowed_payment_methods",
          "transaction_info",
          "delayed_session_token",
          "connector",
          "sdk_next_action"
        ],
        "properties": {
          "merchant_info": {
            "$ref": "#/components/schemas/GpayMerchantInfo"
          },
          "allowed_payment_methods": {
            "type": "array",
            "items": {
              "$ref": "#/components/schemas/GpayAllowedPaymentMethods"
            },
            "description": "List of the allowed payment meythods"
          },
          "transaction_info": {
            "$ref": "#/components/schemas/GpayTransactionInfo"
          },
          "delayed_session_token": {
            "type": "boolean",
            "description": "Identifier for the delayed session response"
          },
          "connector": {
            "type": "string",
            "description": "The name of the connector"
          },
          "sdk_next_action": {
            "$ref": "#/components/schemas/SdkNextAction"
          },
          "secrets": {
            "allOf": [
              {
                "$ref": "#/components/schemas/SecretInfoToInitiateSdk"
              }
            ],
            "nullable": true
          }
        }
      },
      "GooglePayThirdPartySdk": {
        "type": "object",
        "required": [
          "delayed_session_token",
          "connector",
          "sdk_next_action"
        ],
        "properties": {
          "delayed_session_token": {
            "type": "boolean",
            "description": "Identifier for the delayed session response"
          },
          "connector": {
            "type": "string",
            "description": "The name of the connector"
          },
          "sdk_next_action": {
            "$ref": "#/components/schemas/SdkNextAction"
          }
        }
      },
      "GooglePayThirdPartySdkData": {
        "type": "object"
      },
      "GooglePayWalletData": {
        "type": "object",
        "required": [
          "type",
          "description",
          "info",
          "tokenization_data"
        ],
        "properties": {
          "type": {
            "type": "string",
            "description": "The type of payment method"
          },
          "description": {
            "type": "string",
            "description": "User-facing message to describe the payment method that funds this transaction."
          },
          "info": {
            "$ref": "#/components/schemas/GooglePayPaymentMethodInfo"
          },
          "tokenization_data": {
            "$ref": "#/components/schemas/GpayTokenizationData"
          }
        }
      },
      "GpayAllowedMethodsParameters": {
        "type": "object",
        "required": [
          "allowed_auth_methods",
          "allowed_card_networks"
        ],
        "properties": {
          "allowed_auth_methods": {
            "type": "array",
            "items": {
              "type": "string"
            },
            "description": "The list of allowed auth methods (ex: 3DS, No3DS, PAN_ONLY etc)"
          },
          "allowed_card_networks": {
            "type": "array",
            "items": {
              "type": "string"
            },
            "description": "The list of allowed card networks (ex: AMEX,JCB etc)"
          }
        }
      },
      "GpayAllowedPaymentMethods": {
        "type": "object",
        "required": [
          "type",
          "parameters",
          "tokenization_specification"
        ],
        "properties": {
          "type": {
            "type": "string",
            "description": "The type of payment method"
          },
          "parameters": {
            "$ref": "#/components/schemas/GpayAllowedMethodsParameters"
          },
          "tokenization_specification": {
            "$ref": "#/components/schemas/GpayTokenizationSpecification"
          }
        }
      },
      "GpayMerchantInfo": {
        "type": "object",
        "required": [
          "merchant_name"
        ],
        "properties": {
          "merchant_name": {
            "type": "string",
            "description": "The name of the merchant"
          }
        }
      },
      "GpaySessionTokenResponse": {
        "oneOf": [
          {
            "$ref": "#/components/schemas/GooglePayThirdPartySdk"
          },
          {
            "$ref": "#/components/schemas/GooglePaySessionResponse"
          }
        ]
      },
      "GpayTokenParameters": {
        "type": "object",
        "required": [
          "gateway"
        ],
        "properties": {
          "gateway": {
            "type": "string",
            "description": "The name of the connector"
          },
          "gateway_merchant_id": {
            "type": "string",
            "description": "The merchant ID registered in the connector associated",
            "nullable": true
          },
          "stripe:version": {
            "type": "string",
            "nullable": true
          },
          "stripe:publishableKey": {
            "type": "string",
            "nullable": true
          }
        }
      },
      "GpayTokenizationData": {
        "type": "object",
        "required": [
          "type",
          "token"
        ],
        "properties": {
          "type": {
            "type": "string",
            "description": "The type of the token"
          },
          "token": {
            "type": "string",
            "description": "Token generated for the wallet"
          }
        }
      },
      "GpayTokenizationSpecification": {
        "type": "object",
        "required": [
          "type",
          "parameters"
        ],
        "properties": {
          "type": {
            "type": "string",
            "description": "The token specification type(ex: PAYMENT_GATEWAY)"
          },
          "parameters": {
            "$ref": "#/components/schemas/GpayTokenParameters"
          }
        }
      },
      "GpayTransactionInfo": {
        "type": "object",
        "required": [
          "country_code",
          "currency_code",
          "total_price_status",
          "total_price"
        ],
        "properties": {
          "country_code": {
            "$ref": "#/components/schemas/CountryAlpha2"
          },
          "currency_code": {
            "$ref": "#/components/schemas/Currency"
          },
          "total_price_status": {
            "type": "string",
            "description": "The total price status (ex: 'FINAL')"
          },
          "total_price": {
            "type": "string",
            "description": "The total price"
          }
        }
      },
      "IntentStatus": {
        "type": "string",
        "enum": [
          "succeeded",
          "failed",
          "cancelled",
          "processing",
          "requires_customer_action",
          "requires_merchant_action",
          "requires_payment_method",
          "requires_confirmation",
          "requires_capture"
        ]
      },
      "KakaoPayRedirection": {
        "type": "object"
      },
      "KlarnaSessionTokenResponse": {
        "type": "object",
        "required": [
          "session_token",
          "session_id"
        ],
        "properties": {
          "session_token": {
            "type": "string",
            "description": "The session token for Klarna"
          },
          "session_id": {
            "type": "string",
            "description": "The identifier for the session"
          }
        }
      },
      "MandateAmountData": {
        "type": "object",
        "required": [
          "amount",
          "currency"
        ],
        "properties": {
          "amount": {
            "type": "integer",
            "format": "int64",
            "description": "The maximum amount to be debited for the mandate transaction",
            "example": 6540
          },
          "currency": {
            "$ref": "#/components/schemas/Currency"
          },
          "start_date": {
            "type": "string",
            "format": "date-time",
            "description": "Specifying start date of the mandate",
            "example": "2022-09-10T00:00:00Z",
            "nullable": true
          },
          "end_date": {
            "type": "string",
            "format": "date-time",
            "description": "Specifying end date of the mandate",
            "example": "2023-09-10T23:59:59Z",
            "nullable": true
          },
          "metadata": {
            "type": "object",
            "description": "Additional details required by mandate",
            "nullable": true
          }
        }
      },
      "MandateCardDetails": {
        "type": "object",
        "properties": {
          "last4_digits": {
            "type": "string",
            "description": "The last 4 digits of card",
            "nullable": true
          },
          "card_exp_month": {
            "type": "string",
            "description": "The expiry month of card",
            "nullable": true
          },
          "card_exp_year": {
            "type": "string",
            "description": "The expiry year of card",
            "nullable": true
          },
          "card_holder_name": {
            "type": "string",
            "description": "The card holder name",
            "nullable": true
          },
          "card_token": {
            "type": "string",
            "description": "The token from card locker",
            "nullable": true
          },
          "scheme": {
            "type": "string",
            "description": "The card scheme network for the particular card",
            "nullable": true
          },
          "issuer_country": {
            "type": "string",
            "description": "The country code in in which the card was issued",
            "nullable": true
          },
          "card_fingerprint": {
            "type": "string",
            "description": "A unique identifier alias to identify a particular card",
            "nullable": true
          }
        }
      },
      "MandateData": {
        "type": "object",
        "properties": {
          "customer_acceptance": {
            "allOf": [
              {
                "$ref": "#/components/schemas/CustomerAcceptance"
              }
            ],
            "nullable": true
          },
          "mandate_type": {
            "allOf": [
              {
                "$ref": "#/components/schemas/MandateType"
              }
            ],
            "nullable": true
          }
        }
      },
      "MandateResponse": {
        "type": "object",
        "required": [
          "mandate_id",
          "status",
          "payment_method_id",
          "payment_method"
        ],
        "properties": {
          "mandate_id": {
            "type": "string",
            "description": "The identifier for mandate"
          },
          "status": {
            "$ref": "#/components/schemas/MandateStatus"
          },
          "payment_method_id": {
            "type": "string",
            "description": "The identifier for payment method"
          },
          "payment_method": {
            "type": "string",
            "description": "The payment method"
          },
          "card": {
            "allOf": [
              {
                "$ref": "#/components/schemas/MandateCardDetails"
              }
            ],
            "nullable": true
          },
          "customer_acceptance": {
            "allOf": [
              {
                "$ref": "#/components/schemas/CustomerAcceptance"
              }
            ],
            "nullable": true
          }
        }
      },
      "MandateRevokedResponse": {
        "type": "object",
        "required": [
          "mandate_id",
          "status"
        ],
        "properties": {
          "mandate_id": {
            "type": "string",
            "description": "The identifier for mandate"
          },
          "status": {
            "$ref": "#/components/schemas/MandateStatus"
          }
        }
      },
      "MandateStatus": {
        "type": "string",
        "description": "The status of the mandate, which indicates whether it can be used to initiate a payment",
        "enum": [
          "active",
          "inactive",
          "pending",
          "revoked"
        ]
      },
      "MandateType": {
        "oneOf": [
          {
            "type": "object",
            "required": [
              "single_use"
            ],
            "properties": {
              "single_use": {
                "$ref": "#/components/schemas/MandateAmountData"
              }
            }
          },
          {
            "type": "object",
            "required": [
              "multi_use"
            ],
            "properties": {
              "multi_use": {
                "allOf": [
                  {
                    "$ref": "#/components/schemas/MandateAmountData"
                  }
                ],
                "nullable": true
              }
            }
          }
        ]
      },
      "MbWayRedirection": {
        "type": "object",
        "required": [
          "telephone_number"
        ],
        "properties": {
          "telephone_number": {
            "type": "string",
            "description": "Telephone number of the shopper. Should be Portuguese phone number."
          }
        }
      },
      "MerchantAccountCreate": {
        "type": "object",
        "required": [
          "merchant_id"
        ],
        "properties": {
          "merchant_id": {
            "type": "string",
            "description": "The identifier for the Merchant Account",
            "example": "y3oqhf46pyzuxjbcn2giaqnb44",
            "maxLength": 255
          },
          "merchant_name": {
            "type": "string",
            "description": "Name of the Merchant Account",
            "example": "NewAge Retailer",
            "nullable": true
          },
          "merchant_details": {
            "allOf": [
              {
                "$ref": "#/components/schemas/MerchantDetails"
              }
            ],
            "nullable": true
          },
          "return_url": {
            "type": "string",
            "description": "The URL to redirect after the completion of the operation",
            "example": "https://www.example.com/success",
            "nullable": true,
            "maxLength": 255
          },
          "webhook_details": {
            "allOf": [
              {
                "$ref": "#/components/schemas/WebhookDetails"
              }
            ],
            "nullable": true
          },
          "routing_algorithm": {
            "type": "object",
            "description": "The routing algorithm to be used for routing payments to desired connectors",
            "nullable": true
          },
          "payout_routing_algorithm": {
            "allOf": [
              {
                "$ref": "#/components/schemas/RoutingAlgorithm"
              }
            ],
            "nullable": true
          },
          "sub_merchants_enabled": {
            "type": "boolean",
            "description": "A boolean value to indicate if the merchant is a sub-merchant under a master or a parent merchant. By default, its value is false.",
            "default": false,
            "example": false,
            "nullable": true
          },
          "parent_merchant_id": {
            "type": "string",
            "description": "Refers to the Parent Merchant ID if the merchant being created is a sub-merchant",
            "example": "xkkdf909012sdjki2dkh5sdf",
            "nullable": true,
            "maxLength": 255
          },
          "enable_payment_response_hash": {
            "type": "boolean",
            "description": "A boolean value to indicate if payment response hash needs to be enabled",
            "default": false,
            "example": true,
            "nullable": true
          },
          "payment_response_hash_key": {
            "type": "string",
            "description": "Refers to the hash key used for payment response",
            "nullable": true
          },
          "redirect_to_merchant_with_http_post": {
            "type": "boolean",
            "description": "A boolean value to indicate if redirect to merchant with http post needs to be enabled",
            "default": false,
            "example": true,
            "nullable": true
          },
          "metadata": {
            "type": "object",
            "description": "You can specify up to 50 keys, with key names up to 40 characters long and values up to 500 characters long. Metadata is useful for storing additional, structured information on an object.",
            "nullable": true
          },
          "publishable_key": {
            "type": "string",
            "description": "API key that will be used for server side API access",
            "example": "AH3423bkjbkjdsfbkj",
            "nullable": true
          },
          "locker_id": {
            "type": "string",
            "description": "An identifier for the vault used to store payment method information.",
            "example": "locker_abc123",
            "nullable": true
          },
          "primary_business_details": {
            "allOf": [
              {
                "$ref": "#/components/schemas/PrimaryBusinessDetails"
              }
            ],
            "nullable": true
          },
          "frm_routing_algorithm": {
            "type": "object",
            "description": "The frm routing algorithm to be used for routing payments to desired FRM's",
            "nullable": true
          },
          "intent_fulfillment_time": {
            "type": "integer",
            "format": "int32",
            "description": "Will be used to expire client secret after certain amount of time to be supplied in seconds\n(900) for 15 mins",
            "example": 900,
            "nullable": true,
            "minimum": 0.0
          },
          "organization_id": {
            "type": "string",
            "description": "The id of the organization to which the merchant belongs to",
            "nullable": true
          }
        }
      },
      "MerchantAccountDeleteResponse": {
        "type": "object",
        "required": [
          "merchant_id",
          "deleted"
        ],
        "properties": {
          "merchant_id": {
            "type": "string",
            "description": "The identifier for the Merchant Account",
            "example": "y3oqhf46pyzuxjbcn2giaqnb44",
            "maxLength": 255
          },
          "deleted": {
            "type": "boolean",
            "description": "If the connector is deleted or not",
            "example": false
          }
        }
      },
      "MerchantAccountResponse": {
        "type": "object",
        "required": [
          "merchant_id",
          "enable_payment_response_hash",
          "redirect_to_merchant_with_http_post",
          "primary_business_details",
          "is_recon_enabled"
        ],
        "properties": {
          "merchant_id": {
            "type": "string",
            "description": "The identifier for the Merchant Account",
            "example": "y3oqhf46pyzuxjbcn2giaqnb44",
            "maxLength": 255
          },
          "merchant_name": {
            "type": "string",
            "description": "Name of the Merchant Account",
            "example": "NewAge Retailer",
            "nullable": true
          },
          "return_url": {
            "type": "string",
            "description": "The URL to redirect after the completion of the operation",
            "example": "https://www.example.com/success",
            "nullable": true,
            "maxLength": 255
          },
          "enable_payment_response_hash": {
            "type": "boolean",
            "description": "A boolean value to indicate if payment response hash needs to be enabled",
            "default": false,
            "example": true
          },
          "payment_response_hash_key": {
            "type": "string",
            "description": "Refers to the Parent Merchant ID if the merchant being created is a sub-merchant",
            "example": "xkkdf909012sdjki2dkh5sdf",
            "nullable": true,
            "maxLength": 255
          },
          "redirect_to_merchant_with_http_post": {
            "type": "boolean",
            "description": "A boolean value to indicate if redirect to merchant with http post needs to be enabled",
            "default": false,
            "example": true
          },
          "merchant_details": {
            "allOf": [
              {
                "$ref": "#/components/schemas/MerchantDetails"
              }
            ],
            "nullable": true
          },
          "webhook_details": {
            "allOf": [
              {
                "$ref": "#/components/schemas/WebhookDetails"
              }
            ],
            "nullable": true
          },
          "routing_algorithm": {
            "allOf": [
              {
                "$ref": "#/components/schemas/RoutingAlgorithm"
              }
            ],
            "nullable": true
          },
          "payout_routing_algorithm": {
            "allOf": [
              {
                "$ref": "#/components/schemas/RoutingAlgorithm"
              }
            ],
            "nullable": true
          },
          "sub_merchants_enabled": {
            "type": "boolean",
            "description": "A boolean value to indicate if the merchant is a sub-merchant under a master or a parent merchant. By default, its value is false.",
            "default": false,
            "example": false,
            "nullable": true
          },
          "parent_merchant_id": {
            "type": "string",
            "description": "Refers to the Parent Merchant ID if the merchant being created is a sub-merchant",
            "example": "xkkdf909012sdjki2dkh5sdf",
            "nullable": true,
            "maxLength": 255
          },
          "publishable_key": {
            "type": "string",
            "description": "API key that will be used for server side API access",
            "example": "AH3423bkjbkjdsfbkj",
            "nullable": true
          },
          "metadata": {
            "type": "object",
            "description": "You can specify up to 50 keys, with key names up to 40 characters long and values up to 500 characters long. Metadata is useful for storing additional, structured information on an object.",
            "nullable": true
          },
          "locker_id": {
            "type": "string",
            "description": "An identifier for the vault used to store payment method information.",
            "example": "locker_abc123",
            "nullable": true
          },
          "primary_business_details": {
            "type": "array",
            "items": {
              "$ref": "#/components/schemas/PrimaryBusinessDetails"
            },
            "description": "Default business details for connector routing"
          },
          "frm_routing_algorithm": {
            "allOf": [
              {
                "$ref": "#/components/schemas/RoutingAlgorithm"
              }
            ],
            "nullable": true
          },
          "intent_fulfillment_time": {
            "type": "integer",
            "format": "int64",
            "description": "Will be used to expire client secret after certain amount of time to be supplied in seconds\n(900) for 15 mins",
            "nullable": true
          },
          "organization_id": {
            "type": "string",
            "description": "The organization id merchant is associated with",
            "nullable": true
          },
          "is_recon_enabled": {
            "type": "boolean",
            "description": "A boolean value to indicate if the merchant has recon service is enabled or not, by default value is false"
          }
        }
      },
      "MerchantAccountUpdate": {
        "type": "object",
        "required": [
          "merchant_id"
        ],
        "properties": {
          "merchant_id": {
            "type": "string",
            "description": "The identifier for the Merchant Account",
            "example": "y3oqhf46pyzuxjbcn2giaqnb44",
            "maxLength": 255
          },
          "merchant_name": {
            "type": "string",
            "description": "Name of the Merchant Account",
            "example": "NewAge Retailer",
            "nullable": true
          },
          "merchant_details": {
            "allOf": [
              {
                "$ref": "#/components/schemas/MerchantDetails"
              }
            ],
            "nullable": true
          },
          "return_url": {
            "type": "string",
            "description": "The URL to redirect after the completion of the operation",
            "example": "https://www.example.com/success",
            "nullable": true,
            "maxLength": 255
          },
          "webhook_details": {
            "allOf": [
              {
                "$ref": "#/components/schemas/WebhookDetails"
              }
            ],
            "nullable": true
          },
          "routing_algorithm": {
            "type": "object",
            "description": "The routing algorithm to be used for routing payments to desired connectors",
            "nullable": true
          },
          "payout_routing_algorithm": {
            "allOf": [
              {
                "$ref": "#/components/schemas/RoutingAlgorithm"
              }
            ],
            "nullable": true
          },
          "sub_merchants_enabled": {
            "type": "boolean",
            "description": "A boolean value to indicate if the merchant is a sub-merchant under a master or a parent merchant. By default, its value is false.",
            "default": false,
            "example": false,
            "nullable": true
          },
          "parent_merchant_id": {
            "type": "string",
            "description": "Refers to the Parent Merchant ID if the merchant being created is a sub-merchant",
            "example": "xkkdf909012sdjki2dkh5sdf",
            "nullable": true,
            "maxLength": 255
          },
          "enable_payment_response_hash": {
            "type": "boolean",
            "description": "A boolean value to indicate if payment response hash needs to be enabled",
            "default": false,
            "example": true,
            "nullable": true
          },
          "payment_response_hash_key": {
            "type": "string",
            "description": "Refers to the hash key used for payment response",
            "nullable": true
          },
          "redirect_to_merchant_with_http_post": {
            "type": "boolean",
            "description": "A boolean value to indicate if redirect to merchant with http post needs to be enabled",
            "default": false,
            "example": true,
            "nullable": true
          },
          "metadata": {
            "type": "object",
            "description": "You can specify up to 50 keys, with key names up to 40 characters long and values up to 500 characters long. Metadata is useful for storing additional, structured information on an object.",
            "nullable": true
          },
          "publishable_key": {
            "type": "string",
            "description": "API key that will be used for server side API access",
            "example": "AH3423bkjbkjdsfbkj",
            "nullable": true
          },
          "locker_id": {
            "type": "string",
            "description": "An identifier for the vault used to store payment method information.",
            "example": "locker_abc123",
            "nullable": true
          },
          "primary_business_details": {
            "type": "array",
            "items": {
              "$ref": "#/components/schemas/PrimaryBusinessDetails"
            },
            "description": "Default business details for connector routing",
            "nullable": true
          },
          "frm_routing_algorithm": {
            "type": "object",
            "description": "The frm routing algorithm to be used for routing payments to desired FRM's",
            "nullable": true
          },
          "intent_fulfillment_time": {
            "type": "integer",
            "format": "int32",
            "description": "Will be used to expire client secret after certain amount of time to be supplied in seconds\n(900) for 15 mins",
            "nullable": true,
            "minimum": 0.0
          }
        }
      },
      "MerchantConnectorCreate": {
        "type": "object",
        "description": "Create a new Merchant Connector for the merchant account. The connector could be a payment processor / facilitator / acquirer or specialized services like Fraud / Accounting etc.\"",
        "required": [
          "connector_type",
          "connector_name",
          "connector_label",
          "business_country",
          "business_label"
        ],
        "properties": {
          "connector_type": {
            "$ref": "#/components/schemas/ConnectorType"
          },
          "connector_name": {
            "$ref": "#/components/schemas/Connector"
          },
          "connector_label": {
            "type": "string",
            "example": "stripe_US_travel"
          },
          "merchant_connector_id": {
            "type": "string",
            "description": "Unique ID of the connector",
            "example": "mca_5apGeP94tMts6rg3U3kR",
            "nullable": true
          },
          "connector_account_details": {
            "type": "object",
            "description": "Account details of the Connector. You can specify up to 50 keys, with key names up to 40 characters long and values up to 500 characters long. Useful for storing additional, structured information on an object.",
            "nullable": true
          },
          "test_mode": {
            "type": "boolean",
            "description": "A boolean value to indicate if the connector is in Test mode. By default, its value is false.",
            "default": false,
            "example": false,
            "nullable": true
          },
          "disabled": {
            "type": "boolean",
            "description": "A boolean value to indicate if the connector is disabled. By default, its value is false.",
            "default": false,
            "example": false,
            "nullable": true
          },
          "payment_methods_enabled": {
            "type": "array",
            "items": {
              "$ref": "#/components/schemas/PaymentMethodsEnabled"
            },
            "description": "Refers to the Parent Merchant ID if the merchant being created is a sub-merchant",
            "example": [
              {
                "payment_method": "wallet",
                "payment_method_types": [
                  "upi_collect",
                  "upi_intent"
                ],
                "payment_method_issuers": [
                  "labore magna ipsum",
                  "aute"
                ],
                "payment_schemes": [
                  "Discover",
                  "Discover"
                ],
                "accepted_currencies": {
                  "type": "enable_only",
                  "list": [
                    "USD",
                    "EUR"
                  ]
                },
                "accepted_countries": {
                  "type": "disable_only",
                  "list": [
                    "FR",
                    "DE",
                    "IN"
                  ]
                },
                "minimum_amount": 1,
                "maximum_amount": 68607706,
                "recurring_enabled": true,
                "installment_payment_enabled": true
              }
            ],
            "nullable": true
          },
          "metadata": {
            "type": "object",
            "description": "You can specify up to 50 keys, with key names up to 40 characters long and values up to 500 characters long. Metadata is useful for storing additional, structured information on an object.",
            "nullable": true
          },
          "frm_configs": {
            "type": "array",
            "items": {
              "$ref": "#/components/schemas/FrmConfigs"
            },
            "description": "contains the frm configs for the merchant connector",
            "example": "\n[{\"gateway\":\"stripe\",\"payment_methods\":[{\"payment_method\":\"card\",\"payment_method_types\":[{\"payment_method_type\":\"credit\",\"card_networks\":[\"Visa\"],\"flow\":\"pre\",\"action\":\"cancel_txn\"},{\"payment_method_type\":\"debit\",\"card_networks\":[\"Visa\"],\"flow\":\"pre\"}]}]}]\n",
            "nullable": true
          },
          "business_country": {
            "$ref": "#/components/schemas/CountryAlpha2"
          },
          "business_label": {
            "type": "string"
          },
          "business_sub_label": {
            "type": "string",
            "description": "Business Sub label of the merchant",
            "example": "chase",
            "nullable": true
          },
          "connector_webhook_details": {
            "allOf": [
              {
                "$ref": "#/components/schemas/MerchantConnectorWebhookDetails"
              }
            ],
            "nullable": true
          }
        }
      },
      "MerchantConnectorDeleteResponse": {
        "type": "object",
        "required": [
          "merchant_id",
          "merchant_connector_id",
          "deleted"
        ],
        "properties": {
          "merchant_id": {
            "type": "string",
            "description": "The identifier for the Merchant Account",
            "example": "y3oqhf46pyzuxjbcn2giaqnb44",
            "maxLength": 255
          },
          "merchant_connector_id": {
            "type": "string",
            "description": "Unique ID of the connector",
            "example": "mca_5apGeP94tMts6rg3U3kR"
          },
          "deleted": {
            "type": "boolean",
            "description": "If the connector is deleted or not",
            "example": false
          }
        }
      },
      "MerchantConnectorDetails": {
        "type": "object",
        "properties": {
          "connector_account_details": {
            "type": "object",
            "description": "Account details of the Connector. You can specify up to 50 keys, with key names up to 40 characters long and values up to 500 characters long. Useful for storing additional, structured information on an object.",
            "nullable": true
          },
          "metadata": {
            "type": "object",
            "description": "You can specify up to 50 keys, with key names up to 40 characters long and values up to 500 characters long. Metadata is useful for storing additional, structured information on an object.",
            "nullable": true
          }
        }
      },
      "MerchantConnectorDetailsWrap": {
        "type": "object",
        "required": [
          "creds_identifier"
        ],
        "properties": {
          "creds_identifier": {
            "type": "string",
            "description": "Creds Identifier is to uniquely identify the credentials. Do not send any sensitive info in this field. And do not send the string \"null\"."
          },
          "encoded_data": {
            "allOf": [
              {
                "$ref": "#/components/schemas/MerchantConnectorDetails"
              }
            ],
            "nullable": true
          }
        }
      },
      "MerchantConnectorId": {
        "type": "object",
        "required": [
          "merchant_id",
          "merchant_connector_id"
        ],
        "properties": {
          "merchant_id": {
            "type": "string"
          },
          "merchant_connector_id": {
            "type": "string"
          }
        }
      },
      "MerchantConnectorResponse": {
        "type": "object",
        "description": "Response of creating a new Merchant Connector for the merchant account.\"",
        "required": [
          "connector_type",
          "connector_name",
          "connector_label",
          "merchant_connector_id",
          "business_country",
          "business_label"
        ],
        "properties": {
          "connector_type": {
            "$ref": "#/components/schemas/ConnectorType"
          },
          "connector_name": {
            "type": "string",
            "description": "Name of the Connector",
            "example": "stripe"
          },
          "connector_label": {
            "type": "string",
            "example": "stripe_US_travel"
          },
          "merchant_connector_id": {
            "type": "string",
            "description": "Unique ID of the connector",
            "example": "mca_5apGeP94tMts6rg3U3kR"
          },
          "connector_account_details": {
            "type": "object",
            "description": "Account details of the Connector. You can specify up to 50 keys, with key names up to 40 characters long and values up to 500 characters long. Useful for storing additional, structured information on an object.",
            "nullable": true
          },
          "test_mode": {
            "type": "boolean",
            "description": "A boolean value to indicate if the connector is in Test mode. By default, its value is false.",
            "default": false,
            "example": false,
            "nullable": true
          },
          "disabled": {
            "type": "boolean",
            "description": "A boolean value to indicate if the connector is disabled. By default, its value is false.",
            "default": false,
            "example": false,
            "nullable": true
          },
          "payment_methods_enabled": {
            "type": "array",
            "items": {
              "$ref": "#/components/schemas/PaymentMethodsEnabled"
            },
            "description": "Refers to the Parent Merchant ID if the merchant being created is a sub-merchant",
            "example": [
              {
                "payment_method": "wallet",
                "payment_method_types": [
                  "upi_collect",
                  "upi_intent"
                ],
                "payment_method_issuers": [
                  "labore magna ipsum",
                  "aute"
                ],
                "payment_schemes": [
                  "Discover",
                  "Discover"
                ],
                "accepted_currencies": {
                  "type": "enable_only",
                  "list": [
                    "USD",
                    "EUR"
                  ]
                },
                "accepted_countries": {
                  "type": "disable_only",
                  "list": [
                    "FR",
                    "DE",
                    "IN"
                  ]
                },
                "minimum_amount": 1,
                "maximum_amount": 68607706,
                "recurring_enabled": true,
                "installment_payment_enabled": true
              }
            ],
            "nullable": true
          },
          "metadata": {
            "type": "object",
            "description": "You can specify up to 50 keys, with key names up to 40 characters long and values up to 500 characters long. Metadata is useful for storing additional, structured information on an object.",
            "nullable": true
          },
          "business_country": {
            "$ref": "#/components/schemas/CountryAlpha2"
          },
          "business_label": {
            "type": "string",
            "description": "Business Type of the merchant",
            "example": "travel"
          },
          "business_sub_label": {
            "type": "string",
            "description": "Business Sub label of the merchant",
            "example": "chase",
            "nullable": true
          },
          "frm_configs": {
            "type": "array",
            "items": {
              "$ref": "#/components/schemas/FrmConfigs"
            },
            "description": "contains the frm configs for the merchant connector",
            "example": "\n[{\"gateway\":\"stripe\",\"payment_methods\":[{\"payment_method\":\"card\",\"payment_method_types\":[{\"payment_method_type\":\"credit\",\"card_networks\":[\"Visa\"],\"flow\":\"pre\",\"action\":\"cancel_txn\"},{\"payment_method_type\":\"debit\",\"card_networks\":[\"Visa\"],\"flow\":\"pre\"}]}]}]\n",
            "nullable": true
          },
          "connector_webhook_details": {
            "allOf": [
              {
                "$ref": "#/components/schemas/MerchantConnectorWebhookDetails"
              }
            ],
            "nullable": true
          }
        }
      },
      "MerchantConnectorUpdate": {
        "type": "object",
        "description": "Create a new Merchant Connector for the merchant account. The connector could be a payment processor / facilitator / acquirer or specialized services like Fraud / Accounting etc.\"",
        "required": [
          "connector_type"
        ],
        "properties": {
          "connector_type": {
            "$ref": "#/components/schemas/ConnectorType"
          },
          "connector_account_details": {
            "type": "object",
            "description": "Account details of the Connector. You can specify up to 50 keys, with key names up to 40 characters long and values up to 500 characters long. Useful for storing additional, structured information on an object.",
            "nullable": true
          },
          "test_mode": {
            "type": "boolean",
            "description": "A boolean value to indicate if the connector is in Test mode. By default, its value is false.",
            "default": false,
            "example": false,
            "nullable": true
          },
          "disabled": {
            "type": "boolean",
            "description": "A boolean value to indicate if the connector is disabled. By default, its value is false.",
            "default": false,
            "example": false,
            "nullable": true
          },
          "payment_methods_enabled": {
            "type": "array",
            "items": {
              "$ref": "#/components/schemas/PaymentMethodsEnabled"
            },
            "description": "Refers to the Parent Merchant ID if the merchant being created is a sub-merchant",
            "example": [
              {
                "payment_method": "wallet",
                "payment_method_types": [
                  "upi_collect",
                  "upi_intent"
                ],
                "payment_method_issuers": [
                  "labore magna ipsum",
                  "aute"
                ],
                "payment_schemes": [
                  "Discover",
                  "Discover"
                ],
                "accepted_currencies": {
                  "type": "enable_only",
                  "list": [
                    "USD",
                    "EUR"
                  ]
                },
                "accepted_countries": {
                  "type": "disable_only",
                  "list": [
                    "FR",
                    "DE",
                    "IN"
                  ]
                },
                "minimum_amount": 1,
                "maximum_amount": 68607706,
                "recurring_enabled": true,
                "installment_payment_enabled": true
              }
            ],
            "nullable": true
          },
          "metadata": {
            "type": "object",
            "description": "You can specify up to 50 keys, with key names up to 40 characters long and values up to 500 characters long. Metadata is useful for storing additional, structured information on an object.",
            "nullable": true
          },
          "frm_configs": {
            "type": "array",
            "items": {
              "$ref": "#/components/schemas/FrmConfigs"
            },
            "description": "contains the frm configs for the merchant connector",
            "example": "\n[{\"gateway\":\"stripe\",\"payment_methods\":[{\"payment_method\":\"card\",\"payment_method_types\":[{\"payment_method_type\":\"credit\",\"card_networks\":[\"Visa\"],\"flow\":\"pre\",\"action\":\"cancel_txn\"},{\"payment_method_type\":\"debit\",\"card_networks\":[\"Visa\"],\"flow\":\"pre\"}]}]}]\n",
            "nullable": true
          },
          "connector_webhook_details": {
            "allOf": [
              {
                "$ref": "#/components/schemas/MerchantConnectorWebhookDetails"
              }
            ],
            "nullable": true
          }
        }
      },
      "MerchantConnectorWebhookDetails": {
        "type": "object",
        "required": [
          "merchant_secret"
        ],
        "properties": {
          "merchant_secret": {
            "type": "string",
            "example": "12345678900987654321"
          }
        }
      },
      "MerchantDetails": {
        "type": "object",
        "properties": {
          "primary_contact_person": {
            "type": "string",
            "description": "The merchant's primary contact name",
            "example": "John Doe",
            "nullable": true,
            "maxLength": 255
          },
          "primary_phone": {
            "type": "string",
            "description": "The merchant's primary phone number",
            "example": "999999999",
            "nullable": true,
            "maxLength": 255
          },
          "primary_email": {
            "type": "string",
            "description": "The merchant's primary email address",
            "example": "johndoe@test.com",
            "nullable": true,
            "maxLength": 255
          },
          "secondary_contact_person": {
            "type": "string",
            "description": "The merchant's secondary contact name",
            "example": "John Doe2",
            "nullable": true,
            "maxLength": 255
          },
          "secondary_phone": {
            "type": "string",
            "description": "The merchant's secondary phone number",
            "example": "999999988",
            "nullable": true,
            "maxLength": 255
          },
          "secondary_email": {
            "type": "string",
            "description": "The merchant's secondary email address",
            "example": "johndoe2@test.com",
            "nullable": true,
            "maxLength": 255
          },
          "website": {
            "type": "string",
            "description": "The business website of the merchant",
            "example": "www.example.com",
            "nullable": true,
            "maxLength": 255
          },
          "about_business": {
            "type": "string",
            "description": "A brief description about merchant's business",
            "example": "Online Retail with a wide selection of organic products for North America",
            "nullable": true,
            "maxLength": 255
          },
          "address": {
            "allOf": [
              {
                "$ref": "#/components/schemas/AddressDetails"
              }
            ],
            "nullable": true
          }
        }
      },
      "MobilePayRedirection": {
        "type": "object"
      },
      "MomoRedirection": {
        "type": "object"
      },
      "MultibancoBillingDetails": {
        "type": "object",
        "required": [
          "email"
        ],
        "properties": {
          "email": {
            "type": "string",
            "example": "example@me.com"
          }
        }
      },
      "MultibancoTransferInstructions": {
        "type": "object",
        "required": [
          "reference",
          "entity"
        ],
        "properties": {
          "reference": {
            "type": "string",
            "example": "122385736258"
          },
          "entity": {
            "type": "string",
            "example": "12345"
          }
        }
      },
      "NextActionCall": {
        "type": "string",
        "enum": [
          "confirm",
          "sync"
        ]
      },
      "NextActionData": {
        "oneOf": [
          {
            "type": "object",
            "description": "Contains the url for redirection flow",
            "required": [
              "redirect_to_url",
              "type"
            ],
            "properties": {
              "redirect_to_url": {
                "type": "string"
              },
              "type": {
                "type": "string",
                "enum": [
                  "redirect_to_url"
                ]
              }
            }
          },
          {
            "type": "object",
            "description": "Informs the next steps for bank transfer and also contains the charges details (ex: amount received, amount charged etc)",
            "required": [
              "bank_transfer_steps_and_charges_details",
              "type"
            ],
            "properties": {
              "bank_transfer_steps_and_charges_details": {
                "$ref": "#/components/schemas/BankTransferNextStepsData"
              },
              "type": {
                "type": "string",
                "enum": [
                  "display_bank_transfer_information"
                ]
              }
            }
          },
          {
            "type": "object",
            "description": "Contains third party sdk session token response",
            "required": [
              "type"
            ],
            "properties": {
              "session_token": {
                "allOf": [
                  {
                    "$ref": "#/components/schemas/SessionToken"
                  }
                ],
                "nullable": true
              },
              "type": {
                "type": "string",
                "enum": [
                  "third_party_sdk_session_token"
                ]
              }
            }
          },
          {
            "type": "object",
            "description": "Contains url for Qr code image, this qr code has to be shown in sdk",
            "required": [
              "image_data_url",
              "type"
            ],
            "properties": {
              "image_data_url": {
                "type": "string"
              },
              "type": {
                "type": "string",
                "enum": [
                  "qr_code_information"
                ]
              }
            }
          },
          {
            "type": "object",
<<<<<<< HEAD
            "description": "Contains duration for displaying a wait screen, wait screen with timer is displayed by sdk",
            "required": [
              "display_from_timestamp",
              "type"
            ],
            "properties": {
              "display_from_timestamp": {
                "type": "integer"
              },
              "display_to_timestamp": {
                "type": "integer",
                "nullable": true
=======
            "description": "Contains the download url and the reference number for transaction",
            "required": [
              "voucher_details",
              "type"
            ],
            "properties": {
              "voucher_details": {
                "type": "string"
>>>>>>> e047a11d
              },
              "type": {
                "type": "string",
                "enum": [
<<<<<<< HEAD
                  "wait_screen_information"
=======
                  "display_voucher_information"
>>>>>>> e047a11d
                ]
              }
            }
          }
        ],
        "discriminator": {
          "propertyName": "type"
        }
      },
      "NextActionType": {
        "type": "string",
        "enum": [
          "redirect_to_url",
          "display_qr_code",
          "invoke_sdk_client",
          "trigger_api",
          "display_bank_transfer_information",
          "display_wait_screen"
        ]
      },
      "NoThirdPartySdkSessionResponse": {
        "type": "object",
        "required": [
          "epoch_timestamp",
          "expires_at",
          "merchant_session_identifier",
          "nonce",
          "merchant_identifier",
          "domain_name",
          "display_name",
          "signature",
          "operational_analytics_identifier",
          "retries",
          "psp_id"
        ],
        "properties": {
          "epoch_timestamp": {
            "type": "integer",
            "format": "int64",
            "description": "Timestamp at which session is requested",
            "minimum": 0.0
          },
          "expires_at": {
            "type": "integer",
            "format": "int64",
            "description": "Timestamp at which session expires",
            "minimum": 0.0
          },
          "merchant_session_identifier": {
            "type": "string",
            "description": "The identifier for the merchant session"
          },
          "nonce": {
            "type": "string",
            "description": "Apple pay generated unique ID (UUID) value"
          },
          "merchant_identifier": {
            "type": "string",
            "description": "The identifier for the merchant"
          },
          "domain_name": {
            "type": "string",
            "description": "The domain name of the merchant which is registered in Apple Pay"
          },
          "display_name": {
            "type": "string",
            "description": "The name to be displayed on Apple Pay button"
          },
          "signature": {
            "type": "string",
            "description": "A string which represents the properties of a payment"
          },
          "operational_analytics_identifier": {
            "type": "string",
            "description": "The identifier for the operational analytics"
          },
          "retries": {
            "type": "integer",
            "format": "int32",
            "description": "The number of retries to get the session response",
            "minimum": 0.0
          },
          "psp_id": {
            "type": "string",
            "description": "The identifier for the connector transaction"
          }
        }
      },
      "NoonData": {
        "type": "object",
        "properties": {
          "order_category": {
            "type": "string",
            "description": "Information about the order category that merchant wants to specify at connector level. (e.g. In Noon Payments it can take values like \"pay\", \"food\", or any other custom string set by the merchant in Noon's Dashboard)",
            "nullable": true
          }
        }
      },
      "OnlineMandate": {
        "type": "object",
        "required": [
          "ip_address",
          "user_agent"
        ],
        "properties": {
          "ip_address": {
            "type": "string",
            "description": "Ip address of the customer machine from which the mandate was created",
            "example": "123.32.25.123"
          },
          "user_agent": {
            "type": "string",
            "description": "The user-agent of the customer's browser"
          }
        }
      },
      "OrderDetails": {
        "type": "object",
        "required": [
          "product_name",
          "quantity"
        ],
        "properties": {
          "product_name": {
            "type": "string",
            "description": "Name of the product that is being purchased",
            "example": "shirt",
            "maxLength": 255
          },
          "quantity": {
            "type": "integer",
            "format": "int32",
            "description": "The quantity of the product to be purchased",
            "example": 1,
            "minimum": 0.0
          }
        }
      },
      "OrderDetailsWithAmount": {
        "type": "object",
        "required": [
          "product_name",
          "quantity",
          "amount"
        ],
        "properties": {
          "product_name": {
            "type": "string",
            "description": "Name of the product that is being purchased",
            "example": "shirt",
            "maxLength": 255
          },
          "quantity": {
            "type": "integer",
            "format": "int32",
            "description": "The quantity of the product to be purchased",
            "example": 1,
            "minimum": 0.0
          },
          "amount": {
            "type": "integer",
            "format": "int64",
            "description": "the amount per quantity of product"
          }
        }
      },
      "PayLaterData": {
        "oneOf": [
          {
            "type": "object",
            "required": [
              "klarna_redirect"
            ],
            "properties": {
              "klarna_redirect": {
                "type": "object",
                "description": "For KlarnaRedirect as PayLater Option",
                "required": [
                  "billing_email",
                  "billing_country"
                ],
                "properties": {
                  "billing_email": {
                    "type": "string",
                    "description": "The billing email"
                  },
                  "billing_country": {
                    "$ref": "#/components/schemas/CountryAlpha2"
                  }
                }
              }
            }
          },
          {
            "type": "object",
            "required": [
              "klarna_sdk"
            ],
            "properties": {
              "klarna_sdk": {
                "type": "object",
                "description": "For Klarna Sdk as PayLater Option",
                "required": [
                  "token"
                ],
                "properties": {
                  "token": {
                    "type": "string",
                    "description": "The token for the sdk workflow"
                  }
                }
              }
            }
          },
          {
            "type": "object",
            "required": [
              "affirm_redirect"
            ],
            "properties": {
              "affirm_redirect": {
                "type": "object",
                "description": "For Affirm redirect as PayLater Option"
              }
            }
          },
          {
            "type": "object",
            "required": [
              "afterpay_clearpay_redirect"
            ],
            "properties": {
              "afterpay_clearpay_redirect": {
                "type": "object",
                "description": "For AfterpayClearpay redirect as PayLater Option",
                "required": [
                  "billing_email",
                  "billing_name"
                ],
                "properties": {
                  "billing_email": {
                    "type": "string",
                    "description": "The billing email"
                  },
                  "billing_name": {
                    "type": "string",
                    "description": "The billing name"
                  }
                }
              }
            }
          },
          {
            "type": "object",
            "required": [
              "pay_bright_redirect"
            ],
            "properties": {
              "pay_bright_redirect": {
                "type": "object",
                "description": "For PayBright Redirect as PayLater Option"
              }
            }
          },
          {
            "type": "object",
            "required": [
              "walley_redirect"
            ],
            "properties": {
              "walley_redirect": {
                "type": "object",
                "description": "For WalleyRedirect as PayLater Option"
              }
            }
          },
          {
            "type": "object",
            "required": [
              "alma_redirect"
            ],
            "properties": {
              "alma_redirect": {
                "type": "object",
                "description": "For Alma Redirection as PayLater Option"
              }
            }
          },
          {
            "type": "object",
            "required": [
              "atome_redirect"
            ],
            "properties": {
              "atome_redirect": {
                "type": "object"
              }
            }
          }
        ]
      },
      "PayPalWalletData": {
        "type": "object",
        "required": [
          "token"
        ],
        "properties": {
          "token": {
            "type": "string",
            "description": "Token generated for the Apple pay"
          }
        }
      },
      "PaymentAttemptResponse": {
        "type": "object",
        "required": [
          "attempt_id",
          "status",
          "amount"
        ],
        "properties": {
          "attempt_id": {
            "type": "string",
            "description": "Unique identifier for the attempt"
          },
          "status": {
            "$ref": "#/components/schemas/AttemptStatus"
          },
          "amount": {
            "type": "integer",
            "format": "int64",
            "description": "The payment attempt amount. Amount for the payment in lowest denomination of the currency. (i.e) in cents for USD denomination, in paisa for INR denomination etc.,"
          },
          "currency": {
            "allOf": [
              {
                "$ref": "#/components/schemas/Currency"
              }
            ],
            "nullable": true
          },
          "connector": {
            "type": "string",
            "description": "The connector used for the payment",
            "nullable": true
          },
          "error_message": {
            "type": "string",
            "description": "If there was an error while calling the connector the error message is received here",
            "nullable": true
          },
          "payment_method": {
            "allOf": [
              {
                "$ref": "#/components/schemas/PaymentMethod"
              }
            ],
            "nullable": true
          },
          "connector_transaction_id": {
            "type": "string",
            "description": "A unique identifier for a payment provided by the connector",
            "nullable": true
          },
          "capture_method": {
            "allOf": [
              {
                "$ref": "#/components/schemas/CaptureMethod"
              }
            ],
            "nullable": true
          },
          "authentication_type": {
            "allOf": [
              {
                "$ref": "#/components/schemas/AuthenticationType"
              }
            ],
            "nullable": true
          },
          "cancellation_reason": {
            "type": "string",
            "description": "If the payment was cancelled the reason provided here",
            "nullable": true
          },
          "mandate_id": {
            "type": "string",
            "description": "A unique identifier to link the payment to a mandate, can be use instead of payment_method_data",
            "nullable": true
          },
          "error_code": {
            "type": "string",
            "description": "If there was an error while calling the connectors the code is received here",
            "nullable": true
          },
          "payment_token": {
            "type": "string",
            "description": "Provide a reference to a stored payment method",
            "nullable": true
          },
          "connector_metadata": {
            "description": "additional data related to some connectors",
            "nullable": true
          },
          "payment_experience": {
            "allOf": [
              {
                "$ref": "#/components/schemas/PaymentExperience"
              }
            ],
            "nullable": true
          },
          "payment_method_type": {
            "allOf": [
              {
                "$ref": "#/components/schemas/PaymentMethodType"
              }
            ],
            "nullable": true
          },
          "reference_id": {
            "type": "string",
            "description": "reference to the payment at connector side",
            "example": "993672945374576J",
            "nullable": true
          }
        }
      },
      "PaymentExperience": {
        "type": "string",
        "enum": [
          "redirect_to_url",
          "invoke_sdk_client",
          "display_qr_code",
          "one_click",
          "link_wallet",
          "invoke_payment_app",
          "display_wait_screen"
        ]
      },
      "PaymentIdType": {
        "oneOf": [
          {
            "type": "object",
            "required": [
              "PaymentIntentId"
            ],
            "properties": {
              "PaymentIntentId": {
                "type": "string",
                "description": "The identifier for payment intent"
              }
            }
          },
          {
            "type": "object",
            "required": [
              "ConnectorTransactionId"
            ],
            "properties": {
              "ConnectorTransactionId": {
                "type": "string",
                "description": "The identifier for connector transaction"
              }
            }
          },
          {
            "type": "object",
            "required": [
              "PaymentAttemptId"
            ],
            "properties": {
              "PaymentAttemptId": {
                "type": "string",
                "description": "The identifier for payment attempt"
              }
            }
          },
          {
            "type": "object",
            "required": [
              "PreprocessingId"
            ],
            "properties": {
              "PreprocessingId": {
                "type": "string",
                "description": "The identifier for preprocessing step"
              }
            }
          }
        ]
      },
      "PaymentListConstraints": {
        "type": "object",
        "properties": {
          "customer_id": {
            "type": "string",
            "description": "The identifier for customer",
            "example": "cus_meowuwunwiuwiwqw",
            "nullable": true
          },
          "starting_after": {
            "type": "string",
            "description": "A cursor for use in pagination, fetch the next list after some object",
            "example": "pay_fafa124123",
            "nullable": true
          },
          "ending_before": {
            "type": "string",
            "description": "A cursor for use in pagination, fetch the previous list before some object",
            "example": "pay_fafa124123",
            "nullable": true
          },
          "limit": {
            "type": "integer",
            "format": "int64",
            "description": "limit on the number of objects to return",
            "default": 10
          },
          "created": {
            "type": "string",
            "format": "date-time",
            "description": "The time at which payment is created",
            "example": "2022-09-10T10:11:12Z",
            "nullable": true
          },
          "created.lt": {
            "type": "string",
            "format": "date-time",
            "description": "Time less than the payment created time",
            "example": "2022-09-10T10:11:12Z",
            "nullable": true
          },
          "created.gt": {
            "type": "string",
            "format": "date-time",
            "description": "Time greater than the payment created time",
            "example": "2022-09-10T10:11:12Z",
            "nullable": true
          },
          "created.lte": {
            "type": "string",
            "format": "date-time",
            "description": "Time less than or equals to the payment created time",
            "example": "2022-09-10T10:11:12Z",
            "nullable": true
          },
          "created.gte": {
            "type": "string",
            "format": "date-time",
            "description": "Time greater than or equals to the payment created time",
            "example": "2022-09-10T10:11:12Z",
            "nullable": true
          }
        }
      },
      "PaymentListResponse": {
        "type": "object",
        "required": [
          "size",
          "data"
        ],
        "properties": {
          "size": {
            "type": "integer",
            "description": "The number of payments included in the list",
            "minimum": 0.0
          },
          "data": {
            "type": "array",
            "items": {
              "$ref": "#/components/schemas/PaymentsResponse"
            }
          }
        }
      },
      "PaymentMethod": {
        "type": "string",
        "enum": [
          "card",
          "pay_later",
          "wallet",
          "bank_redirect",
          "bank_transfer",
          "crypto",
          "bank_debit",
          "reward",
          "upi",
          "voucher"
        ]
      },
      "PaymentMethodCreate": {
        "type": "object",
        "required": [
          "payment_method"
        ],
        "properties": {
          "payment_method": {
            "$ref": "#/components/schemas/PaymentMethodType"
          },
          "payment_method_type": {
            "allOf": [
              {
                "$ref": "#/components/schemas/PaymentMethodType"
              }
            ],
            "nullable": true
          },
          "payment_method_issuer": {
            "type": "string",
            "description": "The name of the bank/ provider issuing the payment method to the end user",
            "example": "Citibank",
            "nullable": true
          },
          "payment_method_issuer_code": {
            "allOf": [
              {
                "$ref": "#/components/schemas/PaymentMethodIssuerCode"
              }
            ],
            "nullable": true
          },
          "card": {
            "allOf": [
              {
                "$ref": "#/components/schemas/CardDetail"
              }
            ],
            "nullable": true
          },
          "metadata": {
            "type": "object",
            "description": "You can specify up to 50 keys, with key names up to 40 characters long and values up to 500 characters long. Metadata is useful for storing additional, structured information on an object.",
            "nullable": true
          },
          "customer_id": {
            "type": "string",
            "description": "The unique identifier of the customer.",
            "example": "cus_meowerunwiuwiwqw",
            "nullable": true
          },
          "card_network": {
            "type": "string",
            "description": "The card network",
            "example": "Visa",
            "nullable": true
          }
        }
      },
      "PaymentMethodData": {
        "oneOf": [
          {
            "type": "object",
            "required": [
              "card"
            ],
            "properties": {
              "card": {
                "$ref": "#/components/schemas/Card"
              }
            }
          },
          {
            "type": "object",
            "required": [
              "wallet"
            ],
            "properties": {
              "wallet": {
                "$ref": "#/components/schemas/WalletData"
              }
            }
          },
          {
            "type": "object",
            "required": [
              "pay_later"
            ],
            "properties": {
              "pay_later": {
                "$ref": "#/components/schemas/PayLaterData"
              }
            }
          },
          {
            "type": "object",
            "required": [
              "bank_redirect"
            ],
            "properties": {
              "bank_redirect": {
                "$ref": "#/components/schemas/BankRedirectData"
              }
            }
          },
          {
            "type": "object",
            "required": [
              "bank_debit"
            ],
            "properties": {
              "bank_debit": {
                "$ref": "#/components/schemas/BankDebitData"
              }
            }
          },
          {
            "type": "object",
            "required": [
              "bank_transfer"
            ],
            "properties": {
              "bank_transfer": {
                "$ref": "#/components/schemas/BankTransferData"
              }
            }
          },
          {
            "type": "object",
            "required": [
              "crypto"
            ],
            "properties": {
              "crypto": {
                "$ref": "#/components/schemas/CryptoData"
              }
            }
          },
          {
            "type": "string",
            "enum": [
              "mandate_payment"
            ]
          },
          {
            "type": "object",
            "required": [
              "reward"
            ],
            "properties": {
              "reward": {
                "$ref": "#/components/schemas/RewardData"
              }
            }
          },
          {
            "type": "object",
            "required": [
              "upi"
            ],
            "properties": {
              "upi": {
                "$ref": "#/components/schemas/UpiData"
              }
            }
          },
          {
            "type": "object",
            "required": [
              "voucher"
            ],
            "properties": {
              "voucher": {
                "$ref": "#/components/schemas/VoucherData"
              }
            }
          },
          {
            "type": "object",
            "required": [
              "gift_card"
            ],
            "properties": {
              "gift_card": {
                "$ref": "#/components/schemas/GiftCardData"
              }
            }
          }
        ]
      },
      "PaymentMethodDeleteResponse": {
        "type": "object",
        "required": [
          "payment_method_id",
          "deleted"
        ],
        "properties": {
          "payment_method_id": {
            "type": "string",
            "description": "The unique identifier of the Payment method",
            "example": "card_rGK4Vi5iSW70MY7J2mIy"
          },
          "deleted": {
            "type": "boolean",
            "description": "Whether payment method was deleted or not",
            "example": true
          }
        }
      },
      "PaymentMethodIssuerCode": {
        "type": "string",
        "enum": [
          "jp_hdfc",
          "jp_icici",
          "jp_googlepay",
          "jp_applepay",
          "jp_phonepay",
          "jp_wechat",
          "jp_sofort",
          "jp_giropay",
          "jp_sepa",
          "jp_bacs"
        ]
      },
      "PaymentMethodList": {
        "type": "object",
        "required": [
          "payment_method"
        ],
        "properties": {
          "payment_method": {
            "$ref": "#/components/schemas/PaymentMethod"
          },
          "payment_method_types": {
            "type": "array",
            "items": {
              "$ref": "#/components/schemas/PaymentMethodType"
            },
            "description": "This is a sub-category of payment method.",
            "example": [
              "credit"
            ],
            "nullable": true
          }
        }
      },
      "PaymentMethodListResponse": {
        "type": "object",
        "required": [
          "payment_methods",
          "mandate_payment"
        ],
        "properties": {
          "redirect_url": {
            "type": "string",
            "description": "Redirect URL of the merchant",
            "example": "https://www.google.com",
            "nullable": true
          },
          "payment_methods": {
            "type": "array",
            "items": {
              "$ref": "#/components/schemas/PaymentMethodList"
            },
            "description": "Information about the payment method",
            "example": [
              {
                "payment_method": "wallet",
                "payment_experience": null,
                "payment_method_issuers": [
                  "labore magna ipsum",
                  "aute"
                ]
              }
            ]
          },
          "mandate_payment": {
            "$ref": "#/components/schemas/MandateType"
          },
          "merchant_name": {
            "type": "string",
            "nullable": true
          }
        }
      },
      "PaymentMethodResponse": {
        "type": "object",
        "required": [
          "merchant_id",
          "payment_method_id",
          "payment_method",
          "recurring_enabled",
          "installment_payment_enabled"
        ],
        "properties": {
          "merchant_id": {
            "type": "string",
            "description": "Unique identifier for a merchant",
            "example": "merchant_1671528864"
          },
          "customer_id": {
            "type": "string",
            "description": "The unique identifier of the customer.",
            "example": "cus_meowerunwiuwiwqw",
            "nullable": true
          },
          "payment_method_id": {
            "type": "string",
            "description": "The unique identifier of the Payment method",
            "example": "card_rGK4Vi5iSW70MY7J2mIy"
          },
          "payment_method": {
            "$ref": "#/components/schemas/PaymentMethodType"
          },
          "payment_method_type": {
            "allOf": [
              {
                "$ref": "#/components/schemas/PaymentMethodType"
              }
            ],
            "nullable": true
          },
          "card": {
            "allOf": [
              {
                "$ref": "#/components/schemas/CardDetailFromLocker"
              }
            ],
            "nullable": true
          },
          "recurring_enabled": {
            "type": "boolean",
            "description": "Indicates whether the payment method is eligible for recurring payments",
            "example": true
          },
          "installment_payment_enabled": {
            "type": "boolean",
            "description": "Indicates whether the payment method is eligible for installment payments",
            "example": true
          },
          "payment_experience": {
            "type": "array",
            "items": {
              "$ref": "#/components/schemas/PaymentExperience"
            },
            "description": "Type of payment experience enabled with the connector",
            "example": [
              "redirect_to_url"
            ],
            "nullable": true
          },
          "metadata": {
            "type": "object",
            "description": "You can specify up to 50 keys, with key names up to 40 characters long and values up to 500 characters long. Metadata is useful for storing additional, structured information on an object.",
            "nullable": true
          },
          "created": {
            "type": "string",
            "format": "date-time",
            "description": "A timestamp (ISO 8601 code) that determines when the customer was created",
            "example": "2023-01-18T11:04:09.922Z",
            "nullable": true
          }
        }
      },
      "PaymentMethodType": {
        "type": "string",
        "enum": [
          "ach",
          "affirm",
          "afterpay_clearpay",
          "ali_pay",
          "ali_pay_hk",
          "alma",
          "apple_pay",
          "atome",
          "bacs",
          "bancontact_card",
          "becs",
          "bizum",
          "blik",
          "boleto",
          "classic",
          "credit",
          "crypto_currency",
          "dana",
          "debit",
          "efecty",
          "eps",
          "evoucher",
          "giropay",
          "google_pay",
          "go_pay",
          "gcash",
          "ideal",
          "interac",
          "klarna",
          "kakao_pay",
          "mb_way",
          "mobile_pay",
          "momo",
          "multibanco",
          "online_banking_thailand",
          "online_banking_czech_republic",
          "online_banking_finland",
          "online_banking_fpx",
          "online_banking_poland",
          "online_banking_slovakia",
          "pago_efectivo",
          "pay_bright",
          "paypal",
          "pix",
          "przelewy24",
          "pse",
          "red_compra",
          "red_pagos",
          "samsung_pay",
          "sepa",
          "sofort",
          "swish",
          "touch_n_go",
          "trustly",
          "twint",
          "upi_collect",
          "vipps",
          "walley",
          "we_chat_pay"
        ]
      },
      "PaymentMethodUpdate": {
        "type": "object",
        "properties": {
          "card": {
            "allOf": [
              {
                "$ref": "#/components/schemas/CardDetail"
              }
            ],
            "nullable": true
          },
          "card_network": {
            "allOf": [
              {
                "$ref": "#/components/schemas/CardNetwork"
              }
            ],
            "nullable": true
          },
          "metadata": {
            "type": "object",
            "description": "You can specify up to 50 keys, with key names up to 40 characters long and values up to 500 characters long. Metadata is useful for storing additional, structured information on an object.",
            "nullable": true
          }
        }
      },
      "PaymentMethodsEnabled": {
        "type": "object",
        "description": "Details of all the payment methods enabled for the connector for the given merchant account",
        "required": [
          "payment_method"
        ],
        "properties": {
          "payment_method": {
            "$ref": "#/components/schemas/PaymentMethod"
          },
          "payment_method_types": {
            "type": "array",
            "items": {
              "$ref": "#/components/schemas/PaymentMethodType"
            },
            "description": "Subtype of payment method",
            "example": [
              "credit"
            ],
            "nullable": true
          }
        }
      },
      "PaymentRetrieveBody": {
        "type": "object",
        "properties": {
          "merchant_id": {
            "type": "string",
            "description": "The identifier for the Merchant Account.",
            "nullable": true
          },
          "force_sync": {
            "type": "boolean",
            "description": "Decider to enable or disable the connector call for retrieve request",
            "nullable": true
          },
          "client_secret": {
            "type": "string",
            "description": "This is a token which expires after 15 minutes, used from the client to authenticate and create sessions from the SDK",
            "nullable": true
          },
          "expand_attempts": {
            "type": "boolean",
            "description": "If enabled provides list of attempts linked to payment intent",
            "nullable": true
          }
        }
      },
      "PaymentsCancelRequest": {
        "type": "object",
        "required": [
          "merchant_connector_details"
        ],
        "properties": {
          "cancellation_reason": {
            "type": "string",
            "description": "The reason for the payment cancel",
            "nullable": true
          },
          "merchant_connector_details": {
            "$ref": "#/components/schemas/MerchantConnectorDetailsWrap"
          }
        }
      },
      "PaymentsCaptureRequest": {
        "type": "object",
        "properties": {
          "payment_id": {
            "type": "string",
            "description": "The unique identifier for the payment",
            "nullable": true
          },
          "merchant_id": {
            "type": "string",
            "description": "The unique identifier for the merchant",
            "nullable": true
          },
          "amount_to_capture": {
            "type": "integer",
            "format": "int64",
            "description": "The Amount to be captured/ debited from the user's payment method.",
            "nullable": true
          },
          "refund_uncaptured_amount": {
            "type": "boolean",
            "description": "Decider to refund the uncaptured amount",
            "nullable": true
          },
          "statement_descriptor_suffix": {
            "type": "string",
            "description": "Provides information about a card payment that customers see on their statements.",
            "nullable": true
          },
          "statement_descriptor_prefix": {
            "type": "string",
            "description": "Concatenated with the statement descriptor suffix that’s set on the account to form the complete statement descriptor.",
            "nullable": true
          },
          "merchant_connector_details": {
            "allOf": [
              {
                "$ref": "#/components/schemas/MerchantConnectorDetailsWrap"
              }
            ],
            "nullable": true
          }
        }
      },
      "PaymentsCreateRequest": {
        "type": "object",
        "required": [
          "amount",
          "currency"
        ],
        "properties": {
          "payment_id": {
            "type": "string",
            "description": "Unique identifier for the payment. This ensures idempotency for multiple payments\nthat have been done by a single merchant. This field is auto generated and is returned in the API response.",
            "example": "pay_mbabizu24mvu3mela5njyhpit4",
            "nullable": true,
            "maxLength": 30,
            "minLength": 30
          },
          "merchant_id": {
            "type": "string",
            "description": "This is an identifier for the merchant account. This is inferred from the API key\nprovided during the request",
            "example": "merchant_1668273825",
            "nullable": true,
            "maxLength": 255
          },
          "amount": {
            "type": "integer",
            "format": "int64",
            "description": "The payment amount. Amount for the payment in lowest denomination of the currency. (i.e) in cents for USD denomination, in paisa for INR denomination etc.,",
            "example": 6540,
            "nullable": true,
            "minimum": 0.0
          },
          "routing": {
            "allOf": [
              {
                "$ref": "#/components/schemas/RoutingAlgorithm"
              }
            ],
            "nullable": true
          },
          "connector": {
            "type": "array",
            "items": {
              "$ref": "#/components/schemas/Connector"
            },
            "description": "This allows the merchant to manually select a connector with which the payment can go through",
            "example": [
              "stripe",
              "adyen"
            ],
            "nullable": true
          },
          "currency": {
            "allOf": [
              {
                "$ref": "#/components/schemas/Currency"
              }
            ],
            "nullable": true
          },
          "capture_method": {
            "allOf": [
              {
                "$ref": "#/components/schemas/CaptureMethod"
              }
            ],
            "nullable": true
          },
          "amount_to_capture": {
            "type": "integer",
            "format": "int64",
            "description": "The Amount to be captured/ debited from the users payment method. It shall be in lowest denomination of the currency. (i.e) in cents for USD denomination, in paisa for INR denomination etc.,\nIf not provided, the default amount_to_capture will be the payment amount.",
            "example": 6540,
            "nullable": true
          },
          "capture_on": {
            "type": "string",
            "format": "date-time",
            "description": "A timestamp (ISO 8601 code) that determines when the payment should be captured.\nProviding this field will automatically set `capture` to true",
            "example": "2022-09-10T10:11:12Z",
            "nullable": true
          },
          "confirm": {
            "type": "boolean",
            "description": "Whether to confirm the payment (if applicable)",
            "default": false,
            "example": true,
            "nullable": true
          },
          "customer": {
            "allOf": [
              {
                "$ref": "#/components/schemas/CustomerDetails"
              }
            ],
            "nullable": true
          },
          "customer_id": {
            "type": "string",
            "description": "The identifier for the customer object.\nThis field will be deprecated soon, use the customer object instead",
            "example": "cus_y3oqhf46pyzuxjbcn2giaqnb44",
            "nullable": true,
            "maxLength": 255
          },
          "email": {
            "type": "string",
            "description": "The customer's email address\nThis field will be deprecated soon, use the customer object instead",
            "example": "johntest@test.com",
            "nullable": true,
            "maxLength": 255
          },
          "name": {
            "type": "string",
            "description": "description: The customer's name\nThis field will be deprecated soon, use the customer object instead",
            "example": "John Test",
            "nullable": true,
            "maxLength": 255
          },
          "phone": {
            "type": "string",
            "description": "The customer's phone number\nThis field will be deprecated soon, use the customer object instead",
            "example": "3141592653",
            "nullable": true,
            "maxLength": 255
          },
          "phone_country_code": {
            "type": "string",
            "description": "The country code for the customer phone number\nThis field will be deprecated soon, use the customer object instead",
            "example": "+1",
            "nullable": true,
            "maxLength": 255
          },
          "off_session": {
            "type": "boolean",
            "description": "Set to true to indicate that the customer is not in your checkout flow during this payment, and therefore is unable to authenticate. This parameter is intended for scenarios where you collect card details and charge them later. This parameter can only be used with `confirm: true`.",
            "example": true,
            "nullable": true
          },
          "description": {
            "type": "string",
            "description": "A description of the payment",
            "example": "It's my first payment request",
            "nullable": true
          },
          "return_url": {
            "type": "string",
            "description": "The URL to redirect after the completion of the operation",
            "example": "https://hyperswitch.io",
            "nullable": true
          },
          "setup_future_usage": {
            "allOf": [
              {
                "$ref": "#/components/schemas/FutureUsage"
              }
            ],
            "nullable": true
          },
          "authentication_type": {
            "allOf": [
              {
                "$ref": "#/components/schemas/AuthenticationType"
              }
            ],
            "nullable": true
          },
          "payment_method_data": {
            "allOf": [
              {
                "$ref": "#/components/schemas/PaymentMethodData"
              }
            ],
            "nullable": true
          },
          "payment_method": {
            "allOf": [
              {
                "$ref": "#/components/schemas/PaymentMethod"
              }
            ],
            "nullable": true
          },
          "payment_token": {
            "type": "string",
            "description": "Provide a reference to a stored payment method",
            "example": "187282ab-40ef-47a9-9206-5099ba31e432",
            "nullable": true
          },
          "card_cvc": {
            "type": "string",
            "description": "This is used when payment is to be confirmed and the card is not saved",
            "nullable": true
          },
          "shipping": {
            "allOf": [
              {
                "$ref": "#/components/schemas/Address"
              }
            ],
            "nullable": true
          },
          "billing": {
            "allOf": [
              {
                "$ref": "#/components/schemas/Address"
              }
            ],
            "nullable": true
          },
          "statement_descriptor_name": {
            "type": "string",
            "description": "For non-card charges, you can use this value as the complete description that appears on your customers’ statements. Must contain at least one letter, maximum 22 characters.",
            "example": "Hyperswitch Router",
            "nullable": true,
            "maxLength": 255
          },
          "statement_descriptor_suffix": {
            "type": "string",
            "description": "Provides information about a card payment that customers see on their statements. Concatenated with the prefix (shortened descriptor) or statement descriptor that’s set on the account to form the complete statement descriptor. Maximum 22 characters for the concatenated descriptor.",
            "example": "Payment for shoes purchase",
            "nullable": true,
            "maxLength": 255
          },
          "order_details": {
            "type": "array",
            "items": {
              "$ref": "#/components/schemas/OrderDetailsWithAmount"
            },
            "description": "Information about the product , quantity and amount for connectors. (e.g. Klarna)",
            "example": "[{\n        \"product_name\": \"gillete creme\",\n        \"quantity\": 15,\n        \"amount\" : 900\n    }]",
            "nullable": true
          },
          "client_secret": {
            "type": "string",
            "description": "It's a token used for client side verification.",
            "example": "pay_U42c409qyHwOkWo3vK60_secret_el9ksDkiB8hi6j9N78yo",
            "nullable": true
          },
          "mandate_data": {
            "allOf": [
              {
                "$ref": "#/components/schemas/MandateData"
              }
            ],
            "nullable": true
          },
          "mandate_id": {
            "type": "string",
            "description": "A unique identifier to link the payment to a mandate, can be use instead of payment_method_data",
            "example": "mandate_iwer89rnjef349dni3",
            "nullable": true,
            "maxLength": 255
          },
          "browser_info": {
            "type": "object",
            "description": "Additional details required by 3DS 2.0",
            "nullable": true
          },
          "payment_experience": {
            "allOf": [
              {
                "$ref": "#/components/schemas/PaymentExperience"
              }
            ],
            "nullable": true
          },
          "payment_method_type": {
            "allOf": [
              {
                "$ref": "#/components/schemas/PaymentMethodType"
              }
            ],
            "nullable": true
          },
          "business_country": {
            "allOf": [
              {
                "$ref": "#/components/schemas/CountryAlpha2"
              }
            ],
            "nullable": true
          },
          "business_label": {
            "type": "string",
            "description": "Business label of the merchant for this payment",
            "example": "food",
            "nullable": true
          },
          "merchant_connector_details": {
            "allOf": [
              {
                "$ref": "#/components/schemas/MerchantConnectorDetailsWrap"
              }
            ],
            "nullable": true
          },
          "allowed_payment_method_types": {
            "type": "array",
            "items": {
              "$ref": "#/components/schemas/PaymentMethodType"
            },
            "description": "Allowed Payment Method Types for a given PaymentIntent",
            "nullable": true
          },
          "business_sub_label": {
            "type": "string",
            "description": "Business sub label for the payment",
            "nullable": true
          },
          "retry_action": {
            "allOf": [
              {
                "$ref": "#/components/schemas/RetryAction"
              }
            ],
            "nullable": true
          },
          "metadata": {
            "type": "object",
            "description": "You can specify up to 50 keys, with key names up to 40 characters long and values up to 500 characters long. Metadata is useful for storing additional, structured information on an object.",
            "nullable": true
          },
          "connector_metadata": {
            "allOf": [
              {
                "$ref": "#/components/schemas/ConnectorMetadata"
              }
            ],
            "nullable": true
          },
          "feature_metadata": {
            "allOf": [
              {
                "$ref": "#/components/schemas/FeatureMetadata"
              }
            ],
            "nullable": true
          }
        }
      },
      "PaymentsRequest": {
        "type": "object",
        "properties": {
          "payment_id": {
            "type": "string",
            "description": "Unique identifier for the payment. This ensures idempotency for multiple payments\nthat have been done by a single merchant. This field is auto generated and is returned in the API response.",
            "example": "pay_mbabizu24mvu3mela5njyhpit4",
            "nullable": true,
            "maxLength": 30,
            "minLength": 30
          },
          "merchant_id": {
            "type": "string",
            "description": "This is an identifier for the merchant account. This is inferred from the API key\nprovided during the request",
            "example": "merchant_1668273825",
            "nullable": true,
            "maxLength": 255
          },
          "amount": {
            "type": "integer",
            "format": "int64",
            "description": "The payment amount. Amount for the payment in lowest denomination of the currency. (i.e) in cents for USD denomination, in paisa for INR denomination etc.,",
            "example": 6540,
            "nullable": true,
            "minimum": 0.0
          },
          "routing": {
            "allOf": [
              {
                "$ref": "#/components/schemas/RoutingAlgorithm"
              }
            ],
            "nullable": true
          },
          "connector": {
            "type": "array",
            "items": {
              "$ref": "#/components/schemas/Connector"
            },
            "description": "This allows the merchant to manually select a connector with which the payment can go through",
            "example": [
              "stripe",
              "adyen"
            ],
            "nullable": true
          },
          "currency": {
            "allOf": [
              {
                "$ref": "#/components/schemas/Currency"
              }
            ],
            "nullable": true
          },
          "capture_method": {
            "allOf": [
              {
                "$ref": "#/components/schemas/CaptureMethod"
              }
            ],
            "nullable": true
          },
          "amount_to_capture": {
            "type": "integer",
            "format": "int64",
            "description": "The Amount to be captured/ debited from the users payment method. It shall be in lowest denomination of the currency. (i.e) in cents for USD denomination, in paisa for INR denomination etc.,\nIf not provided, the default amount_to_capture will be the payment amount.",
            "example": 6540,
            "nullable": true
          },
          "capture_on": {
            "type": "string",
            "format": "date-time",
            "description": "A timestamp (ISO 8601 code) that determines when the payment should be captured.\nProviding this field will automatically set `capture` to true",
            "example": "2022-09-10T10:11:12Z",
            "nullable": true
          },
          "confirm": {
            "type": "boolean",
            "description": "Whether to confirm the payment (if applicable)",
            "default": false,
            "example": true,
            "nullable": true
          },
          "customer": {
            "allOf": [
              {
                "$ref": "#/components/schemas/CustomerDetails"
              }
            ],
            "nullable": true
          },
          "customer_id": {
            "type": "string",
            "description": "The identifier for the customer object.\nThis field will be deprecated soon, use the customer object instead",
            "example": "cus_y3oqhf46pyzuxjbcn2giaqnb44",
            "nullable": true,
            "maxLength": 255
          },
          "email": {
            "type": "string",
            "description": "The customer's email address\nThis field will be deprecated soon, use the customer object instead",
            "example": "johntest@test.com",
            "nullable": true,
            "maxLength": 255
          },
          "name": {
            "type": "string",
            "description": "description: The customer's name\nThis field will be deprecated soon, use the customer object instead",
            "example": "John Test",
            "nullable": true,
            "maxLength": 255
          },
          "phone": {
            "type": "string",
            "description": "The customer's phone number\nThis field will be deprecated soon, use the customer object instead",
            "example": "3141592653",
            "nullable": true,
            "maxLength": 255
          },
          "phone_country_code": {
            "type": "string",
            "description": "The country code for the customer phone number\nThis field will be deprecated soon, use the customer object instead",
            "example": "+1",
            "nullable": true,
            "maxLength": 255
          },
          "off_session": {
            "type": "boolean",
            "description": "Set to true to indicate that the customer is not in your checkout flow during this payment, and therefore is unable to authenticate. This parameter is intended for scenarios where you collect card details and charge them later. This parameter can only be used with `confirm: true`.",
            "example": true,
            "nullable": true
          },
          "description": {
            "type": "string",
            "description": "A description of the payment",
            "example": "It's my first payment request",
            "nullable": true
          },
          "return_url": {
            "type": "string",
            "description": "The URL to redirect after the completion of the operation",
            "example": "https://hyperswitch.io",
            "nullable": true
          },
          "setup_future_usage": {
            "allOf": [
              {
                "$ref": "#/components/schemas/FutureUsage"
              }
            ],
            "nullable": true
          },
          "authentication_type": {
            "allOf": [
              {
                "$ref": "#/components/schemas/AuthenticationType"
              }
            ],
            "nullable": true
          },
          "payment_method_data": {
            "allOf": [
              {
                "$ref": "#/components/schemas/PaymentMethodData"
              }
            ],
            "nullable": true
          },
          "payment_method": {
            "allOf": [
              {
                "$ref": "#/components/schemas/PaymentMethod"
              }
            ],
            "nullable": true
          },
          "payment_token": {
            "type": "string",
            "description": "Provide a reference to a stored payment method",
            "example": "187282ab-40ef-47a9-9206-5099ba31e432",
            "nullable": true
          },
          "card_cvc": {
            "type": "string",
            "description": "This is used when payment is to be confirmed and the card is not saved",
            "nullable": true
          },
          "shipping": {
            "allOf": [
              {
                "$ref": "#/components/schemas/Address"
              }
            ],
            "nullable": true
          },
          "billing": {
            "allOf": [
              {
                "$ref": "#/components/schemas/Address"
              }
            ],
            "nullable": true
          },
          "statement_descriptor_name": {
            "type": "string",
            "description": "For non-card charges, you can use this value as the complete description that appears on your customers’ statements. Must contain at least one letter, maximum 22 characters.",
            "example": "Hyperswitch Router",
            "nullable": true,
            "maxLength": 255
          },
          "statement_descriptor_suffix": {
            "type": "string",
            "description": "Provides information about a card payment that customers see on their statements. Concatenated with the prefix (shortened descriptor) or statement descriptor that’s set on the account to form the complete statement descriptor. Maximum 22 characters for the concatenated descriptor.",
            "example": "Payment for shoes purchase",
            "nullable": true,
            "maxLength": 255
          },
          "order_details": {
            "type": "array",
            "items": {
              "$ref": "#/components/schemas/OrderDetailsWithAmount"
            },
            "description": "Information about the product , quantity and amount for connectors. (e.g. Klarna)",
            "example": "[{\n        \"product_name\": \"gillete creme\",\n        \"quantity\": 15,\n        \"amount\" : 900\n    }]",
            "nullable": true
          },
          "client_secret": {
            "type": "string",
            "description": "It's a token used for client side verification.",
            "example": "pay_U42c409qyHwOkWo3vK60_secret_el9ksDkiB8hi6j9N78yo",
            "nullable": true
          },
          "mandate_data": {
            "allOf": [
              {
                "$ref": "#/components/schemas/MandateData"
              }
            ],
            "nullable": true
          },
          "mandate_id": {
            "type": "string",
            "description": "A unique identifier to link the payment to a mandate, can be use instead of payment_method_data",
            "example": "mandate_iwer89rnjef349dni3",
            "nullable": true,
            "maxLength": 255
          },
          "browser_info": {
            "type": "object",
            "description": "Additional details required by 3DS 2.0",
            "nullable": true
          },
          "payment_experience": {
            "allOf": [
              {
                "$ref": "#/components/schemas/PaymentExperience"
              }
            ],
            "nullable": true
          },
          "payment_method_type": {
            "allOf": [
              {
                "$ref": "#/components/schemas/PaymentMethodType"
              }
            ],
            "nullable": true
          },
          "business_country": {
            "allOf": [
              {
                "$ref": "#/components/schemas/CountryAlpha2"
              }
            ],
            "nullable": true
          },
          "business_label": {
            "type": "string",
            "description": "Business label of the merchant for this payment",
            "example": "food",
            "nullable": true
          },
          "merchant_connector_details": {
            "allOf": [
              {
                "$ref": "#/components/schemas/MerchantConnectorDetailsWrap"
              }
            ],
            "nullable": true
          },
          "allowed_payment_method_types": {
            "type": "array",
            "items": {
              "$ref": "#/components/schemas/PaymentMethodType"
            },
            "description": "Allowed Payment Method Types for a given PaymentIntent",
            "nullable": true
          },
          "business_sub_label": {
            "type": "string",
            "description": "Business sub label for the payment",
            "nullable": true
          },
          "retry_action": {
            "allOf": [
              {
                "$ref": "#/components/schemas/RetryAction"
              }
            ],
            "nullable": true
          },
          "metadata": {
            "type": "object",
            "description": "You can specify up to 50 keys, with key names up to 40 characters long and values up to 500 characters long. Metadata is useful for storing additional, structured information on an object.",
            "nullable": true
          },
          "connector_metadata": {
            "allOf": [
              {
                "$ref": "#/components/schemas/ConnectorMetadata"
              }
            ],
            "nullable": true
          },
          "feature_metadata": {
            "allOf": [
              {
                "$ref": "#/components/schemas/FeatureMetadata"
              }
            ],
            "nullable": true
          }
        }
      },
      "PaymentsResponse": {
        "type": "object",
        "required": [
          "status",
          "amount",
          "currency",
          "payment_method",
          "business_country",
          "business_label"
        ],
        "properties": {
          "payment_id": {
            "type": "string",
            "description": "Unique identifier for the payment. This ensures idempotency for multiple payments\nthat have been done by a single merchant.",
            "example": "pay_mbabizu24mvu3mela5njyhpit4",
            "nullable": true,
            "maxLength": 30,
            "minLength": 30
          },
          "merchant_id": {
            "type": "string",
            "description": "This is an identifier for the merchant account. This is inferred from the API key\nprovided during the request",
            "example": "merchant_1668273825",
            "nullable": true,
            "maxLength": 255
          },
          "status": {
            "$ref": "#/components/schemas/IntentStatus"
          },
          "amount": {
            "type": "integer",
            "format": "int64",
            "description": "The payment amount. Amount for the payment in lowest denomination of the currency. (i.e) in cents for USD denomination, in paisa for INR denomination etc.,",
            "example": 100
          },
          "amount_capturable": {
            "type": "integer",
            "format": "int64",
            "description": "The maximum amount that could be captured from the payment",
            "example": 6540,
            "nullable": true,
            "minimum": 100.0
          },
          "amount_received": {
            "type": "integer",
            "format": "int64",
            "description": "The amount which is already captured from the payment",
            "example": 6540,
            "nullable": true,
            "minimum": 100.0
          },
          "connector": {
            "type": "string",
            "description": "The connector used for the payment",
            "example": "stripe",
            "nullable": true
          },
          "client_secret": {
            "type": "string",
            "description": "It's a token used for client side verification.",
            "example": "pay_U42c409qyHwOkWo3vK60_secret_el9ksDkiB8hi6j9N78yo",
            "nullable": true
          },
          "created": {
            "type": "string",
            "format": "date-time",
            "description": "Time when the payment was created",
            "example": "2022-09-10T10:11:12Z",
            "nullable": true
          },
          "currency": {
            "$ref": "#/components/schemas/Currency"
          },
          "customer_id": {
            "type": "string",
            "description": "The identifier for the customer object. If not provided the customer ID will be autogenerated.",
            "example": "cus_y3oqhf46pyzuxjbcn2giaqnb44",
            "nullable": true,
            "maxLength": 255
          },
          "description": {
            "type": "string",
            "description": "A description of the payment",
            "example": "It's my first payment request",
            "nullable": true
          },
          "refunds": {
            "type": "array",
            "items": {
              "$ref": "#/components/schemas/RefundResponse"
            },
            "description": "List of refund that happened on this intent",
            "nullable": true
          },
          "disputes": {
            "type": "array",
            "items": {
              "$ref": "#/components/schemas/DisputeResponsePaymentsRetrieve"
            },
            "description": "List of dispute that happened on this intent",
            "nullable": true
          },
          "attempts": {
            "type": "array",
            "items": {
              "$ref": "#/components/schemas/PaymentAttemptResponse"
            },
            "description": "List of attempts that happened on this intent",
            "nullable": true
          },
          "mandate_id": {
            "type": "string",
            "description": "A unique identifier to link the payment to a mandate, can be use instead of payment_method_data",
            "example": "mandate_iwer89rnjef349dni3",
            "nullable": true,
            "maxLength": 255
          },
          "mandate_data": {
            "allOf": [
              {
                "$ref": "#/components/schemas/MandateData"
              }
            ],
            "nullable": true
          },
          "setup_future_usage": {
            "allOf": [
              {
                "$ref": "#/components/schemas/FutureUsage"
              }
            ],
            "nullable": true
          },
          "off_session": {
            "type": "boolean",
            "description": "Set to true to indicate that the customer is not in your checkout flow during this payment, and therefore is unable to authenticate. This parameter is intended for scenarios where you collect card details and charge them later. This parameter can only be used with confirm=true.",
            "example": true,
            "nullable": true
          },
          "capture_on": {
            "type": "string",
            "format": "date-time",
            "description": "A timestamp (ISO 8601 code) that determines when the payment should be captured.\nProviding this field will automatically set `capture` to true",
            "example": "2022-09-10T10:11:12Z",
            "nullable": true
          },
          "capture_method": {
            "allOf": [
              {
                "$ref": "#/components/schemas/CaptureMethod"
              }
            ],
            "nullable": true
          },
          "payment_method": {
            "$ref": "#/components/schemas/PaymentMethodType"
          },
          "payment_method_data": {
            "allOf": [
              {
                "$ref": "#/components/schemas/PaymentMethod"
              }
            ],
            "nullable": true
          },
          "payment_token": {
            "type": "string",
            "description": "Provide a reference to a stored payment method",
            "example": "187282ab-40ef-47a9-9206-5099ba31e432",
            "nullable": true
          },
          "shipping": {
            "allOf": [
              {
                "$ref": "#/components/schemas/Address"
              }
            ],
            "nullable": true
          },
          "billing": {
            "allOf": [
              {
                "$ref": "#/components/schemas/Address"
              }
            ],
            "nullable": true
          },
          "order_details": {
            "type": "array",
            "items": {
              "$ref": "#/components/schemas/OrderDetailsWithAmount"
            },
            "description": "Information about the product , quantity and amount for connectors. (e.g. Klarna)",
            "example": "[{\n        \"product_name\": \"gillete creme\",\n        \"quantity\": 15,\n        \"amount\" : 900\n    }]",
            "nullable": true
          },
          "email": {
            "type": "string",
            "description": "description: The customer's email address",
            "example": "johntest@test.com",
            "nullable": true,
            "maxLength": 255
          },
          "name": {
            "type": "string",
            "description": "description: The customer's name",
            "example": "John Test",
            "nullable": true,
            "maxLength": 255
          },
          "phone": {
            "type": "string",
            "description": "The customer's phone number",
            "example": "3141592653",
            "nullable": true,
            "maxLength": 255
          },
          "return_url": {
            "type": "string",
            "description": "The URL to redirect after the completion of the operation",
            "example": "https://hyperswitch.io",
            "nullable": true
          },
          "authentication_type": {
            "allOf": [
              {
                "$ref": "#/components/schemas/AuthenticationType"
              }
            ],
            "nullable": true
          },
          "statement_descriptor_name": {
            "type": "string",
            "description": "For non-card charges, you can use this value as the complete description that appears on your customers’ statements. Must contain at least one letter, maximum 22 characters.",
            "example": "Hyperswitch Router",
            "nullable": true,
            "maxLength": 255
          },
          "statement_descriptor_suffix": {
            "type": "string",
            "description": "Provides information about a card payment that customers see on their statements. Concatenated with the prefix (shortened descriptor) or statement descriptor that’s set on the account to form the complete statement descriptor. Maximum 255 characters for the concatenated descriptor.",
            "example": "Payment for shoes purchase",
            "nullable": true,
            "maxLength": 255
          },
          "next_action": {
            "allOf": [
              {
                "$ref": "#/components/schemas/NextActionData"
              }
            ],
            "nullable": true
          },
          "cancellation_reason": {
            "type": "string",
            "description": "If the payment was cancelled the reason provided here",
            "nullable": true
          },
          "error_code": {
            "type": "string",
            "description": "If there was an error while calling the connectors the code is received here",
            "example": "E0001",
            "nullable": true
          },
          "error_message": {
            "type": "string",
            "description": "If there was an error while calling the connector the error message is received here",
            "example": "Failed while verifying the card",
            "nullable": true
          },
          "payment_experience": {
            "allOf": [
              {
                "$ref": "#/components/schemas/PaymentExperience"
              }
            ],
            "nullable": true
          },
          "payment_method_type": {
            "allOf": [
              {
                "$ref": "#/components/schemas/PaymentMethodType"
              }
            ],
            "nullable": true
          },
          "connector_label": {
            "type": "string",
            "description": "The connector used for this payment along with the country and business details",
            "example": "stripe_US_food",
            "nullable": true
          },
          "business_country": {
            "$ref": "#/components/schemas/CountryAlpha2"
          },
          "business_label": {
            "type": "string",
            "description": "The business label of merchant for this payment"
          },
          "business_sub_label": {
            "type": "string",
            "description": "The business_sub_label for this payment",
            "nullable": true
          },
          "allowed_payment_method_types": {
            "type": "array",
            "items": {
              "$ref": "#/components/schemas/PaymentMethodType"
            },
            "description": "Allowed Payment Method Types for a given PaymentIntent",
            "nullable": true
          },
          "ephemeral_key": {
            "allOf": [
              {
                "$ref": "#/components/schemas/EphemeralKeyCreateResponse"
              }
            ],
            "nullable": true
          },
          "manual_retry_allowed": {
            "type": "boolean",
            "description": "If true the payment can be retried with same or different payment method which means the confirm call can be made again.",
            "nullable": true
          },
          "connector_transaction_id": {
            "type": "string",
            "description": "A unique identifier for a payment provided by the connector",
            "example": "993672945374576J",
            "nullable": true
          },
          "frm_message": {
            "allOf": [
              {
                "$ref": "#/components/schemas/FrmMessage"
              }
            ],
            "nullable": true
          },
          "metadata": {
            "type": "object",
            "description": "You can specify up to 50 keys, with key names up to 40 characters long and values up to 500 characters long. Metadata is useful for storing additional, structured information on an object.",
            "nullable": true
          },
          "connector_metadata": {
            "allOf": [
              {
                "$ref": "#/components/schemas/ConnectorMetadata"
              }
            ],
            "nullable": true
          },
          "feature_metadata": {
            "allOf": [
              {
                "$ref": "#/components/schemas/FeatureMetadata"
              }
            ],
            "nullable": true
          },
          "reference_id": {
            "type": "string",
            "description": "reference to the payment at connector side",
            "example": "993672945374576J",
            "nullable": true
          }
        }
      },
      "PaymentsRetrieveRequest": {
        "type": "object",
        "required": [
          "resource_id",
          "force_sync"
        ],
        "properties": {
          "resource_id": {
            "$ref": "#/components/schemas/PaymentIdType"
          },
          "merchant_id": {
            "type": "string",
            "description": "The identifier for the Merchant Account.",
            "nullable": true
          },
          "force_sync": {
            "type": "boolean",
            "description": "Decider to enable or disable the connector call for retrieve request"
          },
          "param": {
            "type": "string",
            "description": "The parameters passed to a retrieve request",
            "nullable": true
          },
          "connector": {
            "type": "string",
            "description": "The name of the connector",
            "nullable": true
          },
          "merchant_connector_details": {
            "allOf": [
              {
                "$ref": "#/components/schemas/MerchantConnectorDetailsWrap"
              }
            ],
            "nullable": true
          },
          "client_secret": {
            "type": "string",
            "description": "This is a token which expires after 15 minutes, used from the client to authenticate and create sessions from the SDK",
            "nullable": true
          },
          "expand_attempts": {
            "type": "boolean",
            "description": "If enabled provides list of attempts linked to payment intent",
            "nullable": true
          }
        }
      },
      "PaymentsSessionRequest": {
        "type": "object",
        "required": [
          "payment_id",
          "client_secret",
          "wallets"
        ],
        "properties": {
          "payment_id": {
            "type": "string",
            "description": "The identifier for the payment"
          },
          "client_secret": {
            "type": "string",
            "description": "This is a token which expires after 15 minutes, used from the client to authenticate and create sessions from the SDK"
          },
          "wallets": {
            "type": "array",
            "items": {
              "$ref": "#/components/schemas/PaymentMethodType"
            },
            "description": "The list of the supported wallets"
          },
          "merchant_connector_details": {
            "allOf": [
              {
                "$ref": "#/components/schemas/MerchantConnectorDetailsWrap"
              }
            ],
            "nullable": true
          }
        }
      },
      "PaymentsSessionResponse": {
        "type": "object",
        "required": [
          "payment_id",
          "client_secret",
          "session_token"
        ],
        "properties": {
          "payment_id": {
            "type": "string",
            "description": "The identifier for the payment"
          },
          "client_secret": {
            "type": "string",
            "description": "This is a token which expires after 15 minutes, used from the client to authenticate and create sessions from the SDK"
          },
          "session_token": {
            "type": "array",
            "items": {
              "$ref": "#/components/schemas/SessionToken"
            },
            "description": "The list of session token object"
          }
        }
      },
      "PaymentsStartRequest": {
        "type": "object",
        "required": [
          "payment_id",
          "merchant_id",
          "attempt_id"
        ],
        "properties": {
          "payment_id": {
            "type": "string",
            "description": "Unique identifier for the payment. This ensures idempotency for multiple payments\nthat have been done by a single merchant. This field is auto generated and is returned in the API response."
          },
          "merchant_id": {
            "type": "string",
            "description": "The identifier for the Merchant Account."
          },
          "attempt_id": {
            "type": "string",
            "description": "The identifier for the payment transaction"
          }
        }
      },
      "PayoutActionRequest": {
        "type": "object",
        "required": [
          "payout_id"
        ],
        "properties": {
          "payout_id": {
            "type": "string",
            "description": "Unique identifier for the payout. This ensures idempotency for multiple payouts\nthat have been done by a single merchant. This field is auto generated and is returned in the API response.",
            "example": "payout_mbabizu24mvu3mela5njyhpit4",
            "maxLength": 30,
            "minLength": 30
          }
        }
      },
      "PayoutConnectors": {
        "type": "string",
        "enum": [
          "adyen",
          "wise"
        ]
      },
      "PayoutCreateRequest": {
        "type": "object",
        "required": [
          "merchant_id",
          "currency",
          "confirm",
          "payout_type",
          "customer_id",
          "auto_fulfill",
          "client_secret",
          "return_url",
          "business_country",
          "description",
          "entity_type"
        ],
        "properties": {
          "payout_id": {
            "type": "string",
            "description": "Unique identifier for the payout. This ensures idempotency for multiple payouts\nthat have been done by a single merchant. This field is auto generated and is returned in the API response.",
            "example": "payout_mbabizu24mvu3mela5njyhpit4",
            "nullable": true,
            "maxLength": 30,
            "minLength": 30
          },
          "merchant_id": {
            "type": "string",
            "description": "This is an identifier for the merchant account. This is inferred from the API key\nprovided during the request",
            "example": "merchant_1668273825",
            "maxLength": 255
          },
          "amount": {
            "type": "integer",
            "format": "int64",
            "description": "The payout amount. Amount for the payout in lowest denomination of the currency. (i.e) in cents for USD denomination, in paisa for INR denomination etc.,",
            "example": 1000
          },
          "currency": {
            "$ref": "#/components/schemas/Currency"
          },
          "routing": {
            "allOf": [
              {
                "$ref": "#/components/schemas/RoutingAlgorithm"
              }
            ],
            "nullable": true
          },
          "connector": {
            "type": "array",
            "items": {
              "$ref": "#/components/schemas/Connector"
            },
            "description": "This allows the merchant to manually select a connector with which the payout can go through",
            "example": [
              "wise",
              "adyen"
            ],
            "nullable": true
          },
          "confirm": {
            "type": "boolean",
            "description": "The boolean value to create payout with connector",
            "default": false,
            "example": true
          },
          "payout_type": {
            "$ref": "#/components/schemas/PayoutType"
          },
          "payout_method_data": {
            "allOf": [
              {
                "$ref": "#/components/schemas/PayoutMethodData"
              }
            ],
            "nullable": true
          },
          "billing": {
            "type": "object",
            "description": "The billing address for the payout",
            "nullable": true
          },
          "customer_id": {
            "type": "string",
            "description": "The identifier for the customer object. If not provided the customer ID will be autogenerated.",
            "example": "cus_y3oqhf46pyzuxjbcn2giaqnb44",
            "maxLength": 255
          },
          "auto_fulfill": {
            "type": "boolean",
            "description": "Set to true to confirm the payout without review, no further action required",
            "default": false,
            "example": true
          },
          "email": {
            "type": "string",
            "description": "description: The customer's email address",
            "example": "johntest@test.com",
            "nullable": true,
            "maxLength": 255
          },
          "name": {
            "type": "string",
            "description": "description: The customer's name",
            "example": "John Test",
            "nullable": true,
            "maxLength": 255
          },
          "phone": {
            "type": "string",
            "description": "The customer's phone number",
            "example": "3141592653",
            "nullable": true,
            "maxLength": 255
          },
          "phone_country_code": {
            "type": "string",
            "description": "The country code for the customer phone number",
            "example": "+1",
            "nullable": true,
            "maxLength": 255
          },
          "client_secret": {
            "type": "string",
            "description": "It's a token used for client side verification.",
            "example": "pay_U42c409qyHwOkWo3vK60_secret_el9ksDkiB8hi6j9N78yo"
          },
          "return_url": {
            "type": "string",
            "description": "The URL to redirect after the completion of the operation",
            "example": "https://hyperswitch.io"
          },
          "business_country": {
            "$ref": "#/components/schemas/CountryAlpha2"
          },
          "business_label": {
            "type": "string",
            "description": "Business label of the merchant for this payout",
            "example": "food",
            "nullable": true
          },
          "description": {
            "type": "string",
            "description": "A description of the payout",
            "example": "It's my first payout request"
          },
          "entity_type": {
            "$ref": "#/components/schemas/PayoutEntityType"
          },
          "recurring": {
            "type": "boolean",
            "description": "Specifies whether or not the payout request is recurring",
            "default": false,
            "nullable": true
          },
          "metadata": {
            "type": "object",
            "description": "You can specify up to 50 keys, with key names up to 40 characters long and values up to 500 characters long. Metadata is useful for storing additional, structured information on an object.",
            "nullable": true
          },
          "payout_token": {
            "type": "string",
            "description": "Provide a reference to a stored payment method",
            "example": "187282ab-40ef-47a9-9206-5099ba31e432",
            "nullable": true
          }
        }
      },
      "PayoutCreateResponse": {
        "type": "object",
        "required": [
          "payout_id",
          "merchant_id",
          "amount",
          "currency",
          "payout_type",
          "customer_id",
          "auto_fulfill",
          "client_secret",
          "return_url",
          "business_country",
          "description",
          "entity_type",
          "status",
          "error_message",
          "error_code"
        ],
        "properties": {
          "payout_id": {
            "type": "string",
            "description": "Unique identifier for the payout. This ensures idempotency for multiple payouts\nthat have been done by a single merchant. This field is auto generated and is returned in the API response.",
            "example": "payout_mbabizu24mvu3mela5njyhpit4",
            "maxLength": 30,
            "minLength": 30
          },
          "merchant_id": {
            "type": "string",
            "description": "This is an identifier for the merchant account. This is inferred from the API key\nprovided during the request",
            "example": "merchant_1668273825",
            "maxLength": 255
          },
          "amount": {
            "type": "integer",
            "format": "int64",
            "description": "The payout amount. Amount for the payout in lowest denomination of the currency. (i.e) in cents for USD denomination, in paisa for INR denomination etc.,",
            "example": 1000
          },
          "currency": {
            "$ref": "#/components/schemas/Currency"
          },
          "connector": {
            "type": "string",
            "description": "The connector used for the payout",
            "example": "wise",
            "nullable": true
          },
          "payout_type": {
            "$ref": "#/components/schemas/PayoutType"
          },
          "billing": {
            "type": "object",
            "description": "The billing address for the payout",
            "nullable": true
          },
          "customer_id": {
            "type": "string",
            "description": "The identifier for the customer object. If not provided the customer ID will be autogenerated.",
            "example": "cus_y3oqhf46pyzuxjbcn2giaqnb44",
            "maxLength": 255
          },
          "auto_fulfill": {
            "type": "boolean",
            "description": "Set to true to confirm the payout without review, no further action required",
            "default": false,
            "example": true
          },
          "email": {
            "type": "string",
            "description": "description: The customer's email address",
            "example": "johntest@test.com",
            "nullable": true,
            "maxLength": 255
          },
          "name": {
            "type": "string",
            "description": "description: The customer's name",
            "example": "John Test",
            "nullable": true,
            "maxLength": 255
          },
          "phone": {
            "type": "string",
            "description": "The customer's phone number",
            "example": "3141592653",
            "nullable": true,
            "maxLength": 255
          },
          "phone_country_code": {
            "type": "string",
            "description": "The country code for the customer phone number",
            "example": "+1",
            "nullable": true,
            "maxLength": 255
          },
          "client_secret": {
            "type": "string",
            "description": "It's a token used for client side verification.",
            "example": "pay_U42c409qyHwOkWo3vK60_secret_el9ksDkiB8hi6j9N78yo"
          },
          "return_url": {
            "type": "string",
            "description": "The URL to redirect after the completion of the operation",
            "example": "https://hyperswitch.io"
          },
          "business_country": {
            "$ref": "#/components/schemas/CountryAlpha2"
          },
          "business_label": {
            "type": "string",
            "description": "Business label of the merchant for this payout",
            "example": "food",
            "nullable": true
          },
          "description": {
            "type": "string",
            "description": "A description of the payout",
            "example": "It's my first payout request"
          },
          "entity_type": {
            "$ref": "#/components/schemas/PayoutEntityType"
          },
          "recurring": {
            "type": "boolean",
            "description": "Specifies whether or not the payout request is recurring",
            "default": false,
            "nullable": true
          },
          "metadata": {
            "type": "object",
            "description": "You can specify up to 50 keys, with key names up to 40 characters long and values up to 500 characters long. Metadata is useful for storing additional, structured information on an object.",
            "nullable": true
          },
          "status": {
            "$ref": "#/components/schemas/PayoutStatus"
          },
          "error_message": {
            "type": "string",
            "description": "If there was an error while calling the connector the error message is received here",
            "example": "Failed while verifying the card"
          },
          "error_code": {
            "type": "string",
            "description": "If there was an error while calling the connectors the code is received here",
            "example": "E0001"
          }
        }
      },
      "PayoutEntityType": {
        "type": "string",
        "enum": [
          "Individual",
          "Company",
          "NonProfit",
          "PublicSector",
          "lowercase",
          "Personal"
        ]
      },
      "PayoutMethodData": {
        "oneOf": [
          {
            "type": "object",
            "required": [
              "card"
            ],
            "properties": {
              "card": {
                "$ref": "#/components/schemas/Card"
              }
            }
          },
          {
            "type": "object",
            "required": [
              "bank"
            ],
            "properties": {
              "bank": {
                "$ref": "#/components/schemas/Bank"
              }
            }
          }
        ]
      },
      "PayoutRequest": {
        "oneOf": [
          {
            "type": "object",
            "required": [
              "PayoutActionRequest"
            ],
            "properties": {
              "PayoutActionRequest": {
                "$ref": "#/components/schemas/PayoutActionRequest"
              }
            }
          },
          {
            "type": "object",
            "required": [
              "PayoutCreateRequest"
            ],
            "properties": {
              "PayoutCreateRequest": {
                "$ref": "#/components/schemas/PayoutCreateRequest"
              }
            }
          },
          {
            "type": "object",
            "required": [
              "PayoutRetrieveRequest"
            ],
            "properties": {
              "PayoutRetrieveRequest": {
                "$ref": "#/components/schemas/PayoutRetrieveRequest"
              }
            }
          }
        ]
      },
      "PayoutRetrieveBody": {
        "type": "object",
        "properties": {
          "force_sync": {
            "type": "boolean",
            "nullable": true
          }
        }
      },
      "PayoutRetrieveRequest": {
        "type": "object",
        "required": [
          "payout_id"
        ],
        "properties": {
          "payout_id": {
            "type": "string",
            "description": "Unique identifier for the payout. This ensures idempotency for multiple payouts\nthat have been done by a single merchant. This field is auto generated and is returned in the API response.",
            "example": "payout_mbabizu24mvu3mela5njyhpit4",
            "maxLength": 30,
            "minLength": 30
          },
          "force_sync": {
            "type": "boolean",
            "description": "`force_sync` with the connector to get payout details\n(defaults to false)",
            "default": false,
            "example": true,
            "nullable": true
          }
        }
      },
      "PayoutStatus": {
        "type": "string",
        "enum": [
          "success",
          "failed",
          "cancelled",
          "pending",
          "ineligible",
          "requires_creation",
          "requires_payout_method_data",
          "requires_fulfillment"
        ]
      },
      "PayoutType": {
        "type": "string",
        "enum": [
          "card",
          "bank"
        ]
      },
      "PaypalRedirection": {
        "type": "object"
      },
      "PaypalSessionTokenResponse": {
        "type": "object",
        "required": [
          "session_token"
        ],
        "properties": {
          "session_token": {
            "type": "string",
            "description": "The session token for PayPal"
          }
        }
      },
      "PhoneDetails": {
        "type": "object",
        "properties": {
          "number": {
            "type": "string",
            "description": "The contact number",
            "example": "9999999999",
            "nullable": true
          },
          "country_code": {
            "type": "string",
            "description": "The country code attached to the number",
            "example": "+1",
            "nullable": true
          }
        }
      },
      "PrimaryBusinessDetails": {
        "type": "object",
        "required": [
          "country",
          "business"
        ],
        "properties": {
          "country": {
            "$ref": "#/components/schemas/CountryAlpha2"
          },
          "business": {
            "type": "string",
            "example": "food"
          }
        }
      },
      "ReceiverDetails": {
        "type": "object",
        "required": [
          "amount_received"
        ],
        "properties": {
          "amount_received": {
            "type": "integer",
            "format": "int64",
            "description": "The amount received by receiver"
          },
          "amount_charged": {
            "type": "integer",
            "format": "int64",
            "description": "The amount charged by ACH",
            "nullable": true
          },
          "amount_remaining": {
            "type": "integer",
            "format": "int64",
            "description": "The amount remaining to be sent via ACH",
            "nullable": true
          }
        }
      },
      "RedirectResponse": {
        "type": "object",
        "properties": {
          "param": {
            "type": "string",
            "nullable": true
          },
          "json_payload": {
            "type": "object",
            "nullable": true
          }
        }
      },
      "RefundListRequest": {
        "allOf": [
          {
            "allOf": [
              {
                "$ref": "#/components/schemas/TimeRange"
              }
            ],
            "nullable": true
          },
          {
            "type": "object",
            "properties": {
              "payment_id": {
                "type": "string",
                "description": "The identifier for the payment",
                "nullable": true
              },
              "limit": {
                "type": "integer",
                "format": "int64",
                "description": "Limit on the number of objects to return",
                "nullable": true
              },
              "offset": {
                "type": "integer",
                "format": "int64",
                "description": "The starting point within a list of objects",
                "nullable": true
              },
              "connector": {
                "type": "array",
                "items": {
                  "type": "string"
                },
                "description": "The list of connectors to filter refunds list",
                "nullable": true
              },
              "currency": {
                "type": "array",
                "items": {
                  "$ref": "#/components/schemas/Currency"
                },
                "description": "The list of currencies to filter refunds list",
                "nullable": true
              },
              "refund_status": {
                "type": "array",
                "items": {
                  "$ref": "#/components/schemas/RefundStatus"
                },
                "description": "The list of refund statuses to filter refunds list",
                "nullable": true
              }
            }
          }
        ]
      },
      "RefundListResponse": {
        "type": "object",
        "required": [
          "size",
          "data"
        ],
        "properties": {
          "size": {
            "type": "integer",
            "description": "The number of refunds included in the list",
            "minimum": 0.0
          },
          "data": {
            "type": "array",
            "items": {
              "$ref": "#/components/schemas/RefundResponse"
            },
            "description": "The List of refund response object"
          }
        }
      },
      "RefundRequest": {
        "type": "object",
        "required": [
          "payment_id"
        ],
        "properties": {
          "refund_id": {
            "type": "string",
            "description": "Unique Identifier for the Refund. This is to ensure idempotency for multiple partial refund initiated against the same payment. If the identifiers is not defined by the merchant, this filed shall be auto generated and provide in the API response. It is recommended to generate uuid(v4) as the refund_id.",
            "example": "ref_mbabizu24mvu3mela5njyhpit4",
            "nullable": true,
            "maxLength": 30,
            "minLength": 30
          },
          "payment_id": {
            "type": "string",
            "description": "Total amount for which the refund is to be initiated. Amount for the payment in lowest denomination of the currency. (i.e) in cents for USD denomination, in paisa for INR denomination etc. If not provided, this will default to the full payment amount",
            "example": "pay_mbabizu24mvu3mela5njyhpit4",
            "maxLength": 30,
            "minLength": 30
          },
          "merchant_id": {
            "type": "string",
            "description": "The identifier for the Merchant Account",
            "example": "y3oqhf46pyzuxjbcn2giaqnb44",
            "nullable": true,
            "maxLength": 255
          },
          "amount": {
            "type": "integer",
            "format": "int64",
            "description": "Total amount for which the refund is to be initiated. Amount for the payment in lowest denomination of the currency. (i.e) in cents for USD denomination, in paisa for INR denomination etc., If not provided, this will default to the full payment amount",
            "example": 6540,
            "nullable": true,
            "minimum": 100.0
          },
          "reason": {
            "type": "string",
            "description": "An arbitrary string attached to the object. Often useful for displaying to users and your customer support executive",
            "example": "Customer returned the product",
            "nullable": true,
            "maxLength": 255
          },
          "refund_type": {
            "allOf": [
              {
                "$ref": "#/components/schemas/RefundType"
              }
            ],
            "nullable": true
          },
          "metadata": {
            "type": "object",
            "description": "You can specify up to 50 keys, with key names up to 40 characters long and values up to 500 characters long. Metadata is useful for storing additional, structured information on an object.",
            "nullable": true
          },
          "merchant_connector_details": {
            "allOf": [
              {
                "$ref": "#/components/schemas/MerchantConnectorDetailsWrap"
              }
            ],
            "nullable": true
          }
        }
      },
      "RefundResponse": {
        "type": "object",
        "required": [
          "refund_id",
          "payment_id",
          "amount",
          "currency",
          "status",
          "connector"
        ],
        "properties": {
          "refund_id": {
            "type": "string",
            "description": "The identifier for refund"
          },
          "payment_id": {
            "type": "string",
            "description": "The identifier for payment"
          },
          "amount": {
            "type": "integer",
            "format": "int64",
            "description": "The refund amount, which should be less than or equal to the total payment amount. Amount for the payment in lowest denomination of the currency. (i.e) in cents for USD denomination, in paisa for INR denomination etc"
          },
          "currency": {
            "type": "string",
            "description": "The three-letter ISO currency code"
          },
          "reason": {
            "type": "string",
            "description": "An arbitrary string attached to the object. Often useful for displaying to users and your customer support executive",
            "nullable": true
          },
          "status": {
            "$ref": "#/components/schemas/RefundStatus"
          },
          "metadata": {
            "type": "object",
            "description": "You can specify up to 50 keys, with key names up to 40 characters long and values up to 500 characters long. Metadata is useful for storing additional, structured information on an object",
            "nullable": true
          },
          "error_message": {
            "type": "string",
            "description": "The error message",
            "nullable": true
          },
          "error_code": {
            "type": "string",
            "description": "The code for the error",
            "nullable": true
          },
          "created_at": {
            "type": "string",
            "format": "date-time",
            "description": "The timestamp at which refund is created",
            "nullable": true
          },
          "updated_at": {
            "type": "string",
            "format": "date-time",
            "description": "The timestamp at which refund is updated",
            "nullable": true
          },
          "connector": {
            "type": "string",
            "description": "The connector used for the refund and the corresponding payment",
            "example": "stripe"
          }
        }
      },
      "RefundStatus": {
        "type": "string",
        "description": "The status for refunds",
        "enum": [
          "succeeded",
          "failed",
          "pending",
          "review"
        ]
      },
      "RefundType": {
        "type": "string",
        "enum": [
          "scheduled",
          "instant"
        ]
      },
      "RefundUpdateRequest": {
        "type": "object",
        "properties": {
          "reason": {
            "type": "string",
            "description": "An arbitrary string attached to the object. Often useful for displaying to users and your customer support executive",
            "example": "Customer returned the product",
            "nullable": true,
            "maxLength": 255
          },
          "metadata": {
            "type": "object",
            "description": "You can specify up to 50 keys, with key names up to 40 characters long and values up to 500 characters long. Metadata is useful for storing additional, structured information on an object.",
            "nullable": true
          }
        }
      },
      "RequiredFieldInfo": {
        "type": "object",
        "description": "Required fields info used while listing the payment_method_data",
        "required": [
          "required_field",
          "display_name",
          "field_type"
        ],
        "properties": {
          "required_field": {
            "type": "string",
            "description": "Required field for a payment_method through a payment_method_type"
          },
          "display_name": {
            "type": "string",
            "description": "Display name of the required field in the front-end"
          },
          "field_type": {
            "$ref": "#/components/schemas/FieldType"
          },
          "value": {
            "type": "string",
            "nullable": true
          }
        }
      },
      "RetrieveApiKeyResponse": {
        "type": "object",
        "description": "The response body for retrieving an API Key.",
        "required": [
          "key_id",
          "merchant_id",
          "name",
          "prefix",
          "created",
          "expiration"
        ],
        "properties": {
          "key_id": {
            "type": "string",
            "description": "The identifier for the API Key.",
            "example": "5hEEqkgJUyuxgSKGArHA4mWSnX",
            "maxLength": 64
          },
          "merchant_id": {
            "type": "string",
            "description": "The identifier for the Merchant Account.",
            "example": "y3oqhf46pyzuxjbcn2giaqnb44",
            "maxLength": 64
          },
          "name": {
            "type": "string",
            "description": "The unique name for the API Key to help you identify it.",
            "example": "Sandbox integration key",
            "maxLength": 64
          },
          "description": {
            "type": "string",
            "description": "The description to provide more context about the API Key.",
            "example": "Key used by our developers to integrate with the sandbox environment",
            "nullable": true,
            "maxLength": 256
          },
          "prefix": {
            "type": "string",
            "description": "The first few characters of the plaintext API Key to help you identify it.",
            "maxLength": 64
          },
          "created": {
            "type": "string",
            "format": "date-time",
            "description": "The time at which the API Key was created.",
            "example": "2022-09-10T10:11:12Z"
          },
          "expiration": {
            "$ref": "#/components/schemas/ApiKeyExpiration"
          }
        }
      },
      "RetryAction": {
        "type": "string",
        "enum": [
          "manual_retry",
          "requeue"
        ]
      },
      "RevokeApiKeyResponse": {
        "type": "object",
        "description": "The response body for revoking an API Key.",
        "required": [
          "merchant_id",
          "key_id",
          "revoked"
        ],
        "properties": {
          "merchant_id": {
            "type": "string",
            "description": "The identifier for the Merchant Account.",
            "example": "y3oqhf46pyzuxjbcn2giaqnb44",
            "maxLength": 64
          },
          "key_id": {
            "type": "string",
            "description": "The identifier for the API Key.",
            "example": "5hEEqkgJUyuxgSKGArHA4mWSnX",
            "maxLength": 64
          },
          "revoked": {
            "type": "boolean",
            "description": "Indicates whether the API key was revoked or not.",
            "example": "true"
          }
        }
      },
      "RewardData": {
        "type": "object",
        "required": [
          "merchant_id"
        ],
        "properties": {
          "merchant_id": {
            "type": "string",
            "description": "The merchant ID with which we have to call the connector"
          }
        }
      },
      "RoutingAlgorithm": {
        "type": "string",
        "description": "The routing algorithm to be used to process the incoming request from merchant to outgoing payment processor or payment method. The default is 'Custom'",
        "enum": [
          "round_robin",
          "max_conversion",
          "min_cost",
          "custom"
        ],
        "example": "custom"
      },
      "SamsungPayWalletData": {
        "type": "object",
        "required": [
          "token"
        ],
        "properties": {
          "token": {
            "type": "string",
            "description": "The encrypted payment token from Samsung"
          }
        }
      },
      "SdkNextAction": {
        "type": "object",
        "required": [
          "next_action"
        ],
        "properties": {
          "next_action": {
            "$ref": "#/components/schemas/NextActionCall"
          }
        }
      },
      "SecretInfoToInitiateSdk": {
        "type": "object",
        "required": [
          "display",
          "payment"
        ],
        "properties": {
          "display": {
            "type": "string"
          },
          "payment": {
            "type": "string"
          }
        }
      },
      "SepaAndBacsBillingDetails": {
        "type": "object",
        "required": [
          "email",
          "name"
        ],
        "properties": {
          "email": {
            "type": "string",
            "description": "The Email ID for SEPA and BACS billing",
            "example": "example@me.com"
          },
          "name": {
            "type": "string",
            "description": "The billing name for SEPA and BACS billing",
            "example": "Jane Doe"
          }
        }
      },
      "SepaBankTransfer": {
        "type": "object",
        "required": [
          "bank_name",
          "bank_country_code",
          "bank_city",
          "iban",
          "bic"
        ],
        "properties": {
          "bank_name": {
            "type": "string",
            "description": "Bank name",
            "example": "Deutsche Bank"
          },
          "bank_country_code": {
            "$ref": "#/components/schemas/CountryAlpha2"
          },
          "bank_city": {
            "type": "string",
            "description": "Bank city",
            "example": "California"
          },
          "iban": {
            "type": "string",
            "description": "International Bank Account Number (iban) - used in many countries for identifying a bank along with it's customer.",
            "example": "DE89370400440532013000"
          },
          "bic": {
            "type": "string",
            "description": "[8 / 11 digits] Bank Identifier Code (bic) / Swift Code - used in many countries for identifying a bank and it's branches",
            "example": "HSBCGB2LXXX"
          }
        }
      },
      "SepaBankTransferInstructions": {
        "type": "object",
        "required": [
          "account_holder_name",
          "bic",
          "country",
          "iban"
        ],
        "properties": {
          "account_holder_name": {
            "type": "string",
            "example": "Jane Doe"
          },
          "bic": {
            "type": "string",
            "example": "1024419982"
          },
          "country": {
            "type": "string"
          },
          "iban": {
            "type": "string",
            "example": "123456789"
          }
        }
      },
      "SessionToken": {
        "oneOf": [
          {
            "allOf": [
              {
                "$ref": "#/components/schemas/GpaySessionTokenResponse"
              },
              {
                "type": "object",
                "required": [
                  "wallet_name"
                ],
                "properties": {
                  "wallet_name": {
                    "type": "string",
                    "enum": [
                      "google_pay"
                    ]
                  }
                }
              }
            ]
          },
          {
            "allOf": [
              {
                "$ref": "#/components/schemas/KlarnaSessionTokenResponse"
              },
              {
                "type": "object",
                "required": [
                  "wallet_name"
                ],
                "properties": {
                  "wallet_name": {
                    "type": "string",
                    "enum": [
                      "klarna"
                    ]
                  }
                }
              }
            ]
          },
          {
            "allOf": [
              {
                "$ref": "#/components/schemas/PaypalSessionTokenResponse"
              },
              {
                "type": "object",
                "required": [
                  "wallet_name"
                ],
                "properties": {
                  "wallet_name": {
                    "type": "string",
                    "enum": [
                      "paypal"
                    ]
                  }
                }
              }
            ]
          },
          {
            "allOf": [
              {
                "$ref": "#/components/schemas/ApplepaySessionTokenResponse"
              },
              {
                "type": "object",
                "required": [
                  "wallet_name"
                ],
                "properties": {
                  "wallet_name": {
                    "type": "string",
                    "enum": [
                      "apple_pay"
                    ]
                  }
                }
              }
            ]
          },
          {
            "type": "object",
            "required": [
              "wallet_name"
            ],
            "properties": {
              "wallet_name": {
                "type": "string",
                "enum": [
                  "no_session_token_received"
                ]
              }
            }
          }
        ],
        "discriminator": {
          "propertyName": "wallet_name"
        }
      },
      "SessionTokenInfo": {
        "type": "object",
        "required": [
          "certificate",
          "certificate_keys",
          "merchant_identifier",
          "display_name",
          "initiative",
          "initiative_context"
        ],
        "properties": {
          "certificate": {
            "type": "string"
          },
          "certificate_keys": {
            "type": "string"
          },
          "merchant_identifier": {
            "type": "string"
          },
          "display_name": {
            "type": "string"
          },
          "initiative": {
            "type": "string"
          },
          "initiative_context": {
            "type": "string"
          }
        }
      },
      "SwishQrData": {
        "type": "object"
      },
      "ThirdPartySdkSessionResponse": {
        "type": "object",
        "required": [
          "secrets"
        ],
        "properties": {
          "secrets": {
            "$ref": "#/components/schemas/SecretInfoToInitiateSdk"
          }
        }
      },
      "TimeRange": {
        "type": "object",
        "required": [
          "start_time"
        ],
        "properties": {
          "start_time": {
            "type": "string",
            "format": "date-time",
            "description": "The start time to filter refunds list or to get list of filters. To get list of filters start time is needed to be passed"
          },
          "end_time": {
            "type": "string",
            "format": "date-time",
            "description": "The end time to filter refunds list or to get list of filters. If not passed the default time is now",
            "nullable": true
          }
        }
      },
      "TouchNGoRedirection": {
        "type": "object"
      },
      "UpdateApiKeyRequest": {
        "type": "object",
        "description": "The request body for updating an API Key.",
        "properties": {
          "name": {
            "type": "string",
            "description": "A unique name for the API Key to help you identify it.",
            "example": "Sandbox integration key",
            "nullable": true,
            "maxLength": 64
          },
          "description": {
            "type": "string",
            "description": "A description to provide more context about the API Key.",
            "example": "Key used by our developers to integrate with the sandbox environment",
            "nullable": true,
            "maxLength": 256
          },
          "expiration": {
            "allOf": [
              {
                "$ref": "#/components/schemas/ApiKeyExpiration"
              }
            ],
            "nullable": true
          }
        }
      },
      "UpiData": {
        "type": "object",
        "properties": {
          "vpa_id": {
            "type": "string",
            "example": "successtest@iata",
            "nullable": true
          }
        }
      },
      "VoucherData": {
        "oneOf": [
          {
            "type": "object",
            "required": [
              "boleto"
            ],
            "properties": {
              "boleto": {
                "$ref": "#/components/schemas/BoletoVoucherData"
              }
            }
          },
          {
            "type": "string",
            "enum": [
              "efecty"
            ]
          },
          {
            "type": "string",
            "enum": [
              "pago_efectivo"
            ]
          },
          {
            "type": "string",
            "enum": [
              "red_compra"
            ]
          },
          {
            "type": "string",
            "enum": [
              "red_pagos"
            ]
          }
        ]
      },
      "WalletData": {
        "oneOf": [
          {
            "type": "object",
            "required": [
              "ali_pay_qr"
            ],
            "properties": {
              "ali_pay_qr": {
                "$ref": "#/components/schemas/AliPayQr"
              }
            }
          },
          {
            "type": "object",
            "required": [
              "ali_pay_redirect"
            ],
            "properties": {
              "ali_pay_redirect": {
                "$ref": "#/components/schemas/AliPayRedirection"
              }
            }
          },
          {
            "type": "object",
            "required": [
              "ali_pay_hk_redirect"
            ],
            "properties": {
              "ali_pay_hk_redirect": {
                "$ref": "#/components/schemas/AliPayHkRedirection"
              }
            }
          },
          {
            "type": "object",
            "required": [
              "momo_redirect"
            ],
            "properties": {
              "momo_redirect": {
                "$ref": "#/components/schemas/MomoRedirection"
              }
            }
          },
          {
            "type": "object",
            "required": [
              "kakao_pay_redirect"
            ],
            "properties": {
              "kakao_pay_redirect": {
                "$ref": "#/components/schemas/KakaoPayRedirection"
              }
            }
          },
          {
            "type": "object",
            "required": [
              "go_pay_redirect"
            ],
            "properties": {
              "go_pay_redirect": {
                "$ref": "#/components/schemas/GoPayRedirection"
              }
            }
          },
          {
            "type": "object",
            "required": [
              "gcash_redirect"
            ],
            "properties": {
              "gcash_redirect": {
                "$ref": "#/components/schemas/GcashRedirection"
              }
            }
          },
          {
            "type": "object",
            "required": [
              "apple_pay"
            ],
            "properties": {
              "apple_pay": {
                "$ref": "#/components/schemas/ApplePayWalletData"
              }
            }
          },
          {
            "type": "object",
            "required": [
              "apple_pay_redirect"
            ],
            "properties": {
              "apple_pay_redirect": {
                "$ref": "#/components/schemas/ApplePayRedirectData"
              }
            }
          },
          {
            "type": "object",
            "required": [
              "apple_pay_third_party_sdk"
            ],
            "properties": {
              "apple_pay_third_party_sdk": {
                "$ref": "#/components/schemas/ApplePayThirdPartySdkData"
              }
            }
          },
          {
            "type": "object",
            "required": [
              "dana_redirect"
            ],
            "properties": {
              "dana_redirect": {
                "type": "object",
                "description": "Wallet data for DANA redirect flow"
              }
            }
          },
          {
            "type": "object",
            "required": [
              "google_pay"
            ],
            "properties": {
              "google_pay": {
                "$ref": "#/components/schemas/GooglePayWalletData"
              }
            }
          },
          {
            "type": "object",
            "required": [
              "google_pay_redirect"
            ],
            "properties": {
              "google_pay_redirect": {
                "$ref": "#/components/schemas/GooglePayRedirectData"
              }
            }
          },
          {
            "type": "object",
            "required": [
              "google_pay_third_party_sdk"
            ],
            "properties": {
              "google_pay_third_party_sdk": {
                "$ref": "#/components/schemas/GooglePayThirdPartySdkData"
              }
            }
          },
          {
            "type": "object",
            "required": [
              "mb_way_redirect"
            ],
            "properties": {
              "mb_way_redirect": {
                "$ref": "#/components/schemas/MbWayRedirection"
              }
            }
          },
          {
            "type": "object",
            "required": [
              "mobile_pay_redirect"
            ],
            "properties": {
              "mobile_pay_redirect": {
                "$ref": "#/components/schemas/MobilePayRedirection"
              }
            }
          },
          {
            "type": "object",
            "required": [
              "paypal_redirect"
            ],
            "properties": {
              "paypal_redirect": {
                "$ref": "#/components/schemas/PaypalRedirection"
              }
            }
          },
          {
            "type": "object",
            "required": [
              "paypal_sdk"
            ],
            "properties": {
              "paypal_sdk": {
                "$ref": "#/components/schemas/PayPalWalletData"
              }
            }
          },
          {
            "type": "object",
            "required": [
              "samsung_pay"
            ],
            "properties": {
              "samsung_pay": {
                "$ref": "#/components/schemas/SamsungPayWalletData"
              }
            }
          },
          {
            "type": "object",
            "required": [
              "twint_redirect"
            ],
            "properties": {
              "twint_redirect": {
                "type": "object",
                "description": "Wallet data for Twint Redirection"
              }
            }
          },
          {
            "type": "object",
            "required": [
              "vipps_redirect"
            ],
            "properties": {
              "vipps_redirect": {
                "type": "object",
                "description": "Wallet data for Vipps Redirection"
              }
            }
          },
          {
            "type": "object",
            "required": [
              "touch_n_go_redirect"
            ],
            "properties": {
              "touch_n_go_redirect": {
                "$ref": "#/components/schemas/TouchNGoRedirection"
              }
            }
          },
          {
            "type": "object",
            "required": [
              "we_chat_pay_redirect"
            ],
            "properties": {
              "we_chat_pay_redirect": {
                "$ref": "#/components/schemas/WeChatPayRedirection"
              }
            }
          },
          {
            "type": "object",
            "required": [
              "we_chat_pay_qr"
            ],
            "properties": {
              "we_chat_pay_qr": {
                "$ref": "#/components/schemas/WeChatPayQr"
              }
            }
          },
          {
            "type": "object",
            "required": [
              "swish_qr"
            ],
            "properties": {
              "swish_qr": {
                "$ref": "#/components/schemas/SwishQrData"
              }
            }
          }
        ]
      },
      "WeChatPay": {
        "type": "object"
      },
      "WeChatPayQr": {
        "type": "object"
      },
      "WeChatPayRedirection": {
        "type": "object"
      },
      "WebhookDetails": {
        "type": "object",
        "properties": {
          "webhook_version": {
            "type": "string",
            "description": "The version for Webhook",
            "example": "1.0.2",
            "nullable": true,
            "maxLength": 255
          },
          "webhook_username": {
            "type": "string",
            "description": "The user name for Webhook login",
            "example": "ekart_retail",
            "nullable": true,
            "maxLength": 255
          },
          "webhook_password": {
            "type": "string",
            "description": "The password for Webhook login",
            "example": "ekart@123",
            "nullable": true,
            "maxLength": 255
          },
          "webhook_url": {
            "type": "string",
            "description": "The url for the webhook endpoint",
            "example": "www.ekart.com/webhooks",
            "nullable": true
          },
          "payment_created_enabled": {
            "type": "boolean",
            "description": "If this property is true, a webhook message is posted whenever a new payment is created",
            "example": true,
            "nullable": true
          },
          "payment_succeeded_enabled": {
            "type": "boolean",
            "description": "If this property is true, a webhook message is posted whenever a payment is successful",
            "example": true,
            "nullable": true
          },
          "payment_failed_enabled": {
            "type": "boolean",
            "description": "If this property is true, a webhook message is posted whenever a payment fails",
            "example": true,
            "nullable": true
          }
        }
      }
    },
    "securitySchemes": {
      "admin_api_key": {
        "type": "apiKey",
        "in": "header",
        "name": "api-key",
        "description": "Admin API keys allow you to perform some privileged actions such as creating a merchant account and Merchant Connector account."
      },
      "api_key": {
        "type": "apiKey",
        "in": "header",
        "name": "api-key",
        "description": "API keys are the most common method of authentication and can be obtained from the HyperSwitch dashboard."
      },
      "ephemeral_key": {
        "type": "apiKey",
        "in": "header",
        "name": "api-key",
        "description": "Ephemeral keys provide temporary access to singular data, such as access to a single customer object for a short period of time."
      },
      "publishable_key": {
        "type": "apiKey",
        "in": "header",
        "name": "api-key",
        "description": "Publishable keys are a type of keys that can be public and have limited scope of usage."
      }
    }
  },
  "tags": [
    {
      "name": "Merchant Account",
      "description": "Create and manage merchant accounts"
    },
    {
      "name": "Merchant Connector Account",
      "description": "Create and manage merchant connector accounts"
    },
    {
      "name": "Payments",
      "description": "Create and manage one-time payments, recurring payments and mandates"
    },
    {
      "name": "Refunds",
      "description": "Create and manage refunds for successful payments"
    },
    {
      "name": "Mandates",
      "description": "Manage mandates"
    },
    {
      "name": "Customers",
      "description": "Create and manage customers"
    },
    {
      "name": "Payment Methods",
      "description": "Create and manage payment methods of customers"
    },
    {
      "name": "Disputes",
      "description": "Manage disputes"
    },
    {
      "name": "Payouts",
      "description": "Create and manage payouts"
    }
  ]
}<|MERGE_RESOLUTION|>--- conflicted
+++ resolved
@@ -6379,7 +6379,25 @@
           },
           {
             "type": "object",
-<<<<<<< HEAD
+            "description": "Contains the download url and the reference number for transaction",
+            "required": [
+              "voucher_details",
+              "type"
+            ],
+            "properties": {
+              "voucher_details": {
+                "type": "string"
+              },
+              "type": {
+                "type": "string",
+                "enum": [
+                  "display_voucher_information"
+                ]
+              }
+            }
+          },
+          {
+            "type": "object",
             "description": "Contains duration for displaying a wait screen, wait screen with timer is displayed by sdk",
             "required": [
               "display_from_timestamp",
@@ -6392,25 +6410,11 @@
               "display_to_timestamp": {
                 "type": "integer",
                 "nullable": true
-=======
-            "description": "Contains the download url and the reference number for transaction",
-            "required": [
-              "voucher_details",
-              "type"
-            ],
-            "properties": {
-              "voucher_details": {
-                "type": "string"
->>>>>>> e047a11d
               },
               "type": {
                 "type": "string",
                 "enum": [
-<<<<<<< HEAD
                   "wait_screen_information"
-=======
-                  "display_voucher_information"
->>>>>>> e047a11d
                 ]
               }
             }
