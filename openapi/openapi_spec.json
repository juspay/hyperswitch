{
  "openapi": "3.0.3",
  "info": {
    "title": "Hyperswitch - API Documentation",
    "description": "\n## Get started\n\nHyperswitch provides a collection of APIs that enable you to process and manage payments.\nOur APIs accept and return JSON in the HTTP body, and return standard HTTP response codes.\n\nYou can consume the APIs directly using your favorite HTTP/REST library.\n\nWe have a testing environment referred to \"sandbox\", which you can setup to test API calls without\naffecting production data.\nCurrently, our sandbox environment is live while our production environment is under development\nand will be available soon.\nYou can sign up on our Dashboard to get API keys to access Hyperswitch API.\n\n### Environment\n\nUse the following base URLs when making requests to the APIs:\n\n| Environment   |  Base URL                          |\n|---------------|------------------------------------|\n| Sandbox       | <https://sandbox.hyperswitch.io>   |\n| Production    | <https://api.hyperswitch.io>       |\n\n## Authentication\n\nWhen you sign up on our [dashboard](https://app.hyperswitch.io) and create a merchant\naccount, you are given a secret key (also referred as api-key) and a publishable key.\nYou may authenticate all API requests with Hyperswitch server by providing the appropriate key in\nthe request Authorization header.\n\n| Key             |  Description                                                                                  |\n|-----------------|-----------------------------------------------------------------------------------------------|\n| api-key         | Private key. Used to authenticate all API requests from your merchant server                  |\n| publishable key | Unique identifier for your account. Used to authenticate API requests from your app's client  |\n\nNever share your secret api keys. Keep them guarded and secure.\n",
    "contact": {
      "name": "Hyperswitch Support",
      "url": "https://hyperswitch.io",
      "email": "hyperswitch@juspay.in"
    },
    "license": {
      "name": "Apache-2.0"
    },
    "version": "0.2.0"
  },
  "servers": [
    {
      "url": "https://sandbox.hyperswitch.io",
      "description": "Sandbox Environment"
    }
  ],
  "paths": {
    "/account/payment_methods": {
      "get": {
        "tags": [
          "Payment Methods"
        ],
        "summary": "List payment methods for a Merchant",
        "description": "List payment methods for a Merchant\n\nTo filter and list the applicable payment methods for a particular Merchant ID",
        "operationId": "List all Payment Methods for a Merchant",
        "parameters": [
          {
            "name": "account_id",
            "in": "path",
            "description": "The unique identifier for the merchant account",
            "required": true,
            "schema": {
              "type": "string"
            }
          },
          {
            "name": "accepted_country",
            "in": "query",
            "description": "The two-letter ISO currency code",
            "required": true,
            "schema": {
              "type": "array",
              "items": {
                "type": "string"
              }
            }
          },
          {
            "name": "accepted_currency",
            "in": "path",
            "description": "The three-letter ISO currency code",
            "required": true,
            "schema": {
              "type": "array",
              "items": {
                "$ref": "#/components/schemas/Currency"
              }
            }
          },
          {
            "name": "minimum_amount",
            "in": "query",
            "description": "The minimum amount accepted for processing by the particular payment method.",
            "required": true,
            "schema": {
              "type": "integer",
              "format": "int64"
            }
          },
          {
            "name": "maximum_amount",
            "in": "query",
            "description": "The maximum amount amount accepted for processing by the particular payment method.",
            "required": true,
            "schema": {
              "type": "integer",
              "format": "int64"
            }
          },
          {
            "name": "recurring_payment_enabled",
            "in": "query",
            "description": "Indicates whether the payment method is eligible for recurring payments",
            "required": true,
            "schema": {
              "type": "boolean"
            }
          },
          {
            "name": "installment_payment_enabled",
            "in": "query",
            "description": "Indicates whether the payment method is eligible for installment payments",
            "required": true,
            "schema": {
              "type": "boolean"
            }
          }
        ],
        "responses": {
          "200": {
            "description": "Payment Methods retrieved",
            "content": {
              "application/json": {
                "schema": {
                  "$ref": "#/components/schemas/PaymentMethodListResponse"
                }
              }
            }
          },
          "400": {
            "description": "Invalid Data"
          },
          "404": {
            "description": "Payment Methods does not exist in records"
          }
        },
        "security": [
          {
            "api_key": []
          },
          {
            "publishable_key": []
          }
        ]
      }
    },
    "/customers": {
      "post": {
        "tags": [
          "Customers"
        ],
        "summary": "Create Customer",
        "description": "Create Customer\n\nCreate a customer object and store the customer details to be reused for future payments. Incase the customer already exists in the system, this API will respond with the customer details.",
        "operationId": "Create a Customer",
        "requestBody": {
          "content": {
            "application/json": {
              "schema": {
                "$ref": "#/components/schemas/CustomerRequest"
              }
            }
          },
          "required": true
        },
        "responses": {
          "200": {
            "description": "Customer Created",
            "content": {
              "application/json": {
                "schema": {
                  "$ref": "#/components/schemas/CustomerResponse"
                }
              }
            }
          },
          "400": {
            "description": "Invalid data"
          }
        },
        "security": [
          {
            "api_key": []
          }
        ]
      }
    },
    "/customers/payment_methods": {
      "get": {
        "tags": [
          "Payment Methods"
        ],
        "summary": "List payment methods for a Customer",
        "description": "List payment methods for a Customer\n\nTo filter and list the applicable payment methods for a particular Customer ID",
        "operationId": "List all Payment Methods for a Customer",
        "parameters": [
          {
            "name": "client-secret",
            "in": "path",
            "description": "A secret known only to your application and the authorization server",
            "required": true,
            "schema": {
              "type": "string"
            }
          },
          {
            "name": "customer_id",
            "in": "path",
            "description": "The unique identifier for the customer account",
            "required": true,
            "schema": {
              "type": "string"
            }
          },
          {
            "name": "accepted_country",
            "in": "query",
            "description": "The two-letter ISO currency code",
            "required": true,
            "schema": {
              "type": "array",
              "items": {
                "type": "string"
              }
            }
          },
          {
            "name": "accepted_currency",
            "in": "path",
            "description": "The three-letter ISO currency code",
            "required": true,
            "schema": {
              "type": "array",
              "items": {
                "$ref": "#/components/schemas/Currency"
              }
            }
          },
          {
            "name": "minimum_amount",
            "in": "query",
            "description": "The minimum amount accepted for processing by the particular payment method.",
            "required": true,
            "schema": {
              "type": "integer",
              "format": "int64"
            }
          },
          {
            "name": "maximum_amount",
            "in": "query",
            "description": "The maximum amount amount accepted for processing by the particular payment method.",
            "required": true,
            "schema": {
              "type": "integer",
              "format": "int64"
            }
          },
          {
            "name": "recurring_payment_enabled",
            "in": "query",
            "description": "Indicates whether the payment method is eligible for recurring payments",
            "required": true,
            "schema": {
              "type": "boolean"
            }
          },
          {
            "name": "installment_payment_enabled",
            "in": "query",
            "description": "Indicates whether the payment method is eligible for installment payments",
            "required": true,
            "schema": {
              "type": "boolean"
            }
          }
        ],
        "responses": {
          "200": {
            "description": "Payment Methods retrieved for customer tied to its respective client-secret passed in the param",
            "content": {
              "application/json": {
                "schema": {
                  "$ref": "#/components/schemas/CustomerPaymentMethodsListResponse"
                }
              }
            }
          },
          "400": {
            "description": "Invalid Data"
          },
          "404": {
            "description": "Payment Methods does not exist in records"
          }
        },
        "security": [
          {
            "publishable_key": []
          }
        ]
      }
    },
    "/customers/{customer_id}": {
      "get": {
        "tags": [
          "Customers"
        ],
        "summary": "Retrieve Customer",
        "description": "Retrieve Customer\n\nRetrieve a customer's details.",
        "operationId": "Retrieve a Customer",
        "parameters": [
          {
            "name": "customer_id",
            "in": "path",
            "description": "The unique identifier for the Customer",
            "required": true,
            "schema": {
              "type": "string"
            }
          }
        ],
        "responses": {
          "200": {
            "description": "Customer Retrieved",
            "content": {
              "application/json": {
                "schema": {
                  "$ref": "#/components/schemas/CustomerResponse"
                }
              }
            }
          },
          "404": {
            "description": "Customer was not found"
          }
        },
        "security": [
          {
            "api_key": []
          },
          {
            "ephemeral_key": []
          }
        ]
      },
      "post": {
        "tags": [
          "Customers"
        ],
        "summary": "Update Customer",
        "description": "Update Customer\n\nUpdates the customer's details in a customer object.",
        "operationId": "Update a Customer",
        "parameters": [
          {
            "name": "customer_id",
            "in": "path",
            "description": "The unique identifier for the Customer",
            "required": true,
            "schema": {
              "type": "string"
            }
          }
        ],
        "requestBody": {
          "content": {
            "application/json": {
              "schema": {
                "$ref": "#/components/schemas/CustomerRequest"
              }
            }
          },
          "required": true
        },
        "responses": {
          "200": {
            "description": "Customer was Updated",
            "content": {
              "application/json": {
                "schema": {
                  "$ref": "#/components/schemas/CustomerResponse"
                }
              }
            }
          },
          "404": {
            "description": "Customer was not found"
          }
        },
        "security": [
          {
            "api_key": []
          }
        ]
      },
      "delete": {
        "tags": [
          "Customers"
        ],
        "summary": "Delete Customer",
        "description": "Delete Customer\n\nDelete a customer record.",
        "operationId": "Delete a Customer",
        "parameters": [
          {
            "name": "customer_id",
            "in": "path",
            "description": "The unique identifier for the Customer",
            "required": true,
            "schema": {
              "type": "string"
            }
          }
        ],
        "responses": {
          "200": {
            "description": "Customer was Deleted",
            "content": {
              "application/json": {
                "schema": {
                  "$ref": "#/components/schemas/CustomerDeleteResponse"
                }
              }
            }
          },
          "404": {
            "description": "Customer was not found"
          }
        },
        "security": [
          {
            "api_key": []
          }
        ]
      }
    },
    "/customers/{customer_id}/payment_methods": {
      "get": {
        "tags": [
          "Payment Methods"
        ],
        "summary": "List payment methods for a Customer",
        "description": "List payment methods for a Customer\n\nTo filter and list the applicable payment methods for a particular Customer ID",
        "operationId": "List all Payment Methods for a Customer",
        "parameters": [
          {
            "name": "customer_id",
            "in": "path",
            "description": "The unique identifier for the customer account",
            "required": true,
            "schema": {
              "type": "string"
            }
          },
          {
            "name": "accepted_country",
            "in": "query",
            "description": "The two-letter ISO currency code",
            "required": true,
            "schema": {
              "type": "array",
              "items": {
                "type": "string"
              }
            }
          },
          {
            "name": "accepted_currency",
            "in": "path",
            "description": "The three-letter ISO currency code",
            "required": true,
            "schema": {
              "type": "array",
              "items": {
                "$ref": "#/components/schemas/Currency"
              }
            }
          },
          {
            "name": "minimum_amount",
            "in": "query",
            "description": "The minimum amount accepted for processing by the particular payment method.",
            "required": true,
            "schema": {
              "type": "integer",
              "format": "int64"
            }
          },
          {
            "name": "maximum_amount",
            "in": "query",
            "description": "The maximum amount amount accepted for processing by the particular payment method.",
            "required": true,
            "schema": {
              "type": "integer",
              "format": "int64"
            }
          },
          {
            "name": "recurring_payment_enabled",
            "in": "query",
            "description": "Indicates whether the payment method is eligible for recurring payments",
            "required": true,
            "schema": {
              "type": "boolean"
            }
          },
          {
            "name": "installment_payment_enabled",
            "in": "query",
            "description": "Indicates whether the payment method is eligible for installment payments",
            "required": true,
            "schema": {
              "type": "boolean"
            }
          }
        ],
        "responses": {
          "200": {
            "description": "Payment Methods retrieved",
            "content": {
              "application/json": {
                "schema": {
                  "$ref": "#/components/schemas/CustomerPaymentMethodsListResponse"
                }
              }
            }
          },
          "400": {
            "description": "Invalid Data"
          },
          "404": {
            "description": "Payment Methods does not exist in records"
          }
        },
        "security": [
          {
            "api_key": []
          }
        ]
      }
    },
    "/disputes/list": {
      "get": {
        "tags": [
          "Disputes"
        ],
        "summary": "Disputes - List Disputes",
        "description": "Disputes - List Disputes",
        "operationId": "List Disputes",
        "parameters": [
          {
            "name": "limit",
            "in": "query",
            "description": "The maximum number of Dispute Objects to include in the response",
            "required": false,
            "schema": {
              "type": "integer",
              "format": "int64",
              "nullable": true
            }
          },
          {
            "name": "dispute_status",
            "in": "query",
            "description": "The status of dispute",
            "required": false,
            "schema": {
              "allOf": [
                {
                  "$ref": "#/components/schemas/DisputeStatus"
                }
              ],
              "nullable": true
            }
          },
          {
            "name": "dispute_stage",
            "in": "query",
            "description": "The stage of dispute",
            "required": false,
            "schema": {
              "allOf": [
                {
                  "$ref": "#/components/schemas/DisputeStage"
                }
              ],
              "nullable": true
            }
          },
          {
            "name": "reason",
            "in": "query",
            "description": "The reason for dispute",
            "required": false,
            "schema": {
              "type": "string",
              "nullable": true
            }
          },
          {
            "name": "connector",
            "in": "query",
            "description": "The connector linked to dispute",
            "required": false,
            "schema": {
              "type": "string",
              "nullable": true
            }
          },
          {
            "name": "received_time",
            "in": "query",
            "description": "The time at which dispute is received",
            "required": false,
            "schema": {
              "type": "string",
              "format": "date-time",
              "nullable": true
            }
          },
          {
            "name": "received_time.lt",
            "in": "query",
            "description": "Time less than the dispute received time",
            "required": false,
            "schema": {
              "type": "string",
              "format": "date-time",
              "nullable": true
            }
          },
          {
            "name": "received_time.gt",
            "in": "query",
            "description": "Time greater than the dispute received time",
            "required": false,
            "schema": {
              "type": "string",
              "format": "date-time",
              "nullable": true
            }
          },
          {
            "name": "received_time.lte",
            "in": "query",
            "description": "Time less than or equals to the dispute received time",
            "required": false,
            "schema": {
              "type": "string",
              "format": "date-time",
              "nullable": true
            }
          },
          {
            "name": "received_time.gte",
            "in": "query",
            "description": "Time greater than or equals to the dispute received time",
            "required": false,
            "schema": {
              "type": "string",
              "format": "date-time",
              "nullable": true
            }
          }
        ],
        "responses": {
          "200": {
            "description": "The dispute list was retrieved successfully",
            "content": {
              "application/json": {
                "schema": {
                  "type": "array",
                  "items": {
                    "$ref": "#/components/schemas/DisputeResponse"
                  }
                }
              }
            }
          },
          "401": {
            "description": "Unauthorized request"
          }
        },
        "security": [
          {
            "api_key": []
          }
        ]
      }
    },
    "/disputes/{dispute_id}": {
      "get": {
        "tags": [
          "Disputes"
        ],
        "summary": "Disputes - Retrieve Dispute",
        "description": "Disputes - Retrieve Dispute",
        "operationId": "Retrieve a Dispute",
        "parameters": [
          {
            "name": "dispute_id",
            "in": "path",
            "description": "The identifier for dispute",
            "required": true,
            "schema": {
              "type": "string"
            }
          }
        ],
        "responses": {
          "200": {
            "description": "The dispute was retrieved successfully",
            "content": {
              "application/json": {
                "schema": {
                  "$ref": "#/components/schemas/DisputeResponse"
                }
              }
            }
          },
          "404": {
            "description": "Dispute does not exist in our records"
          }
        },
        "security": [
          {
            "api_key": []
          }
        ]
      }
    },
    "/mandates/revoke/{mandate_id}": {
      "post": {
        "tags": [
          "Mandates"
        ],
        "summary": "Mandates - Revoke Mandate",
        "description": "Mandates - Revoke Mandate\n\nRevoke a mandate",
        "operationId": "Revoke a Mandate",
        "parameters": [
          {
            "name": "mandate_id",
            "in": "path",
            "description": "The identifier for mandate",
            "required": true,
            "schema": {
              "type": "string"
            }
          }
        ],
        "responses": {
          "200": {
            "description": "The mandate was revoked successfully",
            "content": {
              "application/json": {
                "schema": {
                  "$ref": "#/components/schemas/MandateRevokedResponse"
                }
              }
            }
          },
          "400": {
            "description": "Mandate does not exist in our records"
          }
        },
        "security": [
          {
            "api_key": []
          }
        ]
      }
    },
    "/mandates/{mandate_id}": {
      "get": {
        "tags": [
          "Mandates"
        ],
        "summary": "Mandates - Retrieve Mandate",
        "description": "Mandates - Retrieve Mandate\n\nRetrieve a mandate",
        "operationId": "Retrieve a Mandate",
        "parameters": [
          {
            "name": "mandate_id",
            "in": "path",
            "description": "The identifier for mandate",
            "required": true,
            "schema": {
              "type": "string"
            }
          }
        ],
        "responses": {
          "200": {
            "description": "The mandate was retrieved successfully",
            "content": {
              "application/json": {
                "schema": {
                  "$ref": "#/components/schemas/MandateResponse"
                }
              }
            }
          },
          "404": {
            "description": "Mandate does not exist in our records"
          }
        },
        "security": [
          {
            "api_key": []
          }
        ]
      }
    },
    "/payment_methods": {
      "post": {
        "tags": [
          "Payment Methods"
        ],
        "summary": "PaymentMethods - Create",
        "description": "PaymentMethods - Create\n\nTo create a payment method against a customer object. In case of cards, this API could be used only by PCI compliant merchants",
        "operationId": "Create a Payment Method",
        "requestBody": {
          "content": {
            "application/json": {
              "schema": {
                "$ref": "#/components/schemas/PaymentMethodCreate"
              }
            }
          },
          "required": true
        },
        "responses": {
          "200": {
            "description": "Payment Method Created",
            "content": {
              "application/json": {
                "schema": {
                  "$ref": "#/components/schemas/PaymentMethodResponse"
                }
              }
            }
          },
          "400": {
            "description": "Invalid Data"
          }
        },
        "security": [
          {
            "api_key": []
          }
        ]
      }
    },
    "/payment_methods/{method_id}": {
      "get": {
        "tags": [
          "Payment Methods"
        ],
        "summary": "Payment Method - Retrieve",
        "description": "Payment Method - Retrieve\n\nTo retrieve a payment method",
        "operationId": "Retrieve a Payment method",
        "parameters": [
          {
            "name": "method_id",
            "in": "path",
            "description": "The unique identifier for the Payment Method",
            "required": true,
            "schema": {
              "type": "string"
            }
          }
        ],
        "responses": {
          "200": {
            "description": "Payment Method retrieved",
            "content": {
              "application/json": {
                "schema": {
                  "$ref": "#/components/schemas/PaymentMethodResponse"
                }
              }
            }
          },
          "404": {
            "description": "Payment Method does not exist in records"
          }
        },
        "security": [
          {
            "api_key": []
          }
        ]
      },
      "post": {
        "tags": [
          "Payment Methods"
        ],
        "summary": "Payment Method - Update",
        "description": "Payment Method - Update\n\nTo update an existing payment method attached to a customer object. This API is useful for use cases such as updating the card number for expired cards to prevent discontinuity in recurring payments",
        "operationId": "Update a Payment method",
        "parameters": [
          {
            "name": "method_id",
            "in": "path",
            "description": "The unique identifier for the Payment Method",
            "required": true,
            "schema": {
              "type": "string"
            }
          }
        ],
        "requestBody": {
          "content": {
            "application/json": {
              "schema": {
                "$ref": "#/components/schemas/PaymentMethodUpdate"
              }
            }
          },
          "required": true
        },
        "responses": {
          "200": {
            "description": "Payment Method updated",
            "content": {
              "application/json": {
                "schema": {
                  "$ref": "#/components/schemas/PaymentMethodResponse"
                }
              }
            }
          },
          "404": {
            "description": "Payment Method does not exist in records"
          }
        },
        "security": [
          {
            "api_key": []
          }
        ]
      },
      "delete": {
        "tags": [
          "Payment Methods"
        ],
        "summary": "Payment Method - Delete",
        "description": "Payment Method - Delete\n\nDelete payment method",
        "operationId": "Delete a Payment method",
        "parameters": [
          {
            "name": "method_id",
            "in": "path",
            "description": "The unique identifier for the Payment Method",
            "required": true,
            "schema": {
              "type": "string"
            }
          }
        ],
        "responses": {
          "200": {
            "description": "Payment Method deleted",
            "content": {
              "application/json": {
                "schema": {
                  "$ref": "#/components/schemas/PaymentMethodDeleteResponse"
                }
              }
            }
          },
          "404": {
            "description": "Payment Method does not exist in records"
          }
        },
        "security": [
          {
            "api_key": []
          }
        ]
      }
    },
    "/payments": {
      "post": {
        "tags": [
          "Payments"
        ],
        "summary": "Payments - Create",
        "description": "Payments - Create\n\nTo process a payment you will have to create a payment, attach a payment method and confirm. Depending on the user journey you wish to achieve, you may opt to all the steps in a single request or in a sequence of API request using following APIs: (i) Payments - Update, (ii) Payments - Confirm, and (iii) Payments - Capture",
        "operationId": "Create a Payment",
        "requestBody": {
          "content": {
            "application/json": {
              "schema": {
                "$ref": "#/components/schemas/PaymentsCreateRequest"
              }
            }
          },
          "required": true
        },
        "responses": {
          "200": {
            "description": "Payment created",
            "content": {
              "application/json": {
                "schema": {
                  "$ref": "#/components/schemas/PaymentsResponse"
                }
              }
            }
          },
          "400": {
            "description": "Missing Mandatory fields"
          }
        },
        "security": [
          {
            "api_key": []
          }
        ]
      }
    },
    "/payments/list": {
      "get": {
        "tags": [
          "Payments"
        ],
        "summary": "Payments - List",
        "description": "Payments - List\n\nTo list the payments",
        "operationId": "List all Payments",
        "parameters": [
          {
            "name": "customer_id",
            "in": "query",
            "description": "The identifier for the customer",
            "required": true,
            "schema": {
              "type": "string"
            }
          },
          {
            "name": "starting_after",
            "in": "query",
            "description": "A cursor for use in pagination, fetch the next list after some object",
            "required": true,
            "schema": {
              "type": "string"
            }
          },
          {
            "name": "ending_before",
            "in": "query",
            "description": "A cursor for use in pagination, fetch the previous list before some object",
            "required": true,
            "schema": {
              "type": "string"
            }
          },
          {
            "name": "limit",
            "in": "query",
            "description": "Limit on the number of objects to return",
            "required": true,
            "schema": {
              "type": "integer",
              "format": "int64"
            }
          },
          {
            "name": "created",
            "in": "query",
            "description": "The time at which payment is created",
            "required": true,
            "schema": {
              "type": "string",
              "format": "date-time"
            }
          },
          {
            "name": "created_lt",
            "in": "query",
            "description": "Time less than the payment created time",
            "required": true,
            "schema": {
              "type": "string",
              "format": "date-time"
            }
          },
          {
            "name": "created_gt",
            "in": "query",
            "description": "Time greater than the payment created time",
            "required": true,
            "schema": {
              "type": "string",
              "format": "date-time"
            }
          },
          {
            "name": "created_lte",
            "in": "query",
            "description": "Time less than or equals to the payment created time",
            "required": true,
            "schema": {
              "type": "string",
              "format": "date-time"
            }
          },
          {
            "name": "created_gte",
            "in": "query",
            "description": "Time greater than or equals to the payment created time",
            "required": true,
            "schema": {
              "type": "string",
              "format": "date-time"
            }
          }
        ],
        "responses": {
          "200": {
            "description": "Received payment list"
          },
          "404": {
            "description": "No payments found"
          }
        },
        "security": [
          {
            "api_key": []
          }
        ]
      }
    },
    "/payments/session_tokens": {
      "post": {
        "tags": [
          "Payments"
        ],
        "summary": "Payments - Session token",
        "description": "Payments - Session token\n\nTo create the session object or to get session token for wallets",
        "operationId": "Create Session tokens for a Payment",
        "requestBody": {
          "content": {
            "application/json": {
              "schema": {
                "$ref": "#/components/schemas/PaymentsSessionRequest"
              }
            }
          },
          "required": true
        },
        "responses": {
          "200": {
            "description": "Payment session object created or session token was retrieved from wallets",
            "content": {
              "application/json": {
                "schema": {
                  "$ref": "#/components/schemas/PaymentsSessionResponse"
                }
              }
            }
          },
          "400": {
            "description": "Missing mandatory fields"
          }
        },
        "security": [
          {
            "publishable_key": []
          }
        ]
      }
    },
    "/payments/{payment_id}": {
      "get": {
        "tags": [
          "Payments"
        ],
        "summary": "Payments - Retrieve",
        "description": "Payments - Retrieve\n\nTo retrieve the properties of a Payment. This may be used to get the status of a previously initiated payment or next action for an ongoing payment",
        "operationId": "Retrieve a Payment",
        "parameters": [
          {
            "name": "payment_id",
            "in": "path",
            "description": "The identifier for payment",
            "required": true,
            "schema": {
              "type": "string"
            }
          }
        ],
        "requestBody": {
          "content": {
            "application/json": {
              "schema": {
                "$ref": "#/components/schemas/PaymentRetrieveBody"
              }
            }
          },
          "required": true
        },
        "responses": {
          "200": {
            "description": "Gets the payment with final status",
            "content": {
              "application/json": {
                "schema": {
                  "$ref": "#/components/schemas/PaymentsResponse"
                }
              }
            }
          },
          "404": {
            "description": "No payment found"
          }
        },
        "security": [
          {
            "api_key": []
          },
          {
            "publishable_key": []
          }
        ]
      },
      "post": {
        "tags": [
          "Payments"
        ],
        "summary": "Payments - Update",
        "description": "Payments - Update\n\nTo update the properties of a PaymentIntent object. This may include attaching a payment method, or attaching customer object or metadata fields after the Payment is created",
        "operationId": "Update a Payment",
        "parameters": [
          {
            "name": "payment_id",
            "in": "path",
            "description": "The identifier for payment",
            "required": true,
            "schema": {
              "type": "string"
            }
          }
        ],
        "requestBody": {
          "content": {
            "application/json": {
              "schema": {
                "$ref": "#/components/schemas/PaymentsRequest"
              }
            }
          },
          "required": true
        },
        "responses": {
          "200": {
            "description": "Payment updated",
            "content": {
              "application/json": {
                "schema": {
                  "$ref": "#/components/schemas/PaymentsResponse"
                }
              }
            }
          },
          "400": {
            "description": "Missing mandatory fields"
          }
        },
        "security": [
          {
            "api_key": []
          },
          {
            "publishable_key": []
          }
        ]
      }
    },
    "/payments/{payment_id}/cancel": {
      "post": {
        "tags": [
          "Payments"
        ],
        "summary": "Payments - Cancel",
        "description": "Payments - Cancel\n\nA Payment could can be cancelled when it is in one of these statuses: requires_payment_method, requires_capture, requires_confirmation, requires_customer_action",
        "operationId": "Cancel a Payment",
        "parameters": [
          {
            "name": "payment_id",
            "in": "path",
            "description": "The identifier for payment",
            "required": true,
            "schema": {
              "type": "string"
            }
          }
        ],
        "requestBody": {
          "content": {
            "application/json": {
              "schema": {
                "$ref": "#/components/schemas/PaymentsCancelRequest"
              }
            }
          },
          "required": true
        },
        "responses": {
          "200": {
            "description": "Payment canceled"
          },
          "400": {
            "description": "Missing mandatory fields"
          }
        },
        "security": [
          {
            "api_key": []
          }
        ]
      }
    },
    "/payments/{payment_id}/capture": {
      "post": {
        "tags": [
          "Payments"
        ],
        "summary": "Payments - Capture",
        "description": "Payments - Capture\n\nTo capture the funds for an uncaptured payment",
        "operationId": "Capture a Payment",
        "parameters": [
          {
            "name": "payment_id",
            "in": "path",
            "description": "The identifier for payment",
            "required": true,
            "schema": {
              "type": "string"
            }
          }
        ],
        "requestBody": {
          "content": {
            "application/json": {
              "schema": {
                "$ref": "#/components/schemas/PaymentsCaptureRequest"
              }
            }
          },
          "required": true
        },
        "responses": {
          "200": {
            "description": "Payment captured",
            "content": {
              "application/json": {
                "schema": {
                  "$ref": "#/components/schemas/PaymentsResponse"
                }
              }
            }
          },
          "400": {
            "description": "Missing mandatory fields"
          }
        },
        "security": [
          {
            "api_key": []
          }
        ]
      }
    },
    "/payments/{payment_id}/confirm": {
      "post": {
        "tags": [
          "Payments"
        ],
        "summary": "Payments - Confirm",
        "description": "Payments - Confirm\n\nThis API is to confirm the payment request and forward payment to the payment processor. This API provides more granular control upon when the API is forwarded to the payment processor. Alternatively you can confirm the payment within the Payments Create API",
        "operationId": "Confirm a Payment",
        "parameters": [
          {
            "name": "payment_id",
            "in": "path",
            "description": "The identifier for payment",
            "required": true,
            "schema": {
              "type": "string"
            }
          }
        ],
        "requestBody": {
          "content": {
            "application/json": {
              "schema": {
                "$ref": "#/components/schemas/PaymentsRequest"
              }
            }
          },
          "required": true
        },
        "responses": {
          "200": {
            "description": "Payment confirmed",
            "content": {
              "application/json": {
                "schema": {
                  "$ref": "#/components/schemas/PaymentsResponse"
                }
              }
            }
          },
          "400": {
            "description": "Missing mandatory fields"
          }
        },
        "security": [
          {
            "api_key": []
          },
          {
            "publishable_key": []
          }
        ]
      }
    },
    "/payouts/create": {
      "post": {
        "tags": [
          "Payouts"
        ],
        "summary": "Payouts - Create",
        "description": "Payouts - Create",
        "operationId": "Create a Payout",
        "requestBody": {
          "content": {
            "application/json": {
              "schema": {
                "$ref": "#/components/schemas/PayoutCreateRequest"
              }
            }
          },
          "required": true
        },
        "responses": {
          "200": {
            "description": "Payout created",
            "content": {
              "application/json": {
                "schema": {
                  "$ref": "#/components/schemas/PayoutCreateResponse"
                }
              }
            }
          },
          "400": {
            "description": "Missing Mandatory fields"
          }
        },
        "security": [
          {
            "api_key": []
          }
        ]
      }
    },
    "/payouts/{payout_id}": {
      "get": {
        "tags": [
          "Payouts"
        ],
        "summary": "Payouts - Retrieve",
        "description": "Payouts - Retrieve",
        "operationId": "Retrieve a Payout",
        "parameters": [
          {
            "name": "payout_id",
            "in": "path",
            "description": "The identifier for payout]",
            "required": true,
            "schema": {
              "type": "string"
            }
          }
        ],
        "responses": {
          "200": {
            "description": "Payout retrieved",
            "content": {
              "application/json": {
                "schema": {
                  "$ref": "#/components/schemas/PayoutCreateResponse"
                }
              }
            }
          },
          "404": {
            "description": "Payout does not exist in our records"
          }
        },
        "security": [
          {
            "api_key": []
          }
        ]
      },
      "post": {
        "tags": [
          "Payouts"
        ],
        "summary": "Payouts - Update",
        "description": "Payouts - Update",
        "operationId": "Update a Payout",
        "parameters": [
          {
            "name": "payout_id",
            "in": "path",
            "description": "The identifier for payout]",
            "required": true,
            "schema": {
              "type": "string"
            }
          }
        ],
        "requestBody": {
          "content": {
            "application/json": {
              "schema": {
                "$ref": "#/components/schemas/PayoutCreateRequest"
              }
            }
          },
          "required": true
        },
        "responses": {
          "200": {
            "description": "Payout updated",
            "content": {
              "application/json": {
                "schema": {
                  "$ref": "#/components/schemas/PayoutCreateResponse"
                }
              }
            }
          },
          "400": {
            "description": "Missing Mandatory fields"
          }
        },
        "security": [
          {
            "api_key": []
          }
        ]
      }
    },
    "/payouts/{payout_id}/cancel": {
      "post": {
        "tags": [
          "Payouts"
        ],
        "summary": "Payouts - Cancel",
        "description": "Payouts - Cancel",
        "operationId": "Cancel a Payout",
        "parameters": [
          {
            "name": "payout_id",
            "in": "path",
            "description": "The identifier for payout",
            "required": true,
            "schema": {
              "type": "string"
            }
          }
        ],
        "requestBody": {
          "content": {
            "application/json": {
              "schema": {
                "$ref": "#/components/schemas/PayoutActionRequest"
              }
            }
          },
          "required": true
        },
        "responses": {
          "200": {
            "description": "Payout cancelled",
            "content": {
              "application/json": {
                "schema": {
                  "$ref": "#/components/schemas/PayoutCreateResponse"
                }
              }
            }
          },
          "400": {
            "description": "Missing Mandatory fields"
          }
        },
        "security": [
          {
            "api_key": []
          }
        ]
      }
    },
    "/payouts/{payout_id}/fulfill": {
      "post": {
        "tags": [
          "Payouts"
        ],
        "summary": "Payouts - Fulfill",
        "description": "Payouts - Fulfill",
        "operationId": "Fulfill a Payout",
        "parameters": [
          {
            "name": "payout_id",
            "in": "path",
            "description": "The identifier for payout",
            "required": true,
            "schema": {
              "type": "string"
            }
          }
        ],
        "requestBody": {
          "content": {
            "application/json": {
              "schema": {
                "$ref": "#/components/schemas/PayoutActionRequest"
              }
            }
          },
          "required": true
        },
        "responses": {
          "200": {
            "description": "Payout fulfilled",
            "content": {
              "application/json": {
                "schema": {
                  "$ref": "#/components/schemas/PayoutCreateResponse"
                }
              }
            }
          },
          "400": {
            "description": "Missing Mandatory fields"
          }
        },
        "security": [
          {
            "api_key": []
          }
        ]
      }
    },
    "/refunds": {
      "post": {
        "tags": [
          "Refunds"
        ],
        "summary": "Refunds - Create",
        "description": "Refunds - Create\n\nTo create a refund against an already processed payment",
        "operationId": "Create a Refund",
        "requestBody": {
          "content": {
            "application/json": {
              "schema": {
                "$ref": "#/components/schemas/RefundRequest"
              }
            }
          },
          "required": true
        },
        "responses": {
          "200": {
            "description": "Refund created",
            "content": {
              "application/json": {
                "schema": {
                  "$ref": "#/components/schemas/RefundResponse"
                }
              }
            }
          },
          "400": {
            "description": "Missing Mandatory fields"
          }
        },
        "security": [
          {
            "api_key": []
          }
        ]
      }
    },
    "/refunds/list": {
      "post": {
        "tags": [
          "Refunds"
        ],
        "summary": "Refunds - List",
        "description": "Refunds - List\n\nTo list the refunds associated with a payment_id or with the merchant, if payment_id is not provided",
        "operationId": "List all Refunds",
        "requestBody": {
          "content": {
            "application/json": {
              "schema": {
                "$ref": "#/components/schemas/RefundListRequest"
              }
            }
          },
          "required": true
        },
        "responses": {
          "200": {
            "description": "List of refunds",
            "content": {
              "application/json": {
                "schema": {
                  "$ref": "#/components/schemas/RefundListResponse"
                }
              }
            }
          }
        },
        "security": [
          {
            "api_key": []
          }
        ]
      }
    },
    "/refunds/{refund_id}": {
      "get": {
        "tags": [
          "Refunds"
        ],
        "summary": "Refunds - Retrieve (GET)",
        "description": "Refunds - Retrieve (GET)\n\nTo retrieve the properties of a Refund. This may be used to get the status of a previously initiated payment or next action for an ongoing payment",
        "operationId": "Retrieve a Refund",
        "parameters": [
          {
            "name": "refund_id",
            "in": "path",
            "description": "The identifier for refund",
            "required": true,
            "schema": {
              "type": "string"
            }
          }
        ],
        "responses": {
          "200": {
            "description": "Refund retrieved",
            "content": {
              "application/json": {
                "schema": {
                  "$ref": "#/components/schemas/RefundResponse"
                }
              }
            }
          },
          "404": {
            "description": "Refund does not exist in our records"
          }
        },
        "security": [
          {
            "api_key": []
          }
        ]
      },
      "post": {
        "tags": [
          "Refunds"
        ],
        "summary": "Refunds - Update",
        "description": "Refunds - Update\n\nTo update the properties of a Refund object. This may include attaching a reason for the refund or metadata fields",
        "operationId": "Update a Refund",
        "parameters": [
          {
            "name": "refund_id",
            "in": "path",
            "description": "The identifier for refund",
            "required": true,
            "schema": {
              "type": "string"
            }
          }
        ],
        "requestBody": {
          "content": {
            "application/json": {
              "schema": {
                "$ref": "#/components/schemas/RefundUpdateRequest"
              }
            }
          },
          "required": true
        },
        "responses": {
          "200": {
            "description": "Refund updated",
            "content": {
              "application/json": {
                "schema": {
                  "$ref": "#/components/schemas/RefundResponse"
                }
              }
            }
          },
          "400": {
            "description": "Missing Mandatory fields"
          }
        },
        "security": [
          {
            "api_key": []
          }
        ]
      }
    }
  },
  "components": {
    "schemas": {
      "AcceptanceType": {
        "type": "string",
        "enum": [
          "online",
          "offline"
        ]
      },
      "AcceptedCountries": {
        "oneOf": [
          {
            "type": "object",
            "required": [
              "type",
              "list"
            ],
            "properties": {
              "type": {
                "type": "string",
                "enum": [
                  "enable_only"
                ]
              },
              "list": {
                "type": "array",
                "items": {
                  "$ref": "#/components/schemas/CountryAlpha2"
                }
              }
            }
          },
          {
            "type": "object",
            "required": [
              "type",
              "list"
            ],
            "properties": {
              "type": {
                "type": "string",
                "enum": [
                  "disable_only"
                ]
              },
              "list": {
                "type": "array",
                "items": {
                  "$ref": "#/components/schemas/CountryAlpha2"
                }
              }
            }
          },
          {
            "type": "object",
            "required": [
              "type"
            ],
            "properties": {
              "type": {
                "type": "string",
                "enum": [
                  "all_accepted"
                ]
              }
            }
          }
        ],
        "discriminator": {
          "propertyName": "type"
        }
      },
      "AcceptedCurrencies": {
        "oneOf": [
          {
            "type": "object",
            "required": [
              "type",
              "list"
            ],
            "properties": {
              "type": {
                "type": "string",
                "enum": [
                  "enable_only"
                ]
              },
              "list": {
                "type": "array",
                "items": {
                  "$ref": "#/components/schemas/Currency"
                }
              }
            }
          },
          {
            "type": "object",
            "required": [
              "type",
              "list"
            ],
            "properties": {
              "type": {
                "type": "string",
                "enum": [
                  "disable_only"
                ]
              },
              "list": {
                "type": "array",
                "items": {
                  "$ref": "#/components/schemas/Currency"
                }
              }
            }
          },
          {
            "type": "object",
            "required": [
              "type"
            ],
            "properties": {
              "type": {
                "type": "string",
                "enum": [
                  "all_accepted"
                ]
              }
            }
          }
        ],
        "discriminator": {
          "propertyName": "type"
        }
      },
      "AchBankTransfer": {
        "type": "object",
        "required": [
          "bank_name",
          "bank_country_code",
          "bank_city",
          "bank_account_number",
          "bank_routing_number"
        ],
        "properties": {
          "bank_name": {
            "type": "string",
            "description": "Bank name",
            "example": "Deutsche Bank"
          },
          "bank_country_code": {
            "$ref": "#/components/schemas/CountryAlpha2"
          },
          "bank_city": {
            "type": "string",
            "description": "Bank city",
            "example": "California"
          },
          "bank_account_number": {
            "type": "string",
            "description": "Bank account number is an unique identifier assigned by a bank to a customer.",
            "example": "000123456"
          },
          "bank_routing_number": {
            "type": "string",
            "description": "[9 digits] Routing number - used in USA for identifying a specific bank.",
            "example": "110000000"
          }
        }
      },
      "AchBillingDetails": {
        "type": "object",
        "required": [
          "email"
        ],
        "properties": {
          "email": {
            "type": "string",
            "description": "The Email ID for ACH billing",
            "example": "example@me.com"
          }
        }
      },
      "AchTransfer": {
        "type": "object",
        "required": [
          "account_number",
          "bank_name",
          "routing_number",
          "swift_code"
        ],
        "properties": {
          "account_number": {
            "type": "string",
            "example": "122385736258"
          },
          "bank_name": {
            "type": "string"
          },
          "routing_number": {
            "type": "string",
            "example": "012"
          },
          "swift_code": {
            "type": "string",
            "example": "234"
          }
        }
      },
      "Address": {
        "type": "object",
        "properties": {
          "address": {
            "allOf": [
              {
                "$ref": "#/components/schemas/AddressDetails"
              }
            ],
            "nullable": true
          },
          "phone": {
            "allOf": [
              {
                "$ref": "#/components/schemas/PhoneDetails"
              }
            ],
            "nullable": true
          }
        }
      },
      "AddressDetails": {
        "type": "object",
        "properties": {
          "city": {
            "type": "string",
            "description": "The address city",
            "example": "New York",
            "nullable": true,
            "maxLength": 50
          },
          "country": {
            "allOf": [
              {
                "$ref": "#/components/schemas/CountryAlpha2"
              }
            ],
            "nullable": true
          },
          "line1": {
            "type": "string",
            "description": "The first line of the address",
            "example": "123, King Street",
            "nullable": true,
            "maxLength": 200
          },
          "line2": {
            "type": "string",
            "description": "The second line of the address",
            "example": "Powelson Avenue",
            "nullable": true,
            "maxLength": 50
          },
          "line3": {
            "type": "string",
            "description": "The third line of the address",
            "example": "Bridgewater",
            "nullable": true,
            "maxLength": 50
          },
          "zip": {
            "type": "string",
            "description": "The zip/postal code for the address",
            "example": "08807",
            "nullable": true,
            "maxLength": 50
          },
          "state": {
            "type": "string",
            "description": "The address state",
            "example": "New York",
            "nullable": true
          },
          "first_name": {
            "type": "string",
            "description": "The first name for the address",
            "example": "John",
            "nullable": true,
            "maxLength": 255
          },
          "last_name": {
            "type": "string",
            "description": "The last name for the address",
            "example": "Doe",
            "nullable": true,
            "maxLength": 255
          }
        }
      },
      "AirwallexData": {
        "type": "object",
        "properties": {
          "payload": {
            "type": "string",
            "description": "payload required by airwallex",
            "nullable": true
          }
        }
      },
      "AliPayHkRedirection": {
        "type": "object"
      },
      "AliPayQr": {
        "type": "object"
      },
      "AliPayRedirection": {
        "type": "object"
      },
      "AmountInfo": {
        "type": "object",
        "required": [
          "label",
          "amount"
        ],
        "properties": {
          "label": {
            "type": "string",
            "description": "The label must be the name of the merchant."
          },
          "type": {
            "type": "string",
            "description": "A value that indicates whether the line item(Ex: total, tax, discount, or grand total) is final or pending.",
            "nullable": true
          },
          "amount": {
            "type": "string",
            "description": "The total amount for the payment"
          }
        }
      },
      "ApiKeyExpiration": {
        "oneOf": [
          {
            "type": "string",
            "enum": [
              "never"
            ]
          },
          {
            "type": "string",
            "format": "date-time"
          }
        ]
      },
      "ApplePayPaymentRequest": {
        "type": "object",
        "required": [
          "country_code",
          "currency_code",
          "total",
          "merchant_capabilities",
          "supported_networks"
        ],
        "properties": {
          "country_code": {
            "$ref": "#/components/schemas/CountryAlpha2"
          },
          "currency_code": {
            "$ref": "#/components/schemas/Currency"
          },
          "total": {
            "$ref": "#/components/schemas/AmountInfo"
          },
          "merchant_capabilities": {
            "type": "array",
            "items": {
              "type": "string"
            },
            "description": "The list of merchant capabilities(ex: whether capable of 3ds or no-3ds)"
          },
          "supported_networks": {
            "type": "array",
            "items": {
              "type": "string"
            },
            "description": "The list of supported networks"
          },
          "merchant_identifier": {
            "type": "string",
            "nullable": true
          }
        }
      },
      "ApplePayRedirectData": {
        "type": "object"
      },
      "ApplePaySessionResponse": {
        "oneOf": [
          {
            "$ref": "#/components/schemas/ThirdPartySdkSessionResponse"
          },
          {
            "$ref": "#/components/schemas/NoThirdPartySdkSessionResponse"
          },
          {
            "type": "object",
            "default": null,
            "nullable": true
          }
        ]
      },
      "ApplePayThirdPartySdkData": {
        "type": "object"
      },
      "ApplePayWalletData": {
        "type": "object",
        "required": [
          "payment_data",
          "payment_method",
          "transaction_identifier"
        ],
        "properties": {
          "payment_data": {
            "type": "string",
            "description": "The payment data of Apple pay"
          },
          "payment_method": {
            "$ref": "#/components/schemas/ApplepayPaymentMethod"
          },
          "transaction_identifier": {
            "type": "string",
            "description": "The unique identifier for the transaction"
          }
        }
      },
      "ApplepayConnectorMetadataRequest": {
        "type": "object",
        "properties": {
          "session_token_data": {
            "allOf": [
              {
                "$ref": "#/components/schemas/SessionTokenInfo"
              }
            ],
            "nullable": true
          }
        }
      },
      "ApplepayPaymentMethod": {
        "type": "object",
        "required": [
          "display_name",
          "network",
          "type"
        ],
        "properties": {
          "display_name": {
            "type": "string",
            "description": "The name to be displayed on Apple Pay button"
          },
          "network": {
            "type": "string",
            "description": "The network of the Apple pay payment method"
          },
          "type": {
            "type": "string",
            "description": "The type of the payment method"
          }
        }
      },
      "ApplepaySessionTokenResponse": {
        "type": "object",
        "required": [
          "session_token_data",
          "connector",
          "delayed_session_token",
          "sdk_next_action"
        ],
        "properties": {
          "session_token_data": {
            "$ref": "#/components/schemas/ApplePaySessionResponse"
          },
          "payment_request_data": {
            "allOf": [
              {
                "$ref": "#/components/schemas/ApplePayPaymentRequest"
              }
            ],
            "nullable": true
          },
          "connector": {
            "type": "string",
            "description": "The session token is w.r.t this connector"
          },
          "delayed_session_token": {
            "type": "boolean",
            "description": "Identifier for the delayed session response"
          },
          "sdk_next_action": {
            "$ref": "#/components/schemas/SdkNextAction"
          }
        }
      },
      "AttemptStatus": {
        "type": "string",
        "enum": [
          "started",
          "authentication_failed",
          "router_declined",
          "authentication_pending",
          "authentication_successful",
          "authorized",
          "authorization_failed",
          "charged",
          "authorizing",
          "cod_initiated",
          "voided",
          "void_initiated",
          "capture_initiated",
          "capture_failed",
          "void_failed",
          "auto_refunded",
          "partial_charged",
          "unresolved",
          "pending",
          "failure",
          "payment_method_awaited",
          "confirmation_awaited",
          "device_data_collection_pending"
        ]
      },
      "AuthenticationType": {
        "type": "string",
        "enum": [
          "three_ds",
          "no_three_ds"
        ]
      },
      "BacsBankTransfer": {
        "type": "object",
        "required": [
          "bank_name",
          "bank_country_code",
          "bank_city",
          "bank_account_number",
          "bank_sort_code"
        ],
        "properties": {
          "bank_name": {
            "type": "string",
            "description": "Bank name",
            "example": "Deutsche Bank"
          },
          "bank_country_code": {
            "$ref": "#/components/schemas/CountryAlpha2"
          },
          "bank_city": {
            "type": "string",
            "description": "Bank city",
            "example": "California"
          },
          "bank_account_number": {
            "type": "string",
            "description": "Bank account number is an unique identifier assigned by a bank to a customer.",
            "example": "000123456"
          },
          "bank_sort_code": {
            "type": "string",
            "description": "[6 digits] Sort Code - used in UK and Ireland for identifying a bank and it's branches.",
            "example": "98-76-54"
          }
        }
      },
      "BacsBankTransferInstructions": {
        "type": "object",
        "required": [
          "account_holder_name",
          "account_number",
          "sort_code"
        ],
        "properties": {
          "account_holder_name": {
            "type": "string",
            "example": "Jane Doe"
          },
          "account_number": {
            "type": "string",
            "example": "10244123908"
          },
          "sort_code": {
            "type": "string",
            "example": "012"
          }
        }
      },
      "Bank": {
        "oneOf": [
          {
            "$ref": "#/components/schemas/AchBankTransfer"
          },
          {
            "$ref": "#/components/schemas/BacsBankTransfer"
          },
          {
            "$ref": "#/components/schemas/SepaBankTransfer"
          }
        ]
      },
      "BankDebitBilling": {
        "type": "object",
        "required": [
          "name",
          "email"
        ],
        "properties": {
          "name": {
            "type": "string",
            "description": "The billing name for bank debits",
            "example": "John Doe"
          },
          "email": {
            "type": "string",
            "description": "The billing email for bank debits",
            "example": "example@example.com"
          },
          "address": {
            "allOf": [
              {
                "$ref": "#/components/schemas/AddressDetails"
              }
            ],
            "nullable": true
          }
        }
      },
      "BankDebitData": {
        "oneOf": [
          {
            "type": "object",
            "required": [
              "ach_bank_debit"
            ],
            "properties": {
              "ach_bank_debit": {
                "type": "object",
                "description": "Payment Method data for Ach bank debit",
                "required": [
                  "billing_details",
                  "account_number",
                  "routing_number",
                  "card_holder_name",
                  "bank_account_holder_name"
                ],
                "properties": {
                  "billing_details": {
                    "$ref": "#/components/schemas/BankDebitBilling"
                  },
                  "account_number": {
                    "type": "string",
                    "description": "Account number for ach bank debit payment",
                    "example": "000123456789"
                  },
                  "routing_number": {
                    "type": "string",
                    "description": "Routing number for ach bank debit payment",
                    "example": "110000000"
                  },
                  "card_holder_name": {
                    "type": "string",
                    "example": "John Test"
                  },
                  "bank_account_holder_name": {
                    "type": "string",
                    "example": "John Doe"
                  }
                }
              }
            }
          },
          {
            "type": "object",
            "required": [
              "sepa_bank_debit"
            ],
            "properties": {
              "sepa_bank_debit": {
                "type": "object",
                "required": [
                  "billing_details",
                  "iban",
                  "bank_account_holder_name"
                ],
                "properties": {
                  "billing_details": {
                    "$ref": "#/components/schemas/BankDebitBilling"
                  },
                  "iban": {
                    "type": "string",
                    "description": "International bank account number (iban) for SEPA",
                    "example": "DE89370400440532013000"
                  },
                  "bank_account_holder_name": {
                    "type": "string",
                    "description": "Owner name for bank debit",
                    "example": "A. Schneider"
                  }
                }
              }
            }
          },
          {
            "type": "object",
            "required": [
              "becs_bank_debit"
            ],
            "properties": {
              "becs_bank_debit": {
                "type": "object",
                "required": [
                  "billing_details",
                  "account_number",
                  "bsb_number"
                ],
                "properties": {
                  "billing_details": {
                    "$ref": "#/components/schemas/BankDebitBilling"
                  },
                  "account_number": {
                    "type": "string",
                    "description": "Account number for Becs payment method",
                    "example": "000123456"
                  },
                  "bsb_number": {
                    "type": "string",
                    "description": "Bank-State-Branch (bsb) number",
                    "example": "000000"
                  }
                }
              }
            }
          },
          {
            "type": "object",
            "required": [
              "bacs_bank_debit"
            ],
            "properties": {
              "bacs_bank_debit": {
                "type": "object",
                "required": [
                  "billing_details",
                  "account_number",
                  "sort_code",
                  "bank_account_holder_name"
                ],
                "properties": {
                  "billing_details": {
                    "$ref": "#/components/schemas/BankDebitBilling"
                  },
                  "account_number": {
                    "type": "string",
                    "description": "Account number for Bacs payment method",
                    "example": "00012345"
                  },
                  "sort_code": {
                    "type": "string",
                    "description": "Sort code for Bacs payment method",
                    "example": "108800"
                  },
                  "bank_account_holder_name": {
                    "type": "string",
                    "description": "holder name for bank debit",
                    "example": "A. Schneider"
                  }
                }
              }
            }
          }
        ]
      },
      "BankNames": {
        "type": "string",
        "description": "Name of banks supported by Hyperswitch",
        "enum": [
          "american_express",
          "affin_bank",
          "agro_bank",
          "alliance_bank",
          "am_bank",
          "bank_of_america",
          "bank_islam",
          "bank_muamalat",
          "bank_rakyat",
          "bank_simpanan_nasional",
          "barclays",
          "blik_p_s_p",
          "capital_one",
          "chase",
          "citi",
          "cimb_bank",
          "discover",
          "navy_federal_credit_union",
          "pentagon_federal_credit_union",
          "synchrony_bank",
          "wells_fargo",
          "abn_amro",
          "asn_bank",
          "bunq",
          "handelsbanken",
          "hong_leong_bank",
          "hsbc_bank",
          "ing",
          "knab",
          "kuwait_finance_house",
          "moneyou",
          "rabobank",
          "regiobank",
          "revolut",
          "sns_bank",
          "triodos_bank",
          "van_lanschot",
          "arzte_und_apotheker_bank",
          "austrian_anadi_bank_ag",
          "bank_austria",
          "bank99_ag",
          "bankhaus_carl_spangler",
          "bankhaus_schelhammer_und_schattera_ag",
          "bank_millennium",
          "bank_p_e_k_a_o_s_a",
          "bawag_psk_ag",
          "bks_bank_ag",
          "brull_kallmus_bank_ag",
          "btv_vier_lander_bank",
          "capital_bank_grawe_gruppe_ag",
          "ceska_sporitelna",
          "dolomitenbank",
          "easybank_ag",
          "e_platby_v_u_b",
          "erste_bank_und_sparkassen",
          "friesland_bank",
          "hypo_alpeadriabank_international_ag",
          "hypo_noe_lb_fur_niederosterreich_u_wien",
          "hypo_oberosterreich_salzburg_steiermark",
          "hypo_tirol_bank_ag",
          "hypo_vorarlberg_bank_ag",
          "hypo_bank_burgenland_aktiengesellschaft",
          "komercni_banka",
          "m_bank",
          "marchfelder_bank",
          "maybank",
          "oberbank_ag",
          "osterreichische_arzte_und_apothekerbank",
          "ocbc_bank",
          "pay_with_i_n_g",
          "place_z_i_p_k_o",
          "platnosc_online_karta_platnicza",
          "posojilnica_bank_e_gen",
          "postova_banka",
          "public_bank",
          "raiffeisen_bankengruppe_osterreich",
          "rhb_bank",
          "schelhammer_capital_bank_ag",
          "standard_chartered_bank",
          "schoellerbank_ag",
          "sparda_bank_wien",
          "sporo_pay",
          "santander_przelew24",
          "tatra_pay",
          "viamo",
          "volksbank_gruppe",
          "volkskreditbank_ag",
          "vr_bank_braunau",
          "uob_bank",
          "pay_with_alior_bank",
          "banki_spoldzielcze",
          "pay_with_inteligo",
          "b_n_p_paribas_poland",
          "bank_nowy_s_a",
          "credit_agricole",
          "pay_with_b_o_s",
          "pay_with_citi_handlowy",
          "pay_with_plus_bank",
          "toyota_bank",
          "velo_bank",
          "e_transfer_pocztowy24",
          "plus_bank",
          "etransfer_pocztowy24",
          "banki_spbdzielcze",
          "bank_nowy_bfg_sa",
          "getin_bank",
          "blik",
          "noble_pay",
          "idea_bank",
          "envelo_bank",
          "nest_przelew",
          "mbank_mtransfer",
          "inteligo",
          "pbac_z_ipko",
          "bnp_paribas",
          "bank_pekao_sa",
          "volkswagen_bank",
          "alior_bank",
<<<<<<< HEAD
          "boz",
          "affin_bank",
          "agro_bank",
          "alliance_bank",
          "am_bank",
          "bank_islam",
          "bank_muamalat",
          "bank_rakyat",
          "bank_simpanan_nasional",
          "cimb_bank",
          "hong_leong_bank",
          "hsbc_bank",
          "kuwait_finance_house",
          "may_bank",
          "ocbc_bank",
          "public_bank",
          "rhb_bank",
          "standard_chartered_bank",
          "uob_bank",
          "bangkok_bank",
          "krungsri_bank",
          "krung_thai_bank",
          "the_siam_commercial_bank",
          "kasikorn_bank"	
=======
          "boz"
>>>>>>> 408f47d6
        ]
      },
      "BankRedirectBilling": {
        "type": "object",
        "required": [
          "billing_name",
          "email"
        ],
        "properties": {
          "billing_name": {
            "type": "string",
            "description": "The name for which billing is issued",
            "example": "John Doe"
          },
          "email": {
            "type": "string",
            "description": "The billing email for bank redirect",
            "example": "example@example.com"
          }
        }
      },
      "BankRedirectData": {
        "oneOf": [
          {
            "type": "object",
            "required": [
              "bancontact_card"
            ],
            "properties": {
              "bancontact_card": {
                "type": "object",
                "required": [
                  "card_number",
                  "card_exp_month",
                  "card_exp_year",
                  "card_holder_name"
                ],
                "properties": {
                  "card_number": {
                    "type": "string",
                    "description": "The card number",
                    "example": "4242424242424242"
                  },
                  "card_exp_month": {
                    "type": "string",
                    "description": "The card's expiry month",
                    "example": "24"
                  },
                  "card_exp_year": {
                    "type": "string",
                    "description": "The card's expiry year",
                    "example": "24"
                  },
                  "card_holder_name": {
                    "type": "string",
                    "description": "The card holder's name",
                    "example": "John Test"
                  },
                  "billing_details": {
                    "allOf": [
                      {
                        "$ref": "#/components/schemas/BankRedirectBilling"
                      }
                    ],
                    "nullable": true
                  }
                }
              }
            }
          },
          {
            "type": "object",
            "required": [
              "bizum"
            ],
            "properties": {
              "bizum": {
                "type": "object"
              }
            }
          },
          {
            "type": "object",
            "required": [
              "blik"
            ],
            "properties": {
              "blik": {
                "type": "object",
                "required": [
                  "blik_code"
                ],
                "properties": {
                  "blik_code": {
                    "type": "string"
                  }
                }
              }
            }
          },
          {
            "type": "object",
            "required": [
              "eps"
            ],
            "properties": {
              "eps": {
                "type": "object",
                "required": [
                  "billing_details",
                  "bank_name"
                ],
                "properties": {
                  "billing_details": {
                    "$ref": "#/components/schemas/BankRedirectBilling"
                  },
                  "bank_name": {
                    "$ref": "#/components/schemas/BankNames"
                  }
                }
              }
            }
          },
          {
            "type": "object",
            "required": [
              "giropay"
            ],
            "properties": {
              "giropay": {
                "type": "object",
                "required": [
                  "billing_details"
                ],
                "properties": {
                  "billing_details": {
                    "$ref": "#/components/schemas/BankRedirectBilling"
                  },
                  "bank_account_bic": {
                    "type": "string",
                    "description": "Bank account details for Giropay\nBank account bic code",
                    "nullable": true
                  },
                  "bank_account_iban": {
                    "type": "string",
                    "description": "Bank account iban",
                    "nullable": true
                  }
                }
              }
            }
          },
          {
            "type": "object",
            "required": [
              "ideal"
            ],
            "properties": {
              "ideal": {
                "type": "object",
                "required": [
                  "billing_details",
                  "bank_name"
                ],
                "properties": {
                  "billing_details": {
                    "$ref": "#/components/schemas/BankRedirectBilling"
                  },
                  "bank_name": {
                    "$ref": "#/components/schemas/BankNames"
                  }
                }
              }
            }
          },
          {
            "type": "object",
            "required": [
              "interac"
            ],
            "properties": {
              "interac": {
                "type": "object",
                "required": [
                  "country",
                  "email"
                ],
                "properties": {
                  "country": {
                    "$ref": "#/components/schemas/CountryAlpha2"
                  },
                  "email": {
                    "type": "string",
                    "example": "john.doe@example.com"
                  }
                }
              }
            }
          },
          {
            "type": "object",
            "required": [
              "online_banking_czech_republic"
            ],
            "properties": {
              "online_banking_czech_republic": {
                "type": "object",
                "required": [
                  "issuer"
                ],
                "properties": {
                  "issuer": {
                    "$ref": "#/components/schemas/BankNames"
                  }
                }
              }
            }
          },
          {
            "type": "object",
            "required": [
              "online_banking_finland"
            ],
            "properties": {
              "online_banking_finland": {
                "type": "object",
                "properties": {
                  "email": {
                    "type": "string",
                    "nullable": true
                  }
                }
              }
            }
          },
          {
            "type": "object",
            "required": [
              "online_banking_poland"
            ],
            "properties": {
              "online_banking_poland": {
                "type": "object",
                "required": [
                  "issuer"
                ],
                "properties": {
                  "issuer": {
                    "$ref": "#/components/schemas/BankNames"
                  }
                }
              }
            }
          },
          {
            "type": "object",
            "required": [
              "online_banking_slovakia"
            ],
            "properties": {
              "online_banking_slovakia": {
                "type": "object",
                "required": [
                  "issuer"
                ],
                "properties": {
                  "issuer": {
                    "$ref": "#/components/schemas/BankNames"
                  }
                }
              }
            }
          },
          {
            "type": "object",
            "required": [
              "przelewy24"
            ],
            "properties": {
              "przelewy24": {
                "type": "object",
                "required": [
                  "billing_details"
                ],
                "properties": {
                  "bank_name": {
                    "allOf": [
                      {
                        "$ref": "#/components/schemas/BankNames"
                      }
                    ],
                    "nullable": true
                  },
                  "billing_details": {
                    "$ref": "#/components/schemas/BankRedirectBilling"
                  }
                }
              }
            }
          },
          {
            "type": "object",
            "required": [
              "sofort"
            ],
            "properties": {
              "sofort": {
                "type": "object",
                "required": [
                  "billing_details",
                  "country",
                  "preferred_language"
                ],
                "properties": {
                  "billing_details": {
                    "$ref": "#/components/schemas/BankRedirectBilling"
                  },
                  "country": {
                    "$ref": "#/components/schemas/CountryAlpha2"
                  },
                  "preferred_language": {
                    "type": "string",
                    "description": "The preferred language",
                    "example": "en"
                  }
                }
              }
            }
          },
          {
            "type": "object",
            "required": [
              "swish"
            ],
            "properties": {
              "swish": {
                "type": "object"
              }
            }
          },
          {
            "type": "object",
            "required": [
              "trustly"
            ],
            "properties": {
              "trustly": {
                "type": "object",
                "required": [
                  "country"
                ],
                "properties": {
                  "country": {
                    "$ref": "#/components/schemas/CountryAlpha2"
                  }
                }
              }
            }
          },
          {
            "type": "object",
            "required": [
              "online_banking_fpx"
            ],
            "properties": {
              "online_banking_fpx": {
                "type": "object",
                "required": [
                  "issuer"
                ],
                "properties": {
                  "issuer": {
<<<<<<< HEAD
                    "$ref": "#/components/schemas/BankNames"
                  }
                }
              }
            }
          },
          {
            "type": "object",
            "required": [
              "OnlineBankingThailand"
            ],
            "properties": {
              "OnlineBankingThailand": {
                "type": "object",
                "required": [
                  "issuer"
                ],
                "properties": {
                  "issuer": {
=======
>>>>>>> 408f47d6
                    "$ref": "#/components/schemas/BankNames"
                  }
                }
              }
            }
          }
        ]
      },
      "BankTransferData": {
        "oneOf": [
          {
            "type": "object",
            "required": [
              "ach_bank_transfer"
            ],
            "properties": {
              "ach_bank_transfer": {
                "type": "object",
                "required": [
                  "billing_details"
                ],
                "properties": {
                  "billing_details": {
                    "$ref": "#/components/schemas/AchBillingDetails"
                  }
                }
              }
            }
          },
          {
            "type": "object",
            "required": [
              "sepa_bank_transfer"
            ],
            "properties": {
              "sepa_bank_transfer": {
                "type": "object",
                "required": [
                  "billing_details",
                  "country"
                ],
                "properties": {
                  "billing_details": {
                    "$ref": "#/components/schemas/SepaAndBacsBillingDetails"
                  },
                  "country": {
                    "$ref": "#/components/schemas/CountryAlpha2"
                  }
                }
              }
            }
          },
          {
            "type": "object",
            "required": [
              "bacs_bank_transfer"
            ],
            "properties": {
              "bacs_bank_transfer": {
                "type": "object",
                "required": [
                  "billing_details"
                ],
                "properties": {
                  "billing_details": {
                    "$ref": "#/components/schemas/SepaAndBacsBillingDetails"
                  }
                }
              }
            }
          },
          {
            "type": "object",
            "required": [
              "multibanco_bank_transfer"
            ],
            "properties": {
              "multibanco_bank_transfer": {
                "type": "object",
                "required": [
                  "billing_details"
                ],
                "properties": {
                  "billing_details": {
                    "$ref": "#/components/schemas/MultibancoBillingDetails"
                  }
                }
              }
            }
          }
        ]
      },
      "BankTransferInstructions": {
        "oneOf": [
          {
            "type": "object",
            "required": [
              "ach_credit_transfer"
            ],
            "properties": {
              "ach_credit_transfer": {
                "$ref": "#/components/schemas/AchTransfer"
              }
            }
          },
          {
            "type": "object",
            "required": [
              "sepa_bank_instructions"
            ],
            "properties": {
              "sepa_bank_instructions": {
                "$ref": "#/components/schemas/SepaBankTransferInstructions"
              }
            }
          },
          {
            "type": "object",
            "required": [
              "bacs_bank_instructions"
            ],
            "properties": {
              "bacs_bank_instructions": {
                "$ref": "#/components/schemas/BacsBankTransferInstructions"
              }
            }
          },
          {
            "type": "object",
            "required": [
              "multibanco"
            ],
            "properties": {
              "multibanco": {
                "$ref": "#/components/schemas/MultibancoTransferInstructions"
              }
            }
          }
        ]
      },
      "BankTransferNextStepsData": {
        "allOf": [
          {
            "$ref": "#/components/schemas/BankTransferInstructions"
          },
          {
            "type": "object",
            "required": [
              "receiver"
            ],
            "properties": {
              "receiver": {
                "$ref": "#/components/schemas/ReceiverDetails"
              }
            }
          }
        ]
      },
      "CaptureMethod": {
        "type": "string",
        "enum": [
          "automatic",
          "manual",
          "manual_multiple",
          "scheduled"
        ]
      },
      "Card": {
        "type": "object",
        "required": [
          "card_number",
          "expiry_month",
          "expiry_year",
          "card_holder_name"
        ],
        "properties": {
          "card_number": {
            "type": "string",
            "description": "The card number",
            "example": "4242424242424242"
          },
          "expiry_month": {
            "type": "string",
            "description": "The card's expiry month"
          },
          "expiry_year": {
            "type": "string",
            "description": "The card's expiry year"
          },
          "card_holder_name": {
            "type": "string",
            "description": "The card holder's name",
            "example": "John Doe"
          }
        }
      },
      "CardDetail": {
        "type": "object",
        "required": [
          "card_number",
          "card_exp_month",
          "card_exp_year",
          "card_holder_name"
        ],
        "properties": {
          "card_number": {
            "type": "string",
            "description": "Card Number",
            "example": "4111111145551142"
          },
          "card_exp_month": {
            "type": "string",
            "description": "Card Expiry Month",
            "example": "10"
          },
          "card_exp_year": {
            "type": "string",
            "description": "Card Expiry Year",
            "example": "25"
          },
          "card_holder_name": {
            "type": "string",
            "description": "Card Holder Name",
            "example": "John Doe"
          },
          "nick_name": {
            "type": "string",
            "description": "Card Holder's Nick Name",
            "example": "John Doe",
            "nullable": true
          }
        }
      },
      "CardDetailFromLocker": {
        "type": "object",
        "properties": {
          "scheme": {
            "type": "string",
            "nullable": true
          },
          "issuer_country": {
            "type": "string",
            "nullable": true
          },
          "last4_digits": {
            "type": "string",
            "nullable": true
          },
          "expiry_month": {
            "type": "string",
            "nullable": true
          },
          "expiry_year": {
            "type": "string",
            "nullable": true
          },
          "card_token": {
            "type": "string",
            "nullable": true
          },
          "card_holder_name": {
            "type": "string",
            "nullable": true
          },
          "card_fingerprint": {
            "type": "string",
            "nullable": true
          },
          "nick_name": {
            "type": "string",
            "nullable": true
          }
        }
      },
      "CardNetwork": {
        "type": "string",
        "enum": [
          "Visa",
          "Mastercard",
          "AmericanExpress",
          "JCB",
          "DinersClub",
          "Discover",
          "CartesBancaires",
          "UnionPay",
          "Interac",
          "RuPay",
          "Maestro"
        ]
      },
      "Connector": {
        "type": "string",
        "enum": [
          "phonypay",
          "fauxpay",
          "pretendpay",
          "stripe_test",
          "adyen_test",
          "checkout_test",
          "paypal_test",
          "aci",
          "adyen",
          "airwallex",
          "authorizedotnet",
          "bitpay",
          "bambora",
          "bluesnap",
          "braintree",
          "cashtocode",
          "checkout",
          "coinbase",
          "cryptopay",
          "cybersource",
          "dlocal",
          "fiserv",
          "forte",
          "globalpay",
          "globepay",
          "iatapay",
          "klarna",
          "mollie",
          "multisafepay",
          "nexinets",
          "nmi",
          "noon",
          "nuvei",
          "opennode",
          "payme",
          "paypal",
          "payu",
          "powertranz",
          "rapyd",
          "shift4",
          "stax",
          "stripe",
          "trustpay",
          "tsys",
          "wise",
          "worldline",
          "worldpay",
          "zen"
        ]
      },
      "ConnectorMetadata": {
        "type": "object",
        "properties": {
          "apple_pay": {
            "allOf": [
              {
                "$ref": "#/components/schemas/ApplepayConnectorMetadataRequest"
              }
            ],
            "nullable": true
          },
          "airwallex": {
            "allOf": [
              {
                "$ref": "#/components/schemas/AirwallexData"
              }
            ],
            "nullable": true
          },
          "noon": {
            "allOf": [
              {
                "$ref": "#/components/schemas/NoonData"
              }
            ],
            "nullable": true
          }
        }
      },
      "ConnectorType": {
        "type": "string",
        "enum": [
          "payment_processor",
          "payment_vas",
          "fin_operations",
          "fiz_operations",
          "networks",
          "banking_entities",
          "non_banking_finance"
        ]
      },
      "CountryAlpha2": {
        "type": "string",
        "enum": [
          "AF",
          "AX",
          "AL",
          "DZ",
          "AS",
          "AD",
          "AO",
          "AI",
          "AQ",
          "AG",
          "AR",
          "AM",
          "AW",
          "AU",
          "AT",
          "AZ",
          "BS",
          "BH",
          "BD",
          "BB",
          "BY",
          "BE",
          "BZ",
          "BJ",
          "BM",
          "BT",
          "BO",
          "BQ",
          "BA",
          "BW",
          "BV",
          "BR",
          "IO",
          "BN",
          "BG",
          "BF",
          "BI",
          "KH",
          "CM",
          "CA",
          "CV",
          "KY",
          "CF",
          "TD",
          "CL",
          "CN",
          "CX",
          "CC",
          "CO",
          "KM",
          "CG",
          "CD",
          "CK",
          "CR",
          "CI",
          "HR",
          "CU",
          "CW",
          "CY",
          "CZ",
          "DK",
          "DJ",
          "DM",
          "DO",
          "EC",
          "EG",
          "SV",
          "GQ",
          "ER",
          "EE",
          "ET",
          "FK",
          "FO",
          "FJ",
          "FI",
          "FR",
          "GF",
          "PF",
          "TF",
          "GA",
          "GM",
          "GE",
          "DE",
          "GH",
          "GI",
          "GR",
          "GL",
          "GD",
          "GP",
          "GU",
          "GT",
          "GG",
          "GN",
          "GW",
          "GY",
          "HT",
          "HM",
          "VA",
          "HN",
          "HK",
          "HU",
          "IS",
          "IN",
          "ID",
          "IR",
          "IQ",
          "IE",
          "IM",
          "IL",
          "IT",
          "JM",
          "JP",
          "JE",
          "JO",
          "KZ",
          "KE",
          "KI",
          "KP",
          "KR",
          "KW",
          "KG",
          "LA",
          "LV",
          "LB",
          "LS",
          "LR",
          "LY",
          "LI",
          "LT",
          "LU",
          "MO",
          "MK",
          "MG",
          "MW",
          "MY",
          "MV",
          "ML",
          "MT",
          "MH",
          "MQ",
          "MR",
          "MU",
          "YT",
          "MX",
          "FM",
          "MD",
          "MC",
          "MN",
          "ME",
          "MS",
          "MA",
          "MZ",
          "MM",
          "NA",
          "NR",
          "NP",
          "NL",
          "NC",
          "NZ",
          "NI",
          "NE",
          "NG",
          "NU",
          "NF",
          "MP",
          "NO",
          "OM",
          "PK",
          "PW",
          "PS",
          "PA",
          "PG",
          "PY",
          "PE",
          "PH",
          "PN",
          "PL",
          "PT",
          "PR",
          "QA",
          "RE",
          "RO",
          "RU",
          "RW",
          "BL",
          "SH",
          "KN",
          "LC",
          "MF",
          "PM",
          "VC",
          "WS",
          "SM",
          "ST",
          "SA",
          "SN",
          "RS",
          "SC",
          "SL",
          "SG",
          "SX",
          "SK",
          "SI",
          "SB",
          "SO",
          "ZA",
          "GS",
          "SS",
          "ES",
          "LK",
          "SD",
          "SR",
          "SJ",
          "SZ",
          "SE",
          "CH",
          "SY",
          "TW",
          "TJ",
          "TZ",
          "TH",
          "TL",
          "TG",
          "TK",
          "TO",
          "TT",
          "TN",
          "TR",
          "TM",
          "TC",
          "TV",
          "UG",
          "UA",
          "AE",
          "GB",
          "UM",
          "UY",
          "UZ",
          "VU",
          "VE",
          "VN",
          "VG",
          "VI",
          "WF",
          "EH",
          "YE",
          "ZM",
          "ZW",
          "US"
        ]
      },
      "CreateApiKeyRequest": {
        "type": "object",
        "description": "The request body for creating an API Key.",
        "required": [
          "name",
          "expiration"
        ],
        "properties": {
          "name": {
            "type": "string",
            "description": "A unique name for the API Key to help you identify it.",
            "example": "Sandbox integration key",
            "maxLength": 64
          },
          "description": {
            "type": "string",
            "description": "A description to provide more context about the API Key.",
            "example": "Key used by our developers to integrate with the sandbox environment",
            "nullable": true,
            "maxLength": 256
          },
          "expiration": {
            "$ref": "#/components/schemas/ApiKeyExpiration"
          }
        }
      },
      "CreateApiKeyResponse": {
        "type": "object",
        "description": "The response body for creating an API Key.",
        "required": [
          "key_id",
          "merchant_id",
          "name",
          "api_key",
          "created",
          "expiration"
        ],
        "properties": {
          "key_id": {
            "type": "string",
            "description": "The identifier for the API Key.",
            "example": "5hEEqkgJUyuxgSKGArHA4mWSnX",
            "maxLength": 64
          },
          "merchant_id": {
            "type": "string",
            "description": "The identifier for the Merchant Account.",
            "example": "y3oqhf46pyzuxjbcn2giaqnb44",
            "maxLength": 64
          },
          "name": {
            "type": "string",
            "description": "The unique name for the API Key to help you identify it.",
            "example": "Sandbox integration key",
            "maxLength": 64
          },
          "description": {
            "type": "string",
            "description": "The description to provide more context about the API Key.",
            "example": "Key used by our developers to integrate with the sandbox environment",
            "nullable": true,
            "maxLength": 256
          },
          "api_key": {
            "type": "string",
            "description": "The plaintext API Key used for server-side API access. Ensure you store the API Key\nsecurely as you will not be able to see it again.",
            "maxLength": 128
          },
          "created": {
            "type": "string",
            "format": "date-time",
            "description": "The time at which the API Key was created.",
            "example": "2022-09-10T10:11:12Z"
          },
          "expiration": {
            "$ref": "#/components/schemas/ApiKeyExpiration"
          }
        }
      },
      "CryptoData": {
        "type": "object",
        "properties": {
          "pay_currency": {
            "type": "string",
            "nullable": true
          }
        }
      },
      "Currency": {
        "type": "string",
        "enum": [
          "AED",
          "ALL",
          "AMD",
          "ANG",
          "ARS",
          "AUD",
          "AWG",
          "AZN",
          "BBD",
          "BDT",
          "BHD",
          "BMD",
          "BND",
          "BOB",
          "BRL",
          "BSD",
          "BWP",
          "BZD",
          "CAD",
          "CHF",
          "CNY",
          "COP",
          "CRC",
          "CUP",
          "CZK",
          "DKK",
          "DOP",
          "DZD",
          "EGP",
          "ETB",
          "EUR",
          "FJD",
          "GBP",
          "GHS",
          "GIP",
          "GMD",
          "GTQ",
          "GYD",
          "HKD",
          "HNL",
          "HRK",
          "HTG",
          "HUF",
          "IDR",
          "ILS",
          "INR",
          "JMD",
          "JOD",
          "JPY",
          "KES",
          "KGS",
          "KHR",
          "KRW",
          "KWD",
          "KYD",
          "KZT",
          "LAK",
          "LBP",
          "LKR",
          "LRD",
          "LSL",
          "MAD",
          "MDL",
          "MKD",
          "MMK",
          "MNT",
          "MOP",
          "MUR",
          "MVR",
          "MWK",
          "MXN",
          "MYR",
          "NAD",
          "NGN",
          "NIO",
          "NOK",
          "NPR",
          "NZD",
          "OMR",
          "PEN",
          "PGK",
          "PHP",
          "PKR",
          "PLN",
          "QAR",
          "RON",
          "RUB",
          "SAR",
          "SCR",
          "SEK",
          "SGD",
          "SLL",
          "SOS",
          "SSP",
          "SVC",
          "SZL",
          "THB",
          "TRY",
          "TTD",
          "TWD",
          "TZS",
          "USD",
          "UYU",
          "UZS",
          "VND",
          "YER",
          "ZAR"
        ]
      },
      "CustomerAcceptance": {
        "type": "object",
        "required": [
          "acceptance_type"
        ],
        "properties": {
          "acceptance_type": {
            "$ref": "#/components/schemas/AcceptanceType"
          },
          "accepted_at": {
            "type": "string",
            "format": "date-time",
            "description": "Specifying when the customer acceptance was provided",
            "example": "2022-09-10T10:11:12Z",
            "nullable": true
          },
          "online": {
            "allOf": [
              {
                "$ref": "#/components/schemas/OnlineMandate"
              }
            ],
            "nullable": true
          }
        }
      },
      "CustomerDeleteResponse": {
        "type": "object",
        "required": [
          "customer_id",
          "customer_deleted",
          "address_deleted",
          "payment_methods_deleted"
        ],
        "properties": {
          "customer_id": {
            "type": "string",
            "description": "The identifier for the customer object",
            "example": "cus_y3oqhf46pyzuxjbcn2giaqnb44",
            "maxLength": 255
          },
          "customer_deleted": {
            "type": "boolean",
            "description": "Whether customer was deleted or not",
            "example": false
          },
          "address_deleted": {
            "type": "boolean",
            "description": "Whether address was deleted or not",
            "example": false
          },
          "payment_methods_deleted": {
            "type": "boolean",
            "description": "Whether payment methods deleted or not",
            "example": false
          }
        }
      },
      "CustomerDetails": {
        "type": "object",
        "required": [
          "id"
        ],
        "properties": {
          "id": {
            "type": "string",
            "description": "The identifier for the customer."
          },
          "name": {
            "type": "string",
            "description": "The customer's name",
            "example": "John Doe",
            "nullable": true,
            "maxLength": 255
          },
          "email": {
            "type": "string",
            "description": "The customer's email address",
            "example": "johntest@test.com",
            "nullable": true,
            "maxLength": 255
          },
          "phone": {
            "type": "string",
            "description": "The customer's phone number",
            "example": "3141592653",
            "nullable": true,
            "maxLength": 10
          },
          "phone_country_code": {
            "type": "string",
            "description": "The country code for the customer's phone number",
            "example": "+1",
            "nullable": true,
            "maxLength": 2
          }
        }
      },
      "CustomerPaymentMethod": {
        "type": "object",
        "required": [
          "payment_token",
          "customer_id",
          "payment_method",
          "recurring_enabled",
          "installment_payment_enabled"
        ],
        "properties": {
          "payment_token": {
            "type": "string",
            "description": "Token for payment method in temporary card locker which gets refreshed often",
            "example": "7ebf443f-a050-4067-84e5-e6f6d4800aef"
          },
          "customer_id": {
            "type": "string",
            "description": "The unique identifier of the customer.",
            "example": "cus_meowerunwiuwiwqw"
          },
          "payment_method": {
            "$ref": "#/components/schemas/PaymentMethodType"
          },
          "payment_method_type": {
            "allOf": [
              {
                "$ref": "#/components/schemas/PaymentMethodType"
              }
            ],
            "nullable": true
          },
          "payment_method_issuer": {
            "type": "string",
            "description": "The name of the bank/ provider issuing the payment method to the end user",
            "example": "Citibank",
            "nullable": true
          },
          "payment_method_issuer_code": {
            "allOf": [
              {
                "$ref": "#/components/schemas/PaymentMethodIssuerCode"
              }
            ],
            "nullable": true
          },
          "recurring_enabled": {
            "type": "boolean",
            "description": "Indicates whether the payment method is eligible for recurring payments",
            "example": true
          },
          "installment_payment_enabled": {
            "type": "boolean",
            "description": "Indicates whether the payment method is eligible for installment payments",
            "example": true
          },
          "payment_experience": {
            "type": "array",
            "items": {
              "$ref": "#/components/schemas/PaymentExperience"
            },
            "description": "Type of payment experience enabled with the connector",
            "example": [
              "redirect_to_url"
            ],
            "nullable": true
          },
          "card": {
            "allOf": [
              {
                "$ref": "#/components/schemas/CardDetailFromLocker"
              }
            ],
            "nullable": true
          },
          "metadata": {
            "type": "object",
            "description": "You can specify up to 50 keys, with key names up to 40 characters long and values up to 500 characters long. Metadata is useful for storing additional, structured information on an object.",
            "nullable": true
          },
          "created": {
            "type": "string",
            "format": "date-time",
            "description": "A timestamp (ISO 8601 code) that determines when the customer was created",
            "example": "2023-01-18T11:04:09.922Z",
            "nullable": true
          },
          "bank_transfer": {
            "allOf": [
              {
                "$ref": "#/components/schemas/Bank"
              }
            ],
            "nullable": true
          }
        }
      },
      "CustomerPaymentMethodsListResponse": {
        "type": "object",
        "required": [
          "customer_payment_methods"
        ],
        "properties": {
          "customer_payment_methods": {
            "type": "array",
            "items": {
              "$ref": "#/components/schemas/CustomerPaymentMethod"
            },
            "description": "List of payment methods for customer"
          }
        }
      },
      "CustomerRequest": {
        "type": "object",
        "description": "The customer details",
        "properties": {
          "customer_id": {
            "type": "string",
            "description": "The identifier for the customer object. If not provided the customer ID will be autogenerated.",
            "example": "cus_y3oqhf46pyzuxjbcn2giaqnb44",
            "maxLength": 255
          },
          "name": {
            "type": "string",
            "description": "The customer's name",
            "example": "Jon Test",
            "nullable": true,
            "maxLength": 255
          },
          "email": {
            "type": "string",
            "description": "The customer's email address",
            "example": "JonTest@test.com",
            "nullable": true,
            "maxLength": 255
          },
          "phone": {
            "type": "string",
            "description": "The customer's phone number",
            "example": "9999999999",
            "nullable": true,
            "maxLength": 255
          },
          "description": {
            "type": "string",
            "description": "An arbitrary string that you can attach to a customer object.",
            "example": "First Customer",
            "nullable": true,
            "maxLength": 255
          },
          "phone_country_code": {
            "type": "string",
            "description": "The country code for the customer phone number",
            "example": "+65",
            "nullable": true,
            "maxLength": 255
          },
          "address": {
            "allOf": [
              {
                "$ref": "#/components/schemas/AddressDetails"
              }
            ],
            "nullable": true
          },
          "metadata": {
            "type": "object",
            "description": "You can specify up to 50 keys, with key names up to 40 characters long and values up to 500\ncharacters long. Metadata is useful for storing additional, structured information on an\nobject.",
            "nullable": true
          }
        }
      },
      "CustomerResponse": {
        "type": "object",
        "required": [
          "customer_id",
          "created_at"
        ],
        "properties": {
          "customer_id": {
            "type": "string",
            "description": "The identifier for the customer object. If not provided the customer ID will be autogenerated.",
            "example": "cus_y3oqhf46pyzuxjbcn2giaqnb44",
            "maxLength": 255
          },
          "name": {
            "type": "string",
            "description": "The customer's name",
            "example": "Jon Test",
            "nullable": true,
            "maxLength": 255
          },
          "email": {
            "type": "string",
            "description": "The customer's email address",
            "example": "JonTest@test.com",
            "nullable": true,
            "maxLength": 255
          },
          "phone": {
            "type": "string",
            "description": "The customer's phone number",
            "example": "9999999999",
            "nullable": true,
            "maxLength": 255
          },
          "phone_country_code": {
            "type": "string",
            "description": "The country code for the customer phone number",
            "example": "+65",
            "nullable": true,
            "maxLength": 255
          },
          "description": {
            "type": "string",
            "description": "An arbitrary string that you can attach to a customer object.",
            "example": "First Customer",
            "nullable": true,
            "maxLength": 255
          },
          "address": {
            "allOf": [
              {
                "$ref": "#/components/schemas/AddressDetails"
              }
            ],
            "nullable": true
          },
          "created_at": {
            "type": "string",
            "format": "date-time",
            "description": "A timestamp (ISO 8601 code) that determines when the customer was created",
            "example": "2023-01-18T11:04:09.922Z"
          },
          "metadata": {
            "type": "object",
            "description": "You can specify up to 50 keys, with key names up to 40 characters long and values up to 500\ncharacters long. Metadata is useful for storing additional, structured information on an\nobject.",
            "nullable": true
          }
        }
      },
      "DisputeResponse": {
        "type": "object",
        "required": [
          "dispute_id",
          "payment_id",
          "attempt_id",
          "amount",
          "currency",
          "dispute_stage",
          "dispute_status",
          "connector",
          "connector_status",
          "connector_dispute_id",
          "created_at"
        ],
        "properties": {
          "dispute_id": {
            "type": "string",
            "description": "The identifier for dispute"
          },
          "payment_id": {
            "type": "string",
            "description": "The identifier for payment_intent"
          },
          "attempt_id": {
            "type": "string",
            "description": "The identifier for payment_attempt"
          },
          "amount": {
            "type": "string",
            "description": "The dispute amount"
          },
          "currency": {
            "type": "string",
            "description": "The three-letter ISO currency code"
          },
          "dispute_stage": {
            "$ref": "#/components/schemas/DisputeStage"
          },
          "dispute_status": {
            "$ref": "#/components/schemas/DisputeStatus"
          },
          "connector": {
            "type": "string",
            "description": "connector to which dispute is associated with"
          },
          "connector_status": {
            "type": "string",
            "description": "Status of the dispute sent by connector"
          },
          "connector_dispute_id": {
            "type": "string",
            "description": "Dispute id sent by connector"
          },
          "connector_reason": {
            "type": "string",
            "description": "Reason of dispute sent by connector",
            "nullable": true
          },
          "connector_reason_code": {
            "type": "string",
            "description": "Reason code of dispute sent by connector",
            "nullable": true
          },
          "challenge_required_by": {
            "type": "string",
            "format": "date-time",
            "description": "Evidence deadline of dispute sent by connector",
            "nullable": true
          },
          "connector_created_at": {
            "type": "string",
            "format": "date-time",
            "description": "Dispute created time sent by connector",
            "nullable": true
          },
          "connector_updated_at": {
            "type": "string",
            "format": "date-time",
            "description": "Dispute updated time sent by connector",
            "nullable": true
          },
          "created_at": {
            "type": "string",
            "format": "date-time",
            "description": "Time at which dispute is received"
          }
        }
      },
      "DisputeResponsePaymentsRetrieve": {
        "type": "object",
        "required": [
          "dispute_id",
          "dispute_stage",
          "dispute_status",
          "connector_status",
          "connector_dispute_id",
          "created_at"
        ],
        "properties": {
          "dispute_id": {
            "type": "string",
            "description": "The identifier for dispute"
          },
          "dispute_stage": {
            "$ref": "#/components/schemas/DisputeStage"
          },
          "dispute_status": {
            "$ref": "#/components/schemas/DisputeStatus"
          },
          "connector_status": {
            "type": "string",
            "description": "Status of the dispute sent by connector"
          },
          "connector_dispute_id": {
            "type": "string",
            "description": "Dispute id sent by connector"
          },
          "connector_reason": {
            "type": "string",
            "description": "Reason of dispute sent by connector",
            "nullable": true
          },
          "connector_reason_code": {
            "type": "string",
            "description": "Reason code of dispute sent by connector",
            "nullable": true
          },
          "challenge_required_by": {
            "type": "string",
            "format": "date-time",
            "description": "Evidence deadline of dispute sent by connector",
            "nullable": true
          },
          "connector_created_at": {
            "type": "string",
            "format": "date-time",
            "description": "Dispute created time sent by connector",
            "nullable": true
          },
          "connector_updated_at": {
            "type": "string",
            "format": "date-time",
            "description": "Dispute updated time sent by connector",
            "nullable": true
          },
          "created_at": {
            "type": "string",
            "format": "date-time",
            "description": "Time at which dispute is received"
          }
        }
      },
      "DisputeStage": {
        "type": "string",
        "enum": [
          "pre_dispute",
          "dispute",
          "pre_arbitration"
        ]
      },
      "DisputeStatus": {
        "type": "string",
        "enum": [
          "dispute_opened",
          "dispute_expired",
          "dispute_accepted",
          "dispute_cancelled",
          "dispute_challenged",
          "dispute_won",
          "dispute_lost"
        ]
      },
      "EphemeralKeyCreateResponse": {
        "type": "object",
        "required": [
          "customer_id",
          "created_at",
          "expires",
          "secret"
        ],
        "properties": {
          "customer_id": {
            "type": "string",
            "description": "customer_id to which this ephemeral key belongs to"
          },
          "created_at": {
            "type": "integer",
            "format": "int64",
            "description": "time at which this ephemeral key was created"
          },
          "expires": {
            "type": "integer",
            "format": "int64",
            "description": "time at which this ephemeral key would expire"
          },
          "secret": {
            "type": "string",
            "description": "ephemeral key"
          }
        }
      },
      "FeatureMetadata": {
        "type": "object",
        "properties": {
          "redirect_response": {
            "allOf": [
              {
                "$ref": "#/components/schemas/RedirectResponse"
              }
            ],
            "nullable": true
          }
        }
      },
      "FieldType": {
        "oneOf": [
          {
            "type": "string",
            "enum": [
              "user_full_name"
            ]
          },
          {
            "type": "string",
            "enum": [
              "user_email_address"
            ]
          },
          {
            "type": "string",
            "enum": [
              "user_phone_number"
            ]
          },
          {
            "type": "object",
            "required": [
              "user_country"
            ],
            "properties": {
              "user_country": {
                "type": "object",
                "required": [
                  "options"
                ],
                "properties": {
                  "options": {
                    "type": "array",
                    "items": {
                      "type": "string"
                    }
                  }
                }
              }
            }
          },
          {
            "type": "string",
            "enum": [
              "user_addressline1"
            ]
          },
          {
            "type": "string",
            "enum": [
              "user_addressline2"
            ]
          },
          {
            "type": "string",
            "enum": [
              "user_address_city"
            ]
          },
          {
            "type": "string",
            "enum": [
              "user_address_pincode"
            ]
          },
          {
            "type": "string",
            "enum": [
              "user_address_state"
            ]
          },
          {
            "type": "string",
            "enum": [
              "user_address_country"
            ]
          },
          {
            "type": "string",
            "enum": [
              "user_blik_code"
            ]
          },
          {
            "type": "string",
            "enum": [
              "fields_complete"
            ]
          },
          {
            "type": "string",
            "enum": [
              "user_billing_name"
            ]
          },
          {
            "type": "string",
            "enum": [
              "user_bank"
            ]
          },
          {
            "type": "string",
            "enum": [
              "text"
            ]
          },
          {
            "type": "object",
            "required": [
              "drop_down"
            ],
            "properties": {
              "drop_down": {
                "type": "object",
                "required": [
                  "options"
                ],
                "properties": {
                  "options": {
                    "type": "array",
                    "items": {
                      "type": "string"
                    }
                  }
                }
              }
            }
          }
        ],
        "description": "Possible field type of required fields in payment_method_data"
      },
      "FrmAction": {
        "type": "string",
        "enum": [
          "cancel_txn",
          "auto_refund",
          "manual_review"
        ]
      },
      "FrmConfigs": {
        "type": "object",
        "description": "Details of FrmConfigs are mentioned here... it should be passed in payment connector create api call, and stored in merchant_connector_table",
        "required": [
          "frm_action",
          "frm_preferred_flow_type"
        ],
        "properties": {
          "frm_enabled_pms": {
            "type": "array",
            "items": {
              "type": "string"
            },
            "nullable": true
          },
          "frm_enabled_pm_types": {
            "type": "array",
            "items": {
              "type": "string"
            },
            "nullable": true
          },
          "frm_enabled_gateways": {
            "type": "array",
            "items": {
              "type": "string"
            },
            "nullable": true
          },
          "frm_action": {
            "$ref": "#/components/schemas/FrmAction"
          },
          "frm_preferred_flow_type": {
            "$ref": "#/components/schemas/FrmPreferredFlowTypes"
          }
        }
      },
      "FrmPreferredFlowTypes": {
        "type": "string",
        "enum": [
          "pre",
          "post"
        ]
      },
      "FutureUsage": {
        "type": "string",
        "enum": [
          "off_session",
          "on_session"
        ]
      },
      "GcashRedirection": {
        "type": "object"
      },
      "GoPayRedirection": {
        "type": "object"
      },
      "GooglePayPaymentMethodInfo": {
        "type": "object",
        "required": [
          "card_network",
          "card_details"
        ],
        "properties": {
          "card_network": {
            "type": "string",
            "description": "The name of the card network"
          },
          "card_details": {
            "type": "string",
            "description": "The details of the card"
          }
        }
      },
      "GooglePayRedirectData": {
        "type": "object"
      },
      "GooglePaySessionResponse": {
        "type": "object",
        "required": [
          "merchant_info",
          "allowed_payment_methods",
          "transaction_info",
          "delayed_session_token",
          "connector",
          "sdk_next_action"
        ],
        "properties": {
          "merchant_info": {
            "$ref": "#/components/schemas/GpayMerchantInfo"
          },
          "allowed_payment_methods": {
            "type": "array",
            "items": {
              "$ref": "#/components/schemas/GpayAllowedPaymentMethods"
            },
            "description": "List of the allowed payment meythods"
          },
          "transaction_info": {
            "$ref": "#/components/schemas/GpayTransactionInfo"
          },
          "delayed_session_token": {
            "type": "boolean",
            "description": "Identifier for the delayed session response"
          },
          "connector": {
            "type": "string",
            "description": "The name of the connector"
          },
          "sdk_next_action": {
            "$ref": "#/components/schemas/SdkNextAction"
          },
          "secrets": {
            "allOf": [
              {
                "$ref": "#/components/schemas/SecretInfoToInitiateSdk"
              }
            ],
            "nullable": true
          }
        }
      },
      "GooglePayThirdPartySdk": {
        "type": "object",
        "required": [
          "delayed_session_token",
          "connector",
          "sdk_next_action"
        ],
        "properties": {
          "delayed_session_token": {
            "type": "boolean",
            "description": "Identifier for the delayed session response"
          },
          "connector": {
            "type": "string",
            "description": "The name of the connector"
          },
          "sdk_next_action": {
            "$ref": "#/components/schemas/SdkNextAction"
          }
        }
      },
      "GooglePayThirdPartySdkData": {
        "type": "object"
      },
      "GooglePayWalletData": {
        "type": "object",
        "required": [
          "type",
          "description",
          "info",
          "tokenization_data"
        ],
        "properties": {
          "type": {
            "type": "string",
            "description": "The type of payment method"
          },
          "description": {
            "type": "string",
            "description": "User-facing message to describe the payment method that funds this transaction."
          },
          "info": {
            "$ref": "#/components/schemas/GooglePayPaymentMethodInfo"
          },
          "tokenization_data": {
            "$ref": "#/components/schemas/GpayTokenizationData"
          }
        }
      },
      "GpayAllowedMethodsParameters": {
        "type": "object",
        "required": [
          "allowed_auth_methods",
          "allowed_card_networks"
        ],
        "properties": {
          "allowed_auth_methods": {
            "type": "array",
            "items": {
              "type": "string"
            },
            "description": "The list of allowed auth methods (ex: 3DS, No3DS, PAN_ONLY etc)"
          },
          "allowed_card_networks": {
            "type": "array",
            "items": {
              "type": "string"
            },
            "description": "The list of allowed card networks (ex: AMEX,JCB etc)"
          }
        }
      },
      "GpayAllowedPaymentMethods": {
        "type": "object",
        "required": [
          "type",
          "parameters",
          "tokenization_specification"
        ],
        "properties": {
          "type": {
            "type": "string",
            "description": "The type of payment method"
          },
          "parameters": {
            "$ref": "#/components/schemas/GpayAllowedMethodsParameters"
          },
          "tokenization_specification": {
            "$ref": "#/components/schemas/GpayTokenizationSpecification"
          }
        }
      },
      "GpayMerchantInfo": {
        "type": "object",
        "required": [
          "merchant_name"
        ],
        "properties": {
          "merchant_name": {
            "type": "string",
            "description": "The name of the merchant"
          }
        }
      },
      "GpaySessionTokenResponse": {
        "oneOf": [
          {
            "$ref": "#/components/schemas/GooglePayThirdPartySdk"
          },
          {
            "$ref": "#/components/schemas/GooglePaySessionResponse"
          }
        ]
      },
      "GpayTokenParameters": {
        "type": "object",
        "required": [
          "gateway"
        ],
        "properties": {
          "gateway": {
            "type": "string",
            "description": "The name of the connector"
          },
          "gateway_merchant_id": {
            "type": "string",
            "description": "The merchant ID registered in the connector associated",
            "nullable": true
          },
          "stripe:version": {
            "type": "string",
            "nullable": true
          },
          "stripe:publishableKey": {
            "type": "string",
            "nullable": true
          }
        }
      },
      "GpayTokenizationData": {
        "type": "object",
        "required": [
          "type",
          "token"
        ],
        "properties": {
          "type": {
            "type": "string",
            "description": "The type of the token"
          },
          "token": {
            "type": "string",
            "description": "Token generated for the wallet"
          }
        }
      },
      "GpayTokenizationSpecification": {
        "type": "object",
        "required": [
          "type",
          "parameters"
        ],
        "properties": {
          "type": {
            "type": "string",
            "description": "The token specification type(ex: PAYMENT_GATEWAY)"
          },
          "parameters": {
            "$ref": "#/components/schemas/GpayTokenParameters"
          }
        }
      },
      "GpayTransactionInfo": {
        "type": "object",
        "required": [
          "country_code",
          "currency_code",
          "total_price_status",
          "total_price"
        ],
        "properties": {
          "country_code": {
            "$ref": "#/components/schemas/CountryAlpha2"
          },
          "currency_code": {
            "$ref": "#/components/schemas/Currency"
          },
          "total_price_status": {
            "type": "string",
            "description": "The total price status (ex: 'FINAL')"
          },
          "total_price": {
            "type": "string",
            "description": "The total price"
          }
        }
      },
      "IntentStatus": {
        "type": "string",
        "enum": [
          "succeeded",
          "failed",
          "cancelled",
          "processing",
          "requires_customer_action",
          "requires_merchant_action",
          "requires_payment_method",
          "requires_confirmation",
          "requires_capture"
        ]
      },
      "KakaoPayRedirection": {
        "type": "object"
      },
      "KlarnaSessionTokenResponse": {
        "type": "object",
        "required": [
          "session_token",
          "session_id"
        ],
        "properties": {
          "session_token": {
            "type": "string",
            "description": "The session token for Klarna"
          },
          "session_id": {
            "type": "string",
            "description": "The identifier for the session"
          }
        }
      },
      "MandateAmountData": {
        "type": "object",
        "required": [
          "amount",
          "currency"
        ],
        "properties": {
          "amount": {
            "type": "integer",
            "format": "int64",
            "description": "The maximum amount to be debited for the mandate transaction",
            "example": 6540
          },
          "currency": {
            "$ref": "#/components/schemas/Currency"
          },
          "start_date": {
            "type": "string",
            "format": "date-time",
            "description": "Specifying start date of the mandate",
            "example": "2022-09-10T00:00:00Z",
            "nullable": true
          },
          "end_date": {
            "type": "string",
            "format": "date-time",
            "description": "Specifying end date of the mandate",
            "example": "2023-09-10T23:59:59Z",
            "nullable": true
          },
          "metadata": {
            "type": "object",
            "description": "Additional details required by mandate",
            "nullable": true
          }
        }
      },
      "MandateCardDetails": {
        "type": "object",
        "properties": {
          "last4_digits": {
            "type": "string",
            "description": "The last 4 digits of card",
            "nullable": true
          },
          "card_exp_month": {
            "type": "string",
            "description": "The expiry month of card",
            "nullable": true
          },
          "card_exp_year": {
            "type": "string",
            "description": "The expiry year of card",
            "nullable": true
          },
          "card_holder_name": {
            "type": "string",
            "description": "The card holder name",
            "nullable": true
          },
          "card_token": {
            "type": "string",
            "description": "The token from card locker",
            "nullable": true
          },
          "scheme": {
            "type": "string",
            "description": "The card scheme network for the particular card",
            "nullable": true
          },
          "issuer_country": {
            "type": "string",
            "description": "The country code in in which the card was issued",
            "nullable": true
          },
          "card_fingerprint": {
            "type": "string",
            "description": "A unique identifier alias to identify a particular card",
            "nullable": true
          }
        }
      },
      "MandateData": {
        "type": "object",
        "properties": {
          "customer_acceptance": {
            "allOf": [
              {
                "$ref": "#/components/schemas/CustomerAcceptance"
              }
            ],
            "nullable": true
          },
          "mandate_type": {
            "allOf": [
              {
                "$ref": "#/components/schemas/MandateType"
              }
            ],
            "nullable": true
          }
        }
      },
      "MandateResponse": {
        "type": "object",
        "required": [
          "mandate_id",
          "status",
          "payment_method_id",
          "payment_method"
        ],
        "properties": {
          "mandate_id": {
            "type": "string",
            "description": "The identifier for mandate"
          },
          "status": {
            "$ref": "#/components/schemas/MandateStatus"
          },
          "payment_method_id": {
            "type": "string",
            "description": "The identifier for payment method"
          },
          "payment_method": {
            "type": "string",
            "description": "The payment method"
          },
          "card": {
            "allOf": [
              {
                "$ref": "#/components/schemas/MandateCardDetails"
              }
            ],
            "nullable": true
          },
          "customer_acceptance": {
            "allOf": [
              {
                "$ref": "#/components/schemas/CustomerAcceptance"
              }
            ],
            "nullable": true
          }
        }
      },
      "MandateRevokedResponse": {
        "type": "object",
        "required": [
          "mandate_id",
          "status"
        ],
        "properties": {
          "mandate_id": {
            "type": "string",
            "description": "The identifier for mandate"
          },
          "status": {
            "$ref": "#/components/schemas/MandateStatus"
          }
        }
      },
      "MandateStatus": {
        "type": "string",
        "description": "The status of the mandate, which indicates whether it can be used to initiate a payment",
        "enum": [
          "active",
          "inactive",
          "pending",
          "revoked"
        ]
      },
      "MandateType": {
        "oneOf": [
          {
            "type": "object",
            "required": [
              "single_use"
            ],
            "properties": {
              "single_use": {
                "$ref": "#/components/schemas/MandateAmountData"
              }
            }
          },
          {
            "type": "object",
            "required": [
              "multi_use"
            ],
            "properties": {
              "multi_use": {
                "allOf": [
                  {
                    "$ref": "#/components/schemas/MandateAmountData"
                  }
                ],
                "nullable": true
              }
            }
          }
        ]
      },
      "MbWayRedirection": {
        "type": "object",
        "required": [
          "telephone_number"
        ],
        "properties": {
          "telephone_number": {
            "type": "string",
            "description": "Telephone number of the shopper. Should be Portuguese phone number."
          }
        }
      },
      "MerchantAccountCreate": {
        "type": "object",
        "required": [
          "merchant_id"
        ],
        "properties": {
          "merchant_id": {
            "type": "string",
            "description": "The identifier for the Merchant Account",
            "example": "y3oqhf46pyzuxjbcn2giaqnb44",
            "maxLength": 255
          },
          "merchant_name": {
            "type": "string",
            "description": "Name of the Merchant Account",
            "example": "NewAge Retailer",
            "nullable": true
          },
          "merchant_details": {
            "allOf": [
              {
                "$ref": "#/components/schemas/MerchantDetails"
              }
            ],
            "nullable": true
          },
          "return_url": {
            "type": "string",
            "description": "The URL to redirect after the completion of the operation",
            "example": "https://www.example.com/success",
            "nullable": true,
            "maxLength": 255
          },
          "webhook_details": {
            "allOf": [
              {
                "$ref": "#/components/schemas/WebhookDetails"
              }
            ],
            "nullable": true
          },
          "routing_algorithm": {
            "type": "object",
            "description": "The routing algorithm to be used for routing payments to desired connectors",
            "nullable": true
          },
          "payout_routing_algorithm": {
            "allOf": [
              {
                "$ref": "#/components/schemas/RoutingAlgorithm"
              }
            ],
            "nullable": true
          },
          "sub_merchants_enabled": {
            "type": "boolean",
            "description": "A boolean value to indicate if the merchant is a sub-merchant under a master or a parent merchant. By default, its value is false.",
            "default": false,
            "example": false,
            "nullable": true
          },
          "parent_merchant_id": {
            "type": "string",
            "description": "Refers to the Parent Merchant ID if the merchant being created is a sub-merchant",
            "example": "xkkdf909012sdjki2dkh5sdf",
            "nullable": true,
            "maxLength": 255
          },
          "enable_payment_response_hash": {
            "type": "boolean",
            "description": "A boolean value to indicate if payment response hash needs to be enabled",
            "default": false,
            "example": true,
            "nullable": true
          },
          "payment_response_hash_key": {
            "type": "string",
            "description": "Refers to the hash key used for payment response",
            "nullable": true
          },
          "redirect_to_merchant_with_http_post": {
            "type": "boolean",
            "description": "A boolean value to indicate if redirect to merchant with http post needs to be enabled",
            "default": false,
            "example": true,
            "nullable": true
          },
          "metadata": {
            "type": "object",
            "description": "You can specify up to 50 keys, with key names up to 40 characters long and values up to 500 characters long. Metadata is useful for storing additional, structured information on an object.",
            "nullable": true
          },
          "publishable_key": {
            "type": "string",
            "description": "API key that will be used for server side API access",
            "example": "AH3423bkjbkjdsfbkj",
            "nullable": true
          },
          "locker_id": {
            "type": "string",
            "description": "An identifier for the vault used to store payment method information.",
            "example": "locker_abc123",
            "nullable": true
          },
          "primary_business_details": {
            "allOf": [
              {
                "$ref": "#/components/schemas/PrimaryBusinessDetails"
              }
            ],
            "nullable": true
          },
          "frm_routing_algorithm": {
            "type": "object",
            "description": "The frm routing algorithm to be used for routing payments to desired FRM's",
            "nullable": true
          },
          "intent_fulfillment_time": {
            "type": "integer",
            "format": "int32",
            "description": "Will be used to expire client secret after certain amount of time to be supplied in seconds\n(900) for 15 mins",
            "example": 900,
            "nullable": true,
            "minimum": 0.0
          },
          "organization_id": {
            "type": "string",
            "description": "The id of the organization to which the merchant belongs to",
            "nullable": true
          }
        }
      },
      "MerchantAccountDeleteResponse": {
        "type": "object",
        "required": [
          "merchant_id",
          "deleted"
        ],
        "properties": {
          "merchant_id": {
            "type": "string",
            "description": "The identifier for the Merchant Account",
            "example": "y3oqhf46pyzuxjbcn2giaqnb44",
            "maxLength": 255
          },
          "deleted": {
            "type": "boolean",
            "description": "If the connector is deleted or not",
            "example": false
          }
        }
      },
      "MerchantAccountResponse": {
        "type": "object",
        "required": [
          "merchant_id",
          "enable_payment_response_hash",
          "redirect_to_merchant_with_http_post",
          "primary_business_details",
          "is_recon_enabled"
        ],
        "properties": {
          "merchant_id": {
            "type": "string",
            "description": "The identifier for the Merchant Account",
            "example": "y3oqhf46pyzuxjbcn2giaqnb44",
            "maxLength": 255
          },
          "merchant_name": {
            "type": "string",
            "description": "Name of the Merchant Account",
            "example": "NewAge Retailer",
            "nullable": true
          },
          "return_url": {
            "type": "string",
            "description": "The URL to redirect after the completion of the operation",
            "example": "https://www.example.com/success",
            "nullable": true,
            "maxLength": 255
          },
          "enable_payment_response_hash": {
            "type": "boolean",
            "description": "A boolean value to indicate if payment response hash needs to be enabled",
            "default": false,
            "example": true
          },
          "payment_response_hash_key": {
            "type": "string",
            "description": "Refers to the Parent Merchant ID if the merchant being created is a sub-merchant",
            "example": "xkkdf909012sdjki2dkh5sdf",
            "nullable": true,
            "maxLength": 255
          },
          "redirect_to_merchant_with_http_post": {
            "type": "boolean",
            "description": "A boolean value to indicate if redirect to merchant with http post needs to be enabled",
            "default": false,
            "example": true
          },
          "merchant_details": {
            "allOf": [
              {
                "$ref": "#/components/schemas/MerchantDetails"
              }
            ],
            "nullable": true
          },
          "webhook_details": {
            "allOf": [
              {
                "$ref": "#/components/schemas/WebhookDetails"
              }
            ],
            "nullable": true
          },
          "routing_algorithm": {
            "allOf": [
              {
                "$ref": "#/components/schemas/RoutingAlgorithm"
              }
            ],
            "nullable": true
          },
          "payout_routing_algorithm": {
            "allOf": [
              {
                "$ref": "#/components/schemas/RoutingAlgorithm"
              }
            ],
            "nullable": true
          },
          "sub_merchants_enabled": {
            "type": "boolean",
            "description": "A boolean value to indicate if the merchant is a sub-merchant under a master or a parent merchant. By default, its value is false.",
            "default": false,
            "example": false,
            "nullable": true
          },
          "parent_merchant_id": {
            "type": "string",
            "description": "Refers to the Parent Merchant ID if the merchant being created is a sub-merchant",
            "example": "xkkdf909012sdjki2dkh5sdf",
            "nullable": true,
            "maxLength": 255
          },
          "publishable_key": {
            "type": "string",
            "description": "API key that will be used for server side API access",
            "example": "AH3423bkjbkjdsfbkj",
            "nullable": true
          },
          "metadata": {
            "type": "object",
            "description": "You can specify up to 50 keys, with key names up to 40 characters long and values up to 500 characters long. Metadata is useful for storing additional, structured information on an object.",
            "nullable": true
          },
          "locker_id": {
            "type": "string",
            "description": "An identifier for the vault used to store payment method information.",
            "example": "locker_abc123",
            "nullable": true
          },
          "primary_business_details": {
            "type": "array",
            "items": {
              "$ref": "#/components/schemas/PrimaryBusinessDetails"
            },
            "description": "Default business details for connector routing"
          },
          "frm_routing_algorithm": {
            "allOf": [
              {
                "$ref": "#/components/schemas/RoutingAlgorithm"
              }
            ],
            "nullable": true
          },
          "intent_fulfillment_time": {
            "type": "integer",
            "format": "int64",
            "description": "Will be used to expire client secret after certain amount of time to be supplied in seconds\n(900) for 15 mins",
            "nullable": true
          },
          "organization_id": {
            "type": "string",
            "description": "The organization id merchant is associated with",
            "nullable": true
          },
          "is_recon_enabled": {
            "type": "boolean",
            "description": "A boolean value to indicate if the merchant has recon service is enabled or not, by default value is false"
          }
        }
      },
      "MerchantAccountUpdate": {
        "type": "object",
        "required": [
          "merchant_id"
        ],
        "properties": {
          "merchant_id": {
            "type": "string",
            "description": "The identifier for the Merchant Account",
            "example": "y3oqhf46pyzuxjbcn2giaqnb44",
            "maxLength": 255
          },
          "merchant_name": {
            "type": "string",
            "description": "Name of the Merchant Account",
            "example": "NewAge Retailer",
            "nullable": true
          },
          "merchant_details": {
            "allOf": [
              {
                "$ref": "#/components/schemas/MerchantDetails"
              }
            ],
            "nullable": true
          },
          "return_url": {
            "type": "string",
            "description": "The URL to redirect after the completion of the operation",
            "example": "https://www.example.com/success",
            "nullable": true,
            "maxLength": 255
          },
          "webhook_details": {
            "allOf": [
              {
                "$ref": "#/components/schemas/WebhookDetails"
              }
            ],
            "nullable": true
          },
          "routing_algorithm": {
            "type": "object",
            "description": "The routing algorithm to be used for routing payments to desired connectors",
            "nullable": true
          },
          "payout_routing_algorithm": {
            "allOf": [
              {
                "$ref": "#/components/schemas/RoutingAlgorithm"
              }
            ],
            "nullable": true
          },
          "sub_merchants_enabled": {
            "type": "boolean",
            "description": "A boolean value to indicate if the merchant is a sub-merchant under a master or a parent merchant. By default, its value is false.",
            "default": false,
            "example": false,
            "nullable": true
          },
          "parent_merchant_id": {
            "type": "string",
            "description": "Refers to the Parent Merchant ID if the merchant being created is a sub-merchant",
            "example": "xkkdf909012sdjki2dkh5sdf",
            "nullable": true,
            "maxLength": 255
          },
          "enable_payment_response_hash": {
            "type": "boolean",
            "description": "A boolean value to indicate if payment response hash needs to be enabled",
            "default": false,
            "example": true,
            "nullable": true
          },
          "payment_response_hash_key": {
            "type": "string",
            "description": "Refers to the hash key used for payment response",
            "nullable": true
          },
          "redirect_to_merchant_with_http_post": {
            "type": "boolean",
            "description": "A boolean value to indicate if redirect to merchant with http post needs to be enabled",
            "default": false,
            "example": true,
            "nullable": true
          },
          "metadata": {
            "type": "object",
            "description": "You can specify up to 50 keys, with key names up to 40 characters long and values up to 500 characters long. Metadata is useful for storing additional, structured information on an object.",
            "nullable": true
          },
          "publishable_key": {
            "type": "string",
            "description": "API key that will be used for server side API access",
            "example": "AH3423bkjbkjdsfbkj",
            "nullable": true
          },
          "locker_id": {
            "type": "string",
            "description": "An identifier for the vault used to store payment method information.",
            "example": "locker_abc123",
            "nullable": true
          },
          "primary_business_details": {
            "type": "array",
            "items": {
              "$ref": "#/components/schemas/PrimaryBusinessDetails"
            },
            "description": "Default business details for connector routing",
            "nullable": true
          },
          "frm_routing_algorithm": {
            "type": "object",
            "description": "The frm routing algorithm to be used for routing payments to desired FRM's",
            "nullable": true
          },
          "intent_fulfillment_time": {
            "type": "integer",
            "format": "int32",
            "description": "Will be used to expire client secret after certain amount of time to be supplied in seconds\n(900) for 15 mins",
            "nullable": true,
            "minimum": 0.0
          }
        }
      },
      "MerchantConnectorCreate": {
        "type": "object",
        "description": "Create a new Merchant Connector for the merchant account. The connector could be a payment processor / facilitator / acquirer or specialized services like Fraud / Accounting etc.\"",
        "required": [
          "connector_type",
          "connector_name",
          "connector_label"
        ],
        "properties": {
          "connector_type": {
            "$ref": "#/components/schemas/ConnectorType"
          },
          "connector_name": {
            "$ref": "#/components/schemas/Connector"
          },
          "connector_label": {
            "type": "string",
            "example": "stripe_US_travel"
          },
          "merchant_connector_id": {
            "type": "string",
            "description": "Unique ID of the connector",
            "example": "mca_5apGeP94tMts6rg3U3kR",
            "nullable": true
          },
          "connector_account_details": {
            "type": "object",
            "description": "Account details of the Connector. You can specify up to 50 keys, with key names up to 40 characters long and values up to 500 characters long. Useful for storing additional, structured information on an object.",
            "nullable": true
          },
          "test_mode": {
            "type": "boolean",
            "description": "A boolean value to indicate if the connector is in Test mode. By default, its value is false.",
            "default": false,
            "example": false,
            "nullable": true
          },
          "disabled": {
            "type": "boolean",
            "description": "A boolean value to indicate if the connector is disabled. By default, its value is false.",
            "default": false,
            "example": false,
            "nullable": true
          },
          "payment_methods_enabled": {
            "type": "array",
            "items": {
              "$ref": "#/components/schemas/PaymentMethodsEnabled"
            },
            "description": "Refers to the Parent Merchant ID if the merchant being created is a sub-merchant",
            "example": [
              {
                "payment_method": "wallet",
                "payment_method_types": [
                  "upi_collect",
                  "upi_intent"
                ],
                "payment_method_issuers": [
                  "labore magna ipsum",
                  "aute"
                ],
                "payment_schemes": [
                  "Discover",
                  "Discover"
                ],
                "accepted_currencies": {
                  "type": "enable_only",
                  "list": [
                    "USD",
                    "EUR"
                  ]
                },
                "accepted_countries": {
                  "type": "disable_only",
                  "list": [
                    "FR",
                    "DE",
                    "IN"
                  ]
                },
                "minimum_amount": 1,
                "maximum_amount": 68607706,
                "recurring_enabled": true,
                "installment_payment_enabled": true
              }
            ],
            "nullable": true
          },
          "metadata": {
            "type": "object",
            "description": "You can specify up to 50 keys, with key names up to 40 characters long and values up to 500 characters long. Metadata is useful for storing additional, structured information on an object.",
            "nullable": true
          },
          "frm_configs": {
            "allOf": [
              {
                "$ref": "#/components/schemas/FrmConfigs"
              }
            ],
            "nullable": true
          },
          "business_country": {
            "allOf": [
              {
                "$ref": "#/components/schemas/CountryAlpha2"
              }
            ],
            "nullable": true
          },
          "business_label": {
            "type": "string",
            "nullable": true
          },
          "business_sub_label": {
            "type": "string",
            "description": "Business Sub label of the merchant",
            "example": "chase",
            "nullable": true
          },
          "connector_webhook_details": {
            "allOf": [
              {
                "$ref": "#/components/schemas/MerchantConnectorWebhookDetails"
              }
            ],
            "nullable": true
          }
        }
      },
      "MerchantConnectorDeleteResponse": {
        "type": "object",
        "required": [
          "merchant_id",
          "merchant_connector_id",
          "deleted"
        ],
        "properties": {
          "merchant_id": {
            "type": "string",
            "description": "The identifier for the Merchant Account",
            "example": "y3oqhf46pyzuxjbcn2giaqnb44",
            "maxLength": 255
          },
          "merchant_connector_id": {
            "type": "string",
            "description": "Unique ID of the connector",
            "example": "mca_5apGeP94tMts6rg3U3kR"
          },
          "deleted": {
            "type": "boolean",
            "description": "If the connector is deleted or not",
            "example": false
          }
        }
      },
      "MerchantConnectorDetails": {
        "type": "object",
        "properties": {
          "connector_account_details": {
            "type": "object",
            "description": "Account details of the Connector. You can specify up to 50 keys, with key names up to 40 characters long and values up to 500 characters long. Useful for storing additional, structured information on an object.",
            "nullable": true
          },
          "metadata": {
            "type": "object",
            "description": "You can specify up to 50 keys, with key names up to 40 characters long and values up to 500 characters long. Metadata is useful for storing additional, structured information on an object.",
            "nullable": true
          }
        }
      },
      "MerchantConnectorDetailsWrap": {
        "type": "object",
        "required": [
          "creds_identifier"
        ],
        "properties": {
          "creds_identifier": {
            "type": "string",
            "description": "Creds Identifier is to uniquely identify the credentials. Do not send any sensitive info in this field. And do not send the string \"null\"."
          },
          "encoded_data": {
            "allOf": [
              {
                "$ref": "#/components/schemas/MerchantConnectorDetails"
              }
            ],
            "nullable": true
          }
        }
      },
      "MerchantConnectorId": {
        "type": "object",
        "required": [
          "merchant_id",
          "merchant_connector_id"
        ],
        "properties": {
          "merchant_id": {
            "type": "string"
          },
          "merchant_connector_id": {
            "type": "string"
          }
        }
      },
      "MerchantConnectorResponse": {
        "type": "object",
        "description": "Response of creating a new Merchant Connector for the merchant account.\"",
        "required": [
          "connector_type",
          "connector_name",
          "connector_label",
          "merchant_connector_id",
          "business_country",
          "business_label"
        ],
        "properties": {
          "connector_type": {
            "$ref": "#/components/schemas/ConnectorType"
          },
          "connector_name": {
            "type": "string",
            "description": "Name of the Connector",
            "example": "stripe"
          },
          "connector_label": {
            "type": "string",
            "example": "stripe_US_travel"
          },
          "merchant_connector_id": {
            "type": "string",
            "description": "Unique ID of the connector",
            "example": "mca_5apGeP94tMts6rg3U3kR"
          },
          "connector_account_details": {
            "type": "object",
            "description": "Account details of the Connector. You can specify up to 50 keys, with key names up to 40 characters long and values up to 500 characters long. Useful for storing additional, structured information on an object.",
            "nullable": true
          },
          "test_mode": {
            "type": "boolean",
            "description": "A boolean value to indicate if the connector is in Test mode. By default, its value is false.",
            "default": false,
            "example": false,
            "nullable": true
          },
          "disabled": {
            "type": "boolean",
            "description": "A boolean value to indicate if the connector is disabled. By default, its value is false.",
            "default": false,
            "example": false,
            "nullable": true
          },
          "payment_methods_enabled": {
            "type": "array",
            "items": {
              "$ref": "#/components/schemas/PaymentMethodsEnabled"
            },
            "description": "Refers to the Parent Merchant ID if the merchant being created is a sub-merchant",
            "example": [
              {
                "payment_method": "wallet",
                "payment_method_types": [
                  "upi_collect",
                  "upi_intent"
                ],
                "payment_method_issuers": [
                  "labore magna ipsum",
                  "aute"
                ],
                "payment_schemes": [
                  "Discover",
                  "Discover"
                ],
                "accepted_currencies": {
                  "type": "enable_only",
                  "list": [
                    "USD",
                    "EUR"
                  ]
                },
                "accepted_countries": {
                  "type": "disable_only",
                  "list": [
                    "FR",
                    "DE",
                    "IN"
                  ]
                },
                "minimum_amount": 1,
                "maximum_amount": 68607706,
                "recurring_enabled": true,
                "installment_payment_enabled": true
              }
            ],
            "nullable": true
          },
          "metadata": {
            "type": "object",
            "description": "You can specify up to 50 keys, with key names up to 40 characters long and values up to 500 characters long. Metadata is useful for storing additional, structured information on an object.",
            "nullable": true
          },
          "business_country": {
            "$ref": "#/components/schemas/CountryAlpha2"
          },
          "business_label": {
            "type": "string",
            "description": "Business Type of the merchant",
            "example": "travel"
          },
          "business_sub_label": {
            "type": "string",
            "description": "Business Sub label of the merchant",
            "example": "chase",
            "nullable": true
          },
          "frm_configs": {
            "allOf": [
              {
                "$ref": "#/components/schemas/FrmConfigs"
              }
            ],
            "nullable": true
          },
          "connector_webhook_details": {
            "allOf": [
              {
                "$ref": "#/components/schemas/MerchantConnectorWebhookDetails"
              }
            ],
            "nullable": true
          }
        }
      },
      "MerchantConnectorUpdate": {
        "type": "object",
        "description": "Create a new Merchant Connector for the merchant account. The connector could be a payment processor / facilitator / acquirer or specialized services like Fraud / Accounting etc.\"",
        "required": [
          "connector_type"
        ],
        "properties": {
          "connector_type": {
            "$ref": "#/components/schemas/ConnectorType"
          },
          "connector_account_details": {
            "type": "object",
            "description": "Account details of the Connector. You can specify up to 50 keys, with key names up to 40 characters long and values up to 500 characters long. Useful for storing additional, structured information on an object.",
            "nullable": true
          },
          "test_mode": {
            "type": "boolean",
            "description": "A boolean value to indicate if the connector is in Test mode. By default, its value is false.",
            "default": false,
            "example": false,
            "nullable": true
          },
          "disabled": {
            "type": "boolean",
            "description": "A boolean value to indicate if the connector is disabled. By default, its value is false.",
            "default": false,
            "example": false,
            "nullable": true
          },
          "payment_methods_enabled": {
            "type": "array",
            "items": {
              "$ref": "#/components/schemas/PaymentMethodsEnabled"
            },
            "description": "Refers to the Parent Merchant ID if the merchant being created is a sub-merchant",
            "example": [
              {
                "payment_method": "wallet",
                "payment_method_types": [
                  "upi_collect",
                  "upi_intent"
                ],
                "payment_method_issuers": [
                  "labore magna ipsum",
                  "aute"
                ],
                "payment_schemes": [
                  "Discover",
                  "Discover"
                ],
                "accepted_currencies": {
                  "type": "enable_only",
                  "list": [
                    "USD",
                    "EUR"
                  ]
                },
                "accepted_countries": {
                  "type": "disable_only",
                  "list": [
                    "FR",
                    "DE",
                    "IN"
                  ]
                },
                "minimum_amount": 1,
                "maximum_amount": 68607706,
                "recurring_enabled": true,
                "installment_payment_enabled": true
              }
            ],
            "nullable": true
          },
          "metadata": {
            "type": "object",
            "description": "You can specify up to 50 keys, with key names up to 40 characters long and values up to 500 characters long. Metadata is useful for storing additional, structured information on an object.",
            "nullable": true
          },
          "frm_configs": {
            "allOf": [
              {
                "$ref": "#/components/schemas/FrmConfigs"
              }
            ],
            "nullable": true
          },
          "connector_webhook_details": {
            "allOf": [
              {
                "$ref": "#/components/schemas/MerchantConnectorWebhookDetails"
              }
            ],
            "nullable": true
          }
        }
      },
      "MerchantConnectorWebhookDetails": {
        "type": "object",
        "required": [
          "merchant_secret"
        ],
        "properties": {
          "merchant_secret": {
            "type": "string",
            "example": "12345678900987654321"
          }
        }
      },
      "MerchantDetails": {
        "type": "object",
        "properties": {
          "primary_contact_person": {
            "type": "string",
            "description": "The merchant's primary contact name",
            "example": "John Doe",
            "nullable": true,
            "maxLength": 255
          },
          "primary_phone": {
            "type": "string",
            "description": "The merchant's primary phone number",
            "example": "999999999",
            "nullable": true,
            "maxLength": 255
          },
          "primary_email": {
            "type": "string",
            "description": "The merchant's primary email address",
            "example": "johndoe@test.com",
            "nullable": true,
            "maxLength": 255
          },
          "secondary_contact_person": {
            "type": "string",
            "description": "The merchant's secondary contact name",
            "example": "John Doe2",
            "nullable": true,
            "maxLength": 255
          },
          "secondary_phone": {
            "type": "string",
            "description": "The merchant's secondary phone number",
            "example": "999999988",
            "nullable": true,
            "maxLength": 255
          },
          "secondary_email": {
            "type": "string",
            "description": "The merchant's secondary email address",
            "example": "johndoe2@test.com",
            "nullable": true,
            "maxLength": 255
          },
          "website": {
            "type": "string",
            "description": "The business website of the merchant",
            "example": "www.example.com",
            "nullable": true,
            "maxLength": 255
          },
          "about_business": {
            "type": "string",
            "description": "A brief description about merchant's business",
            "example": "Online Retail with a wide selection of organic products for North America",
            "nullable": true,
            "maxLength": 255
          },
          "address": {
            "allOf": [
              {
                "$ref": "#/components/schemas/AddressDetails"
              }
            ],
            "nullable": true
          }
        }
      },
      "MobilePayRedirection": {
        "type": "object"
      },
      "MomoRedirection": {
        "type": "object"
      },
      "MultibancoBillingDetails": {
        "type": "object",
        "required": [
          "email"
        ],
        "properties": {
          "email": {
            "type": "string",
            "example": "example@me.com"
          }
        }
      },
      "MultibancoTransferInstructions": {
        "type": "object",
        "required": [
          "reference",
          "entity"
        ],
        "properties": {
          "reference": {
            "type": "string",
            "example": "122385736258"
          },
          "entity": {
            "type": "string",
            "example": "12345"
          }
        }
      },
      "NextActionCall": {
        "type": "string",
        "enum": [
          "confirm",
          "sync"
        ]
      },
      "NextActionData": {
        "oneOf": [
          {
            "type": "object",
            "description": "Contains the url for redirection flow",
            "required": [
              "redirect_to_url",
              "type"
            ],
            "properties": {
              "redirect_to_url": {
                "type": "string"
              },
              "type": {
                "type": "string",
                "enum": [
                  "redirect_to_url"
                ]
              }
            }
          },
          {
            "type": "object",
            "description": "Informs the next steps for bank transfer and also contains the charges details (ex: amount received, amount charged etc)",
            "required": [
              "bank_transfer_steps_and_charges_details",
              "type"
            ],
            "properties": {
              "bank_transfer_steps_and_charges_details": {
                "$ref": "#/components/schemas/BankTransferNextStepsData"
              },
              "type": {
                "type": "string",
                "enum": [
                  "display_bank_transfer_information"
                ]
              }
            }
          },
          {
            "type": "object",
            "description": "Contains third party sdk session token response",
            "required": [
              "type"
            ],
            "properties": {
              "session_token": {
                "allOf": [
                  {
                    "$ref": "#/components/schemas/SessionToken"
                  }
                ],
                "nullable": true
              },
              "type": {
                "type": "string",
                "enum": [
                  "third_party_sdk_session_token"
                ]
              }
            }
          },
          {
            "type": "object",
            "description": "Contains url for Qr code image, this qr code has to be shown in sdk",
            "required": [
              "image_data_url",
              "type"
            ],
            "properties": {
              "image_data_url": {
                "type": "string"
              },
              "type": {
                "type": "string",
                "enum": [
                  "qr_code_information"
                ]
              }
            }
          }
        ],
        "discriminator": {
          "propertyName": "type"
        }
      },
      "NextActionType": {
        "type": "string",
        "enum": [
          "redirect_to_url",
          "display_qr_code",
          "invoke_sdk_client",
          "trigger_api",
          "display_bank_transfer_information"
        ]
      },
      "NoThirdPartySdkSessionResponse": {
        "type": "object",
        "required": [
          "epoch_timestamp",
          "expires_at",
          "merchant_session_identifier",
          "nonce",
          "merchant_identifier",
          "domain_name",
          "display_name",
          "signature",
          "operational_analytics_identifier",
          "retries",
          "psp_id"
        ],
        "properties": {
          "epoch_timestamp": {
            "type": "integer",
            "format": "int64",
            "description": "Timestamp at which session is requested",
            "minimum": 0.0
          },
          "expires_at": {
            "type": "integer",
            "format": "int64",
            "description": "Timestamp at which session expires",
            "minimum": 0.0
          },
          "merchant_session_identifier": {
            "type": "string",
            "description": "The identifier for the merchant session"
          },
          "nonce": {
            "type": "string",
            "description": "Apple pay generated unique ID (UUID) value"
          },
          "merchant_identifier": {
            "type": "string",
            "description": "The identifier for the merchant"
          },
          "domain_name": {
            "type": "string",
            "description": "The domain name of the merchant which is registered in Apple Pay"
          },
          "display_name": {
            "type": "string",
            "description": "The name to be displayed on Apple Pay button"
          },
          "signature": {
            "type": "string",
            "description": "A string which represents the properties of a payment"
          },
          "operational_analytics_identifier": {
            "type": "string",
            "description": "The identifier for the operational analytics"
          },
          "retries": {
            "type": "integer",
            "format": "int32",
            "description": "The number of retries to get the session response",
            "minimum": 0.0
          },
          "psp_id": {
            "type": "string",
            "description": "The identifier for the connector transaction"
          }
        }
      },
      "NoonData": {
        "type": "object",
        "properties": {
          "order_category": {
            "type": "string",
            "description": "Information about the order category that merchant wants to specify at connector level. (e.g. In Noon Payments it can take values like \"pay\", \"food\", or any other custom string set by the merchant in Noon's Dashboard)",
            "nullable": true
          }
        }
      },
      "OnlineMandate": {
        "type": "object",
        "required": [
          "ip_address",
          "user_agent"
        ],
        "properties": {
          "ip_address": {
            "type": "string",
            "description": "Ip address of the customer machine from which the mandate was created",
            "example": "123.32.25.123"
          },
          "user_agent": {
            "type": "string",
            "description": "The user-agent of the customer's browser"
          }
        }
      },
      "OrderDetails": {
        "type": "object",
        "required": [
          "product_name",
          "quantity"
        ],
        "properties": {
          "product_name": {
            "type": "string",
            "description": "Name of the product that is being purchased",
            "example": "shirt",
            "maxLength": 255
          },
          "quantity": {
            "type": "integer",
            "format": "int32",
            "description": "The quantity of the product to be purchased",
            "example": 1,
            "minimum": 0.0
          }
        }
      },
      "OrderDetailsWithAmount": {
        "type": "object",
        "required": [
          "product_name",
          "quantity",
          "amount"
        ],
        "properties": {
          "product_name": {
            "type": "string",
            "description": "Name of the product that is being purchased",
            "example": "shirt",
            "maxLength": 255
          },
          "quantity": {
            "type": "integer",
            "format": "int32",
            "description": "The quantity of the product to be purchased",
            "example": 1,
            "minimum": 0.0
          },
          "amount": {
            "type": "integer",
            "format": "int64",
            "description": "the amount per quantity of product"
          }
        }
      },
      "PayLaterData": {
        "oneOf": [
          {
            "type": "object",
            "required": [
              "klarna_redirect"
            ],
            "properties": {
              "klarna_redirect": {
                "type": "object",
                "description": "For KlarnaRedirect as PayLater Option",
                "required": [
                  "billing_email",
                  "billing_country"
                ],
                "properties": {
                  "billing_email": {
                    "type": "string",
                    "description": "The billing email"
                  },
                  "billing_country": {
                    "$ref": "#/components/schemas/CountryAlpha2"
                  }
                }
              }
            }
          },
          {
            "type": "object",
            "required": [
              "klarna_sdk"
            ],
            "properties": {
              "klarna_sdk": {
                "type": "object",
                "description": "For Klarna Sdk as PayLater Option",
                "required": [
                  "token"
                ],
                "properties": {
                  "token": {
                    "type": "string",
                    "description": "The token for the sdk workflow"
                  }
                }
              }
            }
          },
          {
            "type": "object",
            "required": [
              "affirm_redirect"
            ],
            "properties": {
              "affirm_redirect": {
                "type": "object",
                "description": "For Affirm redirect as PayLater Option"
              }
            }
          },
          {
            "type": "object",
            "required": [
              "afterpay_clearpay_redirect"
            ],
            "properties": {
              "afterpay_clearpay_redirect": {
                "type": "object",
                "description": "For AfterpayClearpay redirect as PayLater Option",
                "required": [
                  "billing_email",
                  "billing_name"
                ],
                "properties": {
                  "billing_email": {
                    "type": "string",
                    "description": "The billing email"
                  },
                  "billing_name": {
                    "type": "string",
                    "description": "The billing name"
                  }
                }
              }
            }
          },
          {
            "type": "object",
            "required": [
              "pay_bright_redirect"
            ],
            "properties": {
              "pay_bright_redirect": {
                "type": "object",
                "description": "For PayBright Redirect as PayLater Option"
              }
            }
          },
          {
            "type": "object",
            "required": [
              "walley_redirect"
            ],
            "properties": {
              "walley_redirect": {
                "type": "object",
                "description": "For WalleyRedirect as PayLater Option"
              }
            }
          },
          {
            "type": "object",
            "required": [
              "alma_redirect"
            ],
            "properties": {
              "alma_redirect": {
                "type": "object",
                "description": "For Alma Redirection as PayLater Option"
              }
            }
          }
        ]
      },
      "PayPalWalletData": {
        "type": "object",
        "required": [
          "token"
        ],
        "properties": {
          "token": {
            "type": "string",
            "description": "Token generated for the Apple pay"
          }
        }
      },
      "PaymentAttemptResponse": {
        "type": "object",
        "required": [
          "attempt_id",
          "status",
          "amount"
        ],
        "properties": {
          "attempt_id": {
            "type": "string",
            "description": "Unique identifier for the attempt"
          },
          "status": {
            "$ref": "#/components/schemas/AttemptStatus"
          },
          "amount": {
            "type": "integer",
            "format": "int64",
            "description": "The payment attempt amount. Amount for the payment in lowest denomination of the currency. (i.e) in cents for USD denomination, in paisa for INR denomination etc.,"
          },
          "currency": {
            "allOf": [
              {
                "$ref": "#/components/schemas/Currency"
              }
            ],
            "nullable": true
          },
          "connector": {
            "type": "string",
            "description": "The connector used for the payment",
            "nullable": true
          },
          "error_message": {
            "type": "string",
            "description": "If there was an error while calling the connector the error message is received here",
            "nullable": true
          },
          "payment_method": {
            "allOf": [
              {
                "$ref": "#/components/schemas/PaymentMethod"
              }
            ],
            "nullable": true
          },
          "connector_transaction_id": {
            "type": "string",
            "description": "A unique identifier for a payment provided by the connector",
            "nullable": true
          },
          "capture_method": {
            "allOf": [
              {
                "$ref": "#/components/schemas/CaptureMethod"
              }
            ],
            "nullable": true
          },
          "authentication_type": {
            "allOf": [
              {
                "$ref": "#/components/schemas/AuthenticationType"
              }
            ],
            "nullable": true
          },
          "cancellation_reason": {
            "type": "string",
            "description": "If the payment was cancelled the reason provided here",
            "nullable": true
          },
          "mandate_id": {
            "type": "string",
            "description": "A unique identifier to link the payment to a mandate, can be use instead of payment_method_data",
            "nullable": true
          },
          "error_code": {
            "type": "string",
            "description": "If there was an error while calling the connectors the code is received here",
            "nullable": true
          },
          "payment_token": {
            "type": "string",
            "description": "Provide a reference to a stored payment method",
            "nullable": true
          },
          "connector_metadata": {
            "description": "additional data related to some connectors",
            "nullable": true
          },
          "payment_experience": {
            "allOf": [
              {
                "$ref": "#/components/schemas/PaymentExperience"
              }
            ],
            "nullable": true
          },
          "payment_method_type": {
            "allOf": [
              {
                "$ref": "#/components/schemas/PaymentMethodType"
              }
            ],
            "nullable": true
          },
          "reference_id": {
            "type": "string",
            "description": "reference to the payment at connector side",
            "example": "993672945374576J",
            "nullable": true
          }
        }
      },
      "PaymentExperience": {
        "type": "string",
        "enum": [
          "redirect_to_url",
          "invoke_sdk_client",
          "display_qr_code",
          "one_click",
          "link_wallet",
          "invoke_payment_app"
        ]
      },
      "PaymentIdType": {
        "oneOf": [
          {
            "type": "object",
            "required": [
              "PaymentIntentId"
            ],
            "properties": {
              "PaymentIntentId": {
                "type": "string",
                "description": "The identifier for payment intent"
              }
            }
          },
          {
            "type": "object",
            "required": [
              "ConnectorTransactionId"
            ],
            "properties": {
              "ConnectorTransactionId": {
                "type": "string",
                "description": "The identifier for connector transaction"
              }
            }
          },
          {
            "type": "object",
            "required": [
              "PaymentAttemptId"
            ],
            "properties": {
              "PaymentAttemptId": {
                "type": "string",
                "description": "The identifier for payment attempt"
              }
            }
          },
          {
            "type": "object",
            "required": [
              "PreprocessingId"
            ],
            "properties": {
              "PreprocessingId": {
                "type": "string",
                "description": "The identifier for preprocessing step"
              }
            }
          }
        ]
      },
      "PaymentListConstraints": {
        "type": "object",
        "properties": {
          "customer_id": {
            "type": "string",
            "description": "The identifier for customer",
            "example": "cus_meowuwunwiuwiwqw",
            "nullable": true
          },
          "starting_after": {
            "type": "string",
            "description": "A cursor for use in pagination, fetch the next list after some object",
            "example": "pay_fafa124123",
            "nullable": true
          },
          "ending_before": {
            "type": "string",
            "description": "A cursor for use in pagination, fetch the previous list before some object",
            "example": "pay_fafa124123",
            "nullable": true
          },
          "limit": {
            "type": "integer",
            "format": "int64",
            "description": "limit on the number of objects to return",
            "default": 10
          },
          "created": {
            "type": "string",
            "format": "date-time",
            "description": "The time at which payment is created",
            "example": "2022-09-10T10:11:12Z",
            "nullable": true
          },
          "created.lt": {
            "type": "string",
            "format": "date-time",
            "description": "Time less than the payment created time",
            "example": "2022-09-10T10:11:12Z",
            "nullable": true
          },
          "created.gt": {
            "type": "string",
            "format": "date-time",
            "description": "Time greater than the payment created time",
            "example": "2022-09-10T10:11:12Z",
            "nullable": true
          },
          "created.lte": {
            "type": "string",
            "format": "date-time",
            "description": "Time less than or equals to the payment created time",
            "example": "2022-09-10T10:11:12Z",
            "nullable": true
          },
          "created.gte": {
            "type": "string",
            "format": "date-time",
            "description": "Time greater than or equals to the payment created time",
            "example": "2022-09-10T10:11:12Z",
            "nullable": true
          }
        }
      },
      "PaymentListResponse": {
        "type": "object",
        "required": [
          "size",
          "data"
        ],
        "properties": {
          "size": {
            "type": "integer",
            "description": "The number of payments included in the list",
            "minimum": 0.0
          },
          "data": {
            "type": "array",
            "items": {
              "$ref": "#/components/schemas/PaymentsResponse"
            }
          }
        }
      },
      "PaymentMethod": {
        "type": "string",
        "enum": [
          "card",
          "pay_later",
          "wallet",
          "bank_redirect",
          "bank_transfer",
          "crypto",
          "bank_debit",
          "reward",
          "upi"
        ]
      },
      "PaymentMethodCreate": {
        "type": "object",
        "required": [
          "payment_method"
        ],
        "properties": {
          "payment_method": {
            "$ref": "#/components/schemas/PaymentMethodType"
          },
          "payment_method_type": {
            "allOf": [
              {
                "$ref": "#/components/schemas/PaymentMethodType"
              }
            ],
            "nullable": true
          },
          "payment_method_issuer": {
            "type": "string",
            "description": "The name of the bank/ provider issuing the payment method to the end user",
            "example": "Citibank",
            "nullable": true
          },
          "payment_method_issuer_code": {
            "allOf": [
              {
                "$ref": "#/components/schemas/PaymentMethodIssuerCode"
              }
            ],
            "nullable": true
          },
          "card": {
            "allOf": [
              {
                "$ref": "#/components/schemas/CardDetail"
              }
            ],
            "nullable": true
          },
          "metadata": {
            "type": "object",
            "description": "You can specify up to 50 keys, with key names up to 40 characters long and values up to 500 characters long. Metadata is useful for storing additional, structured information on an object.",
            "nullable": true
          },
          "customer_id": {
            "type": "string",
            "description": "The unique identifier of the customer.",
            "example": "cus_meowerunwiuwiwqw",
            "nullable": true
          },
          "card_network": {
            "type": "string",
            "description": "The card network",
            "example": "Visa",
            "nullable": true
          }
        }
      },
      "PaymentMethodData": {
        "oneOf": [
          {
            "type": "object",
            "required": [
              "card"
            ],
            "properties": {
              "card": {
                "$ref": "#/components/schemas/Card"
              }
            }
          },
          {
            "type": "object",
            "required": [
              "wallet"
            ],
            "properties": {
              "wallet": {
                "$ref": "#/components/schemas/WalletData"
              }
            }
          },
          {
            "type": "object",
            "required": [
              "pay_later"
            ],
            "properties": {
              "pay_later": {
                "$ref": "#/components/schemas/PayLaterData"
              }
            }
          },
          {
            "type": "object",
            "required": [
              "bank_redirect"
            ],
            "properties": {
              "bank_redirect": {
                "$ref": "#/components/schemas/BankRedirectData"
              }
            }
          },
          {
            "type": "object",
            "required": [
              "bank_debit"
            ],
            "properties": {
              "bank_debit": {
                "$ref": "#/components/schemas/BankDebitData"
              }
            }
          },
          {
            "type": "object",
            "required": [
              "bank_transfer"
            ],
            "properties": {
              "bank_transfer": {
                "$ref": "#/components/schemas/BankTransferData"
              }
            }
          },
          {
            "type": "object",
            "required": [
              "crypto"
            ],
            "properties": {
              "crypto": {
                "$ref": "#/components/schemas/CryptoData"
              }
            }
          },
          {
            "type": "string",
            "enum": [
              "mandate_payment"
            ]
          },
          {
            "type": "object",
            "required": [
              "reward"
            ],
            "properties": {
              "reward": {
                "$ref": "#/components/schemas/RewardData"
              }
            }
          },
          {
            "type": "object",
            "required": [
              "upi"
            ],
            "properties": {
              "upi": {
                "$ref": "#/components/schemas/UpiData"
              }
            }
          }
        ]
      },
      "PaymentMethodDeleteResponse": {
        "type": "object",
        "required": [
          "payment_method_id",
          "deleted"
        ],
        "properties": {
          "payment_method_id": {
            "type": "string",
            "description": "The unique identifier of the Payment method",
            "example": "card_rGK4Vi5iSW70MY7J2mIy"
          },
          "deleted": {
            "type": "boolean",
            "description": "Whether payment method was deleted or not",
            "example": true
          }
        }
      },
      "PaymentMethodIssuerCode": {
        "type": "string",
        "enum": [
          "jp_hdfc",
          "jp_icici",
          "jp_googlepay",
          "jp_applepay",
          "jp_phonepay",
          "jp_wechat",
          "jp_sofort",
          "jp_giropay",
          "jp_sepa",
          "jp_bacs"
        ]
      },
      "PaymentMethodList": {
        "type": "object",
        "required": [
          "payment_method"
        ],
        "properties": {
          "payment_method": {
            "$ref": "#/components/schemas/PaymentMethod"
          },
          "payment_method_types": {
            "type": "array",
            "items": {
              "$ref": "#/components/schemas/PaymentMethodType"
            },
            "description": "This is a sub-category of payment method.",
            "example": [
              "credit"
            ],
            "nullable": true
          }
        }
      },
      "PaymentMethodListResponse": {
        "type": "object",
        "required": [
          "payment_methods",
          "mandate_payment"
        ],
        "properties": {
          "redirect_url": {
            "type": "string",
            "description": "Redirect URL of the merchant",
            "example": "https://www.google.com",
            "nullable": true
          },
          "payment_methods": {
            "type": "array",
            "items": {
              "$ref": "#/components/schemas/PaymentMethodList"
            },
            "description": "Information about the payment method",
            "example": [
              {
                "payment_method": "wallet",
                "payment_experience": null,
                "payment_method_issuers": [
                  "labore magna ipsum",
                  "aute"
                ]
              }
            ]
          },
          "mandate_payment": {
            "$ref": "#/components/schemas/MandateType"
          },
          "merchant_name": {
            "type": "string",
            "nullable": true
          }
        }
      },
      "PaymentMethodResponse": {
        "type": "object",
        "required": [
          "merchant_id",
          "payment_method_id",
          "payment_method",
          "recurring_enabled",
          "installment_payment_enabled"
        ],
        "properties": {
          "merchant_id": {
            "type": "string",
            "description": "Unique identifier for a merchant",
            "example": "merchant_1671528864"
          },
          "customer_id": {
            "type": "string",
            "description": "The unique identifier of the customer.",
            "example": "cus_meowerunwiuwiwqw",
            "nullable": true
          },
          "payment_method_id": {
            "type": "string",
            "description": "The unique identifier of the Payment method",
            "example": "card_rGK4Vi5iSW70MY7J2mIy"
          },
          "payment_method": {
            "$ref": "#/components/schemas/PaymentMethodType"
          },
          "payment_method_type": {
            "allOf": [
              {
                "$ref": "#/components/schemas/PaymentMethodType"
              }
            ],
            "nullable": true
          },
          "card": {
            "allOf": [
              {
                "$ref": "#/components/schemas/CardDetailFromLocker"
              }
            ],
            "nullable": true
          },
          "recurring_enabled": {
            "type": "boolean",
            "description": "Indicates whether the payment method is eligible for recurring payments",
            "example": true
          },
          "installment_payment_enabled": {
            "type": "boolean",
            "description": "Indicates whether the payment method is eligible for installment payments",
            "example": true
          },
          "payment_experience": {
            "type": "array",
            "items": {
              "$ref": "#/components/schemas/PaymentExperience"
            },
            "description": "Type of payment experience enabled with the connector",
            "example": [
              "redirect_to_url"
            ],
            "nullable": true
          },
          "metadata": {
            "type": "object",
            "description": "You can specify up to 50 keys, with key names up to 40 characters long and values up to 500 characters long. Metadata is useful for storing additional, structured information on an object.",
            "nullable": true
          },
          "created": {
            "type": "string",
            "format": "date-time",
            "description": "A timestamp (ISO 8601 code) that determines when the customer was created",
            "example": "2023-01-18T11:04:09.922Z",
            "nullable": true
          }
        }
      },
      "PaymentMethodType": {
        "type": "string",
        "enum": [
          "ach",
          "affirm",
          "afterpay_clearpay",
          "ali_pay",
          "ali_pay_hk",
          "alma",
          "apple_pay",
          "bacs",
          "bancontact_card",
          "becs",
          "blik",
          "bizum",
          "classic",
          "credit",
          "crypto_currency",
          "dana",
          "debit",
          "eps",
          "evoucher",
          "giropay",
          "google_pay",
          "go_pay",
          "gcash",
          "ideal",
          "interac",
          "klarna",
          "kakao_pay",
          "mb_way",
          "mobile_pay",
          "momo",
          "multibanco",
          "online_banking_czech_republic",
          "online_banking_finland",
          "online_banking_fpx",
          "online_banking_poland",
          "online_banking_slovakia",
<<<<<<< HEAD
          "online_banking_fpx",
          "online_banking_thailand",
=======
>>>>>>> 408f47d6
          "pay_bright",
          "paypal",
          "przelewy24",
          "samsung_pay",
          "sepa",
          "sofort",
          "swish",
          "trustly",
          "twint",
          "upi_collect",
          "vipps",
          "walley",
          "we_chat_pay"
        ]
      },
      "PaymentMethodUpdate": {
        "type": "object",
        "properties": {
          "card": {
            "allOf": [
              {
                "$ref": "#/components/schemas/CardDetail"
              }
            ],
            "nullable": true
          },
          "card_network": {
            "allOf": [
              {
                "$ref": "#/components/schemas/CardNetwork"
              }
            ],
            "nullable": true
          },
          "metadata": {
            "type": "object",
            "description": "You can specify up to 50 keys, with key names up to 40 characters long and values up to 500 characters long. Metadata is useful for storing additional, structured information on an object.",
            "nullable": true
          }
        }
      },
      "PaymentMethodsEnabled": {
        "type": "object",
        "description": "Details of all the payment methods enabled for the connector for the given merchant account",
        "required": [
          "payment_method"
        ],
        "properties": {
          "payment_method": {
            "$ref": "#/components/schemas/PaymentMethod"
          },
          "payment_method_types": {
            "type": "array",
            "items": {
              "$ref": "#/components/schemas/PaymentMethodType"
            },
            "description": "Subtype of payment method",
            "example": [
              "credit"
            ],
            "nullable": true
          }
        }
      },
      "PaymentRetrieveBody": {
        "type": "object",
        "properties": {
          "merchant_id": {
            "type": "string",
            "description": "The identifier for the Merchant Account.",
            "nullable": true
          },
          "force_sync": {
            "type": "boolean",
            "description": "Decider to enable or disable the connector call for retrieve request",
            "nullable": true
          },
          "client_secret": {
            "type": "string",
            "description": "This is a token which expires after 15 minutes, used from the client to authenticate and create sessions from the SDK",
            "nullable": true
          },
          "expand_attempts": {
            "type": "boolean",
            "description": "If enabled provides list of attempts linked to payment intent",
            "nullable": true
          }
        }
      },
      "PaymentsCancelRequest": {
        "type": "object",
        "required": [
          "merchant_connector_details"
        ],
        "properties": {
          "cancellation_reason": {
            "type": "string",
            "description": "The reason for the payment cancel",
            "nullable": true
          },
          "merchant_connector_details": {
            "$ref": "#/components/schemas/MerchantConnectorDetailsWrap"
          }
        }
      },
      "PaymentsCaptureRequest": {
        "type": "object",
        "properties": {
          "payment_id": {
            "type": "string",
            "description": "The unique identifier for the payment",
            "nullable": true
          },
          "merchant_id": {
            "type": "string",
            "description": "The unique identifier for the merchant",
            "nullable": true
          },
          "amount_to_capture": {
            "type": "integer",
            "format": "int64",
            "description": "The Amount to be captured/ debited from the user's payment method.",
            "nullable": true
          },
          "refund_uncaptured_amount": {
            "type": "boolean",
            "description": "Decider to refund the uncaptured amount",
            "nullable": true
          },
          "statement_descriptor_suffix": {
            "type": "string",
            "description": "Provides information about a card payment that customers see on their statements.",
            "nullable": true
          },
          "statement_descriptor_prefix": {
            "type": "string",
            "description": "Concatenated with the statement descriptor suffix that’s set on the account to form the complete statement descriptor.",
            "nullable": true
          },
          "merchant_connector_details": {
            "allOf": [
              {
                "$ref": "#/components/schemas/MerchantConnectorDetailsWrap"
              }
            ],
            "nullable": true
          }
        }
      },
      "PaymentsCreateRequest": {
        "type": "object",
        "required": [
          "amount",
          "currency"
        ],
        "properties": {
          "payment_id": {
            "type": "string",
            "description": "Unique identifier for the payment. This ensures idempotency for multiple payments\nthat have been done by a single merchant. This field is auto generated and is returned in the API response.",
            "example": "pay_mbabizu24mvu3mela5njyhpit4",
            "nullable": true,
            "maxLength": 30,
            "minLength": 30
          },
          "merchant_id": {
            "type": "string",
            "description": "This is an identifier for the merchant account. This is inferred from the API key\nprovided during the request",
            "example": "merchant_1668273825",
            "nullable": true,
            "maxLength": 255
          },
          "amount": {
            "type": "integer",
            "format": "int64",
            "description": "The payment amount. Amount for the payment in lowest denomination of the currency. (i.e) in cents for USD denomination, in paisa for INR denomination etc.,",
            "example": 6540,
            "nullable": true,
            "minimum": 0.0
          },
          "routing": {
            "allOf": [
              {
                "$ref": "#/components/schemas/RoutingAlgorithm"
              }
            ],
            "nullable": true
          },
          "connector": {
            "type": "array",
            "items": {
              "$ref": "#/components/schemas/Connector"
            },
            "description": "This allows the merchant to manually select a connector with which the payment can go through",
            "example": [
              "stripe",
              "adyen"
            ],
            "nullable": true
          },
          "currency": {
            "allOf": [
              {
                "$ref": "#/components/schemas/Currency"
              }
            ],
            "nullable": true
          },
          "capture_method": {
            "allOf": [
              {
                "$ref": "#/components/schemas/CaptureMethod"
              }
            ],
            "nullable": true
          },
          "amount_to_capture": {
            "type": "integer",
            "format": "int64",
            "description": "The Amount to be captured/ debited from the users payment method. It shall be in lowest denomination of the currency. (i.e) in cents for USD denomination, in paisa for INR denomination etc.,\nIf not provided, the default amount_to_capture will be the payment amount.",
            "example": 6540,
            "nullable": true
          },
          "capture_on": {
            "type": "string",
            "format": "date-time",
            "description": "A timestamp (ISO 8601 code) that determines when the payment should be captured.\nProviding this field will automatically set `capture` to true",
            "example": "2022-09-10T10:11:12Z",
            "nullable": true
          },
          "confirm": {
            "type": "boolean",
            "description": "Whether to confirm the payment (if applicable)",
            "default": false,
            "example": true,
            "nullable": true
          },
          "customer": {
            "allOf": [
              {
                "$ref": "#/components/schemas/CustomerDetails"
              }
            ],
            "nullable": true
          },
          "customer_id": {
            "type": "string",
            "description": "The identifier for the customer object.\nThis field will be deprecated soon, use the customer object instead",
            "example": "cus_y3oqhf46pyzuxjbcn2giaqnb44",
            "nullable": true,
            "maxLength": 255
          },
          "email": {
            "type": "string",
            "description": "The customer's email address\nThis field will be deprecated soon, use the customer object instead",
            "example": "johntest@test.com",
            "nullable": true,
            "maxLength": 255
          },
          "name": {
            "type": "string",
            "description": "description: The customer's name\nThis field will be deprecated soon, use the customer object instead",
            "example": "John Test",
            "nullable": true,
            "maxLength": 255
          },
          "phone": {
            "type": "string",
            "description": "The customer's phone number\nThis field will be deprecated soon, use the customer object instead",
            "example": "3141592653",
            "nullable": true,
            "maxLength": 255
          },
          "phone_country_code": {
            "type": "string",
            "description": "The country code for the customer phone number\nThis field will be deprecated soon, use the customer object instead",
            "example": "+1",
            "nullable": true,
            "maxLength": 255
          },
          "off_session": {
            "type": "boolean",
            "description": "Set to true to indicate that the customer is not in your checkout flow during this payment, and therefore is unable to authenticate. This parameter is intended for scenarios where you collect card details and charge them later. This parameter can only be used with `confirm: true`.",
            "example": true,
            "nullable": true
          },
          "description": {
            "type": "string",
            "description": "A description of the payment",
            "example": "It's my first payment request",
            "nullable": true
          },
          "return_url": {
            "type": "string",
            "description": "The URL to redirect after the completion of the operation",
            "example": "https://hyperswitch.io",
            "nullable": true
          },
          "setup_future_usage": {
            "allOf": [
              {
                "$ref": "#/components/schemas/FutureUsage"
              }
            ],
            "nullable": true
          },
          "authentication_type": {
            "allOf": [
              {
                "$ref": "#/components/schemas/AuthenticationType"
              }
            ],
            "nullable": true
          },
          "payment_method_data": {
            "allOf": [
              {
                "$ref": "#/components/schemas/PaymentMethodData"
              }
            ],
            "nullable": true
          },
          "payment_method": {
            "allOf": [
              {
                "$ref": "#/components/schemas/PaymentMethod"
              }
            ],
            "nullable": true
          },
          "payment_token": {
            "type": "string",
            "description": "Provide a reference to a stored payment method",
            "example": "187282ab-40ef-47a9-9206-5099ba31e432",
            "nullable": true
          },
          "card_cvc": {
            "type": "string",
            "description": "This is used when payment is to be confirmed and the card is not saved",
            "nullable": true
          },
          "shipping": {
            "allOf": [
              {
                "$ref": "#/components/schemas/Address"
              }
            ],
            "nullable": true
          },
          "billing": {
            "allOf": [
              {
                "$ref": "#/components/schemas/Address"
              }
            ],
            "nullable": true
          },
          "statement_descriptor_name": {
            "type": "string",
            "description": "For non-card charges, you can use this value as the complete description that appears on your customers’ statements. Must contain at least one letter, maximum 22 characters.",
            "example": "Hyperswitch Router",
            "nullable": true,
            "maxLength": 255
          },
          "statement_descriptor_suffix": {
            "type": "string",
            "description": "Provides information about a card payment that customers see on their statements. Concatenated with the prefix (shortened descriptor) or statement descriptor that’s set on the account to form the complete statement descriptor. Maximum 22 characters for the concatenated descriptor.",
            "example": "Payment for shoes purchase",
            "nullable": true,
            "maxLength": 255
          },
          "order_details": {
            "type": "array",
            "items": {
              "$ref": "#/components/schemas/OrderDetailsWithAmount"
            },
            "description": "Information about the product , quantity and amount for connectors. (e.g. Klarna)",
            "example": "[{\n        \"product_name\": \"gillete creme\",\n        \"quantity\": 15,\n        \"amount\" : 900\n    }]",
            "nullable": true
          },
          "client_secret": {
            "type": "string",
            "description": "It's a token used for client side verification.",
            "example": "pay_U42c409qyHwOkWo3vK60_secret_el9ksDkiB8hi6j9N78yo",
            "nullable": true
          },
          "mandate_data": {
            "allOf": [
              {
                "$ref": "#/components/schemas/MandateData"
              }
            ],
            "nullable": true
          },
          "mandate_id": {
            "type": "string",
            "description": "A unique identifier to link the payment to a mandate, can be use instead of payment_method_data",
            "example": "mandate_iwer89rnjef349dni3",
            "nullable": true,
            "maxLength": 255
          },
          "browser_info": {
            "type": "object",
            "description": "Additional details required by 3DS 2.0",
            "nullable": true
          },
          "payment_experience": {
            "allOf": [
              {
                "$ref": "#/components/schemas/PaymentExperience"
              }
            ],
            "nullable": true
          },
          "payment_method_type": {
            "allOf": [
              {
                "$ref": "#/components/schemas/PaymentMethodType"
              }
            ],
            "nullable": true
          },
          "business_country": {
            "allOf": [
              {
                "$ref": "#/components/schemas/CountryAlpha2"
              }
            ],
            "nullable": true
          },
          "business_label": {
            "type": "string",
            "description": "Business label of the merchant for this payment",
            "example": "food",
            "nullable": true
          },
          "merchant_connector_details": {
            "allOf": [
              {
                "$ref": "#/components/schemas/MerchantConnectorDetailsWrap"
              }
            ],
            "nullable": true
          },
          "allowed_payment_method_types": {
            "type": "array",
            "items": {
              "$ref": "#/components/schemas/PaymentMethodType"
            },
            "description": "Allowed Payment Method Types for a given PaymentIntent",
            "nullable": true
          },
          "business_sub_label": {
            "type": "string",
            "description": "Business sub label for the payment",
            "nullable": true
          },
          "retry_action": {
            "allOf": [
              {
                "$ref": "#/components/schemas/RetryAction"
              }
            ],
            "nullable": true
          },
          "metadata": {
            "type": "object",
            "description": "You can specify up to 50 keys, with key names up to 40 characters long and values up to 500 characters long. Metadata is useful for storing additional, structured information on an object.",
            "nullable": true
          },
          "connector_metadata": {
            "allOf": [
              {
                "$ref": "#/components/schemas/ConnectorMetadata"
              }
            ],
            "nullable": true
          },
          "feature_metadata": {
            "allOf": [
              {
                "$ref": "#/components/schemas/FeatureMetadata"
              }
            ],
            "nullable": true
          }
        }
      },
      "PaymentsRequest": {
        "type": "object",
        "properties": {
          "payment_id": {
            "type": "string",
            "description": "Unique identifier for the payment. This ensures idempotency for multiple payments\nthat have been done by a single merchant. This field is auto generated and is returned in the API response.",
            "example": "pay_mbabizu24mvu3mela5njyhpit4",
            "nullable": true,
            "maxLength": 30,
            "minLength": 30
          },
          "merchant_id": {
            "type": "string",
            "description": "This is an identifier for the merchant account. This is inferred from the API key\nprovided during the request",
            "example": "merchant_1668273825",
            "nullable": true,
            "maxLength": 255
          },
          "amount": {
            "type": "integer",
            "format": "int64",
            "description": "The payment amount. Amount for the payment in lowest denomination of the currency. (i.e) in cents for USD denomination, in paisa for INR denomination etc.,",
            "example": 6540,
            "nullable": true,
            "minimum": 0.0
          },
          "routing": {
            "allOf": [
              {
                "$ref": "#/components/schemas/RoutingAlgorithm"
              }
            ],
            "nullable": true
          },
          "connector": {
            "type": "array",
            "items": {
              "$ref": "#/components/schemas/Connector"
            },
            "description": "This allows the merchant to manually select a connector with which the payment can go through",
            "example": [
              "stripe",
              "adyen"
            ],
            "nullable": true
          },
          "currency": {
            "allOf": [
              {
                "$ref": "#/components/schemas/Currency"
              }
            ],
            "nullable": true
          },
          "capture_method": {
            "allOf": [
              {
                "$ref": "#/components/schemas/CaptureMethod"
              }
            ],
            "nullable": true
          },
          "amount_to_capture": {
            "type": "integer",
            "format": "int64",
            "description": "The Amount to be captured/ debited from the users payment method. It shall be in lowest denomination of the currency. (i.e) in cents for USD denomination, in paisa for INR denomination etc.,\nIf not provided, the default amount_to_capture will be the payment amount.",
            "example": 6540,
            "nullable": true
          },
          "capture_on": {
            "type": "string",
            "format": "date-time",
            "description": "A timestamp (ISO 8601 code) that determines when the payment should be captured.\nProviding this field will automatically set `capture` to true",
            "example": "2022-09-10T10:11:12Z",
            "nullable": true
          },
          "confirm": {
            "type": "boolean",
            "description": "Whether to confirm the payment (if applicable)",
            "default": false,
            "example": true,
            "nullable": true
          },
          "customer": {
            "allOf": [
              {
                "$ref": "#/components/schemas/CustomerDetails"
              }
            ],
            "nullable": true
          },
          "customer_id": {
            "type": "string",
            "description": "The identifier for the customer object.\nThis field will be deprecated soon, use the customer object instead",
            "example": "cus_y3oqhf46pyzuxjbcn2giaqnb44",
            "nullable": true,
            "maxLength": 255
          },
          "email": {
            "type": "string",
            "description": "The customer's email address\nThis field will be deprecated soon, use the customer object instead",
            "example": "johntest@test.com",
            "nullable": true,
            "maxLength": 255
          },
          "name": {
            "type": "string",
            "description": "description: The customer's name\nThis field will be deprecated soon, use the customer object instead",
            "example": "John Test",
            "nullable": true,
            "maxLength": 255
          },
          "phone": {
            "type": "string",
            "description": "The customer's phone number\nThis field will be deprecated soon, use the customer object instead",
            "example": "3141592653",
            "nullable": true,
            "maxLength": 255
          },
          "phone_country_code": {
            "type": "string",
            "description": "The country code for the customer phone number\nThis field will be deprecated soon, use the customer object instead",
            "example": "+1",
            "nullable": true,
            "maxLength": 255
          },
          "off_session": {
            "type": "boolean",
            "description": "Set to true to indicate that the customer is not in your checkout flow during this payment, and therefore is unable to authenticate. This parameter is intended for scenarios where you collect card details and charge them later. This parameter can only be used with `confirm: true`.",
            "example": true,
            "nullable": true
          },
          "description": {
            "type": "string",
            "description": "A description of the payment",
            "example": "It's my first payment request",
            "nullable": true
          },
          "return_url": {
            "type": "string",
            "description": "The URL to redirect after the completion of the operation",
            "example": "https://hyperswitch.io",
            "nullable": true
          },
          "setup_future_usage": {
            "allOf": [
              {
                "$ref": "#/components/schemas/FutureUsage"
              }
            ],
            "nullable": true
          },
          "authentication_type": {
            "allOf": [
              {
                "$ref": "#/components/schemas/AuthenticationType"
              }
            ],
            "nullable": true
          },
          "payment_method_data": {
            "allOf": [
              {
                "$ref": "#/components/schemas/PaymentMethodData"
              }
            ],
            "nullable": true
          },
          "payment_method": {
            "allOf": [
              {
                "$ref": "#/components/schemas/PaymentMethod"
              }
            ],
            "nullable": true
          },
          "payment_token": {
            "type": "string",
            "description": "Provide a reference to a stored payment method",
            "example": "187282ab-40ef-47a9-9206-5099ba31e432",
            "nullable": true
          },
          "card_cvc": {
            "type": "string",
            "description": "This is used when payment is to be confirmed and the card is not saved",
            "nullable": true
          },
          "shipping": {
            "allOf": [
              {
                "$ref": "#/components/schemas/Address"
              }
            ],
            "nullable": true
          },
          "billing": {
            "allOf": [
              {
                "$ref": "#/components/schemas/Address"
              }
            ],
            "nullable": true
          },
          "statement_descriptor_name": {
            "type": "string",
            "description": "For non-card charges, you can use this value as the complete description that appears on your customers’ statements. Must contain at least one letter, maximum 22 characters.",
            "example": "Hyperswitch Router",
            "nullable": true,
            "maxLength": 255
          },
          "statement_descriptor_suffix": {
            "type": "string",
            "description": "Provides information about a card payment that customers see on their statements. Concatenated with the prefix (shortened descriptor) or statement descriptor that’s set on the account to form the complete statement descriptor. Maximum 22 characters for the concatenated descriptor.",
            "example": "Payment for shoes purchase",
            "nullable": true,
            "maxLength": 255
          },
          "order_details": {
            "type": "array",
            "items": {
              "$ref": "#/components/schemas/OrderDetailsWithAmount"
            },
            "description": "Information about the product , quantity and amount for connectors. (e.g. Klarna)",
            "example": "[{\n        \"product_name\": \"gillete creme\",\n        \"quantity\": 15,\n        \"amount\" : 900\n    }]",
            "nullable": true
          },
          "client_secret": {
            "type": "string",
            "description": "It's a token used for client side verification.",
            "example": "pay_U42c409qyHwOkWo3vK60_secret_el9ksDkiB8hi6j9N78yo",
            "nullable": true
          },
          "mandate_data": {
            "allOf": [
              {
                "$ref": "#/components/schemas/MandateData"
              }
            ],
            "nullable": true
          },
          "mandate_id": {
            "type": "string",
            "description": "A unique identifier to link the payment to a mandate, can be use instead of payment_method_data",
            "example": "mandate_iwer89rnjef349dni3",
            "nullable": true,
            "maxLength": 255
          },
          "browser_info": {
            "type": "object",
            "description": "Additional details required by 3DS 2.0",
            "nullable": true
          },
          "payment_experience": {
            "allOf": [
              {
                "$ref": "#/components/schemas/PaymentExperience"
              }
            ],
            "nullable": true
          },
          "payment_method_type": {
            "allOf": [
              {
                "$ref": "#/components/schemas/PaymentMethodType"
              }
            ],
            "nullable": true
          },
          "business_country": {
            "allOf": [
              {
                "$ref": "#/components/schemas/CountryAlpha2"
              }
            ],
            "nullable": true
          },
          "business_label": {
            "type": "string",
            "description": "Business label of the merchant for this payment",
            "example": "food",
            "nullable": true
          },
          "merchant_connector_details": {
            "allOf": [
              {
                "$ref": "#/components/schemas/MerchantConnectorDetailsWrap"
              }
            ],
            "nullable": true
          },
          "allowed_payment_method_types": {
            "type": "array",
            "items": {
              "$ref": "#/components/schemas/PaymentMethodType"
            },
            "description": "Allowed Payment Method Types for a given PaymentIntent",
            "nullable": true
          },
          "business_sub_label": {
            "type": "string",
            "description": "Business sub label for the payment",
            "nullable": true
          },
          "retry_action": {
            "allOf": [
              {
                "$ref": "#/components/schemas/RetryAction"
              }
            ],
            "nullable": true
          },
          "metadata": {
            "type": "object",
            "description": "You can specify up to 50 keys, with key names up to 40 characters long and values up to 500 characters long. Metadata is useful for storing additional, structured information on an object.",
            "nullable": true
          },
          "connector_metadata": {
            "allOf": [
              {
                "$ref": "#/components/schemas/ConnectorMetadata"
              }
            ],
            "nullable": true
          },
          "feature_metadata": {
            "allOf": [
              {
                "$ref": "#/components/schemas/FeatureMetadata"
              }
            ],
            "nullable": true
          }
        }
      },
      "PaymentsResponse": {
        "type": "object",
        "required": [
          "status",
          "amount",
          "currency",
          "payment_method",
          "business_country",
          "business_label"
        ],
        "properties": {
          "payment_id": {
            "type": "string",
            "description": "Unique identifier for the payment. This ensures idempotency for multiple payments\nthat have been done by a single merchant.",
            "example": "pay_mbabizu24mvu3mela5njyhpit4",
            "nullable": true,
            "maxLength": 30,
            "minLength": 30
          },
          "merchant_id": {
            "type": "string",
            "description": "This is an identifier for the merchant account. This is inferred from the API key\nprovided during the request",
            "example": "merchant_1668273825",
            "nullable": true,
            "maxLength": 255
          },
          "status": {
            "$ref": "#/components/schemas/IntentStatus"
          },
          "amount": {
            "type": "integer",
            "format": "int64",
            "description": "The payment amount. Amount for the payment in lowest denomination of the currency. (i.e) in cents for USD denomination, in paisa for INR denomination etc.,",
            "example": 100
          },
          "amount_capturable": {
            "type": "integer",
            "format": "int64",
            "description": "The maximum amount that could be captured from the payment",
            "example": 6540,
            "nullable": true,
            "minimum": 100.0
          },
          "amount_received": {
            "type": "integer",
            "format": "int64",
            "description": "The amount which is already captured from the payment",
            "example": 6540,
            "nullable": true,
            "minimum": 100.0
          },
          "connector": {
            "type": "string",
            "description": "The connector used for the payment",
            "example": "stripe",
            "nullable": true
          },
          "client_secret": {
            "type": "string",
            "description": "It's a token used for client side verification.",
            "example": "pay_U42c409qyHwOkWo3vK60_secret_el9ksDkiB8hi6j9N78yo",
            "nullable": true
          },
          "created": {
            "type": "string",
            "format": "date-time",
            "description": "Time when the payment was created",
            "example": "2022-09-10T10:11:12Z",
            "nullable": true
          },
          "currency": {
            "$ref": "#/components/schemas/Currency"
          },
          "customer_id": {
            "type": "string",
            "description": "The identifier for the customer object. If not provided the customer ID will be autogenerated.",
            "example": "cus_y3oqhf46pyzuxjbcn2giaqnb44",
            "nullable": true,
            "maxLength": 255
          },
          "description": {
            "type": "string",
            "description": "A description of the payment",
            "example": "It's my first payment request",
            "nullable": true
          },
          "refunds": {
            "type": "array",
            "items": {
              "$ref": "#/components/schemas/RefundResponse"
            },
            "description": "List of refund that happened on this intent",
            "nullable": true
          },
          "disputes": {
            "type": "array",
            "items": {
              "$ref": "#/components/schemas/DisputeResponsePaymentsRetrieve"
            },
            "description": "List of dispute that happened on this intent",
            "nullable": true
          },
          "attempts": {
            "type": "array",
            "items": {
              "$ref": "#/components/schemas/PaymentAttemptResponse"
            },
            "description": "List of attempts that happened on this intent",
            "nullable": true
          },
          "mandate_id": {
            "type": "string",
            "description": "A unique identifier to link the payment to a mandate, can be use instead of payment_method_data",
            "example": "mandate_iwer89rnjef349dni3",
            "nullable": true,
            "maxLength": 255
          },
          "mandate_data": {
            "allOf": [
              {
                "$ref": "#/components/schemas/MandateData"
              }
            ],
            "nullable": true
          },
          "setup_future_usage": {
            "allOf": [
              {
                "$ref": "#/components/schemas/FutureUsage"
              }
            ],
            "nullable": true
          },
          "off_session": {
            "type": "boolean",
            "description": "Set to true to indicate that the customer is not in your checkout flow during this payment, and therefore is unable to authenticate. This parameter is intended for scenarios where you collect card details and charge them later. This parameter can only be used with confirm=true.",
            "example": true,
            "nullable": true
          },
          "capture_on": {
            "type": "string",
            "format": "date-time",
            "description": "A timestamp (ISO 8601 code) that determines when the payment should be captured.\nProviding this field will automatically set `capture` to true",
            "example": "2022-09-10T10:11:12Z",
            "nullable": true
          },
          "capture_method": {
            "allOf": [
              {
                "$ref": "#/components/schemas/CaptureMethod"
              }
            ],
            "nullable": true
          },
          "payment_method": {
            "$ref": "#/components/schemas/PaymentMethodType"
          },
          "payment_method_data": {
            "allOf": [
              {
                "$ref": "#/components/schemas/PaymentMethod"
              }
            ],
            "nullable": true
          },
          "payment_token": {
            "type": "string",
            "description": "Provide a reference to a stored payment method",
            "example": "187282ab-40ef-47a9-9206-5099ba31e432",
            "nullable": true
          },
          "shipping": {
            "allOf": [
              {
                "$ref": "#/components/schemas/Address"
              }
            ],
            "nullable": true
          },
          "billing": {
            "allOf": [
              {
                "$ref": "#/components/schemas/Address"
              }
            ],
            "nullable": true
          },
          "order_details": {
            "type": "array",
            "items": {
              "$ref": "#/components/schemas/OrderDetailsWithAmount"
            },
            "description": "Information about the product , quantity and amount for connectors. (e.g. Klarna)",
            "example": "[{\n        \"product_name\": \"gillete creme\",\n        \"quantity\": 15,\n        \"amount\" : 900\n    }]",
            "nullable": true
          },
          "email": {
            "type": "string",
            "description": "description: The customer's email address",
            "example": "johntest@test.com",
            "nullable": true,
            "maxLength": 255
          },
          "name": {
            "type": "string",
            "description": "description: The customer's name",
            "example": "John Test",
            "nullable": true,
            "maxLength": 255
          },
          "phone": {
            "type": "string",
            "description": "The customer's phone number",
            "example": "3141592653",
            "nullable": true,
            "maxLength": 255
          },
          "return_url": {
            "type": "string",
            "description": "The URL to redirect after the completion of the operation",
            "example": "https://hyperswitch.io",
            "nullable": true
          },
          "authentication_type": {
            "allOf": [
              {
                "$ref": "#/components/schemas/AuthenticationType"
              }
            ],
            "nullable": true
          },
          "statement_descriptor_name": {
            "type": "string",
            "description": "For non-card charges, you can use this value as the complete description that appears on your customers’ statements. Must contain at least one letter, maximum 22 characters.",
            "example": "Hyperswitch Router",
            "nullable": true,
            "maxLength": 255
          },
          "statement_descriptor_suffix": {
            "type": "string",
            "description": "Provides information about a card payment that customers see on their statements. Concatenated with the prefix (shortened descriptor) or statement descriptor that’s set on the account to form the complete statement descriptor. Maximum 255 characters for the concatenated descriptor.",
            "example": "Payment for shoes purchase",
            "nullable": true,
            "maxLength": 255
          },
          "next_action": {
            "allOf": [
              {
                "$ref": "#/components/schemas/NextActionData"
              }
            ],
            "nullable": true
          },
          "cancellation_reason": {
            "type": "string",
            "description": "If the payment was cancelled the reason provided here",
            "nullable": true
          },
          "error_code": {
            "type": "string",
            "description": "If there was an error while calling the connectors the code is received here",
            "example": "E0001",
            "nullable": true
          },
          "error_message": {
            "type": "string",
            "description": "If there was an error while calling the connector the error message is received here",
            "example": "Failed while verifying the card",
            "nullable": true
          },
          "payment_experience": {
            "allOf": [
              {
                "$ref": "#/components/schemas/PaymentExperience"
              }
            ],
            "nullable": true
          },
          "payment_method_type": {
            "allOf": [
              {
                "$ref": "#/components/schemas/PaymentMethodType"
              }
            ],
            "nullable": true
          },
          "connector_label": {
            "type": "string",
            "description": "The connector used for this payment along with the country and business details",
            "example": "stripe_US_food",
            "nullable": true
          },
          "business_country": {
            "$ref": "#/components/schemas/CountryAlpha2"
          },
          "business_label": {
            "type": "string",
            "description": "The business label of merchant for this payment"
          },
          "business_sub_label": {
            "type": "string",
            "description": "The business_sub_label for this payment",
            "nullable": true
          },
          "allowed_payment_method_types": {
            "type": "array",
            "items": {
              "$ref": "#/components/schemas/PaymentMethodType"
            },
            "description": "Allowed Payment Method Types for a given PaymentIntent",
            "nullable": true
          },
          "ephemeral_key": {
            "allOf": [
              {
                "$ref": "#/components/schemas/EphemeralKeyCreateResponse"
              }
            ],
            "nullable": true
          },
          "manual_retry_allowed": {
            "type": "boolean",
            "description": "If true the payment can be retried with same or different payment method which means the confirm call can be made again.",
            "nullable": true
          },
          "connector_transaction_id": {
            "type": "string",
            "description": "A unique identifier for a payment provided by the connector",
            "example": "993672945374576J",
            "nullable": true
          },
          "metadata": {
            "type": "object",
            "description": "You can specify up to 50 keys, with key names up to 40 characters long and values up to 500 characters long. Metadata is useful for storing additional, structured information on an object.",
            "nullable": true
          },
          "connector_metadata": {
            "allOf": [
              {
                "$ref": "#/components/schemas/ConnectorMetadata"
              }
            ],
            "nullable": true
          },
          "feature_metadata": {
            "allOf": [
              {
                "$ref": "#/components/schemas/FeatureMetadata"
              }
            ],
            "nullable": true
          },
          "reference_id": {
            "type": "string",
            "description": "reference to the payment at connector side",
            "example": "993672945374576J",
            "nullable": true
          }
        }
      },
      "PaymentsRetrieveRequest": {
        "type": "object",
        "required": [
          "resource_id",
          "force_sync"
        ],
        "properties": {
          "resource_id": {
            "$ref": "#/components/schemas/PaymentIdType"
          },
          "merchant_id": {
            "type": "string",
            "description": "The identifier for the Merchant Account.",
            "nullable": true
          },
          "force_sync": {
            "type": "boolean",
            "description": "Decider to enable or disable the connector call for retrieve request"
          },
          "param": {
            "type": "string",
            "description": "The parameters passed to a retrieve request",
            "nullable": true
          },
          "connector": {
            "type": "string",
            "description": "The name of the connector",
            "nullable": true
          },
          "merchant_connector_details": {
            "allOf": [
              {
                "$ref": "#/components/schemas/MerchantConnectorDetailsWrap"
              }
            ],
            "nullable": true
          },
          "client_secret": {
            "type": "string",
            "description": "This is a token which expires after 15 minutes, used from the client to authenticate and create sessions from the SDK",
            "nullable": true
          },
          "expand_attempts": {
            "type": "boolean",
            "description": "If enabled provides list of attempts linked to payment intent",
            "nullable": true
          }
        }
      },
      "PaymentsSessionRequest": {
        "type": "object",
        "required": [
          "payment_id",
          "client_secret",
          "wallets"
        ],
        "properties": {
          "payment_id": {
            "type": "string",
            "description": "The identifier for the payment"
          },
          "client_secret": {
            "type": "string",
            "description": "This is a token which expires after 15 minutes, used from the client to authenticate and create sessions from the SDK"
          },
          "wallets": {
            "type": "array",
            "items": {
              "$ref": "#/components/schemas/PaymentMethodType"
            },
            "description": "The list of the supported wallets"
          },
          "merchant_connector_details": {
            "allOf": [
              {
                "$ref": "#/components/schemas/MerchantConnectorDetailsWrap"
              }
            ],
            "nullable": true
          }
        }
      },
      "PaymentsSessionResponse": {
        "type": "object",
        "required": [
          "payment_id",
          "client_secret",
          "session_token"
        ],
        "properties": {
          "payment_id": {
            "type": "string",
            "description": "The identifier for the payment"
          },
          "client_secret": {
            "type": "string",
            "description": "This is a token which expires after 15 minutes, used from the client to authenticate and create sessions from the SDK"
          },
          "session_token": {
            "type": "array",
            "items": {
              "$ref": "#/components/schemas/SessionToken"
            },
            "description": "The list of session token object"
          }
        }
      },
      "PaymentsStartRequest": {
        "type": "object",
        "required": [
          "payment_id",
          "merchant_id",
          "attempt_id"
        ],
        "properties": {
          "payment_id": {
            "type": "string",
            "description": "Unique identifier for the payment. This ensures idempotency for multiple payments\nthat have been done by a single merchant. This field is auto generated and is returned in the API response."
          },
          "merchant_id": {
            "type": "string",
            "description": "The identifier for the Merchant Account."
          },
          "attempt_id": {
            "type": "string",
            "description": "The identifier for the payment transaction"
          }
        }
      },
      "PayoutActionRequest": {
        "type": "object",
        "required": [
          "payout_id"
        ],
        "properties": {
          "payout_id": {
            "type": "string",
            "description": "Unique identifier for the payout. This ensures idempotency for multiple payouts\nthat have been done by a single merchant. This field is auto generated and is returned in the API response.",
            "example": "payout_mbabizu24mvu3mela5njyhpit4",
            "maxLength": 30,
            "minLength": 30
          }
        }
      },
      "PayoutConnectors": {
        "type": "string",
        "enum": [
          "adyen",
          "wise"
        ]
      },
      "PayoutCreateRequest": {
        "type": "object",
        "required": [
          "merchant_id",
          "currency",
          "confirm",
          "payout_type",
          "customer_id",
          "auto_fulfill",
          "client_secret",
          "return_url",
          "business_country",
          "description",
          "entity_type"
        ],
        "properties": {
          "payout_id": {
            "type": "string",
            "description": "Unique identifier for the payout. This ensures idempotency for multiple payouts\nthat have been done by a single merchant. This field is auto generated and is returned in the API response.",
            "example": "payout_mbabizu24mvu3mela5njyhpit4",
            "nullable": true,
            "maxLength": 30,
            "minLength": 30
          },
          "merchant_id": {
            "type": "string",
            "description": "This is an identifier for the merchant account. This is inferred from the API key\nprovided during the request",
            "example": "merchant_1668273825",
            "maxLength": 255
          },
          "amount": {
            "type": "integer",
            "format": "int64",
            "description": "The payout amount. Amount for the payout in lowest denomination of the currency. (i.e) in cents for USD denomination, in paisa for INR denomination etc.,",
            "example": 1000
          },
          "currency": {
            "$ref": "#/components/schemas/Currency"
          },
          "routing": {
            "allOf": [
              {
                "$ref": "#/components/schemas/RoutingAlgorithm"
              }
            ],
            "nullable": true
          },
          "connector": {
            "type": "array",
            "items": {
              "$ref": "#/components/schemas/Connector"
            },
            "description": "This allows the merchant to manually select a connector with which the payout can go through",
            "example": [
              "wise",
              "adyen"
            ],
            "nullable": true
          },
          "confirm": {
            "type": "boolean",
            "description": "The boolean value to create payout with connector",
            "default": false,
            "example": true
          },
          "payout_type": {
            "$ref": "#/components/schemas/PayoutType"
          },
          "payout_method_data": {
            "allOf": [
              {
                "$ref": "#/components/schemas/PayoutMethodData"
              }
            ],
            "nullable": true
          },
          "billing": {
            "type": "object",
            "description": "The billing address for the payout",
            "nullable": true
          },
          "customer_id": {
            "type": "string",
            "description": "The identifier for the customer object. If not provided the customer ID will be autogenerated.",
            "example": "cus_y3oqhf46pyzuxjbcn2giaqnb44",
            "maxLength": 255
          },
          "auto_fulfill": {
            "type": "boolean",
            "description": "Set to true to confirm the payout without review, no further action required",
            "default": false,
            "example": true
          },
          "email": {
            "type": "string",
            "description": "description: The customer's email address",
            "example": "johntest@test.com",
            "nullable": true,
            "maxLength": 255
          },
          "name": {
            "type": "string",
            "description": "description: The customer's name",
            "example": "John Test",
            "nullable": true,
            "maxLength": 255
          },
          "phone": {
            "type": "string",
            "description": "The customer's phone number",
            "example": "3141592653",
            "nullable": true,
            "maxLength": 255
          },
          "phone_country_code": {
            "type": "string",
            "description": "The country code for the customer phone number",
            "example": "+1",
            "nullable": true,
            "maxLength": 255
          },
          "client_secret": {
            "type": "string",
            "description": "It's a token used for client side verification.",
            "example": "pay_U42c409qyHwOkWo3vK60_secret_el9ksDkiB8hi6j9N78yo"
          },
          "return_url": {
            "type": "string",
            "description": "The URL to redirect after the completion of the operation",
            "example": "https://hyperswitch.io"
          },
          "business_country": {
            "$ref": "#/components/schemas/CountryAlpha2"
          },
          "business_label": {
            "type": "string",
            "description": "Business label of the merchant for this payout",
            "example": "food",
            "nullable": true
          },
          "description": {
            "type": "string",
            "description": "A description of the payout",
            "example": "It's my first payout request"
          },
          "entity_type": {
            "$ref": "#/components/schemas/PayoutEntityType"
          },
          "recurring": {
            "type": "boolean",
            "description": "Specifies whether or not the payout request is recurring",
            "default": false,
            "nullable": true
          },
          "metadata": {
            "type": "object",
            "description": "You can specify up to 50 keys, with key names up to 40 characters long and values up to 500 characters long. Metadata is useful for storing additional, structured information on an object.",
            "nullable": true
          },
          "payout_token": {
            "type": "string",
            "description": "Provide a reference to a stored payment method",
            "example": "187282ab-40ef-47a9-9206-5099ba31e432",
            "nullable": true
          }
        }
      },
      "PayoutCreateResponse": {
        "type": "object",
        "required": [
          "payout_id",
          "merchant_id",
          "amount",
          "currency",
          "payout_type",
          "customer_id",
          "auto_fulfill",
          "client_secret",
          "return_url",
          "business_country",
          "description",
          "entity_type",
          "status",
          "error_message",
          "error_code"
        ],
        "properties": {
          "payout_id": {
            "type": "string",
            "description": "Unique identifier for the payout. This ensures idempotency for multiple payouts\nthat have been done by a single merchant. This field is auto generated and is returned in the API response.",
            "example": "payout_mbabizu24mvu3mela5njyhpit4",
            "maxLength": 30,
            "minLength": 30
          },
          "merchant_id": {
            "type": "string",
            "description": "This is an identifier for the merchant account. This is inferred from the API key\nprovided during the request",
            "example": "merchant_1668273825",
            "maxLength": 255
          },
          "amount": {
            "type": "integer",
            "format": "int64",
            "description": "The payout amount. Amount for the payout in lowest denomination of the currency. (i.e) in cents for USD denomination, in paisa for INR denomination etc.,",
            "example": 1000
          },
          "currency": {
            "$ref": "#/components/schemas/Currency"
          },
          "connector": {
            "type": "string",
            "description": "The connector used for the payout",
            "example": "wise",
            "nullable": true
          },
          "payout_type": {
            "$ref": "#/components/schemas/PayoutType"
          },
          "billing": {
            "type": "object",
            "description": "The billing address for the payout",
            "nullable": true
          },
          "customer_id": {
            "type": "string",
            "description": "The identifier for the customer object. If not provided the customer ID will be autogenerated.",
            "example": "cus_y3oqhf46pyzuxjbcn2giaqnb44",
            "maxLength": 255
          },
          "auto_fulfill": {
            "type": "boolean",
            "description": "Set to true to confirm the payout without review, no further action required",
            "default": false,
            "example": true
          },
          "email": {
            "type": "string",
            "description": "description: The customer's email address",
            "example": "johntest@test.com",
            "nullable": true,
            "maxLength": 255
          },
          "name": {
            "type": "string",
            "description": "description: The customer's name",
            "example": "John Test",
            "nullable": true,
            "maxLength": 255
          },
          "phone": {
            "type": "string",
            "description": "The customer's phone number",
            "example": "3141592653",
            "nullable": true,
            "maxLength": 255
          },
          "phone_country_code": {
            "type": "string",
            "description": "The country code for the customer phone number",
            "example": "+1",
            "nullable": true,
            "maxLength": 255
          },
          "client_secret": {
            "type": "string",
            "description": "It's a token used for client side verification.",
            "example": "pay_U42c409qyHwOkWo3vK60_secret_el9ksDkiB8hi6j9N78yo"
          },
          "return_url": {
            "type": "string",
            "description": "The URL to redirect after the completion of the operation",
            "example": "https://hyperswitch.io"
          },
          "business_country": {
            "$ref": "#/components/schemas/CountryAlpha2"
          },
          "business_label": {
            "type": "string",
            "description": "Business label of the merchant for this payout",
            "example": "food",
            "nullable": true
          },
          "description": {
            "type": "string",
            "description": "A description of the payout",
            "example": "It's my first payout request"
          },
          "entity_type": {
            "$ref": "#/components/schemas/PayoutEntityType"
          },
          "recurring": {
            "type": "boolean",
            "description": "Specifies whether or not the payout request is recurring",
            "default": false,
            "nullable": true
          },
          "metadata": {
            "type": "object",
            "description": "You can specify up to 50 keys, with key names up to 40 characters long and values up to 500 characters long. Metadata is useful for storing additional, structured information on an object.",
            "nullable": true
          },
          "status": {
            "$ref": "#/components/schemas/PayoutStatus"
          },
          "error_message": {
            "type": "string",
            "description": "If there was an error while calling the connector the error message is received here",
            "example": "Failed while verifying the card"
          },
          "error_code": {
            "type": "string",
            "description": "If there was an error while calling the connectors the code is received here",
            "example": "E0001"
          }
        }
      },
      "PayoutEntityType": {
        "type": "string",
        "enum": [
          "Individual",
          "Company",
          "NonProfit",
          "PublicSector",
          "lowercase",
          "Personal"
        ]
      },
      "PayoutMethodData": {
        "oneOf": [
          {
            "type": "object",
            "required": [
              "card"
            ],
            "properties": {
              "card": {
                "$ref": "#/components/schemas/Card"
              }
            }
          },
          {
            "type": "object",
            "required": [
              "bank"
            ],
            "properties": {
              "bank": {
                "$ref": "#/components/schemas/Bank"
              }
            }
          }
        ]
      },
      "PayoutRequest": {
        "oneOf": [
          {
            "type": "object",
            "required": [
              "PayoutActionRequest"
            ],
            "properties": {
              "PayoutActionRequest": {
                "$ref": "#/components/schemas/PayoutActionRequest"
              }
            }
          },
          {
            "type": "object",
            "required": [
              "PayoutCreateRequest"
            ],
            "properties": {
              "PayoutCreateRequest": {
                "$ref": "#/components/schemas/PayoutCreateRequest"
              }
            }
          },
          {
            "type": "object",
            "required": [
              "PayoutRetrieveRequest"
            ],
            "properties": {
              "PayoutRetrieveRequest": {
                "$ref": "#/components/schemas/PayoutRetrieveRequest"
              }
            }
          }
        ]
      },
      "PayoutRetrieveBody": {
        "type": "object",
        "properties": {
          "force_sync": {
            "type": "boolean",
            "nullable": true
          }
        }
      },
      "PayoutRetrieveRequest": {
        "type": "object",
        "required": [
          "payout_id"
        ],
        "properties": {
          "payout_id": {
            "type": "string",
            "description": "Unique identifier for the payout. This ensures idempotency for multiple payouts\nthat have been done by a single merchant. This field is auto generated and is returned in the API response.",
            "example": "payout_mbabizu24mvu3mela5njyhpit4",
            "maxLength": 30,
            "minLength": 30
          },
          "force_sync": {
            "type": "boolean",
            "description": "`force_sync` with the connector to get payout details\n(defaults to false)",
            "default": false,
            "example": true,
            "nullable": true
          }
        }
      },
      "PayoutStatus": {
        "type": "string",
        "enum": [
          "success",
          "failed",
          "cancelled",
          "pending",
          "ineligible",
          "requires_creation",
          "requires_payout_method_data",
          "requires_fulfillment"
        ]
      },
      "PayoutType": {
        "type": "string",
        "enum": [
          "card",
          "bank"
        ]
      },
      "PaypalRedirection": {
        "type": "object"
      },
      "PaypalSessionTokenResponse": {
        "type": "object",
        "required": [
          "session_token"
        ],
        "properties": {
          "session_token": {
            "type": "string",
            "description": "The session token for PayPal"
          }
        }
      },
      "PhoneDetails": {
        "type": "object",
        "properties": {
          "number": {
            "type": "string",
            "description": "The contact number",
            "example": "9999999999",
            "nullable": true
          },
          "country_code": {
            "type": "string",
            "description": "The country code attached to the number",
            "example": "+1",
            "nullable": true
          }
        }
      },
      "PrimaryBusinessDetails": {
        "type": "object",
        "required": [
          "country",
          "business"
        ],
        "properties": {
          "country": {
            "$ref": "#/components/schemas/CountryAlpha2"
          },
          "business": {
            "type": "string",
            "example": "food"
          }
        }
      },
      "ReceiverDetails": {
        "type": "object",
        "required": [
          "amount_received"
        ],
        "properties": {
          "amount_received": {
            "type": "integer",
            "format": "int64",
            "description": "The amount received by receiver"
          },
          "amount_charged": {
            "type": "integer",
            "format": "int64",
            "description": "The amount charged by ACH",
            "nullable": true
          },
          "amount_remaining": {
            "type": "integer",
            "format": "int64",
            "description": "The amount remaining to be sent via ACH",
            "nullable": true
          }
        }
      },
      "RedirectResponse": {
        "type": "object",
        "properties": {
          "param": {
            "type": "string",
            "nullable": true
          },
          "json_payload": {
            "type": "object",
            "nullable": true
          }
        }
      },
      "RefundListRequest": {
        "type": "object",
        "properties": {
          "payment_id": {
            "type": "string",
            "description": "The identifier for the payment",
            "nullable": true
          },
          "limit": {
            "type": "integer",
            "format": "int64",
            "description": "Limit on the number of objects to return",
            "nullable": true
          },
          "offset": {
            "type": "integer",
            "format": "int64",
            "description": "The starting point within a list of objects",
            "nullable": true
          },
          "time_range": {
            "allOf": [
              {
                "$ref": "#/components/schemas/TimeRange"
              }
            ],
            "nullable": true
          },
          "connector": {
            "type": "array",
            "items": {
              "type": "string"
            },
            "description": "The list of connectors to filter refunds list",
            "nullable": true
          },
          "currency": {
            "type": "array",
            "items": {
              "$ref": "#/components/schemas/Currency"
            },
            "description": "The list of currencies to filter refunds list",
            "nullable": true
          },
          "refund_status": {
            "type": "array",
            "items": {
              "$ref": "#/components/schemas/RefundStatus"
            },
            "description": "The list of refund statuses to filter refunds list",
            "nullable": true
          }
        }
      },
      "RefundListResponse": {
        "type": "object",
        "required": [
          "size",
          "data"
        ],
        "properties": {
          "size": {
            "type": "integer",
            "description": "The number of refunds included in the list",
            "minimum": 0.0
          },
          "data": {
            "type": "array",
            "items": {
              "$ref": "#/components/schemas/RefundResponse"
            },
            "description": "The List of refund response object"
          }
        }
      },
      "RefundRequest": {
        "type": "object",
        "required": [
          "payment_id"
        ],
        "properties": {
          "refund_id": {
            "type": "string",
            "description": "Unique Identifier for the Refund. This is to ensure idempotency for multiple partial refund initiated against the same payment. If the identifiers is not defined by the merchant, this filed shall be auto generated and provide in the API response. It is recommended to generate uuid(v4) as the refund_id.",
            "example": "ref_mbabizu24mvu3mela5njyhpit4",
            "nullable": true,
            "maxLength": 30,
            "minLength": 30
          },
          "payment_id": {
            "type": "string",
            "description": "Total amount for which the refund is to be initiated. Amount for the payment in lowest denomination of the currency. (i.e) in cents for USD denomination, in paisa for INR denomination etc. If not provided, this will default to the full payment amount",
            "example": "pay_mbabizu24mvu3mela5njyhpit4",
            "maxLength": 30,
            "minLength": 30
          },
          "merchant_id": {
            "type": "string",
            "description": "The identifier for the Merchant Account",
            "example": "y3oqhf46pyzuxjbcn2giaqnb44",
            "nullable": true,
            "maxLength": 255
          },
          "amount": {
            "type": "integer",
            "format": "int64",
            "description": "Total amount for which the refund is to be initiated. Amount for the payment in lowest denomination of the currency. (i.e) in cents for USD denomination, in paisa for INR denomination etc., If not provided, this will default to the full payment amount",
            "example": 6540,
            "nullable": true,
            "minimum": 100.0
          },
          "reason": {
            "type": "string",
            "description": "An arbitrary string attached to the object. Often useful for displaying to users and your customer support executive",
            "example": "Customer returned the product",
            "nullable": true,
            "maxLength": 255
          },
          "refund_type": {
            "allOf": [
              {
                "$ref": "#/components/schemas/RefundType"
              }
            ],
            "nullable": true
          },
          "metadata": {
            "type": "object",
            "description": "You can specify up to 50 keys, with key names up to 40 characters long and values up to 500 characters long. Metadata is useful for storing additional, structured information on an object.",
            "nullable": true
          },
          "merchant_connector_details": {
            "allOf": [
              {
                "$ref": "#/components/schemas/MerchantConnectorDetailsWrap"
              }
            ],
            "nullable": true
          }
        }
      },
      "RefundResponse": {
        "type": "object",
        "required": [
          "refund_id",
          "payment_id",
          "amount",
          "currency",
          "status",
          "connector"
        ],
        "properties": {
          "refund_id": {
            "type": "string",
            "description": "The identifier for refund"
          },
          "payment_id": {
            "type": "string",
            "description": "The identifier for payment"
          },
          "amount": {
            "type": "integer",
            "format": "int64",
            "description": "The refund amount, which should be less than or equal to the total payment amount. Amount for the payment in lowest denomination of the currency. (i.e) in cents for USD denomination, in paisa for INR denomination etc"
          },
          "currency": {
            "type": "string",
            "description": "The three-letter ISO currency code"
          },
          "reason": {
            "type": "string",
            "description": "An arbitrary string attached to the object. Often useful for displaying to users and your customer support executive",
            "nullable": true
          },
          "status": {
            "$ref": "#/components/schemas/RefundStatus"
          },
          "metadata": {
            "type": "object",
            "description": "You can specify up to 50 keys, with key names up to 40 characters long and values up to 500 characters long. Metadata is useful for storing additional, structured information on an object",
            "nullable": true
          },
          "error_message": {
            "type": "string",
            "description": "The error message",
            "nullable": true
          },
          "error_code": {
            "type": "string",
            "description": "The code for the error",
            "nullable": true
          },
          "created_at": {
            "type": "string",
            "format": "date-time",
            "description": "The timestamp at which refund is created",
            "nullable": true
          },
          "updated_at": {
            "type": "string",
            "format": "date-time",
            "description": "The timestamp at which refund is updated",
            "nullable": true
          },
          "connector": {
            "type": "string",
            "description": "The connector used for the refund and the corresponding payment",
            "example": "stripe"
          }
        }
      },
      "RefundStatus": {
        "type": "string",
        "description": "The status for refunds",
        "enum": [
          "succeeded",
          "failed",
          "pending",
          "review"
        ]
      },
      "RefundType": {
        "type": "string",
        "enum": [
          "scheduled",
          "instant"
        ]
      },
      "RefundUpdateRequest": {
        "type": "object",
        "properties": {
          "reason": {
            "type": "string",
            "description": "An arbitrary string attached to the object. Often useful for displaying to users and your customer support executive",
            "example": "Customer returned the product",
            "nullable": true,
            "maxLength": 255
          },
          "metadata": {
            "type": "object",
            "description": "You can specify up to 50 keys, with key names up to 40 characters long and values up to 500 characters long. Metadata is useful for storing additional, structured information on an object.",
            "nullable": true
          }
        }
      },
      "RequiredFieldInfo": {
        "type": "object",
        "description": "Required fields info used while listing the payment_method_data",
        "required": [
          "required_field",
          "display_name",
          "field_type"
        ],
        "properties": {
          "required_field": {
            "type": "string",
            "description": "Required field for a payment_method through a payment_method_type"
          },
          "display_name": {
            "type": "string",
            "description": "Display name of the required field in the front-end"
          },
          "field_type": {
            "$ref": "#/components/schemas/FieldType"
          }
        }
      },
      "RetrieveApiKeyResponse": {
        "type": "object",
        "description": "The response body for retrieving an API Key.",
        "required": [
          "key_id",
          "merchant_id",
          "name",
          "prefix",
          "created",
          "expiration"
        ],
        "properties": {
          "key_id": {
            "type": "string",
            "description": "The identifier for the API Key.",
            "example": "5hEEqkgJUyuxgSKGArHA4mWSnX",
            "maxLength": 64
          },
          "merchant_id": {
            "type": "string",
            "description": "The identifier for the Merchant Account.",
            "example": "y3oqhf46pyzuxjbcn2giaqnb44",
            "maxLength": 64
          },
          "name": {
            "type": "string",
            "description": "The unique name for the API Key to help you identify it.",
            "example": "Sandbox integration key",
            "maxLength": 64
          },
          "description": {
            "type": "string",
            "description": "The description to provide more context about the API Key.",
            "example": "Key used by our developers to integrate with the sandbox environment",
            "nullable": true,
            "maxLength": 256
          },
          "prefix": {
            "type": "string",
            "description": "The first few characters of the plaintext API Key to help you identify it.",
            "maxLength": 64
          },
          "created": {
            "type": "string",
            "format": "date-time",
            "description": "The time at which the API Key was created.",
            "example": "2022-09-10T10:11:12Z"
          },
          "expiration": {
            "$ref": "#/components/schemas/ApiKeyExpiration"
          }
        }
      },
      "RetryAction": {
        "type": "string",
        "enum": [
          "manual_retry",
          "requeue"
        ]
      },
      "RevokeApiKeyResponse": {
        "type": "object",
        "description": "The response body for revoking an API Key.",
        "required": [
          "merchant_id",
          "key_id",
          "revoked"
        ],
        "properties": {
          "merchant_id": {
            "type": "string",
            "description": "The identifier for the Merchant Account.",
            "example": "y3oqhf46pyzuxjbcn2giaqnb44",
            "maxLength": 64
          },
          "key_id": {
            "type": "string",
            "description": "The identifier for the API Key.",
            "example": "5hEEqkgJUyuxgSKGArHA4mWSnX",
            "maxLength": 64
          },
          "revoked": {
            "type": "boolean",
            "description": "Indicates whether the API key was revoked or not.",
            "example": "true"
          }
        }
      },
      "RewardData": {
        "type": "object",
        "required": [
          "merchant_id"
        ],
        "properties": {
          "merchant_id": {
            "type": "string",
            "description": "The merchant ID with which we have to call the connector"
          }
        }
      },
      "RoutingAlgorithm": {
        "type": "string",
        "description": "The routing algorithm to be used to process the incoming request from merchant to outgoing payment processor or payment method. The default is 'Custom'",
        "enum": [
          "round_robin",
          "max_conversion",
          "min_cost",
          "custom"
        ],
        "example": "custom"
      },
      "SamsungPayWalletData": {
        "type": "object",
        "required": [
          "token"
        ],
        "properties": {
          "token": {
            "type": "string",
            "description": "The encrypted payment token from Samsung"
          }
        }
      },
      "SdkNextAction": {
        "type": "object",
        "required": [
          "next_action"
        ],
        "properties": {
          "next_action": {
            "$ref": "#/components/schemas/NextActionCall"
          }
        }
      },
      "SecretInfoToInitiateSdk": {
        "type": "object",
        "required": [
          "display",
          "payment"
        ],
        "properties": {
          "display": {
            "type": "string"
          },
          "payment": {
            "type": "string"
          }
        }
      },
      "SepaAndBacsBillingDetails": {
        "type": "object",
        "required": [
          "email",
          "name"
        ],
        "properties": {
          "email": {
            "type": "string",
            "description": "The Email ID for SEPA and BACS billing",
            "example": "example@me.com"
          },
          "name": {
            "type": "string",
            "description": "The billing name for SEPA and BACS billing",
            "example": "Jane Doe"
          }
        }
      },
      "SepaBankTransfer": {
        "type": "object",
        "required": [
          "bank_name",
          "bank_country_code",
          "bank_city",
          "iban",
          "bic"
        ],
        "properties": {
          "bank_name": {
            "type": "string",
            "description": "Bank name",
            "example": "Deutsche Bank"
          },
          "bank_country_code": {
            "$ref": "#/components/schemas/CountryAlpha2"
          },
          "bank_city": {
            "type": "string",
            "description": "Bank city",
            "example": "California"
          },
          "iban": {
            "type": "string",
            "description": "International Bank Account Number (iban) - used in many countries for identifying a bank along with it's customer.",
            "example": "DE89370400440532013000"
          },
          "bic": {
            "type": "string",
            "description": "[8 / 11 digits] Bank Identifier Code (bic) / Swift Code - used in many countries for identifying a bank and it's branches",
            "example": "HSBCGB2LXXX"
          }
        }
      },
      "SepaBankTransferInstructions": {
        "type": "object",
        "required": [
          "account_holder_name",
          "bic",
          "country",
          "iban"
        ],
        "properties": {
          "account_holder_name": {
            "type": "string",
            "example": "Jane Doe"
          },
          "bic": {
            "type": "string",
            "example": "1024419982"
          },
          "country": {
            "type": "string"
          },
          "iban": {
            "type": "string",
            "example": "123456789"
          }
        }
      },
      "SessionToken": {
        "oneOf": [
          {
            "allOf": [
              {
                "$ref": "#/components/schemas/GpaySessionTokenResponse"
              },
              {
                "type": "object",
                "required": [
                  "wallet_name"
                ],
                "properties": {
                  "wallet_name": {
                    "type": "string",
                    "enum": [
                      "google_pay"
                    ]
                  }
                }
              }
            ]
          },
          {
            "allOf": [
              {
                "$ref": "#/components/schemas/KlarnaSessionTokenResponse"
              },
              {
                "type": "object",
                "required": [
                  "wallet_name"
                ],
                "properties": {
                  "wallet_name": {
                    "type": "string",
                    "enum": [
                      "klarna"
                    ]
                  }
                }
              }
            ]
          },
          {
            "allOf": [
              {
                "$ref": "#/components/schemas/PaypalSessionTokenResponse"
              },
              {
                "type": "object",
                "required": [
                  "wallet_name"
                ],
                "properties": {
                  "wallet_name": {
                    "type": "string",
                    "enum": [
                      "paypal"
                    ]
                  }
                }
              }
            ]
          },
          {
            "allOf": [
              {
                "$ref": "#/components/schemas/ApplepaySessionTokenResponse"
              },
              {
                "type": "object",
                "required": [
                  "wallet_name"
                ],
                "properties": {
                  "wallet_name": {
                    "type": "string",
                    "enum": [
                      "apple_pay"
                    ]
                  }
                }
              }
            ]
          },
          {
            "type": "object",
            "required": [
              "wallet_name"
            ],
            "properties": {
              "wallet_name": {
                "type": "string",
                "enum": [
                  "no_session_token_received"
                ]
              }
            }
          }
        ],
        "discriminator": {
          "propertyName": "wallet_name"
        }
      },
      "SessionTokenInfo": {
        "type": "object",
        "required": [
          "certificate",
          "certificate_keys",
          "merchant_identifier",
          "display_name",
          "initiative",
          "initiative_context"
        ],
        "properties": {
          "certificate": {
            "type": "string"
          },
          "certificate_keys": {
            "type": "string"
          },
          "merchant_identifier": {
            "type": "string"
          },
          "display_name": {
            "type": "string"
          },
          "initiative": {
            "type": "string"
          },
          "initiative_context": {
            "type": "string"
          }
        }
      },
      "ThirdPartySdkSessionResponse": {
        "type": "object",
        "required": [
          "secrets"
        ],
        "properties": {
          "secrets": {
            "$ref": "#/components/schemas/SecretInfoToInitiateSdk"
          }
        }
      },
      "TimeRange": {
        "type": "object",
        "required": [
          "start_time"
        ],
        "properties": {
          "start_time": {
            "type": "string",
            "format": "date-time",
            "description": "The start time to filter refunds list or to get list of filters. To get list of filters start time is needed to be passed"
          },
          "end_time": {
            "type": "string",
            "format": "date-time",
            "description": "The end time to filter refunds list or to get list of filters. If not passed the default time is now",
            "nullable": true
          }
        }
      },
      "UpdateApiKeyRequest": {
        "type": "object",
        "description": "The request body for updating an API Key.",
        "properties": {
          "name": {
            "type": "string",
            "description": "A unique name for the API Key to help you identify it.",
            "example": "Sandbox integration key",
            "nullable": true,
            "maxLength": 64
          },
          "description": {
            "type": "string",
            "description": "A description to provide more context about the API Key.",
            "example": "Key used by our developers to integrate with the sandbox environment",
            "nullable": true,
            "maxLength": 256
          },
          "expiration": {
            "allOf": [
              {
                "$ref": "#/components/schemas/ApiKeyExpiration"
              }
            ],
            "nullable": true
          }
        }
      },
      "UpiData": {
        "type": "object",
        "properties": {
          "vpa_id": {
            "type": "string",
            "example": "successtest@iata",
            "nullable": true
          }
        }
      },
      "WalletData": {
        "oneOf": [
          {
            "type": "object",
            "required": [
              "ali_pay_qr"
            ],
            "properties": {
              "ali_pay_qr": {
                "$ref": "#/components/schemas/AliPayQr"
              }
            }
          },
          {
            "type": "object",
            "required": [
              "ali_pay_redirect"
            ],
            "properties": {
              "ali_pay_redirect": {
                "$ref": "#/components/schemas/AliPayRedirection"
              }
            }
          },
          {
            "type": "object",
            "required": [
              "ali_pay_hk_redirect"
            ],
            "properties": {
              "ali_pay_hk_redirect": {
                "$ref": "#/components/schemas/AliPayHkRedirection"
              }
            }
          },
          {
            "type": "object",
            "required": [
              "momo_redirect"
            ],
            "properties": {
              "momo_redirect": {
                "$ref": "#/components/schemas/MomoRedirection"
              }
            }
          },
          {
            "type": "object",
            "required": [
              "kakao_pay_redirect"
            ],
            "properties": {
              "kakao_pay_redirect": {
                "$ref": "#/components/schemas/KakaoPayRedirection"
              }
            }
          },
          {
            "type": "object",
            "required": [
              "go_pay_redirect"
            ],
            "properties": {
              "go_pay_redirect": {
                "$ref": "#/components/schemas/GoPayRedirection"
              }
            }
          },
          {
            "type": "object",
            "required": [
              "gcash_redirect"
            ],
            "properties": {
              "gcash_redirect": {
                "$ref": "#/components/schemas/GcashRedirection"
              }
            }
          },
          {
            "type": "object",
            "required": [
              "apple_pay"
            ],
            "properties": {
              "apple_pay": {
                "$ref": "#/components/schemas/ApplePayWalletData"
              }
            }
          },
          {
            "type": "object",
            "required": [
              "apple_pay_redirect"
            ],
            "properties": {
              "apple_pay_redirect": {
                "$ref": "#/components/schemas/ApplePayRedirectData"
              }
            }
          },
          {
            "type": "object",
            "required": [
              "apple_pay_third_party_sdk"
            ],
            "properties": {
              "apple_pay_third_party_sdk": {
                "$ref": "#/components/schemas/ApplePayThirdPartySdkData"
              }
            }
          },
          {
            "type": "object",
            "required": [
              "dana_redirect"
            ],
            "properties": {
              "dana_redirect": {
                "type": "object",
                "description": "Wallet data for DANA redirect flow"
              }
            }
          },
          {
            "type": "object",
            "required": [
              "google_pay"
            ],
            "properties": {
              "google_pay": {
                "$ref": "#/components/schemas/GooglePayWalletData"
              }
            }
          },
          {
            "type": "object",
            "required": [
              "google_pay_redirect"
            ],
            "properties": {
              "google_pay_redirect": {
                "$ref": "#/components/schemas/GooglePayRedirectData"
              }
            }
          },
          {
            "type": "object",
            "required": [
              "google_pay_third_party_sdk"
            ],
            "properties": {
              "google_pay_third_party_sdk": {
                "$ref": "#/components/schemas/GooglePayThirdPartySdkData"
              }
            }
          },
          {
            "type": "object",
            "required": [
              "mb_way_redirect"
            ],
            "properties": {
              "mb_way_redirect": {
                "$ref": "#/components/schemas/MbWayRedirection"
              }
            }
          },
          {
            "type": "object",
            "required": [
              "mobile_pay_redirect"
            ],
            "properties": {
              "mobile_pay_redirect": {
                "$ref": "#/components/schemas/MobilePayRedirection"
              }
            }
          },
          {
            "type": "object",
            "required": [
              "paypal_redirect"
            ],
            "properties": {
              "paypal_redirect": {
                "$ref": "#/components/schemas/PaypalRedirection"
              }
            }
          },
          {
            "type": "object",
            "required": [
              "paypal_sdk"
            ],
            "properties": {
              "paypal_sdk": {
                "$ref": "#/components/schemas/PayPalWalletData"
              }
            }
          },
          {
            "type": "object",
            "required": [
              "samsung_pay"
            ],
            "properties": {
              "samsung_pay": {
                "$ref": "#/components/schemas/SamsungPayWalletData"
              }
            }
          },
          {
            "type": "object",
            "required": [
              "twint_redirect"
            ],
            "properties": {
              "twint_redirect": {
                "type": "object",
                "description": "Wallet data for Twint Redirection"
              }
            }
          },
          {
            "type": "object",
            "required": [
              "vipps_redirect"
            ],
            "properties": {
              "vipps_redirect": {
                "type": "object",
                "description": "Wallet data for Vipps Redirection"
              }
            }
          },
          {
            "type": "object",
            "required": [
              "we_chat_pay_redirect"
            ],
            "properties": {
              "we_chat_pay_redirect": {
                "$ref": "#/components/schemas/WeChatPayRedirection"
              }
            }
          },
          {
            "type": "object",
            "required": [
              "we_chat_pay"
            ],
            "properties": {
              "we_chat_pay": {
                "$ref": "#/components/schemas/WeChatPay"
              }
            }
          },
          {
            "type": "object",
            "required": [
              "we_chat_pay_qr"
            ],
            "properties": {
              "we_chat_pay_qr": {
                "$ref": "#/components/schemas/WeChatPayQr"
              }
            }
          }
        ]
      },
      "WeChatPay": {
        "type": "object"
      },
      "WeChatPayQr": {
        "type": "object"
      },
      "WeChatPayRedirection": {
        "type": "object"
      },
      "WebhookDetails": {
        "type": "object",
        "properties": {
          "webhook_version": {
            "type": "string",
            "description": "The version for Webhook",
            "example": "1.0.2",
            "nullable": true,
            "maxLength": 255
          },
          "webhook_username": {
            "type": "string",
            "description": "The user name for Webhook login",
            "example": "ekart_retail",
            "nullable": true,
            "maxLength": 255
          },
          "webhook_password": {
            "type": "string",
            "description": "The password for Webhook login",
            "example": "ekart@123",
            "nullable": true,
            "maxLength": 255
          },
          "webhook_url": {
            "type": "string",
            "description": "The url for the webhook endpoint",
            "example": "www.ekart.com/webhooks",
            "nullable": true
          },
          "payment_created_enabled": {
            "type": "boolean",
            "description": "If this property is true, a webhook message is posted whenever a new payment is created",
            "example": true,
            "nullable": true
          },
          "payment_succeeded_enabled": {
            "type": "boolean",
            "description": "If this property is true, a webhook message is posted whenever a payment is successful",
            "example": true,
            "nullable": true
          },
          "payment_failed_enabled": {
            "type": "boolean",
            "description": "If this property is true, a webhook message is posted whenever a payment fails",
            "example": true,
            "nullable": true
          }
        }
      }
    },
    "securitySchemes": {
      "admin_api_key": {
        "type": "apiKey",
        "in": "header",
        "name": "api-key",
        "description": "Admin API keys allow you to perform some privileged actions such as creating a merchant account and Merchant Connector account."
      },
      "api_key": {
        "type": "apiKey",
        "in": "header",
        "name": "api-key",
        "description": "API keys are the most common method of authentication and can be obtained from the HyperSwitch dashboard."
      },
      "ephemeral_key": {
        "type": "apiKey",
        "in": "header",
        "name": "api-key",
        "description": "Ephemeral keys provide temporary access to singular data, such as access to a single customer object for a short period of time."
      },
      "publishable_key": {
        "type": "apiKey",
        "in": "header",
        "name": "api-key",
        "description": "Publishable keys are a type of keys that can be public and have limited scope of usage."
      }
    }
  },
  "tags": [
    {
      "name": "Merchant Account",
      "description": "Create and manage merchant accounts"
    },
    {
      "name": "Merchant Connector Account",
      "description": "Create and manage merchant connector accounts"
    },
    {
      "name": "Payments",
      "description": "Create and manage one-time payments, recurring payments and mandates"
    },
    {
      "name": "Refunds",
      "description": "Create and manage refunds for successful payments"
    },
    {
      "name": "Mandates",
      "description": "Manage mandates"
    },
    {
      "name": "Customers",
      "description": "Create and manage customers"
    },
    {
      "name": "Payment Methods",
      "description": "Create and manage payment methods of customers"
    },
    {
      "name": "Disputes",
      "description": "Manage disputes"
    },
    {
      "name": "Payouts",
      "description": "Create and manage payouts"
    }
  ]
}<|MERGE_RESOLUTION|>--- conflicted
+++ resolved
@@ -2711,7 +2711,6 @@
           "bank_pekao_sa",
           "volkswagen_bank",
           "alior_bank",
-<<<<<<< HEAD
           "boz",
           "affin_bank",
           "agro_bank",
@@ -2730,15 +2729,8 @@
           "public_bank",
           "rhb_bank",
           "standard_chartered_bank",
-          "uob_bank",
-          "bangkok_bank",
-          "krungsri_bank",
-          "krung_thai_bank",
-          "the_siam_commercial_bank",
-          "kasikorn_bank"	
-=======
-          "boz"
->>>>>>> 408f47d6
+          "uob_bank"
+
         ]
       },
       "BankRedirectBilling": {
@@ -3111,7 +3103,6 @@
                 ],
                 "properties": {
                   "issuer": {
-<<<<<<< HEAD
                     "$ref": "#/components/schemas/BankNames"
                   }
                 }
@@ -3131,8 +3122,6 @@
                 ],
                 "properties": {
                   "issuer": {
-=======
->>>>>>> 408f47d6
                     "$ref": "#/components/schemas/BankNames"
                   }
                 }
@@ -7242,11 +7231,7 @@
           "online_banking_fpx",
           "online_banking_poland",
           "online_banking_slovakia",
-<<<<<<< HEAD
           "online_banking_fpx",
-          "online_banking_thailand",
-=======
->>>>>>> 408f47d6
           "pay_bright",
           "paypal",
           "przelewy24",
