{
  "openapi": "3.0.3",
  "info": {
    "title": "Hyperswitch - API Documentation",
    "description": "\n## Get started\n\nHyperswitch provides a collection of APIs that enable you to process and manage payments.\nOur APIs accept and return JSON in the HTTP body, and return standard HTTP response codes.\n\nYou can consume the APIs directly using your favorite HTTP/REST library.\n\nWe have a testing environment referred to \"sandbox\", which you can setup to test API calls without\naffecting production data.\nCurrently, our sandbox environment is live while our production environment is under development\nand will be available soon.\nYou can sign up on our Dashboard to get API keys to access Hyperswitch API.\n\n### Environment\n\nUse the following base URLs when making requests to the APIs:\n\n| Environment   |  Base URL                          |\n|---------------|------------------------------------|\n| Sandbox       | <https://sandbox.hyperswitch.io>   |\n| Production    | <https://api.hyperswitch.io>       |\n\n## Authentication\n\nWhen you sign up on our [dashboard](https://app.hyperswitch.io) and create a merchant\naccount, you are given a secret key (also referred as api-key) and a publishable key.\nYou may authenticate all API requests with Hyperswitch server by providing the appropriate key in\nthe request Authorization header.\n\n| Key             |  Description                                                                                  |\n|-----------------|-----------------------------------------------------------------------------------------------|\n| api-key         | Private key. Used to authenticate all API requests from your merchant server                  |\n| publishable key | Unique identifier for your account. Used to authenticate API requests from your app's client  |\n\nNever share your secret api keys. Keep them guarded and secure.\n",
    "contact": {
      "name": "Hyperswitch Support",
      "url": "https://hyperswitch.io",
      "email": "hyperswitch@juspay.in"
    },
    "license": {
      "name": "Apache-2.0"
    },
    "version": "0.2.0"
  },
  "servers": [
    {
      "url": "https://sandbox.hyperswitch.io",
      "description": "Sandbox Environment"
    }
  ],
  "paths": {
    "/account/payment_methods": {
      "get": {
        "tags": [
          "Payment Methods"
        ],
        "summary": "List payment methods for a Merchant",
        "description": "List payment methods for a Merchant\n\nTo filter and list the applicable payment methods for a particular Merchant ID",
        "operationId": "List all Payment Methods for a Merchant",
        "parameters": [
          {
            "name": "account_id",
            "in": "path",
            "description": "The unique identifier for the merchant account",
            "required": true,
            "schema": {
              "type": "string"
            }
          },
          {
            "name": "accepted_country",
            "in": "query",
            "description": "The two-letter ISO currency code",
            "required": true,
            "schema": {
              "type": "array",
              "items": {
                "type": "string"
              }
            }
          },
          {
            "name": "accepted_currency",
            "in": "path",
            "description": "The three-letter ISO currency code",
            "required": true,
            "schema": {
              "type": "array",
              "items": {
                "$ref": "#/components/schemas/Currency"
              }
            }
          },
          {
            "name": "minimum_amount",
            "in": "query",
            "description": "The minimum amount accepted for processing by the particular payment method.",
            "required": true,
            "schema": {
              "type": "integer",
              "format": "int64"
            }
          },
          {
            "name": "maximum_amount",
            "in": "query",
            "description": "The maximum amount amount accepted for processing by the particular payment method.",
            "required": true,
            "schema": {
              "type": "integer",
              "format": "int64"
            }
          },
          {
            "name": "recurring_payment_enabled",
            "in": "query",
            "description": "Indicates whether the payment method is eligible for recurring payments",
            "required": true,
            "schema": {
              "type": "boolean"
            }
          },
          {
            "name": "installment_payment_enabled",
            "in": "query",
            "description": "Indicates whether the payment method is eligible for installment payments",
            "required": true,
            "schema": {
              "type": "boolean"
            }
          }
        ],
        "responses": {
          "200": {
            "description": "Payment Methods retrieved",
            "content": {
              "application/json": {
                "schema": {
                  "$ref": "#/components/schemas/PaymentMethodListResponse"
                }
              }
            }
          },
          "400": {
            "description": "Invalid Data"
          },
          "404": {
            "description": "Payment Methods does not exist in records"
          }
        },
        "security": [
          {
            "api_key": []
          },
          {
            "publishable_key": []
          }
        ]
      }
    },
    "/customers": {
      "post": {
        "tags": [
          "Customers"
        ],
        "summary": "Create Customer",
        "description": "Create Customer\n\nCreate a customer object and store the customer details to be reused for future payments. Incase the customer already exists in the system, this API will respond with the customer details.",
        "operationId": "Create a Customer",
        "requestBody": {
          "content": {
            "application/json": {
              "schema": {
                "$ref": "#/components/schemas/CustomerRequest"
              }
            }
          },
          "required": true
        },
        "responses": {
          "200": {
            "description": "Customer Created",
            "content": {
              "application/json": {
                "schema": {
                  "$ref": "#/components/schemas/CustomerResponse"
                }
              }
            }
          },
          "400": {
            "description": "Invalid data"
          }
        },
        "security": [
          {
            "api_key": []
          }
        ]
      }
    },
    "/customers/payment_methods": {
      "get": {
        "tags": [
          "Payment Methods"
        ],
        "summary": "List payment methods for a Customer",
        "description": "List payment methods for a Customer\n\nTo filter and list the applicable payment methods for a particular Customer ID",
        "operationId": "List all Payment Methods for a Customer",
        "parameters": [
          {
            "name": "client-secret",
            "in": "path",
            "description": "A secret known only to your application and the authorization server",
            "required": true,
            "schema": {
              "type": "string"
            }
          },
          {
            "name": "customer_id",
            "in": "path",
            "description": "The unique identifier for the customer account",
            "required": true,
            "schema": {
              "type": "string"
            }
          },
          {
            "name": "accepted_country",
            "in": "query",
            "description": "The two-letter ISO currency code",
            "required": true,
            "schema": {
              "type": "array",
              "items": {
                "type": "string"
              }
            }
          },
          {
            "name": "accepted_currency",
            "in": "path",
            "description": "The three-letter ISO currency code",
            "required": true,
            "schema": {
              "type": "array",
              "items": {
                "$ref": "#/components/schemas/Currency"
              }
            }
          },
          {
            "name": "minimum_amount",
            "in": "query",
            "description": "The minimum amount accepted for processing by the particular payment method.",
            "required": true,
            "schema": {
              "type": "integer",
              "format": "int64"
            }
          },
          {
            "name": "maximum_amount",
            "in": "query",
            "description": "The maximum amount amount accepted for processing by the particular payment method.",
            "required": true,
            "schema": {
              "type": "integer",
              "format": "int64"
            }
          },
          {
            "name": "recurring_payment_enabled",
            "in": "query",
            "description": "Indicates whether the payment method is eligible for recurring payments",
            "required": true,
            "schema": {
              "type": "boolean"
            }
          },
          {
            "name": "installment_payment_enabled",
            "in": "query",
            "description": "Indicates whether the payment method is eligible for installment payments",
            "required": true,
            "schema": {
              "type": "boolean"
            }
          }
        ],
        "responses": {
          "200": {
            "description": "Payment Methods retrieved for customer tied to its respective client-secret passed in the param",
            "content": {
              "application/json": {
                "schema": {
                  "$ref": "#/components/schemas/CustomerPaymentMethodsListResponse"
                }
              }
            }
          },
          "400": {
            "description": "Invalid Data"
          },
          "404": {
            "description": "Payment Methods does not exist in records"
          }
        },
        "security": [
          {
            "publishable_key": []
          }
        ]
      }
    },
    "/customers/{customer_id}": {
      "get": {
        "tags": [
          "Customers"
        ],
        "summary": "Retrieve Customer",
        "description": "Retrieve Customer\n\nRetrieve a customer's details.",
        "operationId": "Retrieve a Customer",
        "parameters": [
          {
            "name": "customer_id",
            "in": "path",
            "description": "The unique identifier for the Customer",
            "required": true,
            "schema": {
              "type": "string"
            }
          }
        ],
        "responses": {
          "200": {
            "description": "Customer Retrieved",
            "content": {
              "application/json": {
                "schema": {
                  "$ref": "#/components/schemas/CustomerResponse"
                }
              }
            }
          },
          "404": {
            "description": "Customer was not found"
          }
        },
        "security": [
          {
            "api_key": []
          },
          {
            "ephemeral_key": []
          }
        ]
      },
      "post": {
        "tags": [
          "Customers"
        ],
        "summary": "Update Customer",
        "description": "Update Customer\n\nUpdates the customer's details in a customer object.",
        "operationId": "Update a Customer",
        "parameters": [
          {
            "name": "customer_id",
            "in": "path",
            "description": "The unique identifier for the Customer",
            "required": true,
            "schema": {
              "type": "string"
            }
          }
        ],
        "requestBody": {
          "content": {
            "application/json": {
              "schema": {
                "$ref": "#/components/schemas/CustomerRequest"
              }
            }
          },
          "required": true
        },
        "responses": {
          "200": {
            "description": "Customer was Updated",
            "content": {
              "application/json": {
                "schema": {
                  "$ref": "#/components/schemas/CustomerResponse"
                }
              }
            }
          },
          "404": {
            "description": "Customer was not found"
          }
        },
        "security": [
          {
            "api_key": []
          }
        ]
      },
      "delete": {
        "tags": [
          "Customers"
        ],
        "summary": "Delete Customer",
        "description": "Delete Customer\n\nDelete a customer record.",
        "operationId": "Delete a Customer",
        "parameters": [
          {
            "name": "customer_id",
            "in": "path",
            "description": "The unique identifier for the Customer",
            "required": true,
            "schema": {
              "type": "string"
            }
          }
        ],
        "responses": {
          "200": {
            "description": "Customer was Deleted",
            "content": {
              "application/json": {
                "schema": {
                  "$ref": "#/components/schemas/CustomerDeleteResponse"
                }
              }
            }
          },
          "404": {
            "description": "Customer was not found"
          }
        },
        "security": [
          {
            "api_key": []
          }
        ]
      }
    },
    "/customers/{customer_id}/payment_methods": {
      "get": {
        "tags": [
          "Payment Methods"
        ],
        "summary": "List payment methods for a Customer",
        "description": "List payment methods for a Customer\n\nTo filter and list the applicable payment methods for a particular Customer ID",
        "operationId": "List all Payment Methods for a Customer",
        "parameters": [
          {
            "name": "customer_id",
            "in": "path",
            "description": "The unique identifier for the customer account",
            "required": true,
            "schema": {
              "type": "string"
            }
          },
          {
            "name": "accepted_country",
            "in": "query",
            "description": "The two-letter ISO currency code",
            "required": true,
            "schema": {
              "type": "array",
              "items": {
                "type": "string"
              }
            }
          },
          {
            "name": "accepted_currency",
            "in": "path",
            "description": "The three-letter ISO currency code",
            "required": true,
            "schema": {
              "type": "array",
              "items": {
                "$ref": "#/components/schemas/Currency"
              }
            }
          },
          {
            "name": "minimum_amount",
            "in": "query",
            "description": "The minimum amount accepted for processing by the particular payment method.",
            "required": true,
            "schema": {
              "type": "integer",
              "format": "int64"
            }
          },
          {
            "name": "maximum_amount",
            "in": "query",
            "description": "The maximum amount amount accepted for processing by the particular payment method.",
            "required": true,
            "schema": {
              "type": "integer",
              "format": "int64"
            }
          },
          {
            "name": "recurring_payment_enabled",
            "in": "query",
            "description": "Indicates whether the payment method is eligible for recurring payments",
            "required": true,
            "schema": {
              "type": "boolean"
            }
          },
          {
            "name": "installment_payment_enabled",
            "in": "query",
            "description": "Indicates whether the payment method is eligible for installment payments",
            "required": true,
            "schema": {
              "type": "boolean"
            }
          }
        ],
        "responses": {
          "200": {
            "description": "Payment Methods retrieved",
            "content": {
              "application/json": {
                "schema": {
                  "$ref": "#/components/schemas/CustomerPaymentMethodsListResponse"
                }
              }
            }
          },
          "400": {
            "description": "Invalid Data"
          },
          "404": {
            "description": "Payment Methods does not exist in records"
          }
        },
        "security": [
          {
            "api_key": []
          }
        ]
      }
    },
    "/disputes/list": {
      "get": {
        "tags": [
          "Disputes"
        ],
        "summary": "Disputes - List Disputes",
        "description": "Disputes - List Disputes",
        "operationId": "List Disputes",
        "parameters": [
          {
            "name": "limit",
            "in": "query",
            "description": "The maximum number of Dispute Objects to include in the response",
            "required": false,
            "schema": {
              "type": "integer",
              "format": "int64",
              "nullable": true
            }
          },
          {
            "name": "dispute_status",
            "in": "query",
            "description": "The status of dispute",
            "required": false,
            "schema": {
              "allOf": [
                {
                  "$ref": "#/components/schemas/DisputeStatus"
                }
              ],
              "nullable": true
            }
          },
          {
            "name": "dispute_stage",
            "in": "query",
            "description": "The stage of dispute",
            "required": false,
            "schema": {
              "allOf": [
                {
                  "$ref": "#/components/schemas/DisputeStage"
                }
              ],
              "nullable": true
            }
          },
          {
            "name": "reason",
            "in": "query",
            "description": "The reason for dispute",
            "required": false,
            "schema": {
              "type": "string",
              "nullable": true
            }
          },
          {
            "name": "connector",
            "in": "query",
            "description": "The connector linked to dispute",
            "required": false,
            "schema": {
              "type": "string",
              "nullable": true
            }
          },
          {
            "name": "received_time",
            "in": "query",
            "description": "The time at which dispute is received",
            "required": false,
            "schema": {
              "type": "string",
              "format": "date-time",
              "nullable": true
            }
          },
          {
            "name": "received_time.lt",
            "in": "query",
            "description": "Time less than the dispute received time",
            "required": false,
            "schema": {
              "type": "string",
              "format": "date-time",
              "nullable": true
            }
          },
          {
            "name": "received_time.gt",
            "in": "query",
            "description": "Time greater than the dispute received time",
            "required": false,
            "schema": {
              "type": "string",
              "format": "date-time",
              "nullable": true
            }
          },
          {
            "name": "received_time.lte",
            "in": "query",
            "description": "Time less than or equals to the dispute received time",
            "required": false,
            "schema": {
              "type": "string",
              "format": "date-time",
              "nullable": true
            }
          },
          {
            "name": "received_time.gte",
            "in": "query",
            "description": "Time greater than or equals to the dispute received time",
            "required": false,
            "schema": {
              "type": "string",
              "format": "date-time",
              "nullable": true
            }
          }
        ],
        "responses": {
          "200": {
            "description": "The dispute list was retrieved successfully",
            "content": {
              "application/json": {
                "schema": {
                  "type": "array",
                  "items": {
                    "$ref": "#/components/schemas/DisputeResponse"
                  }
                }
              }
            }
          },
          "401": {
            "description": "Unauthorized request"
          }
        },
        "security": [
          {
            "api_key": []
          }
        ]
      }
    },
    "/disputes/{dispute_id}": {
      "get": {
        "tags": [
          "Disputes"
        ],
        "summary": "Disputes - Retrieve Dispute",
        "description": "Disputes - Retrieve Dispute",
        "operationId": "Retrieve a Dispute",
        "parameters": [
          {
            "name": "dispute_id",
            "in": "path",
            "description": "The identifier for dispute",
            "required": true,
            "schema": {
              "type": "string"
            }
          }
        ],
        "responses": {
          "200": {
            "description": "The dispute was retrieved successfully",
            "content": {
              "application/json": {
                "schema": {
                  "$ref": "#/components/schemas/DisputeResponse"
                }
              }
            }
          },
          "404": {
            "description": "Dispute does not exist in our records"
          }
        },
        "security": [
          {
            "api_key": []
          }
        ]
      }
    },
    "/mandates/revoke/{mandate_id}": {
      "post": {
        "tags": [
          "Mandates"
        ],
        "summary": "Mandates - Revoke Mandate",
        "description": "Mandates - Revoke Mandate\n\nRevoke a mandate",
        "operationId": "Revoke a Mandate",
        "parameters": [
          {
            "name": "mandate_id",
            "in": "path",
            "description": "The identifier for mandate",
            "required": true,
            "schema": {
              "type": "string"
            }
          }
        ],
        "responses": {
          "200": {
            "description": "The mandate was revoked successfully",
            "content": {
              "application/json": {
                "schema": {
                  "$ref": "#/components/schemas/MandateRevokedResponse"
                }
              }
            }
          },
          "400": {
            "description": "Mandate does not exist in our records"
          }
        },
        "security": [
          {
            "api_key": []
          }
        ]
      }
    },
    "/mandates/{mandate_id}": {
      "get": {
        "tags": [
          "Mandates"
        ],
        "summary": "Mandates - Retrieve Mandate",
        "description": "Mandates - Retrieve Mandate\n\nRetrieve a mandate",
        "operationId": "Retrieve a Mandate",
        "parameters": [
          {
            "name": "mandate_id",
            "in": "path",
            "description": "The identifier for mandate",
            "required": true,
            "schema": {
              "type": "string"
            }
          }
        ],
        "responses": {
          "200": {
            "description": "The mandate was retrieved successfully",
            "content": {
              "application/json": {
                "schema": {
                  "$ref": "#/components/schemas/MandateResponse"
                }
              }
            }
          },
          "404": {
            "description": "Mandate does not exist in our records"
          }
        },
        "security": [
          {
            "api_key": []
          }
        ]
      }
    },
    "/payment_methods": {
      "post": {
        "tags": [
          "Payment Methods"
        ],
        "summary": "PaymentMethods - Create",
        "description": "PaymentMethods - Create\n\nTo create a payment method against a customer object. In case of cards, this API could be used only by PCI compliant merchants",
        "operationId": "Create a Payment Method",
        "requestBody": {
          "content": {
            "application/json": {
              "schema": {
                "$ref": "#/components/schemas/PaymentMethodCreate"
              }
            }
          },
          "required": true
        },
        "responses": {
          "200": {
            "description": "Payment Method Created",
            "content": {
              "application/json": {
                "schema": {
                  "$ref": "#/components/schemas/PaymentMethodResponse"
                }
              }
            }
          },
          "400": {
            "description": "Invalid Data"
          }
        },
        "security": [
          {
            "api_key": []
          }
        ]
      }
    },
    "/payment_methods/{method_id}": {
      "get": {
        "tags": [
          "Payment Methods"
        ],
        "summary": "Payment Method - Retrieve",
        "description": "Payment Method - Retrieve\n\nTo retrieve a payment method",
        "operationId": "Retrieve a Payment method",
        "parameters": [
          {
            "name": "method_id",
            "in": "path",
            "description": "The unique identifier for the Payment Method",
            "required": true,
            "schema": {
              "type": "string"
            }
          }
        ],
        "responses": {
          "200": {
            "description": "Payment Method retrieved",
            "content": {
              "application/json": {
                "schema": {
                  "$ref": "#/components/schemas/PaymentMethodResponse"
                }
              }
            }
          },
          "404": {
            "description": "Payment Method does not exist in records"
          }
        },
        "security": [
          {
            "api_key": []
          }
        ]
      },
      "post": {
        "tags": [
          "Payment Methods"
        ],
        "summary": "Payment Method - Update",
        "description": "Payment Method - Update\n\nTo update an existing payment method attached to a customer object. This API is useful for use cases such as updating the card number for expired cards to prevent discontinuity in recurring payments",
        "operationId": "Update a Payment method",
        "parameters": [
          {
            "name": "method_id",
            "in": "path",
            "description": "The unique identifier for the Payment Method",
            "required": true,
            "schema": {
              "type": "string"
            }
          }
        ],
        "requestBody": {
          "content": {
            "application/json": {
              "schema": {
                "$ref": "#/components/schemas/PaymentMethodUpdate"
              }
            }
          },
          "required": true
        },
        "responses": {
          "200": {
            "description": "Payment Method updated",
            "content": {
              "application/json": {
                "schema": {
                  "$ref": "#/components/schemas/PaymentMethodResponse"
                }
              }
            }
          },
          "404": {
            "description": "Payment Method does not exist in records"
          }
        },
        "security": [
          {
            "api_key": []
          }
        ]
      },
      "delete": {
        "tags": [
          "Payment Methods"
        ],
        "summary": "Payment Method - Delete",
        "description": "Payment Method - Delete\n\nDelete payment method",
        "operationId": "Delete a Payment method",
        "parameters": [
          {
            "name": "method_id",
            "in": "path",
            "description": "The unique identifier for the Payment Method",
            "required": true,
            "schema": {
              "type": "string"
            }
          }
        ],
        "responses": {
          "200": {
            "description": "Payment Method deleted",
            "content": {
              "application/json": {
                "schema": {
                  "$ref": "#/components/schemas/PaymentMethodDeleteResponse"
                }
              }
            }
          },
          "404": {
            "description": "Payment Method does not exist in records"
          }
        },
        "security": [
          {
            "api_key": []
          }
        ]
      }
    },
    "/payments": {
      "post": {
        "tags": [
          "Payments"
        ],
        "summary": "Payments - Create",
        "description": "Payments - Create\n\nTo process a payment you will have to create a payment, attach a payment method and confirm. Depending on the user journey you wish to achieve, you may opt to all the steps in a single request or in a sequence of API request using following APIs: (i) Payments - Update, (ii) Payments - Confirm, and (iii) Payments - Capture",
        "operationId": "Create a Payment",
        "requestBody": {
          "content": {
            "application/json": {
              "schema": {
                "$ref": "#/components/schemas/PaymentsCreateRequest"
              }
            }
          },
          "required": true
        },
        "responses": {
          "200": {
            "description": "Payment created",
            "content": {
              "application/json": {
                "schema": {
                  "$ref": "#/components/schemas/PaymentsResponse"
                }
              }
            }
          },
          "400": {
            "description": "Missing Mandatory fields"
          }
        },
        "security": [
          {
            "api_key": []
          }
        ]
      }
    },
    "/payments/list": {
      "get": {
        "tags": [
          "Payments"
        ],
        "summary": "Payments - List",
        "description": "Payments - List\n\nTo list the payments",
        "operationId": "List all Payments",
        "parameters": [
          {
            "name": "customer_id",
            "in": "query",
            "description": "The identifier for the customer",
            "required": true,
            "schema": {
              "type": "string"
            }
          },
          {
            "name": "starting_after",
            "in": "query",
            "description": "A cursor for use in pagination, fetch the next list after some object",
            "required": true,
            "schema": {
              "type": "string"
            }
          },
          {
            "name": "ending_before",
            "in": "query",
            "description": "A cursor for use in pagination, fetch the previous list before some object",
            "required": true,
            "schema": {
              "type": "string"
            }
          },
          {
            "name": "limit",
            "in": "query",
            "description": "Limit on the number of objects to return",
            "required": true,
            "schema": {
              "type": "integer",
              "format": "int64"
            }
          },
          {
            "name": "created",
            "in": "query",
            "description": "The time at which payment is created",
            "required": true,
            "schema": {
              "type": "string",
              "format": "date-time"
            }
          },
          {
            "name": "created_lt",
            "in": "query",
            "description": "Time less than the payment created time",
            "required": true,
            "schema": {
              "type": "string",
              "format": "date-time"
            }
          },
          {
            "name": "created_gt",
            "in": "query",
            "description": "Time greater than the payment created time",
            "required": true,
            "schema": {
              "type": "string",
              "format": "date-time"
            }
          },
          {
            "name": "created_lte",
            "in": "query",
            "description": "Time less than or equals to the payment created time",
            "required": true,
            "schema": {
              "type": "string",
              "format": "date-time"
            }
          },
          {
            "name": "created_gte",
            "in": "query",
            "description": "Time greater than or equals to the payment created time",
            "required": true,
            "schema": {
              "type": "string",
              "format": "date-time"
            }
          }
        ],
        "responses": {
          "200": {
            "description": "Received payment list"
          },
          "404": {
            "description": "No payments found"
          }
        },
        "security": [
          {
            "api_key": []
          }
        ]
      }
    },
    "/payments/session_tokens": {
      "post": {
        "tags": [
          "Payments"
        ],
        "summary": "Payments - Session token",
        "description": "Payments - Session token\n\nTo create the session object or to get session token for wallets",
        "operationId": "Create Session tokens for a Payment",
        "requestBody": {
          "content": {
            "application/json": {
              "schema": {
                "$ref": "#/components/schemas/PaymentsSessionRequest"
              }
            }
          },
          "required": true
        },
        "responses": {
          "200": {
            "description": "Payment session object created or session token was retrieved from wallets",
            "content": {
              "application/json": {
                "schema": {
                  "$ref": "#/components/schemas/PaymentsSessionResponse"
                }
              }
            }
          },
          "400": {
            "description": "Missing mandatory fields"
          }
        },
        "security": [
          {
            "publishable_key": []
          }
        ]
      }
    },
    "/payments/{payment_id}": {
      "get": {
        "tags": [
          "Payments"
        ],
        "summary": "Payments - Retrieve",
        "description": "Payments - Retrieve\n\nTo retrieve the properties of a Payment. This may be used to get the status of a previously initiated payment or next action for an ongoing payment",
        "operationId": "Retrieve a Payment",
        "parameters": [
          {
            "name": "payment_id",
            "in": "path",
            "description": "The identifier for payment",
            "required": true,
            "schema": {
              "type": "string"
            }
          }
        ],
        "requestBody": {
          "content": {
            "application/json": {
              "schema": {
                "$ref": "#/components/schemas/PaymentRetrieveBody"
              }
            }
          },
          "required": true
        },
        "responses": {
          "200": {
            "description": "Gets the payment with final status",
            "content": {
              "application/json": {
                "schema": {
                  "$ref": "#/components/schemas/PaymentsResponse"
                }
              }
            }
          },
          "404": {
            "description": "No payment found"
          }
        },
        "security": [
          {
            "api_key": []
          },
          {
            "publishable_key": []
          }
        ]
      },
      "post": {
        "tags": [
          "Payments"
        ],
        "summary": "Payments - Update",
        "description": "Payments - Update\n\nTo update the properties of a PaymentIntent object. This may include attaching a payment method, or attaching customer object or metadata fields after the Payment is created",
        "operationId": "Update a Payment",
        "parameters": [
          {
            "name": "payment_id",
            "in": "path",
            "description": "The identifier for payment",
            "required": true,
            "schema": {
              "type": "string"
            }
          }
        ],
        "requestBody": {
          "content": {
            "application/json": {
              "schema": {
                "$ref": "#/components/schemas/PaymentsRequest"
              }
            }
          },
          "required": true
        },
        "responses": {
          "200": {
            "description": "Payment updated",
            "content": {
              "application/json": {
                "schema": {
                  "$ref": "#/components/schemas/PaymentsResponse"
                }
              }
            }
          },
          "400": {
            "description": "Missing mandatory fields"
          }
        },
        "security": [
          {
            "api_key": []
          },
          {
            "publishable_key": []
          }
        ]
      }
    },
    "/payments/{payment_id}/cancel": {
      "post": {
        "tags": [
          "Payments"
        ],
        "summary": "Payments - Cancel",
        "description": "Payments - Cancel\n\nA Payment could can be cancelled when it is in one of these statuses: requires_payment_method, requires_capture, requires_confirmation, requires_customer_action",
        "operationId": "Cancel a Payment",
        "parameters": [
          {
            "name": "payment_id",
            "in": "path",
            "description": "The identifier for payment",
            "required": true,
            "schema": {
              "type": "string"
            }
          }
        ],
        "requestBody": {
          "content": {
            "application/json": {
              "schema": {
                "$ref": "#/components/schemas/PaymentsCancelRequest"
              }
            }
          },
          "required": true
        },
        "responses": {
          "200": {
            "description": "Payment canceled"
          },
          "400": {
            "description": "Missing mandatory fields"
          }
        },
        "security": [
          {
            "api_key": []
          }
        ]
      }
    },
    "/payments/{payment_id}/capture": {
      "post": {
        "tags": [
          "Payments"
        ],
        "summary": "Payments - Capture",
        "description": "Payments - Capture\n\nTo capture the funds for an uncaptured payment",
        "operationId": "Capture a Payment",
        "parameters": [
          {
            "name": "payment_id",
            "in": "path",
            "description": "The identifier for payment",
            "required": true,
            "schema": {
              "type": "string"
            }
          }
        ],
        "requestBody": {
          "content": {
            "application/json": {
              "schema": {
                "$ref": "#/components/schemas/PaymentsCaptureRequest"
              }
            }
          },
          "required": true
        },
        "responses": {
          "200": {
            "description": "Payment captured",
            "content": {
              "application/json": {
                "schema": {
                  "$ref": "#/components/schemas/PaymentsResponse"
                }
              }
            }
          },
          "400": {
            "description": "Missing mandatory fields"
          }
        },
        "security": [
          {
            "api_key": []
          }
        ]
      }
    },
    "/payments/{payment_id}/confirm": {
      "post": {
        "tags": [
          "Payments"
        ],
        "summary": "Payments - Confirm",
        "description": "Payments - Confirm\n\nThis API is to confirm the payment request and forward payment to the payment processor. This API provides more granular control upon when the API is forwarded to the payment processor. Alternatively you can confirm the payment within the Payments Create API",
        "operationId": "Confirm a Payment",
        "parameters": [
          {
            "name": "payment_id",
            "in": "path",
            "description": "The identifier for payment",
            "required": true,
            "schema": {
              "type": "string"
            }
          }
        ],
        "requestBody": {
          "content": {
            "application/json": {
              "schema": {
                "$ref": "#/components/schemas/PaymentsRequest"
              }
            }
          },
          "required": true
        },
        "responses": {
          "200": {
            "description": "Payment confirmed",
            "content": {
              "application/json": {
                "schema": {
                  "$ref": "#/components/schemas/PaymentsResponse"
                }
              }
            }
          },
          "400": {
            "description": "Missing mandatory fields"
          }
        },
        "security": [
          {
            "api_key": []
          },
          {
            "publishable_key": []
          }
        ]
      }
    },
    "/payouts/create": {
      "post": {
        "tags": [
          "Payouts"
        ],
        "summary": "Payouts - Create",
        "description": "Payouts - Create",
        "operationId": "Create a Payout",
        "requestBody": {
          "content": {
            "application/json": {
              "schema": {
                "$ref": "#/components/schemas/PayoutCreateRequest"
              }
            }
          },
          "required": true
        },
        "responses": {
          "200": {
            "description": "Payout created",
            "content": {
              "application/json": {
                "schema": {
                  "$ref": "#/components/schemas/PayoutCreateResponse"
                }
              }
            }
          },
          "400": {
            "description": "Missing Mandatory fields"
          }
        },
        "security": [
          {
            "api_key": []
          }
        ]
      }
    },
    "/payouts/{payout_id}": {
      "get": {
        "tags": [
          "Payouts"
        ],
        "summary": "Payouts - Retrieve",
        "description": "Payouts - Retrieve",
        "operationId": "Retrieve a Payout",
        "parameters": [
          {
            "name": "payout_id",
            "in": "path",
            "description": "The identifier for payout]",
            "required": true,
            "schema": {
              "type": "string"
            }
          }
        ],
        "responses": {
          "200": {
            "description": "Payout retrieved",
            "content": {
              "application/json": {
                "schema": {
                  "$ref": "#/components/schemas/PayoutCreateResponse"
                }
              }
            }
          },
          "404": {
            "description": "Payout does not exist in our records"
          }
        },
        "security": [
          {
            "api_key": []
          }
        ]
      },
      "post": {
        "tags": [
          "Payouts"
        ],
        "summary": "Payouts - Update",
        "description": "Payouts - Update",
        "operationId": "Update a Payout",
        "parameters": [
          {
            "name": "payout_id",
            "in": "path",
            "description": "The identifier for payout]",
            "required": true,
            "schema": {
              "type": "string"
            }
          }
        ],
        "requestBody": {
          "content": {
            "application/json": {
              "schema": {
                "$ref": "#/components/schemas/PayoutCreateRequest"
              }
            }
          },
          "required": true
        },
        "responses": {
          "200": {
            "description": "Payout updated",
            "content": {
              "application/json": {
                "schema": {
                  "$ref": "#/components/schemas/PayoutCreateResponse"
                }
              }
            }
          },
          "400": {
            "description": "Missing Mandatory fields"
          }
        },
        "security": [
          {
            "api_key": []
          }
        ]
      }
    },
    "/payouts/{payout_id}/cancel": {
      "post": {
        "tags": [
          "Payouts"
        ],
        "summary": "Payouts - Cancel",
        "description": "Payouts - Cancel",
        "operationId": "Cancel a Payout",
        "parameters": [
          {
            "name": "payout_id",
            "in": "path",
            "description": "The identifier for payout",
            "required": true,
            "schema": {
              "type": "string"
            }
          }
        ],
        "requestBody": {
          "content": {
            "application/json": {
              "schema": {
                "$ref": "#/components/schemas/PayoutActionRequest"
              }
            }
          },
          "required": true
        },
        "responses": {
          "200": {
            "description": "Payout cancelled",
            "content": {
              "application/json": {
                "schema": {
                  "$ref": "#/components/schemas/PayoutCreateResponse"
                }
              }
            }
          },
          "400": {
            "description": "Missing Mandatory fields"
          }
        },
        "security": [
          {
            "api_key": []
          }
        ]
      }
    },
    "/payouts/{payout_id}/fulfill": {
      "post": {
        "tags": [
          "Payouts"
        ],
        "summary": "Payouts - Fulfill",
        "description": "Payouts - Fulfill",
        "operationId": "Fulfill a Payout",
        "parameters": [
          {
            "name": "payout_id",
            "in": "path",
            "description": "The identifier for payout",
            "required": true,
            "schema": {
              "type": "string"
            }
          }
        ],
        "requestBody": {
          "content": {
            "application/json": {
              "schema": {
                "$ref": "#/components/schemas/PayoutActionRequest"
              }
            }
          },
          "required": true
        },
        "responses": {
          "200": {
            "description": "Payout fulfilled",
            "content": {
              "application/json": {
                "schema": {
                  "$ref": "#/components/schemas/PayoutCreateResponse"
                }
              }
            }
          },
          "400": {
            "description": "Missing Mandatory fields"
          }
        },
        "security": [
          {
            "api_key": []
          }
        ]
      }
    },
    "/refunds": {
      "post": {
        "tags": [
          "Refunds"
        ],
        "summary": "Refunds - Create",
        "description": "Refunds - Create\n\nTo create a refund against an already processed payment",
        "operationId": "Create a Refund",
        "requestBody": {
          "content": {
            "application/json": {
              "schema": {
                "$ref": "#/components/schemas/RefundRequest"
              }
            }
          },
          "required": true
        },
        "responses": {
          "200": {
            "description": "Refund created",
            "content": {
              "application/json": {
                "schema": {
                  "$ref": "#/components/schemas/RefundResponse"
                }
              }
            }
          },
          "400": {
            "description": "Missing Mandatory fields"
          }
        },
        "security": [
          {
            "api_key": []
          }
        ]
      }
    },
    "/refunds/list": {
      "post": {
        "tags": [
          "Refunds"
        ],
        "summary": "Refunds - List",
        "description": "Refunds - List\n\nTo list the refunds associated with a payment_id or with the merchant, if payment_id is not provided",
        "operationId": "List all Refunds",
        "requestBody": {
          "content": {
            "application/json": {
              "schema": {
                "$ref": "#/components/schemas/RefundListRequest"
              }
            }
          },
          "required": true
        },
        "responses": {
          "200": {
            "description": "List of refunds",
            "content": {
              "application/json": {
                "schema": {
                  "$ref": "#/components/schemas/RefundListResponse"
                }
              }
            }
          }
        },
        "security": [
          {
            "api_key": []
          }
        ]
      }
    },
    "/refunds/{refund_id}": {
      "get": {
        "tags": [
          "Refunds"
        ],
        "summary": "Refunds - Retrieve (GET)",
        "description": "Refunds - Retrieve (GET)\n\nTo retrieve the properties of a Refund. This may be used to get the status of a previously initiated payment or next action for an ongoing payment",
        "operationId": "Retrieve a Refund",
        "parameters": [
          {
            "name": "refund_id",
            "in": "path",
            "description": "The identifier for refund",
            "required": true,
            "schema": {
              "type": "string"
            }
          }
        ],
        "responses": {
          "200": {
            "description": "Refund retrieved",
            "content": {
              "application/json": {
                "schema": {
                  "$ref": "#/components/schemas/RefundResponse"
                }
              }
            }
          },
          "404": {
            "description": "Refund does not exist in our records"
          }
        },
        "security": [
          {
            "api_key": []
          }
        ]
      },
      "post": {
        "tags": [
          "Refunds"
        ],
        "summary": "Refunds - Update",
        "description": "Refunds - Update\n\nTo update the properties of a Refund object. This may include attaching a reason for the refund or metadata fields",
        "operationId": "Update a Refund",
        "parameters": [
          {
            "name": "refund_id",
            "in": "path",
            "description": "The identifier for refund",
            "required": true,
            "schema": {
              "type": "string"
            }
          }
        ],
        "requestBody": {
          "content": {
            "application/json": {
              "schema": {
                "$ref": "#/components/schemas/RefundUpdateRequest"
              }
            }
          },
          "required": true
        },
        "responses": {
          "200": {
            "description": "Refund updated",
            "content": {
              "application/json": {
                "schema": {
                  "$ref": "#/components/schemas/RefundResponse"
                }
              }
            }
          },
          "400": {
            "description": "Missing Mandatory fields"
          }
        },
        "security": [
          {
            "api_key": []
          }
        ]
      }
    }
  },
  "components": {
    "schemas": {
      "AcceptanceType": {
        "type": "string",
        "enum": [
          "online",
          "offline"
        ]
      },
      "AcceptedCountries": {
        "oneOf": [
          {
            "type": "object",
            "required": [
              "type",
              "list"
            ],
            "properties": {
              "type": {
                "type": "string",
                "enum": [
                  "enable_only"
                ]
              },
              "list": {
                "type": "array",
                "items": {
                  "$ref": "#/components/schemas/CountryAlpha2"
                }
              }
            }
          },
          {
            "type": "object",
            "required": [
              "type",
              "list"
            ],
            "properties": {
              "type": {
                "type": "string",
                "enum": [
                  "disable_only"
                ]
              },
              "list": {
                "type": "array",
                "items": {
                  "$ref": "#/components/schemas/CountryAlpha2"
                }
              }
            }
          },
          {
            "type": "object",
            "required": [
              "type"
            ],
            "properties": {
              "type": {
                "type": "string",
                "enum": [
                  "all_accepted"
                ]
              }
            }
          }
        ],
        "discriminator": {
          "propertyName": "type"
        }
      },
      "AcceptedCurrencies": {
        "oneOf": [
          {
            "type": "object",
            "required": [
              "type",
              "list"
            ],
            "properties": {
              "type": {
                "type": "string",
                "enum": [
                  "enable_only"
                ]
              },
              "list": {
                "type": "array",
                "items": {
                  "$ref": "#/components/schemas/Currency"
                }
              }
            }
          },
          {
            "type": "object",
            "required": [
              "type",
              "list"
            ],
            "properties": {
              "type": {
                "type": "string",
                "enum": [
                  "disable_only"
                ]
              },
              "list": {
                "type": "array",
                "items": {
                  "$ref": "#/components/schemas/Currency"
                }
              }
            }
          },
          {
            "type": "object",
            "required": [
              "type"
            ],
            "properties": {
              "type": {
                "type": "string",
                "enum": [
                  "all_accepted"
                ]
              }
            }
          }
        ],
        "discriminator": {
          "propertyName": "type"
        }
      },
      "AchBankTransfer": {
        "type": "object",
        "required": [
          "bank_name",
          "bank_country_code",
          "bank_city",
          "bank_account_number",
          "bank_routing_number"
        ],
        "properties": {
          "bank_name": {
            "type": "string",
            "description": "Bank name",
            "example": "Deutsche Bank"
          },
          "bank_country_code": {
            "$ref": "#/components/schemas/CountryAlpha2"
          },
          "bank_city": {
            "type": "string",
            "description": "Bank city",
            "example": "California"
          },
          "bank_account_number": {
            "type": "string",
            "description": "Bank account number is an unique identifier assigned by a bank to a customer.",
            "example": "000123456"
          },
          "bank_routing_number": {
            "type": "string",
            "description": "[9 digits] Routing number - used in USA for identifying a specific bank.",
            "example": "110000000"
          }
        }
      },
      "AchBillingDetails": {
        "type": "object",
        "required": [
          "email"
        ],
        "properties": {
          "email": {
            "type": "string",
            "description": "The Email ID for ACH billing",
            "example": "example@me.com"
          }
        }
      },
      "AchTransfer": {
        "type": "object",
        "required": [
          "account_number",
          "bank_name",
          "routing_number",
          "swift_code"
        ],
        "properties": {
          "account_number": {
            "type": "string",
            "example": "122385736258"
          },
          "bank_name": {
            "type": "string"
          },
          "routing_number": {
            "type": "string",
            "example": "012"
          },
          "swift_code": {
            "type": "string",
            "example": "234"
          }
        }
      },
      "Address": {
        "type": "object",
        "properties": {
          "address": {
            "allOf": [
              {
                "$ref": "#/components/schemas/AddressDetails"
              }
            ],
            "nullable": true
          },
          "phone": {
            "allOf": [
              {
                "$ref": "#/components/schemas/PhoneDetails"
              }
            ],
            "nullable": true
          }
        }
      },
      "AddressDetails": {
        "type": "object",
        "properties": {
          "city": {
            "type": "string",
            "description": "The address city",
            "example": "New York",
            "nullable": true,
            "maxLength": 50
          },
          "country": {
            "allOf": [
              {
                "$ref": "#/components/schemas/CountryAlpha2"
              }
            ],
            "nullable": true
          },
          "line1": {
            "type": "string",
            "description": "The first line of the address",
            "example": "123, King Street",
            "nullable": true,
            "maxLength": 200
          },
          "line2": {
            "type": "string",
            "description": "The second line of the address",
            "example": "Powelson Avenue",
            "nullable": true,
            "maxLength": 50
          },
          "line3": {
            "type": "string",
            "description": "The third line of the address",
            "example": "Bridgewater",
            "nullable": true,
            "maxLength": 50
          },
          "zip": {
            "type": "string",
            "description": "The zip/postal code for the address",
            "example": "08807",
            "nullable": true,
            "maxLength": 50
          },
          "state": {
            "type": "string",
            "description": "The address state",
            "example": "New York",
            "nullable": true
          },
          "first_name": {
            "type": "string",
            "description": "The first name for the address",
            "example": "John",
            "nullable": true,
            "maxLength": 255
          },
          "last_name": {
            "type": "string",
            "description": "The last name for the address",
            "example": "Doe",
            "nullable": true,
            "maxLength": 255
          }
        }
      },
      "AirwallexData": {
        "type": "object",
        "properties": {
          "payload": {
            "type": "string",
            "description": "payload required by airwallex",
            "nullable": true
          }
        }
      },
      "AliPayHkRedirection": {
        "type": "object"
      },
      "AliPayQr": {
        "type": "object"
      },
      "AliPayRedirection": {
        "type": "object"
      },
      "AmountInfo": {
        "type": "object",
        "required": [
          "label",
          "amount"
        ],
        "properties": {
          "label": {
            "type": "string",
            "description": "The label must be the name of the merchant."
          },
          "type": {
            "type": "string",
            "description": "A value that indicates whether the line item(Ex: total, tax, discount, or grand total) is final or pending.",
            "nullable": true
          },
          "amount": {
            "type": "string",
            "description": "The total amount for the payment"
          }
        }
      },
      "ApiKeyExpiration": {
        "oneOf": [
          {
            "type": "string",
            "enum": [
              "never"
            ]
          },
          {
            "type": "string",
            "format": "date-time"
          }
        ]
      },
      "ApplePayPaymentRequest": {
        "type": "object",
        "required": [
          "country_code",
          "currency_code",
          "total",
          "merchant_capabilities",
          "supported_networks"
        ],
        "properties": {
          "country_code": {
            "$ref": "#/components/schemas/CountryAlpha2"
          },
          "currency_code": {
            "$ref": "#/components/schemas/Currency"
          },
          "total": {
            "$ref": "#/components/schemas/AmountInfo"
          },
          "merchant_capabilities": {
            "type": "array",
            "items": {
              "type": "string"
            },
            "description": "The list of merchant capabilities(ex: whether capable of 3ds or no-3ds)"
          },
          "supported_networks": {
            "type": "array",
            "items": {
              "type": "string"
            },
            "description": "The list of supported networks"
          },
          "merchant_identifier": {
            "type": "string",
            "nullable": true
          }
        }
      },
      "ApplePayRedirectData": {
        "type": "object"
      },
      "ApplePaySessionResponse": {
        "oneOf": [
          {
            "$ref": "#/components/schemas/ThirdPartySdkSessionResponse"
          },
          {
            "$ref": "#/components/schemas/NoThirdPartySdkSessionResponse"
          },
          {
            "type": "object",
            "default": null,
            "nullable": true
          }
        ]
      },
      "ApplePayThirdPartySdkData": {
        "type": "object"
      },
      "ApplePayWalletData": {
        "type": "object",
        "required": [
          "payment_data",
          "payment_method",
          "transaction_identifier"
        ],
        "properties": {
          "payment_data": {
            "type": "string",
            "description": "The payment data of Apple pay"
          },
          "payment_method": {
            "$ref": "#/components/schemas/ApplepayPaymentMethod"
          },
          "transaction_identifier": {
            "type": "string",
            "description": "The unique identifier for the transaction"
          }
        }
      },
      "ApplepayConnectorMetadataRequest": {
        "type": "object",
        "properties": {
          "session_token_data": {
            "allOf": [
              {
                "$ref": "#/components/schemas/SessionTokenInfo"
              }
            ],
            "nullable": true
          }
        }
      },
      "ApplepayPaymentMethod": {
        "type": "object",
        "required": [
          "display_name",
          "network",
          "type"
        ],
        "properties": {
          "display_name": {
            "type": "string",
            "description": "The name to be displayed on Apple Pay button"
          },
          "network": {
            "type": "string",
            "description": "The network of the Apple pay payment method"
          },
          "type": {
            "type": "string",
            "description": "The type of the payment method"
          }
        }
      },
      "ApplepaySessionTokenResponse": {
        "type": "object",
        "required": [
          "session_token_data",
          "connector",
          "delayed_session_token",
          "sdk_next_action"
        ],
        "properties": {
          "session_token_data": {
            "$ref": "#/components/schemas/ApplePaySessionResponse"
          },
          "payment_request_data": {
            "allOf": [
              {
                "$ref": "#/components/schemas/ApplePayPaymentRequest"
              }
            ],
            "nullable": true
          },
          "connector": {
            "type": "string",
            "description": "The session token is w.r.t this connector"
          },
          "delayed_session_token": {
            "type": "boolean",
            "description": "Identifier for the delayed session response"
          },
          "sdk_next_action": {
            "$ref": "#/components/schemas/SdkNextAction"
          }
        }
      },
      "AttemptStatus": {
        "type": "string",
        "enum": [
          "started",
          "authentication_failed",
          "router_declined",
          "authentication_pending",
          "authentication_successful",
          "authorized",
          "authorization_failed",
          "charged",
          "authorizing",
          "cod_initiated",
          "voided",
          "void_initiated",
          "capture_initiated",
          "capture_failed",
          "void_failed",
          "auto_refunded",
          "partial_charged",
          "unresolved",
          "pending",
          "failure",
          "payment_method_awaited",
          "confirmation_awaited",
          "device_data_collection_pending"
        ]
      },
      "AuthenticationType": {
        "type": "string",
        "enum": [
          "three_ds",
          "no_three_ds"
        ]
      },
      "BacsBankTransfer": {
        "type": "object",
        "required": [
          "bank_name",
          "bank_country_code",
          "bank_city",
          "bank_account_number",
          "bank_sort_code"
        ],
        "properties": {
          "bank_name": {
            "type": "string",
            "description": "Bank name",
            "example": "Deutsche Bank"
          },
          "bank_country_code": {
            "$ref": "#/components/schemas/CountryAlpha2"
          },
          "bank_city": {
            "type": "string",
            "description": "Bank city",
            "example": "California"
          },
          "bank_account_number": {
            "type": "string",
            "description": "Bank account number is an unique identifier assigned by a bank to a customer.",
            "example": "000123456"
          },
          "bank_sort_code": {
            "type": "string",
            "description": "[6 digits] Sort Code - used in UK and Ireland for identifying a bank and it's branches.",
            "example": "98-76-54"
          }
        }
      },
      "BacsBankTransferInstructions": {
        "type": "object",
        "required": [
          "account_holder_name",
          "account_number",
          "sort_code"
        ],
        "properties": {
          "account_holder_name": {
            "type": "string",
            "example": "Jane Doe"
          },
          "account_number": {
            "type": "string",
            "example": "10244123908"
          },
          "sort_code": {
            "type": "string",
            "example": "012"
          }
        }
      },
      "Bank": {
        "oneOf": [
          {
            "$ref": "#/components/schemas/AchBankTransfer"
          },
          {
            "$ref": "#/components/schemas/BacsBankTransfer"
          },
          {
            "$ref": "#/components/schemas/SepaBankTransfer"
          }
        ]
      },
      "BankDebitBilling": {
        "type": "object",
        "required": [
          "name",
          "email"
        ],
        "properties": {
          "name": {
            "type": "string",
            "description": "The billing name for bank debits",
            "example": "John Doe"
          },
          "email": {
            "type": "string",
            "description": "The billing email for bank debits",
            "example": "example@example.com"
          },
          "address": {
            "allOf": [
              {
                "$ref": "#/components/schemas/AddressDetails"
              }
            ],
            "nullable": true
          }
        }
      },
      "BankDebitData": {
        "oneOf": [
          {
            "type": "object",
            "required": [
              "ach_bank_debit"
            ],
            "properties": {
              "ach_bank_debit": {
                "type": "object",
                "description": "Payment Method data for Ach bank debit",
                "required": [
                  "billing_details",
                  "account_number",
                  "routing_number",
                  "card_holder_name",
                  "bank_account_holder_name"
                ],
                "properties": {
                  "billing_details": {
                    "$ref": "#/components/schemas/BankDebitBilling"
                  },
                  "account_number": {
                    "type": "string",
                    "description": "Account number for ach bank debit payment",
                    "example": "000123456789"
                  },
                  "routing_number": {
                    "type": "string",
                    "description": "Routing number for ach bank debit payment",
                    "example": "110000000"
                  },
                  "card_holder_name": {
                    "type": "string",
                    "example": "John Test"
                  },
                  "bank_account_holder_name": {
                    "type": "string",
                    "example": "John Doe"
                  }
                }
              }
            }
          },
          {
            "type": "object",
            "required": [
              "sepa_bank_debit"
            ],
            "properties": {
              "sepa_bank_debit": {
                "type": "object",
                "required": [
                  "billing_details",
                  "iban",
                  "bank_account_holder_name"
                ],
                "properties": {
                  "billing_details": {
                    "$ref": "#/components/schemas/BankDebitBilling"
                  },
                  "iban": {
                    "type": "string",
                    "description": "International bank account number (iban) for SEPA",
                    "example": "DE89370400440532013000"
                  },
                  "bank_account_holder_name": {
                    "type": "string",
                    "description": "Owner name for bank debit",
                    "example": "A. Schneider"
                  }
                }
              }
            }
          },
          {
            "type": "object",
            "required": [
              "becs_bank_debit"
            ],
            "properties": {
              "becs_bank_debit": {
                "type": "object",
                "required": [
                  "billing_details",
                  "account_number",
                  "bsb_number"
                ],
                "properties": {
                  "billing_details": {
                    "$ref": "#/components/schemas/BankDebitBilling"
                  },
                  "account_number": {
                    "type": "string",
                    "description": "Account number for Becs payment method",
                    "example": "000123456"
                  },
                  "bsb_number": {
                    "type": "string",
                    "description": "Bank-State-Branch (bsb) number",
                    "example": "000000"
                  }
                }
              }
            }
          },
          {
            "type": "object",
            "required": [
              "bacs_bank_debit"
            ],
            "properties": {
              "bacs_bank_debit": {
                "type": "object",
                "required": [
                  "billing_details",
                  "account_number",
                  "sort_code",
                  "bank_account_holder_name"
                ],
                "properties": {
                  "billing_details": {
                    "$ref": "#/components/schemas/BankDebitBilling"
                  },
                  "account_number": {
                    "type": "string",
                    "description": "Account number for Bacs payment method",
                    "example": "00012345"
                  },
                  "sort_code": {
                    "type": "string",
                    "description": "Sort code for Bacs payment method",
                    "example": "108800"
                  },
                  "bank_account_holder_name": {
                    "type": "string",
                    "description": "holder name for bank debit",
                    "example": "A. Schneider"
                  }
                }
              }
            }
          }
        ]
      },
      "BankNames": {
        "type": "string",
        "description": "Name of banks supported by Hyperswitch",
        "enum": [
          "american_express",
          "affin_bank",
          "agro_bank",
          "alliance_bank",
          "am_bank",
          "bank_of_america",
          "bank_islam",
          "bank_muamalat",
          "bank_rakyat",
          "bank_simpanan_nasional",
          "barclays",
          "blik_p_s_p",
          "capital_one",
          "chase",
          "citi",
          "cimb_bank",
          "discover",
          "navy_federal_credit_union",
          "pentagon_federal_credit_union",
          "synchrony_bank",
          "wells_fargo",
          "abn_amro",
          "asn_bank",
          "bunq",
          "handelsbanken",
          "hong_leong_bank",
          "hsbc_bank",
          "ing",
          "knab",
          "kuwait_finance_house",
          "moneyou",
          "rabobank",
          "regiobank",
          "revolut",
          "sns_bank",
          "triodos_bank",
          "van_lanschot",
          "arzte_und_apotheker_bank",
          "austrian_anadi_bank_ag",
          "bank_austria",
          "bank99_ag",
          "bankhaus_carl_spangler",
          "bankhaus_schelhammer_und_schattera_ag",
          "bank_millennium",
          "bank_p_e_k_a_o_s_a",
          "bawag_psk_ag",
          "bks_bank_ag",
          "brull_kallmus_bank_ag",
          "btv_vier_lander_bank",
          "capital_bank_grawe_gruppe_ag",
          "ceska_sporitelna",
          "dolomitenbank",
          "easybank_ag",
          "e_platby_v_u_b",
          "erste_bank_und_sparkassen",
          "friesland_bank",
          "hypo_alpeadriabank_international_ag",
          "hypo_noe_lb_fur_niederosterreich_u_wien",
          "hypo_oberosterreich_salzburg_steiermark",
          "hypo_tirol_bank_ag",
          "hypo_vorarlberg_bank_ag",
          "hypo_bank_burgenland_aktiengesellschaft",
          "komercni_banka",
          "m_bank",
          "marchfelder_bank",
          "maybank",
          "oberbank_ag",
          "osterreichische_arzte_und_apothekerbank",
          "ocbc_bank",
          "pay_with_i_n_g",
          "place_z_i_p_k_o",
          "platnosc_online_karta_platnicza",
          "posojilnica_bank_e_gen",
          "postova_banka",
          "public_bank",
          "raiffeisen_bankengruppe_osterreich",
          "rhb_bank",
          "schelhammer_capital_bank_ag",
          "standard_chartered_bank",
          "schoellerbank_ag",
          "sparda_bank_wien",
          "sporo_pay",
          "santander_przelew24",
          "tatra_pay",
          "viamo",
          "volksbank_gruppe",
          "volkskreditbank_ag",
          "vr_bank_braunau",
          "uob_bank",
          "pay_with_alior_bank",
          "banki_spoldzielcze",
          "pay_with_inteligo",
          "b_n_p_paribas_poland",
          "bank_nowy_s_a",
          "credit_agricole",
          "pay_with_b_o_s",
          "pay_with_citi_handlowy",
          "pay_with_plus_bank",
          "toyota_bank",
          "velo_bank",
          "e_transfer_pocztowy24",
          "plus_bank",
          "etransfer_pocztowy24",
          "banki_spbdzielcze",
          "bank_nowy_bfg_sa",
          "getin_bank",
          "blik",
          "noble_pay",
          "idea_bank",
          "envelo_bank",
          "nest_przelew",
          "mbank_mtransfer",
          "inteligo",
          "pbac_z_ipko",
          "bnp_paribas",
          "bank_pekao_sa",
          "volkswagen_bank",
          "alior_bank",
          "boz",
          "bangkok_bank",
          "krungsri_bank",
          "krung_thai_bank",
          "the_siam_commercial_bank",
          "kasikorn_bank",
          "open_bank_success",
          "open_bank_failure",
          "open_bank_cancelled",
          "aib",
          "bank_of_scotland",
          "danske_bank",
          "first_direct",
          "first_trust",
          "halifax",
          "lloyds",
          "monzo",
          "nat_west",
          "nationwide_bank",
          "royal_bank_of_scotland",
          "starling",
          "tsb_bank",
          "tesco_bank",
          "ulster_bank"
        ]
      },
      "BankRedirectBilling": {
        "type": "object",
        "required": [
          "billing_name",
          "email"
        ],
        "properties": {
          "billing_name": {
            "type": "string",
            "description": "The name for which billing is issued",
            "example": "John Doe"
          },
          "email": {
            "type": "string",
            "description": "The billing email for bank redirect",
            "example": "example@example.com"
          }
        }
      },
      "BankRedirectData": {
        "oneOf": [
          {
            "type": "object",
            "required": [
              "bancontact_card"
            ],
            "properties": {
              "bancontact_card": {
                "type": "object",
                "required": [
                  "card_number",
                  "card_exp_month",
                  "card_exp_year",
                  "card_holder_name"
                ],
                "properties": {
                  "card_number": {
                    "type": "string",
                    "description": "The card number",
                    "example": "4242424242424242"
                  },
                  "card_exp_month": {
                    "type": "string",
                    "description": "The card's expiry month",
                    "example": "24"
                  },
                  "card_exp_year": {
                    "type": "string",
                    "description": "The card's expiry year",
                    "example": "24"
                  },
                  "card_holder_name": {
                    "type": "string",
                    "description": "The card holder's name",
                    "example": "John Test"
                  },
                  "billing_details": {
                    "allOf": [
                      {
                        "$ref": "#/components/schemas/BankRedirectBilling"
                      }
                    ],
                    "nullable": true
                  }
                }
              }
            }
          },
          {
            "type": "object",
            "required": [
              "bizum"
            ],
            "properties": {
              "bizum": {
                "type": "object"
              }
            }
          },
          {
            "type": "object",
            "required": [
              "blik"
            ],
            "properties": {
              "blik": {
                "type": "object",
                "required": [
                  "blik_code"
                ],
                "properties": {
                  "blik_code": {
                    "type": "string"
                  }
                }
              }
            }
          },
          {
            "type": "object",
            "required": [
              "eps"
            ],
            "properties": {
              "eps": {
                "type": "object",
                "required": [
                  "billing_details",
                  "bank_name"
                ],
                "properties": {
                  "billing_details": {
                    "$ref": "#/components/schemas/BankRedirectBilling"
                  },
                  "bank_name": {
                    "$ref": "#/components/schemas/BankNames"
                  }
                }
              }
            }
          },
          {
            "type": "object",
            "required": [
              "giropay"
            ],
            "properties": {
              "giropay": {
                "type": "object",
                "required": [
                  "billing_details"
                ],
                "properties": {
                  "billing_details": {
                    "$ref": "#/components/schemas/BankRedirectBilling"
                  },
                  "bank_account_bic": {
                    "type": "string",
                    "description": "Bank account details for Giropay\nBank account bic code",
                    "nullable": true
                  },
                  "bank_account_iban": {
                    "type": "string",
                    "description": "Bank account iban",
                    "nullable": true
                  }
                }
              }
            }
          },
          {
            "type": "object",
            "required": [
              "ideal"
            ],
            "properties": {
              "ideal": {
                "type": "object",
                "required": [
                  "billing_details",
                  "bank_name"
                ],
                "properties": {
                  "billing_details": {
                    "$ref": "#/components/schemas/BankRedirectBilling"
                  },
                  "bank_name": {
                    "$ref": "#/components/schemas/BankNames"
                  }
                }
              }
            }
          },
          {
            "type": "object",
            "required": [
              "interac"
            ],
            "properties": {
              "interac": {
                "type": "object",
                "required": [
                  "country",
                  "email"
                ],
                "properties": {
                  "country": {
                    "$ref": "#/components/schemas/CountryAlpha2"
                  },
                  "email": {
                    "type": "string",
                    "example": "john.doe@example.com"
                  }
                }
              }
            }
          },
          {
            "type": "object",
            "required": [
              "online_banking_czech_republic"
            ],
            "properties": {
              "online_banking_czech_republic": {
                "type": "object",
                "required": [
                  "issuer"
                ],
                "properties": {
                  "issuer": {
                    "$ref": "#/components/schemas/BankNames"
                  }
                }
              }
            }
          },
          {
            "type": "object",
            "required": [
              "online_banking_finland"
            ],
            "properties": {
              "online_banking_finland": {
                "type": "object",
                "properties": {
                  "email": {
                    "type": "string",
                    "nullable": true
                  }
                }
              }
            }
          },
          {
            "type": "object",
            "required": [
              "online_banking_poland"
            ],
            "properties": {
              "online_banking_poland": {
                "type": "object",
                "required": [
                  "issuer"
                ],
                "properties": {
                  "issuer": {
                    "$ref": "#/components/schemas/BankNames"
                  }
                }
              }
            }
          },
          {
            "type": "object",
            "required": [
              "online_banking_slovakia"
            ],
            "properties": {
              "online_banking_slovakia": {
                "type": "object",
                "required": [
                  "issuer"
                ],
                "properties": {
                  "issuer": {
                    "$ref": "#/components/schemas/BankNames"
                  }
                }
              }
            }
          },
          {
            "type": "object",
            "required": [
              "open_banking_uk"
            ],
            "properties": {
              "open_banking_uk": {
                "type": "object",
                "required": [
                  "issuer",
                  "country"
                ],
                "properties": {
                  "issuer": {
                    "$ref": "#/components/schemas/BankNames"
                  },
                  "country": {
                    "$ref": "#/components/schemas/CountryAlpha2"
                  }
                }
              }
            }
          },
          {
            "type": "object",
            "required": [
              "przelewy24"
            ],
            "properties": {
              "przelewy24": {
                "type": "object",
                "required": [
                  "billing_details"
                ],
                "properties": {
                  "bank_name": {
                    "allOf": [
                      {
                        "$ref": "#/components/schemas/BankNames"
                      }
                    ],
                    "nullable": true
                  },
                  "billing_details": {
                    "$ref": "#/components/schemas/BankRedirectBilling"
                  }
                }
              }
            }
          },
          {
            "type": "object",
            "required": [
              "sofort"
            ],
            "properties": {
              "sofort": {
                "type": "object",
                "required": [
                  "billing_details",
                  "country",
                  "preferred_language"
                ],
                "properties": {
                  "billing_details": {
                    "$ref": "#/components/schemas/BankRedirectBilling"
                  },
                  "country": {
                    "$ref": "#/components/schemas/CountryAlpha2"
                  },
                  "preferred_language": {
                    "type": "string",
                    "description": "The preferred language",
                    "example": "en"
                  }
                }
              }
            }
          },
          {
            "type": "object",
            "required": [
              "swish"
            ],
            "properties": {
              "swish": {
                "type": "object"
              }
            }
          },
          {
            "type": "object",
            "required": [
              "trustly"
            ],
            "properties": {
              "trustly": {
                "type": "object",
                "required": [
                  "country"
                ],
                "properties": {
                  "country": {
                    "$ref": "#/components/schemas/CountryAlpha2"
                  }
                }
              }
            }
          },
          {
            "type": "object",
            "required": [
              "online_banking_fpx"
            ],
            "properties": {
              "online_banking_fpx": {
                "type": "object",
                "required": [
                  "issuer"
                ],
                "properties": {
                  "issuer": {
                    "$ref": "#/components/schemas/BankNames"
                  }
                }
              }
            }
          },
          {
            "type": "object",
            "required": [
              "online_banking_thailand"
            ],
            "properties": {
              "online_banking_thailand": {
                "type": "object",
                "required": [
                  "issuer"
                ],
                "properties": {
                  "issuer": {
                    "$ref": "#/components/schemas/BankNames"
                  }
                }
              }
            }
          }
        ]
      },
      "BankTransferData": {
        "oneOf": [
          {
            "type": "object",
            "required": [
              "ach_bank_transfer"
            ],
            "properties": {
              "ach_bank_transfer": {
                "type": "object",
                "required": [
                  "billing_details"
                ],
                "properties": {
                  "billing_details": {
                    "$ref": "#/components/schemas/AchBillingDetails"
                  }
                }
              }
            }
          },
          {
            "type": "object",
            "required": [
              "sepa_bank_transfer"
            ],
            "properties": {
              "sepa_bank_transfer": {
                "type": "object",
                "required": [
                  "billing_details",
                  "country"
                ],
                "properties": {
                  "billing_details": {
                    "$ref": "#/components/schemas/SepaAndBacsBillingDetails"
                  },
                  "country": {
                    "$ref": "#/components/schemas/CountryAlpha2"
                  }
                }
              }
            }
          },
          {
            "type": "object",
            "required": [
              "bacs_bank_transfer"
            ],
            "properties": {
              "bacs_bank_transfer": {
                "type": "object",
                "required": [
                  "billing_details"
                ],
                "properties": {
                  "billing_details": {
                    "$ref": "#/components/schemas/SepaAndBacsBillingDetails"
                  }
                }
              }
            }
          },
          {
            "type": "object",
            "required": [
              "multibanco_bank_transfer"
            ],
            "properties": {
              "multibanco_bank_transfer": {
                "type": "object",
                "required": [
                  "billing_details"
                ],
                "properties": {
                  "billing_details": {
                    "$ref": "#/components/schemas/MultibancoBillingDetails"
                  }
                }
              }
            }
          },
          {
            "type": "object",
            "required": [
              "pix"
            ],
            "properties": {
              "pix": {
                "type": "object"
              }
            }
          },
          {
            "type": "object",
            "required": [
              "pse"
            ],
            "properties": {
              "pse": {
                "type": "object"
              }
            }
          }
        ]
      },
      "BankTransferInstructions": {
        "oneOf": [
          {
            "type": "object",
            "required": [
              "ach_credit_transfer"
            ],
            "properties": {
              "ach_credit_transfer": {
                "$ref": "#/components/schemas/AchTransfer"
              }
            }
          },
          {
            "type": "object",
            "required": [
              "sepa_bank_instructions"
            ],
            "properties": {
              "sepa_bank_instructions": {
                "$ref": "#/components/schemas/SepaBankTransferInstructions"
              }
            }
          },
          {
            "type": "object",
            "required": [
              "bacs_bank_instructions"
            ],
            "properties": {
              "bacs_bank_instructions": {
                "$ref": "#/components/schemas/BacsBankTransferInstructions"
              }
            }
          },
          {
            "type": "object",
            "required": [
              "multibanco"
            ],
            "properties": {
              "multibanco": {
                "$ref": "#/components/schemas/MultibancoTransferInstructions"
              }
            }
          }
        ]
      },
      "BankTransferNextStepsData": {
        "allOf": [
          {
            "$ref": "#/components/schemas/BankTransferInstructions"
          },
          {
            "type": "object",
            "required": [
              "receiver"
            ],
            "properties": {
              "receiver": {
                "$ref": "#/components/schemas/ReceiverDetails"
              }
            }
          }
        ]
      },
      "BoletoVoucherData": {
        "type": "object",
        "properties": {
          "social_security_number": {
            "type": "string",
            "description": "The shopper's social security number",
            "nullable": true
          }
        }
      },
      "CaptureMethod": {
        "type": "string",
        "enum": [
          "automatic",
          "manual",
          "manual_multiple",
          "scheduled"
        ]
      },
      "Card": {
        "type": "object",
        "required": [
          "card_number",
          "expiry_month",
          "expiry_year",
          "card_holder_name"
        ],
        "properties": {
          "card_number": {
            "type": "string",
            "description": "The card number",
            "example": "4242424242424242"
          },
          "expiry_month": {
            "type": "string",
            "description": "The card's expiry month"
          },
          "expiry_year": {
            "type": "string",
            "description": "The card's expiry year"
          },
          "card_holder_name": {
            "type": "string",
            "description": "The card holder's name",
            "example": "John Doe"
          }
        }
      },
      "CardDetail": {
        "type": "object",
        "required": [
          "card_number",
          "card_exp_month",
          "card_exp_year",
          "card_holder_name"
        ],
        "properties": {
          "card_number": {
            "type": "string",
            "description": "Card Number",
            "example": "4111111145551142"
          },
          "card_exp_month": {
            "type": "string",
            "description": "Card Expiry Month",
            "example": "10"
          },
          "card_exp_year": {
            "type": "string",
            "description": "Card Expiry Year",
            "example": "25"
          },
          "card_holder_name": {
            "type": "string",
            "description": "Card Holder Name",
            "example": "John Doe"
          },
          "nick_name": {
            "type": "string",
            "description": "Card Holder's Nick Name",
            "example": "John Doe",
            "nullable": true
          }
        }
      },
      "CardDetailFromLocker": {
        "type": "object",
        "properties": {
          "scheme": {
            "type": "string",
            "nullable": true
          },
          "issuer_country": {
            "type": "string",
            "nullable": true
          },
          "last4_digits": {
            "type": "string",
            "nullable": true
          },
          "expiry_month": {
            "type": "string",
            "nullable": true
          },
          "expiry_year": {
            "type": "string",
            "nullable": true
          },
          "card_token": {
            "type": "string",
            "nullable": true
          },
          "card_holder_name": {
            "type": "string",
            "nullable": true
          },
          "card_fingerprint": {
            "type": "string",
            "nullable": true
          },
          "nick_name": {
            "type": "string",
            "nullable": true
          }
        }
      },
      "CardNetwork": {
        "type": "string",
        "enum": [
          "Visa",
          "Mastercard",
          "AmericanExpress",
          "JCB",
          "DinersClub",
          "Discover",
          "CartesBancaires",
          "UnionPay",
          "Interac",
          "RuPay",
          "Maestro"
        ]
      },
      "Connector": {
        "type": "string",
        "enum": [
          "phonypay",
          "fauxpay",
          "pretendpay",
          "stripe_test",
          "adyen_test",
          "checkout_test",
          "paypal_test",
          "aci",
          "adyen",
          "airwallex",
          "authorizedotnet",
          "bitpay",
          "bambora",
          "bluesnap",
          "braintree",
          "cashtocode",
          "checkout",
          "coinbase",
          "cryptopay",
          "cybersource",
          "dlocal",
          "fiserv",
          "forte",
          "globalpay",
          "globepay",
          "iatapay",
          "klarna",
          "mollie",
          "multisafepay",
          "nexinets",
          "nmi",
          "noon",
          "nuvei",
          "opennode",
          "payme",
          "paypal",
          "payu",
          "powertranz",
          "rapyd",
          "shift4",
          "stax",
          "stripe",
          "trustpay",
          "tsys",
          "wise",
          "worldline",
          "worldpay",
          "zen",
          "signifyd"
        ]
      },
      "ConnectorMetadata": {
        "type": "object",
        "properties": {
          "apple_pay": {
            "allOf": [
              {
                "$ref": "#/components/schemas/ApplepayConnectorMetadataRequest"
              }
            ],
            "nullable": true
          },
          "airwallex": {
            "allOf": [
              {
                "$ref": "#/components/schemas/AirwallexData"
              }
            ],
            "nullable": true
          },
          "noon": {
            "allOf": [
              {
                "$ref": "#/components/schemas/NoonData"
              }
            ],
            "nullable": true
          }
        }
      },
      "ConnectorType": {
        "type": "string",
        "enum": [
          "payment_processor",
          "payment_vas",
          "fin_operations",
          "fiz_operations",
          "networks",
          "banking_entities",
          "non_banking_finance"
        ]
      },
      "CountryAlpha2": {
        "type": "string",
        "enum": [
          "AF",
          "AX",
          "AL",
          "DZ",
          "AS",
          "AD",
          "AO",
          "AI",
          "AQ",
          "AG",
          "AR",
          "AM",
          "AW",
          "AU",
          "AT",
          "AZ",
          "BS",
          "BH",
          "BD",
          "BB",
          "BY",
          "BE",
          "BZ",
          "BJ",
          "BM",
          "BT",
          "BO",
          "BQ",
          "BA",
          "BW",
          "BV",
          "BR",
          "IO",
          "BN",
          "BG",
          "BF",
          "BI",
          "KH",
          "CM",
          "CA",
          "CV",
          "KY",
          "CF",
          "TD",
          "CL",
          "CN",
          "CX",
          "CC",
          "CO",
          "KM",
          "CG",
          "CD",
          "CK",
          "CR",
          "CI",
          "HR",
          "CU",
          "CW",
          "CY",
          "CZ",
          "DK",
          "DJ",
          "DM",
          "DO",
          "EC",
          "EG",
          "SV",
          "GQ",
          "ER",
          "EE",
          "ET",
          "FK",
          "FO",
          "FJ",
          "FI",
          "FR",
          "GF",
          "PF",
          "TF",
          "GA",
          "GM",
          "GE",
          "DE",
          "GH",
          "GI",
          "GR",
          "GL",
          "GD",
          "GP",
          "GU",
          "GT",
          "GG",
          "GN",
          "GW",
          "GY",
          "HT",
          "HM",
          "VA",
          "HN",
          "HK",
          "HU",
          "IS",
          "IN",
          "ID",
          "IR",
          "IQ",
          "IE",
          "IM",
          "IL",
          "IT",
          "JM",
          "JP",
          "JE",
          "JO",
          "KZ",
          "KE",
          "KI",
          "KP",
          "KR",
          "KW",
          "KG",
          "LA",
          "LV",
          "LB",
          "LS",
          "LR",
          "LY",
          "LI",
          "LT",
          "LU",
          "MO",
          "MK",
          "MG",
          "MW",
          "MY",
          "MV",
          "ML",
          "MT",
          "MH",
          "MQ",
          "MR",
          "MU",
          "YT",
          "MX",
          "FM",
          "MD",
          "MC",
          "MN",
          "ME",
          "MS",
          "MA",
          "MZ",
          "MM",
          "NA",
          "NR",
          "NP",
          "NL",
          "NC",
          "NZ",
          "NI",
          "NE",
          "NG",
          "NU",
          "NF",
          "MP",
          "NO",
          "OM",
          "PK",
          "PW",
          "PS",
          "PA",
          "PG",
          "PY",
          "PE",
          "PH",
          "PN",
          "PL",
          "PT",
          "PR",
          "QA",
          "RE",
          "RO",
          "RU",
          "RW",
          "BL",
          "SH",
          "KN",
          "LC",
          "MF",
          "PM",
          "VC",
          "WS",
          "SM",
          "ST",
          "SA",
          "SN",
          "RS",
          "SC",
          "SL",
          "SG",
          "SX",
          "SK",
          "SI",
          "SB",
          "SO",
          "ZA",
          "GS",
          "SS",
          "ES",
          "LK",
          "SD",
          "SR",
          "SJ",
          "SZ",
          "SE",
          "CH",
          "SY",
          "TW",
          "TJ",
          "TZ",
          "TH",
          "TL",
          "TG",
          "TK",
          "TO",
          "TT",
          "TN",
          "TR",
          "TM",
          "TC",
          "TV",
          "UG",
          "UA",
          "AE",
          "GB",
          "UM",
          "UY",
          "UZ",
          "VU",
          "VE",
          "VN",
          "VG",
          "VI",
          "WF",
          "EH",
          "YE",
          "ZM",
          "ZW",
          "US"
        ]
      },
      "CreateApiKeyRequest": {
        "type": "object",
        "description": "The request body for creating an API Key.",
        "required": [
          "name",
          "expiration"
        ],
        "properties": {
          "name": {
            "type": "string",
            "description": "A unique name for the API Key to help you identify it.",
            "example": "Sandbox integration key",
            "maxLength": 64
          },
          "description": {
            "type": "string",
            "description": "A description to provide more context about the API Key.",
            "example": "Key used by our developers to integrate with the sandbox environment",
            "nullable": true,
            "maxLength": 256
          },
          "expiration": {
            "$ref": "#/components/schemas/ApiKeyExpiration"
          }
        }
      },
      "CreateApiKeyResponse": {
        "type": "object",
        "description": "The response body for creating an API Key.",
        "required": [
          "key_id",
          "merchant_id",
          "name",
          "api_key",
          "created",
          "expiration"
        ],
        "properties": {
          "key_id": {
            "type": "string",
            "description": "The identifier for the API Key.",
            "example": "5hEEqkgJUyuxgSKGArHA4mWSnX",
            "maxLength": 64
          },
          "merchant_id": {
            "type": "string",
            "description": "The identifier for the Merchant Account.",
            "example": "y3oqhf46pyzuxjbcn2giaqnb44",
            "maxLength": 64
          },
          "name": {
            "type": "string",
            "description": "The unique name for the API Key to help you identify it.",
            "example": "Sandbox integration key",
            "maxLength": 64
          },
          "description": {
            "type": "string",
            "description": "The description to provide more context about the API Key.",
            "example": "Key used by our developers to integrate with the sandbox environment",
            "nullable": true,
            "maxLength": 256
          },
          "api_key": {
            "type": "string",
            "description": "The plaintext API Key used for server-side API access. Ensure you store the API Key\nsecurely as you will not be able to see it again.",
            "maxLength": 128
          },
          "created": {
            "type": "string",
            "format": "date-time",
            "description": "The time at which the API Key was created.",
            "example": "2022-09-10T10:11:12Z"
          },
          "expiration": {
            "$ref": "#/components/schemas/ApiKeyExpiration"
          }
        }
      },
      "CryptoData": {
        "type": "object",
        "properties": {
          "pay_currency": {
            "type": "string",
            "nullable": true
          }
        }
      },
      "Currency": {
        "type": "string",
        "enum": [
          "AED",
          "ALL",
          "AMD",
          "ANG",
          "ARS",
          "AUD",
          "AWG",
          "AZN",
          "BBD",
          "BDT",
          "BHD",
          "BIF",
          "BMD",
          "BND",
          "BOB",
          "BRL",
          "BSD",
          "BWP",
          "BZD",
          "CAD",
          "CHF",
          "CLP",
          "CNY",
          "COP",
          "CRC",
          "CUP",
          "CZK",
          "DJF",
          "DKK",
          "DOP",
          "DZD",
          "EGP",
          "ETB",
          "EUR",
          "FJD",
          "GBP",
          "GHS",
          "GIP",
          "GMD",
          "GNF",
          "GTQ",
          "GYD",
          "HKD",
          "HNL",
          "HRK",
          "HTG",
          "HUF",
          "IDR",
          "ILS",
          "INR",
          "JMD",
          "JOD",
          "JPY",
          "KES",
          "KGS",
          "KHR",
          "KMF",
          "KRW",
          "KWD",
          "KYD",
          "KZT",
          "LAK",
          "LBP",
          "LKR",
          "LRD",
          "LSL",
          "MAD",
          "MDL",
          "MGA",
          "MKD",
          "MMK",
          "MNT",
          "MOP",
          "MUR",
          "MVR",
          "MWK",
          "MXN",
          "MYR",
          "NAD",
          "NGN",
          "NIO",
          "NOK",
          "NPR",
          "NZD",
          "OMR",
          "PEN",
          "PGK",
          "PHP",
          "PKR",
          "PLN",
          "PYG",
          "QAR",
          "RON",
          "RUB",
          "RWF",
          "SAR",
          "SCR",
          "SEK",
          "SGD",
          "SLL",
          "SOS",
          "SSP",
          "SVC",
          "SZL",
          "THB",
          "TRY",
          "TTD",
          "TWD",
          "TZS",
          "UGX",
          "USD",
          "UYU",
          "UZS",
          "VND",
          "VUV",
          "XAF",
          "XOF",
          "XPF",
          "YER",
          "ZAR"
        ]
      },
      "CustomerAcceptance": {
        "type": "object",
        "required": [
          "acceptance_type"
        ],
        "properties": {
          "acceptance_type": {
            "$ref": "#/components/schemas/AcceptanceType"
          },
          "accepted_at": {
            "type": "string",
            "format": "date-time",
            "description": "Specifying when the customer acceptance was provided",
            "example": "2022-09-10T10:11:12Z",
            "nullable": true
          },
          "online": {
            "allOf": [
              {
                "$ref": "#/components/schemas/OnlineMandate"
              }
            ],
            "nullable": true
          }
        }
      },
      "CustomerDeleteResponse": {
        "type": "object",
        "required": [
          "customer_id",
          "customer_deleted",
          "address_deleted",
          "payment_methods_deleted"
        ],
        "properties": {
          "customer_id": {
            "type": "string",
            "description": "The identifier for the customer object",
            "example": "cus_y3oqhf46pyzuxjbcn2giaqnb44",
            "maxLength": 255
          },
          "customer_deleted": {
            "type": "boolean",
            "description": "Whether customer was deleted or not",
            "example": false
          },
          "address_deleted": {
            "type": "boolean",
            "description": "Whether address was deleted or not",
            "example": false
          },
          "payment_methods_deleted": {
            "type": "boolean",
            "description": "Whether payment methods deleted or not",
            "example": false
          }
        }
      },
      "CustomerDetails": {
        "type": "object",
        "required": [
          "id"
        ],
        "properties": {
          "id": {
            "type": "string",
            "description": "The identifier for the customer."
          },
          "name": {
            "type": "string",
            "description": "The customer's name",
            "example": "John Doe",
            "nullable": true,
            "maxLength": 255
          },
          "email": {
            "type": "string",
            "description": "The customer's email address",
            "example": "johntest@test.com",
            "nullable": true,
            "maxLength": 255
          },
          "phone": {
            "type": "string",
            "description": "The customer's phone number",
            "example": "3141592653",
            "nullable": true,
            "maxLength": 10
          },
          "phone_country_code": {
            "type": "string",
            "description": "The country code for the customer's phone number",
            "example": "+1",
            "nullable": true,
            "maxLength": 2
          }
        }
      },
      "CustomerPaymentMethod": {
        "type": "object",
        "required": [
          "payment_token",
          "customer_id",
          "payment_method",
          "recurring_enabled",
          "installment_payment_enabled"
        ],
        "properties": {
          "payment_token": {
            "type": "string",
            "description": "Token for payment method in temporary card locker which gets refreshed often",
            "example": "7ebf443f-a050-4067-84e5-e6f6d4800aef"
          },
          "customer_id": {
            "type": "string",
            "description": "The unique identifier of the customer.",
            "example": "cus_meowerunwiuwiwqw"
          },
          "payment_method": {
            "$ref": "#/components/schemas/PaymentMethodType"
          },
          "payment_method_type": {
            "allOf": [
              {
                "$ref": "#/components/schemas/PaymentMethodType"
              }
            ],
            "nullable": true
          },
          "payment_method_issuer": {
            "type": "string",
            "description": "The name of the bank/ provider issuing the payment method to the end user",
            "example": "Citibank",
            "nullable": true
          },
          "payment_method_issuer_code": {
            "allOf": [
              {
                "$ref": "#/components/schemas/PaymentMethodIssuerCode"
              }
            ],
            "nullable": true
          },
          "recurring_enabled": {
            "type": "boolean",
            "description": "Indicates whether the payment method is eligible for recurring payments",
            "example": true
          },
          "installment_payment_enabled": {
            "type": "boolean",
            "description": "Indicates whether the payment method is eligible for installment payments",
            "example": true
          },
          "payment_experience": {
            "type": "array",
            "items": {
              "$ref": "#/components/schemas/PaymentExperience"
            },
            "description": "Type of payment experience enabled with the connector",
            "example": [
              "redirect_to_url"
            ],
            "nullable": true
          },
          "card": {
            "allOf": [
              {
                "$ref": "#/components/schemas/CardDetailFromLocker"
              }
            ],
            "nullable": true
          },
          "metadata": {
            "type": "object",
            "description": "You can specify up to 50 keys, with key names up to 40 characters long and values up to 500 characters long. Metadata is useful for storing additional, structured information on an object.",
            "nullable": true
          },
          "created": {
            "type": "string",
            "format": "date-time",
            "description": "A timestamp (ISO 8601 code) that determines when the customer was created",
            "example": "2023-01-18T11:04:09.922Z",
            "nullable": true
          },
          "bank_transfer": {
            "allOf": [
              {
                "$ref": "#/components/schemas/Bank"
              }
            ],
            "nullable": true
          }
        }
      },
      "CustomerPaymentMethodsListResponse": {
        "type": "object",
        "required": [
          "customer_payment_methods"
        ],
        "properties": {
          "customer_payment_methods": {
            "type": "array",
            "items": {
              "$ref": "#/components/schemas/CustomerPaymentMethod"
            },
            "description": "List of payment methods for customer"
          }
        }
      },
      "CustomerRequest": {
        "type": "object",
        "description": "The customer details",
        "properties": {
          "customer_id": {
            "type": "string",
            "description": "The identifier for the customer object. If not provided the customer ID will be autogenerated.",
            "example": "cus_y3oqhf46pyzuxjbcn2giaqnb44",
            "maxLength": 255
          },
          "name": {
            "type": "string",
            "description": "The customer's name",
            "example": "Jon Test",
            "nullable": true,
            "maxLength": 255
          },
          "email": {
            "type": "string",
            "description": "The customer's email address",
            "example": "JonTest@test.com",
            "nullable": true,
            "maxLength": 255
          },
          "phone": {
            "type": "string",
            "description": "The customer's phone number",
            "example": "9999999999",
            "nullable": true,
            "maxLength": 255
          },
          "description": {
            "type": "string",
            "description": "An arbitrary string that you can attach to a customer object.",
            "example": "First Customer",
            "nullable": true,
            "maxLength": 255
          },
          "phone_country_code": {
            "type": "string",
            "description": "The country code for the customer phone number",
            "example": "+65",
            "nullable": true,
            "maxLength": 255
          },
          "address": {
            "allOf": [
              {
                "$ref": "#/components/schemas/AddressDetails"
              }
            ],
            "nullable": true
          },
          "metadata": {
            "type": "object",
            "description": "You can specify up to 50 keys, with key names up to 40 characters long and values up to 500\ncharacters long. Metadata is useful for storing additional, structured information on an\nobject.",
            "nullable": true
          }
        }
      },
      "CustomerResponse": {
        "type": "object",
        "required": [
          "customer_id",
          "created_at"
        ],
        "properties": {
          "customer_id": {
            "type": "string",
            "description": "The identifier for the customer object. If not provided the customer ID will be autogenerated.",
            "example": "cus_y3oqhf46pyzuxjbcn2giaqnb44",
            "maxLength": 255
          },
          "name": {
            "type": "string",
            "description": "The customer's name",
            "example": "Jon Test",
            "nullable": true,
            "maxLength": 255
          },
          "email": {
            "type": "string",
            "description": "The customer's email address",
            "example": "JonTest@test.com",
            "nullable": true,
            "maxLength": 255
          },
          "phone": {
            "type": "string",
            "description": "The customer's phone number",
            "example": "9999999999",
            "nullable": true,
            "maxLength": 255
          },
          "phone_country_code": {
            "type": "string",
            "description": "The country code for the customer phone number",
            "example": "+65",
            "nullable": true,
            "maxLength": 255
          },
          "description": {
            "type": "string",
            "description": "An arbitrary string that you can attach to a customer object.",
            "example": "First Customer",
            "nullable": true,
            "maxLength": 255
          },
          "address": {
            "allOf": [
              {
                "$ref": "#/components/schemas/AddressDetails"
              }
            ],
            "nullable": true
          },
          "created_at": {
            "type": "string",
            "format": "date-time",
            "description": "A timestamp (ISO 8601 code) that determines when the customer was created",
            "example": "2023-01-18T11:04:09.922Z"
          },
          "metadata": {
            "type": "object",
            "description": "You can specify up to 50 keys, with key names up to 40 characters long and values up to 500\ncharacters long. Metadata is useful for storing additional, structured information on an\nobject.",
            "nullable": true
          }
        }
      },
      "DisputeResponse": {
        "type": "object",
        "required": [
          "dispute_id",
          "payment_id",
          "attempt_id",
          "amount",
          "currency",
          "dispute_stage",
          "dispute_status",
          "connector",
          "connector_status",
          "connector_dispute_id",
          "created_at"
        ],
        "properties": {
          "dispute_id": {
            "type": "string",
            "description": "The identifier for dispute"
          },
          "payment_id": {
            "type": "string",
            "description": "The identifier for payment_intent"
          },
          "attempt_id": {
            "type": "string",
            "description": "The identifier for payment_attempt"
          },
          "amount": {
            "type": "string",
            "description": "The dispute amount"
          },
          "currency": {
            "type": "string",
            "description": "The three-letter ISO currency code"
          },
          "dispute_stage": {
            "$ref": "#/components/schemas/DisputeStage"
          },
          "dispute_status": {
            "$ref": "#/components/schemas/DisputeStatus"
          },
          "connector": {
            "type": "string",
            "description": "connector to which dispute is associated with"
          },
          "connector_status": {
            "type": "string",
            "description": "Status of the dispute sent by connector"
          },
          "connector_dispute_id": {
            "type": "string",
            "description": "Dispute id sent by connector"
          },
          "connector_reason": {
            "type": "string",
            "description": "Reason of dispute sent by connector",
            "nullable": true
          },
          "connector_reason_code": {
            "type": "string",
            "description": "Reason code of dispute sent by connector",
            "nullable": true
          },
          "challenge_required_by": {
            "type": "string",
            "format": "date-time",
            "description": "Evidence deadline of dispute sent by connector",
            "nullable": true
          },
          "connector_created_at": {
            "type": "string",
            "format": "date-time",
            "description": "Dispute created time sent by connector",
            "nullable": true
          },
          "connector_updated_at": {
            "type": "string",
            "format": "date-time",
            "description": "Dispute updated time sent by connector",
            "nullable": true
          },
          "created_at": {
            "type": "string",
            "format": "date-time",
            "description": "Time at which dispute is received"
          }
        }
      },
      "DisputeResponsePaymentsRetrieve": {
        "type": "object",
        "required": [
          "dispute_id",
          "dispute_stage",
          "dispute_status",
          "connector_status",
          "connector_dispute_id",
          "created_at"
        ],
        "properties": {
          "dispute_id": {
            "type": "string",
            "description": "The identifier for dispute"
          },
          "dispute_stage": {
            "$ref": "#/components/schemas/DisputeStage"
          },
          "dispute_status": {
            "$ref": "#/components/schemas/DisputeStatus"
          },
          "connector_status": {
            "type": "string",
            "description": "Status of the dispute sent by connector"
          },
          "connector_dispute_id": {
            "type": "string",
            "description": "Dispute id sent by connector"
          },
          "connector_reason": {
            "type": "string",
            "description": "Reason of dispute sent by connector",
            "nullable": true
          },
          "connector_reason_code": {
            "type": "string",
            "description": "Reason code of dispute sent by connector",
            "nullable": true
          },
          "challenge_required_by": {
            "type": "string",
            "format": "date-time",
            "description": "Evidence deadline of dispute sent by connector",
            "nullable": true
          },
          "connector_created_at": {
            "type": "string",
            "format": "date-time",
            "description": "Dispute created time sent by connector",
            "nullable": true
          },
          "connector_updated_at": {
            "type": "string",
            "format": "date-time",
            "description": "Dispute updated time sent by connector",
            "nullable": true
          },
          "created_at": {
            "type": "string",
            "format": "date-time",
            "description": "Time at which dispute is received"
          }
        }
      },
      "DisputeStage": {
        "type": "string",
        "enum": [
          "pre_dispute",
          "dispute",
          "pre_arbitration"
        ]
      },
      "DisputeStatus": {
        "type": "string",
        "enum": [
          "dispute_opened",
          "dispute_expired",
          "dispute_accepted",
          "dispute_cancelled",
          "dispute_challenged",
          "dispute_won",
          "dispute_lost"
        ]
      },
      "EphemeralKeyCreateResponse": {
        "type": "object",
        "required": [
          "customer_id",
          "created_at",
          "expires",
          "secret"
        ],
        "properties": {
          "customer_id": {
            "type": "string",
            "description": "customer_id to which this ephemeral key belongs to"
          },
          "created_at": {
            "type": "integer",
            "format": "int64",
            "description": "time at which this ephemeral key was created"
          },
          "expires": {
            "type": "integer",
            "format": "int64",
            "description": "time at which this ephemeral key would expire"
          },
          "secret": {
            "type": "string",
            "description": "ephemeral key"
          }
        }
      },
      "FeatureMetadata": {
        "type": "object",
        "properties": {
          "redirect_response": {
            "allOf": [
              {
                "$ref": "#/components/schemas/RedirectResponse"
              }
            ],
            "nullable": true
          }
        }
      },
      "FieldType": {
        "oneOf": [
          {
            "type": "string",
            "enum": [
              "user_full_name"
            ]
          },
          {
            "type": "string",
            "enum": [
              "user_email_address"
            ]
          },
          {
            "type": "string",
            "enum": [
              "user_phone_number"
            ]
          },
          {
            "type": "object",
            "required": [
              "user_country"
            ],
            "properties": {
              "user_country": {
                "type": "object",
                "required": [
                  "options"
                ],
                "properties": {
                  "options": {
                    "type": "array",
                    "items": {
                      "type": "string"
                    }
                  }
                }
              }
            }
          },
          {
            "type": "string",
            "enum": [
              "user_addressline1"
            ]
          },
          {
            "type": "string",
            "enum": [
              "user_addressline2"
            ]
          },
          {
            "type": "string",
            "enum": [
              "user_address_city"
            ]
          },
          {
            "type": "string",
            "enum": [
              "user_address_pincode"
            ]
          },
          {
            "type": "string",
            "enum": [
              "user_address_state"
            ]
          },
          {
            "type": "string",
            "enum": [
              "user_address_country"
            ]
          },
          {
            "type": "string",
            "enum": [
              "user_blik_code"
            ]
          },
          {
            "type": "string",
            "enum": [
              "fields_complete"
            ]
          },
          {
            "type": "string",
            "enum": [
              "user_billing_name"
            ]
          },
          {
            "type": "string",
            "enum": [
              "user_bank"
            ]
          },
          {
            "type": "string",
            "enum": [
              "text"
            ]
          },
          {
            "type": "object",
            "required": [
              "drop_down"
            ],
            "properties": {
              "drop_down": {
                "type": "object",
                "required": [
                  "options"
                ],
                "properties": {
                  "options": {
                    "type": "array",
                    "items": {
                      "type": "string"
                    }
                  }
                }
              }
            }
          }
        ],
        "description": "Possible field type of required fields in payment_method_data"
      },
      "FrmAction": {
        "type": "string",
        "enum": [
          "cancel_txn",
          "auto_refund",
          "manual_review"
        ]
      },
      "FrmConfigs": {
        "type": "object",
        "description": "Details of FrmConfigs are mentioned here... it should be passed in payment connector create api call, and stored in merchant_connector_table",
        "required": [
          "gateway",
          "payment_methods"
        ],
        "properties": {
          "gateway": {
            "$ref": "#/components/schemas/ConnectorType"
          },
          "payment_methods": {
            "type": "array",
            "items": {
              "$ref": "#/components/schemas/FrmPaymentMethod"
            },
            "description": "payment methods that can be used in the payment"
          }
        }
      },
      "FrmMessage": {
        "type": "object",
        "description": "frm message is an object sent inside the payments response...when frm is invoked, its value is Some(...), else its None",
        "required": [
          "frm_name"
        ],
        "properties": {
          "frm_name": {
            "type": "string"
          },
          "frm_transaction_id": {
            "type": "string",
            "nullable": true
          },
          "frm_transaction_type": {
            "type": "string",
            "nullable": true
          },
          "frm_status": {
            "type": "string",
            "nullable": true
          },
          "frm_score": {
            "type": "integer",
            "format": "int32",
            "nullable": true
          },
          "frm_reason": {
            "nullable": true
          },
          "frm_error": {
            "type": "string",
            "nullable": true
          }
        }
      },
      "FrmPaymentMethod": {
        "type": "object",
        "description": "Details of FrmPaymentMethod are mentioned here... it should be passed in payment connector create api call, and stored in merchant_connector_table",
        "required": [
          "payment_method",
          "payment_method_types"
        ],
        "properties": {
          "payment_method": {
            "$ref": "#/components/schemas/PaymentMethod"
          },
          "payment_method_types": {
            "type": "array",
            "items": {
              "$ref": "#/components/schemas/FrmPaymentMethodType"
            },
            "description": "payment method types(credit, debit) that can be used in the payment"
          }
        }
      },
      "FrmPaymentMethodType": {
        "type": "object",
        "description": "Details of FrmPaymentMethodType are mentioned here... it should be passed in payment connector create api call, and stored in merchant_connector_table",
        "required": [
          "payment_method_type",
          "card_networks",
          "flow",
          "action"
        ],
        "properties": {
          "payment_method_type": {
            "$ref": "#/components/schemas/PaymentMethodType"
          },
          "card_networks": {
            "$ref": "#/components/schemas/CardNetwork"
          },
          "flow": {
            "$ref": "#/components/schemas/FrmPreferredFlowTypes"
          },
          "action": {
            "$ref": "#/components/schemas/FrmAction"
          }
        }
      },
      "FrmPreferredFlowTypes": {
        "type": "string",
        "enum": [
          "pre",
          "post"
        ]
      },
      "FutureUsage": {
        "type": "string",
        "enum": [
          "off_session",
          "on_session"
        ]
      },
      "GcashRedirection": {
        "type": "object"
      },
      "GiftCardData": {
        "type": "object",
        "required": [
          "number",
          "cvc"
        ],
        "properties": {
          "number": {
            "type": "string",
            "description": "The gift card number"
          },
          "cvc": {
            "type": "string",
            "description": "The card verification code."
          }
        }
      },
      "GoPayRedirection": {
        "type": "object"
      },
      "GooglePayPaymentMethodInfo": {
        "type": "object",
        "required": [
          "card_network",
          "card_details"
        ],
        "properties": {
          "card_network": {
            "type": "string",
            "description": "The name of the card network"
          },
          "card_details": {
            "type": "string",
            "description": "The details of the card"
          }
        }
      },
      "GooglePayRedirectData": {
        "type": "object"
      },
      "GooglePaySessionResponse": {
        "type": "object",
        "required": [
          "merchant_info",
          "allowed_payment_methods",
          "transaction_info",
          "delayed_session_token",
          "connector",
          "sdk_next_action"
        ],
        "properties": {
          "merchant_info": {
            "$ref": "#/components/schemas/GpayMerchantInfo"
          },
          "allowed_payment_methods": {
            "type": "array",
            "items": {
              "$ref": "#/components/schemas/GpayAllowedPaymentMethods"
            },
            "description": "List of the allowed payment meythods"
          },
          "transaction_info": {
            "$ref": "#/components/schemas/GpayTransactionInfo"
          },
          "delayed_session_token": {
            "type": "boolean",
            "description": "Identifier for the delayed session response"
          },
          "connector": {
            "type": "string",
            "description": "The name of the connector"
          },
          "sdk_next_action": {
            "$ref": "#/components/schemas/SdkNextAction"
          },
          "secrets": {
            "allOf": [
              {
                "$ref": "#/components/schemas/SecretInfoToInitiateSdk"
              }
            ],
            "nullable": true
          }
        }
      },
      "GooglePayThirdPartySdk": {
        "type": "object",
        "required": [
          "delayed_session_token",
          "connector",
          "sdk_next_action"
        ],
        "properties": {
          "delayed_session_token": {
            "type": "boolean",
            "description": "Identifier for the delayed session response"
          },
          "connector": {
            "type": "string",
            "description": "The name of the connector"
          },
          "sdk_next_action": {
            "$ref": "#/components/schemas/SdkNextAction"
          }
        }
      },
      "GooglePayThirdPartySdkData": {
        "type": "object"
      },
      "GooglePayWalletData": {
        "type": "object",
        "required": [
          "type",
          "description",
          "info",
          "tokenization_data"
        ],
        "properties": {
          "type": {
            "type": "string",
            "description": "The type of payment method"
          },
          "description": {
            "type": "string",
            "description": "User-facing message to describe the payment method that funds this transaction."
          },
          "info": {
            "$ref": "#/components/schemas/GooglePayPaymentMethodInfo"
          },
          "tokenization_data": {
            "$ref": "#/components/schemas/GpayTokenizationData"
          }
        }
      },
      "GpayAllowedMethodsParameters": {
        "type": "object",
        "required": [
          "allowed_auth_methods",
          "allowed_card_networks"
        ],
        "properties": {
          "allowed_auth_methods": {
            "type": "array",
            "items": {
              "type": "string"
            },
            "description": "The list of allowed auth methods (ex: 3DS, No3DS, PAN_ONLY etc)"
          },
          "allowed_card_networks": {
            "type": "array",
            "items": {
              "type": "string"
            },
            "description": "The list of allowed card networks (ex: AMEX,JCB etc)"
          }
        }
      },
      "GpayAllowedPaymentMethods": {
        "type": "object",
        "required": [
          "type",
          "parameters",
          "tokenization_specification"
        ],
        "properties": {
          "type": {
            "type": "string",
            "description": "The type of payment method"
          },
          "parameters": {
            "$ref": "#/components/schemas/GpayAllowedMethodsParameters"
          },
          "tokenization_specification": {
            "$ref": "#/components/schemas/GpayTokenizationSpecification"
          }
        }
      },
      "GpayMerchantInfo": {
        "type": "object",
        "required": [
          "merchant_name"
        ],
        "properties": {
          "merchant_name": {
            "type": "string",
            "description": "The name of the merchant"
          }
        }
      },
      "GpaySessionTokenResponse": {
        "oneOf": [
          {
            "$ref": "#/components/schemas/GooglePayThirdPartySdk"
          },
          {
            "$ref": "#/components/schemas/GooglePaySessionResponse"
          }
        ]
      },
      "GpayTokenParameters": {
        "type": "object",
        "required": [
          "gateway"
        ],
        "properties": {
          "gateway": {
            "type": "string",
            "description": "The name of the connector"
          },
          "gateway_merchant_id": {
            "type": "string",
            "description": "The merchant ID registered in the connector associated",
            "nullable": true
          },
          "stripe:version": {
            "type": "string",
            "nullable": true
          },
          "stripe:publishableKey": {
            "type": "string",
            "nullable": true
          }
        }
      },
      "GpayTokenizationData": {
        "type": "object",
        "required": [
          "type",
          "token"
        ],
        "properties": {
          "type": {
            "type": "string",
            "description": "The type of the token"
          },
          "token": {
            "type": "string",
            "description": "Token generated for the wallet"
          }
        }
      },
      "GpayTokenizationSpecification": {
        "type": "object",
        "required": [
          "type",
          "parameters"
        ],
        "properties": {
          "type": {
            "type": "string",
            "description": "The token specification type(ex: PAYMENT_GATEWAY)"
          },
          "parameters": {
            "$ref": "#/components/schemas/GpayTokenParameters"
          }
        }
      },
      "GpayTransactionInfo": {
        "type": "object",
        "required": [
          "country_code",
          "currency_code",
          "total_price_status",
          "total_price"
        ],
        "properties": {
          "country_code": {
            "$ref": "#/components/schemas/CountryAlpha2"
          },
          "currency_code": {
            "$ref": "#/components/schemas/Currency"
          },
          "total_price_status": {
            "type": "string",
            "description": "The total price status (ex: 'FINAL')"
          },
          "total_price": {
            "type": "string",
            "description": "The total price"
          }
        }
      },
      "IntentStatus": {
        "type": "string",
        "enum": [
          "succeeded",
          "failed",
          "cancelled",
          "processing",
          "requires_customer_action",
          "requires_merchant_action",
          "requires_payment_method",
          "requires_confirmation",
          "requires_capture"
        ]
      },
      "KakaoPayRedirection": {
        "type": "object"
      },
      "KlarnaSessionTokenResponse": {
        "type": "object",
        "required": [
          "session_token",
          "session_id"
        ],
        "properties": {
          "session_token": {
            "type": "string",
            "description": "The session token for Klarna"
          },
          "session_id": {
            "type": "string",
            "description": "The identifier for the session"
          }
        }
      },
      "MandateAmountData": {
        "type": "object",
        "required": [
          "amount",
          "currency"
        ],
        "properties": {
          "amount": {
            "type": "integer",
            "format": "int64",
            "description": "The maximum amount to be debited for the mandate transaction",
            "example": 6540
          },
          "currency": {
            "$ref": "#/components/schemas/Currency"
          },
          "start_date": {
            "type": "string",
            "format": "date-time",
            "description": "Specifying start date of the mandate",
            "example": "2022-09-10T00:00:00Z",
            "nullable": true
          },
          "end_date": {
            "type": "string",
            "format": "date-time",
            "description": "Specifying end date of the mandate",
            "example": "2023-09-10T23:59:59Z",
            "nullable": true
          },
          "metadata": {
            "type": "object",
            "description": "Additional details required by mandate",
            "nullable": true
          }
        }
      },
      "MandateCardDetails": {
        "type": "object",
        "properties": {
          "last4_digits": {
            "type": "string",
            "description": "The last 4 digits of card",
            "nullable": true
          },
          "card_exp_month": {
            "type": "string",
            "description": "The expiry month of card",
            "nullable": true
          },
          "card_exp_year": {
            "type": "string",
            "description": "The expiry year of card",
            "nullable": true
          },
          "card_holder_name": {
            "type": "string",
            "description": "The card holder name",
            "nullable": true
          },
          "card_token": {
            "type": "string",
            "description": "The token from card locker",
            "nullable": true
          },
          "scheme": {
            "type": "string",
            "description": "The card scheme network for the particular card",
            "nullable": true
          },
          "issuer_country": {
            "type": "string",
            "description": "The country code in in which the card was issued",
            "nullable": true
          },
          "card_fingerprint": {
            "type": "string",
            "description": "A unique identifier alias to identify a particular card",
            "nullable": true
          }
        }
      },
      "MandateData": {
        "type": "object",
        "properties": {
          "customer_acceptance": {
            "allOf": [
              {
                "$ref": "#/components/schemas/CustomerAcceptance"
              }
            ],
            "nullable": true
          },
          "mandate_type": {
            "allOf": [
              {
                "$ref": "#/components/schemas/MandateType"
              }
            ],
            "nullable": true
          }
        }
      },
      "MandateResponse": {
        "type": "object",
        "required": [
          "mandate_id",
          "status",
          "payment_method_id",
          "payment_method"
        ],
        "properties": {
          "mandate_id": {
            "type": "string",
            "description": "The identifier for mandate"
          },
          "status": {
            "$ref": "#/components/schemas/MandateStatus"
          },
          "payment_method_id": {
            "type": "string",
            "description": "The identifier for payment method"
          },
          "payment_method": {
            "type": "string",
            "description": "The payment method"
          },
          "card": {
            "allOf": [
              {
                "$ref": "#/components/schemas/MandateCardDetails"
              }
            ],
            "nullable": true
          },
          "customer_acceptance": {
            "allOf": [
              {
                "$ref": "#/components/schemas/CustomerAcceptance"
              }
            ],
            "nullable": true
          }
        }
      },
      "MandateRevokedResponse": {
        "type": "object",
        "required": [
          "mandate_id",
          "status"
        ],
        "properties": {
          "mandate_id": {
            "type": "string",
            "description": "The identifier for mandate"
          },
          "status": {
            "$ref": "#/components/schemas/MandateStatus"
          }
        }
      },
      "MandateStatus": {
        "type": "string",
        "description": "The status of the mandate, which indicates whether it can be used to initiate a payment",
        "enum": [
          "active",
          "inactive",
          "pending",
          "revoked"
        ]
      },
      "MandateType": {
        "oneOf": [
          {
            "type": "object",
            "required": [
              "single_use"
            ],
            "properties": {
              "single_use": {
                "$ref": "#/components/schemas/MandateAmountData"
              }
            }
          },
          {
            "type": "object",
            "required": [
              "multi_use"
            ],
            "properties": {
              "multi_use": {
                "allOf": [
                  {
                    "$ref": "#/components/schemas/MandateAmountData"
                  }
                ],
                "nullable": true
              }
            }
          }
        ]
      },
      "MbWayRedirection": {
        "type": "object",
        "required": [
          "telephone_number"
        ],
        "properties": {
          "telephone_number": {
            "type": "string",
            "description": "Telephone number of the shopper. Should be Portuguese phone number."
          }
        }
      },
      "MerchantAccountCreate": {
        "type": "object",
        "required": [
          "merchant_id"
        ],
        "properties": {
          "merchant_id": {
            "type": "string",
            "description": "The identifier for the Merchant Account",
            "example": "y3oqhf46pyzuxjbcn2giaqnb44",
            "maxLength": 255
          },
          "merchant_name": {
            "type": "string",
            "description": "Name of the Merchant Account",
            "example": "NewAge Retailer",
            "nullable": true
          },
          "merchant_details": {
            "allOf": [
              {
                "$ref": "#/components/schemas/MerchantDetails"
              }
            ],
            "nullable": true
          },
          "return_url": {
            "type": "string",
            "description": "The URL to redirect after the completion of the operation",
            "example": "https://www.example.com/success",
            "nullable": true,
            "maxLength": 255
          },
          "webhook_details": {
            "allOf": [
              {
                "$ref": "#/components/schemas/WebhookDetails"
              }
            ],
            "nullable": true
          },
          "routing_algorithm": {
            "type": "object",
            "description": "The routing algorithm to be used for routing payments to desired connectors",
            "nullable": true
          },
          "payout_routing_algorithm": {
            "allOf": [
              {
                "$ref": "#/components/schemas/RoutingAlgorithm"
              }
            ],
            "nullable": true
          },
          "sub_merchants_enabled": {
            "type": "boolean",
            "description": "A boolean value to indicate if the merchant is a sub-merchant under a master or a parent merchant. By default, its value is false.",
            "default": false,
            "example": false,
            "nullable": true
          },
          "parent_merchant_id": {
            "type": "string",
            "description": "Refers to the Parent Merchant ID if the merchant being created is a sub-merchant",
            "example": "xkkdf909012sdjki2dkh5sdf",
            "nullable": true,
            "maxLength": 255
          },
          "enable_payment_response_hash": {
            "type": "boolean",
            "description": "A boolean value to indicate if payment response hash needs to be enabled",
            "default": false,
            "example": true,
            "nullable": true
          },
          "payment_response_hash_key": {
            "type": "string",
            "description": "Refers to the hash key used for payment response",
            "nullable": true
          },
          "redirect_to_merchant_with_http_post": {
            "type": "boolean",
            "description": "A boolean value to indicate if redirect to merchant with http post needs to be enabled",
            "default": false,
            "example": true,
            "nullable": true
          },
          "metadata": {
            "type": "object",
            "description": "You can specify up to 50 keys, with key names up to 40 characters long and values up to 500 characters long. Metadata is useful for storing additional, structured information on an object.",
            "nullable": true
          },
          "publishable_key": {
            "type": "string",
            "description": "API key that will be used for server side API access",
            "example": "AH3423bkjbkjdsfbkj",
            "nullable": true
          },
          "locker_id": {
            "type": "string",
            "description": "An identifier for the vault used to store payment method information.",
            "example": "locker_abc123",
            "nullable": true
          },
          "primary_business_details": {
            "allOf": [
              {
                "$ref": "#/components/schemas/PrimaryBusinessDetails"
              }
            ],
            "nullable": true
          },
          "frm_routing_algorithm": {
            "type": "object",
            "description": "The frm routing algorithm to be used for routing payments to desired FRM's",
            "nullable": true
          },
          "intent_fulfillment_time": {
            "type": "integer",
            "format": "int32",
            "description": "Will be used to expire client secret after certain amount of time to be supplied in seconds\n(900) for 15 mins",
            "example": 900,
            "nullable": true,
            "minimum": 0.0
          },
          "organization_id": {
            "type": "string",
            "description": "The id of the organization to which the merchant belongs to",
            "nullable": true
          }
        }
      },
      "MerchantAccountDeleteResponse": {
        "type": "object",
        "required": [
          "merchant_id",
          "deleted"
        ],
        "properties": {
          "merchant_id": {
            "type": "string",
            "description": "The identifier for the Merchant Account",
            "example": "y3oqhf46pyzuxjbcn2giaqnb44",
            "maxLength": 255
          },
          "deleted": {
            "type": "boolean",
            "description": "If the connector is deleted or not",
            "example": false
          }
        }
      },
      "MerchantAccountResponse": {
        "type": "object",
        "required": [
          "merchant_id",
          "enable_payment_response_hash",
          "redirect_to_merchant_with_http_post",
          "primary_business_details",
          "is_recon_enabled"
        ],
        "properties": {
          "merchant_id": {
            "type": "string",
            "description": "The identifier for the Merchant Account",
            "example": "y3oqhf46pyzuxjbcn2giaqnb44",
            "maxLength": 255
          },
          "merchant_name": {
            "type": "string",
            "description": "Name of the Merchant Account",
            "example": "NewAge Retailer",
            "nullable": true
          },
          "return_url": {
            "type": "string",
            "description": "The URL to redirect after the completion of the operation",
            "example": "https://www.example.com/success",
            "nullable": true,
            "maxLength": 255
          },
          "enable_payment_response_hash": {
            "type": "boolean",
            "description": "A boolean value to indicate if payment response hash needs to be enabled",
            "default": false,
            "example": true
          },
          "payment_response_hash_key": {
            "type": "string",
            "description": "Refers to the Parent Merchant ID if the merchant being created is a sub-merchant",
            "example": "xkkdf909012sdjki2dkh5sdf",
            "nullable": true,
            "maxLength": 255
          },
          "redirect_to_merchant_with_http_post": {
            "type": "boolean",
            "description": "A boolean value to indicate if redirect to merchant with http post needs to be enabled",
            "default": false,
            "example": true
          },
          "merchant_details": {
            "allOf": [
              {
                "$ref": "#/components/schemas/MerchantDetails"
              }
            ],
            "nullable": true
          },
          "webhook_details": {
            "allOf": [
              {
                "$ref": "#/components/schemas/WebhookDetails"
              }
            ],
            "nullable": true
          },
          "routing_algorithm": {
            "allOf": [
              {
                "$ref": "#/components/schemas/RoutingAlgorithm"
              }
            ],
            "nullable": true
          },
          "payout_routing_algorithm": {
            "allOf": [
              {
                "$ref": "#/components/schemas/RoutingAlgorithm"
              }
            ],
            "nullable": true
          },
          "sub_merchants_enabled": {
            "type": "boolean",
            "description": "A boolean value to indicate if the merchant is a sub-merchant under a master or a parent merchant. By default, its value is false.",
            "default": false,
            "example": false,
            "nullable": true
          },
          "parent_merchant_id": {
            "type": "string",
            "description": "Refers to the Parent Merchant ID if the merchant being created is a sub-merchant",
            "example": "xkkdf909012sdjki2dkh5sdf",
            "nullable": true,
            "maxLength": 255
          },
          "publishable_key": {
            "type": "string",
            "description": "API key that will be used for server side API access",
            "example": "AH3423bkjbkjdsfbkj",
            "nullable": true
          },
          "metadata": {
            "type": "object",
            "description": "You can specify up to 50 keys, with key names up to 40 characters long and values up to 500 characters long. Metadata is useful for storing additional, structured information on an object.",
            "nullable": true
          },
          "locker_id": {
            "type": "string",
            "description": "An identifier for the vault used to store payment method information.",
            "example": "locker_abc123",
            "nullable": true
          },
          "primary_business_details": {
            "type": "array",
            "items": {
              "$ref": "#/components/schemas/PrimaryBusinessDetails"
            },
            "description": "Default business details for connector routing"
          },
          "frm_routing_algorithm": {
            "allOf": [
              {
                "$ref": "#/components/schemas/RoutingAlgorithm"
              }
            ],
            "nullable": true
          },
          "intent_fulfillment_time": {
            "type": "integer",
            "format": "int64",
            "description": "Will be used to expire client secret after certain amount of time to be supplied in seconds\n(900) for 15 mins",
            "nullable": true
          },
          "organization_id": {
            "type": "string",
            "description": "The organization id merchant is associated with",
            "nullable": true
          },
          "is_recon_enabled": {
            "type": "boolean",
            "description": "A boolean value to indicate if the merchant has recon service is enabled or not, by default value is false"
          }
        }
      },
      "MerchantAccountUpdate": {
        "type": "object",
        "required": [
          "merchant_id"
        ],
        "properties": {
          "merchant_id": {
            "type": "string",
            "description": "The identifier for the Merchant Account",
            "example": "y3oqhf46pyzuxjbcn2giaqnb44",
            "maxLength": 255
          },
          "merchant_name": {
            "type": "string",
            "description": "Name of the Merchant Account",
            "example": "NewAge Retailer",
            "nullable": true
          },
          "merchant_details": {
            "allOf": [
              {
                "$ref": "#/components/schemas/MerchantDetails"
              }
            ],
            "nullable": true
          },
          "return_url": {
            "type": "string",
            "description": "The URL to redirect after the completion of the operation",
            "example": "https://www.example.com/success",
            "nullable": true,
            "maxLength": 255
          },
          "webhook_details": {
            "allOf": [
              {
                "$ref": "#/components/schemas/WebhookDetails"
              }
            ],
            "nullable": true
          },
          "routing_algorithm": {
            "type": "object",
            "description": "The routing algorithm to be used for routing payments to desired connectors",
            "nullable": true
          },
          "payout_routing_algorithm": {
            "allOf": [
              {
                "$ref": "#/components/schemas/RoutingAlgorithm"
              }
            ],
            "nullable": true
          },
          "sub_merchants_enabled": {
            "type": "boolean",
            "description": "A boolean value to indicate if the merchant is a sub-merchant under a master or a parent merchant. By default, its value is false.",
            "default": false,
            "example": false,
            "nullable": true
          },
          "parent_merchant_id": {
            "type": "string",
            "description": "Refers to the Parent Merchant ID if the merchant being created is a sub-merchant",
            "example": "xkkdf909012sdjki2dkh5sdf",
            "nullable": true,
            "maxLength": 255
          },
          "enable_payment_response_hash": {
            "type": "boolean",
            "description": "A boolean value to indicate if payment response hash needs to be enabled",
            "default": false,
            "example": true,
            "nullable": true
          },
          "payment_response_hash_key": {
            "type": "string",
            "description": "Refers to the hash key used for payment response",
            "nullable": true
          },
          "redirect_to_merchant_with_http_post": {
            "type": "boolean",
            "description": "A boolean value to indicate if redirect to merchant with http post needs to be enabled",
            "default": false,
            "example": true,
            "nullable": true
          },
          "metadata": {
            "type": "object",
            "description": "You can specify up to 50 keys, with key names up to 40 characters long and values up to 500 characters long. Metadata is useful for storing additional, structured information on an object.",
            "nullable": true
          },
          "publishable_key": {
            "type": "string",
            "description": "API key that will be used for server side API access",
            "example": "AH3423bkjbkjdsfbkj",
            "nullable": true
          },
          "locker_id": {
            "type": "string",
            "description": "An identifier for the vault used to store payment method information.",
            "example": "locker_abc123",
            "nullable": true
          },
          "primary_business_details": {
            "type": "array",
            "items": {
              "$ref": "#/components/schemas/PrimaryBusinessDetails"
            },
            "description": "Default business details for connector routing",
            "nullable": true
          },
          "frm_routing_algorithm": {
            "type": "object",
            "description": "The frm routing algorithm to be used for routing payments to desired FRM's",
            "nullable": true
          },
          "intent_fulfillment_time": {
            "type": "integer",
            "format": "int32",
            "description": "Will be used to expire client secret after certain amount of time to be supplied in seconds\n(900) for 15 mins",
            "nullable": true,
            "minimum": 0.0
          }
        }
      },
      "MerchantConnectorCreate": {
        "type": "object",
        "description": "Create a new Merchant Connector for the merchant account. The connector could be a payment processor / facilitator / acquirer or specialized services like Fraud / Accounting etc.\"",
        "required": [
          "connector_type",
          "connector_name",
          "connector_label"
        ],
        "properties": {
          "connector_type": {
            "$ref": "#/components/schemas/ConnectorType"
          },
          "connector_name": {
            "$ref": "#/components/schemas/Connector"
          },
          "connector_label": {
            "type": "string",
            "example": "stripe_US_travel"
          },
          "merchant_connector_id": {
            "type": "string",
            "description": "Unique ID of the connector",
            "example": "mca_5apGeP94tMts6rg3U3kR",
            "nullable": true
          },
          "connector_account_details": {
            "type": "object",
            "description": "Account details of the Connector. You can specify up to 50 keys, with key names up to 40 characters long and values up to 500 characters long. Useful for storing additional, structured information on an object.",
            "nullable": true
          },
          "test_mode": {
            "type": "boolean",
            "description": "A boolean value to indicate if the connector is in Test mode. By default, its value is false.",
            "default": false,
            "example": false,
            "nullable": true
          },
          "disabled": {
            "type": "boolean",
            "description": "A boolean value to indicate if the connector is disabled. By default, its value is false.",
            "default": false,
            "example": false,
            "nullable": true
          },
          "payment_methods_enabled": {
            "type": "array",
            "items": {
              "$ref": "#/components/schemas/PaymentMethodsEnabled"
            },
            "description": "Refers to the Parent Merchant ID if the merchant being created is a sub-merchant",
            "example": [
              {
                "payment_method": "wallet",
                "payment_method_types": [
                  "upi_collect",
                  "upi_intent"
                ],
                "payment_method_issuers": [
                  "labore magna ipsum",
                  "aute"
                ],
                "payment_schemes": [
                  "Discover",
                  "Discover"
                ],
                "accepted_currencies": {
                  "type": "enable_only",
                  "list": [
                    "USD",
                    "EUR"
                  ]
                },
                "accepted_countries": {
                  "type": "disable_only",
                  "list": [
                    "FR",
                    "DE",
                    "IN"
                  ]
                },
                "minimum_amount": 1,
                "maximum_amount": 68607706,
                "recurring_enabled": true,
                "installment_payment_enabled": true
              }
            ],
            "nullable": true
          },
          "metadata": {
            "type": "object",
            "description": "You can specify up to 50 keys, with key names up to 40 characters long and values up to 500 characters long. Metadata is useful for storing additional, structured information on an object.",
            "nullable": true
          },
          "frm_configs": {
            "type": "array",
            "items": {
              "$ref": "#/components/schemas/FrmConfigs"
            },
            "description": "contains the frm configs for the merchant connector",
            "example": "\n[{\"gateway\":\"stripe\",\"payment_methods\":[{\"payment_method\":\"card\",\"payment_method_types\":[{\"payment_method_type\":\"credit\",\"card_networks\":[\"Visa\"],\"flow\":\"pre\",\"action\":\"cancel_txn\"},{\"payment_method_type\":\"debit\",\"card_networks\":[\"Visa\"],\"flow\":\"pre\"}]}]}]\n",
            "nullable": true
          },
          "business_country": {
            "allOf": [
              {
                "$ref": "#/components/schemas/CountryAlpha2"
              }
            ],
            "nullable": true
          },
          "business_label": {
            "type": "string",
            "nullable": true
          },
          "business_sub_label": {
            "type": "string",
            "description": "Business Sub label of the merchant",
            "example": "chase",
            "nullable": true
          },
          "connector_webhook_details": {
            "allOf": [
              {
                "$ref": "#/components/schemas/MerchantConnectorWebhookDetails"
              }
            ],
            "nullable": true
          }
        }
      },
      "MerchantConnectorDeleteResponse": {
        "type": "object",
        "required": [
          "merchant_id",
          "merchant_connector_id",
          "deleted"
        ],
        "properties": {
          "merchant_id": {
            "type": "string",
            "description": "The identifier for the Merchant Account",
            "example": "y3oqhf46pyzuxjbcn2giaqnb44",
            "maxLength": 255
          },
          "merchant_connector_id": {
            "type": "string",
            "description": "Unique ID of the connector",
            "example": "mca_5apGeP94tMts6rg3U3kR"
          },
          "deleted": {
            "type": "boolean",
            "description": "If the connector is deleted or not",
            "example": false
          }
        }
      },
      "MerchantConnectorDetails": {
        "type": "object",
        "properties": {
          "connector_account_details": {
            "type": "object",
            "description": "Account details of the Connector. You can specify up to 50 keys, with key names up to 40 characters long and values up to 500 characters long. Useful for storing additional, structured information on an object.",
            "nullable": true
          },
          "metadata": {
            "type": "object",
            "description": "You can specify up to 50 keys, with key names up to 40 characters long and values up to 500 characters long. Metadata is useful for storing additional, structured information on an object.",
            "nullable": true
          }
        }
      },
      "MerchantConnectorDetailsWrap": {
        "type": "object",
        "required": [
          "creds_identifier"
        ],
        "properties": {
          "creds_identifier": {
            "type": "string",
            "description": "Creds Identifier is to uniquely identify the credentials. Do not send any sensitive info in this field. And do not send the string \"null\"."
          },
          "encoded_data": {
            "allOf": [
              {
                "$ref": "#/components/schemas/MerchantConnectorDetails"
              }
            ],
            "nullable": true
          }
        }
      },
      "MerchantConnectorId": {
        "type": "object",
        "required": [
          "merchant_id",
          "merchant_connector_id"
        ],
        "properties": {
          "merchant_id": {
            "type": "string"
          },
          "merchant_connector_id": {
            "type": "string"
          }
        }
      },
      "MerchantConnectorResponse": {
        "type": "object",
        "description": "Response of creating a new Merchant Connector for the merchant account.\"",
        "required": [
          "connector_type",
          "connector_name",
          "connector_label",
          "merchant_connector_id",
          "business_country",
          "business_label"
        ],
        "properties": {
          "connector_type": {
            "$ref": "#/components/schemas/ConnectorType"
          },
          "connector_name": {
            "type": "string",
            "description": "Name of the Connector",
            "example": "stripe"
          },
          "connector_label": {
            "type": "string",
            "example": "stripe_US_travel"
          },
          "merchant_connector_id": {
            "type": "string",
            "description": "Unique ID of the connector",
            "example": "mca_5apGeP94tMts6rg3U3kR"
          },
          "connector_account_details": {
            "type": "object",
            "description": "Account details of the Connector. You can specify up to 50 keys, with key names up to 40 characters long and values up to 500 characters long. Useful for storing additional, structured information on an object.",
            "nullable": true
          },
          "test_mode": {
            "type": "boolean",
            "description": "A boolean value to indicate if the connector is in Test mode. By default, its value is false.",
            "default": false,
            "example": false,
            "nullable": true
          },
          "disabled": {
            "type": "boolean",
            "description": "A boolean value to indicate if the connector is disabled. By default, its value is false.",
            "default": false,
            "example": false,
            "nullable": true
          },
          "payment_methods_enabled": {
            "type": "array",
            "items": {
              "$ref": "#/components/schemas/PaymentMethodsEnabled"
            },
            "description": "Refers to the Parent Merchant ID if the merchant being created is a sub-merchant",
            "example": [
              {
                "payment_method": "wallet",
                "payment_method_types": [
                  "upi_collect",
                  "upi_intent"
                ],
                "payment_method_issuers": [
                  "labore magna ipsum",
                  "aute"
                ],
                "payment_schemes": [
                  "Discover",
                  "Discover"
                ],
                "accepted_currencies": {
                  "type": "enable_only",
                  "list": [
                    "USD",
                    "EUR"
                  ]
                },
                "accepted_countries": {
                  "type": "disable_only",
                  "list": [
                    "FR",
                    "DE",
                    "IN"
                  ]
                },
                "minimum_amount": 1,
                "maximum_amount": 68607706,
                "recurring_enabled": true,
                "installment_payment_enabled": true
              }
            ],
            "nullable": true
          },
          "metadata": {
            "type": "object",
            "description": "You can specify up to 50 keys, with key names up to 40 characters long and values up to 500 characters long. Metadata is useful for storing additional, structured information on an object.",
            "nullable": true
          },
          "business_country": {
            "$ref": "#/components/schemas/CountryAlpha2"
          },
          "business_label": {
            "type": "string",
            "description": "Business Type of the merchant",
            "example": "travel"
          },
          "business_sub_label": {
            "type": "string",
            "description": "Business Sub label of the merchant",
            "example": "chase",
            "nullable": true
          },
          "frm_configs": {
            "type": "array",
            "items": {
              "$ref": "#/components/schemas/FrmConfigs"
            },
            "description": "contains the frm configs for the merchant connector",
            "example": "\n[{\"gateway\":\"stripe\",\"payment_methods\":[{\"payment_method\":\"card\",\"payment_method_types\":[{\"payment_method_type\":\"credit\",\"card_networks\":[\"Visa\"],\"flow\":\"pre\",\"action\":\"cancel_txn\"},{\"payment_method_type\":\"debit\",\"card_networks\":[\"Visa\"],\"flow\":\"pre\"}]}]}]\n",
            "nullable": true
          },
          "connector_webhook_details": {
            "allOf": [
              {
                "$ref": "#/components/schemas/MerchantConnectorWebhookDetails"
              }
            ],
            "nullable": true
          }
        }
      },
      "MerchantConnectorUpdate": {
        "type": "object",
        "description": "Create a new Merchant Connector for the merchant account. The connector could be a payment processor / facilitator / acquirer or specialized services like Fraud / Accounting etc.\"",
        "required": [
          "connector_type"
        ],
        "properties": {
          "connector_type": {
            "$ref": "#/components/schemas/ConnectorType"
          },
          "connector_account_details": {
            "type": "object",
            "description": "Account details of the Connector. You can specify up to 50 keys, with key names up to 40 characters long and values up to 500 characters long. Useful for storing additional, structured information on an object.",
            "nullable": true
          },
          "test_mode": {
            "type": "boolean",
            "description": "A boolean value to indicate if the connector is in Test mode. By default, its value is false.",
            "default": false,
            "example": false,
            "nullable": true
          },
          "disabled": {
            "type": "boolean",
            "description": "A boolean value to indicate if the connector is disabled. By default, its value is false.",
            "default": false,
            "example": false,
            "nullable": true
          },
          "payment_methods_enabled": {
            "type": "array",
            "items": {
              "$ref": "#/components/schemas/PaymentMethodsEnabled"
            },
            "description": "Refers to the Parent Merchant ID if the merchant being created is a sub-merchant",
            "example": [
              {
                "payment_method": "wallet",
                "payment_method_types": [
                  "upi_collect",
                  "upi_intent"
                ],
                "payment_method_issuers": [
                  "labore magna ipsum",
                  "aute"
                ],
                "payment_schemes": [
                  "Discover",
                  "Discover"
                ],
                "accepted_currencies": {
                  "type": "enable_only",
                  "list": [
                    "USD",
                    "EUR"
                  ]
                },
                "accepted_countries": {
                  "type": "disable_only",
                  "list": [
                    "FR",
                    "DE",
                    "IN"
                  ]
                },
                "minimum_amount": 1,
                "maximum_amount": 68607706,
                "recurring_enabled": true,
                "installment_payment_enabled": true
              }
            ],
            "nullable": true
          },
          "metadata": {
            "type": "object",
            "description": "You can specify up to 50 keys, with key names up to 40 characters long and values up to 500 characters long. Metadata is useful for storing additional, structured information on an object.",
            "nullable": true
          },
          "frm_configs": {
            "type": "array",
            "items": {
              "$ref": "#/components/schemas/FrmConfigs"
            },
            "description": "contains the frm configs for the merchant connector",
            "example": "\n[{\"gateway\":\"stripe\",\"payment_methods\":[{\"payment_method\":\"card\",\"payment_method_types\":[{\"payment_method_type\":\"credit\",\"card_networks\":[\"Visa\"],\"flow\":\"pre\",\"action\":\"cancel_txn\"},{\"payment_method_type\":\"debit\",\"card_networks\":[\"Visa\"],\"flow\":\"pre\"}]}]}]\n",
            "nullable": true
          },
          "connector_webhook_details": {
            "allOf": [
              {
                "$ref": "#/components/schemas/MerchantConnectorWebhookDetails"
              }
            ],
            "nullable": true
          }
        }
      },
      "MerchantConnectorWebhookDetails": {
        "type": "object",
        "required": [
          "merchant_secret"
        ],
        "properties": {
          "merchant_secret": {
            "type": "string",
            "example": "12345678900987654321"
          }
        }
      },
      "MerchantDetails": {
        "type": "object",
        "properties": {
          "primary_contact_person": {
            "type": "string",
            "description": "The merchant's primary contact name",
            "example": "John Doe",
            "nullable": true,
            "maxLength": 255
          },
          "primary_phone": {
            "type": "string",
            "description": "The merchant's primary phone number",
            "example": "999999999",
            "nullable": true,
            "maxLength": 255
          },
          "primary_email": {
            "type": "string",
            "description": "The merchant's primary email address",
            "example": "johndoe@test.com",
            "nullable": true,
            "maxLength": 255
          },
          "secondary_contact_person": {
            "type": "string",
            "description": "The merchant's secondary contact name",
            "example": "John Doe2",
            "nullable": true,
            "maxLength": 255
          },
          "secondary_phone": {
            "type": "string",
            "description": "The merchant's secondary phone number",
            "example": "999999988",
            "nullable": true,
            "maxLength": 255
          },
          "secondary_email": {
            "type": "string",
            "description": "The merchant's secondary email address",
            "example": "johndoe2@test.com",
            "nullable": true,
            "maxLength": 255
          },
          "website": {
            "type": "string",
            "description": "The business website of the merchant",
            "example": "www.example.com",
            "nullable": true,
            "maxLength": 255
          },
          "about_business": {
            "type": "string",
            "description": "A brief description about merchant's business",
            "example": "Online Retail with a wide selection of organic products for North America",
            "nullable": true,
            "maxLength": 255
          },
          "address": {
            "allOf": [
              {
                "$ref": "#/components/schemas/AddressDetails"
              }
            ],
            "nullable": true
          }
        }
      },
      "MobilePayRedirection": {
        "type": "object"
      },
      "MomoRedirection": {
        "type": "object"
      },
      "MultibancoBillingDetails": {
        "type": "object",
        "required": [
          "email"
        ],
        "properties": {
          "email": {
            "type": "string",
            "example": "example@me.com"
          }
        }
      },
      "MultibancoTransferInstructions": {
        "type": "object",
        "required": [
          "reference",
          "entity"
        ],
        "properties": {
          "reference": {
            "type": "string",
            "example": "122385736258"
          },
          "entity": {
            "type": "string",
            "example": "12345"
          }
        }
      },
      "NextActionCall": {
        "type": "string",
        "enum": [
          "confirm",
          "sync"
        ]
      },
      "NextActionData": {
        "oneOf": [
          {
            "type": "object",
            "description": "Contains the url for redirection flow",
            "required": [
              "redirect_to_url",
              "type"
            ],
            "properties": {
              "redirect_to_url": {
                "type": "string"
              },
              "type": {
                "type": "string",
                "enum": [
                  "redirect_to_url"
                ]
              }
            }
          },
          {
            "type": "object",
            "description": "Informs the next steps for bank transfer and also contains the charges details (ex: amount received, amount charged etc)",
            "required": [
              "bank_transfer_steps_and_charges_details",
              "type"
            ],
            "properties": {
              "bank_transfer_steps_and_charges_details": {
                "$ref": "#/components/schemas/BankTransferNextStepsData"
              },
              "type": {
                "type": "string",
                "enum": [
                  "display_bank_transfer_information"
                ]
              }
            }
          },
          {
            "type": "object",
            "description": "Contains third party sdk session token response",
            "required": [
              "type"
            ],
            "properties": {
              "session_token": {
                "allOf": [
                  {
                    "$ref": "#/components/schemas/SessionToken"
                  }
                ],
                "nullable": true
              },
              "type": {
                "type": "string",
                "enum": [
                  "third_party_sdk_session_token"
                ]
              }
            }
          },
          {
            "type": "object",
            "description": "Contains url for Qr code image, this qr code has to be shown in sdk",
            "required": [
              "image_data_url",
              "type"
            ],
            "properties": {
              "image_data_url": {
                "type": "string"
              },
              "type": {
                "type": "string",
                "enum": [
                  "qr_code_information"
                ]
              }
            }
          }
        ],
        "discriminator": {
          "propertyName": "type"
        }
      },
      "NextActionType": {
        "type": "string",
        "enum": [
          "redirect_to_url",
          "display_qr_code",
          "invoke_sdk_client",
          "trigger_api",
          "display_bank_transfer_information"
        ]
      },
      "NoThirdPartySdkSessionResponse": {
        "type": "object",
        "required": [
          "epoch_timestamp",
          "expires_at",
          "merchant_session_identifier",
          "nonce",
          "merchant_identifier",
          "domain_name",
          "display_name",
          "signature",
          "operational_analytics_identifier",
          "retries",
          "psp_id"
        ],
        "properties": {
          "epoch_timestamp": {
            "type": "integer",
            "format": "int64",
            "description": "Timestamp at which session is requested",
            "minimum": 0.0
          },
          "expires_at": {
            "type": "integer",
            "format": "int64",
            "description": "Timestamp at which session expires",
            "minimum": 0.0
          },
          "merchant_session_identifier": {
            "type": "string",
            "description": "The identifier for the merchant session"
          },
          "nonce": {
            "type": "string",
            "description": "Apple pay generated unique ID (UUID) value"
          },
          "merchant_identifier": {
            "type": "string",
            "description": "The identifier for the merchant"
          },
          "domain_name": {
            "type": "string",
            "description": "The domain name of the merchant which is registered in Apple Pay"
          },
          "display_name": {
            "type": "string",
            "description": "The name to be displayed on Apple Pay button"
          },
          "signature": {
            "type": "string",
            "description": "A string which represents the properties of a payment"
          },
          "operational_analytics_identifier": {
            "type": "string",
            "description": "The identifier for the operational analytics"
          },
          "retries": {
            "type": "integer",
            "format": "int32",
            "description": "The number of retries to get the session response",
            "minimum": 0.0
          },
          "psp_id": {
            "type": "string",
            "description": "The identifier for the connector transaction"
          }
        }
      },
      "NoonData": {
        "type": "object",
        "properties": {
          "order_category": {
            "type": "string",
            "description": "Information about the order category that merchant wants to specify at connector level. (e.g. In Noon Payments it can take values like \"pay\", \"food\", or any other custom string set by the merchant in Noon's Dashboard)",
            "nullable": true
          }
        }
      },
      "OnlineMandate": {
        "type": "object",
        "required": [
          "ip_address",
          "user_agent"
        ],
        "properties": {
          "ip_address": {
            "type": "string",
            "description": "Ip address of the customer machine from which the mandate was created",
            "example": "123.32.25.123"
          },
          "user_agent": {
            "type": "string",
            "description": "The user-agent of the customer's browser"
          }
        }
      },
      "OrderDetails": {
        "type": "object",
        "required": [
          "product_name",
          "quantity"
        ],
        "properties": {
          "product_name": {
            "type": "string",
            "description": "Name of the product that is being purchased",
            "example": "shirt",
            "maxLength": 255
          },
          "quantity": {
            "type": "integer",
            "format": "int32",
            "description": "The quantity of the product to be purchased",
            "example": 1,
            "minimum": 0.0
          }
        }
      },
      "OrderDetailsWithAmount": {
        "type": "object",
        "required": [
          "product_name",
          "quantity",
          "amount"
        ],
        "properties": {
          "product_name": {
            "type": "string",
            "description": "Name of the product that is being purchased",
            "example": "shirt",
            "maxLength": 255
          },
          "quantity": {
            "type": "integer",
            "format": "int32",
            "description": "The quantity of the product to be purchased",
            "example": 1,
            "minimum": 0.0
          },
          "amount": {
            "type": "integer",
            "format": "int64",
            "description": "the amount per quantity of product"
          }
        }
      },
      "PayLaterData": {
        "oneOf": [
          {
            "type": "object",
            "required": [
              "klarna_redirect"
            ],
            "properties": {
              "klarna_redirect": {
                "type": "object",
                "description": "For KlarnaRedirect as PayLater Option",
                "required": [
                  "billing_email",
                  "billing_country"
                ],
                "properties": {
                  "billing_email": {
                    "type": "string",
                    "description": "The billing email"
                  },
                  "billing_country": {
                    "$ref": "#/components/schemas/CountryAlpha2"
                  }
                }
              }
            }
          },
          {
            "type": "object",
            "required": [
              "klarna_sdk"
            ],
            "properties": {
              "klarna_sdk": {
                "type": "object",
                "description": "For Klarna Sdk as PayLater Option",
                "required": [
                  "token"
                ],
                "properties": {
                  "token": {
                    "type": "string",
                    "description": "The token for the sdk workflow"
                  }
                }
              }
            }
          },
          {
            "type": "object",
            "required": [
              "affirm_redirect"
            ],
            "properties": {
              "affirm_redirect": {
                "type": "object",
                "description": "For Affirm redirect as PayLater Option"
              }
            }
          },
          {
            "type": "object",
            "required": [
              "afterpay_clearpay_redirect"
            ],
            "properties": {
              "afterpay_clearpay_redirect": {
                "type": "object",
                "description": "For AfterpayClearpay redirect as PayLater Option",
                "required": [
                  "billing_email",
                  "billing_name"
                ],
                "properties": {
                  "billing_email": {
                    "type": "string",
                    "description": "The billing email"
                  },
                  "billing_name": {
                    "type": "string",
                    "description": "The billing name"
                  }
                }
              }
            }
          },
          {
            "type": "object",
            "required": [
              "pay_bright_redirect"
            ],
            "properties": {
              "pay_bright_redirect": {
                "type": "object",
                "description": "For PayBright Redirect as PayLater Option"
              }
            }
          },
          {
            "type": "object",
            "required": [
              "walley_redirect"
            ],
            "properties": {
              "walley_redirect": {
                "type": "object",
                "description": "For WalleyRedirect as PayLater Option"
              }
            }
          },
          {
            "type": "object",
            "required": [
              "alma_redirect"
            ],
            "properties": {
              "alma_redirect": {
                "type": "object",
                "description": "For Alma Redirection as PayLater Option"
              }
            }
          },
          {
            "type": "object",
            "required": [
              "atome_redirect"
            ],
            "properties": {
              "atome_redirect": {
                "type": "object"
              }
            }
          }
        ]
      },
      "PayPalWalletData": {
        "type": "object",
        "required": [
          "token"
        ],
        "properties": {
          "token": {
            "type": "string",
            "description": "Token generated for the Apple pay"
          }
        }
      },
      "PaymentAttemptResponse": {
        "type": "object",
        "required": [
          "attempt_id",
          "status",
          "amount"
        ],
        "properties": {
          "attempt_id": {
            "type": "string",
            "description": "Unique identifier for the attempt"
          },
          "status": {
            "$ref": "#/components/schemas/AttemptStatus"
          },
          "amount": {
            "type": "integer",
            "format": "int64",
            "description": "The payment attempt amount. Amount for the payment in lowest denomination of the currency. (i.e) in cents for USD denomination, in paisa for INR denomination etc.,"
          },
          "currency": {
            "allOf": [
              {
                "$ref": "#/components/schemas/Currency"
              }
            ],
            "nullable": true
          },
          "connector": {
            "type": "string",
            "description": "The connector used for the payment",
            "nullable": true
          },
          "error_message": {
            "type": "string",
            "description": "If there was an error while calling the connector the error message is received here",
            "nullable": true
          },
          "payment_method": {
            "allOf": [
              {
                "$ref": "#/components/schemas/PaymentMethod"
              }
            ],
            "nullable": true
          },
          "connector_transaction_id": {
            "type": "string",
            "description": "A unique identifier for a payment provided by the connector",
            "nullable": true
          },
          "capture_method": {
            "allOf": [
              {
                "$ref": "#/components/schemas/CaptureMethod"
              }
            ],
            "nullable": true
          },
          "authentication_type": {
            "allOf": [
              {
                "$ref": "#/components/schemas/AuthenticationType"
              }
            ],
            "nullable": true
          },
          "cancellation_reason": {
            "type": "string",
            "description": "If the payment was cancelled the reason provided here",
            "nullable": true
          },
          "mandate_id": {
            "type": "string",
            "description": "A unique identifier to link the payment to a mandate, can be use instead of payment_method_data",
            "nullable": true
          },
          "error_code": {
            "type": "string",
            "description": "If there was an error while calling the connectors the code is received here",
            "nullable": true
          },
          "payment_token": {
            "type": "string",
            "description": "Provide a reference to a stored payment method",
            "nullable": true
          },
          "connector_metadata": {
            "description": "additional data related to some connectors",
            "nullable": true
          },
          "payment_experience": {
            "allOf": [
              {
                "$ref": "#/components/schemas/PaymentExperience"
              }
            ],
            "nullable": true
          },
          "payment_method_type": {
            "allOf": [
              {
                "$ref": "#/components/schemas/PaymentMethodType"
              }
            ],
            "nullable": true
          },
          "reference_id": {
            "type": "string",
            "description": "reference to the payment at connector side",
            "example": "993672945374576J",
            "nullable": true
          }
        }
      },
      "PaymentExperience": {
        "type": "string",
        "enum": [
          "redirect_to_url",
          "invoke_sdk_client",
          "display_qr_code",
          "one_click",
          "link_wallet",
          "invoke_payment_app"
        ]
      },
      "PaymentIdType": {
        "oneOf": [
          {
            "type": "object",
            "required": [
              "PaymentIntentId"
            ],
            "properties": {
              "PaymentIntentId": {
                "type": "string",
                "description": "The identifier for payment intent"
              }
            }
          },
          {
            "type": "object",
            "required": [
              "ConnectorTransactionId"
            ],
            "properties": {
              "ConnectorTransactionId": {
                "type": "string",
                "description": "The identifier for connector transaction"
              }
            }
          },
          {
            "type": "object",
            "required": [
              "PaymentAttemptId"
            ],
            "properties": {
              "PaymentAttemptId": {
                "type": "string",
                "description": "The identifier for payment attempt"
              }
            }
          },
          {
            "type": "object",
            "required": [
              "PreprocessingId"
            ],
            "properties": {
              "PreprocessingId": {
                "type": "string",
                "description": "The identifier for preprocessing step"
              }
            }
          }
        ]
      },
      "PaymentListConstraints": {
        "type": "object",
        "properties": {
          "customer_id": {
            "type": "string",
            "description": "The identifier for customer",
            "example": "cus_meowuwunwiuwiwqw",
            "nullable": true
          },
          "starting_after": {
            "type": "string",
            "description": "A cursor for use in pagination, fetch the next list after some object",
            "example": "pay_fafa124123",
            "nullable": true
          },
          "ending_before": {
            "type": "string",
            "description": "A cursor for use in pagination, fetch the previous list before some object",
            "example": "pay_fafa124123",
            "nullable": true
          },
          "limit": {
            "type": "integer",
            "format": "int64",
            "description": "limit on the number of objects to return",
            "default": 10
          },
          "created": {
            "type": "string",
            "format": "date-time",
            "description": "The time at which payment is created",
            "example": "2022-09-10T10:11:12Z",
            "nullable": true
          },
          "created.lt": {
            "type": "string",
            "format": "date-time",
            "description": "Time less than the payment created time",
            "example": "2022-09-10T10:11:12Z",
            "nullable": true
          },
          "created.gt": {
            "type": "string",
            "format": "date-time",
            "description": "Time greater than the payment created time",
            "example": "2022-09-10T10:11:12Z",
            "nullable": true
          },
          "created.lte": {
            "type": "string",
            "format": "date-time",
            "description": "Time less than or equals to the payment created time",
            "example": "2022-09-10T10:11:12Z",
            "nullable": true
          },
          "created.gte": {
            "type": "string",
            "format": "date-time",
            "description": "Time greater than or equals to the payment created time",
            "example": "2022-09-10T10:11:12Z",
            "nullable": true
          }
        }
      },
      "PaymentListResponse": {
        "type": "object",
        "required": [
          "size",
          "data"
        ],
        "properties": {
          "size": {
            "type": "integer",
            "description": "The number of payments included in the list",
            "minimum": 0.0
          },
          "data": {
            "type": "array",
            "items": {
              "$ref": "#/components/schemas/PaymentsResponse"
            }
          }
        }
      },
      "PaymentMethod": {
        "type": "string",
        "enum": [
          "card",
          "pay_later",
          "wallet",
          "bank_redirect",
          "bank_transfer",
          "crypto",
          "bank_debit",
          "reward",
          "upi",
          "voucher"
        ]
      },
      "PaymentMethodCreate": {
        "type": "object",
        "required": [
          "payment_method"
        ],
        "properties": {
          "payment_method": {
            "$ref": "#/components/schemas/PaymentMethodType"
          },
          "payment_method_type": {
            "allOf": [
              {
                "$ref": "#/components/schemas/PaymentMethodType"
              }
            ],
            "nullable": true
          },
          "payment_method_issuer": {
            "type": "string",
            "description": "The name of the bank/ provider issuing the payment method to the end user",
            "example": "Citibank",
            "nullable": true
          },
          "payment_method_issuer_code": {
            "allOf": [
              {
                "$ref": "#/components/schemas/PaymentMethodIssuerCode"
              }
            ],
            "nullable": true
          },
          "card": {
            "allOf": [
              {
                "$ref": "#/components/schemas/CardDetail"
              }
            ],
            "nullable": true
          },
          "metadata": {
            "type": "object",
            "description": "You can specify up to 50 keys, with key names up to 40 characters long and values up to 500 characters long. Metadata is useful for storing additional, structured information on an object.",
            "nullable": true
          },
          "customer_id": {
            "type": "string",
            "description": "The unique identifier of the customer.",
            "example": "cus_meowerunwiuwiwqw",
            "nullable": true
          },
          "card_network": {
            "type": "string",
            "description": "The card network",
            "example": "Visa",
            "nullable": true
          }
        }
      },
      "PaymentMethodData": {
        "oneOf": [
          {
            "type": "object",
            "required": [
              "card"
            ],
            "properties": {
              "card": {
                "$ref": "#/components/schemas/Card"
              }
            }
          },
          {
            "type": "object",
            "required": [
              "wallet"
            ],
            "properties": {
              "wallet": {
                "$ref": "#/components/schemas/WalletData"
              }
            }
          },
          {
            "type": "object",
            "required": [
              "pay_later"
            ],
            "properties": {
              "pay_later": {
                "$ref": "#/components/schemas/PayLaterData"
              }
            }
          },
          {
            "type": "object",
            "required": [
              "bank_redirect"
            ],
            "properties": {
              "bank_redirect": {
                "$ref": "#/components/schemas/BankRedirectData"
              }
            }
          },
          {
            "type": "object",
            "required": [
              "bank_debit"
            ],
            "properties": {
              "bank_debit": {
                "$ref": "#/components/schemas/BankDebitData"
              }
            }
          },
          {
            "type": "object",
            "required": [
              "bank_transfer"
            ],
            "properties": {
              "bank_transfer": {
                "$ref": "#/components/schemas/BankTransferData"
              }
            }
          },
          {
            "type": "object",
            "required": [
              "crypto"
            ],
            "properties": {
              "crypto": {
                "$ref": "#/components/schemas/CryptoData"
              }
            }
          },
          {
            "type": "string",
            "enum": [
              "mandate_payment"
            ]
          },
          {
            "type": "object",
            "required": [
              "reward"
            ],
            "properties": {
              "reward": {
                "$ref": "#/components/schemas/RewardData"
              }
            }
          },
          {
            "type": "object",
            "required": [
              "upi"
            ],
            "properties": {
              "upi": {
                "$ref": "#/components/schemas/UpiData"
              }
            }
          },
          {
            "type": "object",
            "required": [
              "voucher"
            ],
            "properties": {
              "voucher": {
                "$ref": "#/components/schemas/VoucherData"
              }
            }
          },
          {
            "type": "object",
            "required": [
              "gift_card"
            ],
            "properties": {
              "gift_card": {
                "$ref": "#/components/schemas/GiftCardData"
              }
            }
          }
        ]
      },
      "PaymentMethodDeleteResponse": {
        "type": "object",
        "required": [
          "payment_method_id",
          "deleted"
        ],
        "properties": {
          "payment_method_id": {
            "type": "string",
            "description": "The unique identifier of the Payment method",
            "example": "card_rGK4Vi5iSW70MY7J2mIy"
          },
          "deleted": {
            "type": "boolean",
            "description": "Whether payment method was deleted or not",
            "example": true
          }
        }
      },
      "PaymentMethodIssuerCode": {
        "type": "string",
        "enum": [
          "jp_hdfc",
          "jp_icici",
          "jp_googlepay",
          "jp_applepay",
          "jp_phonepay",
          "jp_wechat",
          "jp_sofort",
          "jp_giropay",
          "jp_sepa",
          "jp_bacs"
        ]
      },
      "PaymentMethodList": {
        "type": "object",
        "required": [
          "payment_method"
        ],
        "properties": {
          "payment_method": {
            "$ref": "#/components/schemas/PaymentMethod"
          },
          "payment_method_types": {
            "type": "array",
            "items": {
              "$ref": "#/components/schemas/PaymentMethodType"
            },
            "description": "This is a sub-category of payment method.",
            "example": [
              "credit"
            ],
            "nullable": true
          }
        }
      },
      "PaymentMethodListResponse": {
        "type": "object",
        "required": [
          "payment_methods",
          "mandate_payment"
        ],
        "properties": {
          "redirect_url": {
            "type": "string",
            "description": "Redirect URL of the merchant",
            "example": "https://www.google.com",
            "nullable": true
          },
          "payment_methods": {
            "type": "array",
            "items": {
              "$ref": "#/components/schemas/PaymentMethodList"
            },
            "description": "Information about the payment method",
            "example": [
              {
                "payment_method": "wallet",
                "payment_experience": null,
                "payment_method_issuers": [
                  "labore magna ipsum",
                  "aute"
                ]
              }
            ]
          },
          "mandate_payment": {
            "$ref": "#/components/schemas/MandateType"
          },
          "merchant_name": {
            "type": "string",
            "nullable": true
          }
        }
      },
      "PaymentMethodResponse": {
        "type": "object",
        "required": [
          "merchant_id",
          "payment_method_id",
          "payment_method",
          "recurring_enabled",
          "installment_payment_enabled"
        ],
        "properties": {
          "merchant_id": {
            "type": "string",
            "description": "Unique identifier for a merchant",
            "example": "merchant_1671528864"
          },
          "customer_id": {
            "type": "string",
            "description": "The unique identifier of the customer.",
            "example": "cus_meowerunwiuwiwqw",
            "nullable": true
          },
          "payment_method_id": {
            "type": "string",
            "description": "The unique identifier of the Payment method",
            "example": "card_rGK4Vi5iSW70MY7J2mIy"
          },
          "payment_method": {
            "$ref": "#/components/schemas/PaymentMethodType"
          },
          "payment_method_type": {
            "allOf": [
              {
                "$ref": "#/components/schemas/PaymentMethodType"
              }
            ],
            "nullable": true
          },
          "card": {
            "allOf": [
              {
                "$ref": "#/components/schemas/CardDetailFromLocker"
              }
            ],
            "nullable": true
          },
          "recurring_enabled": {
            "type": "boolean",
            "description": "Indicates whether the payment method is eligible for recurring payments",
            "example": true
          },
          "installment_payment_enabled": {
            "type": "boolean",
            "description": "Indicates whether the payment method is eligible for installment payments",
            "example": true
          },
          "payment_experience": {
            "type": "array",
            "items": {
              "$ref": "#/components/schemas/PaymentExperience"
            },
            "description": "Type of payment experience enabled with the connector",
            "example": [
              "redirect_to_url"
            ],
            "nullable": true
          },
          "metadata": {
            "type": "object",
            "description": "You can specify up to 50 keys, with key names up to 40 characters long and values up to 500 characters long. Metadata is useful for storing additional, structured information on an object.",
            "nullable": true
          },
          "created": {
            "type": "string",
            "format": "date-time",
            "description": "A timestamp (ISO 8601 code) that determines when the customer was created",
            "example": "2023-01-18T11:04:09.922Z",
            "nullable": true
          }
        }
      },
      "PaymentMethodType": {
        "type": "string",
        "enum": [
          "ach",
          "affirm",
          "afterpay_clearpay",
          "ali_pay",
          "ali_pay_hk",
          "alma",
          "apple_pay",
          "atome",
          "bacs",
          "bancontact_card",
          "becs",
          "bizum",
          "blik",
          "boleto",
          "classic",
          "credit",
          "crypto_currency",
          "dana",
          "debit",
          "efecty",
          "eps",
          "evoucher",
          "giropay",
          "google_pay",
          "go_pay",
          "gcash",
          "ideal",
          "interac",
          "klarna",
          "kakao_pay",
          "mb_way",
          "mobile_pay",
          "momo",
          "multibanco",
          "online_banking_thailand",
          "online_banking_czech_republic",
          "online_banking_finland",
          "online_banking_fpx",
          "online_banking_poland",
          "online_banking_slovakia",
<<<<<<< HEAD
          "open_banking_uk",
=======
          "pago_efectivo",
>>>>>>> b96687c3
          "pay_bright",
          "paypal",
          "pix",
          "przelewy24",
          "pse",
          "red_compra",
          "red_pagos",
          "samsung_pay",
          "sepa",
          "sofort",
          "swish",
          "touch_n_go",
          "trustly",
          "twint",
          "upi_collect",
          "vipps",
          "walley",
          "we_chat_pay"
        ]
      },
      "PaymentMethodUpdate": {
        "type": "object",
        "properties": {
          "card": {
            "allOf": [
              {
                "$ref": "#/components/schemas/CardDetail"
              }
            ],
            "nullable": true
          },
          "card_network": {
            "allOf": [
              {
                "$ref": "#/components/schemas/CardNetwork"
              }
            ],
            "nullable": true
          },
          "metadata": {
            "type": "object",
            "description": "You can specify up to 50 keys, with key names up to 40 characters long and values up to 500 characters long. Metadata is useful for storing additional, structured information on an object.",
            "nullable": true
          }
        }
      },
      "PaymentMethodsEnabled": {
        "type": "object",
        "description": "Details of all the payment methods enabled for the connector for the given merchant account",
        "required": [
          "payment_method"
        ],
        "properties": {
          "payment_method": {
            "$ref": "#/components/schemas/PaymentMethod"
          },
          "payment_method_types": {
            "type": "array",
            "items": {
              "$ref": "#/components/schemas/PaymentMethodType"
            },
            "description": "Subtype of payment method",
            "example": [
              "credit"
            ],
            "nullable": true
          }
        }
      },
      "PaymentRetrieveBody": {
        "type": "object",
        "properties": {
          "merchant_id": {
            "type": "string",
            "description": "The identifier for the Merchant Account.",
            "nullable": true
          },
          "force_sync": {
            "type": "boolean",
            "description": "Decider to enable or disable the connector call for retrieve request",
            "nullable": true
          },
          "client_secret": {
            "type": "string",
            "description": "This is a token which expires after 15 minutes, used from the client to authenticate and create sessions from the SDK",
            "nullable": true
          },
          "expand_attempts": {
            "type": "boolean",
            "description": "If enabled provides list of attempts linked to payment intent",
            "nullable": true
          }
        }
      },
      "PaymentsCancelRequest": {
        "type": "object",
        "required": [
          "merchant_connector_details"
        ],
        "properties": {
          "cancellation_reason": {
            "type": "string",
            "description": "The reason for the payment cancel",
            "nullable": true
          },
          "merchant_connector_details": {
            "$ref": "#/components/schemas/MerchantConnectorDetailsWrap"
          }
        }
      },
      "PaymentsCaptureRequest": {
        "type": "object",
        "properties": {
          "payment_id": {
            "type": "string",
            "description": "The unique identifier for the payment",
            "nullable": true
          },
          "merchant_id": {
            "type": "string",
            "description": "The unique identifier for the merchant",
            "nullable": true
          },
          "amount_to_capture": {
            "type": "integer",
            "format": "int64",
            "description": "The Amount to be captured/ debited from the user's payment method.",
            "nullable": true
          },
          "refund_uncaptured_amount": {
            "type": "boolean",
            "description": "Decider to refund the uncaptured amount",
            "nullable": true
          },
          "statement_descriptor_suffix": {
            "type": "string",
            "description": "Provides information about a card payment that customers see on their statements.",
            "nullable": true
          },
          "statement_descriptor_prefix": {
            "type": "string",
            "description": "Concatenated with the statement descriptor suffix that’s set on the account to form the complete statement descriptor.",
            "nullable": true
          },
          "merchant_connector_details": {
            "allOf": [
              {
                "$ref": "#/components/schemas/MerchantConnectorDetailsWrap"
              }
            ],
            "nullable": true
          }
        }
      },
      "PaymentsCreateRequest": {
        "type": "object",
        "required": [
          "amount",
          "currency"
        ],
        "properties": {
          "payment_id": {
            "type": "string",
            "description": "Unique identifier for the payment. This ensures idempotency for multiple payments\nthat have been done by a single merchant. This field is auto generated and is returned in the API response.",
            "example": "pay_mbabizu24mvu3mela5njyhpit4",
            "nullable": true,
            "maxLength": 30,
            "minLength": 30
          },
          "merchant_id": {
            "type": "string",
            "description": "This is an identifier for the merchant account. This is inferred from the API key\nprovided during the request",
            "example": "merchant_1668273825",
            "nullable": true,
            "maxLength": 255
          },
          "amount": {
            "type": "integer",
            "format": "int64",
            "description": "The payment amount. Amount for the payment in lowest denomination of the currency. (i.e) in cents for USD denomination, in paisa for INR denomination etc.,",
            "example": 6540,
            "nullable": true,
            "minimum": 0.0
          },
          "routing": {
            "allOf": [
              {
                "$ref": "#/components/schemas/RoutingAlgorithm"
              }
            ],
            "nullable": true
          },
          "connector": {
            "type": "array",
            "items": {
              "$ref": "#/components/schemas/Connector"
            },
            "description": "This allows the merchant to manually select a connector with which the payment can go through",
            "example": [
              "stripe",
              "adyen"
            ],
            "nullable": true
          },
          "currency": {
            "allOf": [
              {
                "$ref": "#/components/schemas/Currency"
              }
            ],
            "nullable": true
          },
          "capture_method": {
            "allOf": [
              {
                "$ref": "#/components/schemas/CaptureMethod"
              }
            ],
            "nullable": true
          },
          "amount_to_capture": {
            "type": "integer",
            "format": "int64",
            "description": "The Amount to be captured/ debited from the users payment method. It shall be in lowest denomination of the currency. (i.e) in cents for USD denomination, in paisa for INR denomination etc.,\nIf not provided, the default amount_to_capture will be the payment amount.",
            "example": 6540,
            "nullable": true
          },
          "capture_on": {
            "type": "string",
            "format": "date-time",
            "description": "A timestamp (ISO 8601 code) that determines when the payment should be captured.\nProviding this field will automatically set `capture` to true",
            "example": "2022-09-10T10:11:12Z",
            "nullable": true
          },
          "confirm": {
            "type": "boolean",
            "description": "Whether to confirm the payment (if applicable)",
            "default": false,
            "example": true,
            "nullable": true
          },
          "customer": {
            "allOf": [
              {
                "$ref": "#/components/schemas/CustomerDetails"
              }
            ],
            "nullable": true
          },
          "customer_id": {
            "type": "string",
            "description": "The identifier for the customer object.\nThis field will be deprecated soon, use the customer object instead",
            "example": "cus_y3oqhf46pyzuxjbcn2giaqnb44",
            "nullable": true,
            "maxLength": 255
          },
          "email": {
            "type": "string",
            "description": "The customer's email address\nThis field will be deprecated soon, use the customer object instead",
            "example": "johntest@test.com",
            "nullable": true,
            "maxLength": 255
          },
          "name": {
            "type": "string",
            "description": "description: The customer's name\nThis field will be deprecated soon, use the customer object instead",
            "example": "John Test",
            "nullable": true,
            "maxLength": 255
          },
          "phone": {
            "type": "string",
            "description": "The customer's phone number\nThis field will be deprecated soon, use the customer object instead",
            "example": "3141592653",
            "nullable": true,
            "maxLength": 255
          },
          "phone_country_code": {
            "type": "string",
            "description": "The country code for the customer phone number\nThis field will be deprecated soon, use the customer object instead",
            "example": "+1",
            "nullable": true,
            "maxLength": 255
          },
          "off_session": {
            "type": "boolean",
            "description": "Set to true to indicate that the customer is not in your checkout flow during this payment, and therefore is unable to authenticate. This parameter is intended for scenarios where you collect card details and charge them later. This parameter can only be used with `confirm: true`.",
            "example": true,
            "nullable": true
          },
          "description": {
            "type": "string",
            "description": "A description of the payment",
            "example": "It's my first payment request",
            "nullable": true
          },
          "return_url": {
            "type": "string",
            "description": "The URL to redirect after the completion of the operation",
            "example": "https://hyperswitch.io",
            "nullable": true
          },
          "setup_future_usage": {
            "allOf": [
              {
                "$ref": "#/components/schemas/FutureUsage"
              }
            ],
            "nullable": true
          },
          "authentication_type": {
            "allOf": [
              {
                "$ref": "#/components/schemas/AuthenticationType"
              }
            ],
            "nullable": true
          },
          "payment_method_data": {
            "allOf": [
              {
                "$ref": "#/components/schemas/PaymentMethodData"
              }
            ],
            "nullable": true
          },
          "payment_method": {
            "allOf": [
              {
                "$ref": "#/components/schemas/PaymentMethod"
              }
            ],
            "nullable": true
          },
          "payment_token": {
            "type": "string",
            "description": "Provide a reference to a stored payment method",
            "example": "187282ab-40ef-47a9-9206-5099ba31e432",
            "nullable": true
          },
          "card_cvc": {
            "type": "string",
            "description": "This is used when payment is to be confirmed and the card is not saved",
            "nullable": true
          },
          "shipping": {
            "allOf": [
              {
                "$ref": "#/components/schemas/Address"
              }
            ],
            "nullable": true
          },
          "billing": {
            "allOf": [
              {
                "$ref": "#/components/schemas/Address"
              }
            ],
            "nullable": true
          },
          "statement_descriptor_name": {
            "type": "string",
            "description": "For non-card charges, you can use this value as the complete description that appears on your customers’ statements. Must contain at least one letter, maximum 22 characters.",
            "example": "Hyperswitch Router",
            "nullable": true,
            "maxLength": 255
          },
          "statement_descriptor_suffix": {
            "type": "string",
            "description": "Provides information about a card payment that customers see on their statements. Concatenated with the prefix (shortened descriptor) or statement descriptor that’s set on the account to form the complete statement descriptor. Maximum 22 characters for the concatenated descriptor.",
            "example": "Payment for shoes purchase",
            "nullable": true,
            "maxLength": 255
          },
          "order_details": {
            "type": "array",
            "items": {
              "$ref": "#/components/schemas/OrderDetailsWithAmount"
            },
            "description": "Information about the product , quantity and amount for connectors. (e.g. Klarna)",
            "example": "[{\n        \"product_name\": \"gillete creme\",\n        \"quantity\": 15,\n        \"amount\" : 900\n    }]",
            "nullable": true
          },
          "client_secret": {
            "type": "string",
            "description": "It's a token used for client side verification.",
            "example": "pay_U42c409qyHwOkWo3vK60_secret_el9ksDkiB8hi6j9N78yo",
            "nullable": true
          },
          "mandate_data": {
            "allOf": [
              {
                "$ref": "#/components/schemas/MandateData"
              }
            ],
            "nullable": true
          },
          "mandate_id": {
            "type": "string",
            "description": "A unique identifier to link the payment to a mandate, can be use instead of payment_method_data",
            "example": "mandate_iwer89rnjef349dni3",
            "nullable": true,
            "maxLength": 255
          },
          "browser_info": {
            "type": "object",
            "description": "Additional details required by 3DS 2.0",
            "nullable": true
          },
          "payment_experience": {
            "allOf": [
              {
                "$ref": "#/components/schemas/PaymentExperience"
              }
            ],
            "nullable": true
          },
          "payment_method_type": {
            "allOf": [
              {
                "$ref": "#/components/schemas/PaymentMethodType"
              }
            ],
            "nullable": true
          },
          "business_country": {
            "allOf": [
              {
                "$ref": "#/components/schemas/CountryAlpha2"
              }
            ],
            "nullable": true
          },
          "business_label": {
            "type": "string",
            "description": "Business label of the merchant for this payment",
            "example": "food",
            "nullable": true
          },
          "merchant_connector_details": {
            "allOf": [
              {
                "$ref": "#/components/schemas/MerchantConnectorDetailsWrap"
              }
            ],
            "nullable": true
          },
          "allowed_payment_method_types": {
            "type": "array",
            "items": {
              "$ref": "#/components/schemas/PaymentMethodType"
            },
            "description": "Allowed Payment Method Types for a given PaymentIntent",
            "nullable": true
          },
          "business_sub_label": {
            "type": "string",
            "description": "Business sub label for the payment",
            "nullable": true
          },
          "retry_action": {
            "allOf": [
              {
                "$ref": "#/components/schemas/RetryAction"
              }
            ],
            "nullable": true
          },
          "metadata": {
            "type": "object",
            "description": "You can specify up to 50 keys, with key names up to 40 characters long and values up to 500 characters long. Metadata is useful for storing additional, structured information on an object.",
            "nullable": true
          },
          "connector_metadata": {
            "allOf": [
              {
                "$ref": "#/components/schemas/ConnectorMetadata"
              }
            ],
            "nullable": true
          },
          "feature_metadata": {
            "allOf": [
              {
                "$ref": "#/components/schemas/FeatureMetadata"
              }
            ],
            "nullable": true
          }
        }
      },
      "PaymentsRequest": {
        "type": "object",
        "properties": {
          "payment_id": {
            "type": "string",
            "description": "Unique identifier for the payment. This ensures idempotency for multiple payments\nthat have been done by a single merchant. This field is auto generated and is returned in the API response.",
            "example": "pay_mbabizu24mvu3mela5njyhpit4",
            "nullable": true,
            "maxLength": 30,
            "minLength": 30
          },
          "merchant_id": {
            "type": "string",
            "description": "This is an identifier for the merchant account. This is inferred from the API key\nprovided during the request",
            "example": "merchant_1668273825",
            "nullable": true,
            "maxLength": 255
          },
          "amount": {
            "type": "integer",
            "format": "int64",
            "description": "The payment amount. Amount for the payment in lowest denomination of the currency. (i.e) in cents for USD denomination, in paisa for INR denomination etc.,",
            "example": 6540,
            "nullable": true,
            "minimum": 0.0
          },
          "routing": {
            "allOf": [
              {
                "$ref": "#/components/schemas/RoutingAlgorithm"
              }
            ],
            "nullable": true
          },
          "connector": {
            "type": "array",
            "items": {
              "$ref": "#/components/schemas/Connector"
            },
            "description": "This allows the merchant to manually select a connector with which the payment can go through",
            "example": [
              "stripe",
              "adyen"
            ],
            "nullable": true
          },
          "currency": {
            "allOf": [
              {
                "$ref": "#/components/schemas/Currency"
              }
            ],
            "nullable": true
          },
          "capture_method": {
            "allOf": [
              {
                "$ref": "#/components/schemas/CaptureMethod"
              }
            ],
            "nullable": true
          },
          "amount_to_capture": {
            "type": "integer",
            "format": "int64",
            "description": "The Amount to be captured/ debited from the users payment method. It shall be in lowest denomination of the currency. (i.e) in cents for USD denomination, in paisa for INR denomination etc.,\nIf not provided, the default amount_to_capture will be the payment amount.",
            "example": 6540,
            "nullable": true
          },
          "capture_on": {
            "type": "string",
            "format": "date-time",
            "description": "A timestamp (ISO 8601 code) that determines when the payment should be captured.\nProviding this field will automatically set `capture` to true",
            "example": "2022-09-10T10:11:12Z",
            "nullable": true
          },
          "confirm": {
            "type": "boolean",
            "description": "Whether to confirm the payment (if applicable)",
            "default": false,
            "example": true,
            "nullable": true
          },
          "customer": {
            "allOf": [
              {
                "$ref": "#/components/schemas/CustomerDetails"
              }
            ],
            "nullable": true
          },
          "customer_id": {
            "type": "string",
            "description": "The identifier for the customer object.\nThis field will be deprecated soon, use the customer object instead",
            "example": "cus_y3oqhf46pyzuxjbcn2giaqnb44",
            "nullable": true,
            "maxLength": 255
          },
          "email": {
            "type": "string",
            "description": "The customer's email address\nThis field will be deprecated soon, use the customer object instead",
            "example": "johntest@test.com",
            "nullable": true,
            "maxLength": 255
          },
          "name": {
            "type": "string",
            "description": "description: The customer's name\nThis field will be deprecated soon, use the customer object instead",
            "example": "John Test",
            "nullable": true,
            "maxLength": 255
          },
          "phone": {
            "type": "string",
            "description": "The customer's phone number\nThis field will be deprecated soon, use the customer object instead",
            "example": "3141592653",
            "nullable": true,
            "maxLength": 255
          },
          "phone_country_code": {
            "type": "string",
            "description": "The country code for the customer phone number\nThis field will be deprecated soon, use the customer object instead",
            "example": "+1",
            "nullable": true,
            "maxLength": 255
          },
          "off_session": {
            "type": "boolean",
            "description": "Set to true to indicate that the customer is not in your checkout flow during this payment, and therefore is unable to authenticate. This parameter is intended for scenarios where you collect card details and charge them later. This parameter can only be used with `confirm: true`.",
            "example": true,
            "nullable": true
          },
          "description": {
            "type": "string",
            "description": "A description of the payment",
            "example": "It's my first payment request",
            "nullable": true
          },
          "return_url": {
            "type": "string",
            "description": "The URL to redirect after the completion of the operation",
            "example": "https://hyperswitch.io",
            "nullable": true
          },
          "setup_future_usage": {
            "allOf": [
              {
                "$ref": "#/components/schemas/FutureUsage"
              }
            ],
            "nullable": true
          },
          "authentication_type": {
            "allOf": [
              {
                "$ref": "#/components/schemas/AuthenticationType"
              }
            ],
            "nullable": true
          },
          "payment_method_data": {
            "allOf": [
              {
                "$ref": "#/components/schemas/PaymentMethodData"
              }
            ],
            "nullable": true
          },
          "payment_method": {
            "allOf": [
              {
                "$ref": "#/components/schemas/PaymentMethod"
              }
            ],
            "nullable": true
          },
          "payment_token": {
            "type": "string",
            "description": "Provide a reference to a stored payment method",
            "example": "187282ab-40ef-47a9-9206-5099ba31e432",
            "nullable": true
          },
          "card_cvc": {
            "type": "string",
            "description": "This is used when payment is to be confirmed and the card is not saved",
            "nullable": true
          },
          "shipping": {
            "allOf": [
              {
                "$ref": "#/components/schemas/Address"
              }
            ],
            "nullable": true
          },
          "billing": {
            "allOf": [
              {
                "$ref": "#/components/schemas/Address"
              }
            ],
            "nullable": true
          },
          "statement_descriptor_name": {
            "type": "string",
            "description": "For non-card charges, you can use this value as the complete description that appears on your customers’ statements. Must contain at least one letter, maximum 22 characters.",
            "example": "Hyperswitch Router",
            "nullable": true,
            "maxLength": 255
          },
          "statement_descriptor_suffix": {
            "type": "string",
            "description": "Provides information about a card payment that customers see on their statements. Concatenated with the prefix (shortened descriptor) or statement descriptor that’s set on the account to form the complete statement descriptor. Maximum 22 characters for the concatenated descriptor.",
            "example": "Payment for shoes purchase",
            "nullable": true,
            "maxLength": 255
          },
          "order_details": {
            "type": "array",
            "items": {
              "$ref": "#/components/schemas/OrderDetailsWithAmount"
            },
            "description": "Information about the product , quantity and amount for connectors. (e.g. Klarna)",
            "example": "[{\n        \"product_name\": \"gillete creme\",\n        \"quantity\": 15,\n        \"amount\" : 900\n    }]",
            "nullable": true
          },
          "client_secret": {
            "type": "string",
            "description": "It's a token used for client side verification.",
            "example": "pay_U42c409qyHwOkWo3vK60_secret_el9ksDkiB8hi6j9N78yo",
            "nullable": true
          },
          "mandate_data": {
            "allOf": [
              {
                "$ref": "#/components/schemas/MandateData"
              }
            ],
            "nullable": true
          },
          "mandate_id": {
            "type": "string",
            "description": "A unique identifier to link the payment to a mandate, can be use instead of payment_method_data",
            "example": "mandate_iwer89rnjef349dni3",
            "nullable": true,
            "maxLength": 255
          },
          "browser_info": {
            "type": "object",
            "description": "Additional details required by 3DS 2.0",
            "nullable": true
          },
          "payment_experience": {
            "allOf": [
              {
                "$ref": "#/components/schemas/PaymentExperience"
              }
            ],
            "nullable": true
          },
          "payment_method_type": {
            "allOf": [
              {
                "$ref": "#/components/schemas/PaymentMethodType"
              }
            ],
            "nullable": true
          },
          "business_country": {
            "allOf": [
              {
                "$ref": "#/components/schemas/CountryAlpha2"
              }
            ],
            "nullable": true
          },
          "business_label": {
            "type": "string",
            "description": "Business label of the merchant for this payment",
            "example": "food",
            "nullable": true
          },
          "merchant_connector_details": {
            "allOf": [
              {
                "$ref": "#/components/schemas/MerchantConnectorDetailsWrap"
              }
            ],
            "nullable": true
          },
          "allowed_payment_method_types": {
            "type": "array",
            "items": {
              "$ref": "#/components/schemas/PaymentMethodType"
            },
            "description": "Allowed Payment Method Types for a given PaymentIntent",
            "nullable": true
          },
          "business_sub_label": {
            "type": "string",
            "description": "Business sub label for the payment",
            "nullable": true
          },
          "retry_action": {
            "allOf": [
              {
                "$ref": "#/components/schemas/RetryAction"
              }
            ],
            "nullable": true
          },
          "metadata": {
            "type": "object",
            "description": "You can specify up to 50 keys, with key names up to 40 characters long and values up to 500 characters long. Metadata is useful for storing additional, structured information on an object.",
            "nullable": true
          },
          "connector_metadata": {
            "allOf": [
              {
                "$ref": "#/components/schemas/ConnectorMetadata"
              }
            ],
            "nullable": true
          },
          "feature_metadata": {
            "allOf": [
              {
                "$ref": "#/components/schemas/FeatureMetadata"
              }
            ],
            "nullable": true
          }
        }
      },
      "PaymentsResponse": {
        "type": "object",
        "required": [
          "status",
          "amount",
          "currency",
          "payment_method",
          "business_country",
          "business_label"
        ],
        "properties": {
          "payment_id": {
            "type": "string",
            "description": "Unique identifier for the payment. This ensures idempotency for multiple payments\nthat have been done by a single merchant.",
            "example": "pay_mbabizu24mvu3mela5njyhpit4",
            "nullable": true,
            "maxLength": 30,
            "minLength": 30
          },
          "merchant_id": {
            "type": "string",
            "description": "This is an identifier for the merchant account. This is inferred from the API key\nprovided during the request",
            "example": "merchant_1668273825",
            "nullable": true,
            "maxLength": 255
          },
          "status": {
            "$ref": "#/components/schemas/IntentStatus"
          },
          "amount": {
            "type": "integer",
            "format": "int64",
            "description": "The payment amount. Amount for the payment in lowest denomination of the currency. (i.e) in cents for USD denomination, in paisa for INR denomination etc.,",
            "example": 100
          },
          "amount_capturable": {
            "type": "integer",
            "format": "int64",
            "description": "The maximum amount that could be captured from the payment",
            "example": 6540,
            "nullable": true,
            "minimum": 100.0
          },
          "amount_received": {
            "type": "integer",
            "format": "int64",
            "description": "The amount which is already captured from the payment",
            "example": 6540,
            "nullable": true,
            "minimum": 100.0
          },
          "connector": {
            "type": "string",
            "description": "The connector used for the payment",
            "example": "stripe",
            "nullable": true
          },
          "client_secret": {
            "type": "string",
            "description": "It's a token used for client side verification.",
            "example": "pay_U42c409qyHwOkWo3vK60_secret_el9ksDkiB8hi6j9N78yo",
            "nullable": true
          },
          "created": {
            "type": "string",
            "format": "date-time",
            "description": "Time when the payment was created",
            "example": "2022-09-10T10:11:12Z",
            "nullable": true
          },
          "currency": {
            "$ref": "#/components/schemas/Currency"
          },
          "customer_id": {
            "type": "string",
            "description": "The identifier for the customer object. If not provided the customer ID will be autogenerated.",
            "example": "cus_y3oqhf46pyzuxjbcn2giaqnb44",
            "nullable": true,
            "maxLength": 255
          },
          "description": {
            "type": "string",
            "description": "A description of the payment",
            "example": "It's my first payment request",
            "nullable": true
          },
          "refunds": {
            "type": "array",
            "items": {
              "$ref": "#/components/schemas/RefundResponse"
            },
            "description": "List of refund that happened on this intent",
            "nullable": true
          },
          "disputes": {
            "type": "array",
            "items": {
              "$ref": "#/components/schemas/DisputeResponsePaymentsRetrieve"
            },
            "description": "List of dispute that happened on this intent",
            "nullable": true
          },
          "attempts": {
            "type": "array",
            "items": {
              "$ref": "#/components/schemas/PaymentAttemptResponse"
            },
            "description": "List of attempts that happened on this intent",
            "nullable": true
          },
          "mandate_id": {
            "type": "string",
            "description": "A unique identifier to link the payment to a mandate, can be use instead of payment_method_data",
            "example": "mandate_iwer89rnjef349dni3",
            "nullable": true,
            "maxLength": 255
          },
          "mandate_data": {
            "allOf": [
              {
                "$ref": "#/components/schemas/MandateData"
              }
            ],
            "nullable": true
          },
          "setup_future_usage": {
            "allOf": [
              {
                "$ref": "#/components/schemas/FutureUsage"
              }
            ],
            "nullable": true
          },
          "off_session": {
            "type": "boolean",
            "description": "Set to true to indicate that the customer is not in your checkout flow during this payment, and therefore is unable to authenticate. This parameter is intended for scenarios where you collect card details and charge them later. This parameter can only be used with confirm=true.",
            "example": true,
            "nullable": true
          },
          "capture_on": {
            "type": "string",
            "format": "date-time",
            "description": "A timestamp (ISO 8601 code) that determines when the payment should be captured.\nProviding this field will automatically set `capture` to true",
            "example": "2022-09-10T10:11:12Z",
            "nullable": true
          },
          "capture_method": {
            "allOf": [
              {
                "$ref": "#/components/schemas/CaptureMethod"
              }
            ],
            "nullable": true
          },
          "payment_method": {
            "$ref": "#/components/schemas/PaymentMethodType"
          },
          "payment_method_data": {
            "allOf": [
              {
                "$ref": "#/components/schemas/PaymentMethod"
              }
            ],
            "nullable": true
          },
          "payment_token": {
            "type": "string",
            "description": "Provide a reference to a stored payment method",
            "example": "187282ab-40ef-47a9-9206-5099ba31e432",
            "nullable": true
          },
          "shipping": {
            "allOf": [
              {
                "$ref": "#/components/schemas/Address"
              }
            ],
            "nullable": true
          },
          "billing": {
            "allOf": [
              {
                "$ref": "#/components/schemas/Address"
              }
            ],
            "nullable": true
          },
          "order_details": {
            "type": "array",
            "items": {
              "$ref": "#/components/schemas/OrderDetailsWithAmount"
            },
            "description": "Information about the product , quantity and amount for connectors. (e.g. Klarna)",
            "example": "[{\n        \"product_name\": \"gillete creme\",\n        \"quantity\": 15,\n        \"amount\" : 900\n    }]",
            "nullable": true
          },
          "email": {
            "type": "string",
            "description": "description: The customer's email address",
            "example": "johntest@test.com",
            "nullable": true,
            "maxLength": 255
          },
          "name": {
            "type": "string",
            "description": "description: The customer's name",
            "example": "John Test",
            "nullable": true,
            "maxLength": 255
          },
          "phone": {
            "type": "string",
            "description": "The customer's phone number",
            "example": "3141592653",
            "nullable": true,
            "maxLength": 255
          },
          "return_url": {
            "type": "string",
            "description": "The URL to redirect after the completion of the operation",
            "example": "https://hyperswitch.io",
            "nullable": true
          },
          "authentication_type": {
            "allOf": [
              {
                "$ref": "#/components/schemas/AuthenticationType"
              }
            ],
            "nullable": true
          },
          "statement_descriptor_name": {
            "type": "string",
            "description": "For non-card charges, you can use this value as the complete description that appears on your customers’ statements. Must contain at least one letter, maximum 22 characters.",
            "example": "Hyperswitch Router",
            "nullable": true,
            "maxLength": 255
          },
          "statement_descriptor_suffix": {
            "type": "string",
            "description": "Provides information about a card payment that customers see on their statements. Concatenated with the prefix (shortened descriptor) or statement descriptor that’s set on the account to form the complete statement descriptor. Maximum 255 characters for the concatenated descriptor.",
            "example": "Payment for shoes purchase",
            "nullable": true,
            "maxLength": 255
          },
          "next_action": {
            "allOf": [
              {
                "$ref": "#/components/schemas/NextActionData"
              }
            ],
            "nullable": true
          },
          "cancellation_reason": {
            "type": "string",
            "description": "If the payment was cancelled the reason provided here",
            "nullable": true
          },
          "error_code": {
            "type": "string",
            "description": "If there was an error while calling the connectors the code is received here",
            "example": "E0001",
            "nullable": true
          },
          "error_message": {
            "type": "string",
            "description": "If there was an error while calling the connector the error message is received here",
            "example": "Failed while verifying the card",
            "nullable": true
          },
          "payment_experience": {
            "allOf": [
              {
                "$ref": "#/components/schemas/PaymentExperience"
              }
            ],
            "nullable": true
          },
          "payment_method_type": {
            "allOf": [
              {
                "$ref": "#/components/schemas/PaymentMethodType"
              }
            ],
            "nullable": true
          },
          "connector_label": {
            "type": "string",
            "description": "The connector used for this payment along with the country and business details",
            "example": "stripe_US_food",
            "nullable": true
          },
          "business_country": {
            "$ref": "#/components/schemas/CountryAlpha2"
          },
          "business_label": {
            "type": "string",
            "description": "The business label of merchant for this payment"
          },
          "business_sub_label": {
            "type": "string",
            "description": "The business_sub_label for this payment",
            "nullable": true
          },
          "allowed_payment_method_types": {
            "type": "array",
            "items": {
              "$ref": "#/components/schemas/PaymentMethodType"
            },
            "description": "Allowed Payment Method Types for a given PaymentIntent",
            "nullable": true
          },
          "ephemeral_key": {
            "allOf": [
              {
                "$ref": "#/components/schemas/EphemeralKeyCreateResponse"
              }
            ],
            "nullable": true
          },
          "manual_retry_allowed": {
            "type": "boolean",
            "description": "If true the payment can be retried with same or different payment method which means the confirm call can be made again.",
            "nullable": true
          },
          "connector_transaction_id": {
            "type": "string",
            "description": "A unique identifier for a payment provided by the connector",
            "example": "993672945374576J",
            "nullable": true
          },
          "frm_message": {
            "allOf": [
              {
                "$ref": "#/components/schemas/FrmMessage"
              }
            ],
            "nullable": true
          },
          "metadata": {
            "type": "object",
            "description": "You can specify up to 50 keys, with key names up to 40 characters long and values up to 500 characters long. Metadata is useful for storing additional, structured information on an object.",
            "nullable": true
          },
          "connector_metadata": {
            "allOf": [
              {
                "$ref": "#/components/schemas/ConnectorMetadata"
              }
            ],
            "nullable": true
          },
          "feature_metadata": {
            "allOf": [
              {
                "$ref": "#/components/schemas/FeatureMetadata"
              }
            ],
            "nullable": true
          },
          "reference_id": {
            "type": "string",
            "description": "reference to the payment at connector side",
            "example": "993672945374576J",
            "nullable": true
          }
        }
      },
      "PaymentsRetrieveRequest": {
        "type": "object",
        "required": [
          "resource_id",
          "force_sync"
        ],
        "properties": {
          "resource_id": {
            "$ref": "#/components/schemas/PaymentIdType"
          },
          "merchant_id": {
            "type": "string",
            "description": "The identifier for the Merchant Account.",
            "nullable": true
          },
          "force_sync": {
            "type": "boolean",
            "description": "Decider to enable or disable the connector call for retrieve request"
          },
          "param": {
            "type": "string",
            "description": "The parameters passed to a retrieve request",
            "nullable": true
          },
          "connector": {
            "type": "string",
            "description": "The name of the connector",
            "nullable": true
          },
          "merchant_connector_details": {
            "allOf": [
              {
                "$ref": "#/components/schemas/MerchantConnectorDetailsWrap"
              }
            ],
            "nullable": true
          },
          "client_secret": {
            "type": "string",
            "description": "This is a token which expires after 15 minutes, used from the client to authenticate and create sessions from the SDK",
            "nullable": true
          },
          "expand_attempts": {
            "type": "boolean",
            "description": "If enabled provides list of attempts linked to payment intent",
            "nullable": true
          }
        }
      },
      "PaymentsSessionRequest": {
        "type": "object",
        "required": [
          "payment_id",
          "client_secret",
          "wallets"
        ],
        "properties": {
          "payment_id": {
            "type": "string",
            "description": "The identifier for the payment"
          },
          "client_secret": {
            "type": "string",
            "description": "This is a token which expires after 15 minutes, used from the client to authenticate and create sessions from the SDK"
          },
          "wallets": {
            "type": "array",
            "items": {
              "$ref": "#/components/schemas/PaymentMethodType"
            },
            "description": "The list of the supported wallets"
          },
          "merchant_connector_details": {
            "allOf": [
              {
                "$ref": "#/components/schemas/MerchantConnectorDetailsWrap"
              }
            ],
            "nullable": true
          }
        }
      },
      "PaymentsSessionResponse": {
        "type": "object",
        "required": [
          "payment_id",
          "client_secret",
          "session_token"
        ],
        "properties": {
          "payment_id": {
            "type": "string",
            "description": "The identifier for the payment"
          },
          "client_secret": {
            "type": "string",
            "description": "This is a token which expires after 15 minutes, used from the client to authenticate and create sessions from the SDK"
          },
          "session_token": {
            "type": "array",
            "items": {
              "$ref": "#/components/schemas/SessionToken"
            },
            "description": "The list of session token object"
          }
        }
      },
      "PaymentsStartRequest": {
        "type": "object",
        "required": [
          "payment_id",
          "merchant_id",
          "attempt_id"
        ],
        "properties": {
          "payment_id": {
            "type": "string",
            "description": "Unique identifier for the payment. This ensures idempotency for multiple payments\nthat have been done by a single merchant. This field is auto generated and is returned in the API response."
          },
          "merchant_id": {
            "type": "string",
            "description": "The identifier for the Merchant Account."
          },
          "attempt_id": {
            "type": "string",
            "description": "The identifier for the payment transaction"
          }
        }
      },
      "PayoutActionRequest": {
        "type": "object",
        "required": [
          "payout_id"
        ],
        "properties": {
          "payout_id": {
            "type": "string",
            "description": "Unique identifier for the payout. This ensures idempotency for multiple payouts\nthat have been done by a single merchant. This field is auto generated and is returned in the API response.",
            "example": "payout_mbabizu24mvu3mela5njyhpit4",
            "maxLength": 30,
            "minLength": 30
          }
        }
      },
      "PayoutConnectors": {
        "type": "string",
        "enum": [
          "adyen",
          "wise"
        ]
      },
      "PayoutCreateRequest": {
        "type": "object",
        "required": [
          "merchant_id",
          "currency",
          "confirm",
          "payout_type",
          "customer_id",
          "auto_fulfill",
          "client_secret",
          "return_url",
          "business_country",
          "description",
          "entity_type"
        ],
        "properties": {
          "payout_id": {
            "type": "string",
            "description": "Unique identifier for the payout. This ensures idempotency for multiple payouts\nthat have been done by a single merchant. This field is auto generated and is returned in the API response.",
            "example": "payout_mbabizu24mvu3mela5njyhpit4",
            "nullable": true,
            "maxLength": 30,
            "minLength": 30
          },
          "merchant_id": {
            "type": "string",
            "description": "This is an identifier for the merchant account. This is inferred from the API key\nprovided during the request",
            "example": "merchant_1668273825",
            "maxLength": 255
          },
          "amount": {
            "type": "integer",
            "format": "int64",
            "description": "The payout amount. Amount for the payout in lowest denomination of the currency. (i.e) in cents for USD denomination, in paisa for INR denomination etc.,",
            "example": 1000
          },
          "currency": {
            "$ref": "#/components/schemas/Currency"
          },
          "routing": {
            "allOf": [
              {
                "$ref": "#/components/schemas/RoutingAlgorithm"
              }
            ],
            "nullable": true
          },
          "connector": {
            "type": "array",
            "items": {
              "$ref": "#/components/schemas/Connector"
            },
            "description": "This allows the merchant to manually select a connector with which the payout can go through",
            "example": [
              "wise",
              "adyen"
            ],
            "nullable": true
          },
          "confirm": {
            "type": "boolean",
            "description": "The boolean value to create payout with connector",
            "default": false,
            "example": true
          },
          "payout_type": {
            "$ref": "#/components/schemas/PayoutType"
          },
          "payout_method_data": {
            "allOf": [
              {
                "$ref": "#/components/schemas/PayoutMethodData"
              }
            ],
            "nullable": true
          },
          "billing": {
            "type": "object",
            "description": "The billing address for the payout",
            "nullable": true
          },
          "customer_id": {
            "type": "string",
            "description": "The identifier for the customer object. If not provided the customer ID will be autogenerated.",
            "example": "cus_y3oqhf46pyzuxjbcn2giaqnb44",
            "maxLength": 255
          },
          "auto_fulfill": {
            "type": "boolean",
            "description": "Set to true to confirm the payout without review, no further action required",
            "default": false,
            "example": true
          },
          "email": {
            "type": "string",
            "description": "description: The customer's email address",
            "example": "johntest@test.com",
            "nullable": true,
            "maxLength": 255
          },
          "name": {
            "type": "string",
            "description": "description: The customer's name",
            "example": "John Test",
            "nullable": true,
            "maxLength": 255
          },
          "phone": {
            "type": "string",
            "description": "The customer's phone number",
            "example": "3141592653",
            "nullable": true,
            "maxLength": 255
          },
          "phone_country_code": {
            "type": "string",
            "description": "The country code for the customer phone number",
            "example": "+1",
            "nullable": true,
            "maxLength": 255
          },
          "client_secret": {
            "type": "string",
            "description": "It's a token used for client side verification.",
            "example": "pay_U42c409qyHwOkWo3vK60_secret_el9ksDkiB8hi6j9N78yo"
          },
          "return_url": {
            "type": "string",
            "description": "The URL to redirect after the completion of the operation",
            "example": "https://hyperswitch.io"
          },
          "business_country": {
            "$ref": "#/components/schemas/CountryAlpha2"
          },
          "business_label": {
            "type": "string",
            "description": "Business label of the merchant for this payout",
            "example": "food",
            "nullable": true
          },
          "description": {
            "type": "string",
            "description": "A description of the payout",
            "example": "It's my first payout request"
          },
          "entity_type": {
            "$ref": "#/components/schemas/PayoutEntityType"
          },
          "recurring": {
            "type": "boolean",
            "description": "Specifies whether or not the payout request is recurring",
            "default": false,
            "nullable": true
          },
          "metadata": {
            "type": "object",
            "description": "You can specify up to 50 keys, with key names up to 40 characters long and values up to 500 characters long. Metadata is useful for storing additional, structured information on an object.",
            "nullable": true
          },
          "payout_token": {
            "type": "string",
            "description": "Provide a reference to a stored payment method",
            "example": "187282ab-40ef-47a9-9206-5099ba31e432",
            "nullable": true
          }
        }
      },
      "PayoutCreateResponse": {
        "type": "object",
        "required": [
          "payout_id",
          "merchant_id",
          "amount",
          "currency",
          "payout_type",
          "customer_id",
          "auto_fulfill",
          "client_secret",
          "return_url",
          "business_country",
          "description",
          "entity_type",
          "status",
          "error_message",
          "error_code"
        ],
        "properties": {
          "payout_id": {
            "type": "string",
            "description": "Unique identifier for the payout. This ensures idempotency for multiple payouts\nthat have been done by a single merchant. This field is auto generated and is returned in the API response.",
            "example": "payout_mbabizu24mvu3mela5njyhpit4",
            "maxLength": 30,
            "minLength": 30
          },
          "merchant_id": {
            "type": "string",
            "description": "This is an identifier for the merchant account. This is inferred from the API key\nprovided during the request",
            "example": "merchant_1668273825",
            "maxLength": 255
          },
          "amount": {
            "type": "integer",
            "format": "int64",
            "description": "The payout amount. Amount for the payout in lowest denomination of the currency. (i.e) in cents for USD denomination, in paisa for INR denomination etc.,",
            "example": 1000
          },
          "currency": {
            "$ref": "#/components/schemas/Currency"
          },
          "connector": {
            "type": "string",
            "description": "The connector used for the payout",
            "example": "wise",
            "nullable": true
          },
          "payout_type": {
            "$ref": "#/components/schemas/PayoutType"
          },
          "billing": {
            "type": "object",
            "description": "The billing address for the payout",
            "nullable": true
          },
          "customer_id": {
            "type": "string",
            "description": "The identifier for the customer object. If not provided the customer ID will be autogenerated.",
            "example": "cus_y3oqhf46pyzuxjbcn2giaqnb44",
            "maxLength": 255
          },
          "auto_fulfill": {
            "type": "boolean",
            "description": "Set to true to confirm the payout without review, no further action required",
            "default": false,
            "example": true
          },
          "email": {
            "type": "string",
            "description": "description: The customer's email address",
            "example": "johntest@test.com",
            "nullable": true,
            "maxLength": 255
          },
          "name": {
            "type": "string",
            "description": "description: The customer's name",
            "example": "John Test",
            "nullable": true,
            "maxLength": 255
          },
          "phone": {
            "type": "string",
            "description": "The customer's phone number",
            "example": "3141592653",
            "nullable": true,
            "maxLength": 255
          },
          "phone_country_code": {
            "type": "string",
            "description": "The country code for the customer phone number",
            "example": "+1",
            "nullable": true,
            "maxLength": 255
          },
          "client_secret": {
            "type": "string",
            "description": "It's a token used for client side verification.",
            "example": "pay_U42c409qyHwOkWo3vK60_secret_el9ksDkiB8hi6j9N78yo"
          },
          "return_url": {
            "type": "string",
            "description": "The URL to redirect after the completion of the operation",
            "example": "https://hyperswitch.io"
          },
          "business_country": {
            "$ref": "#/components/schemas/CountryAlpha2"
          },
          "business_label": {
            "type": "string",
            "description": "Business label of the merchant for this payout",
            "example": "food",
            "nullable": true
          },
          "description": {
            "type": "string",
            "description": "A description of the payout",
            "example": "It's my first payout request"
          },
          "entity_type": {
            "$ref": "#/components/schemas/PayoutEntityType"
          },
          "recurring": {
            "type": "boolean",
            "description": "Specifies whether or not the payout request is recurring",
            "default": false,
            "nullable": true
          },
          "metadata": {
            "type": "object",
            "description": "You can specify up to 50 keys, with key names up to 40 characters long and values up to 500 characters long. Metadata is useful for storing additional, structured information on an object.",
            "nullable": true
          },
          "status": {
            "$ref": "#/components/schemas/PayoutStatus"
          },
          "error_message": {
            "type": "string",
            "description": "If there was an error while calling the connector the error message is received here",
            "example": "Failed while verifying the card"
          },
          "error_code": {
            "type": "string",
            "description": "If there was an error while calling the connectors the code is received here",
            "example": "E0001"
          }
        }
      },
      "PayoutEntityType": {
        "type": "string",
        "enum": [
          "Individual",
          "Company",
          "NonProfit",
          "PublicSector",
          "lowercase",
          "Personal"
        ]
      },
      "PayoutMethodData": {
        "oneOf": [
          {
            "type": "object",
            "required": [
              "card"
            ],
            "properties": {
              "card": {
                "$ref": "#/components/schemas/Card"
              }
            }
          },
          {
            "type": "object",
            "required": [
              "bank"
            ],
            "properties": {
              "bank": {
                "$ref": "#/components/schemas/Bank"
              }
            }
          }
        ]
      },
      "PayoutRequest": {
        "oneOf": [
          {
            "type": "object",
            "required": [
              "PayoutActionRequest"
            ],
            "properties": {
              "PayoutActionRequest": {
                "$ref": "#/components/schemas/PayoutActionRequest"
              }
            }
          },
          {
            "type": "object",
            "required": [
              "PayoutCreateRequest"
            ],
            "properties": {
              "PayoutCreateRequest": {
                "$ref": "#/components/schemas/PayoutCreateRequest"
              }
            }
          },
          {
            "type": "object",
            "required": [
              "PayoutRetrieveRequest"
            ],
            "properties": {
              "PayoutRetrieveRequest": {
                "$ref": "#/components/schemas/PayoutRetrieveRequest"
              }
            }
          }
        ]
      },
      "PayoutRetrieveBody": {
        "type": "object",
        "properties": {
          "force_sync": {
            "type": "boolean",
            "nullable": true
          }
        }
      },
      "PayoutRetrieveRequest": {
        "type": "object",
        "required": [
          "payout_id"
        ],
        "properties": {
          "payout_id": {
            "type": "string",
            "description": "Unique identifier for the payout. This ensures idempotency for multiple payouts\nthat have been done by a single merchant. This field is auto generated and is returned in the API response.",
            "example": "payout_mbabizu24mvu3mela5njyhpit4",
            "maxLength": 30,
            "minLength": 30
          },
          "force_sync": {
            "type": "boolean",
            "description": "`force_sync` with the connector to get payout details\n(defaults to false)",
            "default": false,
            "example": true,
            "nullable": true
          }
        }
      },
      "PayoutStatus": {
        "type": "string",
        "enum": [
          "success",
          "failed",
          "cancelled",
          "pending",
          "ineligible",
          "requires_creation",
          "requires_payout_method_data",
          "requires_fulfillment"
        ]
      },
      "PayoutType": {
        "type": "string",
        "enum": [
          "card",
          "bank"
        ]
      },
      "PaypalRedirection": {
        "type": "object"
      },
      "PaypalSessionTokenResponse": {
        "type": "object",
        "required": [
          "session_token"
        ],
        "properties": {
          "session_token": {
            "type": "string",
            "description": "The session token for PayPal"
          }
        }
      },
      "PhoneDetails": {
        "type": "object",
        "properties": {
          "number": {
            "type": "string",
            "description": "The contact number",
            "example": "9999999999",
            "nullable": true
          },
          "country_code": {
            "type": "string",
            "description": "The country code attached to the number",
            "example": "+1",
            "nullable": true
          }
        }
      },
      "PrimaryBusinessDetails": {
        "type": "object",
        "required": [
          "country",
          "business"
        ],
        "properties": {
          "country": {
            "$ref": "#/components/schemas/CountryAlpha2"
          },
          "business": {
            "type": "string",
            "example": "food"
          }
        }
      },
      "ReceiverDetails": {
        "type": "object",
        "required": [
          "amount_received"
        ],
        "properties": {
          "amount_received": {
            "type": "integer",
            "format": "int64",
            "description": "The amount received by receiver"
          },
          "amount_charged": {
            "type": "integer",
            "format": "int64",
            "description": "The amount charged by ACH",
            "nullable": true
          },
          "amount_remaining": {
            "type": "integer",
            "format": "int64",
            "description": "The amount remaining to be sent via ACH",
            "nullable": true
          }
        }
      },
      "RedirectResponse": {
        "type": "object",
        "properties": {
          "param": {
            "type": "string",
            "nullable": true
          },
          "json_payload": {
            "type": "object",
            "nullable": true
          }
        }
      },
      "RefundListRequest": {
        "allOf": [
          {
            "allOf": [
              {
                "$ref": "#/components/schemas/TimeRange"
              }
            ],
            "nullable": true
          },
          {
            "type": "object",
            "properties": {
              "payment_id": {
                "type": "string",
                "description": "The identifier for the payment",
                "nullable": true
              },
              "limit": {
                "type": "integer",
                "format": "int64",
                "description": "Limit on the number of objects to return",
                "nullable": true
              },
              "offset": {
                "type": "integer",
                "format": "int64",
                "description": "The starting point within a list of objects",
                "nullable": true
              },
              "connector": {
                "type": "array",
                "items": {
                  "type": "string"
                },
                "description": "The list of connectors to filter refunds list",
                "nullable": true
              },
              "currency": {
                "type": "array",
                "items": {
                  "$ref": "#/components/schemas/Currency"
                },
                "description": "The list of currencies to filter refunds list",
                "nullable": true
              },
              "refund_status": {
                "type": "array",
                "items": {
                  "$ref": "#/components/schemas/RefundStatus"
                },
                "description": "The list of refund statuses to filter refunds list",
                "nullable": true
              }
            }
          }
        ]
      },
      "RefundListResponse": {
        "type": "object",
        "required": [
          "size",
          "data"
        ],
        "properties": {
          "size": {
            "type": "integer",
            "description": "The number of refunds included in the list",
            "minimum": 0.0
          },
          "data": {
            "type": "array",
            "items": {
              "$ref": "#/components/schemas/RefundResponse"
            },
            "description": "The List of refund response object"
          }
        }
      },
      "RefundRequest": {
        "type": "object",
        "required": [
          "payment_id"
        ],
        "properties": {
          "refund_id": {
            "type": "string",
            "description": "Unique Identifier for the Refund. This is to ensure idempotency for multiple partial refund initiated against the same payment. If the identifiers is not defined by the merchant, this filed shall be auto generated and provide in the API response. It is recommended to generate uuid(v4) as the refund_id.",
            "example": "ref_mbabizu24mvu3mela5njyhpit4",
            "nullable": true,
            "maxLength": 30,
            "minLength": 30
          },
          "payment_id": {
            "type": "string",
            "description": "Total amount for which the refund is to be initiated. Amount for the payment in lowest denomination of the currency. (i.e) in cents for USD denomination, in paisa for INR denomination etc. If not provided, this will default to the full payment amount",
            "example": "pay_mbabizu24mvu3mela5njyhpit4",
            "maxLength": 30,
            "minLength": 30
          },
          "merchant_id": {
            "type": "string",
            "description": "The identifier for the Merchant Account",
            "example": "y3oqhf46pyzuxjbcn2giaqnb44",
            "nullable": true,
            "maxLength": 255
          },
          "amount": {
            "type": "integer",
            "format": "int64",
            "description": "Total amount for which the refund is to be initiated. Amount for the payment in lowest denomination of the currency. (i.e) in cents for USD denomination, in paisa for INR denomination etc., If not provided, this will default to the full payment amount",
            "example": 6540,
            "nullable": true,
            "minimum": 100.0
          },
          "reason": {
            "type": "string",
            "description": "An arbitrary string attached to the object. Often useful for displaying to users and your customer support executive",
            "example": "Customer returned the product",
            "nullable": true,
            "maxLength": 255
          },
          "refund_type": {
            "allOf": [
              {
                "$ref": "#/components/schemas/RefundType"
              }
            ],
            "nullable": true
          },
          "metadata": {
            "type": "object",
            "description": "You can specify up to 50 keys, with key names up to 40 characters long and values up to 500 characters long. Metadata is useful for storing additional, structured information on an object.",
            "nullable": true
          },
          "merchant_connector_details": {
            "allOf": [
              {
                "$ref": "#/components/schemas/MerchantConnectorDetailsWrap"
              }
            ],
            "nullable": true
          }
        }
      },
      "RefundResponse": {
        "type": "object",
        "required": [
          "refund_id",
          "payment_id",
          "amount",
          "currency",
          "status",
          "connector"
        ],
        "properties": {
          "refund_id": {
            "type": "string",
            "description": "The identifier for refund"
          },
          "payment_id": {
            "type": "string",
            "description": "The identifier for payment"
          },
          "amount": {
            "type": "integer",
            "format": "int64",
            "description": "The refund amount, which should be less than or equal to the total payment amount. Amount for the payment in lowest denomination of the currency. (i.e) in cents for USD denomination, in paisa for INR denomination etc"
          },
          "currency": {
            "type": "string",
            "description": "The three-letter ISO currency code"
          },
          "reason": {
            "type": "string",
            "description": "An arbitrary string attached to the object. Often useful for displaying to users and your customer support executive",
            "nullable": true
          },
          "status": {
            "$ref": "#/components/schemas/RefundStatus"
          },
          "metadata": {
            "type": "object",
            "description": "You can specify up to 50 keys, with key names up to 40 characters long and values up to 500 characters long. Metadata is useful for storing additional, structured information on an object",
            "nullable": true
          },
          "error_message": {
            "type": "string",
            "description": "The error message",
            "nullable": true
          },
          "error_code": {
            "type": "string",
            "description": "The code for the error",
            "nullable": true
          },
          "created_at": {
            "type": "string",
            "format": "date-time",
            "description": "The timestamp at which refund is created",
            "nullable": true
          },
          "updated_at": {
            "type": "string",
            "format": "date-time",
            "description": "The timestamp at which refund is updated",
            "nullable": true
          },
          "connector": {
            "type": "string",
            "description": "The connector used for the refund and the corresponding payment",
            "example": "stripe"
          }
        }
      },
      "RefundStatus": {
        "type": "string",
        "description": "The status for refunds",
        "enum": [
          "succeeded",
          "failed",
          "pending",
          "review"
        ]
      },
      "RefundType": {
        "type": "string",
        "enum": [
          "scheduled",
          "instant"
        ]
      },
      "RefundUpdateRequest": {
        "type": "object",
        "properties": {
          "reason": {
            "type": "string",
            "description": "An arbitrary string attached to the object. Often useful for displaying to users and your customer support executive",
            "example": "Customer returned the product",
            "nullable": true,
            "maxLength": 255
          },
          "metadata": {
            "type": "object",
            "description": "You can specify up to 50 keys, with key names up to 40 characters long and values up to 500 characters long. Metadata is useful for storing additional, structured information on an object.",
            "nullable": true
          }
        }
      },
      "RequiredFieldInfo": {
        "type": "object",
        "description": "Required fields info used while listing the payment_method_data",
        "required": [
          "required_field",
          "display_name",
          "field_type"
        ],
        "properties": {
          "required_field": {
            "type": "string",
            "description": "Required field for a payment_method through a payment_method_type"
          },
          "display_name": {
            "type": "string",
            "description": "Display name of the required field in the front-end"
          },
          "field_type": {
            "$ref": "#/components/schemas/FieldType"
          }
        }
      },
      "RetrieveApiKeyResponse": {
        "type": "object",
        "description": "The response body for retrieving an API Key.",
        "required": [
          "key_id",
          "merchant_id",
          "name",
          "prefix",
          "created",
          "expiration"
        ],
        "properties": {
          "key_id": {
            "type": "string",
            "description": "The identifier for the API Key.",
            "example": "5hEEqkgJUyuxgSKGArHA4mWSnX",
            "maxLength": 64
          },
          "merchant_id": {
            "type": "string",
            "description": "The identifier for the Merchant Account.",
            "example": "y3oqhf46pyzuxjbcn2giaqnb44",
            "maxLength": 64
          },
          "name": {
            "type": "string",
            "description": "The unique name for the API Key to help you identify it.",
            "example": "Sandbox integration key",
            "maxLength": 64
          },
          "description": {
            "type": "string",
            "description": "The description to provide more context about the API Key.",
            "example": "Key used by our developers to integrate with the sandbox environment",
            "nullable": true,
            "maxLength": 256
          },
          "prefix": {
            "type": "string",
            "description": "The first few characters of the plaintext API Key to help you identify it.",
            "maxLength": 64
          },
          "created": {
            "type": "string",
            "format": "date-time",
            "description": "The time at which the API Key was created.",
            "example": "2022-09-10T10:11:12Z"
          },
          "expiration": {
            "$ref": "#/components/schemas/ApiKeyExpiration"
          }
        }
      },
      "RetryAction": {
        "type": "string",
        "enum": [
          "manual_retry",
          "requeue"
        ]
      },
      "RevokeApiKeyResponse": {
        "type": "object",
        "description": "The response body for revoking an API Key.",
        "required": [
          "merchant_id",
          "key_id",
          "revoked"
        ],
        "properties": {
          "merchant_id": {
            "type": "string",
            "description": "The identifier for the Merchant Account.",
            "example": "y3oqhf46pyzuxjbcn2giaqnb44",
            "maxLength": 64
          },
          "key_id": {
            "type": "string",
            "description": "The identifier for the API Key.",
            "example": "5hEEqkgJUyuxgSKGArHA4mWSnX",
            "maxLength": 64
          },
          "revoked": {
            "type": "boolean",
            "description": "Indicates whether the API key was revoked or not.",
            "example": "true"
          }
        }
      },
      "RewardData": {
        "type": "object",
        "required": [
          "merchant_id"
        ],
        "properties": {
          "merchant_id": {
            "type": "string",
            "description": "The merchant ID with which we have to call the connector"
          }
        }
      },
      "RoutingAlgorithm": {
        "type": "string",
        "description": "The routing algorithm to be used to process the incoming request from merchant to outgoing payment processor or payment method. The default is 'Custom'",
        "enum": [
          "round_robin",
          "max_conversion",
          "min_cost",
          "custom"
        ],
        "example": "custom"
      },
      "SamsungPayWalletData": {
        "type": "object",
        "required": [
          "token"
        ],
        "properties": {
          "token": {
            "type": "string",
            "description": "The encrypted payment token from Samsung"
          }
        }
      },
      "SdkNextAction": {
        "type": "object",
        "required": [
          "next_action"
        ],
        "properties": {
          "next_action": {
            "$ref": "#/components/schemas/NextActionCall"
          }
        }
      },
      "SecretInfoToInitiateSdk": {
        "type": "object",
        "required": [
          "display",
          "payment"
        ],
        "properties": {
          "display": {
            "type": "string"
          },
          "payment": {
            "type": "string"
          }
        }
      },
      "SepaAndBacsBillingDetails": {
        "type": "object",
        "required": [
          "email",
          "name"
        ],
        "properties": {
          "email": {
            "type": "string",
            "description": "The Email ID for SEPA and BACS billing",
            "example": "example@me.com"
          },
          "name": {
            "type": "string",
            "description": "The billing name for SEPA and BACS billing",
            "example": "Jane Doe"
          }
        }
      },
      "SepaBankTransfer": {
        "type": "object",
        "required": [
          "bank_name",
          "bank_country_code",
          "bank_city",
          "iban",
          "bic"
        ],
        "properties": {
          "bank_name": {
            "type": "string",
            "description": "Bank name",
            "example": "Deutsche Bank"
          },
          "bank_country_code": {
            "$ref": "#/components/schemas/CountryAlpha2"
          },
          "bank_city": {
            "type": "string",
            "description": "Bank city",
            "example": "California"
          },
          "iban": {
            "type": "string",
            "description": "International Bank Account Number (iban) - used in many countries for identifying a bank along with it's customer.",
            "example": "DE89370400440532013000"
          },
          "bic": {
            "type": "string",
            "description": "[8 / 11 digits] Bank Identifier Code (bic) / Swift Code - used in many countries for identifying a bank and it's branches",
            "example": "HSBCGB2LXXX"
          }
        }
      },
      "SepaBankTransferInstructions": {
        "type": "object",
        "required": [
          "account_holder_name",
          "bic",
          "country",
          "iban"
        ],
        "properties": {
          "account_holder_name": {
            "type": "string",
            "example": "Jane Doe"
          },
          "bic": {
            "type": "string",
            "example": "1024419982"
          },
          "country": {
            "type": "string"
          },
          "iban": {
            "type": "string",
            "example": "123456789"
          }
        }
      },
      "SessionToken": {
        "oneOf": [
          {
            "allOf": [
              {
                "$ref": "#/components/schemas/GpaySessionTokenResponse"
              },
              {
                "type": "object",
                "required": [
                  "wallet_name"
                ],
                "properties": {
                  "wallet_name": {
                    "type": "string",
                    "enum": [
                      "google_pay"
                    ]
                  }
                }
              }
            ]
          },
          {
            "allOf": [
              {
                "$ref": "#/components/schemas/KlarnaSessionTokenResponse"
              },
              {
                "type": "object",
                "required": [
                  "wallet_name"
                ],
                "properties": {
                  "wallet_name": {
                    "type": "string",
                    "enum": [
                      "klarna"
                    ]
                  }
                }
              }
            ]
          },
          {
            "allOf": [
              {
                "$ref": "#/components/schemas/PaypalSessionTokenResponse"
              },
              {
                "type": "object",
                "required": [
                  "wallet_name"
                ],
                "properties": {
                  "wallet_name": {
                    "type": "string",
                    "enum": [
                      "paypal"
                    ]
                  }
                }
              }
            ]
          },
          {
            "allOf": [
              {
                "$ref": "#/components/schemas/ApplepaySessionTokenResponse"
              },
              {
                "type": "object",
                "required": [
                  "wallet_name"
                ],
                "properties": {
                  "wallet_name": {
                    "type": "string",
                    "enum": [
                      "apple_pay"
                    ]
                  }
                }
              }
            ]
          },
          {
            "type": "object",
            "required": [
              "wallet_name"
            ],
            "properties": {
              "wallet_name": {
                "type": "string",
                "enum": [
                  "no_session_token_received"
                ]
              }
            }
          }
        ],
        "discriminator": {
          "propertyName": "wallet_name"
        }
      },
      "SessionTokenInfo": {
        "type": "object",
        "required": [
          "certificate",
          "certificate_keys",
          "merchant_identifier",
          "display_name",
          "initiative",
          "initiative_context"
        ],
        "properties": {
          "certificate": {
            "type": "string"
          },
          "certificate_keys": {
            "type": "string"
          },
          "merchant_identifier": {
            "type": "string"
          },
          "display_name": {
            "type": "string"
          },
          "initiative": {
            "type": "string"
          },
          "initiative_context": {
            "type": "string"
          }
        }
      },
      "ThirdPartySdkSessionResponse": {
        "type": "object",
        "required": [
          "secrets"
        ],
        "properties": {
          "secrets": {
            "$ref": "#/components/schemas/SecretInfoToInitiateSdk"
          }
        }
      },
      "TimeRange": {
        "type": "object",
        "required": [
          "start_time"
        ],
        "properties": {
          "start_time": {
            "type": "string",
            "format": "date-time",
            "description": "The start time to filter refunds list or to get list of filters. To get list of filters start time is needed to be passed"
          },
          "end_time": {
            "type": "string",
            "format": "date-time",
            "description": "The end time to filter refunds list or to get list of filters. If not passed the default time is now",
            "nullable": true
          }
        }
      },
      "TouchNGoRedirection": {
        "type": "object"
      },
      "UpdateApiKeyRequest": {
        "type": "object",
        "description": "The request body for updating an API Key.",
        "properties": {
          "name": {
            "type": "string",
            "description": "A unique name for the API Key to help you identify it.",
            "example": "Sandbox integration key",
            "nullable": true,
            "maxLength": 64
          },
          "description": {
            "type": "string",
            "description": "A description to provide more context about the API Key.",
            "example": "Key used by our developers to integrate with the sandbox environment",
            "nullable": true,
            "maxLength": 256
          },
          "expiration": {
            "allOf": [
              {
                "$ref": "#/components/schemas/ApiKeyExpiration"
              }
            ],
            "nullable": true
          }
        }
      },
      "UpiData": {
        "type": "object",
        "properties": {
          "vpa_id": {
            "type": "string",
            "example": "successtest@iata",
            "nullable": true
          }
        }
      },
      "VoucherData": {
        "oneOf": [
          {
            "type": "object",
            "required": [
              "boleto"
            ],
            "properties": {
              "boleto": {
                "$ref": "#/components/schemas/BoletoVoucherData"
              }
            }
          },
          {
            "type": "string",
            "enum": [
              "efecty"
            ]
          },
          {
            "type": "string",
            "enum": [
              "pago_efectivo"
            ]
          },
          {
            "type": "string",
            "enum": [
              "red_compra"
            ]
          },
          {
            "type": "string",
            "enum": [
              "red_pagos"
            ]
          }
        ]
      },
      "WalletData": {
        "oneOf": [
          {
            "type": "object",
            "required": [
              "ali_pay_qr"
            ],
            "properties": {
              "ali_pay_qr": {
                "$ref": "#/components/schemas/AliPayQr"
              }
            }
          },
          {
            "type": "object",
            "required": [
              "ali_pay_redirect"
            ],
            "properties": {
              "ali_pay_redirect": {
                "$ref": "#/components/schemas/AliPayRedirection"
              }
            }
          },
          {
            "type": "object",
            "required": [
              "ali_pay_hk_redirect"
            ],
            "properties": {
              "ali_pay_hk_redirect": {
                "$ref": "#/components/schemas/AliPayHkRedirection"
              }
            }
          },
          {
            "type": "object",
            "required": [
              "momo_redirect"
            ],
            "properties": {
              "momo_redirect": {
                "$ref": "#/components/schemas/MomoRedirection"
              }
            }
          },
          {
            "type": "object",
            "required": [
              "kakao_pay_redirect"
            ],
            "properties": {
              "kakao_pay_redirect": {
                "$ref": "#/components/schemas/KakaoPayRedirection"
              }
            }
          },
          {
            "type": "object",
            "required": [
              "go_pay_redirect"
            ],
            "properties": {
              "go_pay_redirect": {
                "$ref": "#/components/schemas/GoPayRedirection"
              }
            }
          },
          {
            "type": "object",
            "required": [
              "gcash_redirect"
            ],
            "properties": {
              "gcash_redirect": {
                "$ref": "#/components/schemas/GcashRedirection"
              }
            }
          },
          {
            "type": "object",
            "required": [
              "apple_pay"
            ],
            "properties": {
              "apple_pay": {
                "$ref": "#/components/schemas/ApplePayWalletData"
              }
            }
          },
          {
            "type": "object",
            "required": [
              "apple_pay_redirect"
            ],
            "properties": {
              "apple_pay_redirect": {
                "$ref": "#/components/schemas/ApplePayRedirectData"
              }
            }
          },
          {
            "type": "object",
            "required": [
              "apple_pay_third_party_sdk"
            ],
            "properties": {
              "apple_pay_third_party_sdk": {
                "$ref": "#/components/schemas/ApplePayThirdPartySdkData"
              }
            }
          },
          {
            "type": "object",
            "required": [
              "dana_redirect"
            ],
            "properties": {
              "dana_redirect": {
                "type": "object",
                "description": "Wallet data for DANA redirect flow"
              }
            }
          },
          {
            "type": "object",
            "required": [
              "google_pay"
            ],
            "properties": {
              "google_pay": {
                "$ref": "#/components/schemas/GooglePayWalletData"
              }
            }
          },
          {
            "type": "object",
            "required": [
              "google_pay_redirect"
            ],
            "properties": {
              "google_pay_redirect": {
                "$ref": "#/components/schemas/GooglePayRedirectData"
              }
            }
          },
          {
            "type": "object",
            "required": [
              "google_pay_third_party_sdk"
            ],
            "properties": {
              "google_pay_third_party_sdk": {
                "$ref": "#/components/schemas/GooglePayThirdPartySdkData"
              }
            }
          },
          {
            "type": "object",
            "required": [
              "mb_way_redirect"
            ],
            "properties": {
              "mb_way_redirect": {
                "$ref": "#/components/schemas/MbWayRedirection"
              }
            }
          },
          {
            "type": "object",
            "required": [
              "mobile_pay_redirect"
            ],
            "properties": {
              "mobile_pay_redirect": {
                "$ref": "#/components/schemas/MobilePayRedirection"
              }
            }
          },
          {
            "type": "object",
            "required": [
              "paypal_redirect"
            ],
            "properties": {
              "paypal_redirect": {
                "$ref": "#/components/schemas/PaypalRedirection"
              }
            }
          },
          {
            "type": "object",
            "required": [
              "paypal_sdk"
            ],
            "properties": {
              "paypal_sdk": {
                "$ref": "#/components/schemas/PayPalWalletData"
              }
            }
          },
          {
            "type": "object",
            "required": [
              "samsung_pay"
            ],
            "properties": {
              "samsung_pay": {
                "$ref": "#/components/schemas/SamsungPayWalletData"
              }
            }
          },
          {
            "type": "object",
            "required": [
              "twint_redirect"
            ],
            "properties": {
              "twint_redirect": {
                "type": "object",
                "description": "Wallet data for Twint Redirection"
              }
            }
          },
          {
            "type": "object",
            "required": [
              "vipps_redirect"
            ],
            "properties": {
              "vipps_redirect": {
                "type": "object",
                "description": "Wallet data for Vipps Redirection"
              }
            }
          },
          {
            "type": "object",
            "required": [
              "touch_n_go_redirect"
            ],
            "properties": {
              "touch_n_go_redirect": {
                "$ref": "#/components/schemas/TouchNGoRedirection"
              }
            }
          },
          {
            "type": "object",
            "required": [
              "we_chat_pay_redirect"
            ],
            "properties": {
              "we_chat_pay_redirect": {
                "$ref": "#/components/schemas/WeChatPayRedirection"
              }
            }
          },
          {
            "type": "object",
            "required": [
              "we_chat_pay"
            ],
            "properties": {
              "we_chat_pay": {
                "$ref": "#/components/schemas/WeChatPay"
              }
            }
          },
          {
            "type": "object",
            "required": [
              "we_chat_pay_qr"
            ],
            "properties": {
              "we_chat_pay_qr": {
                "$ref": "#/components/schemas/WeChatPayQr"
              }
            }
          }
        ]
      },
      "WeChatPay": {
        "type": "object"
      },
      "WeChatPayQr": {
        "type": "object"
      },
      "WeChatPayRedirection": {
        "type": "object"
      },
      "WebhookDetails": {
        "type": "object",
        "properties": {
          "webhook_version": {
            "type": "string",
            "description": "The version for Webhook",
            "example": "1.0.2",
            "nullable": true,
            "maxLength": 255
          },
          "webhook_username": {
            "type": "string",
            "description": "The user name for Webhook login",
            "example": "ekart_retail",
            "nullable": true,
            "maxLength": 255
          },
          "webhook_password": {
            "type": "string",
            "description": "The password for Webhook login",
            "example": "ekart@123",
            "nullable": true,
            "maxLength": 255
          },
          "webhook_url": {
            "type": "string",
            "description": "The url for the webhook endpoint",
            "example": "www.ekart.com/webhooks",
            "nullable": true
          },
          "payment_created_enabled": {
            "type": "boolean",
            "description": "If this property is true, a webhook message is posted whenever a new payment is created",
            "example": true,
            "nullable": true
          },
          "payment_succeeded_enabled": {
            "type": "boolean",
            "description": "If this property is true, a webhook message is posted whenever a payment is successful",
            "example": true,
            "nullable": true
          },
          "payment_failed_enabled": {
            "type": "boolean",
            "description": "If this property is true, a webhook message is posted whenever a payment fails",
            "example": true,
            "nullable": true
          }
        }
      }
    },
    "securitySchemes": {
      "admin_api_key": {
        "type": "apiKey",
        "in": "header",
        "name": "api-key",
        "description": "Admin API keys allow you to perform some privileged actions such as creating a merchant account and Merchant Connector account."
      },
      "api_key": {
        "type": "apiKey",
        "in": "header",
        "name": "api-key",
        "description": "API keys are the most common method of authentication and can be obtained from the HyperSwitch dashboard."
      },
      "ephemeral_key": {
        "type": "apiKey",
        "in": "header",
        "name": "api-key",
        "description": "Ephemeral keys provide temporary access to singular data, such as access to a single customer object for a short period of time."
      },
      "publishable_key": {
        "type": "apiKey",
        "in": "header",
        "name": "api-key",
        "description": "Publishable keys are a type of keys that can be public and have limited scope of usage."
      }
    }
  },
  "tags": [
    {
      "name": "Merchant Account",
      "description": "Create and manage merchant accounts"
    },
    {
      "name": "Merchant Connector Account",
      "description": "Create and manage merchant connector accounts"
    },
    {
      "name": "Payments",
      "description": "Create and manage one-time payments, recurring payments and mandates"
    },
    {
      "name": "Refunds",
      "description": "Create and manage refunds for successful payments"
    },
    {
      "name": "Mandates",
      "description": "Manage mandates"
    },
    {
      "name": "Customers",
      "description": "Create and manage customers"
    },
    {
      "name": "Payment Methods",
      "description": "Create and manage payment methods of customers"
    },
    {
      "name": "Disputes",
      "description": "Manage disputes"
    },
    {
      "name": "Payouts",
      "description": "Create and manage payouts"
    }
  ]
}<|MERGE_RESOLUTION|>--- conflicted
+++ resolved
@@ -7425,11 +7425,8 @@
           "online_banking_fpx",
           "online_banking_poland",
           "online_banking_slovakia",
-<<<<<<< HEAD
+          "pago_efectivo",
           "open_banking_uk",
-=======
-          "pago_efectivo",
->>>>>>> b96687c3
           "pay_bright",
           "paypal",
           "pix",
