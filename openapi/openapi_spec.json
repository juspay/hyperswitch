--- conflicted
+++ resolved
@@ -6320,46 +6320,6 @@
       "PaymentsCreateRequest": {
         "type": "object",
         "required": [
-<<<<<<< HEAD
-          "amount",
-          "currency",
-          "manual_retry"
-        ],
-        "properties": {
-          "connector": {
-            "type": "array",
-            "items": {
-              "$ref": "#/components/schemas/Connector"
-            },
-            "description": "This allows the merchant to manually select a connector with which the payment can go through",
-            "example": [
-              "stripe",
-              "adyen"
-            ],
-            "nullable": true
-          },
-          "merchant_connector_details": {
-            "allOf": [
-              {
-                "$ref": "#/components/schemas/MerchantConnectorDetailsWrap"
-              }
-            ],
-            "nullable": true
-          },
-          "payment_method_data": {
-            "allOf": [
-              {
-                "$ref": "#/components/schemas/PaymentMethodData"
-              }
-            ],
-            "nullable": true
-          },
-          "udf": {
-            "type": "object",
-            "description": "Any user defined fields can be passed here.",
-            "nullable": true
-          },
-=======
           "currency",
           "manual_retry",
           "amount"
@@ -6393,12 +6353,10 @@
             "nullable": true,
             "maxLength": 255
           },
->>>>>>> 7bb0aa5c
           "statement_descriptor_suffix": {
             "type": "string",
             "description": "Provides information about a card payment that customers see on their statements. Concatenated with the prefix (shortened descriptor) or statement descriptor that’s set on the account to form the complete statement descriptor. Maximum 22 characters for the concatenated descriptor.",
             "example": "Payment for shoes purchase",
-<<<<<<< HEAD
             "nullable": true,
             "maxLength": 255
           },
@@ -6408,16 +6366,6 @@
             "example": "Hyperswitch Router",
             "nullable": true,
             "maxLength": 255
-=======
-            "nullable": true,
-            "maxLength": 255
-          },
-          "statement_descriptor_name": {
-            "type": "string",
-            "description": "For non-card charges, you can use this value as the complete description that appears on your customers’ statements. Must contain at least one letter, maximum 22 characters.",
-            "example": "Hyperswitch Router",
-            "nullable": true,
-            "maxLength": 255
           },
           "currency": {
             "allOf": [
@@ -6453,17 +6401,18 @@
             "type": "string",
             "description": "Business sub label for the payment",
             "nullable": true
->>>>>>> 7bb0aa5c
-          },
-          "payment_id": {
-            "type": "string",
-            "description": "Unique identifier for the payment. This ensures idempotency for multiple payments\nthat have been done by a single merchant. This field is auto generated and is returned in the API response.",
-            "example": "pay_mbabizu24mvu3mela5njyhpit4",
-            "nullable": true,
-            "maxLength": 30,
-            "minLength": 30
-          },
-<<<<<<< HEAD
+          },
+          "capture_on": {
+            "type": "string",
+            "format": "date-time",
+            "description": "A timestamp (ISO 8601 code) that determines when the payment should be captured.\nProviding this field will automatically set `capture` to true",
+            "example": "2022-09-10T10:11:12Z",
+            "nullable": true
+          },
+          "manual_retry": {
+            "type": "boolean",
+            "description": "If enabled payment can be retried from the client side until the payment is successful or payment expires or the attempts(configured by the merchant) for payment are exhausted."
+          },
           "merchant_id": {
             "type": "string",
             "description": "This is an identifier for the merchant account. This is inferred from the API key\nprovided during the request",
@@ -6471,70 +6420,6 @@
             "nullable": true,
             "maxLength": 255
           },
-          "name": {
-            "type": "string",
-            "description": "description: The customer's name\nThis field will be deprecated soon, use the customer object instead",
-            "example": "John Test",
-            "nullable": true,
-            "maxLength": 255
-          },
-          "browser_info": {
-            "type": "object",
-            "description": "Additional details required by 3DS 2.0",
-            "nullable": true
-          },
-          "customer_id": {
-            "type": "string",
-            "description": "The identifier for the customer object.\nThis field will be deprecated soon, use the customer object instead",
-            "example": "cus_y3oqhf46pyzuxjbcn2giaqnb44",
-            "nullable": true,
-            "maxLength": 255
-          },
-          "confirm": {
-            "type": "boolean",
-            "description": "Whether to confirm the payment (if applicable)",
-            "default": false,
-            "example": true,
-            "nullable": true
-          },
-          "customer": {
-            "allOf": [
-              {
-                "$ref": "#/components/schemas/CustomerDetails"
-              }
-            ],
-            "nullable": true
-          },
-          "allowed_payment_method_types": {
-            "type": "array",
-            "items": {
-              "$ref": "#/components/schemas/PaymentMethodType"
-            },
-            "description": "Allowed Payment Method Types for a given PaymentIntent",
-            "nullable": true
-          },
-          "payment_token": {
-            "type": "string",
-            "description": "Provide a reference to a stored payment method",
-            "example": "187282ab-40ef-47a9-9206-5099ba31e432",
-            "nullable": true
-          },
-          "routing": {
-            "allOf": [
-              {
-                "$ref": "#/components/schemas/RoutingAlgorithm"
-=======
-          "manual_retry": {
-            "type": "boolean",
-            "description": "If enabled payment can be retried from the client side until the payment is successful or payment expires or the attempts(configured by the merchant) for payment are exhausted."
-          },
-          "merchant_id": {
-            "type": "string",
-            "description": "This is an identifier for the merchant account. This is inferred from the API key\nprovided during the request",
-            "example": "merchant_1668273825",
-            "nullable": true,
-            "maxLength": 255
-          },
           "capture_method": {
             "allOf": [
               {
@@ -6547,31 +6432,10 @@
             "allOf": [
               {
                 "$ref": "#/components/schemas/MandateData"
->>>>>>> 7bb0aa5c
-              }
-            ],
-            "nullable": true
-          },
-<<<<<<< HEAD
-          "description": {
-            "type": "string",
-            "description": "A description of the payment",
-            "example": "It's my first payment request",
-            "nullable": true
-          },
-          "metadata": {
-            "allOf": [
-              {
-                "$ref": "#/components/schemas/Metadata"
-              }
-            ],
-            "nullable": true
-          },
-          "setup_future_usage": {
-            "allOf": [
-              {
-                "$ref": "#/components/schemas/FutureUsage"
-=======
+              }
+            ],
+            "nullable": true
+          },
           "udf": {
             "type": "object",
             "description": "Any user defined fields can be passed here.",
@@ -6588,47 +6452,10 @@
             "allOf": [
               {
                 "$ref": "#/components/schemas/PaymentMethod"
->>>>>>> 7bb0aa5c
-              }
-            ],
-            "nullable": true
-          },
-<<<<<<< HEAD
-          "amount": {
-            "type": "integer",
-            "format": "int64",
-            "description": "The payment amount. Amount for the payment in lowest denomination of the currency. (i.e) in cents for USD denomination, in paisa for INR denomination etc.,",
-            "example": 6540,
-            "nullable": true,
-            "minimum": 0.0
-          },
-          "business_label": {
-            "type": "string",
-            "description": "Business label of the merchant for this payment",
-            "example": "food",
-            "nullable": true
-          },
-          "currency": {
-            "allOf": [
-              {
-                "$ref": "#/components/schemas/Currency"
-              }
-            ],
-            "nullable": true
-          },
-          "payment_method_type": {
-            "allOf": [
-              {
-                "$ref": "#/components/schemas/PaymentMethodType"
-              }
-            ],
-            "nullable": true
-          },
-          "email": {
-            "type": "string",
-            "description": "The customer's email address\nThis field will be deprecated soon, use the customer object instead",
-            "example": "johntest@test.com",
-=======
+              }
+            ],
+            "nullable": true
+          },
           "customer": {
             "allOf": [
               {
@@ -6656,1946 +6483,1979 @@
             "nullable": true
           },
           "client_secret": {
-            "type": "string",
-            "description": "It's a token used for client side verification.",
-            "example": "pay_U42c409qyHwOkWo3vK60_secret_el9ksDkiB8hi6j9N78yo",
-            "nullable": true
-          },
-          "phone_country_code": {
-            "type": "string",
-            "description": "The country code for the customer phone number\nThis field will be deprecated soon, use the customer object instead",
-            "example": "+1",
->>>>>>> 7bb0aa5c
-            "nullable": true,
-            "maxLength": 255
-          },
-          "off_session": {
-            "type": "boolean",
-            "description": "Set to true to indicate that the customer is not in your checkout flow during this payment, and therefore is unable to authenticate. This parameter is intended for scenarios where you collect card details and charge them later. This parameter can only be used with `confirm: true`.",
-            "example": true,
-            "nullable": true
-          },
-<<<<<<< HEAD
-          "billing": {
-            "allOf": [
-              {
-                "$ref": "#/components/schemas/Address"
-              }
-            ],
-            "nullable": true
-          },
-          "return_url": {
-            "type": "string",
-            "description": "The URL to redirect after the completion of the operation",
-            "example": "https://hyperswitch.io",
-            "nullable": true
-          },
-          "order_details": {
-            "type": "array",
-            "items": {
-              "$ref": "#/components/schemas/OrderDetailsWithAmount"
-            },
-            "description": "Information about the product , quantity and amount for connectors. (e.g. Klarna)",
-            "example": "[{\n        \"product_name\": \"gillete creme\",\n        \"quantity\": 15,\n        \"amount\" : 900\n    }]",
-            "nullable": true
-          },
-          "client_secret": {
-            "type": "string",
-            "description": "It's a token used for client side verification.",
-            "example": "pay_U42c409qyHwOkWo3vK60_secret_el9ksDkiB8hi6j9N78yo",
-=======
-          "off_session": {
-            "type": "boolean",
-            "description": "Set to true to indicate that the customer is not in your checkout flow during this payment, and therefore is unable to authenticate. This parameter is intended for scenarios where you collect card details and charge them later. This parameter can only be used with `confirm: true`.",
-            "example": true,
->>>>>>> 7bb0aa5c
-            "nullable": true
-          },
-          "mandate_data": {
-            "allOf": [
-              {
-                "$ref": "#/components/schemas/MandateData"
-              }
-            ],
-            "nullable": true
-          },
-<<<<<<< HEAD
-          "business_country": {
-            "allOf": [
-              {
-                "$ref": "#/components/schemas/CountryAlpha2"
-              }
-            ],
-            "nullable": true
-          },
-          "phone_country_code": {
-            "type": "string",
-            "description": "The country code for the customer phone number\nThis field will be deprecated soon, use the customer object instead",
-            "example": "+1",
-            "nullable": true,
-            "maxLength": 255
-          },
-          "amount_to_capture": {
-            "type": "integer",
-            "format": "int64",
-            "description": "The Amount to be captured/ debited from the users payment method. It shall be in lowest denomination of the currency. (i.e) in cents for USD denomination, in paisa for INR denomination etc.,\nIf not provided, the default amount_to_capture will be the payment amount.",
-            "example": 6540,
-            "nullable": true
-          },
-          "card_cvc": {
-            "type": "string",
-            "description": "This is used when payment is to be confirmed and the card is not saved",
-            "nullable": true
-          },
-          "manual_retry": {
-            "type": "boolean",
-            "description": "If enabled payment can be retried from the client side until the payment is successful or payment expires or the attempts(configured by the merchant) for payment are exhausted."
-          },
-          "phone": {
-            "type": "string",
-            "description": "The customer's phone number\nThis field will be deprecated soon, use the customer object instead",
-            "example": "3141592653",
-=======
-          "email": {
-            "type": "string",
-            "description": "The customer's email address\nThis field will be deprecated soon, use the customer object instead",
-            "example": "johntest@test.com",
-            "nullable": true,
-            "maxLength": 255
-          },
-          "payment_id": {
-            "type": "string",
-            "description": "Unique identifier for the payment. This ensures idempotency for multiple payments\nthat have been done by a single merchant. This field is auto generated and is returned in the API response.",
-            "example": "pay_mbabizu24mvu3mela5njyhpit4",
-            "nullable": true,
-            "maxLength": 30,
-            "minLength": 30
-          },
-          "customer_id": {
-            "type": "string",
-            "description": "The identifier for the customer object.\nThis field will be deprecated soon, use the customer object instead",
-            "example": "cus_y3oqhf46pyzuxjbcn2giaqnb44",
->>>>>>> 7bb0aa5c
-            "nullable": true,
-            "maxLength": 255
-          },
-          "mandate_id": {
-            "type": "string",
-            "description": "A unique identifier to link the payment to a mandate, can be use instead of payment_method_data",
-            "example": "mandate_iwer89rnjef349dni3",
-            "nullable": true,
-            "maxLength": 255
-          },
-          "payment_method": {
-            "allOf": [
-              {
-                "$ref": "#/components/schemas/PaymentMethod"
-              }
-            ],
-            "nullable": true
-          },
-<<<<<<< HEAD
-          "payment_experience": {
-=======
-          "setup_future_usage": {
->>>>>>> 7bb0aa5c
-            "allOf": [
-              {
-                "$ref": "#/components/schemas/PaymentExperience"
-              }
-            ],
-            "nullable": true
-          },
-<<<<<<< HEAD
-          "capture_on": {
-=======
-          "payment_method_data": {
-            "allOf": [
-              {
-                "$ref": "#/components/schemas/PaymentMethodData"
-              }
-            ],
-            "nullable": true
-          },
-          "metadata": {
-            "allOf": [
-              {
-                "$ref": "#/components/schemas/Metadata"
-              }
-            ],
-            "nullable": true
-          },
-          "amount": {
-            "type": "integer",
-            "format": "int64",
-            "description": "The payment amount. Amount for the payment in lowest denomination of the currency. (i.e) in cents for USD denomination, in paisa for INR denomination etc.,",
-            "example": 6540,
-            "nullable": true,
-            "minimum": 0.0
-          },
-          "allowed_payment_method_types": {
-            "type": "array",
-            "items": {
+              "type": "string",
+              "description": "It's a token used for client side verification.",
+              "example": "pay_U42c409qyHwOkWo3vK60_secret_el9ksDkiB8hi6j9N78yo",
+              "nullable": true
+            },
+            "phone_country_code": {
+            "type": "string",
+              "description": "The country code for the customer phone number\nThis field will be deprecated soon, use the customer object instead",
+              "example": "+1",
+              "nullable": true,
+              "maxLength": 255
+            },
+            "statement_descriptor_name": {
+              "type": "string",
+              "description": "For non-card charges, you can use this value as the complete description that appears on your customers’ statements. Must contain at least one letter, maximum 22 characters.",
+              "example": "Hyperswitch Router",
+              "nullable": true,
+              "maxLength": 255
+            },
+            "payment_id": {
+              "type": "string",
+              "description": "Unique identifier for the payment. This ensures idempotency for multiple payments\nthat have been done by a single merchant. This field is auto generated and is returned in the API response.",
+              "example": "pay_mbabizu24mvu3mela5njyhpit4",
+              "nullable": true,
+              "maxLength": 30,
+              "minLength": 30
+            },
+            "merchant_id": {
+              "type": "string",
+              "description": "This is an identifier for the merchant account. This is inferred from the API key\nprovided during the request",
+              "example": "merchant_1668273825",
+              "nullable": true,
+              "maxLength": 255
+            },
+            "name": {
+              "type": "string",
+              "description": "description: The customer's name\nThis field will be deprecated soon, use the customer object instead",
+              "example": "John Test",
+              "nullable": true,
+              "maxLength": 255
+            },
+            "browser_info": {
+              "type": "object",
+              "description": "Additional details required by 3DS 2.0",
+              "nullable": true
+            },
+            "customer_id": {
+              "type": "string",
+              "description": "The identifier for the customer object.\nThis field will be deprecated soon, use the customer object instead",
+              "example": "cus_y3oqhf46pyzuxjbcn2giaqnb44",
+              "nullable": true,
+              "maxLength": 255
+            },
+            "confirm": {
+              "type": "boolean",
+              "description": "Whether to confirm the payment (if applicable)",
+              "default": false,
+              "example": true,
+              "nullable": true
+            },
+            "customer": {
+              "allOf": [
+                {
+                  "$ref": "#/components/schemas/CustomerDetails"
+                }
+              ],
+              "nullable": true
+            },
+            "allowed_payment_method_types": {
+              "type": "array",
+              "items": {
+                "$ref": "#/components/schemas/PaymentMethodType"
+              },
+              "description": "Allowed Payment Method Types for a given PaymentIntent",
+              "nullable": true
+            },
+            "payment_token": {
+              "type": "string",
+              "description": "Provide a reference to a stored payment method",
+              "example": "187282ab-40ef-47a9-9206-5099ba31e432",
+              "nullable": true
+            },
+            "routing": {
+              "allOf": [
+                {
+                  "$ref": "#/components/schemas/RoutingAlgorithm"
+                }
+              ],
+              "nullable": true
+            },
+            "description": {
+              "type": "string",
+              "description": "A description of the payment",
+              "example": "It's my first payment request",
+              "nullable": true
+            },
+            "metadata": {
+              "allOf": [
+                {
+                  "$ref": "#/components/schemas/Metadata"
+                }
+              ],
+              "nullable": true
+            },
+            "setup_future_usage": {
+              "allOf": [
+                {
+                  "$ref": "#/components/schemas/FutureUsage"
+                }
+              ],
+              "nullable": true
+            },
+            "amount": {
+              "type": "integer",
+              "format": "int64",
+              "description": "The payment amount. Amount for the payment in lowest denomination of the currency. (i.e) in cents for USD denomination, in paisa for INR denomination etc.,",
+              "example": 6540,
+              "nullable": true,
+              "minimum": 0.0
+            },
+            "business_label": {
+              "type": "string",
+              "description": "Business label of the merchant for this payment",
+              "example": "food",
+              "nullable": true
+            },
+            "currency": {
+              "allOf": [
+                {
+                  "$ref": "#/components/schemas/Currency"
+                }
+              ],
+              "nullable": true
+            },
+            "payment_method_type": {
+              "allOf": [
+                {
+                  "$ref": "#/components/schemas/PaymentMethodType"
+                }
+              ],
+              "nullable": true
+            },
+            "off_session": {
+              "type": "boolean",
+              "description": "Set to true to indicate that the customer is not in your checkout flow during this payment, and therefore is unable to authenticate. This parameter is intended for scenarios where you collect card details and charge them later. This parameter can only be used with `confirm: true`.",
+              "example": true,
+              "nullable": true
+            },
+            "merchant_connector_details": {
+              "allOf": [
+                {
+                  "$ref": "#/components/schemas/CountryAlpha2"
+                }
+              ],
+              "nullable": true
+            },
+            "email": {
+              "type": "string",
+              "description": "The customer's email address\nThis field will be deprecated soon, use the customer object instead",
+              "example": "johntest@test.com",
+              "nullable": true,
+              "maxLength": 255
+            },
+            "payment_id": {
+              "type": "string",
+              "description": "Unique identifier for the payment. This ensures idempotency for multiple payments\nthat have been done by a single merchant. This field is auto generated and is returned in the API response.",
+              "example": "pay_mbabizu24mvu3mela5njyhpit4",
+              "nullable": true,
+              "maxLength": 30,
+              "minLength": 30
+            },
+            "customer_id": {
+              "type": "string",
+              "description": "The identifier for the customer object.\nThis field will be deprecated soon, use the customer object instead",
+              "example": "cus_y3oqhf46pyzuxjbcn2giaqnb44",
+              "nullable": true,
+              "maxLength": 255
+            },
+            "routing": {
+              "allOf": [
+                {
+                  "$ref": "#/components/schemas/PaymentExperience"
+                }
+              ],
+              "nullable": true
+            },
+            "setup_future_usage": {
+              "allOf": [
+                {
+                  "$ref": "#/components/schemas/FutureUsage"
+                }
+              ],
+              "nullable": true
+            },
+            "payment_method_data": {
+              "allOf": [
+                {
+                  "$ref": "#/components/schemas/PaymentMethodData"
+                }
+              ],
+              "nullable": true
+            },
+            "metadata": {
+              "allOf": [
+                {
+                  "$ref": "#/components/schemas/Metadata"
+                }
+              ],
+              "nullable": true
+            },
+            "amount": {
+              "type": "integer",
+              "format": "int64",
+              "description": "The payment amount. Amount for the payment in lowest denomination of the currency. (i.e) in cents for USD denomination, in paisa for INR denomination etc.,",
+              "example": 6540,
+              "nullable": true,
+              "minimum": 0.0
+            },
+            "allowed_payment_method_types": {
+              "type": "array",
+              "items": {
+                "$ref": "#/components/schemas/PaymentMethodType"
+              },
+              "description": "Allowed Payment Method Types for a given PaymentIntent",
+              "nullable": true
+            },
+            "description": {
+              "type": "string",
+              "description": "A description of the payment",
+              "example": "It's my first payment request",
+              "nullable": true
+            },
+            "browser_info": {
+              "type": "object",
+              "description": "Additional details required by 3DS 2.0",
+              "nullable": true
+            },
+            "business_country": {
+              "allOf": [
+                {
+                  "$ref": "#/components/schemas/CountryAlpha2"
+                }
+              ],
+              "nullable": true
+            },
+            "mandate_id": {
+              "type": "string",
+              "description": "A unique identifier to link the payment to a mandate, can be use instead of payment_method_data",
+              "example": "mandate_iwer89rnjef349dni3",
+              "nullable": true,
+              "maxLength": 255
+            },
+            "return_url": {
+              "type": "string",
+              "description": "The URL to redirect after the completion of the operation",
+              "example": "https://hyperswitch.io",
+              "nullable": true
+            },
+            "billing": {
+              "allOf": [
+                {
+                  "$ref": "#/components/schemas/Address"
+                }
+              ],
+              "nullable": true
+            },
+            "authentication_type": {
+              "allOf": [
+                {
+                  "$ref": "#/components/schemas/AuthenticationType"
+                }
+              ],
+              "nullable": true
+            },
+            "confirm": {
+              "type": "boolean",
+              "description": "Whether to confirm the payment (if applicable)",
+              "default": false,
+              "example": true,
+              "nullable": true
+            },
+            "capture_method": {
+              "allOf": [
+                {
+                  "$ref": "#/components/schemas/CaptureMethod"
+                }
+              ],
+              "nullable": true
+            },
+            "shipping": {
+              "allOf": [
+                {
+                  "$ref": "#/components/schemas/Address"
+                }
+              ],
+              "nullable": true
+            },
+            "authentication_type": {
+              "allOf": [
+                {
+                  "$ref": "#/components/schemas/AuthenticationType"
+                }
+              ],
+              "nullable": true
+            }
+          }
+        },
+        "PaymentsRequest": {
+          "type": "object",
+          "properties": {
+            "payment_id": {
+              "type": "string",
+              "description": "Unique identifier for the payment. This ensures idempotency for multiple payments\nthat have been done by a single merchant. This field is auto generated and is returned in the API response.",
+              "example": "pay_mbabizu24mvu3mela5njyhpit4",
+              "nullable": true,
+              "maxLength": 30,
+              "minLength": 30
+            },
+            "merchant_id": {
+              "type": "string",
+              "description": "This is an identifier for the merchant account. This is inferred from the API key\nprovided during the request",
+              "example": "merchant_1668273825",
+              "nullable": true,
+              "maxLength": 255
+            },
+            "amount": {
+              "type": "integer",
+              "format": "int64",
+              "description": "The payment amount. Amount for the payment in lowest denomination of the currency. (i.e) in cents for USD denomination, in paisa for INR denomination etc.,",
+              "example": 6540,
+              "nullable": true,
+              "minimum": 0.0
+            },
+            "routing": {
+              "allOf": [
+                {
+                  "$ref": "#/components/schemas/RoutingAlgorithm"
+                }
+              ],
+              "nullable": true
+            },
+            "connector": {
+              "type": "array",
+              "items": {
+                "$ref": "#/components/schemas/Connector"
+              },
+              "description": "This allows the merchant to manually select a connector with which the payment can go through",
+              "example": [
+                "stripe",
+                "adyen"
+              ],
+              "nullable": true
+            },
+            "currency": {
+              "allOf": [
+                {
+                  "$ref": "#/components/schemas/Currency"
+                }
+              ],
+              "nullable": true
+            },
+            "capture_method": {
+              "allOf": [
+                {
+                  "$ref": "#/components/schemas/CaptureMethod"
+                }
+              ],
+              "nullable": true
+            },
+            "amount_to_capture": {
+              "type": "integer",
+              "format": "int64",
+              "description": "The Amount to be captured/ debited from the users payment method. It shall be in lowest denomination of the currency. (i.e) in cents for USD denomination, in paisa for INR denomination etc.,\nIf not provided, the default amount_to_capture will be the payment amount.",
+              "example": 6540,
+              "nullable": true
+            },
+            "capture_on": {
+              "type": "string",
+              "format": "date-time",
+              "description": "A timestamp (ISO 8601 code) that determines when the payment should be captured.\nProviding this field will automatically set `capture` to true",
+              "example": "2022-09-10T10:11:12Z",
+              "nullable": true
+            },
+            "confirm": {
+              "type": "boolean",
+              "description": "Whether to confirm the payment (if applicable)",
+              "default": false,
+              "example": true,
+              "nullable": true
+            },
+            "customer": {
+              "allOf": [
+                {
+                  "$ref": "#/components/schemas/CustomerDetails"
+                }
+              ],
+              "nullable": true
+            },
+            "customer_id": {
+              "type": "string",
+              "description": "The identifier for the customer object.\nThis field will be deprecated soon, use the customer object instead",
+              "example": "cus_y3oqhf46pyzuxjbcn2giaqnb44",
+              "nullable": true,
+              "maxLength": 255
+            },
+            "email": {
+              "type": "string",
+              "description": "The customer's email address\nThis field will be deprecated soon, use the customer object instead",
+              "example": "johntest@test.com",
+              "nullable": true,
+              "maxLength": 255
+            },
+            "name": {
+              "type": "string",
+              "description": "description: The customer's name\nThis field will be deprecated soon, use the customer object instead",
+              "example": "John Test",
+              "nullable": true,
+              "maxLength": 255
+            },
+            "phone": {
+              "type": "string",
+              "description": "The customer's phone number\nThis field will be deprecated soon, use the customer object instead",
+              "example": "3141592653",
+              "nullable": true,
+              "maxLength": 255
+            },
+            "phone_country_code": {
+              "type": "string",
+              "description": "The country code for the customer phone number\nThis field will be deprecated soon, use the customer object instead",
+              "example": "+1",
+              "nullable": true,
+              "maxLength": 255
+            },
+            "off_session": {
+              "type": "boolean",
+              "description": "Set to true to indicate that the customer is not in your checkout flow during this payment, and therefore is unable to authenticate. This parameter is intended for scenarios where you collect card details and charge them later. This parameter can only be used with `confirm: true`.",
+              "example": true,
+              "nullable": true
+            },
+            "description": {
+              "type": "string",
+              "description": "A description of the payment",
+              "example": "It's my first payment request",
+              "nullable": true
+            },
+            "return_url": {
+              "type": "string",
+              "description": "The URL to redirect after the completion of the operation",
+              "example": "https://hyperswitch.io",
+              "nullable": true
+            },
+            "setup_future_usage": {
+              "allOf": [
+                {
+                  "$ref": "#/components/schemas/FutureUsage"
+                }
+              ],
+              "nullable": true
+            },
+            "authentication_type": {
+              "allOf": [
+                {
+                  "$ref": "#/components/schemas/AuthenticationType"
+                }
+              ],
+              "nullable": true
+            },
+            "payment_method_data": {
+              "allOf": [
+                {
+                  "$ref": "#/components/schemas/PaymentMethodData"
+                }
+              ],
+              "nullable": true
+            },
+            "payment_method": {
+              "allOf": [
+                {
+                  "$ref": "#/components/schemas/PaymentMethod"
+                }
+              ],
+              "nullable": true
+            },
+            "payment_token": {
+              "type": "string",
+              "description": "Provide a reference to a stored payment method",
+              "example": "187282ab-40ef-47a9-9206-5099ba31e432",
+              "nullable": true
+            },
+            "card_cvc": {
+              "type": "string",
+              "description": "This is used when payment is to be confirmed and the card is not saved",
+              "nullable": true
+            },
+            "shipping": {
+              "allOf": [
+                {
+                  "$ref": "#/components/schemas/Address"
+                }
+              ],
+              "nullable": true
+            },
+            "billing": {
+              "allOf": [
+                {
+                  "$ref": "#/components/schemas/Address"
+                }
+              ],
+              "nullable": true
+            },
+            "statement_descriptor_name": {
+              "type": "string",
+              "description": "For non-card charges, you can use this value as the complete description that appears on your customers’ statements. Must contain at least one letter, maximum 22 characters.",
+              "example": "Hyperswitch Router",
+              "nullable": true,
+              "maxLength": 255
+            },
+            "statement_descriptor_suffix": {
+              "type": "string",
+              "description": "Provides information about a card payment that customers see on their statements. Concatenated with the prefix (shortened descriptor) or statement descriptor that’s set on the account to form the complete statement descriptor. Maximum 22 characters for the concatenated descriptor.",
+              "example": "Payment for shoes purchase",
+              "nullable": true,
+              "maxLength": 255
+            },
+            "metadata": {
+              "allOf": [
+                {
+                  "$ref": "#/components/schemas/Metadata"
+                }
+              ],
+              "nullable": true
+            },
+            "order_details": {
+              "type": "array",
+              "items": {
+                "$ref": "#/components/schemas/OrderDetailsWithAmount"
+              },
+              "description": "Information about the product , quantity and amount for connectors. (e.g. Klarna)",
+              "example": "[{\n        \"product_name\": \"gillete creme\",\n        \"quantity\": 15,\n        \"amount\" : 900\n    }]",
+              "nullable": true
+            },
+            "client_secret": {
+              "type": "string",
+              "description": "It's a token used for client side verification.",
+              "example": "pay_U42c409qyHwOkWo3vK60_secret_el9ksDkiB8hi6j9N78yo",
+              "nullable": true
+            },
+            "mandate_data": {
+              "allOf": [
+                {
+                  "$ref": "#/components/schemas/MandateData"
+                }
+              ],
+              "nullable": true
+            },
+            "mandate_id": {
+              "type": "string",
+              "description": "A unique identifier to link the payment to a mandate, can be use instead of payment_method_data",
+              "example": "mandate_iwer89rnjef349dni3",
+              "nullable": true,
+              "maxLength": 255
+            },
+            "browser_info": {
+              "type": "object",
+              "description": "Additional details required by 3DS 2.0",
+              "nullable": true
+            },
+            "payment_experience": {
+              "allOf": [
+                {
+                  "$ref": "#/components/schemas/PaymentExperience"
+                }
+              ],
+              "nullable": true
+            },
+            "payment_method_type": {
+              "allOf": [
+                {
+                  "$ref": "#/components/schemas/PaymentMethodType"
+                }
+              ],
+              "nullable": true
+            },
+            "business_country": {
+              "allOf": [
+                {
+                  "$ref": "#/components/schemas/CountryAlpha2"
+                }
+              ],
+              "nullable": true
+            },
+            "business_label": {
+              "type": "string",
+              "description": "Business label of the merchant for this payment",
+              "example": "food",
+              "nullable": true
+            },
+            "merchant_connector_details": {
+              "allOf": [
+                {
+                  "$ref": "#/components/schemas/MerchantConnectorDetailsWrap"
+                }
+              ],
+              "nullable": true
+            },
+            "allowed_payment_method_types": {
+              "type": "array",
+              "items": {
+                "$ref": "#/components/schemas/PaymentMethodType"
+              },
+              "description": "Allowed Payment Method Types for a given PaymentIntent",
+              "nullable": true
+            },
+            "business_sub_label": {
+              "type": "string",
+              "description": "Business sub label for the payment",
+              "nullable": true
+            },
+            "manual_retry": {
+              "type": "boolean",
+              "description": "If enabled payment can be retried from the client side until the payment is successful or payment expires or the attempts(configured by the merchant) for payment are exhausted."
+            },
+            "udf": {
+              "type": "object",
+              "description": "Any user defined fields can be passed here.",
+              "nullable": true
+            }
+          }
+        },
+        "PaymentsResponse": {
+          "type": "object",
+          "required": [
+            "status",
+            "amount",
+            "currency",
+            "payment_method",
+            "business_country",
+            "business_label"
+          ],
+          "properties": {
+            "payment_id": {
+              "type": "string",
+              "description": "Unique identifier for the payment. This ensures idempotency for multiple payments\nthat have been done by a single merchant.",
+              "example": "pay_mbabizu24mvu3mela5njyhpit4",
+              "nullable": true,
+              "maxLength": 30,
+              "minLength": 30
+            },
+            "merchant_id": {
+              "type": "string",
+              "description": "This is an identifier for the merchant account. This is inferred from the API key\nprovided during the request",
+              "example": "merchant_1668273825",
+              "nullable": true,
+              "maxLength": 255
+            },
+            "status": {
+              "$ref": "#/components/schemas/IntentStatus"
+            },
+            "amount": {
+              "type": "integer",
+              "format": "int64",
+              "description": "The payment amount. Amount for the payment in lowest denomination of the currency. (i.e) in cents for USD denomination, in paisa for INR denomination etc.,",
+              "example": 100
+            },
+            "amount_capturable": {
+              "type": "integer",
+              "format": "int64",
+              "description": "The maximum amount that could be captured from the payment",
+              "example": 6540,
+              "nullable": true,
+              "minimum": 100.0
+            },
+            "amount_received": {
+              "type": "integer",
+              "format": "int64",
+              "description": "The amount which is already captured from the payment",
+              "example": 6540,
+              "nullable": true,
+              "minimum": 100.0
+            },
+            "connector": {
+              "type": "string",
+              "description": "The connector used for the payment",
+              "example": "stripe",
+              "nullable": true
+            },
+            "client_secret": {
+              "type": "string",
+              "description": "It's a token used for client side verification.",
+              "example": "pay_U42c409qyHwOkWo3vK60_secret_el9ksDkiB8hi6j9N78yo",
+              "nullable": true
+            },
+            "created": {
+              "type": "string",
+              "format": "date-time",
+              "description": "Time when the payment was created",
+              "example": "2022-09-10T10:11:12Z",
+              "nullable": true
+            },
+            "currency": {
+              "$ref": "#/components/schemas/Currency"
+            },
+            "customer_id": {
+              "type": "string",
+              "description": "The identifier for the customer object. If not provided the customer ID will be autogenerated.",
+              "example": "cus_y3oqhf46pyzuxjbcn2giaqnb44",
+              "nullable": true,
+              "maxLength": 255
+            },
+            "description": {
+              "type": "string",
+              "description": "A description of the payment",
+              "example": "It's my first payment request",
+              "nullable": true
+            },
+            "refunds": {
+              "type": "array",
+              "items": {
+                "$ref": "#/components/schemas/RefundResponse"
+              },
+              "description": "List of refund that happened on this intent",
+              "nullable": true
+            },
+            "disputes": {
+              "type": "array",
+              "items": {
+                "$ref": "#/components/schemas/DisputeResponsePaymentsRetrieve"
+              },
+              "description": "List of dispute that happened on this intent",
+              "nullable": true
+            },
+            "mandate_id": {
+              "type": "string",
+              "description": "A unique identifier to link the payment to a mandate, can be use instead of payment_method_data",
+              "example": "mandate_iwer89rnjef349dni3",
+              "nullable": true,
+              "maxLength": 255
+            },
+            "mandate_data": {
+              "allOf": [
+                {
+                  "$ref": "#/components/schemas/MandateData"
+                }
+              ],
+              "nullable": true
+            },
+            "setup_future_usage": {
+              "allOf": [
+                {
+                  "$ref": "#/components/schemas/FutureUsage"
+                }
+              ],
+              "nullable": true
+            },
+            "off_session": {
+              "type": "boolean",
+              "description": "Set to true to indicate that the customer is not in your checkout flow during this payment, and therefore is unable to authenticate. This parameter is intended for scenarios where you collect card details and charge them later. This parameter can only be used with confirm=true.",
+              "example": true,
+              "nullable": true
+            },
+            "capture_on": {
+              "type": "string",
+              "format": "date-time",
+              "description": "A timestamp (ISO 8601 code) that determines when the payment should be captured.\nProviding this field will automatically set `capture` to true",
+              "example": "2022-09-10T10:11:12Z",
+              "nullable": true
+            },
+            "capture_method": {
+              "allOf": [
+                {
+                  "$ref": "#/components/schemas/CaptureMethod"
+                }
+              ],
+              "nullable": true
+            },
+            "payment_method": {
               "$ref": "#/components/schemas/PaymentMethodType"
             },
-            "description": "Allowed Payment Method Types for a given PaymentIntent",
-            "nullable": true
-          },
-          "description": {
-            "type": "string",
-            "description": "A description of the payment",
-            "example": "It's my first payment request",
-            "nullable": true
-          },
-          "browser_info": {
-            "type": "object",
-            "description": "Additional details required by 3DS 2.0",
-            "nullable": true
-          },
-          "business_country": {
-            "allOf": [
-              {
-                "$ref": "#/components/schemas/CountryAlpha2"
-              }
-            ],
-            "nullable": true
-          },
-          "mandate_id": {
->>>>>>> 7bb0aa5c
-            "type": "string",
-            "format": "date-time",
-            "description": "A timestamp (ISO 8601 code) that determines when the payment should be captured.\nProviding this field will automatically set `capture` to true",
-            "example": "2022-09-10T10:11:12Z",
-            "nullable": true
-          },
-<<<<<<< HEAD
-          "business_sub_label": {
-            "type": "string",
-            "description": "Business sub label for the payment",
-            "nullable": true
-          },
-          "capture_method": {
-            "allOf": [
-              {
-                "$ref": "#/components/schemas/CaptureMethod"
-=======
-          "return_url": {
-            "type": "string",
-            "description": "The URL to redirect after the completion of the operation",
-            "example": "https://hyperswitch.io",
-            "nullable": true
-          },
-          "billing": {
-            "allOf": [
-              {
-                "$ref": "#/components/schemas/Address"
->>>>>>> 7bb0aa5c
-              }
-            ],
-            "nullable": true
-          },
-<<<<<<< HEAD
-          "shipping": {
-            "allOf": [
-              {
-                "$ref": "#/components/schemas/Address"
-=======
-          "authentication_type": {
-            "allOf": [
-              {
-                "$ref": "#/components/schemas/AuthenticationType"
->>>>>>> 7bb0aa5c
-              }
-            ],
-            "nullable": true
-          },
-<<<<<<< HEAD
-          "authentication_type": {
-            "allOf": [
-              {
-                "$ref": "#/components/schemas/AuthenticationType"
-              }
-            ],
-=======
-          "confirm": {
-            "type": "boolean",
-            "description": "Whether to confirm the payment (if applicable)",
-            "default": false,
-            "example": true,
->>>>>>> 7bb0aa5c
-            "nullable": true
+            "payment_method_data": {
+              "allOf": [
+                {
+                  "$ref": "#/components/schemas/PaymentMethod"
+                }
+              ],
+              "nullable": true
+            },
+            "payment_token": {
+              "type": "string",
+              "description": "Provide a reference to a stored payment method",
+              "example": "187282ab-40ef-47a9-9206-5099ba31e432",
+              "nullable": true
+            },
+            "shipping": {
+              "allOf": [
+                {
+                  "$ref": "#/components/schemas/Address"
+                }
+              ],
+              "nullable": true
+            },
+            "billing": {
+              "allOf": [
+                {
+                  "$ref": "#/components/schemas/Address"
+                }
+              ],
+              "nullable": true
+            },
+            "metadata": {
+              "type": "object",
+              "description": "You can specify up to 50 keys, with key names up to 40 characters long and values up to 500 characters long. Metadata is useful for storing additional, structured information on an object.",
+              "nullable": true
+            },
+            "order_details": {
+              "type": "array",
+              "items": {
+                "$ref": "#/components/schemas/OrderDetailsWithAmount"
+              },
+              "description": "Information about the product , quantity and amount for connectors. (e.g. Klarna)",
+              "example": "[{\n        \"product_name\": \"gillete creme\",\n        \"quantity\": 15,\n        \"amount\" : 900\n    }]",
+              "nullable": true
+            },
+            "email": {
+              "type": "string",
+              "description": "description: The customer's email address",
+              "example": "johntest@test.com",
+              "nullable": true,
+              "maxLength": 255
+            },
+            "name": {
+              "type": "string",
+              "description": "description: The customer's name",
+              "example": "John Test",
+              "nullable": true,
+              "maxLength": 255
+            },
+            "phone": {
+              "type": "string",
+              "description": "The customer's phone number",
+              "example": "3141592653",
+              "nullable": true,
+              "maxLength": 255
+            },
+            "return_url": {
+              "type": "string",
+              "description": "The URL to redirect after the completion of the operation",
+              "example": "https://hyperswitch.io",
+              "nullable": true
+            },
+            "authentication_type": {
+              "allOf": [
+                {
+                  "$ref": "#/components/schemas/AuthenticationType"
+                }
+              ],
+              "nullable": true
+            },
+            "statement_descriptor_name": {
+              "type": "string",
+              "description": "For non-card charges, you can use this value as the complete description that appears on your customers’ statements. Must contain at least one letter, maximum 22 characters.",
+              "example": "Hyperswitch Router",
+              "nullable": true,
+              "maxLength": 255
+            },
+            "statement_descriptor_suffix": {
+              "type": "string",
+              "description": "Provides information about a card payment that customers see on their statements. Concatenated with the prefix (shortened descriptor) or statement descriptor that’s set on the account to form the complete statement descriptor. Maximum 255 characters for the concatenated descriptor.",
+              "example": "Payment for shoes purchase",
+              "nullable": true,
+              "maxLength": 255
+            },
+            "next_action": {
+              "allOf": [
+                {
+                  "$ref": "#/components/schemas/NextActionData"
+                }
+              ],
+              "nullable": true
+            },
+            "cancellation_reason": {
+              "type": "string",
+              "description": "If the payment was cancelled the reason provided here",
+              "nullable": true
+            },
+            "error_code": {
+              "type": "string",
+              "description": "If there was an error while calling the connectors the code is received here",
+              "example": "E0001",
+              "nullable": true
+            },
+            "error_message": {
+              "type": "string",
+              "description": "If there was an error while calling the connector the error message is received here",
+              "example": "Failed while verifying the card",
+              "nullable": true
+            },
+            "payment_experience": {
+              "allOf": [
+                {
+                  "$ref": "#/components/schemas/PaymentExperience"
+                }
+              ],
+              "nullable": true
+            },
+            "payment_method_type": {
+              "allOf": [
+                {
+                  "$ref": "#/components/schemas/PaymentMethodType"
+                }
+              ],
+              "nullable": true
+            },
+            "connector_label": {
+              "type": "string",
+              "description": "The connector used for this payment along with the country and business details",
+              "example": "stripe_US_food",
+              "nullable": true
+            },
+            "business_country": {
+              "$ref": "#/components/schemas/CountryAlpha2"
+            },
+            "business_label": {
+              "type": "string",
+              "description": "The business label of merchant for this payment"
+            },
+            "business_sub_label": {
+              "type": "string",
+              "description": "The business_sub_label for this payment",
+              "nullable": true
+            },
+            "allowed_payment_method_types": {
+              "type": "array",
+              "items": {
+                "$ref": "#/components/schemas/PaymentMethodType"
+              },
+              "description": "Allowed Payment Method Types for a given PaymentIntent",
+              "nullable": true
+            },
+            "ephemeral_key": {
+              "allOf": [
+                {
+                  "$ref": "#/components/schemas/EphemeralKeyCreateResponse"
+                }
+              ],
+              "nullable": true
+            },
+            "udf": {
+              "type": "object",
+              "description": "Any user defined fields can be passed here.",
+              "nullable": true
+            }
+          }
+        },
+        "PaymentsRetrieveRequest": {
+          "type": "object",
+          "required": [
+            "resource_id",
+            "force_sync"
+          ],
+          "properties": {
+            "resource_id": {
+              "$ref": "#/components/schemas/PaymentIdType"
+            },
+            "merchant_id": {
+              "type": "string",
+              "description": "The identifier for the Merchant Account.",
+              "nullable": true
+            },
+            "force_sync": {
+              "type": "boolean",
+              "description": "Decider to enable or disable the connector call for retrieve request"
+            },
+            "param": {
+              "type": "string",
+              "description": "The parameters passed to a retrieve request",
+              "nullable": true
+            },
+            "connector": {
+              "type": "string",
+              "description": "The name of the connector",
+              "nullable": true
+            },
+            "merchant_connector_details": {
+              "allOf": [
+                {
+                  "$ref": "#/components/schemas/MerchantConnectorDetailsWrap"
+                }
+              ],
+              "nullable": true
+            }
+          }
+        },
+        "PaymentsSessionRequest": {
+          "type": "object",
+          "required": [
+            "payment_id",
+            "client_secret",
+            "wallets"
+          ],
+          "properties": {
+            "payment_id": {
+              "type": "string",
+              "description": "The identifier for the payment"
+            },
+            "client_secret": {
+              "type": "string",
+              "description": "This is a token which expires after 15 minutes, used from the client to authenticate and create sessions from the SDK"
+            },
+            "wallets": {
+              "type": "array",
+              "items": {
+                "$ref": "#/components/schemas/PaymentMethodType"
+              },
+              "description": "The list of the supported wallets"
+            },
+            "merchant_connector_details": {
+              "allOf": [
+                {
+                  "$ref": "#/components/schemas/MerchantConnectorDetailsWrap"
+                }
+              ],
+              "nullable": true
+            }
+          }
+        },
+        "PaymentsSessionResponse": {
+          "type": "object",
+          "required": [
+            "payment_id",
+            "client_secret",
+            "session_token"
+          ],
+          "properties": {
+            "payment_id": {
+              "type": "string",
+              "description": "The identifier for the payment"
+            },
+            "client_secret": {
+              "type": "string",
+              "description": "This is a token which expires after 15 minutes, used from the client to authenticate and create sessions from the SDK"
+            },
+            "session_token": {
+              "type": "array",
+              "items": {
+                "$ref": "#/components/schemas/SessionToken"
+              },
+              "description": "The list of session token object"
+            }
+          }
+        },
+        "PaymentsStartRequest": {
+          "type": "object",
+          "required": [
+            "payment_id",
+            "merchant_id",
+            "attempt_id"
+          ],
+          "properties": {
+            "payment_id": {
+              "type": "string",
+              "description": "Unique identifier for the payment. This ensures idempotency for multiple payments\nthat have been done by a single merchant. This field is auto generated and is returned in the API response."
+            },
+            "merchant_id": {
+              "type": "string",
+              "description": "The identifier for the Merchant Account."
+            },
+            "attempt_id": {
+              "type": "string",
+              "description": "The identifier for the payment transaction"
+            }
+          }
+        },
+        "PaypalRedirection": {
+          "type": "object"
+        },
+        "PaypalSessionTokenResponse": {
+          "type": "object",
+          "required": [
+            "session_token"
+          ],
+          "properties": {
+            "session_token": {
+              "type": "string",
+              "description": "The session token for PayPal"
+            }
+          }
+        },
+        "PhoneDetails": {
+          "type": "object",
+          "properties": {
+            "number": {
+              "type": "string",
+              "description": "The contact number",
+              "example": "9999999999",
+              "nullable": true
+            },
+            "country_code": {
+              "type": "string",
+              "description": "The country code attached to the number",
+              "example": "+1",
+              "nullable": true
+            }
+          }
+        },
+        "PrimaryBusinessDetails": {
+          "type": "object",
+          "required": [
+            "country",
+            "business"
+          ],
+          "properties": {
+            "country": {
+              "$ref": "#/components/schemas/CountryAlpha2"
+            },
+            "business": {
+              "type": "string",
+              "example": "food"
+            }
+          }
+        },
+        "ReceiverDetails": {
+          "type": "object",
+          "required": [
+            "amount_received"
+          ],
+          "properties": {
+            "amount_received": {
+              "type": "integer",
+              "format": "int64",
+              "description": "The amount received by receiver"
+            },
+            "amount_charged": {
+              "type": "integer",
+              "format": "int64",
+              "description": "The amount charged by ACH",
+              "nullable": true
+            },
+            "amount_remaining": {
+              "type": "integer",
+              "format": "int64",
+              "description": "The amount remaining to be sent via ACH",
+              "nullable": true
+            }
+          }
+        },
+        "RedirectResponse": {
+          "type": "object",
+          "properties": {
+            "param": {
+              "type": "string",
+              "nullable": true
+            },
+            "json_payload": {
+              "type": "object",
+              "nullable": true
+            }
+          }
+        },
+        "RefundListRequest": {
+          "type": "object",
+          "properties": {
+            "payment_id": {
+              "type": "string",
+              "description": "The identifier for the payment",
+              "nullable": true
+            },
+            "limit": {
+              "type": "integer",
+              "format": "int64",
+              "description": "Limit on the number of objects to return",
+              "nullable": true
+            },
+            "created": {
+              "type": "string",
+              "format": "date-time",
+              "description": "The time at which refund is created",
+              "nullable": true
+            },
+            "created.lt": {
+              "type": "string",
+              "format": "date-time",
+              "description": "Time less than the refund created time",
+              "nullable": true
+            },
+            "created.gt": {
+              "type": "string",
+              "format": "date-time",
+              "description": "Time greater than the refund created time",
+              "nullable": true
+            },
+            "created.lte": {
+              "type": "string",
+              "format": "date-time",
+              "description": "Time less than or equals to the refund created time",
+              "nullable": true
+            },
+            "created.gte": {
+              "type": "string",
+              "format": "date-time",
+              "description": "Time greater than or equals to the refund created time",
+              "nullable": true
+            }
+          }
+        },
+        "RefundListResponse": {
+          "type": "object",
+          "required": [
+            "size",
+            "data"
+          ],
+          "properties": {
+            "size": {
+              "type": "integer",
+              "description": "The number of refunds included in the list",
+              "minimum": 0.0
+            },
+            "data": {
+              "type": "array",
+              "items": {
+                "$ref": "#/components/schemas/RefundResponse"
+              },
+              "description": "The List of refund response object"
+            }
+          }
+        },
+        "RefundRequest": {
+          "type": "object",
+          "required": [
+            "payment_id"
+          ],
+          "properties": {
+            "refund_id": {
+              "type": "string",
+              "description": "Unique Identifier for the Refund. This is to ensure idempotency for multiple partial refund initiated against the same payment. If the identifiers is not defined by the merchant, this filed shall be auto generated and provide in the API response. It is recommended to generate uuid(v4) as the refund_id.",
+              "example": "ref_mbabizu24mvu3mela5njyhpit4",
+              "nullable": true,
+              "maxLength": 30,
+              "minLength": 30
+            },
+            "payment_id": {
+              "type": "string",
+              "description": "Total amount for which the refund is to be initiated. Amount for the payment in lowest denomination of the currency. (i.e) in cents for USD denomination, in paisa for INR denomination etc. If not provided, this will default to the full payment amount",
+              "example": "pay_mbabizu24mvu3mela5njyhpit4",
+              "maxLength": 30,
+              "minLength": 30
+            },
+            "merchant_id": {
+              "type": "string",
+              "description": "The identifier for the Merchant Account",
+              "example": "y3oqhf46pyzuxjbcn2giaqnb44",
+              "nullable": true,
+              "maxLength": 255
+            },
+            "amount": {
+              "type": "integer",
+              "format": "int64",
+              "description": "Total amount for which the refund is to be initiated. Amount for the payment in lowest denomination of the currency. (i.e) in cents for USD denomination, in paisa for INR denomination etc., If not provided, this will default to the full payment amount",
+              "example": 6540,
+              "nullable": true,
+              "minimum": 100.0
+            },
+            "reason": {
+              "type": "string",
+              "description": "An arbitrary string attached to the object. Often useful for displaying to users and your customer support executive",
+              "example": "Customer returned the product",
+              "nullable": true,
+              "maxLength": 255
+            },
+            "refund_type": {
+              "allOf": [
+                {
+                  "$ref": "#/components/schemas/RefundType"
+                }
+              ],
+              "nullable": true
+            },
+            "metadata": {
+              "type": "object",
+              "description": "You can specify up to 50 keys, with key names up to 40 characters long and values up to 500 characters long. Metadata is useful for storing additional, structured information on an object.",
+              "nullable": true
+            },
+            "merchant_connector_details": {
+              "allOf": [
+                {
+                  "$ref": "#/components/schemas/MerchantConnectorDetailsWrap"
+                }
+              ],
+              "nullable": true
+            }
+          }
+        },
+        "RefundResponse": {
+          "type": "object",
+          "required": [
+            "refund_id",
+            "payment_id",
+            "amount",
+            "currency",
+            "status",
+            "connector"
+          ],
+          "properties": {
+            "refund_id": {
+              "type": "string",
+              "description": "The identifier for refund"
+            },
+            "payment_id": {
+              "type": "string",
+              "description": "The identifier for payment"
+            },
+            "amount": {
+              "type": "integer",
+              "format": "int64",
+              "description": "The refund amount, which should be less than or equal to the total payment amount. Amount for the payment in lowest denomination of the currency. (i.e) in cents for USD denomination, in paisa for INR denomination etc"
+            },
+            "currency": {
+              "type": "string",
+              "description": "The three-letter ISO currency code"
+            },
+            "reason": {
+              "type": "string",
+              "description": "An arbitrary string attached to the object. Often useful for displaying to users and your customer support executive",
+              "nullable": true
+            },
+            "status": {
+              "$ref": "#/components/schemas/RefundStatus"
+            },
+            "metadata": {
+              "type": "object",
+              "description": "You can specify up to 50 keys, with key names up to 40 characters long and values up to 500 characters long. Metadata is useful for storing additional, structured information on an object",
+              "nullable": true
+            },
+            "error_message": {
+              "type": "string",
+              "description": "The error message",
+              "nullable": true
+            },
+            "error_code": {
+              "type": "string",
+              "description": "The code for the error",
+              "nullable": true
+            },
+            "created_at": {
+              "type": "string",
+              "format": "date-time",
+              "description": "The timestamp at which refund is created",
+              "nullable": true
+            },
+            "updated_at": {
+              "type": "string",
+              "format": "date-time",
+              "description": "The timestamp at which refund is updated",
+              "nullable": true
+            },
+            "connector": {
+              "type": "string",
+              "description": "The connector used for the refund and the corresponding payment",
+              "example": "stripe"
+            }
+          }
+        },
+        "RefundStatus": {
+          "type": "string",
+          "description": "The status for refunds",
+          "enum": [
+            "succeeded",
+            "failed",
+            "pending",
+            "review"
+          ]
+        },
+        "RefundType": {
+          "type": "string",
+          "enum": [
+            "scheduled",
+            "instant"
+          ]
+        },
+        "RefundUpdateRequest": {
+          "type": "object",
+          "properties": {
+            "reason": {
+              "type": "string",
+              "description": "An arbitrary string attached to the object. Often useful for displaying to users and your customer support executive",
+              "example": "Customer returned the product",
+              "nullable": true,
+              "maxLength": 255
+            },
+            "metadata": {
+              "type": "object",
+              "description": "You can specify up to 50 keys, with key names up to 40 characters long and values up to 500 characters long. Metadata is useful for storing additional, structured information on an object.",
+              "nullable": true
+            }
+          }
+        },
+        "RetrieveApiKeyResponse": {
+          "type": "object",
+          "description": "The response body for retrieving an API Key.",
+          "required": [
+            "key_id",
+            "merchant_id",
+            "name",
+            "prefix",
+            "created",
+            "expiration"
+          ],
+          "properties": {
+            "key_id": {
+              "type": "string",
+              "description": "The identifier for the API Key.",
+              "example": "5hEEqkgJUyuxgSKGArHA4mWSnX",
+              "maxLength": 64
+            },
+            "merchant_id": {
+              "type": "string",
+              "description": "The identifier for the Merchant Account.",
+              "example": "y3oqhf46pyzuxjbcn2giaqnb44",
+              "maxLength": 64
+            },
+            "name": {
+              "type": "string",
+              "description": "The unique name for the API Key to help you identify it.",
+              "example": "Sandbox integration key",
+              "maxLength": 64
+            },
+            "description": {
+              "type": "string",
+              "description": "The description to provide more context about the API Key.",
+              "example": "Key used by our developers to integrate with the sandbox environment",
+              "nullable": true,
+              "maxLength": 256
+            },
+            "prefix": {
+              "type": "string",
+              "description": "The first few characters of the plaintext API Key to help you identify it.",
+              "maxLength": 64
+            },
+            "created": {
+              "type": "string",
+              "format": "date-time",
+              "description": "The time at which the API Key was created.",
+              "example": "2022-09-10T10:11:12Z"
+            },
+            "expiration": {
+              "$ref": "#/components/schemas/ApiKeyExpiration"
+            }
+          }
+        },
+        "RevokeApiKeyResponse": {
+          "type": "object",
+          "description": "The response body for revoking an API Key.",
+          "required": [
+            "merchant_id",
+            "key_id",
+            "revoked"
+          ],
+          "properties": {
+            "merchant_id": {
+              "type": "string",
+              "description": "The identifier for the Merchant Account.",
+              "example": "y3oqhf46pyzuxjbcn2giaqnb44",
+              "maxLength": 64
+            },
+            "key_id": {
+              "type": "string",
+              "description": "The identifier for the API Key.",
+              "example": "5hEEqkgJUyuxgSKGArHA4mWSnX",
+              "maxLength": 64
+            },
+            "revoked": {
+              "type": "boolean",
+              "description": "Indicates whether the API key was revoked or not.",
+              "example": "true"
+            }
+          }
+        },
+        "RoutingAlgorithm": {
+          "type": "string",
+          "description": "The routing algorithm to be used to process the incoming request from merchant to outgoing payment processor or payment method. The default is 'Custom'",
+          "enum": [
+            "round_robin",
+            "max_conversion",
+            "min_cost",
+            "custom"
+          ],
+          "example": "custom"
+        },
+        "SamsungPayWalletData": {
+          "type": "object",
+          "required": [
+            "token"
+          ],
+          "properties": {
+            "token": {
+              "type": "string",
+              "description": "The encrypted payment token from Samsung"
+            }
+          }
+        },
+        "SdkNextAction": {
+          "type": "object",
+          "required": [
+            "next_action"
+          ],
+          "properties": {
+            "next_action": {
+              "$ref": "#/components/schemas/NextActionCall"
+            }
+          }
+        },
+        "SecretInfoToInitiateSdk": {
+          "type": "object",
+          "required": [
+            "display",
+            "payment"
+          ],
+          "properties": {
+            "display": {
+              "type": "string"
+            },
+            "payment": {
+              "type": "string"
+            }
+          }
+        },
+        "SepaAndBacsBillingDetails": {
+          "type": "object",
+          "required": [
+            "email",
+            "name"
+          ],
+          "properties": {
+            "email": {
+              "type": "string",
+              "description": "The Email ID for SEPA and BACS billing",
+              "example": "example@me.com"
+            },
+            "name": {
+              "type": "string",
+              "description": "The billing name for SEPA and BACS billing",
+              "example": "Jane Doe"
+            }
+          }
+        },
+        "SepaBankTransferInstructions": {
+          "type": "object",
+          "required": [
+            "account_holder_name",
+            "bic",
+            "country",
+            "iban"
+          ],
+          "properties": {
+            "account_holder_name": {
+              "type": "string",
+              "example": "Jane Doe"
+            },
+            "bic": {
+              "type": "string",
+              "example": "1024419982"
+            },
+            "country": {
+              "type": "string"
+            },
+            "iban": {
+              "type": "string",
+              "example": "123456789"
+            }
+          }
+        },
+        "SessionToken": {
+          "oneOf": [
+            {
+              "allOf": [
+                {
+                  "$ref": "#/components/schemas/GpaySessionTokenResponse"
+                },
+                {
+                  "type": "object",
+                  "required": [
+                    "wallet_name"
+                  ],
+                  "properties": {
+                    "wallet_name": {
+                      "type": "string",
+                      "enum": [
+                        "google_pay"
+                      ]
+                    }
+                  }
+                }
+              ]
+            },
+            {
+              "allOf": [
+                {
+                  "$ref": "#/components/schemas/KlarnaSessionTokenResponse"
+                },
+                {
+                  "type": "object",
+                  "required": [
+                    "wallet_name"
+                  ],
+                  "properties": {
+                    "wallet_name": {
+                      "type": "string",
+                      "enum": [
+                        "klarna"
+                      ]
+                    }
+                  }
+                }
+              ]
+            },
+            {
+              "allOf": [
+                {
+                  "$ref": "#/components/schemas/PaypalSessionTokenResponse"
+                },
+                {
+                  "type": "object",
+                  "required": [
+                    "wallet_name"
+                  ],
+                  "properties": {
+                    "wallet_name": {
+                      "type": "string",
+                      "enum": [
+                        "paypal"
+                      ]
+                    }
+                  }
+                }
+              ]
+            },
+            {
+              "allOf": [
+                {
+                  "$ref": "#/components/schemas/ApplepaySessionTokenResponse"
+                },
+                {
+                  "type": "object",
+                  "required": [
+                    "wallet_name"
+                  ],
+                  "properties": {
+                    "wallet_name": {
+                      "type": "string",
+                      "enum": [
+                        "apple_pay"
+                      ]
+                    }
+                  }
+                }
+              ]
+            },
+            {
+              "type": "object",
+              "required": [
+                "wallet_name"
+              ],
+              "properties": {
+                "wallet_name": {
+                  "type": "string",
+                  "enum": [
+                    "no_session_token_received"
+                  ]
+                }
+              }
+            }
+          ],
+          "discriminator": {
+            "propertyName": "wallet_name"
+          }
+        },
+        "ThirdPartySdkSessionResponse": {
+          "type": "object",
+          "required": [
+            "secrets"
+          ],
+          "properties": {
+            "secrets": {
+              "$ref": "#/components/schemas/SecretInfoToInitiateSdk"
+            }
+          }
+        },
+        "UpdateApiKeyRequest": {
+          "type": "object",
+          "description": "The request body for updating an API Key.",
+          "properties": {
+            "name": {
+              "type": "string",
+              "description": "A unique name for the API Key to help you identify it.",
+              "example": "Sandbox integration key",
+              "nullable": true,
+              "maxLength": 64
+            },
+            "description": {
+              "type": "string",
+              "description": "A description to provide more context about the API Key.",
+              "example": "Key used by our developers to integrate with the sandbox environment",
+              "nullable": true,
+              "maxLength": 256
+            },
+            "expiration": {
+              "allOf": [
+                {
+                  "$ref": "#/components/schemas/ApiKeyExpiration"
+                }
+              ],
+              "nullable": true
+            }
+          }
+        },
+        "UpiData": {
+          "type": "object",
+          "properties": {
+            "vpa_id": {
+              "type": "string",
+              "example": "successtest@iata",
+              "nullable": true
+            }
+          }
+        },
+        "WalletData": {
+          "oneOf": [
+            {
+              "type": "object",
+              "required": [
+                "ali_pay_redirect"
+              ],
+              "properties": {
+                "ali_pay_redirect": {
+                  "$ref": "#/components/schemas/AliPayRedirection"
+                }
+              }
+            },
+            {
+              "type": "object",
+              "required": [
+                "apple_pay"
+              ],
+              "properties": {
+                "apple_pay": {
+                  "$ref": "#/components/schemas/ApplePayWalletData"
+                }
+              }
+            },
+            {
+              "type": "object",
+              "required": [
+                "apple_pay_redirect"
+              ],
+              "properties": {
+                "apple_pay_redirect": {
+                  "$ref": "#/components/schemas/ApplePayRedirectData"
+                }
+              }
+            },
+            {
+              "type": "object",
+              "required": [
+                "apple_pay_third_party_sdk"
+              ],
+              "properties": {
+                "apple_pay_third_party_sdk": {
+                  "$ref": "#/components/schemas/ApplePayThirdPartySdkData"
+                }
+              }
+            },
+            {
+              "type": "object",
+              "required": [
+                "google_pay"
+              ],
+              "properties": {
+                "google_pay": {
+                  "$ref": "#/components/schemas/GooglePayWalletData"
+                }
+              }
+            },
+            {
+              "type": "object",
+              "required": [
+                "google_pay_redirect"
+              ],
+              "properties": {
+                "google_pay_redirect": {
+                  "$ref": "#/components/schemas/GooglePayRedirectData"
+                }
+              }
+            },
+            {
+              "type": "object",
+              "required": [
+                "mb_way_redirect"
+              ],
+              "properties": {
+                "mb_way_redirect": {
+                  "$ref": "#/components/schemas/MbWayRedirection"
+                }
+              }
+            },
+            {
+              "type": "object",
+              "required": [
+                "mobile_pay_redirect"
+              ],
+              "properties": {
+                "mobile_pay_redirect": {
+                  "$ref": "#/components/schemas/MobilePayRedirection"
+                }
+              }
+            },
+            {
+              "type": "object",
+              "required": [
+                "paypal_redirect"
+              ],
+              "properties": {
+                "paypal_redirect": {
+                  "$ref": "#/components/schemas/PaypalRedirection"
+                }
+              }
+            },
+            {
+              "type": "object",
+              "required": [
+                "paypal_sdk"
+              ],
+              "properties": {
+                "paypal_sdk": {
+                  "$ref": "#/components/schemas/PayPalWalletData"
+                }
+              }
+            },
+            {
+              "type": "object",
+              "required": [
+                "samsung_pay"
+              ],
+              "properties": {
+                "samsung_pay": {
+                  "$ref": "#/components/schemas/SamsungPayWalletData"
+                }
+              }
+            },
+            {
+              "type": "object",
+              "required": [
+                "we_chat_pay_redirect"
+              ],
+              "properties": {
+                "we_chat_pay_redirect": {
+                  "$ref": "#/components/schemas/WeChatPayRedirection"
+                }
+              }
+            }
+          ]
+        },
+        "WeChatPayRedirection": {
+          "type": "object"
+        },
+        "WebhookDetails": {
+          "type": "object",
+          "properties": {
+            "webhook_version": {
+              "type": "string",
+              "description": "The version for Webhook",
+              "example": "1.0.2",
+              "nullable": true,
+              "maxLength": 255
+            },
+            "webhook_username": {
+              "type": "string",
+              "description": "The user name for Webhook login",
+              "example": "ekart_retail",
+              "nullable": true,
+              "maxLength": 255
+            },
+            "webhook_password": {
+              "type": "string",
+              "description": "The password for Webhook login",
+              "example": "ekart@123",
+              "nullable": true,
+              "maxLength": 255
+            },
+            "webhook_url": {
+              "type": "string",
+              "description": "The url for the webhook endpoint",
+              "example": "www.ekart.com/webhooks",
+              "nullable": true
+            },
+            "payment_created_enabled": {
+              "type": "boolean",
+              "description": "If this property is true, a webhook message is posted whenever a new payment is created",
+              "example": true,
+              "nullable": true
+            },
+            "payment_succeeded_enabled": {
+              "type": "boolean",
+              "description": "If this property is true, a webhook message is posted whenever a payment is successful",
+              "example": true,
+              "nullable": true
+            },
+            "payment_failed_enabled": {
+              "type": "boolean",
+              "description": "If this property is true, a webhook message is posted whenever a payment fails",
+              "example": true,
+              "nullable": true
+            }
           }
         }
       },
-      "PaymentsRequest": {
-        "type": "object",
-        "properties": {
-          "payment_id": {
-            "type": "string",
-            "description": "Unique identifier for the payment. This ensures idempotency for multiple payments\nthat have been done by a single merchant. This field is auto generated and is returned in the API response.",
-            "example": "pay_mbabizu24mvu3mela5njyhpit4",
-            "nullable": true,
-            "maxLength": 30,
-            "minLength": 30
-          },
-          "merchant_id": {
-            "type": "string",
-            "description": "This is an identifier for the merchant account. This is inferred from the API key\nprovided during the request",
-            "example": "merchant_1668273825",
-            "nullable": true,
-            "maxLength": 255
-          },
-          "amount": {
-            "type": "integer",
-            "format": "int64",
-            "description": "The payment amount. Amount for the payment in lowest denomination of the currency. (i.e) in cents for USD denomination, in paisa for INR denomination etc.,",
-            "example": 6540,
-            "nullable": true,
-            "minimum": 0.0
-          },
-          "routing": {
-            "allOf": [
-              {
-                "$ref": "#/components/schemas/RoutingAlgorithm"
-              }
-            ],
-            "nullable": true
-          },
-          "connector": {
-            "type": "array",
-            "items": {
-              "$ref": "#/components/schemas/Connector"
-            },
-            "description": "This allows the merchant to manually select a connector with which the payment can go through",
-            "example": [
-              "stripe",
-              "adyen"
-            ],
-            "nullable": true
-          },
-          "currency": {
-            "allOf": [
-              {
-                "$ref": "#/components/schemas/Currency"
-              }
-            ],
-            "nullable": true
-          },
-          "capture_method": {
-            "allOf": [
-              {
-                "$ref": "#/components/schemas/CaptureMethod"
-              }
-            ],
-            "nullable": true
-          },
-          "amount_to_capture": {
-            "type": "integer",
-            "format": "int64",
-            "description": "The Amount to be captured/ debited from the users payment method. It shall be in lowest denomination of the currency. (i.e) in cents for USD denomination, in paisa for INR denomination etc.,\nIf not provided, the default amount_to_capture will be the payment amount.",
-            "example": 6540,
-            "nullable": true
-          },
-          "capture_on": {
-            "type": "string",
-            "format": "date-time",
-            "description": "A timestamp (ISO 8601 code) that determines when the payment should be captured.\nProviding this field will automatically set `capture` to true",
-            "example": "2022-09-10T10:11:12Z",
-            "nullable": true
-          },
-          "confirm": {
-            "type": "boolean",
-            "description": "Whether to confirm the payment (if applicable)",
-            "default": false,
-            "example": true,
-            "nullable": true
-          },
-          "customer": {
-            "allOf": [
-              {
-                "$ref": "#/components/schemas/CustomerDetails"
-              }
-            ],
-            "nullable": true
-          },
-          "customer_id": {
-            "type": "string",
-            "description": "The identifier for the customer object.\nThis field will be deprecated soon, use the customer object instead",
-            "example": "cus_y3oqhf46pyzuxjbcn2giaqnb44",
-            "nullable": true,
-            "maxLength": 255
-          },
-          "email": {
-            "type": "string",
-            "description": "The customer's email address\nThis field will be deprecated soon, use the customer object instead",
-            "example": "johntest@test.com",
-            "nullable": true,
-            "maxLength": 255
-          },
-          "name": {
-            "type": "string",
-            "description": "description: The customer's name\nThis field will be deprecated soon, use the customer object instead",
-            "example": "John Test",
-            "nullable": true,
-            "maxLength": 255
-          },
-          "phone": {
-            "type": "string",
-            "description": "The customer's phone number\nThis field will be deprecated soon, use the customer object instead",
-            "example": "3141592653",
-            "nullable": true,
-            "maxLength": 255
-          },
-          "phone_country_code": {
-            "type": "string",
-            "description": "The country code for the customer phone number\nThis field will be deprecated soon, use the customer object instead",
-            "example": "+1",
-            "nullable": true,
-            "maxLength": 255
-          },
-          "off_session": {
-            "type": "boolean",
-            "description": "Set to true to indicate that the customer is not in your checkout flow during this payment, and therefore is unable to authenticate. This parameter is intended for scenarios where you collect card details and charge them later. This parameter can only be used with `confirm: true`.",
-            "example": true,
-            "nullable": true
-          },
-          "description": {
-            "type": "string",
-            "description": "A description of the payment",
-            "example": "It's my first payment request",
-            "nullable": true
-          },
-          "return_url": {
-            "type": "string",
-            "description": "The URL to redirect after the completion of the operation",
-            "example": "https://hyperswitch.io",
-            "nullable": true
-          },
-          "setup_future_usage": {
-            "allOf": [
-              {
-                "$ref": "#/components/schemas/FutureUsage"
-              }
-            ],
-            "nullable": true
-          },
-          "authentication_type": {
-            "allOf": [
-              {
-                "$ref": "#/components/schemas/AuthenticationType"
-              }
-            ],
-            "nullable": true
-          },
-          "payment_method_data": {
-            "allOf": [
-              {
-                "$ref": "#/components/schemas/PaymentMethodData"
-              }
-            ],
-            "nullable": true
-          },
-          "payment_method": {
-            "allOf": [
-              {
-                "$ref": "#/components/schemas/PaymentMethod"
-              }
-            ],
-            "nullable": true
-          },
-          "payment_token": {
-            "type": "string",
-            "description": "Provide a reference to a stored payment method",
-            "example": "187282ab-40ef-47a9-9206-5099ba31e432",
-            "nullable": true
-          },
-          "card_cvc": {
-            "type": "string",
-            "description": "This is used when payment is to be confirmed and the card is not saved",
-            "nullable": true
-          },
-          "shipping": {
-            "allOf": [
-              {
-                "$ref": "#/components/schemas/Address"
-              }
-            ],
-            "nullable": true
-          },
-          "billing": {
-            "allOf": [
-              {
-                "$ref": "#/components/schemas/Address"
-              }
-            ],
-            "nullable": true
-          },
-          "statement_descriptor_name": {
-            "type": "string",
-            "description": "For non-card charges, you can use this value as the complete description that appears on your customers’ statements. Must contain at least one letter, maximum 22 characters.",
-            "example": "Hyperswitch Router",
-            "nullable": true,
-            "maxLength": 255
-          },
-          "statement_descriptor_suffix": {
-            "type": "string",
-            "description": "Provides information about a card payment that customers see on their statements. Concatenated with the prefix (shortened descriptor) or statement descriptor that’s set on the account to form the complete statement descriptor. Maximum 22 characters for the concatenated descriptor.",
-            "example": "Payment for shoes purchase",
-            "nullable": true,
-            "maxLength": 255
-          },
-          "metadata": {
-            "allOf": [
-              {
-                "$ref": "#/components/schemas/Metadata"
-              }
-            ],
-            "nullable": true
-          },
-          "order_details": {
-            "type": "array",
-            "items": {
-              "$ref": "#/components/schemas/OrderDetailsWithAmount"
-            },
-            "description": "Information about the product , quantity and amount for connectors. (e.g. Klarna)",
-            "example": "[{\n        \"product_name\": \"gillete creme\",\n        \"quantity\": 15,\n        \"amount\" : 900\n    }]",
-            "nullable": true
-          },
-          "client_secret": {
-            "type": "string",
-            "description": "It's a token used for client side verification.",
-            "example": "pay_U42c409qyHwOkWo3vK60_secret_el9ksDkiB8hi6j9N78yo",
-            "nullable": true
-          },
-          "mandate_data": {
-            "allOf": [
-              {
-                "$ref": "#/components/schemas/MandateData"
-              }
-            ],
-            "nullable": true
-          },
-          "mandate_id": {
-            "type": "string",
-            "description": "A unique identifier to link the payment to a mandate, can be use instead of payment_method_data",
-            "example": "mandate_iwer89rnjef349dni3",
-            "nullable": true,
-            "maxLength": 255
-          },
-          "browser_info": {
-            "type": "object",
-            "description": "Additional details required by 3DS 2.0",
-            "nullable": true
-          },
-          "payment_experience": {
-            "allOf": [
-              {
-                "$ref": "#/components/schemas/PaymentExperience"
-              }
-            ],
-            "nullable": true
-          },
-          "payment_method_type": {
-            "allOf": [
-              {
-                "$ref": "#/components/schemas/PaymentMethodType"
-              }
-            ],
-            "nullable": true
-          },
-          "business_country": {
-            "allOf": [
-              {
-                "$ref": "#/components/schemas/CountryAlpha2"
-              }
-            ],
-            "nullable": true
-          },
-          "business_label": {
-            "type": "string",
-            "description": "Business label of the merchant for this payment",
-            "example": "food",
-            "nullable": true
-          },
-          "merchant_connector_details": {
-            "allOf": [
-              {
-                "$ref": "#/components/schemas/MerchantConnectorDetailsWrap"
-              }
-            ],
-            "nullable": true
-          },
-          "allowed_payment_method_types": {
-            "type": "array",
-            "items": {
-              "$ref": "#/components/schemas/PaymentMethodType"
-            },
-            "description": "Allowed Payment Method Types for a given PaymentIntent",
-            "nullable": true
-          },
-          "business_sub_label": {
-            "type": "string",
-            "description": "Business sub label for the payment",
-            "nullable": true
-          },
-          "manual_retry": {
-            "type": "boolean",
-            "description": "If enabled payment can be retried from the client side until the payment is successful or payment expires or the attempts(configured by the merchant) for payment are exhausted."
-          },
-          "udf": {
-            "type": "object",
-            "description": "Any user defined fields can be passed here.",
-            "nullable": true
-          }
-        }
-      },
-      "PaymentsResponse": {
-        "type": "object",
-        "required": [
-          "status",
-          "amount",
-          "currency",
-          "payment_method",
-          "business_country",
-          "business_label"
-        ],
-        "properties": {
-          "payment_id": {
-            "type": "string",
-            "description": "Unique identifier for the payment. This ensures idempotency for multiple payments\nthat have been done by a single merchant.",
-            "example": "pay_mbabizu24mvu3mela5njyhpit4",
-            "nullable": true,
-            "maxLength": 30,
-            "minLength": 30
-          },
-          "merchant_id": {
-            "type": "string",
-            "description": "This is an identifier for the merchant account. This is inferred from the API key\nprovided during the request",
-            "example": "merchant_1668273825",
-            "nullable": true,
-            "maxLength": 255
-          },
-          "status": {
-            "$ref": "#/components/schemas/IntentStatus"
-          },
-          "amount": {
-            "type": "integer",
-            "format": "int64",
-            "description": "The payment amount. Amount for the payment in lowest denomination of the currency. (i.e) in cents for USD denomination, in paisa for INR denomination etc.,",
-            "example": 100
-          },
-          "amount_capturable": {
-            "type": "integer",
-            "format": "int64",
-            "description": "The maximum amount that could be captured from the payment",
-            "example": 6540,
-            "nullable": true,
-            "minimum": 100.0
-          },
-          "amount_received": {
-            "type": "integer",
-            "format": "int64",
-            "description": "The amount which is already captured from the payment",
-            "example": 6540,
-            "nullable": true,
-            "minimum": 100.0
-          },
-          "connector": {
-            "type": "string",
-            "description": "The connector used for the payment",
-            "example": "stripe",
-            "nullable": true
-          },
-          "client_secret": {
-            "type": "string",
-            "description": "It's a token used for client side verification.",
-            "example": "pay_U42c409qyHwOkWo3vK60_secret_el9ksDkiB8hi6j9N78yo",
-            "nullable": true
-          },
-          "created": {
-            "type": "string",
-            "format": "date-time",
-            "description": "Time when the payment was created",
-            "example": "2022-09-10T10:11:12Z",
-            "nullable": true
-          },
-          "currency": {
-            "$ref": "#/components/schemas/Currency"
-          },
-          "customer_id": {
-            "type": "string",
-            "description": "The identifier for the customer object. If not provided the customer ID will be autogenerated.",
-            "example": "cus_y3oqhf46pyzuxjbcn2giaqnb44",
-            "nullable": true,
-            "maxLength": 255
-          },
-          "description": {
-            "type": "string",
-            "description": "A description of the payment",
-            "example": "It's my first payment request",
-            "nullable": true
-          },
-          "refunds": {
-            "type": "array",
-            "items": {
-              "$ref": "#/components/schemas/RefundResponse"
-            },
-            "description": "List of refund that happened on this intent",
-            "nullable": true
-          },
-          "disputes": {
-            "type": "array",
-            "items": {
-              "$ref": "#/components/schemas/DisputeResponsePaymentsRetrieve"
-            },
-            "description": "List of dispute that happened on this intent",
-            "nullable": true
-          },
-          "mandate_id": {
-            "type": "string",
-            "description": "A unique identifier to link the payment to a mandate, can be use instead of payment_method_data",
-            "example": "mandate_iwer89rnjef349dni3",
-            "nullable": true,
-            "maxLength": 255
-          },
-          "mandate_data": {
-            "allOf": [
-              {
-                "$ref": "#/components/schemas/MandateData"
-              }
-            ],
-            "nullable": true
-          },
-          "setup_future_usage": {
-            "allOf": [
-              {
-                "$ref": "#/components/schemas/FutureUsage"
-              }
-            ],
-            "nullable": true
-          },
-          "off_session": {
-            "type": "boolean",
-            "description": "Set to true to indicate that the customer is not in your checkout flow during this payment, and therefore is unable to authenticate. This parameter is intended for scenarios where you collect card details and charge them later. This parameter can only be used with confirm=true.",
-            "example": true,
-            "nullable": true
-          },
-          "capture_on": {
-            "type": "string",
-            "format": "date-time",
-            "description": "A timestamp (ISO 8601 code) that determines when the payment should be captured.\nProviding this field will automatically set `capture` to true",
-            "example": "2022-09-10T10:11:12Z",
-            "nullable": true
-          },
-          "capture_method": {
-            "allOf": [
-              {
-                "$ref": "#/components/schemas/CaptureMethod"
-              }
-            ],
-            "nullable": true
-          },
-          "payment_method": {
-            "$ref": "#/components/schemas/PaymentMethodType"
-          },
-          "payment_method_data": {
-            "allOf": [
-              {
-                "$ref": "#/components/schemas/PaymentMethod"
-              }
-            ],
-            "nullable": true
-          },
-          "payment_token": {
-            "type": "string",
-            "description": "Provide a reference to a stored payment method",
-            "example": "187282ab-40ef-47a9-9206-5099ba31e432",
-            "nullable": true
-          },
-          "shipping": {
-            "allOf": [
-              {
-                "$ref": "#/components/schemas/Address"
-              }
-            ],
-            "nullable": true
-          },
-          "billing": {
-            "allOf": [
-              {
-                "$ref": "#/components/schemas/Address"
-              }
-            ],
-            "nullable": true
-          },
-          "metadata": {
-            "type": "object",
-            "description": "You can specify up to 50 keys, with key names up to 40 characters long and values up to 500 characters long. Metadata is useful for storing additional, structured information on an object.",
-            "nullable": true
-          },
-          "order_details": {
-            "type": "array",
-            "items": {
-              "$ref": "#/components/schemas/OrderDetailsWithAmount"
-            },
-            "description": "Information about the product , quantity and amount for connectors. (e.g. Klarna)",
-            "example": "[{\n        \"product_name\": \"gillete creme\",\n        \"quantity\": 15,\n        \"amount\" : 900\n    }]",
-            "nullable": true
-          },
-          "email": {
-            "type": "string",
-            "description": "description: The customer's email address",
-            "example": "johntest@test.com",
-            "nullable": true,
-            "maxLength": 255
-          },
-          "name": {
-            "type": "string",
-            "description": "description: The customer's name",
-            "example": "John Test",
-            "nullable": true,
-            "maxLength": 255
-          },
-          "phone": {
-            "type": "string",
-            "description": "The customer's phone number",
-            "example": "3141592653",
-            "nullable": true,
-            "maxLength": 255
-          },
-          "return_url": {
-            "type": "string",
-            "description": "The URL to redirect after the completion of the operation",
-            "example": "https://hyperswitch.io",
-            "nullable": true
-          },
-          "authentication_type": {
-            "allOf": [
-              {
-                "$ref": "#/components/schemas/AuthenticationType"
-              }
-            ],
-            "nullable": true
-          },
-          "statement_descriptor_name": {
-            "type": "string",
-            "description": "For non-card charges, you can use this value as the complete description that appears on your customers’ statements. Must contain at least one letter, maximum 22 characters.",
-            "example": "Hyperswitch Router",
-            "nullable": true,
-            "maxLength": 255
-          },
-          "statement_descriptor_suffix": {
-            "type": "string",
-            "description": "Provides information about a card payment that customers see on their statements. Concatenated with the prefix (shortened descriptor) or statement descriptor that’s set on the account to form the complete statement descriptor. Maximum 255 characters for the concatenated descriptor.",
-            "example": "Payment for shoes purchase",
-            "nullable": true,
-            "maxLength": 255
-          },
-          "next_action": {
-            "allOf": [
-              {
-                "$ref": "#/components/schemas/NextActionData"
-              }
-            ],
-            "nullable": true
-          },
-          "cancellation_reason": {
-            "type": "string",
-            "description": "If the payment was cancelled the reason provided here",
-            "nullable": true
-          },
-          "error_code": {
-            "type": "string",
-            "description": "If there was an error while calling the connectors the code is received here",
-            "example": "E0001",
-            "nullable": true
-          },
-          "error_message": {
-            "type": "string",
-            "description": "If there was an error while calling the connector the error message is received here",
-            "example": "Failed while verifying the card",
-            "nullable": true
-          },
-          "payment_experience": {
-            "allOf": [
-              {
-                "$ref": "#/components/schemas/PaymentExperience"
-              }
-            ],
-            "nullable": true
-          },
-          "payment_method_type": {
-            "allOf": [
-              {
-                "$ref": "#/components/schemas/PaymentMethodType"
-              }
-            ],
-            "nullable": true
-          },
-          "connector_label": {
-            "type": "string",
-            "description": "The connector used for this payment along with the country and business details",
-            "example": "stripe_US_food",
-            "nullable": true
-          },
-          "business_country": {
-            "$ref": "#/components/schemas/CountryAlpha2"
-          },
-          "business_label": {
-            "type": "string",
-            "description": "The business label of merchant for this payment"
-          },
-          "business_sub_label": {
-            "type": "string",
-            "description": "The business_sub_label for this payment",
-            "nullable": true
-          },
-          "allowed_payment_method_types": {
-            "type": "array",
-            "items": {
-              "$ref": "#/components/schemas/PaymentMethodType"
-            },
-            "description": "Allowed Payment Method Types for a given PaymentIntent",
-            "nullable": true
-          },
-          "ephemeral_key": {
-            "allOf": [
-              {
-                "$ref": "#/components/schemas/EphemeralKeyCreateResponse"
-              }
-            ],
-            "nullable": true
-          },
-          "udf": {
-            "type": "object",
-            "description": "Any user defined fields can be passed here.",
-            "nullable": true
-          }
-        }
-      },
-      "PaymentsRetrieveRequest": {
-        "type": "object",
-        "required": [
-          "resource_id",
-          "force_sync"
-        ],
-        "properties": {
-          "resource_id": {
-            "$ref": "#/components/schemas/PaymentIdType"
-          },
-          "merchant_id": {
-            "type": "string",
-            "description": "The identifier for the Merchant Account.",
-            "nullable": true
-          },
-          "force_sync": {
-            "type": "boolean",
-            "description": "Decider to enable or disable the connector call for retrieve request"
-          },
-          "param": {
-            "type": "string",
-            "description": "The parameters passed to a retrieve request",
-            "nullable": true
-          },
-          "connector": {
-            "type": "string",
-            "description": "The name of the connector",
-            "nullable": true
-          },
-          "merchant_connector_details": {
-            "allOf": [
-              {
-                "$ref": "#/components/schemas/MerchantConnectorDetailsWrap"
-              }
-            ],
-            "nullable": true
-          }
-        }
-      },
-      "PaymentsSessionRequest": {
-        "type": "object",
-        "required": [
-          "payment_id",
-          "client_secret",
-          "wallets"
-        ],
-        "properties": {
-          "payment_id": {
-            "type": "string",
-            "description": "The identifier for the payment"
-          },
-          "client_secret": {
-            "type": "string",
-            "description": "This is a token which expires after 15 minutes, used from the client to authenticate and create sessions from the SDK"
-          },
-          "wallets": {
-            "type": "array",
-            "items": {
-              "$ref": "#/components/schemas/PaymentMethodType"
-            },
-            "description": "The list of the supported wallets"
-          },
-          "merchant_connector_details": {
-            "allOf": [
-              {
-                "$ref": "#/components/schemas/MerchantConnectorDetailsWrap"
-              }
-            ],
-            "nullable": true
-          }
-        }
-      },
-      "PaymentsSessionResponse": {
-        "type": "object",
-        "required": [
-          "payment_id",
-          "client_secret",
-          "session_token"
-        ],
-        "properties": {
-          "payment_id": {
-            "type": "string",
-            "description": "The identifier for the payment"
-          },
-          "client_secret": {
-            "type": "string",
-            "description": "This is a token which expires after 15 minutes, used from the client to authenticate and create sessions from the SDK"
-          },
-          "session_token": {
-            "type": "array",
-            "items": {
-              "$ref": "#/components/schemas/SessionToken"
-            },
-            "description": "The list of session token object"
-          }
-        }
-      },
-      "PaymentsStartRequest": {
-        "type": "object",
-        "required": [
-          "payment_id",
-          "merchant_id",
-          "attempt_id"
-        ],
-        "properties": {
-          "payment_id": {
-            "type": "string",
-            "description": "Unique identifier for the payment. This ensures idempotency for multiple payments\nthat have been done by a single merchant. This field is auto generated and is returned in the API response."
-          },
-          "merchant_id": {
-            "type": "string",
-            "description": "The identifier for the Merchant Account."
-          },
-          "attempt_id": {
-            "type": "string",
-            "description": "The identifier for the payment transaction"
-          }
-        }
-      },
-      "PaypalRedirection": {
-        "type": "object"
-      },
-      "PaypalSessionTokenResponse": {
-        "type": "object",
-        "required": [
-          "session_token"
-        ],
-        "properties": {
-          "session_token": {
-            "type": "string",
-            "description": "The session token for PayPal"
-          }
-        }
-      },
-      "PhoneDetails": {
-        "type": "object",
-        "properties": {
-          "number": {
-            "type": "string",
-            "description": "The contact number",
-            "example": "9999999999",
-            "nullable": true
-          },
-          "country_code": {
-            "type": "string",
-            "description": "The country code attached to the number",
-            "example": "+1",
-            "nullable": true
-          }
-        }
-      },
-      "PrimaryBusinessDetails": {
-        "type": "object",
-        "required": [
-          "country",
-          "business"
-        ],
-        "properties": {
-          "country": {
-            "$ref": "#/components/schemas/CountryAlpha2"
-          },
-          "business": {
-            "type": "string",
-            "example": "food"
-          }
-        }
-      },
-      "ReceiverDetails": {
-        "type": "object",
-        "required": [
-          "amount_received"
-        ],
-        "properties": {
-          "amount_received": {
-            "type": "integer",
-            "format": "int64",
-            "description": "The amount received by receiver"
-          },
-          "amount_charged": {
-            "type": "integer",
-            "format": "int64",
-            "description": "The amount charged by ACH",
-            "nullable": true
-          },
-          "amount_remaining": {
-            "type": "integer",
-            "format": "int64",
-            "description": "The amount remaining to be sent via ACH",
-            "nullable": true
-          }
-        }
-      },
-      "RedirectResponse": {
-        "type": "object",
-        "properties": {
-          "param": {
-            "type": "string",
-            "nullable": true
-          },
-          "json_payload": {
-            "type": "object",
-            "nullable": true
-          }
-        }
-      },
-      "RefundListRequest": {
-        "type": "object",
-        "properties": {
-          "payment_id": {
-            "type": "string",
-            "description": "The identifier for the payment",
-            "nullable": true
-          },
-          "limit": {
-            "type": "integer",
-            "format": "int64",
-            "description": "Limit on the number of objects to return",
-            "nullable": true
-          },
-          "created": {
-            "type": "string",
-            "format": "date-time",
-            "description": "The time at which refund is created",
-            "nullable": true
-          },
-          "created.lt": {
-            "type": "string",
-            "format": "date-time",
-            "description": "Time less than the refund created time",
-            "nullable": true
-          },
-          "created.gt": {
-            "type": "string",
-            "format": "date-time",
-            "description": "Time greater than the refund created time",
-            "nullable": true
-          },
-          "created.lte": {
-            "type": "string",
-            "format": "date-time",
-            "description": "Time less than or equals to the refund created time",
-            "nullable": true
-          },
-          "created.gte": {
-            "type": "string",
-            "format": "date-time",
-            "description": "Time greater than or equals to the refund created time",
-            "nullable": true
-          }
-        }
-      },
-      "RefundListResponse": {
-        "type": "object",
-        "required": [
-          "size",
-          "data"
-        ],
-        "properties": {
-          "size": {
-            "type": "integer",
-            "description": "The number of refunds included in the list",
-            "minimum": 0.0
-          },
-          "data": {
-            "type": "array",
-            "items": {
-              "$ref": "#/components/schemas/RefundResponse"
-            },
-            "description": "The List of refund response object"
-          }
-        }
-      },
-      "RefundRequest": {
-        "type": "object",
-        "required": [
-          "payment_id"
-        ],
-        "properties": {
-          "refund_id": {
-            "type": "string",
-            "description": "Unique Identifier for the Refund. This is to ensure idempotency for multiple partial refund initiated against the same payment. If the identifiers is not defined by the merchant, this filed shall be auto generated and provide in the API response. It is recommended to generate uuid(v4) as the refund_id.",
-            "example": "ref_mbabizu24mvu3mela5njyhpit4",
-            "nullable": true,
-            "maxLength": 30,
-            "minLength": 30
-          },
-          "payment_id": {
-            "type": "string",
-            "description": "Total amount for which the refund is to be initiated. Amount for the payment in lowest denomination of the currency. (i.e) in cents for USD denomination, in paisa for INR denomination etc. If not provided, this will default to the full payment amount",
-            "example": "pay_mbabizu24mvu3mela5njyhpit4",
-            "maxLength": 30,
-            "minLength": 30
-          },
-          "merchant_id": {
-            "type": "string",
-            "description": "The identifier for the Merchant Account",
-            "example": "y3oqhf46pyzuxjbcn2giaqnb44",
-            "nullable": true,
-            "maxLength": 255
-          },
-          "amount": {
-            "type": "integer",
-            "format": "int64",
-            "description": "Total amount for which the refund is to be initiated. Amount for the payment in lowest denomination of the currency. (i.e) in cents for USD denomination, in paisa for INR denomination etc., If not provided, this will default to the full payment amount",
-            "example": 6540,
-            "nullable": true,
-            "minimum": 100.0
-          },
-          "reason": {
-            "type": "string",
-            "description": "An arbitrary string attached to the object. Often useful for displaying to users and your customer support executive",
-            "example": "Customer returned the product",
-            "nullable": true,
-            "maxLength": 255
-          },
-          "refund_type": {
-            "allOf": [
-              {
-                "$ref": "#/components/schemas/RefundType"
-              }
-            ],
-            "nullable": true
-          },
-          "metadata": {
-            "type": "object",
-            "description": "You can specify up to 50 keys, with key names up to 40 characters long and values up to 500 characters long. Metadata is useful for storing additional, structured information on an object.",
-            "nullable": true
-          },
-          "merchant_connector_details": {
-            "allOf": [
-              {
-                "$ref": "#/components/schemas/MerchantConnectorDetailsWrap"
-              }
-            ],
-            "nullable": true
-          }
-        }
-      },
-      "RefundResponse": {
-        "type": "object",
-        "required": [
-          "refund_id",
-          "payment_id",
-          "amount",
-          "currency",
-          "status",
-          "connector"
-        ],
-        "properties": {
-          "refund_id": {
-            "type": "string",
-            "description": "The identifier for refund"
-          },
-          "payment_id": {
-            "type": "string",
-            "description": "The identifier for payment"
-          },
-          "amount": {
-            "type": "integer",
-            "format": "int64",
-            "description": "The refund amount, which should be less than or equal to the total payment amount. Amount for the payment in lowest denomination of the currency. (i.e) in cents for USD denomination, in paisa for INR denomination etc"
-          },
-          "currency": {
-            "type": "string",
-            "description": "The three-letter ISO currency code"
-          },
-          "reason": {
-            "type": "string",
-            "description": "An arbitrary string attached to the object. Often useful for displaying to users and your customer support executive",
-            "nullable": true
-          },
-          "status": {
-            "$ref": "#/components/schemas/RefundStatus"
-          },
-          "metadata": {
-            "type": "object",
-            "description": "You can specify up to 50 keys, with key names up to 40 characters long and values up to 500 characters long. Metadata is useful for storing additional, structured information on an object",
-            "nullable": true
-          },
-          "error_message": {
-            "type": "string",
-            "description": "The error message",
-            "nullable": true
-          },
-          "error_code": {
-            "type": "string",
-            "description": "The code for the error",
-            "nullable": true
-          },
-          "created_at": {
-            "type": "string",
-            "format": "date-time",
-            "description": "The timestamp at which refund is created",
-            "nullable": true
-          },
-          "updated_at": {
-            "type": "string",
-            "format": "date-time",
-            "description": "The timestamp at which refund is updated",
-            "nullable": true
-          },
-          "connector": {
-            "type": "string",
-            "description": "The connector used for the refund and the corresponding payment",
-            "example": "stripe"
-          }
-        }
-      },
-      "RefundStatus": {
-        "type": "string",
-        "description": "The status for refunds",
-        "enum": [
-          "succeeded",
-          "failed",
-          "pending",
-          "review"
-        ]
-      },
-      "RefundType": {
-        "type": "string",
-        "enum": [
-          "scheduled",
-          "instant"
-        ]
-      },
-      "RefundUpdateRequest": {
-        "type": "object",
-        "properties": {
-          "reason": {
-            "type": "string",
-            "description": "An arbitrary string attached to the object. Often useful for displaying to users and your customer support executive",
-            "example": "Customer returned the product",
-            "nullable": true,
-            "maxLength": 255
-          },
-          "metadata": {
-            "type": "object",
-            "description": "You can specify up to 50 keys, with key names up to 40 characters long and values up to 500 characters long. Metadata is useful for storing additional, structured information on an object.",
-            "nullable": true
-          }
-        }
-      },
-      "RetrieveApiKeyResponse": {
-        "type": "object",
-        "description": "The response body for retrieving an API Key.",
-        "required": [
-          "key_id",
-          "merchant_id",
-          "name",
-          "prefix",
-          "created",
-          "expiration"
-        ],
-        "properties": {
-          "key_id": {
-            "type": "string",
-            "description": "The identifier for the API Key.",
-            "example": "5hEEqkgJUyuxgSKGArHA4mWSnX",
-            "maxLength": 64
-          },
-          "merchant_id": {
-            "type": "string",
-            "description": "The identifier for the Merchant Account.",
-            "example": "y3oqhf46pyzuxjbcn2giaqnb44",
-            "maxLength": 64
-          },
-          "name": {
-            "type": "string",
-            "description": "The unique name for the API Key to help you identify it.",
-            "example": "Sandbox integration key",
-            "maxLength": 64
-          },
-          "description": {
-            "type": "string",
-            "description": "The description to provide more context about the API Key.",
-            "example": "Key used by our developers to integrate with the sandbox environment",
-            "nullable": true,
-            "maxLength": 256
-          },
-          "prefix": {
-            "type": "string",
-            "description": "The first few characters of the plaintext API Key to help you identify it.",
-            "maxLength": 64
-          },
-          "created": {
-            "type": "string",
-            "format": "date-time",
-            "description": "The time at which the API Key was created.",
-            "example": "2022-09-10T10:11:12Z"
-          },
-          "expiration": {
-            "$ref": "#/components/schemas/ApiKeyExpiration"
-          }
-        }
-      },
-      "RevokeApiKeyResponse": {
-        "type": "object",
-        "description": "The response body for revoking an API Key.",
-        "required": [
-          "merchant_id",
-          "key_id",
-          "revoked"
-        ],
-        "properties": {
-          "merchant_id": {
-            "type": "string",
-            "description": "The identifier for the Merchant Account.",
-            "example": "y3oqhf46pyzuxjbcn2giaqnb44",
-            "maxLength": 64
-          },
-          "key_id": {
-            "type": "string",
-            "description": "The identifier for the API Key.",
-            "example": "5hEEqkgJUyuxgSKGArHA4mWSnX",
-            "maxLength": 64
-          },
-          "revoked": {
-            "type": "boolean",
-            "description": "Indicates whether the API key was revoked or not.",
-            "example": "true"
-          }
-        }
-      },
-      "RoutingAlgorithm": {
-        "type": "string",
-        "description": "The routing algorithm to be used to process the incoming request from merchant to outgoing payment processor or payment method. The default is 'Custom'",
-        "enum": [
-          "round_robin",
-          "max_conversion",
-          "min_cost",
-          "custom"
-        ],
-        "example": "custom"
-      },
-<<<<<<< HEAD
-=======
-      "SamsungPayWalletData": {
-        "type": "object",
-        "required": [
-          "token"
-        ],
-        "properties": {
-          "token": {
-            "type": "string",
-            "description": "The encrypted payment token from Samsung"
-          }
-        }
-      },
->>>>>>> 7bb0aa5c
-      "SdkNextAction": {
-        "type": "object",
-        "required": [
-          "next_action"
-        ],
-        "properties": {
-          "next_action": {
-            "$ref": "#/components/schemas/NextActionCall"
-          }
-        }
-      },
-      "SecretInfoToInitiateSdk": {
-        "type": "object",
-        "required": [
-          "display",
-          "payment"
-        ],
-        "properties": {
-          "display": {
-            "type": "string"
-          },
-          "payment": {
-            "type": "string"
-          }
-        }
-      },
-      "SepaAndBacsBillingDetails": {
-        "type": "object",
-        "required": [
-          "email",
-          "name"
-        ],
-        "properties": {
-          "email": {
-            "type": "string",
-            "description": "The Email ID for SEPA and BACS billing",
-            "example": "example@me.com"
-          },
-          "name": {
-            "type": "string",
-            "description": "The billing name for SEPA and BACS billing",
-            "example": "Jane Doe"
-          }
-        }
-      },
-      "SepaBankTransferInstructions": {
-        "type": "object",
-        "required": [
-          "account_holder_name",
-          "bic",
-          "country",
-          "iban"
-        ],
-        "properties": {
-          "account_holder_name": {
-            "type": "string",
-            "example": "Jane Doe"
-          },
-          "bic": {
-            "type": "string",
-            "example": "1024419982"
-          },
-          "country": {
-            "type": "string"
-          },
-          "iban": {
-            "type": "string",
-            "example": "123456789"
-          }
-        }
-      },
-      "SessionToken": {
-        "oneOf": [
-          {
-            "allOf": [
-              {
-                "$ref": "#/components/schemas/GpaySessionTokenResponse"
-              },
-              {
-                "type": "object",
-                "required": [
-                  "wallet_name"
-                ],
-                "properties": {
-                  "wallet_name": {
-                    "type": "string",
-                    "enum": [
-                      "google_pay"
-                    ]
-                  }
-                }
-              }
-            ]
-          },
-          {
-            "allOf": [
-              {
-                "$ref": "#/components/schemas/KlarnaSessionTokenResponse"
-              },
-              {
-                "type": "object",
-                "required": [
-                  "wallet_name"
-                ],
-                "properties": {
-                  "wallet_name": {
-                    "type": "string",
-                    "enum": [
-                      "klarna"
-                    ]
-                  }
-                }
-              }
-            ]
-          },
-          {
-            "allOf": [
-              {
-                "$ref": "#/components/schemas/PaypalSessionTokenResponse"
-              },
-              {
-                "type": "object",
-                "required": [
-                  "wallet_name"
-                ],
-                "properties": {
-                  "wallet_name": {
-                    "type": "string",
-                    "enum": [
-                      "paypal"
-                    ]
-                  }
-                }
-              }
-            ]
-          },
-          {
-            "allOf": [
-              {
-                "$ref": "#/components/schemas/ApplepaySessionTokenResponse"
-              },
-              {
-                "type": "object",
-                "required": [
-                  "wallet_name"
-                ],
-                "properties": {
-                  "wallet_name": {
-                    "type": "string",
-                    "enum": [
-                      "apple_pay"
-                    ]
-                  }
-                }
-              }
-            ]
-          },
-          {
-            "type": "object",
-            "required": [
-              "wallet_name"
-            ],
-            "properties": {
-              "wallet_name": {
-                "type": "string",
-                "enum": [
-                  "no_session_token_received"
-                ]
-              }
-            }
-          }
-        ],
-        "discriminator": {
-          "propertyName": "wallet_name"
-        }
-      },
-      "ThirdPartySdkSessionResponse": {
-        "type": "object",
-        "required": [
-          "secrets"
-        ],
-        "properties": {
-          "secrets": {
-            "$ref": "#/components/schemas/SecretInfoToInitiateSdk"
-          }
-        }
-      },
-      "UpdateApiKeyRequest": {
-        "type": "object",
-        "description": "The request body for updating an API Key.",
-        "properties": {
-          "name": {
-            "type": "string",
-            "description": "A unique name for the API Key to help you identify it.",
-            "example": "Sandbox integration key",
-            "nullable": true,
-            "maxLength": 64
-          },
-          "description": {
-            "type": "string",
-            "description": "A description to provide more context about the API Key.",
-            "example": "Key used by our developers to integrate with the sandbox environment",
-            "nullable": true,
-            "maxLength": 256
-          },
-          "expiration": {
-            "allOf": [
-              {
-                "$ref": "#/components/schemas/ApiKeyExpiration"
-              }
-            ],
-            "nullable": true
-          }
-        }
-      },
-      "UpiData": {
-        "type": "object",
-        "properties": {
-          "vpa_id": {
-            "type": "string",
-            "example": "successtest@iata",
-            "nullable": true
-          }
-        }
-      },
-      "WalletData": {
-        "oneOf": [
-          {
-            "type": "object",
-            "required": [
-              "ali_pay_redirect"
-            ],
-            "properties": {
-              "ali_pay_redirect": {
-                "$ref": "#/components/schemas/AliPayRedirection"
-              }
-            }
-          },
-          {
-            "type": "object",
-            "required": [
-              "apple_pay"
-            ],
-            "properties": {
-              "apple_pay": {
-                "$ref": "#/components/schemas/ApplePayWalletData"
-              }
-            }
-          },
-          {
-            "type": "object",
-            "required": [
-              "apple_pay_redirect"
-            ],
-            "properties": {
-              "apple_pay_redirect": {
-                "$ref": "#/components/schemas/ApplePayRedirectData"
-              }
-            }
-          },
-          {
-            "type": "object",
-            "required": [
-              "apple_pay_third_party_sdk"
-            ],
-            "properties": {
-              "apple_pay_third_party_sdk": {
-                "$ref": "#/components/schemas/ApplePayThirdPartySdkData"
-              }
-            }
-          },
-          {
-            "type": "object",
-            "required": [
-              "google_pay"
-            ],
-            "properties": {
-              "google_pay": {
-                "$ref": "#/components/schemas/GooglePayWalletData"
-              }
-            }
-          },
-          {
-            "type": "object",
-            "required": [
-              "google_pay_redirect"
-            ],
-            "properties": {
-              "google_pay_redirect": {
-                "$ref": "#/components/schemas/GooglePayRedirectData"
-              }
-            }
-          },
-          {
-            "type": "object",
-            "required": [
-              "mb_way_redirect"
-            ],
-            "properties": {
-              "mb_way_redirect": {
-                "$ref": "#/components/schemas/MbWayRedirection"
-              }
-            }
-          },
-          {
-            "type": "object",
-            "required": [
-              "mobile_pay_redirect"
-            ],
-            "properties": {
-              "mobile_pay_redirect": {
-                "$ref": "#/components/schemas/MobilePayRedirection"
-              }
-            }
-          },
-          {
-            "type": "object",
-            "required": [
-              "paypal_redirect"
-            ],
-            "properties": {
-              "paypal_redirect": {
-                "$ref": "#/components/schemas/PaypalRedirection"
-              }
-            }
-          },
-          {
-            "type": "object",
-            "required": [
-              "paypal_sdk"
-            ],
-            "properties": {
-              "paypal_sdk": {
-                "$ref": "#/components/schemas/PayPalWalletData"
-              }
-            }
-          },
-          {
-            "type": "object",
-            "required": [
-              "samsung_pay"
-            ],
-            "properties": {
-              "samsung_pay": {
-                "$ref": "#/components/schemas/SamsungPayWalletData"
-              }
-            }
-          },
-          {
-            "type": "object",
-            "required": [
-              "we_chat_pay_redirect"
-            ],
-            "properties": {
-              "we_chat_pay_redirect": {
-                "$ref": "#/components/schemas/WeChatPayRedirection"
-              }
-            }
-          }
-        ]
-      },
-      "WeChatPayRedirection": {
-        "type": "object"
-      },
-      "WebhookDetails": {
-        "type": "object",
-        "properties": {
-          "webhook_version": {
-            "type": "string",
-            "description": "The version for Webhook",
-            "example": "1.0.2",
-            "nullable": true,
-            "maxLength": 255
-          },
-          "webhook_username": {
-            "type": "string",
-            "description": "The user name for Webhook login",
-            "example": "ekart_retail",
-            "nullable": true,
-            "maxLength": 255
-          },
-          "webhook_password": {
-            "type": "string",
-            "description": "The password for Webhook login",
-            "example": "ekart@123",
-            "nullable": true,
-            "maxLength": 255
-          },
-          "webhook_url": {
-            "type": "string",
-            "description": "The url for the webhook endpoint",
-            "example": "www.ekart.com/webhooks",
-            "nullable": true
-          },
-          "payment_created_enabled": {
-            "type": "boolean",
-            "description": "If this property is true, a webhook message is posted whenever a new payment is created",
-            "example": true,
-            "nullable": true
-          },
-          "payment_succeeded_enabled": {
-            "type": "boolean",
-            "description": "If this property is true, a webhook message is posted whenever a payment is successful",
-            "example": true,
-            "nullable": true
-          },
-          "payment_failed_enabled": {
-            "type": "boolean",
-            "description": "If this property is true, a webhook message is posted whenever a payment fails",
-            "example": true,
-            "nullable": true
-          }
+      "securitySchemes": {
+        "admin_api_key": {
+          "type": "apiKey",
+          "in": "header",
+          "name": "api-key",
+          "description": "Admin API keys allow you to perform some privileged actions such as creating a merchant account and Merchant Connector account."
+        },
+        "api_key": {
+          "type": "apiKey",
+          "in": "header",
+          "name": "api-key",
+          "description": "API keys are the most common method of authentication and can be obtained from the HyperSwitch dashboard."
+        },
+        "ephemeral_key": {
+          "type": "apiKey",
+          "in": "header",
+          "name": "api-key",
+          "description": "Ephemeral keys provide temporary access to singular data, such as access to a single customer object for a short period of time."
+        },
+        "publishable_key": {
+          "type": "apiKey",
+          "in": "header",
+          "name": "api-key",
+          "description": "Publishable keys are a type of keys that can be public and have limited scope of usage."
         }
       }
     },
-    "securitySchemes": {
-      "admin_api_key": {
-        "type": "apiKey",
-        "in": "header",
-        "name": "api-key",
-        "description": "Admin API keys allow you to perform some privileged actions such as creating a merchant account and Merchant Connector account."
-      },
-      "api_key": {
-        "type": "apiKey",
-        "in": "header",
-        "name": "api-key",
-        "description": "API keys are the most common method of authentication and can be obtained from the HyperSwitch dashboard."
-      },
-      "ephemeral_key": {
-        "type": "apiKey",
-        "in": "header",
-        "name": "api-key",
-        "description": "Ephemeral keys provide temporary access to singular data, such as access to a single customer object for a short period of time."
-      },
-      "publishable_key": {
-        "type": "apiKey",
-        "in": "header",
-        "name": "api-key",
-        "description": "Publishable keys are a type of keys that can be public and have limited scope of usage."
+    "tags": [
+      {
+        "name": "Merchant Account",
+        "description": "Create and manage merchant accounts"
+      },
+      {
+        "name": "Merchant Connector Account",
+        "description": "Create and manage merchant connector accounts"
+      },
+      {
+        "name": "Payments",
+        "description": "Create and manage one-time payments, recurring payments and mandates"
+      },
+      {
+        "name": "Refunds",
+        "description": "Create and manage refunds for successful payments"
+      },
+      {
+        "name": "Mandates",
+        "description": "Manage mandates"
+      },
+      {
+        "name": "Customers",
+        "description": "Create and manage customers"
+      },
+      {
+        "name": "Payment Methods",
+        "description": "Create and manage payment methods of customers"
+      },
+      {
+        "name": "Disputes",
+        "description": "Manage disputes"
       }
-    }
-  },
-  "tags": [
-    {
-      "name": "Merchant Account",
-      "description": "Create and manage merchant accounts"
-    },
-    {
-      "name": "Merchant Connector Account",
-      "description": "Create and manage merchant connector accounts"
-    },
-    {
-      "name": "Payments",
-      "description": "Create and manage one-time payments, recurring payments and mandates"
-    },
-    {
-      "name": "Refunds",
-      "description": "Create and manage refunds for successful payments"
-    },
-    {
-      "name": "Mandates",
-      "description": "Manage mandates"
-    },
-    {
-      "name": "Customers",
-      "description": "Create and manage customers"
-    },
-    {
-      "name": "Payment Methods",
-      "description": "Create and manage payment methods of customers"
-    },
-    {
-      "name": "Disputes",
-      "description": "Manage disputes"
-    }
-  ]
-}+    ]
+  }