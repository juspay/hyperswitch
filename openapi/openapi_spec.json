{
  "openapi": "3.0.3",
  "info": {
    "title": "Hyperswitch - API Documentation",
    "description": "\n## Get started\n\nHyperswitch provides a collection of APIs that enable you to process and manage payments.\nOur APIs accept and return JSON in the HTTP body, and return standard HTTP response codes.\n\nYou can consume the APIs directly using your favorite HTTP/REST library.\n\nWe have a testing environment referred to \"sandbox\", which you can setup to test API calls without\naffecting production data.\nCurrently, our sandbox environment is live while our production environment is under development\nand will be available soon.\nYou can sign up on our Dashboard to get API keys to access Hyperswitch API.\n\n### Environment\n\nUse the following base URLs when making requests to the APIs:\n\n| Environment   |  Base URL                          |\n|---------------|------------------------------------|\n| Sandbox       | <https://sandbox.hyperswitch.io>   |\n| Production    | <https://api.hyperswitch.io>       |\n\n## Authentication\n\nWhen you sign up on our [dashboard](https://app.hyperswitch.io) and create a merchant\naccount, you are given a secret key (also referred as api-key) and a publishable key.\nYou may authenticate all API requests with Hyperswitch server by providing the appropriate key in\nthe request Authorization header.\n\n| Key             |  Description                                                                                  |\n|-----------------|-----------------------------------------------------------------------------------------------|\n| api-key         | Private key. Used to authenticate all API requests from your merchant server                  |\n| publishable key | Unique identifier for your account. Used to authenticate API requests from your app's client  |\n\nNever share your secret api keys. Keep them guarded and secure.\n",
    "contact": {
      "name": "Hyperswitch Support",
      "url": "https://hyperswitch.io",
      "email": "hyperswitch@juspay.in"
    },
    "license": {
      "name": "Apache-2.0"
    },
    "version": "0.2.0"
  },
  "servers": [
    {
      "url": "https://sandbox.hyperswitch.io",
      "description": "Sandbox Environment"
    }
  ],
  "paths": {
    "/account/payment_methods": {
      "get": {
        "tags": [
          "Payment Methods"
        ],
        "summary": "List payment methods for a Merchant",
        "description": "List payment methods for a Merchant\n\nTo filter and list the applicable payment methods for a particular Merchant ID",
        "operationId": "List all Payment Methods for a Merchant",
        "parameters": [
          {
            "name": "account_id",
            "in": "path",
            "description": "The unique identifier for the merchant account",
            "required": true,
            "schema": {
              "type": "string"
            }
          },
          {
            "name": "accepted_country",
            "in": "query",
            "description": "The two-letter ISO currency code",
            "required": true,
            "schema": {
              "type": "array",
              "items": {
                "type": "string"
              }
            }
          },
          {
            "name": "accepted_currency",
            "in": "path",
            "description": "The three-letter ISO currency code",
            "required": true,
            "schema": {
              "type": "array",
              "items": {
                "$ref": "#/components/schemas/Currency"
              }
            }
          },
          {
            "name": "minimum_amount",
            "in": "query",
            "description": "The minimum amount accepted for processing by the particular payment method.",
            "required": true,
            "schema": {
              "type": "integer",
              "format": "int64"
            }
          },
          {
            "name": "maximum_amount",
            "in": "query",
            "description": "The maximum amount amount accepted for processing by the particular payment method.",
            "required": true,
            "schema": {
              "type": "integer",
              "format": "int64"
            }
          },
          {
            "name": "recurring_payment_enabled",
            "in": "query",
            "description": "Indicates whether the payment method is eligible for recurring payments",
            "required": true,
            "schema": {
              "type": "boolean"
            }
          },
          {
            "name": "installment_payment_enabled",
            "in": "query",
            "description": "Indicates whether the payment method is eligible for installment payments",
            "required": true,
            "schema": {
              "type": "boolean"
            }
          }
        ],
        "responses": {
          "200": {
            "description": "Payment Methods retrieved",
            "content": {
              "application/json": {
                "schema": {
                  "$ref": "#/components/schemas/PaymentMethodListResponse"
                }
              }
            }
          },
          "400": {
            "description": "Invalid Data"
          },
          "404": {
            "description": "Payment Methods does not exist in records"
          }
        },
        "security": [
          {
            "api_key": []
          },
          {
            "publishable_key": []
          }
        ]
      }
    },
    "/customers": {
      "post": {
        "tags": [
          "Customers"
        ],
        "summary": "Create Customer",
        "description": "Create Customer\n\nCreate a customer object and store the customer details to be reused for future payments. Incase the customer already exists in the system, this API will respond with the customer details.",
        "operationId": "Create a Customer",
        "requestBody": {
          "content": {
            "application/json": {
              "schema": {
                "$ref": "#/components/schemas/CustomerRequest"
              }
            }
          },
          "required": true
        },
        "responses": {
          "200": {
            "description": "Customer Created",
            "content": {
              "application/json": {
                "schema": {
                  "$ref": "#/components/schemas/CustomerResponse"
                }
              }
            }
          },
          "400": {
            "description": "Invalid data"
          }
        },
        "security": [
          {
            "api_key": []
          }
        ]
      }
    },
    "/customers/payment_methods": {
      "get": {
        "tags": [
          "Payment Methods"
        ],
        "summary": "List payment methods for a Customer",
        "description": "List payment methods for a Customer\n\nTo filter and list the applicable payment methods for a particular Customer ID",
        "operationId": "List all Payment Methods for a Customer",
        "parameters": [
          {
            "name": "client-secret",
            "in": "path",
            "description": "A secret known only to your application and the authorization server",
            "required": true,
            "schema": {
              "type": "string"
            }
          },
          {
            "name": "customer_id",
            "in": "path",
            "description": "The unique identifier for the customer account",
            "required": true,
            "schema": {
              "type": "string"
            }
          },
          {
            "name": "accepted_country",
            "in": "query",
            "description": "The two-letter ISO currency code",
            "required": true,
            "schema": {
              "type": "array",
              "items": {
                "type": "string"
              }
            }
          },
          {
            "name": "accepted_currency",
            "in": "path",
            "description": "The three-letter ISO currency code",
            "required": true,
            "schema": {
              "type": "array",
              "items": {
                "$ref": "#/components/schemas/Currency"
              }
            }
          },
          {
            "name": "minimum_amount",
            "in": "query",
            "description": "The minimum amount accepted for processing by the particular payment method.",
            "required": true,
            "schema": {
              "type": "integer",
              "format": "int64"
            }
          },
          {
            "name": "maximum_amount",
            "in": "query",
            "description": "The maximum amount amount accepted for processing by the particular payment method.",
            "required": true,
            "schema": {
              "type": "integer",
              "format": "int64"
            }
          },
          {
            "name": "recurring_payment_enabled",
            "in": "query",
            "description": "Indicates whether the payment method is eligible for recurring payments",
            "required": true,
            "schema": {
              "type": "boolean"
            }
          },
          {
            "name": "installment_payment_enabled",
            "in": "query",
            "description": "Indicates whether the payment method is eligible for installment payments",
            "required": true,
            "schema": {
              "type": "boolean"
            }
          }
        ],
        "responses": {
          "200": {
            "description": "Payment Methods retrieved for customer tied to its respective client-secret passed in the param",
            "content": {
              "application/json": {
                "schema": {
                  "$ref": "#/components/schemas/CustomerPaymentMethodsListResponse"
                }
              }
            }
          },
          "400": {
            "description": "Invalid Data"
          },
          "404": {
            "description": "Payment Methods does not exist in records"
          }
        },
        "security": [
          {
            "publishable_key": []
          }
        ]
      }
    },
    "/customers/{customer_id}": {
      "get": {
        "tags": [
          "Customers"
        ],
        "summary": "Retrieve Customer",
        "description": "Retrieve Customer\n\nRetrieve a customer's details.",
        "operationId": "Retrieve a Customer",
        "parameters": [
          {
            "name": "customer_id",
            "in": "path",
            "description": "The unique identifier for the Customer",
            "required": true,
            "schema": {
              "type": "string"
            }
          }
        ],
        "responses": {
          "200": {
            "description": "Customer Retrieved",
            "content": {
              "application/json": {
                "schema": {
                  "$ref": "#/components/schemas/CustomerResponse"
                }
              }
            }
          },
          "404": {
            "description": "Customer was not found"
          }
        },
        "security": [
          {
            "api_key": []
          },
          {
            "ephemeral_key": []
          }
        ]
      },
      "post": {
        "tags": [
          "Customers"
        ],
        "summary": "Update Customer",
        "description": "Update Customer\n\nUpdates the customer's details in a customer object.",
        "operationId": "Update a Customer",
        "parameters": [
          {
            "name": "customer_id",
            "in": "path",
            "description": "The unique identifier for the Customer",
            "required": true,
            "schema": {
              "type": "string"
            }
          }
        ],
        "requestBody": {
          "content": {
            "application/json": {
              "schema": {
                "$ref": "#/components/schemas/CustomerRequest"
              }
            }
          },
          "required": true
        },
        "responses": {
          "200": {
            "description": "Customer was Updated",
            "content": {
              "application/json": {
                "schema": {
                  "$ref": "#/components/schemas/CustomerResponse"
                }
              }
            }
          },
          "404": {
            "description": "Customer was not found"
          }
        },
        "security": [
          {
            "api_key": []
          }
        ]
      },
      "delete": {
        "tags": [
          "Customers"
        ],
        "summary": "Delete Customer",
        "description": "Delete Customer\n\nDelete a customer record.",
        "operationId": "Delete a Customer",
        "parameters": [
          {
            "name": "customer_id",
            "in": "path",
            "description": "The unique identifier for the Customer",
            "required": true,
            "schema": {
              "type": "string"
            }
          }
        ],
        "responses": {
          "200": {
            "description": "Customer was Deleted",
            "content": {
              "application/json": {
                "schema": {
                  "$ref": "#/components/schemas/CustomerDeleteResponse"
                }
              }
            }
          },
          "404": {
            "description": "Customer was not found"
          }
        },
        "security": [
          {
            "api_key": []
          }
        ]
      }
    },
    "/customers/{customer_id}/payment_methods": {
      "get": {
        "tags": [
          "Payment Methods"
        ],
        "summary": "List payment methods for a Customer",
        "description": "List payment methods for a Customer\n\nTo filter and list the applicable payment methods for a particular Customer ID",
        "operationId": "List all Payment Methods for a Customer",
        "parameters": [
          {
            "name": "customer_id",
            "in": "path",
            "description": "The unique identifier for the customer account",
            "required": true,
            "schema": {
              "type": "string"
            }
          },
          {
            "name": "accepted_country",
            "in": "query",
            "description": "The two-letter ISO currency code",
            "required": true,
            "schema": {
              "type": "array",
              "items": {
                "type": "string"
              }
            }
          },
          {
            "name": "accepted_currency",
            "in": "path",
            "description": "The three-letter ISO currency code",
            "required": true,
            "schema": {
              "type": "array",
              "items": {
                "$ref": "#/components/schemas/Currency"
              }
            }
          },
          {
            "name": "minimum_amount",
            "in": "query",
            "description": "The minimum amount accepted for processing by the particular payment method.",
            "required": true,
            "schema": {
              "type": "integer",
              "format": "int64"
            }
          },
          {
            "name": "maximum_amount",
            "in": "query",
            "description": "The maximum amount amount accepted for processing by the particular payment method.",
            "required": true,
            "schema": {
              "type": "integer",
              "format": "int64"
            }
          },
          {
            "name": "recurring_payment_enabled",
            "in": "query",
            "description": "Indicates whether the payment method is eligible for recurring payments",
            "required": true,
            "schema": {
              "type": "boolean"
            }
          },
          {
            "name": "installment_payment_enabled",
            "in": "query",
            "description": "Indicates whether the payment method is eligible for installment payments",
            "required": true,
            "schema": {
              "type": "boolean"
            }
          }
        ],
        "responses": {
          "200": {
            "description": "Payment Methods retrieved",
            "content": {
              "application/json": {
                "schema": {
                  "$ref": "#/components/schemas/CustomerPaymentMethodsListResponse"
                }
              }
            }
          },
          "400": {
            "description": "Invalid Data"
          },
          "404": {
            "description": "Payment Methods does not exist in records"
          }
        },
        "security": [
          {
            "api_key": []
          }
        ]
      }
    },
    "/disputes/list": {
      "get": {
        "tags": [
          "Disputes"
        ],
        "summary": "Disputes - List Disputes",
        "description": "Disputes - List Disputes",
        "operationId": "List Disputes",
        "parameters": [
          {
            "name": "limit",
            "in": "query",
            "description": "The maximum number of Dispute Objects to include in the response",
            "required": false,
            "schema": {
              "type": "integer",
              "format": "int64",
              "nullable": true
            }
          },
          {
            "name": "dispute_status",
            "in": "query",
            "description": "The status of dispute",
            "required": false,
            "schema": {
              "allOf": [
                {
                  "$ref": "#/components/schemas/DisputeStatus"
                }
              ],
              "nullable": true
            }
          },
          {
            "name": "dispute_stage",
            "in": "query",
            "description": "The stage of dispute",
            "required": false,
            "schema": {
              "allOf": [
                {
                  "$ref": "#/components/schemas/DisputeStage"
                }
              ],
              "nullable": true
            }
          },
          {
            "name": "reason",
            "in": "query",
            "description": "The reason for dispute",
            "required": false,
            "schema": {
              "type": "string",
              "nullable": true
            }
          },
          {
            "name": "connector",
            "in": "query",
            "description": "The connector linked to dispute",
            "required": false,
            "schema": {
              "type": "string",
              "nullable": true
            }
          },
          {
            "name": "received_time",
            "in": "query",
            "description": "The time at which dispute is received",
            "required": false,
            "schema": {
              "type": "string",
              "format": "date-time",
              "nullable": true
            }
          },
          {
            "name": "received_time.lt",
            "in": "query",
            "description": "Time less than the dispute received time",
            "required": false,
            "schema": {
              "type": "string",
              "format": "date-time",
              "nullable": true
            }
          },
          {
            "name": "received_time.gt",
            "in": "query",
            "description": "Time greater than the dispute received time",
            "required": false,
            "schema": {
              "type": "string",
              "format": "date-time",
              "nullable": true
            }
          },
          {
            "name": "received_time.lte",
            "in": "query",
            "description": "Time less than or equals to the dispute received time",
            "required": false,
            "schema": {
              "type": "string",
              "format": "date-time",
              "nullable": true
            }
          },
          {
            "name": "received_time.gte",
            "in": "query",
            "description": "Time greater than or equals to the dispute received time",
            "required": false,
            "schema": {
              "type": "string",
              "format": "date-time",
              "nullable": true
            }
          }
        ],
        "responses": {
          "200": {
            "description": "The dispute list was retrieved successfully",
            "content": {
              "application/json": {
                "schema": {
                  "type": "array",
                  "items": {
                    "$ref": "#/components/schemas/DisputeResponse"
                  }
                }
              }
            }
          },
          "401": {
            "description": "Unauthorized request"
          }
        },
        "security": [
          {
            "api_key": []
          }
        ]
      }
    },
    "/disputes/{dispute_id}": {
      "get": {
        "tags": [
          "Disputes"
        ],
        "summary": "Disputes - Retrieve Dispute",
        "description": "Disputes - Retrieve Dispute",
        "operationId": "Retrieve a Dispute",
        "parameters": [
          {
            "name": "dispute_id",
            "in": "path",
            "description": "The identifier for dispute",
            "required": true,
            "schema": {
              "type": "string"
            }
          }
        ],
        "responses": {
          "200": {
            "description": "The dispute was retrieved successfully",
            "content": {
              "application/json": {
                "schema": {
                  "$ref": "#/components/schemas/DisputeResponse"
                }
              }
            }
          },
          "404": {
            "description": "Dispute does not exist in our records"
          }
        },
        "security": [
          {
            "api_key": []
          }
        ]
      }
    },
    "/mandates/revoke/{mandate_id}": {
      "post": {
        "tags": [
          "Mandates"
        ],
        "summary": "Mandates - Revoke Mandate",
        "description": "Mandates - Revoke Mandate\n\nRevoke a mandate",
        "operationId": "Revoke a Mandate",
        "parameters": [
          {
            "name": "mandate_id",
            "in": "path",
            "description": "The identifier for mandate",
            "required": true,
            "schema": {
              "type": "string"
            }
          }
        ],
        "responses": {
          "200": {
            "description": "The mandate was revoked successfully",
            "content": {
              "application/json": {
                "schema": {
                  "$ref": "#/components/schemas/MandateRevokedResponse"
                }
              }
            }
          },
          "400": {
            "description": "Mandate does not exist in our records"
          }
        },
        "security": [
          {
            "api_key": []
          }
        ]
      }
    },
    "/mandates/{mandate_id}": {
      "get": {
        "tags": [
          "Mandates"
        ],
        "summary": "Mandates - Retrieve Mandate",
        "description": "Mandates - Retrieve Mandate\n\nRetrieve a mandate",
        "operationId": "Retrieve a Mandate",
        "parameters": [
          {
            "name": "mandate_id",
            "in": "path",
            "description": "The identifier for mandate",
            "required": true,
            "schema": {
              "type": "string"
            }
          }
        ],
        "responses": {
          "200": {
            "description": "The mandate was retrieved successfully",
            "content": {
              "application/json": {
                "schema": {
                  "$ref": "#/components/schemas/MandateResponse"
                }
              }
            }
          },
          "404": {
            "description": "Mandate does not exist in our records"
          }
        },
        "security": [
          {
            "api_key": []
          }
        ]
      }
    },
    "/payment_methods": {
      "post": {
        "tags": [
          "Payment Methods"
        ],
        "summary": "PaymentMethods - Create",
        "description": "PaymentMethods - Create\n\nTo create a payment method against a customer object. In case of cards, this API could be used only by PCI compliant merchants",
        "operationId": "Create a Payment Method",
        "requestBody": {
          "content": {
            "application/json": {
              "schema": {
                "$ref": "#/components/schemas/PaymentMethodCreate"
              }
            }
          },
          "required": true
        },
        "responses": {
          "200": {
            "description": "Payment Method Created",
            "content": {
              "application/json": {
                "schema": {
                  "$ref": "#/components/schemas/PaymentMethodResponse"
                }
              }
            }
          },
          "400": {
            "description": "Invalid Data"
          }
        },
        "security": [
          {
            "api_key": []
          }
        ]
      }
    },
    "/payment_methods/{method_id}": {
      "get": {
        "tags": [
          "Payment Methods"
        ],
        "summary": "Payment Method - Retrieve",
        "description": "Payment Method - Retrieve\n\nTo retrieve a payment method",
        "operationId": "Retrieve a Payment method",
        "parameters": [
          {
            "name": "method_id",
            "in": "path",
            "description": "The unique identifier for the Payment Method",
            "required": true,
            "schema": {
              "type": "string"
            }
          }
        ],
        "responses": {
          "200": {
            "description": "Payment Method retrieved",
            "content": {
              "application/json": {
                "schema": {
                  "$ref": "#/components/schemas/PaymentMethodResponse"
                }
              }
            }
          },
          "404": {
            "description": "Payment Method does not exist in records"
          }
        },
        "security": [
          {
            "api_key": []
          }
        ]
      },
      "post": {
        "tags": [
          "Payment Methods"
        ],
        "summary": "Payment Method - Update",
        "description": "Payment Method - Update\n\nTo update an existing payment method attached to a customer object. This API is useful for use cases such as updating the card number for expired cards to prevent discontinuity in recurring payments",
        "operationId": "Update a Payment method",
        "parameters": [
          {
            "name": "method_id",
            "in": "path",
            "description": "The unique identifier for the Payment Method",
            "required": true,
            "schema": {
              "type": "string"
            }
          }
        ],
        "requestBody": {
          "content": {
            "application/json": {
              "schema": {
                "$ref": "#/components/schemas/PaymentMethodUpdate"
              }
            }
          },
          "required": true
        },
        "responses": {
          "200": {
            "description": "Payment Method updated",
            "content": {
              "application/json": {
                "schema": {
                  "$ref": "#/components/schemas/PaymentMethodResponse"
                }
              }
            }
          },
          "404": {
            "description": "Payment Method does not exist in records"
          }
        },
        "security": [
          {
            "api_key": []
          }
        ]
      },
      "delete": {
        "tags": [
          "Payment Methods"
        ],
        "summary": "Payment Method - Delete",
        "description": "Payment Method - Delete\n\nDelete payment method",
        "operationId": "Delete a Payment method",
        "parameters": [
          {
            "name": "method_id",
            "in": "path",
            "description": "The unique identifier for the Payment Method",
            "required": true,
            "schema": {
              "type": "string"
            }
          }
        ],
        "responses": {
          "200": {
            "description": "Payment Method deleted",
            "content": {
              "application/json": {
                "schema": {
                  "$ref": "#/components/schemas/PaymentMethodDeleteResponse"
                }
              }
            }
          },
          "404": {
            "description": "Payment Method does not exist in records"
          }
        },
        "security": [
          {
            "api_key": []
          }
        ]
      }
    },
    "/payments": {
      "post": {
        "tags": [
          "Payments"
        ],
        "summary": "Payments - Create",
        "description": "Payments - Create\n\nTo process a payment you will have to create a payment, attach a payment method and confirm. Depending on the user journey you wish to achieve, you may opt to all the steps in a single request or in a sequence of API request using following APIs: (i) Payments - Update, (ii) Payments - Confirm, and (iii) Payments - Capture",
        "operationId": "Create a Payment",
        "requestBody": {
          "content": {
            "application/json": {
              "schema": {
                "$ref": "#/components/schemas/PaymentsCreateRequest"
              }
            }
          },
          "required": true
        },
        "responses": {
          "200": {
            "description": "Payment created",
            "content": {
              "application/json": {
                "schema": {
                  "$ref": "#/components/schemas/PaymentsResponse"
                }
              }
            }
          },
          "400": {
            "description": "Missing Mandatory fields"
          }
        },
        "security": [
          {
            "api_key": []
          }
        ]
      }
    },
    "/payments/list": {
      "get": {
        "tags": [
          "Payments"
        ],
        "summary": "Payments - List",
        "description": "Payments - List\n\nTo list the payments",
        "operationId": "List all Payments",
        "parameters": [
          {
            "name": "customer_id",
            "in": "query",
            "description": "The identifier for the customer",
            "required": true,
            "schema": {
              "type": "string"
            }
          },
          {
            "name": "starting_after",
            "in": "query",
            "description": "A cursor for use in pagination, fetch the next list after some object",
            "required": true,
            "schema": {
              "type": "string"
            }
          },
          {
            "name": "ending_before",
            "in": "query",
            "description": "A cursor for use in pagination, fetch the previous list before some object",
            "required": true,
            "schema": {
              "type": "string"
            }
          },
          {
            "name": "limit",
            "in": "query",
            "description": "Limit on the number of objects to return",
            "required": true,
            "schema": {
              "type": "integer",
              "format": "int64"
            }
          },
          {
            "name": "created",
            "in": "query",
            "description": "The time at which payment is created",
            "required": true,
            "schema": {
              "type": "string",
              "format": "date-time"
            }
          },
          {
            "name": "created_lt",
            "in": "query",
            "description": "Time less than the payment created time",
            "required": true,
            "schema": {
              "type": "string",
              "format": "date-time"
            }
          },
          {
            "name": "created_gt",
            "in": "query",
            "description": "Time greater than the payment created time",
            "required": true,
            "schema": {
              "type": "string",
              "format": "date-time"
            }
          },
          {
            "name": "created_lte",
            "in": "query",
            "description": "Time less than or equals to the payment created time",
            "required": true,
            "schema": {
              "type": "string",
              "format": "date-time"
            }
          },
          {
            "name": "created_gte",
            "in": "query",
            "description": "Time greater than or equals to the payment created time",
            "required": true,
            "schema": {
              "type": "string",
              "format": "date-time"
            }
          }
        ],
        "responses": {
          "200": {
            "description": "Received payment list"
          },
          "404": {
            "description": "No payments found"
          }
        },
        "security": [
          {
            "api_key": []
          }
        ]
      }
    },
    "/payments/session_tokens": {
      "post": {
        "tags": [
          "Payments"
        ],
        "summary": "Payments - Session token",
        "description": "Payments - Session token\n\nTo create the session object or to get session token for wallets",
        "operationId": "Create Session tokens for a Payment",
        "requestBody": {
          "content": {
            "application/json": {
              "schema": {
                "$ref": "#/components/schemas/PaymentsSessionRequest"
              }
            }
          },
          "required": true
        },
        "responses": {
          "200": {
            "description": "Payment session object created or session token was retrieved from wallets",
            "content": {
              "application/json": {
                "schema": {
                  "$ref": "#/components/schemas/PaymentsSessionResponse"
                }
              }
            }
          },
          "400": {
            "description": "Missing mandatory fields"
          }
        },
        "security": [
          {
            "publishable_key": []
          }
        ]
      }
    },
    "/payments/{payment_id}": {
      "get": {
        "tags": [
          "Payments"
        ],
        "summary": "Payments - Retrieve",
        "description": "Payments - Retrieve\n\nTo retrieve the properties of a Payment. This may be used to get the status of a previously initiated payment or next action for an ongoing payment",
        "operationId": "Retrieve a Payment",
        "parameters": [
          {
            "name": "payment_id",
            "in": "path",
            "description": "The identifier for payment",
            "required": true,
            "schema": {
              "type": "string"
            }
          }
        ],
        "requestBody": {
          "content": {
            "application/json": {
              "schema": {
                "$ref": "#/components/schemas/PaymentRetrieveBody"
              }
            }
          },
          "required": true
        },
        "responses": {
          "200": {
            "description": "Gets the payment with final status",
            "content": {
              "application/json": {
                "schema": {
                  "$ref": "#/components/schemas/PaymentsResponse"
                }
              }
            }
          },
          "404": {
            "description": "No payment found"
          }
        },
        "security": [
          {
            "api_key": []
          },
          {
            "publishable_key": []
          }
        ]
      },
      "post": {
        "tags": [
          "Payments"
        ],
        "summary": "Payments - Update",
        "description": "Payments - Update\n\nTo update the properties of a PaymentIntent object. This may include attaching a payment method, or attaching customer object or metadata fields after the Payment is created",
        "operationId": "Update a Payment",
        "parameters": [
          {
            "name": "payment_id",
            "in": "path",
            "description": "The identifier for payment",
            "required": true,
            "schema": {
              "type": "string"
            }
          }
        ],
        "requestBody": {
          "content": {
            "application/json": {
              "schema": {
                "$ref": "#/components/schemas/PaymentsRequest"
              }
            }
          },
          "required": true
        },
        "responses": {
          "200": {
            "description": "Payment updated",
            "content": {
              "application/json": {
                "schema": {
                  "$ref": "#/components/schemas/PaymentsResponse"
                }
              }
            }
          },
          "400": {
            "description": "Missing mandatory fields"
          }
        },
        "security": [
          {
            "api_key": []
          },
          {
            "publishable_key": []
          }
        ]
      }
    },
    "/payments/{payment_id}/cancel": {
      "post": {
        "tags": [
          "Payments"
        ],
        "summary": "Payments - Cancel",
        "description": "Payments - Cancel\n\nA Payment could can be cancelled when it is in one of these statuses: requires_payment_method, requires_capture, requires_confirmation, requires_customer_action",
        "operationId": "Cancel a Payment",
        "parameters": [
          {
            "name": "payment_id",
            "in": "path",
            "description": "The identifier for payment",
            "required": true,
            "schema": {
              "type": "string"
            }
          }
        ],
        "requestBody": {
          "content": {
            "application/json": {
              "schema": {
                "$ref": "#/components/schemas/PaymentsCancelRequest"
              }
            }
          },
          "required": true
        },
        "responses": {
          "200": {
            "description": "Payment canceled"
          },
          "400": {
            "description": "Missing mandatory fields"
          }
        },
        "security": [
          {
            "api_key": []
          }
        ]
      }
    },
    "/payments/{payment_id}/capture": {
      "post": {
        "tags": [
          "Payments"
        ],
        "summary": "Payments - Capture",
        "description": "Payments - Capture\n\nTo capture the funds for an uncaptured payment",
        "operationId": "Capture a Payment",
        "parameters": [
          {
            "name": "payment_id",
            "in": "path",
            "description": "The identifier for payment",
            "required": true,
            "schema": {
              "type": "string"
            }
          }
        ],
        "requestBody": {
          "content": {
            "application/json": {
              "schema": {
                "$ref": "#/components/schemas/PaymentsCaptureRequest"
              }
            }
          },
          "required": true
        },
        "responses": {
          "200": {
            "description": "Payment captured",
            "content": {
              "application/json": {
                "schema": {
                  "$ref": "#/components/schemas/PaymentsResponse"
                }
              }
            }
          },
          "400": {
            "description": "Missing mandatory fields"
          }
        },
        "security": [
          {
            "api_key": []
          }
        ]
      }
    },
    "/payments/{payment_id}/confirm": {
      "post": {
        "tags": [
          "Payments"
        ],
        "summary": "Payments - Confirm",
        "description": "Payments - Confirm\n\nThis API is to confirm the payment request and forward payment to the payment processor. This API provides more granular control upon when the API is forwarded to the payment processor. Alternatively you can confirm the payment within the Payments Create API",
        "operationId": "Confirm a Payment",
        "parameters": [
          {
            "name": "payment_id",
            "in": "path",
            "description": "The identifier for payment",
            "required": true,
            "schema": {
              "type": "string"
            }
          }
        ],
        "requestBody": {
          "content": {
            "application/json": {
              "schema": {
                "$ref": "#/components/schemas/PaymentsRequest"
              }
            }
          },
          "required": true
        },
        "responses": {
          "200": {
            "description": "Payment confirmed",
            "content": {
              "application/json": {
                "schema": {
                  "$ref": "#/components/schemas/PaymentsResponse"
                }
              }
            }
          },
          "400": {
            "description": "Missing mandatory fields"
          }
        },
        "security": [
          {
            "api_key": []
          },
          {
            "publishable_key": []
          }
        ]
      }
    },
    "/payouts/create": {
      "post": {
        "tags": [
          "Payouts"
        ],
        "summary": "Payouts - Create",
        "description": "Payouts - Create",
        "operationId": "Create a Payout",
        "requestBody": {
          "content": {
            "application/json": {
              "schema": {
                "$ref": "#/components/schemas/PayoutCreateRequest"
              }
            }
          },
          "required": true
        },
        "responses": {
          "200": {
            "description": "Payout created",
            "content": {
              "application/json": {
                "schema": {
                  "$ref": "#/components/schemas/PayoutCreateResponse"
                }
              }
            }
          },
          "400": {
            "description": "Missing Mandatory fields"
          }
        },
        "security": [
          {
            "api_key": []
          }
        ]
      }
    },
    "/payouts/{payout_id}": {
      "get": {
        "tags": [
          "Payouts"
        ],
        "summary": "Payouts - Retrieve",
        "description": "Payouts - Retrieve",
        "operationId": "Retrieve a Payout",
        "parameters": [
          {
            "name": "payout_id",
            "in": "path",
            "description": "The identifier for payout]",
            "required": true,
            "schema": {
              "type": "string"
            }
          }
        ],
        "responses": {
          "200": {
            "description": "Payout retrieved",
            "content": {
              "application/json": {
                "schema": {
                  "$ref": "#/components/schemas/PayoutCreateResponse"
                }
              }
            }
          },
          "404": {
            "description": "Payout does not exist in our records"
          }
        },
        "security": [
          {
            "api_key": []
          }
        ]
      },
      "post": {
        "tags": [
          "Payouts"
        ],
        "summary": "Payouts - Update",
        "description": "Payouts - Update",
        "operationId": "Update a Payout",
        "parameters": [
          {
            "name": "payout_id",
            "in": "path",
            "description": "The identifier for payout]",
            "required": true,
            "schema": {
              "type": "string"
            }
          }
        ],
        "requestBody": {
          "content": {
            "application/json": {
              "schema": {
                "$ref": "#/components/schemas/PayoutCreateRequest"
              }
            }
          },
          "required": true
        },
        "responses": {
          "200": {
            "description": "Payout updated",
            "content": {
              "application/json": {
                "schema": {
                  "$ref": "#/components/schemas/PayoutCreateResponse"
                }
              }
            }
          },
          "400": {
            "description": "Missing Mandatory fields"
          }
        },
        "security": [
          {
            "api_key": []
          }
        ]
      }
    },
    "/payouts/{payout_id}/cancel": {
      "post": {
        "tags": [
          "Payouts"
        ],
        "summary": "Payouts - Cancel",
        "description": "Payouts - Cancel",
        "operationId": "Cancel a Payout",
        "parameters": [
          {
            "name": "payout_id",
            "in": "path",
            "description": "The identifier for payout",
            "required": true,
            "schema": {
              "type": "string"
            }
          }
        ],
        "requestBody": {
          "content": {
            "application/json": {
              "schema": {
                "$ref": "#/components/schemas/PayoutActionRequest"
              }
            }
          },
          "required": true
        },
        "responses": {
          "200": {
            "description": "Payout cancelled",
            "content": {
              "application/json": {
                "schema": {
                  "$ref": "#/components/schemas/PayoutCreateResponse"
                }
              }
            }
          },
          "400": {
            "description": "Missing Mandatory fields"
          }
        },
        "security": [
          {
            "api_key": []
          }
        ]
      }
    },
    "/payouts/{payout_id}/fulfill": {
      "post": {
        "tags": [
          "Payouts"
        ],
        "summary": "Payouts - Fulfill",
        "description": "Payouts - Fulfill",
        "operationId": "Fulfill a Payout",
        "parameters": [
          {
            "name": "payout_id",
            "in": "path",
            "description": "The identifier for payout",
            "required": true,
            "schema": {
              "type": "string"
            }
          }
        ],
        "requestBody": {
          "content": {
            "application/json": {
              "schema": {
                "$ref": "#/components/schemas/PayoutActionRequest"
              }
            }
          },
          "required": true
        },
        "responses": {
          "200": {
            "description": "Payout fulfilled",
            "content": {
              "application/json": {
                "schema": {
                  "$ref": "#/components/schemas/PayoutCreateResponse"
                }
              }
            }
          },
          "400": {
            "description": "Missing Mandatory fields"
          }
        },
        "security": [
          {
            "api_key": []
          }
        ]
      }
    },
    "/refunds": {
      "post": {
        "tags": [
          "Refunds"
        ],
        "summary": "Refunds - Create",
        "description": "Refunds - Create\n\nTo create a refund against an already processed payment",
        "operationId": "Create a Refund",
        "requestBody": {
          "content": {
            "application/json": {
              "schema": {
                "$ref": "#/components/schemas/RefundRequest"
              }
            }
          },
          "required": true
        },
        "responses": {
          "200": {
            "description": "Refund created",
            "content": {
              "application/json": {
                "schema": {
                  "$ref": "#/components/schemas/RefundResponse"
                }
              }
            }
          },
          "400": {
            "description": "Missing Mandatory fields"
          }
        },
        "security": [
          {
            "api_key": []
          }
        ]
      }
    },
    "/refunds/list": {
      "post": {
        "tags": [
          "Refunds"
        ],
        "summary": "Refunds - List",
        "description": "Refunds - List\n\nTo list the refunds associated with a payment_id or with the merchant, if payment_id is not provided",
        "operationId": "List all Refunds",
        "requestBody": {
          "content": {
            "application/json": {
              "schema": {
                "$ref": "#/components/schemas/RefundListRequest"
              }
            }
          },
          "required": true
        },
        "responses": {
          "200": {
            "description": "List of refunds",
            "content": {
              "application/json": {
                "schema": {
                  "$ref": "#/components/schemas/RefundListResponse"
                }
              }
            }
          }
        },
        "security": [
          {
            "api_key": []
          }
        ]
      }
    },
    "/refunds/{refund_id}": {
      "get": {
        "tags": [
          "Refunds"
        ],
        "summary": "Refunds - Retrieve (GET)",
        "description": "Refunds - Retrieve (GET)\n\nTo retrieve the properties of a Refund. This may be used to get the status of a previously initiated payment or next action for an ongoing payment",
        "operationId": "Retrieve a Refund",
        "parameters": [
          {
            "name": "refund_id",
            "in": "path",
            "description": "The identifier for refund",
            "required": true,
            "schema": {
              "type": "string"
            }
          }
        ],
        "responses": {
          "200": {
            "description": "Refund retrieved",
            "content": {
              "application/json": {
                "schema": {
                  "$ref": "#/components/schemas/RefundResponse"
                }
              }
            }
          },
          "404": {
            "description": "Refund does not exist in our records"
          }
        },
        "security": [
          {
            "api_key": []
          }
        ]
      },
      "post": {
        "tags": [
          "Refunds"
        ],
        "summary": "Refunds - Update",
        "description": "Refunds - Update\n\nTo update the properties of a Refund object. This may include attaching a reason for the refund or metadata fields",
        "operationId": "Update a Refund",
        "parameters": [
          {
            "name": "refund_id",
            "in": "path",
            "description": "The identifier for refund",
            "required": true,
            "schema": {
              "type": "string"
            }
          }
        ],
        "requestBody": {
          "content": {
            "application/json": {
              "schema": {
                "$ref": "#/components/schemas/RefundUpdateRequest"
              }
            }
          },
          "required": true
        },
        "responses": {
          "200": {
            "description": "Refund updated",
            "content": {
              "application/json": {
                "schema": {
                  "$ref": "#/components/schemas/RefundResponse"
                }
              }
            }
          },
          "400": {
            "description": "Missing Mandatory fields"
          }
        },
        "security": [
          {
            "api_key": []
          }
        ]
      }
    }
  },
  "components": {
    "schemas": {
      "AcceptanceType": {
        "type": "string",
        "enum": [
          "online",
          "offline"
        ]
      },
      "AcceptedCountries": {
        "oneOf": [
          {
            "type": "object",
            "required": [
              "type",
              "list"
            ],
            "properties": {
              "type": {
                "type": "string",
                "enum": [
                  "enable_only"
                ]
              },
              "list": {
                "type": "array",
                "items": {
                  "$ref": "#/components/schemas/CountryAlpha2"
                }
              }
            }
          },
          {
            "type": "object",
            "required": [
              "type",
              "list"
            ],
            "properties": {
              "type": {
                "type": "string",
                "enum": [
                  "disable_only"
                ]
              },
              "list": {
                "type": "array",
                "items": {
                  "$ref": "#/components/schemas/CountryAlpha2"
                }
              }
            }
          },
          {
            "type": "object",
            "required": [
              "type"
            ],
            "properties": {
              "type": {
                "type": "string",
                "enum": [
                  "all_accepted"
                ]
              }
            }
          }
        ],
        "discriminator": {
          "propertyName": "type"
        }
      },
      "AcceptedCurrencies": {
        "oneOf": [
          {
            "type": "object",
            "required": [
              "type",
              "list"
            ],
            "properties": {
              "type": {
                "type": "string",
                "enum": [
                  "enable_only"
                ]
              },
              "list": {
                "type": "array",
                "items": {
                  "$ref": "#/components/schemas/Currency"
                }
              }
            }
          },
          {
            "type": "object",
            "required": [
              "type",
              "list"
            ],
            "properties": {
              "type": {
                "type": "string",
                "enum": [
                  "disable_only"
                ]
              },
              "list": {
                "type": "array",
                "items": {
                  "$ref": "#/components/schemas/Currency"
                }
              }
            }
          },
          {
            "type": "object",
            "required": [
              "type"
            ],
            "properties": {
              "type": {
                "type": "string",
                "enum": [
                  "all_accepted"
                ]
              }
            }
          }
        ],
        "discriminator": {
          "propertyName": "type"
        }
      },
      "AchBankTransfer": {
        "type": "object",
        "required": [
          "bank_name",
          "bank_country_code",
          "bank_city",
          "bank_account_number",
          "bank_routing_number"
        ],
        "properties": {
          "bank_name": {
            "type": "string",
            "description": "Bank name",
            "example": "Deutsche Bank"
          },
          "bank_country_code": {
            "$ref": "#/components/schemas/CountryAlpha2"
          },
          "bank_city": {
            "type": "string",
            "description": "Bank city",
            "example": "California"
          },
          "bank_account_number": {
            "type": "string",
            "description": "Bank account number is an unique identifier assigned by a bank to a customer.",
            "example": "000123456"
          },
          "bank_routing_number": {
            "type": "string",
            "description": "[9 digits] Routing number - used in USA for identifying a specific bank.",
            "example": "110000000"
          }
        }
      },
      "AchBillingDetails": {
        "type": "object",
        "required": [
          "email"
        ],
        "properties": {
          "email": {
            "type": "string",
            "description": "The Email ID for ACH billing",
            "example": "example@me.com"
          }
        }
      },
      "AchTransfer": {
        "type": "object",
        "required": [
          "account_number",
          "bank_name",
          "routing_number",
          "swift_code"
        ],
        "properties": {
          "account_number": {
            "type": "string",
            "example": "122385736258"
          },
          "bank_name": {
            "type": "string"
          },
          "routing_number": {
            "type": "string",
            "example": "012"
          },
          "swift_code": {
            "type": "string",
            "example": "234"
          }
        }
      },
      "Address": {
        "type": "object",
        "properties": {
          "address": {
            "allOf": [
              {
                "$ref": "#/components/schemas/AddressDetails"
              }
            ],
            "nullable": true
          },
          "phone": {
            "allOf": [
              {
                "$ref": "#/components/schemas/PhoneDetails"
              }
            ],
            "nullable": true
          }
        }
      },
      "AddressDetails": {
        "type": "object",
        "properties": {
          "city": {
            "type": "string",
            "description": "The address city",
            "example": "New York",
            "nullable": true,
            "maxLength": 50
          },
          "country": {
            "allOf": [
              {
                "$ref": "#/components/schemas/CountryAlpha2"
              }
            ],
            "nullable": true
          },
          "line1": {
            "type": "string",
            "description": "The first line of the address",
            "example": "123, King Street",
            "nullable": true,
            "maxLength": 200
          },
          "line2": {
            "type": "string",
            "description": "The second line of the address",
            "example": "Powelson Avenue",
            "nullable": true,
            "maxLength": 50
          },
          "line3": {
            "type": "string",
            "description": "The third line of the address",
            "example": "Bridgewater",
            "nullable": true,
            "maxLength": 50
          },
          "zip": {
            "type": "string",
            "description": "The zip/postal code for the address",
            "example": "08807",
            "nullable": true,
            "maxLength": 50
          },
          "state": {
            "type": "string",
            "description": "The address state",
            "example": "New York",
            "nullable": true
          },
          "first_name": {
            "type": "string",
            "description": "The first name for the address",
            "example": "John",
            "nullable": true,
            "maxLength": 255
          },
          "last_name": {
            "type": "string",
            "description": "The last name for the address",
            "example": "Doe",
            "nullable": true,
            "maxLength": 255
          }
        }
      },
      "AirwallexData": {
        "type": "object",
        "properties": {
          "payload": {
            "type": "string",
            "description": "payload required by airwallex",
            "nullable": true
          }
        }
      },
      "AliPayHkRedirection": {
        "type": "object"
      },
      "AliPayQr": {
        "type": "object"
      },
      "AliPayRedirection": {
        "type": "object"
      },
      "AmountInfo": {
        "type": "object",
        "required": [
          "label",
          "amount"
        ],
        "properties": {
          "label": {
            "type": "string",
            "description": "The label must be the name of the merchant."
          },
          "type": {
            "type": "string",
            "description": "A value that indicates whether the line item(Ex: total, tax, discount, or grand total) is final or pending.",
            "nullable": true
          },
          "amount": {
            "type": "string",
            "description": "The total amount for the payment"
          }
        }
      },
      "ApiKeyExpiration": {
        "oneOf": [
          {
            "type": "string",
            "enum": [
              "never"
            ]
          },
          {
            "type": "string",
            "format": "date-time"
          }
        ]
      },
      "ApplePayPaymentRequest": {
        "type": "object",
        "required": [
          "country_code",
          "currency_code",
          "total",
          "merchant_capabilities",
          "supported_networks"
        ],
        "properties": {
          "country_code": {
            "$ref": "#/components/schemas/CountryAlpha2"
          },
          "currency_code": {
            "$ref": "#/components/schemas/Currency"
          },
          "total": {
            "$ref": "#/components/schemas/AmountInfo"
          },
          "merchant_capabilities": {
            "type": "array",
            "items": {
              "type": "string"
            },
            "description": "The list of merchant capabilities(ex: whether capable of 3ds or no-3ds)"
          },
          "supported_networks": {
            "type": "array",
            "items": {
              "type": "string"
            },
            "description": "The list of supported networks"
          },
          "merchant_identifier": {
            "type": "string",
            "nullable": true
          }
        }
      },
      "ApplePayRedirectData": {
        "type": "object"
      },
      "ApplePaySessionResponse": {
        "oneOf": [
          {
            "$ref": "#/components/schemas/ThirdPartySdkSessionResponse"
          },
          {
            "$ref": "#/components/schemas/NoThirdPartySdkSessionResponse"
          },
          {
            "type": "object",
            "default": null,
            "nullable": true
          }
        ]
      },
      "ApplePayThirdPartySdkData": {
        "type": "object"
      },
      "ApplePayWalletData": {
        "type": "object",
        "required": [
          "payment_data",
          "payment_method",
          "transaction_identifier"
        ],
        "properties": {
          "payment_data": {
            "type": "string",
            "description": "The payment data of Apple pay"
          },
          "payment_method": {
            "$ref": "#/components/schemas/ApplepayPaymentMethod"
          },
          "transaction_identifier": {
            "type": "string",
            "description": "The unique identifier for the transaction"
          }
        }
      },
      "ApplepayConnectorMetadataRequest": {
        "type": "object",
        "properties": {
          "session_token_data": {
            "allOf": [
              {
                "$ref": "#/components/schemas/SessionTokenInfo"
              }
            ],
            "nullable": true
          }
        }
      },
      "ApplepayPaymentMethod": {
        "type": "object",
        "required": [
          "display_name",
          "network",
          "type"
        ],
        "properties": {
          "display_name": {
            "type": "string",
            "description": "The name to be displayed on Apple Pay button"
          },
          "network": {
            "type": "string",
            "description": "The network of the Apple pay payment method"
          },
          "type": {
            "type": "string",
            "description": "The type of the payment method"
          }
        }
      },
      "ApplepaySessionTokenResponse": {
        "type": "object",
        "required": [
          "session_token_data",
          "connector",
          "delayed_session_token",
          "sdk_next_action"
        ],
        "properties": {
          "session_token_data": {
            "$ref": "#/components/schemas/ApplePaySessionResponse"
          },
          "payment_request_data": {
            "allOf": [
              {
                "$ref": "#/components/schemas/ApplePayPaymentRequest"
              }
            ],
            "nullable": true
          },
          "connector": {
            "type": "string",
            "description": "The session token is w.r.t this connector"
          },
          "delayed_session_token": {
            "type": "boolean",
            "description": "Identifier for the delayed session response"
          },
          "sdk_next_action": {
            "$ref": "#/components/schemas/SdkNextAction"
          }
        }
      },
      "AttemptStatus": {
        "type": "string",
        "enum": [
          "started",
          "authentication_failed",
          "router_declined",
          "authentication_pending",
          "authentication_successful",
          "authorized",
          "authorization_failed",
          "charged",
          "authorizing",
          "cod_initiated",
          "voided",
          "void_initiated",
          "capture_initiated",
          "capture_failed",
          "void_failed",
          "auto_refunded",
          "partial_charged",
          "unresolved",
          "pending",
          "failure",
          "payment_method_awaited",
          "confirmation_awaited",
          "device_data_collection_pending"
        ]
      },
      "AuthenticationType": {
        "type": "string",
        "enum": [
          "three_ds",
          "no_three_ds"
        ]
      },
      "BacsBankTransfer": {
        "type": "object",
        "required": [
          "bank_name",
          "bank_country_code",
          "bank_city",
          "bank_account_number",
          "bank_sort_code"
        ],
        "properties": {
          "bank_name": {
            "type": "string",
            "description": "Bank name",
            "example": "Deutsche Bank"
          },
          "bank_country_code": {
            "$ref": "#/components/schemas/CountryAlpha2"
          },
          "bank_city": {
            "type": "string",
            "description": "Bank city",
            "example": "California"
          },
          "bank_account_number": {
            "type": "string",
            "description": "Bank account number is an unique identifier assigned by a bank to a customer.",
            "example": "000123456"
          },
          "bank_sort_code": {
            "type": "string",
            "description": "[6 digits] Sort Code - used in UK and Ireland for identifying a bank and it's branches.",
            "example": "98-76-54"
          }
        }
      },
      "BacsBankTransferInstructions": {
        "type": "object",
        "required": [
          "account_holder_name",
          "account_number",
          "sort_code"
        ],
        "properties": {
          "account_holder_name": {
            "type": "string",
            "example": "Jane Doe"
          },
          "account_number": {
            "type": "string",
            "example": "10244123908"
          },
          "sort_code": {
            "type": "string",
            "example": "012"
          }
        }
      },
      "Bank": {
        "oneOf": [
          {
            "$ref": "#/components/schemas/AchBankTransfer"
          },
          {
            "$ref": "#/components/schemas/BacsBankTransfer"
          },
          {
            "$ref": "#/components/schemas/SepaBankTransfer"
          }
        ]
      },
      "BankDebitBilling": {
        "type": "object",
        "required": [
          "name",
          "email"
        ],
        "properties": {
          "name": {
            "type": "string",
            "description": "The billing name for bank debits",
            "example": "John Doe"
          },
          "email": {
            "type": "string",
            "description": "The billing email for bank debits",
            "example": "example@example.com"
          },
          "address": {
            "allOf": [
              {
                "$ref": "#/components/schemas/AddressDetails"
              }
            ],
            "nullable": true
          }
        }
      },
      "BankDebitData": {
        "oneOf": [
          {
            "type": "object",
            "required": [
              "ach_bank_debit"
            ],
            "properties": {
              "ach_bank_debit": {
                "type": "object",
                "description": "Payment Method data for Ach bank debit",
                "required": [
                  "billing_details",
                  "account_number",
                  "routing_number",
                  "card_holder_name",
                  "bank_account_holder_name"
                ],
                "properties": {
                  "billing_details": {
                    "$ref": "#/components/schemas/BankDebitBilling"
                  },
                  "account_number": {
                    "type": "string",
                    "description": "Account number for ach bank debit payment",
                    "example": "000123456789"
                  },
                  "routing_number": {
                    "type": "string",
                    "description": "Routing number for ach bank debit payment",
                    "example": "110000000"
                  },
                  "card_holder_name": {
                    "type": "string",
                    "example": "John Test"
                  },
                  "bank_account_holder_name": {
                    "type": "string",
                    "example": "John Doe"
                  }
                }
              }
            }
          },
          {
            "type": "object",
            "required": [
              "sepa_bank_debit"
            ],
            "properties": {
              "sepa_bank_debit": {
                "type": "object",
                "required": [
                  "billing_details",
                  "iban",
                  "bank_account_holder_name"
                ],
                "properties": {
                  "billing_details": {
                    "$ref": "#/components/schemas/BankDebitBilling"
                  },
                  "iban": {
                    "type": "string",
                    "description": "International bank account number (iban) for SEPA",
                    "example": "DE89370400440532013000"
                  },
                  "bank_account_holder_name": {
                    "type": "string",
                    "description": "Owner name for bank debit",
                    "example": "A. Schneider"
                  }
                }
              }
            }
          },
          {
            "type": "object",
            "required": [
              "becs_bank_debit"
            ],
            "properties": {
              "becs_bank_debit": {
                "type": "object",
                "required": [
                  "billing_details",
                  "account_number",
                  "bsb_number"
                ],
                "properties": {
                  "billing_details": {
                    "$ref": "#/components/schemas/BankDebitBilling"
                  },
                  "account_number": {
                    "type": "string",
                    "description": "Account number for Becs payment method",
                    "example": "000123456"
                  },
                  "bsb_number": {
                    "type": "string",
                    "description": "Bank-State-Branch (bsb) number",
                    "example": "000000"
                  }
                }
              }
            }
          },
          {
            "type": "object",
            "required": [
              "bacs_bank_debit"
            ],
            "properties": {
              "bacs_bank_debit": {
                "type": "object",
                "required": [
                  "billing_details",
                  "account_number",
                  "sort_code",
                  "bank_account_holder_name"
                ],
                "properties": {
                  "billing_details": {
                    "$ref": "#/components/schemas/BankDebitBilling"
                  },
                  "account_number": {
                    "type": "string",
                    "description": "Account number for Bacs payment method",
                    "example": "00012345"
                  },
                  "sort_code": {
                    "type": "string",
                    "description": "Sort code for Bacs payment method",
                    "example": "108800"
                  },
                  "bank_account_holder_name": {
                    "type": "string",
                    "description": "holder name for bank debit",
                    "example": "A. Schneider"
                  }
                }
              }
            }
          }
        ]
      },
      "BankNames": {
        "type": "string",
        "description": "Name of banks supported by Hyperswitch",
        "enum": [
          "american_express",
          "affin_bank",
          "agro_bank",
          "alliance_bank",
          "am_bank",
          "bank_of_america",
          "bank_islam",
          "bank_muamalat",
          "bank_rakyat",
          "bank_simpanan_nasional",
          "barclays",
          "blik_p_s_p",
          "capital_one",
          "chase",
          "citi",
          "cimb_bank",
          "discover",
          "navy_federal_credit_union",
          "pentagon_federal_credit_union",
          "synchrony_bank",
          "wells_fargo",
          "abn_amro",
          "asn_bank",
          "bunq",
          "handelsbanken",
          "hong_leong_bank",
          "hsbc_bank",
          "ing",
          "knab",
          "kuwait_finance_house",
          "moneyou",
          "rabobank",
          "regiobank",
          "revolut",
          "sns_bank",
          "triodos_bank",
          "van_lanschot",
          "arzte_und_apotheker_bank",
          "austrian_anadi_bank_ag",
          "bank_austria",
          "bank99_ag",
          "bankhaus_carl_spangler",
          "bankhaus_schelhammer_und_schattera_ag",
          "bank_millennium",
          "bank_p_e_k_a_o_s_a",
          "bawag_psk_ag",
          "bks_bank_ag",
          "brull_kallmus_bank_ag",
          "btv_vier_lander_bank",
          "capital_bank_grawe_gruppe_ag",
          "ceska_sporitelna",
          "dolomitenbank",
          "easybank_ag",
          "e_platby_v_u_b",
          "erste_bank_und_sparkassen",
          "friesland_bank",
          "hypo_alpeadriabank_international_ag",
          "hypo_noe_lb_fur_niederosterreich_u_wien",
          "hypo_oberosterreich_salzburg_steiermark",
          "hypo_tirol_bank_ag",
          "hypo_vorarlberg_bank_ag",
          "hypo_bank_burgenland_aktiengesellschaft",
          "komercni_banka",
          "m_bank",
          "marchfelder_bank",
          "maybank",
          "oberbank_ag",
          "osterreichische_arzte_und_apothekerbank",
          "ocbc_bank",
          "pay_with_i_n_g",
          "place_z_i_p_k_o",
          "platnosc_online_karta_platnicza",
          "posojilnica_bank_e_gen",
          "postova_banka",
          "public_bank",
          "raiffeisen_bankengruppe_osterreich",
          "rhb_bank",
          "schelhammer_capital_bank_ag",
          "standard_chartered_bank",
          "schoellerbank_ag",
          "sparda_bank_wien",
          "sporo_pay",
          "santander_przelew24",
          "tatra_pay",
          "viamo",
          "volksbank_gruppe",
          "volkskreditbank_ag",
          "vr_bank_braunau",
          "uob_bank",
          "pay_with_alior_bank",
          "banki_spoldzielcze",
          "pay_with_inteligo",
          "b_n_p_paribas_poland",
          "bank_nowy_s_a",
          "credit_agricole",
          "pay_with_b_o_s",
          "pay_with_citi_handlowy",
          "pay_with_plus_bank",
          "toyota_bank",
          "velo_bank",
          "e_transfer_pocztowy24",
          "plus_bank",
          "etransfer_pocztowy24",
          "banki_spbdzielcze",
          "bank_nowy_bfg_sa",
          "getin_bank",
          "blik",
          "noble_pay",
          "idea_bank",
          "envelo_bank",
          "nest_przelew",
          "mbank_mtransfer",
          "inteligo",
          "pbac_z_ipko",
          "bnp_paribas",
          "bank_pekao_sa",
          "volkswagen_bank",
          "alior_bank",
          "boz",
          "bangkok_bank",
          "krungsri_bank",
          "krung_thai_bank",
          "the_siam_commercial_bank",
          "kasikorn_bank"
        ]
      },
      "BankRedirectBilling": {
        "type": "object",
        "required": [
          "billing_name",
          "email"
        ],
        "properties": {
          "billing_name": {
            "type": "string",
            "description": "The name for which billing is issued",
            "example": "John Doe"
          },
          "email": {
            "type": "string",
            "description": "The billing email for bank redirect",
            "example": "example@example.com"
          }
        }
      },
      "BankRedirectData": {
        "oneOf": [
          {
            "type": "object",
            "required": [
              "bancontact_card"
            ],
            "properties": {
              "bancontact_card": {
                "type": "object",
                "required": [
                  "card_number",
                  "card_exp_month",
                  "card_exp_year",
                  "card_holder_name"
                ],
                "properties": {
                  "card_number": {
                    "type": "string",
                    "description": "The card number",
                    "example": "4242424242424242"
                  },
                  "card_exp_month": {
                    "type": "string",
                    "description": "The card's expiry month",
                    "example": "24"
                  },
                  "card_exp_year": {
                    "type": "string",
                    "description": "The card's expiry year",
                    "example": "24"
                  },
                  "card_holder_name": {
                    "type": "string",
                    "description": "The card holder's name",
                    "example": "John Test"
                  },
                  "billing_details": {
                    "allOf": [
                      {
                        "$ref": "#/components/schemas/BankRedirectBilling"
                      }
                    ],
                    "nullable": true
                  }
                }
              }
            }
          },
          {
            "type": "object",
            "required": [
              "bizum"
            ],
            "properties": {
              "bizum": {
                "type": "object"
              }
            }
          },
          {
            "type": "object",
            "required": [
              "blik"
            ],
            "properties": {
              "blik": {
                "type": "object",
                "required": [
                  "blik_code"
                ],
                "properties": {
                  "blik_code": {
                    "type": "string"
                  }
                }
              }
            }
          },
          {
            "type": "object",
            "required": [
              "eps"
            ],
            "properties": {
              "eps": {
                "type": "object",
                "required": [
                  "billing_details",
                  "bank_name"
                ],
                "properties": {
                  "billing_details": {
                    "$ref": "#/components/schemas/BankRedirectBilling"
                  },
                  "bank_name": {
                    "$ref": "#/components/schemas/BankNames"
                  }
                }
              }
            }
          },
          {
            "type": "object",
            "required": [
              "giropay"
            ],
            "properties": {
              "giropay": {
                "type": "object",
                "required": [
                  "billing_details"
                ],
                "properties": {
                  "billing_details": {
                    "$ref": "#/components/schemas/BankRedirectBilling"
                  },
                  "bank_account_bic": {
                    "type": "string",
                    "description": "Bank account details for Giropay\nBank account bic code",
                    "nullable": true
                  },
                  "bank_account_iban": {
                    "type": "string",
                    "description": "Bank account iban",
                    "nullable": true
                  }
                }
              }
            }
          },
          {
            "type": "object",
            "required": [
              "ideal"
            ],
            "properties": {
              "ideal": {
                "type": "object",
                "required": [
                  "billing_details",
                  "bank_name"
                ],
                "properties": {
                  "billing_details": {
                    "$ref": "#/components/schemas/BankRedirectBilling"
                  },
                  "bank_name": {
                    "$ref": "#/components/schemas/BankNames"
                  }
                }
              }
            }
          },
          {
            "type": "object",
            "required": [
              "interac"
            ],
            "properties": {
              "interac": {
                "type": "object",
                "required": [
                  "country",
                  "email"
                ],
                "properties": {
                  "country": {
                    "$ref": "#/components/schemas/CountryAlpha2"
                  },
                  "email": {
                    "type": "string",
                    "example": "john.doe@example.com"
                  }
                }
              }
            }
          },
          {
            "type": "object",
            "required": [
              "online_banking_czech_republic"
            ],
            "properties": {
              "online_banking_czech_republic": {
                "type": "object",
                "required": [
                  "issuer"
                ],
                "properties": {
                  "issuer": {
                    "$ref": "#/components/schemas/BankNames"
                  }
                }
              }
            }
          },
          {
            "type": "object",
            "required": [
              "online_banking_finland"
            ],
            "properties": {
              "online_banking_finland": {
                "type": "object",
                "properties": {
                  "email": {
                    "type": "string",
                    "nullable": true
                  }
                }
              }
            }
          },
          {
            "type": "object",
            "required": [
              "online_banking_poland"
            ],
            "properties": {
              "online_banking_poland": {
                "type": "object",
                "required": [
                  "issuer"
                ],
                "properties": {
                  "issuer": {
                    "$ref": "#/components/schemas/BankNames"
                  }
                }
              }
            }
          },
          {
            "type": "object",
            "required": [
              "online_banking_slovakia"
            ],
            "properties": {
              "online_banking_slovakia": {
                "type": "object",
                "required": [
                  "issuer"
                ],
                "properties": {
                  "issuer": {
                    "$ref": "#/components/schemas/BankNames"
                  }
                }
              }
            }
          },
          {
            "type": "object",
            "required": [
              "przelewy24"
            ],
            "properties": {
              "przelewy24": {
                "type": "object",
                "required": [
                  "billing_details"
                ],
                "properties": {
                  "bank_name": {
                    "allOf": [
                      {
                        "$ref": "#/components/schemas/BankNames"
                      }
                    ],
                    "nullable": true
                  },
                  "billing_details": {
                    "$ref": "#/components/schemas/BankRedirectBilling"
                  }
                }
              }
            }
          },
          {
            "type": "object",
            "required": [
              "sofort"
            ],
            "properties": {
              "sofort": {
                "type": "object",
                "required": [
                  "billing_details",
                  "country",
                  "preferred_language"
                ],
                "properties": {
                  "billing_details": {
                    "$ref": "#/components/schemas/BankRedirectBilling"
                  },
                  "country": {
                    "$ref": "#/components/schemas/CountryAlpha2"
                  },
                  "preferred_language": {
                    "type": "string",
                    "description": "The preferred language",
                    "example": "en"
                  }
                }
              }
            }
          },
          {
            "type": "object",
            "required": [
              "swish"
            ],
            "properties": {
              "swish": {
                "type": "object"
              }
            }
          },
          {
            "type": "object",
            "required": [
              "trustly"
            ],
            "properties": {
              "trustly": {
                "type": "object",
                "required": [
                  "country"
                ],
                "properties": {
                  "country": {
                    "$ref": "#/components/schemas/CountryAlpha2"
                  }
                }
              }
            }
          },
          {
            "type": "object",
            "required": [
              "online_banking_fpx"
            ],
            "properties": {
              "online_banking_fpx": {
                "type": "object",
                "required": [
                  "issuer"
                ],
                "properties": {
                  "issuer": {
                    "$ref": "#/components/schemas/BankNames"
                  }
                }
              }
            }
          },
          {
            "type": "object",
            "required": [
              "online_banking_thailand"
            ],
            "properties": {
              "online_banking_thailand": {
                "type": "object",
                "required": [
                  "issuer"
                ],
                "properties": {
                  "issuer": {
                    "$ref": "#/components/schemas/BankNames"
                  }
                }
              }
            }
          }
        ]
      },
      "BankTransferData": {
        "oneOf": [
          {
            "type": "object",
            "required": [
              "ach_bank_transfer"
            ],
            "properties": {
              "ach_bank_transfer": {
                "type": "object",
                "required": [
                  "billing_details"
                ],
                "properties": {
                  "billing_details": {
                    "$ref": "#/components/schemas/AchBillingDetails"
                  }
                }
              }
            }
          },
          {
            "type": "object",
            "required": [
              "sepa_bank_transfer"
            ],
            "properties": {
              "sepa_bank_transfer": {
                "type": "object",
                "required": [
                  "billing_details",
                  "country"
                ],
                "properties": {
                  "billing_details": {
                    "$ref": "#/components/schemas/SepaAndBacsBillingDetails"
                  },
                  "country": {
                    "$ref": "#/components/schemas/CountryAlpha2"
                  }
                }
              }
            }
          },
          {
            "type": "object",
            "required": [
              "bacs_bank_transfer"
            ],
            "properties": {
              "bacs_bank_transfer": {
                "type": "object",
                "required": [
                  "billing_details"
                ],
                "properties": {
                  "billing_details": {
                    "$ref": "#/components/schemas/SepaAndBacsBillingDetails"
                  }
                }
              }
            }
          },
          {
            "type": "object",
            "required": [
              "multibanco_bank_transfer"
            ],
            "properties": {
              "multibanco_bank_transfer": {
                "type": "object",
                "required": [
                  "billing_details"
                ],
                "properties": {
                  "billing_details": {
                    "$ref": "#/components/schemas/MultibancoBillingDetails"
                  }
                }
              }
            }
<<<<<<< HEAD
          },
          {
            "type": "object",
            "required": [
              "pix"
            ],
            "properties": {
              "pix": {
                "type": "object"
              }
            }
          },
          {
            "type": "object",
            "required": [
              "pse"
            ],
            "properties": {
              "pse": {
                "type": "object"
              }
            }
=======
>>>>>>> 38f14b9f
          }
        ]
      },
      "BankTransferInstructions": {
        "oneOf": [
          {
            "type": "object",
            "required": [
              "ach_credit_transfer"
            ],
            "properties": {
              "ach_credit_transfer": {
                "$ref": "#/components/schemas/AchTransfer"
              }
            }
          },
          {
            "type": "object",
            "required": [
              "sepa_bank_instructions"
            ],
            "properties": {
              "sepa_bank_instructions": {
                "$ref": "#/components/schemas/SepaBankTransferInstructions"
              }
            }
          },
          {
            "type": "object",
            "required": [
              "bacs_bank_instructions"
            ],
            "properties": {
              "bacs_bank_instructions": {
                "$ref": "#/components/schemas/BacsBankTransferInstructions"
              }
            }
          },
          {
            "type": "object",
            "required": [
              "multibanco"
            ],
            "properties": {
              "multibanco": {
                "$ref": "#/components/schemas/MultibancoTransferInstructions"
              }
            }
          }
        ]
      },
      "BankTransferNextStepsData": {
        "allOf": [
          {
            "$ref": "#/components/schemas/BankTransferInstructions"
          },
          {
            "type": "object",
            "required": [
              "receiver"
            ],
            "properties": {
              "receiver": {
                "$ref": "#/components/schemas/ReceiverDetails"
              }
            }
          }
        ]
      },
      "BoletoVoucherData": {
        "type": "object",
        "properties": {
          "social_security_number": {
            "type": "string",
            "description": "The shopper's social security number",
            "nullable": true
          }
        }
      },
      "CaptureMethod": {
        "type": "string",
        "enum": [
          "automatic",
          "manual",
          "manual_multiple",
          "scheduled"
        ]
      },
      "Card": {
        "type": "object",
        "required": [
          "card_number",
          "expiry_month",
          "expiry_year",
          "card_holder_name"
        ],
        "properties": {
          "card_number": {
            "type": "string",
            "description": "The card number",
            "example": "4242424242424242"
          },
          "expiry_month": {
            "type": "string",
            "description": "The card's expiry month"
          },
          "expiry_year": {
            "type": "string",
            "description": "The card's expiry year"
          },
          "card_holder_name": {
            "type": "string",
            "description": "The card holder's name",
            "example": "John Doe"
          }
        }
      },
      "CardDetail": {
        "type": "object",
        "required": [
          "card_number",
          "card_exp_month",
          "card_exp_year",
          "card_holder_name"
        ],
        "properties": {
          "card_number": {
            "type": "string",
            "description": "Card Number",
            "example": "4111111145551142"
          },
          "card_exp_month": {
            "type": "string",
            "description": "Card Expiry Month",
            "example": "10"
          },
          "card_exp_year": {
            "type": "string",
            "description": "Card Expiry Year",
            "example": "25"
          },
          "card_holder_name": {
            "type": "string",
            "description": "Card Holder Name",
            "example": "John Doe"
          },
          "nick_name": {
            "type": "string",
            "description": "Card Holder's Nick Name",
            "example": "John Doe",
            "nullable": true
          }
        }
      },
      "CardDetailFromLocker": {
        "type": "object",
        "properties": {
          "scheme": {
            "type": "string",
            "nullable": true
          },
          "issuer_country": {
            "type": "string",
            "nullable": true
          },
          "last4_digits": {
            "type": "string",
            "nullable": true
          },
          "expiry_month": {
            "type": "string",
            "nullable": true
          },
          "expiry_year": {
            "type": "string",
            "nullable": true
          },
          "card_token": {
            "type": "string",
            "nullable": true
          },
          "card_holder_name": {
            "type": "string",
            "nullable": true
          },
          "card_fingerprint": {
            "type": "string",
            "nullable": true
          },
          "nick_name": {
            "type": "string",
            "nullable": true
          }
        }
      },
      "CardNetwork": {
        "type": "string",
        "enum": [
          "Visa",
          "Mastercard",
          "AmericanExpress",
          "JCB",
          "DinersClub",
          "Discover",
          "CartesBancaires",
          "UnionPay",
          "Interac",
          "RuPay",
          "Maestro"
        ]
      },
      "Connector": {
        "type": "string",
        "enum": [
          "phonypay",
          "fauxpay",
          "pretendpay",
          "stripe_test",
          "adyen_test",
          "checkout_test",
          "paypal_test",
          "aci",
          "adyen",
          "airwallex",
          "authorizedotnet",
          "bitpay",
          "bambora",
          "bluesnap",
          "braintree",
          "cashtocode",
          "checkout",
          "coinbase",
          "cryptopay",
          "cybersource",
          "dlocal",
          "fiserv",
          "forte",
          "globalpay",
          "globepay",
          "iatapay",
          "klarna",
          "mollie",
          "multisafepay",
          "nexinets",
          "nmi",
          "noon",
          "nuvei",
          "opennode",
          "payme",
          "paypal",
          "payu",
          "powertranz",
          "rapyd",
          "shift4",
          "stax",
          "stripe",
          "trustpay",
          "tsys",
          "wise",
          "worldline",
          "worldpay",
          "zen",
          "signifyd"
        ]
      },
      "ConnectorMetadata": {
        "type": "object",
        "properties": {
          "apple_pay": {
            "allOf": [
              {
                "$ref": "#/components/schemas/ApplepayConnectorMetadataRequest"
              }
            ],
            "nullable": true
          },
          "airwallex": {
            "allOf": [
              {
                "$ref": "#/components/schemas/AirwallexData"
              }
            ],
            "nullable": true
          },
          "noon": {
            "allOf": [
              {
                "$ref": "#/components/schemas/NoonData"
              }
            ],
            "nullable": true
          }
        }
      },
      "ConnectorType": {
        "type": "string",
        "enum": [
          "payment_processor",
          "payment_vas",
          "fin_operations",
          "fiz_operations",
          "networks",
          "banking_entities",
          "non_banking_finance"
        ]
      },
      "CountryAlpha2": {
        "type": "string",
        "enum": [
          "AF",
          "AX",
          "AL",
          "DZ",
          "AS",
          "AD",
          "AO",
          "AI",
          "AQ",
          "AG",
          "AR",
          "AM",
          "AW",
          "AU",
          "AT",
          "AZ",
          "BS",
          "BH",
          "BD",
          "BB",
          "BY",
          "BE",
          "BZ",
          "BJ",
          "BM",
          "BT",
          "BO",
          "BQ",
          "BA",
          "BW",
          "BV",
          "BR",
          "IO",
          "BN",
          "BG",
          "BF",
          "BI",
          "KH",
          "CM",
          "CA",
          "CV",
          "KY",
          "CF",
          "TD",
          "CL",
          "CN",
          "CX",
          "CC",
          "CO",
          "KM",
          "CG",
          "CD",
          "CK",
          "CR",
          "CI",
          "HR",
          "CU",
          "CW",
          "CY",
          "CZ",
          "DK",
          "DJ",
          "DM",
          "DO",
          "EC",
          "EG",
          "SV",
          "GQ",
          "ER",
          "EE",
          "ET",
          "FK",
          "FO",
          "FJ",
          "FI",
          "FR",
          "GF",
          "PF",
          "TF",
          "GA",
          "GM",
          "GE",
          "DE",
          "GH",
          "GI",
          "GR",
          "GL",
          "GD",
          "GP",
          "GU",
          "GT",
          "GG",
          "GN",
          "GW",
          "GY",
          "HT",
          "HM",
          "VA",
          "HN",
          "HK",
          "HU",
          "IS",
          "IN",
          "ID",
          "IR",
          "IQ",
          "IE",
          "IM",
          "IL",
          "IT",
          "JM",
          "JP",
          "JE",
          "JO",
          "KZ",
          "KE",
          "KI",
          "KP",
          "KR",
          "KW",
          "KG",
          "LA",
          "LV",
          "LB",
          "LS",
          "LR",
          "LY",
          "LI",
          "LT",
          "LU",
          "MO",
          "MK",
          "MG",
          "MW",
          "MY",
          "MV",
          "ML",
          "MT",
          "MH",
          "MQ",
          "MR",
          "MU",
          "YT",
          "MX",
          "FM",
          "MD",
          "MC",
          "MN",
          "ME",
          "MS",
          "MA",
          "MZ",
          "MM",
          "NA",
          "NR",
          "NP",
          "NL",
          "NC",
          "NZ",
          "NI",
          "NE",
          "NG",
          "NU",
          "NF",
          "MP",
          "NO",
          "OM",
          "PK",
          "PW",
          "PS",
          "PA",
          "PG",
          "PY",
          "PE",
          "PH",
          "PN",
          "PL",
          "PT",
          "PR",
          "QA",
          "RE",
          "RO",
          "RU",
          "RW",
          "BL",
          "SH",
          "KN",
          "LC",
          "MF",
          "PM",
          "VC",
          "WS",
          "SM",
          "ST",
          "SA",
          "SN",
          "RS",
          "SC",
          "SL",
          "SG",
          "SX",
          "SK",
          "SI",
          "SB",
          "SO",
          "ZA",
          "GS",
          "SS",
          "ES",
          "LK",
          "SD",
          "SR",
          "SJ",
          "SZ",
          "SE",
          "CH",
          "SY",
          "TW",
          "TJ",
          "TZ",
          "TH",
          "TL",
          "TG",
          "TK",
          "TO",
          "TT",
          "TN",
          "TR",
          "TM",
          "TC",
          "TV",
          "UG",
          "UA",
          "AE",
          "GB",
          "UM",
          "UY",
          "UZ",
          "VU",
          "VE",
          "VN",
          "VG",
          "VI",
          "WF",
          "EH",
          "YE",
          "ZM",
          "ZW",
          "US"
        ]
      },
      "CreateApiKeyRequest": {
        "type": "object",
        "description": "The request body for creating an API Key.",
        "required": [
          "name",
          "expiration"
        ],
        "properties": {
          "name": {
            "type": "string",
            "description": "A unique name for the API Key to help you identify it.",
            "example": "Sandbox integration key",
            "maxLength": 64
          },
          "description": {
            "type": "string",
            "description": "A description to provide more context about the API Key.",
            "example": "Key used by our developers to integrate with the sandbox environment",
            "nullable": true,
            "maxLength": 256
          },
          "expiration": {
            "$ref": "#/components/schemas/ApiKeyExpiration"
          }
        }
      },
      "CreateApiKeyResponse": {
        "type": "object",
        "description": "The response body for creating an API Key.",
        "required": [
          "key_id",
          "merchant_id",
          "name",
          "api_key",
          "created",
          "expiration"
        ],
        "properties": {
          "key_id": {
            "type": "string",
            "description": "The identifier for the API Key.",
            "example": "5hEEqkgJUyuxgSKGArHA4mWSnX",
            "maxLength": 64
          },
          "merchant_id": {
            "type": "string",
            "description": "The identifier for the Merchant Account.",
            "example": "y3oqhf46pyzuxjbcn2giaqnb44",
            "maxLength": 64
          },
          "name": {
            "type": "string",
            "description": "The unique name for the API Key to help you identify it.",
            "example": "Sandbox integration key",
            "maxLength": 64
          },
          "description": {
            "type": "string",
            "description": "The description to provide more context about the API Key.",
            "example": "Key used by our developers to integrate with the sandbox environment",
            "nullable": true,
            "maxLength": 256
          },
          "api_key": {
            "type": "string",
            "description": "The plaintext API Key used for server-side API access. Ensure you store the API Key\nsecurely as you will not be able to see it again.",
            "maxLength": 128
          },
          "created": {
            "type": "string",
            "format": "date-time",
            "description": "The time at which the API Key was created.",
            "example": "2022-09-10T10:11:12Z"
          },
          "expiration": {
            "$ref": "#/components/schemas/ApiKeyExpiration"
          }
        }
      },
      "CryptoData": {
        "type": "object",
        "properties": {
          "pay_currency": {
            "type": "string",
            "nullable": true
          }
        }
      },
      "Currency": {
        "type": "string",
        "enum": [
          "AED",
          "ALL",
          "AMD",
          "ANG",
          "ARS",
          "AUD",
          "AWG",
          "AZN",
          "BBD",
          "BDT",
          "BHD",
          "BIF",
          "BMD",
          "BND",
          "BOB",
          "BRL",
          "BSD",
          "BWP",
          "BZD",
          "CAD",
          "CHF",
          "CLP",
          "CNY",
          "COP",
          "CRC",
          "CUP",
          "CZK",
          "DJF",
          "DKK",
          "DOP",
          "DZD",
          "EGP",
          "ETB",
          "EUR",
          "FJD",
          "GBP",
          "GHS",
          "GIP",
          "GMD",
          "GNF",
          "GTQ",
          "GYD",
          "HKD",
          "HNL",
          "HRK",
          "HTG",
          "HUF",
          "IDR",
          "ILS",
          "INR",
          "JMD",
          "JOD",
          "JPY",
          "KES",
          "KGS",
          "KHR",
          "KMF",
          "KRW",
          "KWD",
          "KYD",
          "KZT",
          "LAK",
          "LBP",
          "LKR",
          "LRD",
          "LSL",
          "MAD",
          "MDL",
          "MGA",
          "MKD",
          "MMK",
          "MNT",
          "MOP",
          "MUR",
          "MVR",
          "MWK",
          "MXN",
          "MYR",
          "NAD",
          "NGN",
          "NIO",
          "NOK",
          "NPR",
          "NZD",
          "OMR",
          "PEN",
          "PGK",
          "PHP",
          "PKR",
          "PLN",
          "PYG",
          "QAR",
          "RON",
          "RUB",
          "RWF",
          "SAR",
          "SCR",
          "SEK",
          "SGD",
          "SLL",
          "SOS",
          "SSP",
          "SVC",
          "SZL",
          "THB",
          "TRY",
          "TTD",
          "TWD",
          "TZS",
          "UGX",
          "USD",
          "UYU",
          "UZS",
          "VND",
          "VUV",
          "XAF",
          "XOF",
          "XPF",
          "YER",
          "ZAR"
        ]
      },
      "CustomerAcceptance": {
        "type": "object",
        "required": [
          "acceptance_type"
        ],
        "properties": {
          "acceptance_type": {
            "$ref": "#/components/schemas/AcceptanceType"
          },
          "accepted_at": {
            "type": "string",
            "format": "date-time",
            "description": "Specifying when the customer acceptance was provided",
            "example": "2022-09-10T10:11:12Z",
            "nullable": true
          },
          "online": {
            "allOf": [
              {
                "$ref": "#/components/schemas/OnlineMandate"
              }
            ],
            "nullable": true
          }
        }
      },
      "CustomerDeleteResponse": {
        "type": "object",
        "required": [
          "customer_id",
          "customer_deleted",
          "address_deleted",
          "payment_methods_deleted"
        ],
        "properties": {
          "customer_id": {
            "type": "string",
            "description": "The identifier for the customer object",
            "example": "cus_y3oqhf46pyzuxjbcn2giaqnb44",
            "maxLength": 255
          },
          "customer_deleted": {
            "type": "boolean",
            "description": "Whether customer was deleted or not",
            "example": false
          },
          "address_deleted": {
            "type": "boolean",
            "description": "Whether address was deleted or not",
            "example": false
          },
          "payment_methods_deleted": {
            "type": "boolean",
            "description": "Whether payment methods deleted or not",
            "example": false
          }
        }
      },
      "CustomerDetails": {
        "type": "object",
        "required": [
          "id"
        ],
        "properties": {
          "id": {
            "type": "string",
            "description": "The identifier for the customer."
          },
          "name": {
            "type": "string",
            "description": "The customer's name",
            "example": "John Doe",
            "nullable": true,
            "maxLength": 255
          },
          "email": {
            "type": "string",
            "description": "The customer's email address",
            "example": "johntest@test.com",
            "nullable": true,
            "maxLength": 255
          },
          "phone": {
            "type": "string",
            "description": "The customer's phone number",
            "example": "3141592653",
            "nullable": true,
            "maxLength": 10
          },
          "phone_country_code": {
            "type": "string",
            "description": "The country code for the customer's phone number",
            "example": "+1",
            "nullable": true,
            "maxLength": 2
          }
        }
      },
      "CustomerPaymentMethod": {
        "type": "object",
        "required": [
          "payment_token",
          "customer_id",
          "payment_method",
          "recurring_enabled",
          "installment_payment_enabled"
        ],
        "properties": {
          "payment_token": {
            "type": "string",
            "description": "Token for payment method in temporary card locker which gets refreshed often",
            "example": "7ebf443f-a050-4067-84e5-e6f6d4800aef"
          },
          "customer_id": {
            "type": "string",
            "description": "The unique identifier of the customer.",
            "example": "cus_meowerunwiuwiwqw"
          },
          "payment_method": {
            "$ref": "#/components/schemas/PaymentMethodType"
          },
          "payment_method_type": {
            "allOf": [
              {
                "$ref": "#/components/schemas/PaymentMethodType"
              }
            ],
            "nullable": true
          },
          "payment_method_issuer": {
            "type": "string",
            "description": "The name of the bank/ provider issuing the payment method to the end user",
            "example": "Citibank",
            "nullable": true
          },
          "payment_method_issuer_code": {
            "allOf": [
              {
                "$ref": "#/components/schemas/PaymentMethodIssuerCode"
              }
            ],
            "nullable": true
          },
          "recurring_enabled": {
            "type": "boolean",
            "description": "Indicates whether the payment method is eligible for recurring payments",
            "example": true
          },
          "installment_payment_enabled": {
            "type": "boolean",
            "description": "Indicates whether the payment method is eligible for installment payments",
            "example": true
          },
          "payment_experience": {
            "type": "array",
            "items": {
              "$ref": "#/components/schemas/PaymentExperience"
            },
            "description": "Type of payment experience enabled with the connector",
            "example": [
              "redirect_to_url"
            ],
            "nullable": true
          },
          "card": {
            "allOf": [
              {
                "$ref": "#/components/schemas/CardDetailFromLocker"
              }
            ],
            "nullable": true
          },
          "metadata": {
            "type": "object",
            "description": "You can specify up to 50 keys, with key names up to 40 characters long and values up to 500 characters long. Metadata is useful for storing additional, structured information on an object.",
            "nullable": true
          },
          "created": {
            "type": "string",
            "format": "date-time",
            "description": "A timestamp (ISO 8601 code) that determines when the customer was created",
            "example": "2023-01-18T11:04:09.922Z",
            "nullable": true
          },
          "bank_transfer": {
            "allOf": [
              {
                "$ref": "#/components/schemas/Bank"
              }
            ],
            "nullable": true
          }
        }
      },
      "CustomerPaymentMethodsListResponse": {
        "type": "object",
        "required": [
          "customer_payment_methods"
        ],
        "properties": {
          "customer_payment_methods": {
            "type": "array",
            "items": {
              "$ref": "#/components/schemas/CustomerPaymentMethod"
            },
            "description": "List of payment methods for customer"
          }
        }
      },
      "CustomerRequest": {
        "type": "object",
        "description": "The customer details",
        "properties": {
          "customer_id": {
            "type": "string",
            "description": "The identifier for the customer object. If not provided the customer ID will be autogenerated.",
            "example": "cus_y3oqhf46pyzuxjbcn2giaqnb44",
            "maxLength": 255
          },
          "name": {
            "type": "string",
            "description": "The customer's name",
            "example": "Jon Test",
            "nullable": true,
            "maxLength": 255
          },
          "email": {
            "type": "string",
            "description": "The customer's email address",
            "example": "JonTest@test.com",
            "nullable": true,
            "maxLength": 255
          },
          "phone": {
            "type": "string",
            "description": "The customer's phone number",
            "example": "9999999999",
            "nullable": true,
            "maxLength": 255
          },
          "description": {
            "type": "string",
            "description": "An arbitrary string that you can attach to a customer object.",
            "example": "First Customer",
            "nullable": true,
            "maxLength": 255
          },
          "phone_country_code": {
            "type": "string",
            "description": "The country code for the customer phone number",
            "example": "+65",
            "nullable": true,
            "maxLength": 255
          },
          "address": {
            "allOf": [
              {
                "$ref": "#/components/schemas/AddressDetails"
              }
            ],
            "nullable": true
          },
          "metadata": {
            "type": "object",
            "description": "You can specify up to 50 keys, with key names up to 40 characters long and values up to 500\ncharacters long. Metadata is useful for storing additional, structured information on an\nobject.",
            "nullable": true
          }
        }
      },
      "CustomerResponse": {
        "type": "object",
        "required": [
          "customer_id",
          "created_at"
        ],
        "properties": {
          "customer_id": {
            "type": "string",
            "description": "The identifier for the customer object. If not provided the customer ID will be autogenerated.",
            "example": "cus_y3oqhf46pyzuxjbcn2giaqnb44",
            "maxLength": 255
          },
          "name": {
            "type": "string",
            "description": "The customer's name",
            "example": "Jon Test",
            "nullable": true,
            "maxLength": 255
          },
          "email": {
            "type": "string",
            "description": "The customer's email address",
            "example": "JonTest@test.com",
            "nullable": true,
            "maxLength": 255
          },
          "phone": {
            "type": "string",
            "description": "The customer's phone number",
            "example": "9999999999",
            "nullable": true,
            "maxLength": 255
          },
          "phone_country_code": {
            "type": "string",
            "description": "The country code for the customer phone number",
            "example": "+65",
            "nullable": true,
            "maxLength": 255
          },
          "description": {
            "type": "string",
            "description": "An arbitrary string that you can attach to a customer object.",
            "example": "First Customer",
            "nullable": true,
            "maxLength": 255
          },
          "address": {
            "allOf": [
              {
                "$ref": "#/components/schemas/AddressDetails"
              }
            ],
            "nullable": true
          },
          "created_at": {
            "type": "string",
            "format": "date-time",
            "description": "A timestamp (ISO 8601 code) that determines when the customer was created",
            "example": "2023-01-18T11:04:09.922Z"
          },
          "metadata": {
            "type": "object",
            "description": "You can specify up to 50 keys, with key names up to 40 characters long and values up to 500\ncharacters long. Metadata is useful for storing additional, structured information on an\nobject.",
            "nullable": true
          }
        }
      },
      "DisputeResponse": {
        "type": "object",
        "required": [
          "dispute_id",
          "payment_id",
          "attempt_id",
          "amount",
          "currency",
          "dispute_stage",
          "dispute_status",
          "connector",
          "connector_status",
          "connector_dispute_id",
          "created_at"
        ],
        "properties": {
          "dispute_id": {
            "type": "string",
            "description": "The identifier for dispute"
          },
          "payment_id": {
            "type": "string",
            "description": "The identifier for payment_intent"
          },
          "attempt_id": {
            "type": "string",
            "description": "The identifier for payment_attempt"
          },
          "amount": {
            "type": "string",
            "description": "The dispute amount"
          },
          "currency": {
            "type": "string",
            "description": "The three-letter ISO currency code"
          },
          "dispute_stage": {
            "$ref": "#/components/schemas/DisputeStage"
          },
          "dispute_status": {
            "$ref": "#/components/schemas/DisputeStatus"
          },
          "connector": {
            "type": "string",
            "description": "connector to which dispute is associated with"
          },
          "connector_status": {
            "type": "string",
            "description": "Status of the dispute sent by connector"
          },
          "connector_dispute_id": {
            "type": "string",
            "description": "Dispute id sent by connector"
          },
          "connector_reason": {
            "type": "string",
            "description": "Reason of dispute sent by connector",
            "nullable": true
          },
          "connector_reason_code": {
            "type": "string",
            "description": "Reason code of dispute sent by connector",
            "nullable": true
          },
          "challenge_required_by": {
            "type": "string",
            "format": "date-time",
            "description": "Evidence deadline of dispute sent by connector",
            "nullable": true
          },
          "connector_created_at": {
            "type": "string",
            "format": "date-time",
            "description": "Dispute created time sent by connector",
            "nullable": true
          },
          "connector_updated_at": {
            "type": "string",
            "format": "date-time",
            "description": "Dispute updated time sent by connector",
            "nullable": true
          },
          "created_at": {
            "type": "string",
            "format": "date-time",
            "description": "Time at which dispute is received"
          }
        }
      },
      "DisputeResponsePaymentsRetrieve": {
        "type": "object",
        "required": [
          "dispute_id",
          "dispute_stage",
          "dispute_status",
          "connector_status",
          "connector_dispute_id",
          "created_at"
        ],
        "properties": {
          "dispute_id": {
            "type": "string",
            "description": "The identifier for dispute"
          },
          "dispute_stage": {
            "$ref": "#/components/schemas/DisputeStage"
          },
          "dispute_status": {
            "$ref": "#/components/schemas/DisputeStatus"
          },
          "connector_status": {
            "type": "string",
            "description": "Status of the dispute sent by connector"
          },
          "connector_dispute_id": {
            "type": "string",
            "description": "Dispute id sent by connector"
          },
          "connector_reason": {
            "type": "string",
            "description": "Reason of dispute sent by connector",
            "nullable": true
          },
          "connector_reason_code": {
            "type": "string",
            "description": "Reason code of dispute sent by connector",
            "nullable": true
          },
          "challenge_required_by": {
            "type": "string",
            "format": "date-time",
            "description": "Evidence deadline of dispute sent by connector",
            "nullable": true
          },
          "connector_created_at": {
            "type": "string",
            "format": "date-time",
            "description": "Dispute created time sent by connector",
            "nullable": true
          },
          "connector_updated_at": {
            "type": "string",
            "format": "date-time",
            "description": "Dispute updated time sent by connector",
            "nullable": true
          },
          "created_at": {
            "type": "string",
            "format": "date-time",
            "description": "Time at which dispute is received"
          }
        }
      },
      "DisputeStage": {
        "type": "string",
        "enum": [
          "pre_dispute",
          "dispute",
          "pre_arbitration"
        ]
      },
      "DisputeStatus": {
        "type": "string",
        "enum": [
          "dispute_opened",
          "dispute_expired",
          "dispute_accepted",
          "dispute_cancelled",
          "dispute_challenged",
          "dispute_won",
          "dispute_lost"
        ]
      },
      "EphemeralKeyCreateResponse": {
        "type": "object",
        "required": [
          "customer_id",
          "created_at",
          "expires",
          "secret"
        ],
        "properties": {
          "customer_id": {
            "type": "string",
            "description": "customer_id to which this ephemeral key belongs to"
          },
          "created_at": {
            "type": "integer",
            "format": "int64",
            "description": "time at which this ephemeral key was created"
          },
          "expires": {
            "type": "integer",
            "format": "int64",
            "description": "time at which this ephemeral key would expire"
          },
          "secret": {
            "type": "string",
            "description": "ephemeral key"
          }
        }
      },
      "FeatureMetadata": {
        "type": "object",
        "properties": {
          "redirect_response": {
            "allOf": [
              {
                "$ref": "#/components/schemas/RedirectResponse"
              }
            ],
            "nullable": true
          }
        }
      },
      "FieldType": {
        "oneOf": [
          {
            "type": "string",
            "enum": [
              "user_full_name"
            ]
          },
          {
            "type": "string",
            "enum": [
              "user_email_address"
            ]
          },
          {
            "type": "string",
            "enum": [
              "user_phone_number"
            ]
          },
          {
            "type": "object",
            "required": [
              "user_country"
            ],
            "properties": {
              "user_country": {
                "type": "object",
                "required": [
                  "options"
                ],
                "properties": {
                  "options": {
                    "type": "array",
                    "items": {
                      "type": "string"
                    }
                  }
                }
              }
            }
          },
          {
            "type": "string",
            "enum": [
              "user_addressline1"
            ]
          },
          {
            "type": "string",
            "enum": [
              "user_addressline2"
            ]
          },
          {
            "type": "string",
            "enum": [
              "user_address_city"
            ]
          },
          {
            "type": "string",
            "enum": [
              "user_address_pincode"
            ]
          },
          {
            "type": "string",
            "enum": [
              "user_address_state"
            ]
          },
          {
            "type": "string",
            "enum": [
              "user_address_country"
            ]
          },
          {
            "type": "string",
            "enum": [
              "user_blik_code"
            ]
          },
          {
            "type": "string",
            "enum": [
              "fields_complete"
            ]
          },
          {
            "type": "string",
            "enum": [
              "user_billing_name"
            ]
          },
          {
            "type": "string",
            "enum": [
              "user_bank"
            ]
          },
          {
            "type": "string",
            "enum": [
              "text"
            ]
          },
          {
            "type": "object",
            "required": [
              "drop_down"
            ],
            "properties": {
              "drop_down": {
                "type": "object",
                "required": [
                  "options"
                ],
                "properties": {
                  "options": {
                    "type": "array",
                    "items": {
                      "type": "string"
                    }
                  }
                }
              }
            }
          }
        ],
        "description": "Possible field type of required fields in payment_method_data"
      },
      "FrmAction": {
        "type": "string",
        "enum": [
          "cancel_txn",
          "auto_refund",
          "manual_review"
        ]
      },
      "FrmConfigs": {
        "type": "object",
        "description": "Details of FrmConfigs are mentioned here... it should be passed in payment connector create api call, and stored in merchant_connector_table",
        "required": [
          "gateway",
          "payment_methods"
        ],
        "properties": {
          "gateway": {
            "$ref": "#/components/schemas/ConnectorType"
          },
          "payment_methods": {
            "type": "array",
            "items": {
              "$ref": "#/components/schemas/FrmPaymentMethod"
            },
            "description": "payment methods that can be used in the payment"
          }
        }
      },
      "FrmMessage": {
        "type": "object",
        "description": "frm message is an object sent inside the payments response...when frm is invoked, its value is Some(...), else its None",
        "required": [
          "frm_name"
        ],
        "properties": {
          "frm_name": {
            "type": "string"
          },
          "frm_transaction_id": {
            "type": "string",
            "nullable": true
          },
          "frm_transaction_type": {
            "type": "string",
            "nullable": true
          },
          "frm_status": {
            "type": "string",
            "nullable": true
          },
          "frm_score": {
            "type": "integer",
            "format": "int32",
            "nullable": true
          },
          "frm_reason": {
            "nullable": true
          },
          "frm_error": {
            "type": "string",
            "nullable": true
          }
        }
      },
      "FrmPaymentMethod": {
        "type": "object",
        "description": "Details of FrmPaymentMethod are mentioned here... it should be passed in payment connector create api call, and stored in merchant_connector_table",
        "required": [
          "payment_method",
          "payment_method_types"
        ],
        "properties": {
          "payment_method": {
            "$ref": "#/components/schemas/PaymentMethod"
          },
          "payment_method_types": {
            "type": "array",
            "items": {
              "$ref": "#/components/schemas/FrmPaymentMethodType"
            },
            "description": "payment method types(credit, debit) that can be used in the payment"
          }
        }
      },
      "FrmPaymentMethodType": {
        "type": "object",
        "description": "Details of FrmPaymentMethodType are mentioned here... it should be passed in payment connector create api call, and stored in merchant_connector_table",
        "required": [
          "payment_method_type",
          "card_networks",
          "flow",
          "action"
        ],
        "properties": {
          "payment_method_type": {
            "$ref": "#/components/schemas/PaymentMethodType"
          },
          "card_networks": {
            "$ref": "#/components/schemas/CardNetwork"
          },
          "flow": {
            "$ref": "#/components/schemas/FrmPreferredFlowTypes"
          },
          "action": {
            "$ref": "#/components/schemas/FrmAction"
          }
        }
      },
      "FrmPreferredFlowTypes": {
        "type": "string",
        "enum": [
          "pre",
          "post"
        ]
      },
      "FutureUsage": {
        "type": "string",
        "enum": [
          "off_session",
          "on_session"
        ]
      },
      "GcashRedirection": {
        "type": "object"
      },
      "GiftCardData": {
        "type": "object",
        "required": [
          "number",
          "cvc"
        ],
        "properties": {
          "number": {
            "type": "string",
            "description": "The gift card number"
          },
          "cvc": {
            "type": "string",
            "description": "The card verification code."
          }
        }
      },
      "GoPayRedirection": {
        "type": "object"
      },
      "GooglePayPaymentMethodInfo": {
        "type": "object",
        "required": [
          "card_network",
          "card_details"
        ],
        "properties": {
          "card_network": {
            "type": "string",
            "description": "The name of the card network"
          },
          "card_details": {
            "type": "string",
            "description": "The details of the card"
          }
        }
      },
      "GooglePayRedirectData": {
        "type": "object"
      },
      "GooglePaySessionResponse": {
        "type": "object",
        "required": [
          "merchant_info",
          "allowed_payment_methods",
          "transaction_info",
          "delayed_session_token",
          "connector",
          "sdk_next_action"
        ],
        "properties": {
          "merchant_info": {
            "$ref": "#/components/schemas/GpayMerchantInfo"
          },
          "allowed_payment_methods": {
            "type": "array",
            "items": {
              "$ref": "#/components/schemas/GpayAllowedPaymentMethods"
            },
            "description": "List of the allowed payment meythods"
          },
          "transaction_info": {
            "$ref": "#/components/schemas/GpayTransactionInfo"
          },
          "delayed_session_token": {
            "type": "boolean",
            "description": "Identifier for the delayed session response"
          },
          "connector": {
            "type": "string",
            "description": "The name of the connector"
          },
          "sdk_next_action": {
            "$ref": "#/components/schemas/SdkNextAction"
          },
          "secrets": {
            "allOf": [
              {
                "$ref": "#/components/schemas/SecretInfoToInitiateSdk"
              }
            ],
            "nullable": true
          }
        }
      },
      "GooglePayThirdPartySdk": {
        "type": "object",
        "required": [
          "delayed_session_token",
          "connector",
          "sdk_next_action"
        ],
        "properties": {
          "delayed_session_token": {
            "type": "boolean",
            "description": "Identifier for the delayed session response"
          },
          "connector": {
            "type": "string",
            "description": "The name of the connector"
          },
          "sdk_next_action": {
            "$ref": "#/components/schemas/SdkNextAction"
          }
        }
      },
      "GooglePayThirdPartySdkData": {
        "type": "object"
      },
      "GooglePayWalletData": {
        "type": "object",
        "required": [
          "type",
          "description",
          "info",
          "tokenization_data"
        ],
        "properties": {
          "type": {
            "type": "string",
            "description": "The type of payment method"
          },
          "description": {
            "type": "string",
            "description": "User-facing message to describe the payment method that funds this transaction."
          },
          "info": {
            "$ref": "#/components/schemas/GooglePayPaymentMethodInfo"
          },
          "tokenization_data": {
            "$ref": "#/components/schemas/GpayTokenizationData"
          }
        }
      },
      "GpayAllowedMethodsParameters": {
        "type": "object",
        "required": [
          "allowed_auth_methods",
          "allowed_card_networks"
        ],
        "properties": {
          "allowed_auth_methods": {
            "type": "array",
            "items": {
              "type": "string"
            },
            "description": "The list of allowed auth methods (ex: 3DS, No3DS, PAN_ONLY etc)"
          },
          "allowed_card_networks": {
            "type": "array",
            "items": {
              "type": "string"
            },
            "description": "The list of allowed card networks (ex: AMEX,JCB etc)"
          }
        }
      },
      "GpayAllowedPaymentMethods": {
        "type": "object",
        "required": [
          "type",
          "parameters",
          "tokenization_specification"
        ],
        "properties": {
          "type": {
            "type": "string",
            "description": "The type of payment method"
          },
          "parameters": {
            "$ref": "#/components/schemas/GpayAllowedMethodsParameters"
          },
          "tokenization_specification": {
            "$ref": "#/components/schemas/GpayTokenizationSpecification"
          }
        }
      },
      "GpayMerchantInfo": {
        "type": "object",
        "required": [
          "merchant_name"
        ],
        "properties": {
          "merchant_name": {
            "type": "string",
            "description": "The name of the merchant"
          }
        }
      },
      "GpaySessionTokenResponse": {
        "oneOf": [
          {
            "$ref": "#/components/schemas/GooglePayThirdPartySdk"
          },
          {
            "$ref": "#/components/schemas/GooglePaySessionResponse"
          }
        ]
      },
      "GpayTokenParameters": {
        "type": "object",
        "required": [
          "gateway"
        ],
        "properties": {
          "gateway": {
            "type": "string",
            "description": "The name of the connector"
          },
          "gateway_merchant_id": {
            "type": "string",
            "description": "The merchant ID registered in the connector associated",
            "nullable": true
          },
          "stripe:version": {
            "type": "string",
            "nullable": true
          },
          "stripe:publishableKey": {
            "type": "string",
            "nullable": true
          }
        }
      },
      "GpayTokenizationData": {
        "type": "object",
        "required": [
          "type",
          "token"
        ],
        "properties": {
          "type": {
            "type": "string",
            "description": "The type of the token"
          },
          "token": {
            "type": "string",
            "description": "Token generated for the wallet"
          }
        }
      },
      "GpayTokenizationSpecification": {
        "type": "object",
        "required": [
          "type",
          "parameters"
        ],
        "properties": {
          "type": {
            "type": "string",
            "description": "The token specification type(ex: PAYMENT_GATEWAY)"
          },
          "parameters": {
            "$ref": "#/components/schemas/GpayTokenParameters"
          }
        }
      },
      "GpayTransactionInfo": {
        "type": "object",
        "required": [
          "country_code",
          "currency_code",
          "total_price_status",
          "total_price"
        ],
        "properties": {
          "country_code": {
            "$ref": "#/components/schemas/CountryAlpha2"
          },
          "currency_code": {
            "$ref": "#/components/schemas/Currency"
          },
          "total_price_status": {
            "type": "string",
            "description": "The total price status (ex: 'FINAL')"
          },
          "total_price": {
            "type": "string",
            "description": "The total price"
          }
        }
      },
      "IntentStatus": {
        "type": "string",
        "enum": [
          "succeeded",
          "failed",
          "cancelled",
          "processing",
          "requires_customer_action",
          "requires_merchant_action",
          "requires_payment_method",
          "requires_confirmation",
          "requires_capture"
        ]
      },
      "KakaoPayRedirection": {
        "type": "object"
      },
      "KlarnaSessionTokenResponse": {
        "type": "object",
        "required": [
          "session_token",
          "session_id"
        ],
        "properties": {
          "session_token": {
            "type": "string",
            "description": "The session token for Klarna"
          },
          "session_id": {
            "type": "string",
            "description": "The identifier for the session"
          }
        }
      },
      "MandateAmountData": {
        "type": "object",
        "required": [
          "amount",
          "currency"
        ],
        "properties": {
          "amount": {
            "type": "integer",
            "format": "int64",
            "description": "The maximum amount to be debited for the mandate transaction",
            "example": 6540
          },
          "currency": {
            "$ref": "#/components/schemas/Currency"
          },
          "start_date": {
            "type": "string",
            "format": "date-time",
            "description": "Specifying start date of the mandate",
            "example": "2022-09-10T00:00:00Z",
            "nullable": true
          },
          "end_date": {
            "type": "string",
            "format": "date-time",
            "description": "Specifying end date of the mandate",
            "example": "2023-09-10T23:59:59Z",
            "nullable": true
          },
          "metadata": {
            "type": "object",
            "description": "Additional details required by mandate",
            "nullable": true
          }
        }
      },
      "MandateCardDetails": {
        "type": "object",
        "properties": {
          "last4_digits": {
            "type": "string",
            "description": "The last 4 digits of card",
            "nullable": true
          },
          "card_exp_month": {
            "type": "string",
            "description": "The expiry month of card",
            "nullable": true
          },
          "card_exp_year": {
            "type": "string",
            "description": "The expiry year of card",
            "nullable": true
          },
          "card_holder_name": {
            "type": "string",
            "description": "The card holder name",
            "nullable": true
          },
          "card_token": {
            "type": "string",
            "description": "The token from card locker",
            "nullable": true
          },
          "scheme": {
            "type": "string",
            "description": "The card scheme network for the particular card",
            "nullable": true
          },
          "issuer_country": {
            "type": "string",
            "description": "The country code in in which the card was issued",
            "nullable": true
          },
          "card_fingerprint": {
            "type": "string",
            "description": "A unique identifier alias to identify a particular card",
            "nullable": true
          }
        }
      },
      "MandateData": {
        "type": "object",
        "properties": {
          "customer_acceptance": {
            "allOf": [
              {
                "$ref": "#/components/schemas/CustomerAcceptance"
              }
            ],
            "nullable": true
          },
          "mandate_type": {
            "allOf": [
              {
                "$ref": "#/components/schemas/MandateType"
              }
            ],
            "nullable": true
          }
        }
      },
      "MandateResponse": {
        "type": "object",
        "required": [
          "mandate_id",
          "status",
          "payment_method_id",
          "payment_method"
        ],
        "properties": {
          "mandate_id": {
            "type": "string",
            "description": "The identifier for mandate"
          },
          "status": {
            "$ref": "#/components/schemas/MandateStatus"
          },
          "payment_method_id": {
            "type": "string",
            "description": "The identifier for payment method"
          },
          "payment_method": {
            "type": "string",
            "description": "The payment method"
          },
          "card": {
            "allOf": [
              {
                "$ref": "#/components/schemas/MandateCardDetails"
              }
            ],
            "nullable": true
          },
          "customer_acceptance": {
            "allOf": [
              {
                "$ref": "#/components/schemas/CustomerAcceptance"
              }
            ],
            "nullable": true
          }
        }
      },
      "MandateRevokedResponse": {
        "type": "object",
        "required": [
          "mandate_id",
          "status"
        ],
        "properties": {
          "mandate_id": {
            "type": "string",
            "description": "The identifier for mandate"
          },
          "status": {
            "$ref": "#/components/schemas/MandateStatus"
          }
        }
      },
      "MandateStatus": {
        "type": "string",
        "description": "The status of the mandate, which indicates whether it can be used to initiate a payment",
        "enum": [
          "active",
          "inactive",
          "pending",
          "revoked"
        ]
      },
      "MandateType": {
        "oneOf": [
          {
            "type": "object",
            "required": [
              "single_use"
            ],
            "properties": {
              "single_use": {
                "$ref": "#/components/schemas/MandateAmountData"
              }
            }
          },
          {
            "type": "object",
            "required": [
              "multi_use"
            ],
            "properties": {
              "multi_use": {
                "allOf": [
                  {
                    "$ref": "#/components/schemas/MandateAmountData"
                  }
                ],
                "nullable": true
              }
            }
          }
        ]
      },
      "MbWayRedirection": {
        "type": "object",
        "required": [
          "telephone_number"
        ],
        "properties": {
          "telephone_number": {
            "type": "string",
            "description": "Telephone number of the shopper. Should be Portuguese phone number."
          }
        }
      },
      "MerchantAccountCreate": {
        "type": "object",
        "required": [
          "merchant_id"
        ],
        "properties": {
          "merchant_id": {
            "type": "string",
            "description": "The identifier for the Merchant Account",
            "example": "y3oqhf46pyzuxjbcn2giaqnb44",
            "maxLength": 255
          },
          "merchant_name": {
            "type": "string",
            "description": "Name of the Merchant Account",
            "example": "NewAge Retailer",
            "nullable": true
          },
          "merchant_details": {
            "allOf": [
              {
                "$ref": "#/components/schemas/MerchantDetails"
              }
            ],
            "nullable": true
          },
          "return_url": {
            "type": "string",
            "description": "The URL to redirect after the completion of the operation",
            "example": "https://www.example.com/success",
            "nullable": true,
            "maxLength": 255
          },
          "webhook_details": {
            "allOf": [
              {
                "$ref": "#/components/schemas/WebhookDetails"
              }
            ],
            "nullable": true
          },
          "routing_algorithm": {
            "type": "object",
            "description": "The routing algorithm to be used for routing payments to desired connectors",
            "nullable": true
          },
          "payout_routing_algorithm": {
            "allOf": [
              {
                "$ref": "#/components/schemas/RoutingAlgorithm"
              }
            ],
            "nullable": true
          },
          "sub_merchants_enabled": {
            "type": "boolean",
            "description": "A boolean value to indicate if the merchant is a sub-merchant under a master or a parent merchant. By default, its value is false.",
            "default": false,
            "example": false,
            "nullable": true
          },
          "parent_merchant_id": {
            "type": "string",
            "description": "Refers to the Parent Merchant ID if the merchant being created is a sub-merchant",
            "example": "xkkdf909012sdjki2dkh5sdf",
            "nullable": true,
            "maxLength": 255
          },
          "enable_payment_response_hash": {
            "type": "boolean",
            "description": "A boolean value to indicate if payment response hash needs to be enabled",
            "default": false,
            "example": true,
            "nullable": true
          },
          "payment_response_hash_key": {
            "type": "string",
            "description": "Refers to the hash key used for payment response",
            "nullable": true
          },
          "redirect_to_merchant_with_http_post": {
            "type": "boolean",
            "description": "A boolean value to indicate if redirect to merchant with http post needs to be enabled",
            "default": false,
            "example": true,
            "nullable": true
          },
          "metadata": {
            "type": "object",
            "description": "You can specify up to 50 keys, with key names up to 40 characters long and values up to 500 characters long. Metadata is useful for storing additional, structured information on an object.",
            "nullable": true
          },
          "publishable_key": {
            "type": "string",
            "description": "API key that will be used for server side API access",
            "example": "AH3423bkjbkjdsfbkj",
            "nullable": true
          },
          "locker_id": {
            "type": "string",
            "description": "An identifier for the vault used to store payment method information.",
            "example": "locker_abc123",
            "nullable": true
          },
          "primary_business_details": {
            "allOf": [
              {
                "$ref": "#/components/schemas/PrimaryBusinessDetails"
              }
            ],
            "nullable": true
          },
          "frm_routing_algorithm": {
            "type": "object",
            "description": "The frm routing algorithm to be used for routing payments to desired FRM's",
            "nullable": true
          },
          "intent_fulfillment_time": {
            "type": "integer",
            "format": "int32",
            "description": "Will be used to expire client secret after certain amount of time to be supplied in seconds\n(900) for 15 mins",
            "example": 900,
            "nullable": true,
            "minimum": 0.0
          },
          "organization_id": {
            "type": "string",
            "description": "The id of the organization to which the merchant belongs to",
            "nullable": true
          }
        }
      },
      "MerchantAccountDeleteResponse": {
        "type": "object",
        "required": [
          "merchant_id",
          "deleted"
        ],
        "properties": {
          "merchant_id": {
            "type": "string",
            "description": "The identifier for the Merchant Account",
            "example": "y3oqhf46pyzuxjbcn2giaqnb44",
            "maxLength": 255
          },
          "deleted": {
            "type": "boolean",
            "description": "If the connector is deleted or not",
            "example": false
          }
        }
      },
      "MerchantAccountResponse": {
        "type": "object",
        "required": [
          "merchant_id",
          "enable_payment_response_hash",
          "redirect_to_merchant_with_http_post",
          "primary_business_details",
          "is_recon_enabled"
        ],
        "properties": {
          "merchant_id": {
            "type": "string",
            "description": "The identifier for the Merchant Account",
            "example": "y3oqhf46pyzuxjbcn2giaqnb44",
            "maxLength": 255
          },
          "merchant_name": {
            "type": "string",
            "description": "Name of the Merchant Account",
            "example": "NewAge Retailer",
            "nullable": true
          },
          "return_url": {
            "type": "string",
            "description": "The URL to redirect after the completion of the operation",
            "example": "https://www.example.com/success",
            "nullable": true,
            "maxLength": 255
          },
          "enable_payment_response_hash": {
            "type": "boolean",
            "description": "A boolean value to indicate if payment response hash needs to be enabled",
            "default": false,
            "example": true
          },
          "payment_response_hash_key": {
            "type": "string",
            "description": "Refers to the Parent Merchant ID if the merchant being created is a sub-merchant",
            "example": "xkkdf909012sdjki2dkh5sdf",
            "nullable": true,
            "maxLength": 255
          },
          "redirect_to_merchant_with_http_post": {
            "type": "boolean",
            "description": "A boolean value to indicate if redirect to merchant with http post needs to be enabled",
            "default": false,
            "example": true
          },
          "merchant_details": {
            "allOf": [
              {
                "$ref": "#/components/schemas/MerchantDetails"
              }
            ],
            "nullable": true
          },
          "webhook_details": {
            "allOf": [
              {
                "$ref": "#/components/schemas/WebhookDetails"
              }
            ],
            "nullable": true
          },
          "routing_algorithm": {
            "allOf": [
              {
                "$ref": "#/components/schemas/RoutingAlgorithm"
              }
            ],
            "nullable": true
          },
          "payout_routing_algorithm": {
            "allOf": [
              {
                "$ref": "#/components/schemas/RoutingAlgorithm"
              }
            ],
            "nullable": true
          },
          "sub_merchants_enabled": {
            "type": "boolean",
            "description": "A boolean value to indicate if the merchant is a sub-merchant under a master or a parent merchant. By default, its value is false.",
            "default": false,
            "example": false,
            "nullable": true
          },
          "parent_merchant_id": {
            "type": "string",
            "description": "Refers to the Parent Merchant ID if the merchant being created is a sub-merchant",
            "example": "xkkdf909012sdjki2dkh5sdf",
            "nullable": true,
            "maxLength": 255
          },
          "publishable_key": {
            "type": "string",
            "description": "API key that will be used for server side API access",
            "example": "AH3423bkjbkjdsfbkj",
            "nullable": true
          },
          "metadata": {
            "type": "object",
            "description": "You can specify up to 50 keys, with key names up to 40 characters long and values up to 500 characters long. Metadata is useful for storing additional, structured information on an object.",
            "nullable": true
          },
          "locker_id": {
            "type": "string",
            "description": "An identifier for the vault used to store payment method information.",
            "example": "locker_abc123",
            "nullable": true
          },
          "primary_business_details": {
            "type": "array",
            "items": {
              "$ref": "#/components/schemas/PrimaryBusinessDetails"
            },
            "description": "Default business details for connector routing"
          },
          "frm_routing_algorithm": {
            "allOf": [
              {
                "$ref": "#/components/schemas/RoutingAlgorithm"
              }
            ],
            "nullable": true
          },
          "intent_fulfillment_time": {
            "type": "integer",
            "format": "int64",
            "description": "Will be used to expire client secret after certain amount of time to be supplied in seconds\n(900) for 15 mins",
            "nullable": true
          },
          "organization_id": {
            "type": "string",
            "description": "The organization id merchant is associated with",
            "nullable": true
          },
          "is_recon_enabled": {
            "type": "boolean",
            "description": "A boolean value to indicate if the merchant has recon service is enabled or not, by default value is false"
          }
        }
      },
      "MerchantAccountUpdate": {
        "type": "object",
        "required": [
          "merchant_id"
        ],
        "properties": {
          "merchant_id": {
            "type": "string",
            "description": "The identifier for the Merchant Account",
            "example": "y3oqhf46pyzuxjbcn2giaqnb44",
            "maxLength": 255
          },
          "merchant_name": {
            "type": "string",
            "description": "Name of the Merchant Account",
            "example": "NewAge Retailer",
            "nullable": true
          },
          "merchant_details": {
            "allOf": [
              {
                "$ref": "#/components/schemas/MerchantDetails"
              }
            ],
            "nullable": true
          },
          "return_url": {
            "type": "string",
            "description": "The URL to redirect after the completion of the operation",
            "example": "https://www.example.com/success",
            "nullable": true,
            "maxLength": 255
          },
          "webhook_details": {
            "allOf": [
              {
                "$ref": "#/components/schemas/WebhookDetails"
              }
            ],
            "nullable": true
          },
          "routing_algorithm": {
            "type": "object",
            "description": "The routing algorithm to be used for routing payments to desired connectors",
            "nullable": true
          },
          "payout_routing_algorithm": {
            "allOf": [
              {
                "$ref": "#/components/schemas/RoutingAlgorithm"
              }
            ],
            "nullable": true
          },
          "sub_merchants_enabled": {
            "type": "boolean",
            "description": "A boolean value to indicate if the merchant is a sub-merchant under a master or a parent merchant. By default, its value is false.",
            "default": false,
            "example": false,
            "nullable": true
          },
          "parent_merchant_id": {
            "type": "string",
            "description": "Refers to the Parent Merchant ID if the merchant being created is a sub-merchant",
            "example": "xkkdf909012sdjki2dkh5sdf",
            "nullable": true,
            "maxLength": 255
          },
          "enable_payment_response_hash": {
            "type": "boolean",
            "description": "A boolean value to indicate if payment response hash needs to be enabled",
            "default": false,
            "example": true,
            "nullable": true
          },
          "payment_response_hash_key": {
            "type": "string",
            "description": "Refers to the hash key used for payment response",
            "nullable": true
          },
          "redirect_to_merchant_with_http_post": {
            "type": "boolean",
            "description": "A boolean value to indicate if redirect to merchant with http post needs to be enabled",
            "default": false,
            "example": true,
            "nullable": true
          },
          "metadata": {
            "type": "object",
            "description": "You can specify up to 50 keys, with key names up to 40 characters long and values up to 500 characters long. Metadata is useful for storing additional, structured information on an object.",
            "nullable": true
          },
          "publishable_key": {
            "type": "string",
            "description": "API key that will be used for server side API access",
            "example": "AH3423bkjbkjdsfbkj",
            "nullable": true
          },
          "locker_id": {
            "type": "string",
            "description": "An identifier for the vault used to store payment method information.",
            "example": "locker_abc123",
            "nullable": true
          },
          "primary_business_details": {
            "type": "array",
            "items": {
              "$ref": "#/components/schemas/PrimaryBusinessDetails"
            },
            "description": "Default business details for connector routing",
            "nullable": true
          },
          "frm_routing_algorithm": {
            "type": "object",
            "description": "The frm routing algorithm to be used for routing payments to desired FRM's",
            "nullable": true
          },
          "intent_fulfillment_time": {
            "type": "integer",
            "format": "int32",
            "description": "Will be used to expire client secret after certain amount of time to be supplied in seconds\n(900) for 15 mins",
            "nullable": true,
            "minimum": 0.0
          }
        }
      },
      "MerchantConnectorCreate": {
        "type": "object",
        "description": "Create a new Merchant Connector for the merchant account. The connector could be a payment processor / facilitator / acquirer or specialized services like Fraud / Accounting etc.\"",
        "required": [
          "connector_type",
          "connector_name",
          "connector_label"
        ],
        "properties": {
          "connector_type": {
            "$ref": "#/components/schemas/ConnectorType"
          },
          "connector_name": {
            "$ref": "#/components/schemas/Connector"
          },
          "connector_label": {
            "type": "string",
            "example": "stripe_US_travel"
          },
          "merchant_connector_id": {
            "type": "string",
            "description": "Unique ID of the connector",
            "example": "mca_5apGeP94tMts6rg3U3kR",
            "nullable": true
          },
          "connector_account_details": {
            "type": "object",
            "description": "Account details of the Connector. You can specify up to 50 keys, with key names up to 40 characters long and values up to 500 characters long. Useful for storing additional, structured information on an object.",
            "nullable": true
          },
          "test_mode": {
            "type": "boolean",
            "description": "A boolean value to indicate if the connector is in Test mode. By default, its value is false.",
            "default": false,
            "example": false,
            "nullable": true
          },
          "disabled": {
            "type": "boolean",
            "description": "A boolean value to indicate if the connector is disabled. By default, its value is false.",
            "default": false,
            "example": false,
            "nullable": true
          },
          "payment_methods_enabled": {
            "type": "array",
            "items": {
              "$ref": "#/components/schemas/PaymentMethodsEnabled"
            },
            "description": "Refers to the Parent Merchant ID if the merchant being created is a sub-merchant",
            "example": [
              {
                "payment_method": "wallet",
                "payment_method_types": [
                  "upi_collect",
                  "upi_intent"
                ],
                "payment_method_issuers": [
                  "labore magna ipsum",
                  "aute"
                ],
                "payment_schemes": [
                  "Discover",
                  "Discover"
                ],
                "accepted_currencies": {
                  "type": "enable_only",
                  "list": [
                    "USD",
                    "EUR"
                  ]
                },
                "accepted_countries": {
                  "type": "disable_only",
                  "list": [
                    "FR",
                    "DE",
                    "IN"
                  ]
                },
                "minimum_amount": 1,
                "maximum_amount": 68607706,
                "recurring_enabled": true,
                "installment_payment_enabled": true
              }
            ],
            "nullable": true
          },
          "metadata": {
            "type": "object",
            "description": "You can specify up to 50 keys, with key names up to 40 characters long and values up to 500 characters long. Metadata is useful for storing additional, structured information on an object.",
            "nullable": true
          },
          "frm_configs": {
            "type": "array",
            "items": {
              "$ref": "#/components/schemas/FrmConfigs"
            },
            "description": "contains the frm configs for the merchant connector",
            "example": "\n[{\"gateway\":\"stripe\",\"payment_methods\":[{\"payment_method\":\"card\",\"payment_method_types\":[{\"payment_method_type\":\"credit\",\"card_networks\":[\"Visa\"],\"flow\":\"pre\",\"action\":\"cancel_txn\"},{\"payment_method_type\":\"debit\",\"card_networks\":[\"Visa\"],\"flow\":\"pre\"}]}]}]\n",
            "nullable": true
          },
          "business_country": {
            "allOf": [
              {
                "$ref": "#/components/schemas/CountryAlpha2"
              }
            ],
            "nullable": true
          },
          "business_label": {
            "type": "string",
            "nullable": true
          },
          "business_sub_label": {
            "type": "string",
            "description": "Business Sub label of the merchant",
            "example": "chase",
            "nullable": true
          },
          "connector_webhook_details": {
            "allOf": [
              {
                "$ref": "#/components/schemas/MerchantConnectorWebhookDetails"
              }
            ],
            "nullable": true
          }
        }
      },
      "MerchantConnectorDeleteResponse": {
        "type": "object",
        "required": [
          "merchant_id",
          "merchant_connector_id",
          "deleted"
        ],
        "properties": {
          "merchant_id": {
            "type": "string",
            "description": "The identifier for the Merchant Account",
            "example": "y3oqhf46pyzuxjbcn2giaqnb44",
            "maxLength": 255
          },
          "merchant_connector_id": {
            "type": "string",
            "description": "Unique ID of the connector",
            "example": "mca_5apGeP94tMts6rg3U3kR"
          },
          "deleted": {
            "type": "boolean",
            "description": "If the connector is deleted or not",
            "example": false
          }
        }
      },
      "MerchantConnectorDetails": {
        "type": "object",
        "properties": {
          "connector_account_details": {
            "type": "object",
            "description": "Account details of the Connector. You can specify up to 50 keys, with key names up to 40 characters long and values up to 500 characters long. Useful for storing additional, structured information on an object.",
            "nullable": true
          },
          "metadata": {
            "type": "object",
            "description": "You can specify up to 50 keys, with key names up to 40 characters long and values up to 500 characters long. Metadata is useful for storing additional, structured information on an object.",
            "nullable": true
          }
        }
      },
      "MerchantConnectorDetailsWrap": {
        "type": "object",
        "required": [
          "creds_identifier"
        ],
        "properties": {
          "creds_identifier": {
            "type": "string",
            "description": "Creds Identifier is to uniquely identify the credentials. Do not send any sensitive info in this field. And do not send the string \"null\"."
          },
          "encoded_data": {
            "allOf": [
              {
                "$ref": "#/components/schemas/MerchantConnectorDetails"
              }
            ],
            "nullable": true
          }
        }
      },
      "MerchantConnectorId": {
        "type": "object",
        "required": [
          "merchant_id",
          "merchant_connector_id"
        ],
        "properties": {
          "merchant_id": {
            "type": "string"
          },
          "merchant_connector_id": {
            "type": "string"
          }
        }
      },
      "MerchantConnectorResponse": {
        "type": "object",
        "description": "Response of creating a new Merchant Connector for the merchant account.\"",
        "required": [
          "connector_type",
          "connector_name",
          "connector_label",
          "merchant_connector_id",
          "business_country",
          "business_label"
        ],
        "properties": {
          "connector_type": {
            "$ref": "#/components/schemas/ConnectorType"
          },
          "connector_name": {
            "type": "string",
            "description": "Name of the Connector",
            "example": "stripe"
          },
          "connector_label": {
            "type": "string",
            "example": "stripe_US_travel"
          },
          "merchant_connector_id": {
            "type": "string",
            "description": "Unique ID of the connector",
            "example": "mca_5apGeP94tMts6rg3U3kR"
          },
          "connector_account_details": {
            "type": "object",
            "description": "Account details of the Connector. You can specify up to 50 keys, with key names up to 40 characters long and values up to 500 characters long. Useful for storing additional, structured information on an object.",
            "nullable": true
          },
          "test_mode": {
            "type": "boolean",
            "description": "A boolean value to indicate if the connector is in Test mode. By default, its value is false.",
            "default": false,
            "example": false,
            "nullable": true
          },
          "disabled": {
            "type": "boolean",
            "description": "A boolean value to indicate if the connector is disabled. By default, its value is false.",
            "default": false,
            "example": false,
            "nullable": true
          },
          "payment_methods_enabled": {
            "type": "array",
            "items": {
              "$ref": "#/components/schemas/PaymentMethodsEnabled"
            },
            "description": "Refers to the Parent Merchant ID if the merchant being created is a sub-merchant",
            "example": [
              {
                "payment_method": "wallet",
                "payment_method_types": [
                  "upi_collect",
                  "upi_intent"
                ],
                "payment_method_issuers": [
                  "labore magna ipsum",
                  "aute"
                ],
                "payment_schemes": [
                  "Discover",
                  "Discover"
                ],
                "accepted_currencies": {
                  "type": "enable_only",
                  "list": [
                    "USD",
                    "EUR"
                  ]
                },
                "accepted_countries": {
                  "type": "disable_only",
                  "list": [
                    "FR",
                    "DE",
                    "IN"
                  ]
                },
                "minimum_amount": 1,
                "maximum_amount": 68607706,
                "recurring_enabled": true,
                "installment_payment_enabled": true
              }
            ],
            "nullable": true
          },
          "metadata": {
            "type": "object",
            "description": "You can specify up to 50 keys, with key names up to 40 characters long and values up to 500 characters long. Metadata is useful for storing additional, structured information on an object.",
            "nullable": true
          },
          "business_country": {
            "$ref": "#/components/schemas/CountryAlpha2"
          },
          "business_label": {
            "type": "string",
            "description": "Business Type of the merchant",
            "example": "travel"
          },
          "business_sub_label": {
            "type": "string",
            "description": "Business Sub label of the merchant",
            "example": "chase",
            "nullable": true
          },
          "frm_configs": {
            "type": "array",
            "items": {
              "$ref": "#/components/schemas/FrmConfigs"
            },
            "description": "contains the frm configs for the merchant connector",
            "example": "\n[{\"gateway\":\"stripe\",\"payment_methods\":[{\"payment_method\":\"card\",\"payment_method_types\":[{\"payment_method_type\":\"credit\",\"card_networks\":[\"Visa\"],\"flow\":\"pre\",\"action\":\"cancel_txn\"},{\"payment_method_type\":\"debit\",\"card_networks\":[\"Visa\"],\"flow\":\"pre\"}]}]}]\n",
            "nullable": true
          },
          "connector_webhook_details": {
            "allOf": [
              {
                "$ref": "#/components/schemas/MerchantConnectorWebhookDetails"
              }
            ],
            "nullable": true
          }
        }
      },
      "MerchantConnectorUpdate": {
        "type": "object",
        "description": "Create a new Merchant Connector for the merchant account. The connector could be a payment processor / facilitator / acquirer or specialized services like Fraud / Accounting etc.\"",
        "required": [
          "connector_type"
        ],
        "properties": {
          "connector_type": {
            "$ref": "#/components/schemas/ConnectorType"
          },
          "connector_account_details": {
            "type": "object",
            "description": "Account details of the Connector. You can specify up to 50 keys, with key names up to 40 characters long and values up to 500 characters long. Useful for storing additional, structured information on an object.",
            "nullable": true
          },
          "test_mode": {
            "type": "boolean",
            "description": "A boolean value to indicate if the connector is in Test mode. By default, its value is false.",
            "default": false,
            "example": false,
            "nullable": true
          },
          "disabled": {
            "type": "boolean",
            "description": "A boolean value to indicate if the connector is disabled. By default, its value is false.",
            "default": false,
            "example": false,
            "nullable": true
          },
          "payment_methods_enabled": {
            "type": "array",
            "items": {
              "$ref": "#/components/schemas/PaymentMethodsEnabled"
            },
            "description": "Refers to the Parent Merchant ID if the merchant being created is a sub-merchant",
            "example": [
              {
                "payment_method": "wallet",
                "payment_method_types": [
                  "upi_collect",
                  "upi_intent"
                ],
                "payment_method_issuers": [
                  "labore magna ipsum",
                  "aute"
                ],
                "payment_schemes": [
                  "Discover",
                  "Discover"
                ],
                "accepted_currencies": {
                  "type": "enable_only",
                  "list": [
                    "USD",
                    "EUR"
                  ]
                },
                "accepted_countries": {
                  "type": "disable_only",
                  "list": [
                    "FR",
                    "DE",
                    "IN"
                  ]
                },
                "minimum_amount": 1,
                "maximum_amount": 68607706,
                "recurring_enabled": true,
                "installment_payment_enabled": true
              }
            ],
            "nullable": true
          },
          "metadata": {
            "type": "object",
            "description": "You can specify up to 50 keys, with key names up to 40 characters long and values up to 500 characters long. Metadata is useful for storing additional, structured information on an object.",
            "nullable": true
          },
          "frm_configs": {
            "type": "array",
            "items": {
              "$ref": "#/components/schemas/FrmConfigs"
            },
            "description": "contains the frm configs for the merchant connector",
            "example": "\n[{\"gateway\":\"stripe\",\"payment_methods\":[{\"payment_method\":\"card\",\"payment_method_types\":[{\"payment_method_type\":\"credit\",\"card_networks\":[\"Visa\"],\"flow\":\"pre\",\"action\":\"cancel_txn\"},{\"payment_method_type\":\"debit\",\"card_networks\":[\"Visa\"],\"flow\":\"pre\"}]}]}]\n",
            "nullable": true
          },
          "connector_webhook_details": {
            "allOf": [
              {
                "$ref": "#/components/schemas/MerchantConnectorWebhookDetails"
              }
            ],
            "nullable": true
          }
        }
      },
      "MerchantConnectorWebhookDetails": {
        "type": "object",
        "required": [
          "merchant_secret"
        ],
        "properties": {
          "merchant_secret": {
            "type": "string",
            "example": "12345678900987654321"
          }
        }
      },
      "MerchantDetails": {
        "type": "object",
        "properties": {
          "primary_contact_person": {
            "type": "string",
            "description": "The merchant's primary contact name",
            "example": "John Doe",
            "nullable": true,
            "maxLength": 255
          },
          "primary_phone": {
            "type": "string",
            "description": "The merchant's primary phone number",
            "example": "999999999",
            "nullable": true,
            "maxLength": 255
          },
          "primary_email": {
            "type": "string",
            "description": "The merchant's primary email address",
            "example": "johndoe@test.com",
            "nullable": true,
            "maxLength": 255
          },
          "secondary_contact_person": {
            "type": "string",
            "description": "The merchant's secondary contact name",
            "example": "John Doe2",
            "nullable": true,
            "maxLength": 255
          },
          "secondary_phone": {
            "type": "string",
            "description": "The merchant's secondary phone number",
            "example": "999999988",
            "nullable": true,
            "maxLength": 255
          },
          "secondary_email": {
            "type": "string",
            "description": "The merchant's secondary email address",
            "example": "johndoe2@test.com",
            "nullable": true,
            "maxLength": 255
          },
          "website": {
            "type": "string",
            "description": "The business website of the merchant",
            "example": "www.example.com",
            "nullable": true,
            "maxLength": 255
          },
          "about_business": {
            "type": "string",
            "description": "A brief description about merchant's business",
            "example": "Online Retail with a wide selection of organic products for North America",
            "nullable": true,
            "maxLength": 255
          },
          "address": {
            "allOf": [
              {
                "$ref": "#/components/schemas/AddressDetails"
              }
            ],
            "nullable": true
          }
        }
      },
      "MobilePayRedirection": {
        "type": "object"
      },
      "MomoRedirection": {
        "type": "object"
      },
      "MultibancoBillingDetails": {
        "type": "object",
        "required": [
          "email"
        ],
        "properties": {
          "email": {
            "type": "string",
            "example": "example@me.com"
          }
        }
      },
      "MultibancoTransferInstructions": {
        "type": "object",
        "required": [
          "reference",
          "entity"
        ],
        "properties": {
          "reference": {
            "type": "string",
            "example": "122385736258"
          },
          "entity": {
            "type": "string",
            "example": "12345"
          }
        }
      },
      "NextActionCall": {
        "type": "string",
        "enum": [
          "confirm",
          "sync"
        ]
      },
      "NextActionData": {
        "oneOf": [
          {
            "type": "object",
            "description": "Contains the url for redirection flow",
            "required": [
              "redirect_to_url",
              "type"
            ],
            "properties": {
              "redirect_to_url": {
                "type": "string"
              },
              "type": {
                "type": "string",
                "enum": [
                  "redirect_to_url"
                ]
              }
            }
          },
          {
            "type": "object",
            "description": "Informs the next steps for bank transfer and also contains the charges details (ex: amount received, amount charged etc)",
            "required": [
              "bank_transfer_steps_and_charges_details",
              "type"
            ],
            "properties": {
              "bank_transfer_steps_and_charges_details": {
                "$ref": "#/components/schemas/BankTransferNextStepsData"
              },
              "type": {
                "type": "string",
                "enum": [
                  "display_bank_transfer_information"
                ]
              }
            }
          },
          {
            "type": "object",
            "description": "Contains third party sdk session token response",
            "required": [
              "type"
            ],
            "properties": {
              "session_token": {
                "allOf": [
                  {
                    "$ref": "#/components/schemas/SessionToken"
                  }
                ],
                "nullable": true
              },
              "type": {
                "type": "string",
                "enum": [
                  "third_party_sdk_session_token"
                ]
              }
            }
          },
          {
            "type": "object",
            "description": "Contains url for Qr code image, this qr code has to be shown in sdk",
            "required": [
              "image_data_url",
              "type"
            ],
            "properties": {
              "image_data_url": {
                "type": "string"
              },
              "type": {
                "type": "string",
                "enum": [
                  "qr_code_information"
                ]
              }
            }
          }
        ],
        "discriminator": {
          "propertyName": "type"
        }
      },
      "NextActionType": {
        "type": "string",
        "enum": [
          "redirect_to_url",
          "display_qr_code",
          "invoke_sdk_client",
          "trigger_api",
          "display_bank_transfer_information"
        ]
      },
      "NoThirdPartySdkSessionResponse": {
        "type": "object",
        "required": [
          "epoch_timestamp",
          "expires_at",
          "merchant_session_identifier",
          "nonce",
          "merchant_identifier",
          "domain_name",
          "display_name",
          "signature",
          "operational_analytics_identifier",
          "retries",
          "psp_id"
        ],
        "properties": {
          "epoch_timestamp": {
            "type": "integer",
            "format": "int64",
            "description": "Timestamp at which session is requested",
            "minimum": 0.0
          },
          "expires_at": {
            "type": "integer",
            "format": "int64",
            "description": "Timestamp at which session expires",
            "minimum": 0.0
          },
          "merchant_session_identifier": {
            "type": "string",
            "description": "The identifier for the merchant session"
          },
          "nonce": {
            "type": "string",
            "description": "Apple pay generated unique ID (UUID) value"
          },
          "merchant_identifier": {
            "type": "string",
            "description": "The identifier for the merchant"
          },
          "domain_name": {
            "type": "string",
            "description": "The domain name of the merchant which is registered in Apple Pay"
          },
          "display_name": {
            "type": "string",
            "description": "The name to be displayed on Apple Pay button"
          },
          "signature": {
            "type": "string",
            "description": "A string which represents the properties of a payment"
          },
          "operational_analytics_identifier": {
            "type": "string",
            "description": "The identifier for the operational analytics"
          },
          "retries": {
            "type": "integer",
            "format": "int32",
            "description": "The number of retries to get the session response",
            "minimum": 0.0
          },
          "psp_id": {
            "type": "string",
            "description": "The identifier for the connector transaction"
          }
        }
      },
      "NoonData": {
        "type": "object",
        "properties": {
          "order_category": {
            "type": "string",
            "description": "Information about the order category that merchant wants to specify at connector level. (e.g. In Noon Payments it can take values like \"pay\", \"food\", or any other custom string set by the merchant in Noon's Dashboard)",
            "nullable": true
          }
        }
      },
      "OnlineMandate": {
        "type": "object",
        "required": [
          "ip_address",
          "user_agent"
        ],
        "properties": {
          "ip_address": {
            "type": "string",
            "description": "Ip address of the customer machine from which the mandate was created",
            "example": "123.32.25.123"
          },
          "user_agent": {
            "type": "string",
            "description": "The user-agent of the customer's browser"
          }
        }
      },
      "OrderDetails": {
        "type": "object",
        "required": [
          "product_name",
          "quantity"
        ],
        "properties": {
          "product_name": {
            "type": "string",
            "description": "Name of the product that is being purchased",
            "example": "shirt",
            "maxLength": 255
          },
          "quantity": {
            "type": "integer",
            "format": "int32",
            "description": "The quantity of the product to be purchased",
            "example": 1,
            "minimum": 0.0
          }
        }
      },
      "OrderDetailsWithAmount": {
        "type": "object",
        "required": [
          "product_name",
          "quantity",
          "amount"
        ],
        "properties": {
          "product_name": {
            "type": "string",
            "description": "Name of the product that is being purchased",
            "example": "shirt",
            "maxLength": 255
          },
          "quantity": {
            "type": "integer",
            "format": "int32",
            "description": "The quantity of the product to be purchased",
            "example": 1,
            "minimum": 0.0
          },
          "amount": {
            "type": "integer",
            "format": "int64",
            "description": "the amount per quantity of product"
          }
        }
      },
      "PayLaterData": {
        "oneOf": [
          {
            "type": "object",
            "required": [
              "klarna_redirect"
            ],
            "properties": {
              "klarna_redirect": {
                "type": "object",
                "description": "For KlarnaRedirect as PayLater Option",
                "required": [
                  "billing_email",
                  "billing_country"
                ],
                "properties": {
                  "billing_email": {
                    "type": "string",
                    "description": "The billing email"
                  },
                  "billing_country": {
                    "$ref": "#/components/schemas/CountryAlpha2"
                  }
                }
              }
            }
          },
          {
            "type": "object",
            "required": [
              "klarna_sdk"
            ],
            "properties": {
              "klarna_sdk": {
                "type": "object",
                "description": "For Klarna Sdk as PayLater Option",
                "required": [
                  "token"
                ],
                "properties": {
                  "token": {
                    "type": "string",
                    "description": "The token for the sdk workflow"
                  }
                }
              }
            }
          },
          {
            "type": "object",
            "required": [
              "affirm_redirect"
            ],
            "properties": {
              "affirm_redirect": {
                "type": "object",
                "description": "For Affirm redirect as PayLater Option"
              }
            }
          },
          {
            "type": "object",
            "required": [
              "afterpay_clearpay_redirect"
            ],
            "properties": {
              "afterpay_clearpay_redirect": {
                "type": "object",
                "description": "For AfterpayClearpay redirect as PayLater Option",
                "required": [
                  "billing_email",
                  "billing_name"
                ],
                "properties": {
                  "billing_email": {
                    "type": "string",
                    "description": "The billing email"
                  },
                  "billing_name": {
                    "type": "string",
                    "description": "The billing name"
                  }
                }
              }
            }
          },
          {
            "type": "object",
            "required": [
              "pay_bright_redirect"
            ],
            "properties": {
              "pay_bright_redirect": {
                "type": "object",
                "description": "For PayBright Redirect as PayLater Option"
              }
            }
          },
          {
            "type": "object",
            "required": [
              "walley_redirect"
            ],
            "properties": {
              "walley_redirect": {
                "type": "object",
                "description": "For WalleyRedirect as PayLater Option"
              }
            }
          },
          {
            "type": "object",
            "required": [
              "alma_redirect"
            ],
            "properties": {
              "alma_redirect": {
                "type": "object",
                "description": "For Alma Redirection as PayLater Option"
              }
            }
          },
          {
            "type": "object",
            "required": [
              "atome_redirect"
            ],
            "properties": {
              "atome_redirect": {
                "type": "object"
              }
            }
          }
        ]
      },
      "PayPalWalletData": {
        "type": "object",
        "required": [
          "token"
        ],
        "properties": {
          "token": {
            "type": "string",
            "description": "Token generated for the Apple pay"
          }
        }
      },
      "PaymentAttemptResponse": {
        "type": "object",
        "required": [
          "attempt_id",
          "status",
          "amount"
        ],
        "properties": {
          "attempt_id": {
            "type": "string",
            "description": "Unique identifier for the attempt"
          },
          "status": {
            "$ref": "#/components/schemas/AttemptStatus"
          },
          "amount": {
            "type": "integer",
            "format": "int64",
            "description": "The payment attempt amount. Amount for the payment in lowest denomination of the currency. (i.e) in cents for USD denomination, in paisa for INR denomination etc.,"
          },
          "currency": {
            "allOf": [
              {
                "$ref": "#/components/schemas/Currency"
              }
            ],
            "nullable": true
          },
          "connector": {
            "type": "string",
            "description": "The connector used for the payment",
            "nullable": true
          },
          "error_message": {
            "type": "string",
            "description": "If there was an error while calling the connector the error message is received here",
            "nullable": true
          },
          "payment_method": {
            "allOf": [
              {
                "$ref": "#/components/schemas/PaymentMethod"
              }
            ],
            "nullable": true
          },
          "connector_transaction_id": {
            "type": "string",
            "description": "A unique identifier for a payment provided by the connector",
            "nullable": true
          },
          "capture_method": {
            "allOf": [
              {
                "$ref": "#/components/schemas/CaptureMethod"
              }
            ],
            "nullable": true
          },
          "authentication_type": {
            "allOf": [
              {
                "$ref": "#/components/schemas/AuthenticationType"
              }
            ],
            "nullable": true
          },
          "cancellation_reason": {
            "type": "string",
            "description": "If the payment was cancelled the reason provided here",
            "nullable": true
          },
          "mandate_id": {
            "type": "string",
            "description": "A unique identifier to link the payment to a mandate, can be use instead of payment_method_data",
            "nullable": true
          },
          "error_code": {
            "type": "string",
            "description": "If there was an error while calling the connectors the code is received here",
            "nullable": true
          },
          "payment_token": {
            "type": "string",
            "description": "Provide a reference to a stored payment method",
            "nullable": true
          },
          "connector_metadata": {
            "description": "additional data related to some connectors",
            "nullable": true
          },
          "payment_experience": {
            "allOf": [
              {
                "$ref": "#/components/schemas/PaymentExperience"
              }
            ],
            "nullable": true
          },
          "payment_method_type": {
            "allOf": [
              {
                "$ref": "#/components/schemas/PaymentMethodType"
              }
            ],
            "nullable": true
          },
          "reference_id": {
            "type": "string",
            "description": "reference to the payment at connector side",
            "example": "993672945374576J",
            "nullable": true
          }
        }
      },
      "PaymentExperience": {
        "type": "string",
        "enum": [
          "redirect_to_url",
          "invoke_sdk_client",
          "display_qr_code",
          "one_click",
          "link_wallet",
          "invoke_payment_app"
        ]
      },
      "PaymentIdType": {
        "oneOf": [
          {
            "type": "object",
            "required": [
              "PaymentIntentId"
            ],
            "properties": {
              "PaymentIntentId": {
                "type": "string",
                "description": "The identifier for payment intent"
              }
            }
          },
          {
            "type": "object",
            "required": [
              "ConnectorTransactionId"
            ],
            "properties": {
              "ConnectorTransactionId": {
                "type": "string",
                "description": "The identifier for connector transaction"
              }
            }
          },
          {
            "type": "object",
            "required": [
              "PaymentAttemptId"
            ],
            "properties": {
              "PaymentAttemptId": {
                "type": "string",
                "description": "The identifier for payment attempt"
              }
            }
          },
          {
            "type": "object",
            "required": [
              "PreprocessingId"
            ],
            "properties": {
              "PreprocessingId": {
                "type": "string",
                "description": "The identifier for preprocessing step"
              }
            }
          }
        ]
      },
      "PaymentListConstraints": {
        "type": "object",
        "properties": {
          "customer_id": {
            "type": "string",
            "description": "The identifier for customer",
            "example": "cus_meowuwunwiuwiwqw",
            "nullable": true
          },
          "starting_after": {
            "type": "string",
            "description": "A cursor for use in pagination, fetch the next list after some object",
            "example": "pay_fafa124123",
            "nullable": true
          },
          "ending_before": {
            "type": "string",
            "description": "A cursor for use in pagination, fetch the previous list before some object",
            "example": "pay_fafa124123",
            "nullable": true
          },
          "limit": {
            "type": "integer",
            "format": "int64",
            "description": "limit on the number of objects to return",
            "default": 10
          },
          "created": {
            "type": "string",
            "format": "date-time",
            "description": "The time at which payment is created",
            "example": "2022-09-10T10:11:12Z",
            "nullable": true
          },
          "created.lt": {
            "type": "string",
            "format": "date-time",
            "description": "Time less than the payment created time",
            "example": "2022-09-10T10:11:12Z",
            "nullable": true
          },
          "created.gt": {
            "type": "string",
            "format": "date-time",
            "description": "Time greater than the payment created time",
            "example": "2022-09-10T10:11:12Z",
            "nullable": true
          },
          "created.lte": {
            "type": "string",
            "format": "date-time",
            "description": "Time less than or equals to the payment created time",
            "example": "2022-09-10T10:11:12Z",
            "nullable": true
          },
          "created.gte": {
            "type": "string",
            "format": "date-time",
            "description": "Time greater than or equals to the payment created time",
            "example": "2022-09-10T10:11:12Z",
            "nullable": true
          }
        }
      },
      "PaymentListResponse": {
        "type": "object",
        "required": [
          "size",
          "data"
        ],
        "properties": {
          "size": {
            "type": "integer",
            "description": "The number of payments included in the list",
            "minimum": 0.0
          },
          "data": {
            "type": "array",
            "items": {
              "$ref": "#/components/schemas/PaymentsResponse"
            }
          }
        }
      },
      "PaymentMethod": {
        "type": "string",
        "enum": [
          "card",
          "pay_later",
          "wallet",
          "bank_redirect",
          "bank_transfer",
          "crypto",
          "bank_debit",
          "reward",
          "upi",
          "voucher"
        ]
      },
      "PaymentMethodCreate": {
        "type": "object",
        "required": [
          "payment_method"
        ],
        "properties": {
          "payment_method": {
            "$ref": "#/components/schemas/PaymentMethodType"
          },
          "payment_method_type": {
            "allOf": [
              {
                "$ref": "#/components/schemas/PaymentMethodType"
              }
            ],
            "nullable": true
          },
          "payment_method_issuer": {
            "type": "string",
            "description": "The name of the bank/ provider issuing the payment method to the end user",
            "example": "Citibank",
            "nullable": true
          },
          "payment_method_issuer_code": {
            "allOf": [
              {
                "$ref": "#/components/schemas/PaymentMethodIssuerCode"
              }
            ],
            "nullable": true
          },
          "card": {
            "allOf": [
              {
                "$ref": "#/components/schemas/CardDetail"
              }
            ],
            "nullable": true
          },
          "metadata": {
            "type": "object",
            "description": "You can specify up to 50 keys, with key names up to 40 characters long and values up to 500 characters long. Metadata is useful for storing additional, structured information on an object.",
            "nullable": true
          },
          "customer_id": {
            "type": "string",
            "description": "The unique identifier of the customer.",
            "example": "cus_meowerunwiuwiwqw",
            "nullable": true
          },
          "card_network": {
            "type": "string",
            "description": "The card network",
            "example": "Visa",
            "nullable": true
          }
        }
      },
      "PaymentMethodData": {
        "oneOf": [
          {
            "type": "object",
            "required": [
              "card"
            ],
            "properties": {
              "card": {
                "$ref": "#/components/schemas/Card"
              }
            }
          },
          {
            "type": "object",
            "required": [
              "wallet"
            ],
            "properties": {
              "wallet": {
                "$ref": "#/components/schemas/WalletData"
              }
            }
          },
          {
            "type": "object",
            "required": [
              "pay_later"
            ],
            "properties": {
              "pay_later": {
                "$ref": "#/components/schemas/PayLaterData"
              }
            }
          },
          {
            "type": "object",
            "required": [
              "bank_redirect"
            ],
            "properties": {
              "bank_redirect": {
                "$ref": "#/components/schemas/BankRedirectData"
              }
            }
          },
          {
            "type": "object",
            "required": [
              "bank_debit"
            ],
            "properties": {
              "bank_debit": {
                "$ref": "#/components/schemas/BankDebitData"
              }
            }
          },
          {
            "type": "object",
            "required": [
              "bank_transfer"
            ],
            "properties": {
              "bank_transfer": {
                "$ref": "#/components/schemas/BankTransferData"
              }
            }
          },
          {
            "type": "object",
            "required": [
              "crypto"
            ],
            "properties": {
              "crypto": {
                "$ref": "#/components/schemas/CryptoData"
              }
            }
          },
          {
            "type": "string",
            "enum": [
              "mandate_payment"
            ]
          },
          {
            "type": "object",
            "required": [
              "reward"
            ],
            "properties": {
              "reward": {
                "$ref": "#/components/schemas/RewardData"
              }
            }
          },
          {
            "type": "object",
            "required": [
              "upi"
            ],
            "properties": {
              "upi": {
                "$ref": "#/components/schemas/UpiData"
              }
            }
          },
          {
            "type": "object",
            "required": [
              "voucher"
            ],
            "properties": {
              "voucher": {
                "$ref": "#/components/schemas/VoucherData"
              }
            }
          },
          {
            "type": "object",
            "required": [
              "gift_card"
            ],
            "properties": {
              "gift_card": {
                "$ref": "#/components/schemas/GiftCardData"
              }
            }
          }
        ]
      },
      "PaymentMethodDeleteResponse": {
        "type": "object",
        "required": [
          "payment_method_id",
          "deleted"
        ],
        "properties": {
          "payment_method_id": {
            "type": "string",
            "description": "The unique identifier of the Payment method",
            "example": "card_rGK4Vi5iSW70MY7J2mIy"
          },
          "deleted": {
            "type": "boolean",
            "description": "Whether payment method was deleted or not",
            "example": true
          }
        }
      },
      "PaymentMethodIssuerCode": {
        "type": "string",
        "enum": [
          "jp_hdfc",
          "jp_icici",
          "jp_googlepay",
          "jp_applepay",
          "jp_phonepay",
          "jp_wechat",
          "jp_sofort",
          "jp_giropay",
          "jp_sepa",
          "jp_bacs"
        ]
      },
      "PaymentMethodList": {
        "type": "object",
        "required": [
          "payment_method"
        ],
        "properties": {
          "payment_method": {
            "$ref": "#/components/schemas/PaymentMethod"
          },
          "payment_method_types": {
            "type": "array",
            "items": {
              "$ref": "#/components/schemas/PaymentMethodType"
            },
            "description": "This is a sub-category of payment method.",
            "example": [
              "credit"
            ],
            "nullable": true
          }
        }
      },
      "PaymentMethodListResponse": {
        "type": "object",
        "required": [
          "payment_methods",
          "mandate_payment"
        ],
        "properties": {
          "redirect_url": {
            "type": "string",
            "description": "Redirect URL of the merchant",
            "example": "https://www.google.com",
            "nullable": true
          },
          "payment_methods": {
            "type": "array",
            "items": {
              "$ref": "#/components/schemas/PaymentMethodList"
            },
            "description": "Information about the payment method",
            "example": [
              {
                "payment_method": "wallet",
                "payment_experience": null,
                "payment_method_issuers": [
                  "labore magna ipsum",
                  "aute"
                ]
              }
            ]
          },
          "mandate_payment": {
            "$ref": "#/components/schemas/MandateType"
          },
          "merchant_name": {
            "type": "string",
            "nullable": true
          }
        }
      },
      "PaymentMethodResponse": {
        "type": "object",
        "required": [
          "merchant_id",
          "payment_method_id",
          "payment_method",
          "recurring_enabled",
          "installment_payment_enabled"
        ],
        "properties": {
          "merchant_id": {
            "type": "string",
            "description": "Unique identifier for a merchant",
            "example": "merchant_1671528864"
          },
          "customer_id": {
            "type": "string",
            "description": "The unique identifier of the customer.",
            "example": "cus_meowerunwiuwiwqw",
            "nullable": true
          },
          "payment_method_id": {
            "type": "string",
            "description": "The unique identifier of the Payment method",
            "example": "card_rGK4Vi5iSW70MY7J2mIy"
          },
          "payment_method": {
            "$ref": "#/components/schemas/PaymentMethodType"
          },
          "payment_method_type": {
            "allOf": [
              {
                "$ref": "#/components/schemas/PaymentMethodType"
              }
            ],
            "nullable": true
          },
          "card": {
            "allOf": [
              {
                "$ref": "#/components/schemas/CardDetailFromLocker"
              }
            ],
            "nullable": true
          },
          "recurring_enabled": {
            "type": "boolean",
            "description": "Indicates whether the payment method is eligible for recurring payments",
            "example": true
          },
          "installment_payment_enabled": {
            "type": "boolean",
            "description": "Indicates whether the payment method is eligible for installment payments",
            "example": true
          },
          "payment_experience": {
            "type": "array",
            "items": {
              "$ref": "#/components/schemas/PaymentExperience"
            },
            "description": "Type of payment experience enabled with the connector",
            "example": [
              "redirect_to_url"
            ],
            "nullable": true
          },
          "metadata": {
            "type": "object",
            "description": "You can specify up to 50 keys, with key names up to 40 characters long and values up to 500 characters long. Metadata is useful for storing additional, structured information on an object.",
            "nullable": true
          },
          "created": {
            "type": "string",
            "format": "date-time",
            "description": "A timestamp (ISO 8601 code) that determines when the customer was created",
            "example": "2023-01-18T11:04:09.922Z",
            "nullable": true
          }
        }
      },
      "PaymentMethodType": {
        "type": "string",
        "enum": [
          "ach",
          "affirm",
          "afterpay_clearpay",
          "ali_pay",
          "ali_pay_hk",
          "alma",
          "apple_pay",
          "atome",
          "bacs",
          "bancontact_card",
          "becs",
          "bizum",
          "blik",
          "boleto",
          "classic",
          "credit",
          "crypto_currency",
          "dana",
          "debit",
          "efecty",
          "eps",
          "evoucher",
          "giropay",
          "google_pay",
          "go_pay",
          "gcash",
          "ideal",
          "interac",
          "klarna",
          "kakao_pay",
          "mb_way",
          "mobile_pay",
          "momo",
          "multibanco",
          "online_banking_thailand",
          "online_banking_czech_republic",
          "online_banking_finland",
          "online_banking_fpx",
          "online_banking_poland",
          "online_banking_slovakia",
          "pago_efectivo",
          "pay_bright",
          "paypal",
          "przelewy24",
          "pse",
          "red_compra",
          "red_pagos",
          "samsung_pay",
          "sepa",
          "sofort",
          "swish",
          "touch_n_go",
          "trustly",
          "twint",
          "upi_collect",
          "vipps",
          "walley",
          "we_chat_pay"
        ]
      },
      "PaymentMethodUpdate": {
        "type": "object",
        "properties": {
          "card": {
            "allOf": [
              {
                "$ref": "#/components/schemas/CardDetail"
              }
            ],
            "nullable": true
          },
          "card_network": {
            "allOf": [
              {
                "$ref": "#/components/schemas/CardNetwork"
              }
            ],
            "nullable": true
          },
          "metadata": {
            "type": "object",
            "description": "You can specify up to 50 keys, with key names up to 40 characters long and values up to 500 characters long. Metadata is useful for storing additional, structured information on an object.",
            "nullable": true
          }
        }
      },
      "PaymentMethodsEnabled": {
        "type": "object",
        "description": "Details of all the payment methods enabled for the connector for the given merchant account",
        "required": [
          "payment_method"
        ],
        "properties": {
          "payment_method": {
            "$ref": "#/components/schemas/PaymentMethod"
          },
          "payment_method_types": {
            "type": "array",
            "items": {
              "$ref": "#/components/schemas/PaymentMethodType"
            },
            "description": "Subtype of payment method",
            "example": [
              "credit"
            ],
            "nullable": true
          }
        }
      },
      "PaymentRetrieveBody": {
        "type": "object",
        "properties": {
          "merchant_id": {
            "type": "string",
            "description": "The identifier for the Merchant Account.",
            "nullable": true
          },
          "force_sync": {
            "type": "boolean",
            "description": "Decider to enable or disable the connector call for retrieve request",
            "nullable": true
          },
          "client_secret": {
            "type": "string",
            "description": "This is a token which expires after 15 minutes, used from the client to authenticate and create sessions from the SDK",
            "nullable": true
          },
          "expand_attempts": {
            "type": "boolean",
            "description": "If enabled provides list of attempts linked to payment intent",
            "nullable": true
          }
        }
      },
      "PaymentsCancelRequest": {
        "type": "object",
        "required": [
          "merchant_connector_details"
        ],
        "properties": {
          "cancellation_reason": {
            "type": "string",
            "description": "The reason for the payment cancel",
            "nullable": true
          },
          "merchant_connector_details": {
            "$ref": "#/components/schemas/MerchantConnectorDetailsWrap"
          }
        }
      },
      "PaymentsCaptureRequest": {
        "type": "object",
        "properties": {
          "payment_id": {
            "type": "string",
            "description": "The unique identifier for the payment",
            "nullable": true
          },
          "merchant_id": {
            "type": "string",
            "description": "The unique identifier for the merchant",
            "nullable": true
          },
          "amount_to_capture": {
            "type": "integer",
            "format": "int64",
            "description": "The Amount to be captured/ debited from the user's payment method.",
            "nullable": true
          },
          "refund_uncaptured_amount": {
            "type": "boolean",
            "description": "Decider to refund the uncaptured amount",
            "nullable": true
          },
          "statement_descriptor_suffix": {
            "type": "string",
            "description": "Provides information about a card payment that customers see on their statements.",
            "nullable": true
          },
          "statement_descriptor_prefix": {
            "type": "string",
            "description": "Concatenated with the statement descriptor suffix that’s set on the account to form the complete statement descriptor.",
            "nullable": true
          },
          "merchant_connector_details": {
            "allOf": [
              {
                "$ref": "#/components/schemas/MerchantConnectorDetailsWrap"
              }
            ],
            "nullable": true
          }
        }
      },
      "PaymentsCreateRequest": {
        "type": "object",
        "required": [
          "amount",
          "currency"
        ],
        "properties": {
          "payment_id": {
            "type": "string",
            "description": "Unique identifier for the payment. This ensures idempotency for multiple payments\nthat have been done by a single merchant. This field is auto generated and is returned in the API response.",
            "example": "pay_mbabizu24mvu3mela5njyhpit4",
            "nullable": true,
            "maxLength": 30,
            "minLength": 30
          },
          "merchant_id": {
            "type": "string",
            "description": "This is an identifier for the merchant account. This is inferred from the API key\nprovided during the request",
            "example": "merchant_1668273825",
            "nullable": true,
            "maxLength": 255
          },
          "amount": {
            "type": "integer",
            "format": "int64",
            "description": "The payment amount. Amount for the payment in lowest denomination of the currency. (i.e) in cents for USD denomination, in paisa for INR denomination etc.,",
            "example": 6540,
            "nullable": true,
            "minimum": 0.0
          },
          "routing": {
            "allOf": [
              {
                "$ref": "#/components/schemas/RoutingAlgorithm"
              }
            ],
            "nullable": true
          },
          "connector": {
            "type": "array",
            "items": {
              "$ref": "#/components/schemas/Connector"
            },
            "description": "This allows the merchant to manually select a connector with which the payment can go through",
            "example": [
              "stripe",
              "adyen"
            ],
            "nullable": true
          },
          "currency": {
            "allOf": [
              {
                "$ref": "#/components/schemas/Currency"
              }
            ],
            "nullable": true
          },
          "capture_method": {
            "allOf": [
              {
                "$ref": "#/components/schemas/CaptureMethod"
              }
            ],
            "nullable": true
          },
          "amount_to_capture": {
            "type": "integer",
            "format": "int64",
            "description": "The Amount to be captured/ debited from the users payment method. It shall be in lowest denomination of the currency. (i.e) in cents for USD denomination, in paisa for INR denomination etc.,\nIf not provided, the default amount_to_capture will be the payment amount.",
            "example": 6540,
            "nullable": true
          },
          "capture_on": {
            "type": "string",
            "format": "date-time",
            "description": "A timestamp (ISO 8601 code) that determines when the payment should be captured.\nProviding this field will automatically set `capture` to true",
            "example": "2022-09-10T10:11:12Z",
            "nullable": true
          },
          "confirm": {
            "type": "boolean",
            "description": "Whether to confirm the payment (if applicable)",
            "default": false,
            "example": true,
            "nullable": true
          },
          "customer": {
            "allOf": [
              {
                "$ref": "#/components/schemas/CustomerDetails"
              }
            ],
            "nullable": true
          },
          "customer_id": {
            "type": "string",
            "description": "The identifier for the customer object.\nThis field will be deprecated soon, use the customer object instead",
            "example": "cus_y3oqhf46pyzuxjbcn2giaqnb44",
            "nullable": true,
            "maxLength": 255
          },
          "email": {
            "type": "string",
            "description": "The customer's email address\nThis field will be deprecated soon, use the customer object instead",
            "example": "johntest@test.com",
            "nullable": true,
            "maxLength": 255
          },
          "name": {
            "type": "string",
            "description": "description: The customer's name\nThis field will be deprecated soon, use the customer object instead",
            "example": "John Test",
            "nullable": true,
            "maxLength": 255
          },
          "phone": {
            "type": "string",
            "description": "The customer's phone number\nThis field will be deprecated soon, use the customer object instead",
            "example": "3141592653",
            "nullable": true,
            "maxLength": 255
          },
          "phone_country_code": {
            "type": "string",
            "description": "The country code for the customer phone number\nThis field will be deprecated soon, use the customer object instead",
            "example": "+1",
            "nullable": true,
            "maxLength": 255
          },
          "off_session": {
            "type": "boolean",
            "description": "Set to true to indicate that the customer is not in your checkout flow during this payment, and therefore is unable to authenticate. This parameter is intended for scenarios where you collect card details and charge them later. This parameter can only be used with `confirm: true`.",
            "example": true,
            "nullable": true
          },
          "description": {
            "type": "string",
            "description": "A description of the payment",
            "example": "It's my first payment request",
            "nullable": true
          },
          "return_url": {
            "type": "string",
            "description": "The URL to redirect after the completion of the operation",
            "example": "https://hyperswitch.io",
            "nullable": true
          },
          "setup_future_usage": {
            "allOf": [
              {
                "$ref": "#/components/schemas/FutureUsage"
              }
            ],
            "nullable": true
          },
          "authentication_type": {
            "allOf": [
              {
                "$ref": "#/components/schemas/AuthenticationType"
              }
            ],
            "nullable": true
          },
          "payment_method_data": {
            "allOf": [
              {
                "$ref": "#/components/schemas/PaymentMethodData"
              }
            ],
            "nullable": true
          },
          "payment_method": {
            "allOf": [
              {
                "$ref": "#/components/schemas/PaymentMethod"
              }
            ],
            "nullable": true
          },
          "payment_token": {
            "type": "string",
            "description": "Provide a reference to a stored payment method",
            "example": "187282ab-40ef-47a9-9206-5099ba31e432",
            "nullable": true
          },
          "card_cvc": {
            "type": "string",
            "description": "This is used when payment is to be confirmed and the card is not saved",
            "nullable": true
          },
          "shipping": {
            "allOf": [
              {
                "$ref": "#/components/schemas/Address"
              }
            ],
            "nullable": true
          },
          "billing": {
            "allOf": [
              {
                "$ref": "#/components/schemas/Address"
              }
            ],
            "nullable": true
          },
          "statement_descriptor_name": {
            "type": "string",
            "description": "For non-card charges, you can use this value as the complete description that appears on your customers’ statements. Must contain at least one letter, maximum 22 characters.",
            "example": "Hyperswitch Router",
            "nullable": true,
            "maxLength": 255
          },
          "statement_descriptor_suffix": {
            "type": "string",
            "description": "Provides information about a card payment that customers see on their statements. Concatenated with the prefix (shortened descriptor) or statement descriptor that’s set on the account to form the complete statement descriptor. Maximum 22 characters for the concatenated descriptor.",
            "example": "Payment for shoes purchase",
            "nullable": true,
            "maxLength": 255
          },
          "order_details": {
            "type": "array",
            "items": {
              "$ref": "#/components/schemas/OrderDetailsWithAmount"
            },
            "description": "Information about the product , quantity and amount for connectors. (e.g. Klarna)",
            "example": "[{\n        \"product_name\": \"gillete creme\",\n        \"quantity\": 15,\n        \"amount\" : 900\n    }]",
            "nullable": true
          },
          "client_secret": {
            "type": "string",
            "description": "It's a token used for client side verification.",
            "example": "pay_U42c409qyHwOkWo3vK60_secret_el9ksDkiB8hi6j9N78yo",
            "nullable": true
          },
          "mandate_data": {
            "allOf": [
              {
                "$ref": "#/components/schemas/MandateData"
              }
            ],
            "nullable": true
          },
          "mandate_id": {
            "type": "string",
            "description": "A unique identifier to link the payment to a mandate, can be use instead of payment_method_data",
            "example": "mandate_iwer89rnjef349dni3",
            "nullable": true,
            "maxLength": 255
          },
          "browser_info": {
            "type": "object",
            "description": "Additional details required by 3DS 2.0",
            "nullable": true
          },
          "payment_experience": {
            "allOf": [
              {
                "$ref": "#/components/schemas/PaymentExperience"
              }
            ],
            "nullable": true
          },
          "payment_method_type": {
            "allOf": [
              {
                "$ref": "#/components/schemas/PaymentMethodType"
              }
            ],
            "nullable": true
          },
          "business_country": {
            "allOf": [
              {
                "$ref": "#/components/schemas/CountryAlpha2"
              }
            ],
            "nullable": true
          },
          "business_label": {
            "type": "string",
            "description": "Business label of the merchant for this payment",
            "example": "food",
            "nullable": true
          },
          "merchant_connector_details": {
            "allOf": [
              {
                "$ref": "#/components/schemas/MerchantConnectorDetailsWrap"
              }
            ],
            "nullable": true
          },
          "allowed_payment_method_types": {
            "type": "array",
            "items": {
              "$ref": "#/components/schemas/PaymentMethodType"
            },
            "description": "Allowed Payment Method Types for a given PaymentIntent",
            "nullable": true
          },
          "business_sub_label": {
            "type": "string",
            "description": "Business sub label for the payment",
            "nullable": true
          },
          "retry_action": {
            "allOf": [
              {
                "$ref": "#/components/schemas/RetryAction"
              }
            ],
            "nullable": true
          },
          "metadata": {
            "type": "object",
            "description": "You can specify up to 50 keys, with key names up to 40 characters long and values up to 500 characters long. Metadata is useful for storing additional, structured information on an object.",
            "nullable": true
          },
          "connector_metadata": {
            "allOf": [
              {
                "$ref": "#/components/schemas/ConnectorMetadata"
              }
            ],
            "nullable": true
          },
          "feature_metadata": {
            "allOf": [
              {
                "$ref": "#/components/schemas/FeatureMetadata"
              }
            ],
            "nullable": true
          }
        }
      },
      "PaymentsRequest": {
        "type": "object",
        "properties": {
          "payment_id": {
            "type": "string",
            "description": "Unique identifier for the payment. This ensures idempotency for multiple payments\nthat have been done by a single merchant. This field is auto generated and is returned in the API response.",
            "example": "pay_mbabizu24mvu3mela5njyhpit4",
            "nullable": true,
            "maxLength": 30,
            "minLength": 30
          },
          "merchant_id": {
            "type": "string",
            "description": "This is an identifier for the merchant account. This is inferred from the API key\nprovided during the request",
            "example": "merchant_1668273825",
            "nullable": true,
            "maxLength": 255
          },
          "amount": {
            "type": "integer",
            "format": "int64",
            "description": "The payment amount. Amount for the payment in lowest denomination of the currency. (i.e) in cents for USD denomination, in paisa for INR denomination etc.,",
            "example": 6540,
            "nullable": true,
            "minimum": 0.0
          },
          "routing": {
            "allOf": [
              {
                "$ref": "#/components/schemas/RoutingAlgorithm"
              }
            ],
            "nullable": true
          },
          "connector": {
            "type": "array",
            "items": {
              "$ref": "#/components/schemas/Connector"
            },
            "description": "This allows the merchant to manually select a connector with which the payment can go through",
            "example": [
              "stripe",
              "adyen"
            ],
            "nullable": true
          },
          "currency": {
            "allOf": [
              {
                "$ref": "#/components/schemas/Currency"
              }
            ],
            "nullable": true
          },
          "capture_method": {
            "allOf": [
              {
                "$ref": "#/components/schemas/CaptureMethod"
              }
            ],
            "nullable": true
          },
          "amount_to_capture": {
            "type": "integer",
            "format": "int64",
            "description": "The Amount to be captured/ debited from the users payment method. It shall be in lowest denomination of the currency. (i.e) in cents for USD denomination, in paisa for INR denomination etc.,\nIf not provided, the default amount_to_capture will be the payment amount.",
            "example": 6540,
            "nullable": true
          },
          "capture_on": {
            "type": "string",
            "format": "date-time",
            "description": "A timestamp (ISO 8601 code) that determines when the payment should be captured.\nProviding this field will automatically set `capture` to true",
            "example": "2022-09-10T10:11:12Z",
            "nullable": true
          },
          "confirm": {
            "type": "boolean",
            "description": "Whether to confirm the payment (if applicable)",
            "default": false,
            "example": true,
            "nullable": true
          },
          "customer": {
            "allOf": [
              {
                "$ref": "#/components/schemas/CustomerDetails"
              }
            ],
            "nullable": true
          },
          "customer_id": {
            "type": "string",
            "description": "The identifier for the customer object.\nThis field will be deprecated soon, use the customer object instead",
            "example": "cus_y3oqhf46pyzuxjbcn2giaqnb44",
            "nullable": true,
            "maxLength": 255
          },
          "email": {
            "type": "string",
            "description": "The customer's email address\nThis field will be deprecated soon, use the customer object instead",
            "example": "johntest@test.com",
            "nullable": true,
            "maxLength": 255
          },
          "name": {
            "type": "string",
            "description": "description: The customer's name\nThis field will be deprecated soon, use the customer object instead",
            "example": "John Test",
            "nullable": true,
            "maxLength": 255
          },
          "phone": {
            "type": "string",
            "description": "The customer's phone number\nThis field will be deprecated soon, use the customer object instead",
            "example": "3141592653",
            "nullable": true,
            "maxLength": 255
          },
          "phone_country_code": {
            "type": "string",
            "description": "The country code for the customer phone number\nThis field will be deprecated soon, use the customer object instead",
            "example": "+1",
            "nullable": true,
            "maxLength": 255
          },
          "off_session": {
            "type": "boolean",
            "description": "Set to true to indicate that the customer is not in your checkout flow during this payment, and therefore is unable to authenticate. This parameter is intended for scenarios where you collect card details and charge them later. This parameter can only be used with `confirm: true`.",
            "example": true,
            "nullable": true
          },
          "description": {
            "type": "string",
            "description": "A description of the payment",
            "example": "It's my first payment request",
            "nullable": true
          },
          "return_url": {
            "type": "string",
            "description": "The URL to redirect after the completion of the operation",
            "example": "https://hyperswitch.io",
            "nullable": true
          },
          "setup_future_usage": {
            "allOf": [
              {
                "$ref": "#/components/schemas/FutureUsage"
              }
            ],
            "nullable": true
          },
          "authentication_type": {
            "allOf": [
              {
                "$ref": "#/components/schemas/AuthenticationType"
              }
            ],
            "nullable": true
          },
          "payment_method_data": {
            "allOf": [
              {
                "$ref": "#/components/schemas/PaymentMethodData"
              }
            ],
            "nullable": true
          },
          "payment_method": {
            "allOf": [
              {
                "$ref": "#/components/schemas/PaymentMethod"
              }
            ],
            "nullable": true
          },
          "payment_token": {
            "type": "string",
            "description": "Provide a reference to a stored payment method",
            "example": "187282ab-40ef-47a9-9206-5099ba31e432",
            "nullable": true
          },
          "card_cvc": {
            "type": "string",
            "description": "This is used when payment is to be confirmed and the card is not saved",
            "nullable": true
          },
          "shipping": {
            "allOf": [
              {
                "$ref": "#/components/schemas/Address"
              }
            ],
            "nullable": true
          },
          "billing": {
            "allOf": [
              {
                "$ref": "#/components/schemas/Address"
              }
            ],
            "nullable": true
          },
          "statement_descriptor_name": {
            "type": "string",
            "description": "For non-card charges, you can use this value as the complete description that appears on your customers’ statements. Must contain at least one letter, maximum 22 characters.",
            "example": "Hyperswitch Router",
            "nullable": true,
            "maxLength": 255
          },
          "statement_descriptor_suffix": {
            "type": "string",
            "description": "Provides information about a card payment that customers see on their statements. Concatenated with the prefix (shortened descriptor) or statement descriptor that’s set on the account to form the complete statement descriptor. Maximum 22 characters for the concatenated descriptor.",
            "example": "Payment for shoes purchase",
            "nullable": true,
            "maxLength": 255
          },
          "order_details": {
            "type": "array",
            "items": {
              "$ref": "#/components/schemas/OrderDetailsWithAmount"
            },
            "description": "Information about the product , quantity and amount for connectors. (e.g. Klarna)",
            "example": "[{\n        \"product_name\": \"gillete creme\",\n        \"quantity\": 15,\n        \"amount\" : 900\n    }]",
            "nullable": true
          },
          "client_secret": {
            "type": "string",
            "description": "It's a token used for client side verification.",
            "example": "pay_U42c409qyHwOkWo3vK60_secret_el9ksDkiB8hi6j9N78yo",
            "nullable": true
          },
          "mandate_data": {
            "allOf": [
              {
                "$ref": "#/components/schemas/MandateData"
              }
            ],
            "nullable": true
          },
          "mandate_id": {
            "type": "string",
            "description": "A unique identifier to link the payment to a mandate, can be use instead of payment_method_data",
            "example": "mandate_iwer89rnjef349dni3",
            "nullable": true,
            "maxLength": 255
          },
          "browser_info": {
            "type": "object",
            "description": "Additional details required by 3DS 2.0",
            "nullable": true
          },
          "payment_experience": {
            "allOf": [
              {
                "$ref": "#/components/schemas/PaymentExperience"
              }
            ],
            "nullable": true
          },
          "payment_method_type": {
            "allOf": [
              {
                "$ref": "#/components/schemas/PaymentMethodType"
              }
            ],
            "nullable": true
          },
          "business_country": {
            "allOf": [
              {
                "$ref": "#/components/schemas/CountryAlpha2"
              }
            ],
            "nullable": true
          },
          "business_label": {
            "type": "string",
            "description": "Business label of the merchant for this payment",
            "example": "food",
            "nullable": true
          },
          "merchant_connector_details": {
            "allOf": [
              {
                "$ref": "#/components/schemas/MerchantConnectorDetailsWrap"
              }
            ],
            "nullable": true
          },
          "allowed_payment_method_types": {
            "type": "array",
            "items": {
              "$ref": "#/components/schemas/PaymentMethodType"
            },
            "description": "Allowed Payment Method Types for a given PaymentIntent",
            "nullable": true
          },
          "business_sub_label": {
            "type": "string",
            "description": "Business sub label for the payment",
            "nullable": true
          },
          "retry_action": {
            "allOf": [
              {
                "$ref": "#/components/schemas/RetryAction"
              }
            ],
            "nullable": true
          },
          "metadata": {
            "type": "object",
            "description": "You can specify up to 50 keys, with key names up to 40 characters long and values up to 500 characters long. Metadata is useful for storing additional, structured information on an object.",
            "nullable": true
          },
          "connector_metadata": {
            "allOf": [
              {
                "$ref": "#/components/schemas/ConnectorMetadata"
              }
            ],
            "nullable": true
          },
          "feature_metadata": {
            "allOf": [
              {
                "$ref": "#/components/schemas/FeatureMetadata"
              }
            ],
            "nullable": true
          }
        }
      },
      "PaymentsResponse": {
        "type": "object",
        "required": [
          "status",
          "amount",
          "currency",
          "payment_method",
          "business_country",
          "business_label"
        ],
        "properties": {
          "payment_id": {
            "type": "string",
            "description": "Unique identifier for the payment. This ensures idempotency for multiple payments\nthat have been done by a single merchant.",
            "example": "pay_mbabizu24mvu3mela5njyhpit4",
            "nullable": true,
            "maxLength": 30,
            "minLength": 30
          },
          "merchant_id": {
            "type": "string",
            "description": "This is an identifier for the merchant account. This is inferred from the API key\nprovided during the request",
            "example": "merchant_1668273825",
            "nullable": true,
            "maxLength": 255
          },
          "status": {
            "$ref": "#/components/schemas/IntentStatus"
          },
          "amount": {
            "type": "integer",
            "format": "int64",
            "description": "The payment amount. Amount for the payment in lowest denomination of the currency. (i.e) in cents for USD denomination, in paisa for INR denomination etc.,",
            "example": 100
          },
          "amount_capturable": {
            "type": "integer",
            "format": "int64",
            "description": "The maximum amount that could be captured from the payment",
            "example": 6540,
            "nullable": true,
            "minimum": 100.0
          },
          "amount_received": {
            "type": "integer",
            "format": "int64",
            "description": "The amount which is already captured from the payment",
            "example": 6540,
            "nullable": true,
            "minimum": 100.0
          },
          "connector": {
            "type": "string",
            "description": "The connector used for the payment",
            "example": "stripe",
            "nullable": true
          },
          "client_secret": {
            "type": "string",
            "description": "It's a token used for client side verification.",
            "example": "pay_U42c409qyHwOkWo3vK60_secret_el9ksDkiB8hi6j9N78yo",
            "nullable": true
          },
          "created": {
            "type": "string",
            "format": "date-time",
            "description": "Time when the payment was created",
            "example": "2022-09-10T10:11:12Z",
            "nullable": true
          },
          "currency": {
            "$ref": "#/components/schemas/Currency"
          },
          "customer_id": {
            "type": "string",
            "description": "The identifier for the customer object. If not provided the customer ID will be autogenerated.",
            "example": "cus_y3oqhf46pyzuxjbcn2giaqnb44",
            "nullable": true,
            "maxLength": 255
          },
          "description": {
            "type": "string",
            "description": "A description of the payment",
            "example": "It's my first payment request",
            "nullable": true
          },
          "refunds": {
            "type": "array",
            "items": {
              "$ref": "#/components/schemas/RefundResponse"
            },
            "description": "List of refund that happened on this intent",
            "nullable": true
          },
          "disputes": {
            "type": "array",
            "items": {
              "$ref": "#/components/schemas/DisputeResponsePaymentsRetrieve"
            },
            "description": "List of dispute that happened on this intent",
            "nullable": true
          },
          "attempts": {
            "type": "array",
            "items": {
              "$ref": "#/components/schemas/PaymentAttemptResponse"
            },
            "description": "List of attempts that happened on this intent",
            "nullable": true
          },
          "mandate_id": {
            "type": "string",
            "description": "A unique identifier to link the payment to a mandate, can be use instead of payment_method_data",
            "example": "mandate_iwer89rnjef349dni3",
            "nullable": true,
            "maxLength": 255
          },
          "mandate_data": {
            "allOf": [
              {
                "$ref": "#/components/schemas/MandateData"
              }
            ],
            "nullable": true
          },
          "setup_future_usage": {
            "allOf": [
              {
                "$ref": "#/components/schemas/FutureUsage"
              }
            ],
            "nullable": true
          },
          "off_session": {
            "type": "boolean",
            "description": "Set to true to indicate that the customer is not in your checkout flow during this payment, and therefore is unable to authenticate. This parameter is intended for scenarios where you collect card details and charge them later. This parameter can only be used with confirm=true.",
            "example": true,
            "nullable": true
          },
          "capture_on": {
            "type": "string",
            "format": "date-time",
            "description": "A timestamp (ISO 8601 code) that determines when the payment should be captured.\nProviding this field will automatically set `capture` to true",
            "example": "2022-09-10T10:11:12Z",
            "nullable": true
          },
          "capture_method": {
            "allOf": [
              {
                "$ref": "#/components/schemas/CaptureMethod"
              }
            ],
            "nullable": true
          },
          "payment_method": {
            "$ref": "#/components/schemas/PaymentMethodType"
          },
          "payment_method_data": {
            "allOf": [
              {
                "$ref": "#/components/schemas/PaymentMethod"
              }
            ],
            "nullable": true
          },
          "payment_token": {
            "type": "string",
            "description": "Provide a reference to a stored payment method",
            "example": "187282ab-40ef-47a9-9206-5099ba31e432",
            "nullable": true
          },
          "shipping": {
            "allOf": [
              {
                "$ref": "#/components/schemas/Address"
              }
            ],
            "nullable": true
          },
          "billing": {
            "allOf": [
              {
                "$ref": "#/components/schemas/Address"
              }
            ],
            "nullable": true
          },
          "order_details": {
            "type": "array",
            "items": {
              "$ref": "#/components/schemas/OrderDetailsWithAmount"
            },
            "description": "Information about the product , quantity and amount for connectors. (e.g. Klarna)",
            "example": "[{\n        \"product_name\": \"gillete creme\",\n        \"quantity\": 15,\n        \"amount\" : 900\n    }]",
            "nullable": true
          },
          "email": {
            "type": "string",
            "description": "description: The customer's email address",
            "example": "johntest@test.com",
            "nullable": true,
            "maxLength": 255
          },
          "name": {
            "type": "string",
            "description": "description: The customer's name",
            "example": "John Test",
            "nullable": true,
            "maxLength": 255
          },
          "phone": {
            "type": "string",
            "description": "The customer's phone number",
            "example": "3141592653",
            "nullable": true,
            "maxLength": 255
          },
          "return_url": {
            "type": "string",
            "description": "The URL to redirect after the completion of the operation",
            "example": "https://hyperswitch.io",
            "nullable": true
          },
          "authentication_type": {
            "allOf": [
              {
                "$ref": "#/components/schemas/AuthenticationType"
              }
            ],
            "nullable": true
          },
          "statement_descriptor_name": {
            "type": "string",
            "description": "For non-card charges, you can use this value as the complete description that appears on your customers’ statements. Must contain at least one letter, maximum 22 characters.",
            "example": "Hyperswitch Router",
            "nullable": true,
            "maxLength": 255
          },
          "statement_descriptor_suffix": {
            "type": "string",
            "description": "Provides information about a card payment that customers see on their statements. Concatenated with the prefix (shortened descriptor) or statement descriptor that’s set on the account to form the complete statement descriptor. Maximum 255 characters for the concatenated descriptor.",
            "example": "Payment for shoes purchase",
            "nullable": true,
            "maxLength": 255
          },
          "next_action": {
            "allOf": [
              {
                "$ref": "#/components/schemas/NextActionData"
              }
            ],
            "nullable": true
          },
          "cancellation_reason": {
            "type": "string",
            "description": "If the payment was cancelled the reason provided here",
            "nullable": true
          },
          "error_code": {
            "type": "string",
            "description": "If there was an error while calling the connectors the code is received here",
            "example": "E0001",
            "nullable": true
          },
          "error_message": {
            "type": "string",
            "description": "If there was an error while calling the connector the error message is received here",
            "example": "Failed while verifying the card",
            "nullable": true
          },
          "payment_experience": {
            "allOf": [
              {
                "$ref": "#/components/schemas/PaymentExperience"
              }
            ],
            "nullable": true
          },
          "payment_method_type": {
            "allOf": [
              {
                "$ref": "#/components/schemas/PaymentMethodType"
              }
            ],
            "nullable": true
          },
          "connector_label": {
            "type": "string",
            "description": "The connector used for this payment along with the country and business details",
            "example": "stripe_US_food",
            "nullable": true
          },
          "business_country": {
            "$ref": "#/components/schemas/CountryAlpha2"
          },
          "business_label": {
            "type": "string",
            "description": "The business label of merchant for this payment"
          },
          "business_sub_label": {
            "type": "string",
            "description": "The business_sub_label for this payment",
            "nullable": true
          },
          "allowed_payment_method_types": {
            "type": "array",
            "items": {
              "$ref": "#/components/schemas/PaymentMethodType"
            },
            "description": "Allowed Payment Method Types for a given PaymentIntent",
            "nullable": true
          },
          "ephemeral_key": {
            "allOf": [
              {
                "$ref": "#/components/schemas/EphemeralKeyCreateResponse"
              }
            ],
            "nullable": true
          },
          "manual_retry_allowed": {
            "type": "boolean",
            "description": "If true the payment can be retried with same or different payment method which means the confirm call can be made again.",
            "nullable": true
          },
          "connector_transaction_id": {
            "type": "string",
            "description": "A unique identifier for a payment provided by the connector",
            "example": "993672945374576J",
            "nullable": true
          },
          "frm_message": {
            "allOf": [
              {
                "$ref": "#/components/schemas/FrmMessage"
              }
            ],
            "nullable": true
          },
          "metadata": {
            "type": "object",
            "description": "You can specify up to 50 keys, with key names up to 40 characters long and values up to 500 characters long. Metadata is useful for storing additional, structured information on an object.",
            "nullable": true
          },
          "connector_metadata": {
            "allOf": [
              {
                "$ref": "#/components/schemas/ConnectorMetadata"
              }
            ],
            "nullable": true
          },
          "feature_metadata": {
            "allOf": [
              {
                "$ref": "#/components/schemas/FeatureMetadata"
              }
            ],
            "nullable": true
          },
          "reference_id": {
            "type": "string",
            "description": "reference to the payment at connector side",
            "example": "993672945374576J",
            "nullable": true
          }
        }
      },
      "PaymentsRetrieveRequest": {
        "type": "object",
        "required": [
          "resource_id",
          "force_sync"
        ],
        "properties": {
          "resource_id": {
            "$ref": "#/components/schemas/PaymentIdType"
          },
          "merchant_id": {
            "type": "string",
            "description": "The identifier for the Merchant Account.",
            "nullable": true
          },
          "force_sync": {
            "type": "boolean",
            "description": "Decider to enable or disable the connector call for retrieve request"
          },
          "param": {
            "type": "string",
            "description": "The parameters passed to a retrieve request",
            "nullable": true
          },
          "connector": {
            "type": "string",
            "description": "The name of the connector",
            "nullable": true
          },
          "merchant_connector_details": {
            "allOf": [
              {
                "$ref": "#/components/schemas/MerchantConnectorDetailsWrap"
              }
            ],
            "nullable": true
          },
          "client_secret": {
            "type": "string",
            "description": "This is a token which expires after 15 minutes, used from the client to authenticate and create sessions from the SDK",
            "nullable": true
          },
          "expand_attempts": {
            "type": "boolean",
            "description": "If enabled provides list of attempts linked to payment intent",
            "nullable": true
          }
        }
      },
      "PaymentsSessionRequest": {
        "type": "object",
        "required": [
          "payment_id",
          "client_secret",
          "wallets"
        ],
        "properties": {
          "payment_id": {
            "type": "string",
            "description": "The identifier for the payment"
          },
          "client_secret": {
            "type": "string",
            "description": "This is a token which expires after 15 minutes, used from the client to authenticate and create sessions from the SDK"
          },
          "wallets": {
            "type": "array",
            "items": {
              "$ref": "#/components/schemas/PaymentMethodType"
            },
            "description": "The list of the supported wallets"
          },
          "merchant_connector_details": {
            "allOf": [
              {
                "$ref": "#/components/schemas/MerchantConnectorDetailsWrap"
              }
            ],
            "nullable": true
          }
        }
      },
      "PaymentsSessionResponse": {
        "type": "object",
        "required": [
          "payment_id",
          "client_secret",
          "session_token"
        ],
        "properties": {
          "payment_id": {
            "type": "string",
            "description": "The identifier for the payment"
          },
          "client_secret": {
            "type": "string",
            "description": "This is a token which expires after 15 minutes, used from the client to authenticate and create sessions from the SDK"
          },
          "session_token": {
            "type": "array",
            "items": {
              "$ref": "#/components/schemas/SessionToken"
            },
            "description": "The list of session token object"
          }
        }
      },
      "PaymentsStartRequest": {
        "type": "object",
        "required": [
          "payment_id",
          "merchant_id",
          "attempt_id"
        ],
        "properties": {
          "payment_id": {
            "type": "string",
            "description": "Unique identifier for the payment. This ensures idempotency for multiple payments\nthat have been done by a single merchant. This field is auto generated and is returned in the API response."
          },
          "merchant_id": {
            "type": "string",
            "description": "The identifier for the Merchant Account."
          },
          "attempt_id": {
            "type": "string",
            "description": "The identifier for the payment transaction"
          }
        }
      },
      "PayoutActionRequest": {
        "type": "object",
        "required": [
          "payout_id"
        ],
        "properties": {
          "payout_id": {
            "type": "string",
            "description": "Unique identifier for the payout. This ensures idempotency for multiple payouts\nthat have been done by a single merchant. This field is auto generated and is returned in the API response.",
            "example": "payout_mbabizu24mvu3mela5njyhpit4",
            "maxLength": 30,
            "minLength": 30
          }
        }
      },
      "PayoutConnectors": {
        "type": "string",
        "enum": [
          "adyen",
          "wise"
        ]
      },
      "PayoutCreateRequest": {
        "type": "object",
        "required": [
          "merchant_id",
          "currency",
          "confirm",
          "payout_type",
          "customer_id",
          "auto_fulfill",
          "client_secret",
          "return_url",
          "business_country",
          "description",
          "entity_type"
        ],
        "properties": {
          "payout_id": {
            "type": "string",
            "description": "Unique identifier for the payout. This ensures idempotency for multiple payouts\nthat have been done by a single merchant. This field is auto generated and is returned in the API response.",
            "example": "payout_mbabizu24mvu3mela5njyhpit4",
            "nullable": true,
            "maxLength": 30,
            "minLength": 30
          },
          "merchant_id": {
            "type": "string",
            "description": "This is an identifier for the merchant account. This is inferred from the API key\nprovided during the request",
            "example": "merchant_1668273825",
            "maxLength": 255
          },
          "amount": {
            "type": "integer",
            "format": "int64",
            "description": "The payout amount. Amount for the payout in lowest denomination of the currency. (i.e) in cents for USD denomination, in paisa for INR denomination etc.,",
            "example": 1000
          },
          "currency": {
            "$ref": "#/components/schemas/Currency"
          },
          "routing": {
            "allOf": [
              {
                "$ref": "#/components/schemas/RoutingAlgorithm"
              }
            ],
            "nullable": true
          },
          "connector": {
            "type": "array",
            "items": {
              "$ref": "#/components/schemas/Connector"
            },
            "description": "This allows the merchant to manually select a connector with which the payout can go through",
            "example": [
              "wise",
              "adyen"
            ],
            "nullable": true
          },
          "confirm": {
            "type": "boolean",
            "description": "The boolean value to create payout with connector",
            "default": false,
            "example": true
          },
          "payout_type": {
            "$ref": "#/components/schemas/PayoutType"
          },
          "payout_method_data": {
            "allOf": [
              {
                "$ref": "#/components/schemas/PayoutMethodData"
              }
            ],
            "nullable": true
          },
          "billing": {
            "type": "object",
            "description": "The billing address for the payout",
            "nullable": true
          },
          "customer_id": {
            "type": "string",
            "description": "The identifier for the customer object. If not provided the customer ID will be autogenerated.",
            "example": "cus_y3oqhf46pyzuxjbcn2giaqnb44",
            "maxLength": 255
          },
          "auto_fulfill": {
            "type": "boolean",
            "description": "Set to true to confirm the payout without review, no further action required",
            "default": false,
            "example": true
          },
          "email": {
            "type": "string",
            "description": "description: The customer's email address",
            "example": "johntest@test.com",
            "nullable": true,
            "maxLength": 255
          },
          "name": {
            "type": "string",
            "description": "description: The customer's name",
            "example": "John Test",
            "nullable": true,
            "maxLength": 255
          },
          "phone": {
            "type": "string",
            "description": "The customer's phone number",
            "example": "3141592653",
            "nullable": true,
            "maxLength": 255
          },
          "phone_country_code": {
            "type": "string",
            "description": "The country code for the customer phone number",
            "example": "+1",
            "nullable": true,
            "maxLength": 255
          },
          "client_secret": {
            "type": "string",
            "description": "It's a token used for client side verification.",
            "example": "pay_U42c409qyHwOkWo3vK60_secret_el9ksDkiB8hi6j9N78yo"
          },
          "return_url": {
            "type": "string",
            "description": "The URL to redirect after the completion of the operation",
            "example": "https://hyperswitch.io"
          },
          "business_country": {
            "$ref": "#/components/schemas/CountryAlpha2"
          },
          "business_label": {
            "type": "string",
            "description": "Business label of the merchant for this payout",
            "example": "food",
            "nullable": true
          },
          "description": {
            "type": "string",
            "description": "A description of the payout",
            "example": "It's my first payout request"
          },
          "entity_type": {
            "$ref": "#/components/schemas/PayoutEntityType"
          },
          "recurring": {
            "type": "boolean",
            "description": "Specifies whether or not the payout request is recurring",
            "default": false,
            "nullable": true
          },
          "metadata": {
            "type": "object",
            "description": "You can specify up to 50 keys, with key names up to 40 characters long and values up to 500 characters long. Metadata is useful for storing additional, structured information on an object.",
            "nullable": true
          },
          "payout_token": {
            "type": "string",
            "description": "Provide a reference to a stored payment method",
            "example": "187282ab-40ef-47a9-9206-5099ba31e432",
            "nullable": true
          }
        }
      },
      "PayoutCreateResponse": {
        "type": "object",
        "required": [
          "payout_id",
          "merchant_id",
          "amount",
          "currency",
          "payout_type",
          "customer_id",
          "auto_fulfill",
          "client_secret",
          "return_url",
          "business_country",
          "description",
          "entity_type",
          "status",
          "error_message",
          "error_code"
        ],
        "properties": {
          "payout_id": {
            "type": "string",
            "description": "Unique identifier for the payout. This ensures idempotency for multiple payouts\nthat have been done by a single merchant. This field is auto generated and is returned in the API response.",
            "example": "payout_mbabizu24mvu3mela5njyhpit4",
            "maxLength": 30,
            "minLength": 30
          },
          "merchant_id": {
            "type": "string",
            "description": "This is an identifier for the merchant account. This is inferred from the API key\nprovided during the request",
            "example": "merchant_1668273825",
            "maxLength": 255
          },
          "amount": {
            "type": "integer",
            "format": "int64",
            "description": "The payout amount. Amount for the payout in lowest denomination of the currency. (i.e) in cents for USD denomination, in paisa for INR denomination etc.,",
            "example": 1000
          },
          "currency": {
            "$ref": "#/components/schemas/Currency"
          },
          "connector": {
            "type": "string",
            "description": "The connector used for the payout",
            "example": "wise",
            "nullable": true
          },
          "payout_type": {
            "$ref": "#/components/schemas/PayoutType"
          },
          "billing": {
            "type": "object",
            "description": "The billing address for the payout",
            "nullable": true
          },
          "customer_id": {
            "type": "string",
            "description": "The identifier for the customer object. If not provided the customer ID will be autogenerated.",
            "example": "cus_y3oqhf46pyzuxjbcn2giaqnb44",
            "maxLength": 255
          },
          "auto_fulfill": {
            "type": "boolean",
            "description": "Set to true to confirm the payout without review, no further action required",
            "default": false,
            "example": true
          },
          "email": {
            "type": "string",
            "description": "description: The customer's email address",
            "example": "johntest@test.com",
            "nullable": true,
            "maxLength": 255
          },
          "name": {
            "type": "string",
            "description": "description: The customer's name",
            "example": "John Test",
            "nullable": true,
            "maxLength": 255
          },
          "phone": {
            "type": "string",
            "description": "The customer's phone number",
            "example": "3141592653",
            "nullable": true,
            "maxLength": 255
          },
          "phone_country_code": {
            "type": "string",
            "description": "The country code for the customer phone number",
            "example": "+1",
            "nullable": true,
            "maxLength": 255
          },
          "client_secret": {
            "type": "string",
            "description": "It's a token used for client side verification.",
            "example": "pay_U42c409qyHwOkWo3vK60_secret_el9ksDkiB8hi6j9N78yo"
          },
          "return_url": {
            "type": "string",
            "description": "The URL to redirect after the completion of the operation",
            "example": "https://hyperswitch.io"
          },
          "business_country": {
            "$ref": "#/components/schemas/CountryAlpha2"
          },
          "business_label": {
            "type": "string",
            "description": "Business label of the merchant for this payout",
            "example": "food",
            "nullable": true
          },
          "description": {
            "type": "string",
            "description": "A description of the payout",
            "example": "It's my first payout request"
          },
          "entity_type": {
            "$ref": "#/components/schemas/PayoutEntityType"
          },
          "recurring": {
            "type": "boolean",
            "description": "Specifies whether or not the payout request is recurring",
            "default": false,
            "nullable": true
          },
          "metadata": {
            "type": "object",
            "description": "You can specify up to 50 keys, with key names up to 40 characters long and values up to 500 characters long. Metadata is useful for storing additional, structured information on an object.",
            "nullable": true
          },
          "status": {
            "$ref": "#/components/schemas/PayoutStatus"
          },
          "error_message": {
            "type": "string",
            "description": "If there was an error while calling the connector the error message is received here",
            "example": "Failed while verifying the card"
          },
          "error_code": {
            "type": "string",
            "description": "If there was an error while calling the connectors the code is received here",
            "example": "E0001"
          }
        }
      },
      "PayoutEntityType": {
        "type": "string",
        "enum": [
          "Individual",
          "Company",
          "NonProfit",
          "PublicSector",
          "lowercase",
          "Personal"
        ]
      },
      "PayoutMethodData": {
        "oneOf": [
          {
            "type": "object",
            "required": [
              "card"
            ],
            "properties": {
              "card": {
                "$ref": "#/components/schemas/Card"
              }
            }
          },
          {
            "type": "object",
            "required": [
              "bank"
            ],
            "properties": {
              "bank": {
                "$ref": "#/components/schemas/Bank"
              }
            }
          }
        ]
      },
      "PayoutRequest": {
        "oneOf": [
          {
            "type": "object",
            "required": [
              "PayoutActionRequest"
            ],
            "properties": {
              "PayoutActionRequest": {
                "$ref": "#/components/schemas/PayoutActionRequest"
              }
            }
          },
          {
            "type": "object",
            "required": [
              "PayoutCreateRequest"
            ],
            "properties": {
              "PayoutCreateRequest": {
                "$ref": "#/components/schemas/PayoutCreateRequest"
              }
            }
          },
          {
            "type": "object",
            "required": [
              "PayoutRetrieveRequest"
            ],
            "properties": {
              "PayoutRetrieveRequest": {
                "$ref": "#/components/schemas/PayoutRetrieveRequest"
              }
            }
          }
        ]
      },
      "PayoutRetrieveBody": {
        "type": "object",
        "properties": {
          "force_sync": {
            "type": "boolean",
            "nullable": true
          }
        }
      },
      "PayoutRetrieveRequest": {
        "type": "object",
        "required": [
          "payout_id"
        ],
        "properties": {
          "payout_id": {
            "type": "string",
            "description": "Unique identifier for the payout. This ensures idempotency for multiple payouts\nthat have been done by a single merchant. This field is auto generated and is returned in the API response.",
            "example": "payout_mbabizu24mvu3mela5njyhpit4",
            "maxLength": 30,
            "minLength": 30
          },
          "force_sync": {
            "type": "boolean",
            "description": "`force_sync` with the connector to get payout details\n(defaults to false)",
            "default": false,
            "example": true,
            "nullable": true
          }
        }
      },
      "PayoutStatus": {
        "type": "string",
        "enum": [
          "success",
          "failed",
          "cancelled",
          "pending",
          "ineligible",
          "requires_creation",
          "requires_payout_method_data",
          "requires_fulfillment"
        ]
      },
      "PayoutType": {
        "type": "string",
        "enum": [
          "card",
          "bank"
        ]
      },
      "PaypalRedirection": {
        "type": "object"
      },
      "PaypalSessionTokenResponse": {
        "type": "object",
        "required": [
          "session_token"
        ],
        "properties": {
          "session_token": {
            "type": "string",
            "description": "The session token for PayPal"
          }
        }
      },
      "PhoneDetails": {
        "type": "object",
        "properties": {
          "number": {
            "type": "string",
            "description": "The contact number",
            "example": "9999999999",
            "nullable": true
          },
          "country_code": {
            "type": "string",
            "description": "The country code attached to the number",
            "example": "+1",
            "nullable": true
          }
        }
      },
      "PrimaryBusinessDetails": {
        "type": "object",
        "required": [
          "country",
          "business"
        ],
        "properties": {
          "country": {
            "$ref": "#/components/schemas/CountryAlpha2"
          },
          "business": {
            "type": "string",
            "example": "food"
          }
        }
      },
      "ReceiverDetails": {
        "type": "object",
        "required": [
          "amount_received"
        ],
        "properties": {
          "amount_received": {
            "type": "integer",
            "format": "int64",
            "description": "The amount received by receiver"
          },
          "amount_charged": {
            "type": "integer",
            "format": "int64",
            "description": "The amount charged by ACH",
            "nullable": true
          },
          "amount_remaining": {
            "type": "integer",
            "format": "int64",
            "description": "The amount remaining to be sent via ACH",
            "nullable": true
          }
        }
      },
      "RedirectResponse": {
        "type": "object",
        "properties": {
          "param": {
            "type": "string",
            "nullable": true
          },
          "json_payload": {
            "type": "object",
            "nullable": true
          }
        }
      },
      "RefundListRequest": {
        "allOf": [
          {
            "allOf": [
              {
                "$ref": "#/components/schemas/TimeRange"
              }
            ],
            "nullable": true
          },
          {
            "type": "object",
            "properties": {
              "payment_id": {
                "type": "string",
                "description": "The identifier for the payment",
                "nullable": true
              },
              "limit": {
                "type": "integer",
                "format": "int64",
                "description": "Limit on the number of objects to return",
                "nullable": true
              },
              "offset": {
                "type": "integer",
                "format": "int64",
                "description": "The starting point within a list of objects",
                "nullable": true
              },
              "connector": {
                "type": "array",
                "items": {
                  "type": "string"
                },
                "description": "The list of connectors to filter refunds list",
                "nullable": true
              },
              "currency": {
                "type": "array",
                "items": {
                  "$ref": "#/components/schemas/Currency"
                },
                "description": "The list of currencies to filter refunds list",
                "nullable": true
              },
              "refund_status": {
                "type": "array",
                "items": {
                  "$ref": "#/components/schemas/RefundStatus"
                },
                "description": "The list of refund statuses to filter refunds list",
                "nullable": true
              }
            }
          }
        ]
      },
      "RefundListResponse": {
        "type": "object",
        "required": [
          "size",
          "data"
        ],
        "properties": {
          "size": {
            "type": "integer",
            "description": "The number of refunds included in the list",
            "minimum": 0.0
          },
          "data": {
            "type": "array",
            "items": {
              "$ref": "#/components/schemas/RefundResponse"
            },
            "description": "The List of refund response object"
          }
        }
      },
      "RefundRequest": {
        "type": "object",
        "required": [
          "payment_id"
        ],
        "properties": {
          "refund_id": {
            "type": "string",
            "description": "Unique Identifier for the Refund. This is to ensure idempotency for multiple partial refund initiated against the same payment. If the identifiers is not defined by the merchant, this filed shall be auto generated and provide in the API response. It is recommended to generate uuid(v4) as the refund_id.",
            "example": "ref_mbabizu24mvu3mela5njyhpit4",
            "nullable": true,
            "maxLength": 30,
            "minLength": 30
          },
          "payment_id": {
            "type": "string",
            "description": "Total amount for which the refund is to be initiated. Amount for the payment in lowest denomination of the currency. (i.e) in cents for USD denomination, in paisa for INR denomination etc. If not provided, this will default to the full payment amount",
            "example": "pay_mbabizu24mvu3mela5njyhpit4",
            "maxLength": 30,
            "minLength": 30
          },
          "merchant_id": {
            "type": "string",
            "description": "The identifier for the Merchant Account",
            "example": "y3oqhf46pyzuxjbcn2giaqnb44",
            "nullable": true,
            "maxLength": 255
          },
          "amount": {
            "type": "integer",
            "format": "int64",
            "description": "Total amount for which the refund is to be initiated. Amount for the payment in lowest denomination of the currency. (i.e) in cents for USD denomination, in paisa for INR denomination etc., If not provided, this will default to the full payment amount",
            "example": 6540,
            "nullable": true,
            "minimum": 100.0
          },
          "reason": {
            "type": "string",
            "description": "An arbitrary string attached to the object. Often useful for displaying to users and your customer support executive",
            "example": "Customer returned the product",
            "nullable": true,
            "maxLength": 255
          },
          "refund_type": {
            "allOf": [
              {
                "$ref": "#/components/schemas/RefundType"
              }
            ],
            "nullable": true
          },
          "metadata": {
            "type": "object",
            "description": "You can specify up to 50 keys, with key names up to 40 characters long and values up to 500 characters long. Metadata is useful for storing additional, structured information on an object.",
            "nullable": true
          },
          "merchant_connector_details": {
            "allOf": [
              {
                "$ref": "#/components/schemas/MerchantConnectorDetailsWrap"
              }
            ],
            "nullable": true
          }
        }
      },
      "RefundResponse": {
        "type": "object",
        "required": [
          "refund_id",
          "payment_id",
          "amount",
          "currency",
          "status",
          "connector"
        ],
        "properties": {
          "refund_id": {
            "type": "string",
            "description": "The identifier for refund"
          },
          "payment_id": {
            "type": "string",
            "description": "The identifier for payment"
          },
          "amount": {
            "type": "integer",
            "format": "int64",
            "description": "The refund amount, which should be less than or equal to the total payment amount. Amount for the payment in lowest denomination of the currency. (i.e) in cents for USD denomination, in paisa for INR denomination etc"
          },
          "currency": {
            "type": "string",
            "description": "The three-letter ISO currency code"
          },
          "reason": {
            "type": "string",
            "description": "An arbitrary string attached to the object. Often useful for displaying to users and your customer support executive",
            "nullable": true
          },
          "status": {
            "$ref": "#/components/schemas/RefundStatus"
          },
          "metadata": {
            "type": "object",
            "description": "You can specify up to 50 keys, with key names up to 40 characters long and values up to 500 characters long. Metadata is useful for storing additional, structured information on an object",
            "nullable": true
          },
          "error_message": {
            "type": "string",
            "description": "The error message",
            "nullable": true
          },
          "error_code": {
            "type": "string",
            "description": "The code for the error",
            "nullable": true
          },
          "created_at": {
            "type": "string",
            "format": "date-time",
            "description": "The timestamp at which refund is created",
            "nullable": true
          },
          "updated_at": {
            "type": "string",
            "format": "date-time",
            "description": "The timestamp at which refund is updated",
            "nullable": true
          },
          "connector": {
            "type": "string",
            "description": "The connector used for the refund and the corresponding payment",
            "example": "stripe"
          }
        }
      },
      "RefundStatus": {
        "type": "string",
        "description": "The status for refunds",
        "enum": [
          "succeeded",
          "failed",
          "pending",
          "review"
        ]
      },
      "RefundType": {
        "type": "string",
        "enum": [
          "scheduled",
          "instant"
        ]
      },
      "RefundUpdateRequest": {
        "type": "object",
        "properties": {
          "reason": {
            "type": "string",
            "description": "An arbitrary string attached to the object. Often useful for displaying to users and your customer support executive",
            "example": "Customer returned the product",
            "nullable": true,
            "maxLength": 255
          },
          "metadata": {
            "type": "object",
            "description": "You can specify up to 50 keys, with key names up to 40 characters long and values up to 500 characters long. Metadata is useful for storing additional, structured information on an object.",
            "nullable": true
          }
        }
      },
      "RequiredFieldInfo": {
        "type": "object",
        "description": "Required fields info used while listing the payment_method_data",
        "required": [
          "required_field",
          "display_name",
          "field_type"
        ],
        "properties": {
          "required_field": {
            "type": "string",
            "description": "Required field for a payment_method through a payment_method_type"
          },
          "display_name": {
            "type": "string",
            "description": "Display name of the required field in the front-end"
          },
          "field_type": {
            "$ref": "#/components/schemas/FieldType"
          }
        }
      },
      "RetrieveApiKeyResponse": {
        "type": "object",
        "description": "The response body for retrieving an API Key.",
        "required": [
          "key_id",
          "merchant_id",
          "name",
          "prefix",
          "created",
          "expiration"
        ],
        "properties": {
          "key_id": {
            "type": "string",
            "description": "The identifier for the API Key.",
            "example": "5hEEqkgJUyuxgSKGArHA4mWSnX",
            "maxLength": 64
          },
          "merchant_id": {
            "type": "string",
            "description": "The identifier for the Merchant Account.",
            "example": "y3oqhf46pyzuxjbcn2giaqnb44",
            "maxLength": 64
          },
          "name": {
            "type": "string",
            "description": "The unique name for the API Key to help you identify it.",
            "example": "Sandbox integration key",
            "maxLength": 64
          },
          "description": {
            "type": "string",
            "description": "The description to provide more context about the API Key.",
            "example": "Key used by our developers to integrate with the sandbox environment",
            "nullable": true,
            "maxLength": 256
          },
          "prefix": {
            "type": "string",
            "description": "The first few characters of the plaintext API Key to help you identify it.",
            "maxLength": 64
          },
          "created": {
            "type": "string",
            "format": "date-time",
            "description": "The time at which the API Key was created.",
            "example": "2022-09-10T10:11:12Z"
          },
          "expiration": {
            "$ref": "#/components/schemas/ApiKeyExpiration"
          }
        }
      },
      "RetryAction": {
        "type": "string",
        "enum": [
          "manual_retry",
          "requeue"
        ]
      },
      "RevokeApiKeyResponse": {
        "type": "object",
        "description": "The response body for revoking an API Key.",
        "required": [
          "merchant_id",
          "key_id",
          "revoked"
        ],
        "properties": {
          "merchant_id": {
            "type": "string",
            "description": "The identifier for the Merchant Account.",
            "example": "y3oqhf46pyzuxjbcn2giaqnb44",
            "maxLength": 64
          },
          "key_id": {
            "type": "string",
            "description": "The identifier for the API Key.",
            "example": "5hEEqkgJUyuxgSKGArHA4mWSnX",
            "maxLength": 64
          },
          "revoked": {
            "type": "boolean",
            "description": "Indicates whether the API key was revoked or not.",
            "example": "true"
          }
        }
      },
      "RewardData": {
        "type": "object",
        "required": [
          "merchant_id"
        ],
        "properties": {
          "merchant_id": {
            "type": "string",
            "description": "The merchant ID with which we have to call the connector"
          }
        }
      },
      "RoutingAlgorithm": {
        "type": "string",
        "description": "The routing algorithm to be used to process the incoming request from merchant to outgoing payment processor or payment method. The default is 'Custom'",
        "enum": [
          "round_robin",
          "max_conversion",
          "min_cost",
          "custom"
        ],
        "example": "custom"
      },
      "SamsungPayWalletData": {
        "type": "object",
        "required": [
          "token"
        ],
        "properties": {
          "token": {
            "type": "string",
            "description": "The encrypted payment token from Samsung"
          }
        }
      },
      "SdkNextAction": {
        "type": "object",
        "required": [
          "next_action"
        ],
        "properties": {
          "next_action": {
            "$ref": "#/components/schemas/NextActionCall"
          }
        }
      },
      "SecretInfoToInitiateSdk": {
        "type": "object",
        "required": [
          "display",
          "payment"
        ],
        "properties": {
          "display": {
            "type": "string"
          },
          "payment": {
            "type": "string"
          }
        }
      },
      "SepaAndBacsBillingDetails": {
        "type": "object",
        "required": [
          "email",
          "name"
        ],
        "properties": {
          "email": {
            "type": "string",
            "description": "The Email ID for SEPA and BACS billing",
            "example": "example@me.com"
          },
          "name": {
            "type": "string",
            "description": "The billing name for SEPA and BACS billing",
            "example": "Jane Doe"
          }
        }
      },
      "SepaBankTransfer": {
        "type": "object",
        "required": [
          "bank_name",
          "bank_country_code",
          "bank_city",
          "iban",
          "bic"
        ],
        "properties": {
          "bank_name": {
            "type": "string",
            "description": "Bank name",
            "example": "Deutsche Bank"
          },
          "bank_country_code": {
            "$ref": "#/components/schemas/CountryAlpha2"
          },
          "bank_city": {
            "type": "string",
            "description": "Bank city",
            "example": "California"
          },
          "iban": {
            "type": "string",
            "description": "International Bank Account Number (iban) - used in many countries for identifying a bank along with it's customer.",
            "example": "DE89370400440532013000"
          },
          "bic": {
            "type": "string",
            "description": "[8 / 11 digits] Bank Identifier Code (bic) / Swift Code - used in many countries for identifying a bank and it's branches",
            "example": "HSBCGB2LXXX"
          }
        }
      },
      "SepaBankTransferInstructions": {
        "type": "object",
        "required": [
          "account_holder_name",
          "bic",
          "country",
          "iban"
        ],
        "properties": {
          "account_holder_name": {
            "type": "string",
            "example": "Jane Doe"
          },
          "bic": {
            "type": "string",
            "example": "1024419982"
          },
          "country": {
            "type": "string"
          },
          "iban": {
            "type": "string",
            "example": "123456789"
          }
        }
      },
      "SessionToken": {
        "oneOf": [
          {
            "allOf": [
              {
                "$ref": "#/components/schemas/GpaySessionTokenResponse"
              },
              {
                "type": "object",
                "required": [
                  "wallet_name"
                ],
                "properties": {
                  "wallet_name": {
                    "type": "string",
                    "enum": [
                      "google_pay"
                    ]
                  }
                }
              }
            ]
          },
          {
            "allOf": [
              {
                "$ref": "#/components/schemas/KlarnaSessionTokenResponse"
              },
              {
                "type": "object",
                "required": [
                  "wallet_name"
                ],
                "properties": {
                  "wallet_name": {
                    "type": "string",
                    "enum": [
                      "klarna"
                    ]
                  }
                }
              }
            ]
          },
          {
            "allOf": [
              {
                "$ref": "#/components/schemas/PaypalSessionTokenResponse"
              },
              {
                "type": "object",
                "required": [
                  "wallet_name"
                ],
                "properties": {
                  "wallet_name": {
                    "type": "string",
                    "enum": [
                      "paypal"
                    ]
                  }
                }
              }
            ]
          },
          {
            "allOf": [
              {
                "$ref": "#/components/schemas/ApplepaySessionTokenResponse"
              },
              {
                "type": "object",
                "required": [
                  "wallet_name"
                ],
                "properties": {
                  "wallet_name": {
                    "type": "string",
                    "enum": [
                      "apple_pay"
                    ]
                  }
                }
              }
            ]
          },
          {
            "type": "object",
            "required": [
              "wallet_name"
            ],
            "properties": {
              "wallet_name": {
                "type": "string",
                "enum": [
                  "no_session_token_received"
                ]
              }
            }
          }
        ],
        "discriminator": {
          "propertyName": "wallet_name"
        }
      },
      "SessionTokenInfo": {
        "type": "object",
        "required": [
          "certificate",
          "certificate_keys",
          "merchant_identifier",
          "display_name",
          "initiative",
          "initiative_context"
        ],
        "properties": {
          "certificate": {
            "type": "string"
          },
          "certificate_keys": {
            "type": "string"
          },
          "merchant_identifier": {
            "type": "string"
          },
          "display_name": {
            "type": "string"
          },
          "initiative": {
            "type": "string"
          },
          "initiative_context": {
            "type": "string"
          }
        }
      },
      "ThirdPartySdkSessionResponse": {
        "type": "object",
        "required": [
          "secrets"
        ],
        "properties": {
          "secrets": {
            "$ref": "#/components/schemas/SecretInfoToInitiateSdk"
          }
        }
      },
      "TimeRange": {
        "type": "object",
        "required": [
          "start_time"
        ],
        "properties": {
          "start_time": {
            "type": "string",
            "format": "date-time",
            "description": "The start time to filter refunds list or to get list of filters. To get list of filters start time is needed to be passed"
          },
          "end_time": {
            "type": "string",
            "format": "date-time",
            "description": "The end time to filter refunds list or to get list of filters. If not passed the default time is now",
            "nullable": true
          }
        }
      },
      "TouchNGoRedirection": {
        "type": "object"
      },
      "UpdateApiKeyRequest": {
        "type": "object",
        "description": "The request body for updating an API Key.",
        "properties": {
          "name": {
            "type": "string",
            "description": "A unique name for the API Key to help you identify it.",
            "example": "Sandbox integration key",
            "nullable": true,
            "maxLength": 64
          },
          "description": {
            "type": "string",
            "description": "A description to provide more context about the API Key.",
            "example": "Key used by our developers to integrate with the sandbox environment",
            "nullable": true,
            "maxLength": 256
          },
          "expiration": {
            "allOf": [
              {
                "$ref": "#/components/schemas/ApiKeyExpiration"
              }
            ],
            "nullable": true
          }
        }
      },
      "UpiData": {
        "type": "object",
        "properties": {
          "vpa_id": {
            "type": "string",
            "example": "successtest@iata",
            "nullable": true
          }
        }
      },
      "VoucherData": {
        "oneOf": [
          {
            "type": "object",
            "required": [
              "boleto"
            ],
            "properties": {
              "boleto": {
                "$ref": "#/components/schemas/BoletoVoucherData"
              }
            }
          },
          {
            "type": "string",
            "enum": [
              "efecty"
            ]
          },
          {
            "type": "string",
            "enum": [
              "pago_efectivo"
            ]
          },
          {
            "type": "string",
            "enum": [
              "red_compra"
            ]
          },
          {
            "type": "string",
            "enum": [
              "red_pagos"
            ]
          }
        ]
      },
      "WalletData": {
        "oneOf": [
          {
            "type": "object",
            "required": [
              "ali_pay_qr"
            ],
            "properties": {
              "ali_pay_qr": {
                "$ref": "#/components/schemas/AliPayQr"
              }
            }
          },
          {
            "type": "object",
            "required": [
              "ali_pay_redirect"
            ],
            "properties": {
              "ali_pay_redirect": {
                "$ref": "#/components/schemas/AliPayRedirection"
              }
            }
          },
          {
            "type": "object",
            "required": [
              "ali_pay_hk_redirect"
            ],
            "properties": {
              "ali_pay_hk_redirect": {
                "$ref": "#/components/schemas/AliPayHkRedirection"
              }
            }
          },
          {
            "type": "object",
            "required": [
              "momo_redirect"
            ],
            "properties": {
              "momo_redirect": {
                "$ref": "#/components/schemas/MomoRedirection"
              }
            }
          },
          {
            "type": "object",
            "required": [
              "kakao_pay_redirect"
            ],
            "properties": {
              "kakao_pay_redirect": {
                "$ref": "#/components/schemas/KakaoPayRedirection"
              }
            }
          },
          {
            "type": "object",
            "required": [
              "go_pay_redirect"
            ],
            "properties": {
              "go_pay_redirect": {
                "$ref": "#/components/schemas/GoPayRedirection"
              }
            }
          },
          {
            "type": "object",
            "required": [
              "gcash_redirect"
            ],
            "properties": {
              "gcash_redirect": {
                "$ref": "#/components/schemas/GcashRedirection"
              }
            }
          },
          {
            "type": "object",
            "required": [
              "apple_pay"
            ],
            "properties": {
              "apple_pay": {
                "$ref": "#/components/schemas/ApplePayWalletData"
              }
            }
          },
          {
            "type": "object",
            "required": [
              "apple_pay_redirect"
            ],
            "properties": {
              "apple_pay_redirect": {
                "$ref": "#/components/schemas/ApplePayRedirectData"
              }
            }
          },
          {
            "type": "object",
            "required": [
              "apple_pay_third_party_sdk"
            ],
            "properties": {
              "apple_pay_third_party_sdk": {
                "$ref": "#/components/schemas/ApplePayThirdPartySdkData"
              }
            }
          },
          {
            "type": "object",
            "required": [
              "dana_redirect"
            ],
            "properties": {
              "dana_redirect": {
                "type": "object",
                "description": "Wallet data for DANA redirect flow"
              }
            }
          },
          {
            "type": "object",
            "required": [
              "google_pay"
            ],
            "properties": {
              "google_pay": {
                "$ref": "#/components/schemas/GooglePayWalletData"
              }
            }
          },
          {
            "type": "object",
            "required": [
              "google_pay_redirect"
            ],
            "properties": {
              "google_pay_redirect": {
                "$ref": "#/components/schemas/GooglePayRedirectData"
              }
            }
          },
          {
            "type": "object",
            "required": [
              "google_pay_third_party_sdk"
            ],
            "properties": {
              "google_pay_third_party_sdk": {
                "$ref": "#/components/schemas/GooglePayThirdPartySdkData"
              }
            }
          },
          {
            "type": "object",
            "required": [
              "mb_way_redirect"
            ],
            "properties": {
              "mb_way_redirect": {
                "$ref": "#/components/schemas/MbWayRedirection"
              }
            }
          },
          {
            "type": "object",
            "required": [
              "mobile_pay_redirect"
            ],
            "properties": {
              "mobile_pay_redirect": {
                "$ref": "#/components/schemas/MobilePayRedirection"
              }
            }
          },
          {
            "type": "object",
            "required": [
              "paypal_redirect"
            ],
            "properties": {
              "paypal_redirect": {
                "$ref": "#/components/schemas/PaypalRedirection"
              }
            }
          },
          {
            "type": "object",
            "required": [
              "paypal_sdk"
            ],
            "properties": {
              "paypal_sdk": {
                "$ref": "#/components/schemas/PayPalWalletData"
              }
            }
          },
          {
            "type": "object",
            "required": [
              "samsung_pay"
            ],
            "properties": {
              "samsung_pay": {
                "$ref": "#/components/schemas/SamsungPayWalletData"
              }
            }
          },
          {
            "type": "object",
            "required": [
              "twint_redirect"
            ],
            "properties": {
              "twint_redirect": {
                "type": "object",
                "description": "Wallet data for Twint Redirection"
              }
            }
          },
          {
            "type": "object",
            "required": [
              "vipps_redirect"
            ],
            "properties": {
              "vipps_redirect": {
                "type": "object",
                "description": "Wallet data for Vipps Redirection"
              }
            }
          },
          {
            "type": "object",
            "required": [
              "touch_n_go_redirect"
            ],
            "properties": {
              "touch_n_go_redirect": {
                "$ref": "#/components/schemas/TouchNGoRedirection"
              }
            }
          },
          {
            "type": "object",
            "required": [
              "we_chat_pay_redirect"
            ],
            "properties": {
              "we_chat_pay_redirect": {
                "$ref": "#/components/schemas/WeChatPayRedirection"
              }
            }
          },
          {
            "type": "object",
            "required": [
              "we_chat_pay"
            ],
            "properties": {
              "we_chat_pay": {
                "$ref": "#/components/schemas/WeChatPay"
              }
            }
          },
          {
            "type": "object",
            "required": [
              "we_chat_pay_qr"
            ],
            "properties": {
              "we_chat_pay_qr": {
                "$ref": "#/components/schemas/WeChatPayQr"
              }
            }
          }
        ]
      },
      "WeChatPay": {
        "type": "object"
      },
      "WeChatPayQr": {
        "type": "object"
      },
      "WeChatPayRedirection": {
        "type": "object"
      },
      "WebhookDetails": {
        "type": "object",
        "properties": {
          "webhook_version": {
            "type": "string",
            "description": "The version for Webhook",
            "example": "1.0.2",
            "nullable": true,
            "maxLength": 255
          },
          "webhook_username": {
            "type": "string",
            "description": "The user name for Webhook login",
            "example": "ekart_retail",
            "nullable": true,
            "maxLength": 255
          },
          "webhook_password": {
            "type": "string",
            "description": "The password for Webhook login",
            "example": "ekart@123",
            "nullable": true,
            "maxLength": 255
          },
          "webhook_url": {
            "type": "string",
            "description": "The url for the webhook endpoint",
            "example": "www.ekart.com/webhooks",
            "nullable": true
          },
          "payment_created_enabled": {
            "type": "boolean",
            "description": "If this property is true, a webhook message is posted whenever a new payment is created",
            "example": true,
            "nullable": true
          },
          "payment_succeeded_enabled": {
            "type": "boolean",
            "description": "If this property is true, a webhook message is posted whenever a payment is successful",
            "example": true,
            "nullable": true
          },
          "payment_failed_enabled": {
            "type": "boolean",
            "description": "If this property is true, a webhook message is posted whenever a payment fails",
            "example": true,
            "nullable": true
          }
        }
      }
    },
    "securitySchemes": {
      "admin_api_key": {
        "type": "apiKey",
        "in": "header",
        "name": "api-key",
        "description": "Admin API keys allow you to perform some privileged actions such as creating a merchant account and Merchant Connector account."
      },
      "api_key": {
        "type": "apiKey",
        "in": "header",
        "name": "api-key",
        "description": "API keys are the most common method of authentication and can be obtained from the HyperSwitch dashboard."
      },
      "ephemeral_key": {
        "type": "apiKey",
        "in": "header",
        "name": "api-key",
        "description": "Ephemeral keys provide temporary access to singular data, such as access to a single customer object for a short period of time."
      },
      "publishable_key": {
        "type": "apiKey",
        "in": "header",
        "name": "api-key",
        "description": "Publishable keys are a type of keys that can be public and have limited scope of usage."
      }
    }
  },
  "tags": [
    {
      "name": "Merchant Account",
      "description": "Create and manage merchant accounts"
    },
    {
      "name": "Merchant Connector Account",
      "description": "Create and manage merchant connector accounts"
    },
    {
      "name": "Payments",
      "description": "Create and manage one-time payments, recurring payments and mandates"
    },
    {
      "name": "Refunds",
      "description": "Create and manage refunds for successful payments"
    },
    {
      "name": "Mandates",
      "description": "Manage mandates"
    },
    {
      "name": "Customers",
      "description": "Create and manage customers"
    },
    {
      "name": "Payment Methods",
      "description": "Create and manage payment methods of customers"
    },
    {
      "name": "Disputes",
      "description": "Manage disputes"
    },
    {
      "name": "Payouts",
      "description": "Create and manage payouts"
    }
  ]
}<|MERGE_RESOLUTION|>--- conflicted
+++ resolved
@@ -3197,7 +3197,6 @@
                 }
               }
             }
-<<<<<<< HEAD
           },
           {
             "type": "object",
@@ -3220,8 +3219,6 @@
                 "type": "object"
               }
             }
-=======
->>>>>>> 38f14b9f
           }
         ]
       },
