{
  "openapi": "3.0.3",
  "info": {
    "title": "Hyperswitch - API Documentation",
    "description": "\n## Get started\n\nHyperswitch provides a collection of APIs that enable you to process and manage payments.\nOur APIs accept and return JSON in the HTTP body, and return standard HTTP response codes.\n\nYou can consume the APIs directly using your favorite HTTP/REST library.\n\nWe have a testing environment referred to \"sandbox\", which you can setup to test API calls without\naffecting production data.\nCurrently, our sandbox environment is live while our production environment is under development\nand will be available soon.\nYou can sign up on our Dashboard to get API keys to access Hyperswitch API.\n\n### Environment\n\nUse the following base URLs when making requests to the APIs:\n\n| Environment   |  Base URL                          |\n|---------------|------------------------------------|\n| Sandbox       | <https://sandbox.hyperswitch.io>   |\n| Production    | <https://api.hyperswitch.io>       |\n\n## Authentication\n\nWhen you sign up on our [dashboard](https://app.hyperswitch.io) and create a merchant\naccount, you are given a secret key (also referred as api-key) and a publishable key.\nYou may authenticate all API requests with Hyperswitch server by providing the appropriate key in\nthe request Authorization header.\n\n| Key             |  Description                                                                                  |\n|-----------------|-----------------------------------------------------------------------------------------------|\n| api-key         | Private key. Used to authenticate all API requests from your merchant server                  |\n| publishable key | Unique identifier for your account. Used to authenticate API requests from your app's client  |\n\nNever share your secret api keys. Keep them guarded and secure.\n",
    "contact": {
      "name": "Hyperswitch Support",
      "url": "https://hyperswitch.io",
      "email": "hyperswitch@juspay.in"
    },
    "license": {
      "name": "Apache-2.0"
    },
    "version": "0.2.0"
  },
  "servers": [
    {
      "url": "https://sandbox.hyperswitch.io",
      "description": "Sandbox Environment"
    }
  ],
  "paths": {
    "/account/payment_methods": {
      "get": {
        "tags": [
          "Payment Methods"
        ],
        "summary": "List payment methods for a Merchant",
        "description": "List payment methods for a Merchant\n\nTo filter and list the applicable payment methods for a particular Merchant ID",
        "operationId": "List all Payment Methods for a Merchant",
        "parameters": [
          {
            "name": "account_id",
            "in": "path",
            "description": "The unique identifier for the merchant account",
            "required": true,
            "schema": {
              "type": "string"
            }
          },
          {
            "name": "accepted_country",
            "in": "query",
            "description": "The two-letter ISO currency code",
            "required": true,
            "schema": {
              "type": "array",
              "items": {
                "type": "string"
              }
            }
          },
          {
            "name": "accepted_currency",
            "in": "path",
            "description": "The three-letter ISO currency code",
            "required": true,
            "schema": {
              "type": "array",
              "items": {
                "$ref": "#/components/schemas/Currency"
              }
            }
          },
          {
            "name": "minimum_amount",
            "in": "query",
            "description": "The minimum amount accepted for processing by the particular payment method.",
            "required": true,
            "schema": {
              "type": "integer",
              "format": "int64"
            }
          },
          {
            "name": "maximum_amount",
            "in": "query",
            "description": "The maximum amount amount accepted for processing by the particular payment method.",
            "required": true,
            "schema": {
              "type": "integer",
              "format": "int64"
            }
          },
          {
            "name": "recurring_payment_enabled",
            "in": "query",
            "description": "Indicates whether the payment method is eligible for recurring payments",
            "required": true,
            "schema": {
              "type": "boolean"
            }
          },
          {
            "name": "installment_payment_enabled",
            "in": "query",
            "description": "Indicates whether the payment method is eligible for installment payments",
            "required": true,
            "schema": {
              "type": "boolean"
            }
          }
        ],
        "responses": {
          "200": {
            "description": "Payment Methods retrieved",
            "content": {
              "application/json": {
                "schema": {
                  "$ref": "#/components/schemas/PaymentMethodListResponse"
                }
              }
            }
          },
          "400": {
            "description": "Invalid Data"
          },
          "404": {
            "description": "Payment Methods does not exist in records"
          }
        },
        "security": [
          {
            "api_key": []
          },
          {
            "publishable_key": []
          }
        ]
      }
    },
    "/customers": {
      "post": {
        "tags": [
          "Customers"
        ],
        "summary": "Create Customer",
        "description": "Create Customer\n\nCreate a customer object and store the customer details to be reused for future payments. Incase the customer already exists in the system, this API will respond with the customer details.",
        "operationId": "Create a Customer",
        "requestBody": {
          "content": {
            "application/json": {
              "schema": {
                "$ref": "#/components/schemas/CustomerRequest"
              }
            }
          },
          "required": true
        },
        "responses": {
          "200": {
            "description": "Customer Created",
            "content": {
              "application/json": {
                "schema": {
                  "$ref": "#/components/schemas/CustomerResponse"
                }
              }
            }
          },
          "400": {
            "description": "Invalid data"
          }
        },
        "security": [
          {
            "api_key": []
          }
        ]
      }
    },
    "/customers/payment_methods": {
      "get": {
        "tags": [
          "Payment Methods"
        ],
        "summary": "List payment methods for a Customer",
        "description": "List payment methods for a Customer\n\nTo filter and list the applicable payment methods for a particular Customer ID",
        "operationId": "List all Payment Methods for a Customer",
        "parameters": [
          {
            "name": "client-secret",
            "in": "path",
            "description": "A secret known only to your application and the authorization server",
            "required": true,
            "schema": {
              "type": "string"
            }
          },
          {
            "name": "customer_id",
            "in": "path",
            "description": "The unique identifier for the customer account",
            "required": true,
            "schema": {
              "type": "string"
            }
          },
          {
            "name": "accepted_country",
            "in": "query",
            "description": "The two-letter ISO currency code",
            "required": true,
            "schema": {
              "type": "array",
              "items": {
                "type": "string"
              }
            }
          },
          {
            "name": "accepted_currency",
            "in": "path",
            "description": "The three-letter ISO currency code",
            "required": true,
            "schema": {
              "type": "array",
              "items": {
                "$ref": "#/components/schemas/Currency"
              }
            }
          },
          {
            "name": "minimum_amount",
            "in": "query",
            "description": "The minimum amount accepted for processing by the particular payment method.",
            "required": true,
            "schema": {
              "type": "integer",
              "format": "int64"
            }
          },
          {
            "name": "maximum_amount",
            "in": "query",
            "description": "The maximum amount amount accepted for processing by the particular payment method.",
            "required": true,
            "schema": {
              "type": "integer",
              "format": "int64"
            }
          },
          {
            "name": "recurring_payment_enabled",
            "in": "query",
            "description": "Indicates whether the payment method is eligible for recurring payments",
            "required": true,
            "schema": {
              "type": "boolean"
            }
          },
          {
            "name": "installment_payment_enabled",
            "in": "query",
            "description": "Indicates whether the payment method is eligible for installment payments",
            "required": true,
            "schema": {
              "type": "boolean"
            }
          }
        ],
        "responses": {
          "200": {
            "description": "Payment Methods retrieved for customer tied to its respective client-secret passed in the param",
            "content": {
              "application/json": {
                "schema": {
                  "$ref": "#/components/schemas/CustomerPaymentMethodsListResponse"
                }
              }
            }
          },
          "400": {
            "description": "Invalid Data"
          },
          "404": {
            "description": "Payment Methods does not exist in records"
          }
        },
        "security": [
          {
            "publishable_key": []
          }
        ]
      }
    },
    "/customers/{customer_id}": {
      "get": {
        "tags": [
          "Customers"
        ],
        "summary": "Retrieve Customer",
        "description": "Retrieve Customer\n\nRetrieve a customer's details.",
        "operationId": "Retrieve a Customer",
        "parameters": [
          {
            "name": "customer_id",
            "in": "path",
            "description": "The unique identifier for the Customer",
            "required": true,
            "schema": {
              "type": "string"
            }
          }
        ],
        "responses": {
          "200": {
            "description": "Customer Retrieved",
            "content": {
              "application/json": {
                "schema": {
                  "$ref": "#/components/schemas/CustomerResponse"
                }
              }
            }
          },
          "404": {
            "description": "Customer was not found"
          }
        },
        "security": [
          {
            "api_key": []
          },
          {
            "ephemeral_key": []
          }
        ]
      },
      "post": {
        "tags": [
          "Customers"
        ],
        "summary": "Update Customer",
        "description": "Update Customer\n\nUpdates the customer's details in a customer object.",
        "operationId": "Update a Customer",
        "parameters": [
          {
            "name": "customer_id",
            "in": "path",
            "description": "The unique identifier for the Customer",
            "required": true,
            "schema": {
              "type": "string"
            }
          }
        ],
        "requestBody": {
          "content": {
            "application/json": {
              "schema": {
                "$ref": "#/components/schemas/CustomerRequest"
              }
            }
          },
          "required": true
        },
        "responses": {
          "200": {
            "description": "Customer was Updated",
            "content": {
              "application/json": {
                "schema": {
                  "$ref": "#/components/schemas/CustomerResponse"
                }
              }
            }
          },
          "404": {
            "description": "Customer was not found"
          }
        },
        "security": [
          {
            "api_key": []
          }
        ]
      },
      "delete": {
        "tags": [
          "Customers"
        ],
        "summary": "Delete Customer",
        "description": "Delete Customer\n\nDelete a customer record.",
        "operationId": "Delete a Customer",
        "parameters": [
          {
            "name": "customer_id",
            "in": "path",
            "description": "The unique identifier for the Customer",
            "required": true,
            "schema": {
              "type": "string"
            }
          }
        ],
        "responses": {
          "200": {
            "description": "Customer was Deleted",
            "content": {
              "application/json": {
                "schema": {
                  "$ref": "#/components/schemas/CustomerDeleteResponse"
                }
              }
            }
          },
          "404": {
            "description": "Customer was not found"
          }
        },
        "security": [
          {
            "api_key": []
          }
        ]
      }
    },
    "/customers/{customer_id}/payment_methods": {
      "get": {
        "tags": [
          "Payment Methods"
        ],
        "summary": "List payment methods for a Customer",
        "description": "List payment methods for a Customer\n\nTo filter and list the applicable payment methods for a particular Customer ID",
        "operationId": "List all Payment Methods for a Customer",
        "parameters": [
          {
            "name": "customer_id",
            "in": "path",
            "description": "The unique identifier for the customer account",
            "required": true,
            "schema": {
              "type": "string"
            }
          },
          {
            "name": "accepted_country",
            "in": "query",
            "description": "The two-letter ISO currency code",
            "required": true,
            "schema": {
              "type": "array",
              "items": {
                "type": "string"
              }
            }
          },
          {
            "name": "accepted_currency",
            "in": "path",
            "description": "The three-letter ISO currency code",
            "required": true,
            "schema": {
              "type": "array",
              "items": {
                "$ref": "#/components/schemas/Currency"
              }
            }
          },
          {
            "name": "minimum_amount",
            "in": "query",
            "description": "The minimum amount accepted for processing by the particular payment method.",
            "required": true,
            "schema": {
              "type": "integer",
              "format": "int64"
            }
          },
          {
            "name": "maximum_amount",
            "in": "query",
            "description": "The maximum amount amount accepted for processing by the particular payment method.",
            "required": true,
            "schema": {
              "type": "integer",
              "format": "int64"
            }
          },
          {
            "name": "recurring_payment_enabled",
            "in": "query",
            "description": "Indicates whether the payment method is eligible for recurring payments",
            "required": true,
            "schema": {
              "type": "boolean"
            }
          },
          {
            "name": "installment_payment_enabled",
            "in": "query",
            "description": "Indicates whether the payment method is eligible for installment payments",
            "required": true,
            "schema": {
              "type": "boolean"
            }
          }
        ],
        "responses": {
          "200": {
            "description": "Payment Methods retrieved",
            "content": {
              "application/json": {
                "schema": {
                  "$ref": "#/components/schemas/CustomerPaymentMethodsListResponse"
                }
              }
            }
          },
          "400": {
            "description": "Invalid Data"
          },
          "404": {
            "description": "Payment Methods does not exist in records"
          }
        },
        "security": [
          {
            "api_key": []
          }
        ]
      }
    },
    "/disputes/list": {
      "get": {
        "tags": [
          "Disputes"
        ],
        "summary": "Disputes - List Disputes",
        "description": "Disputes - List Disputes",
        "operationId": "List Disputes",
        "parameters": [
          {
            "name": "limit",
            "in": "query",
            "description": "The maximum number of Dispute Objects to include in the response",
            "required": false,
            "schema": {
              "type": "integer",
              "format": "int64",
              "nullable": true
            }
          },
          {
            "name": "dispute_status",
            "in": "query",
            "description": "The status of dispute",
            "required": false,
            "schema": {
              "allOf": [
                {
                  "$ref": "#/components/schemas/DisputeStatus"
                }
              ],
              "nullable": true
            }
          },
          {
            "name": "dispute_stage",
            "in": "query",
            "description": "The stage of dispute",
            "required": false,
            "schema": {
              "allOf": [
                {
                  "$ref": "#/components/schemas/DisputeStage"
                }
              ],
              "nullable": true
            }
          },
          {
            "name": "reason",
            "in": "query",
            "description": "The reason for dispute",
            "required": false,
            "schema": {
              "type": "string",
              "nullable": true
            }
          },
          {
            "name": "connector",
            "in": "query",
            "description": "The connector linked to dispute",
            "required": false,
            "schema": {
              "type": "string",
              "nullable": true
            }
          },
          {
            "name": "received_time",
            "in": "query",
            "description": "The time at which dispute is received",
            "required": false,
            "schema": {
              "type": "string",
              "format": "date-time",
              "nullable": true
            }
          },
          {
            "name": "received_time.lt",
            "in": "query",
            "description": "Time less than the dispute received time",
            "required": false,
            "schema": {
              "type": "string",
              "format": "date-time",
              "nullable": true
            }
          },
          {
            "name": "received_time.gt",
            "in": "query",
            "description": "Time greater than the dispute received time",
            "required": false,
            "schema": {
              "type": "string",
              "format": "date-time",
              "nullable": true
            }
          },
          {
            "name": "received_time.lte",
            "in": "query",
            "description": "Time less than or equals to the dispute received time",
            "required": false,
            "schema": {
              "type": "string",
              "format": "date-time",
              "nullable": true
            }
          },
          {
            "name": "received_time.gte",
            "in": "query",
            "description": "Time greater than or equals to the dispute received time",
            "required": false,
            "schema": {
              "type": "string",
              "format": "date-time",
              "nullable": true
            }
          }
        ],
        "responses": {
          "200": {
            "description": "The dispute list was retrieved successfully",
            "content": {
              "application/json": {
                "schema": {
                  "type": "array",
                  "items": {
                    "$ref": "#/components/schemas/DisputeResponse"
                  }
                }
              }
            }
          },
          "401": {
            "description": "Unauthorized request"
          }
        },
        "security": [
          {
            "api_key": []
          }
        ]
      }
    },
    "/disputes/{dispute_id}": {
      "get": {
        "tags": [
          "Disputes"
        ],
        "summary": "Disputes - Retrieve Dispute",
        "description": "Disputes - Retrieve Dispute",
        "operationId": "Retrieve a Dispute",
        "parameters": [
          {
            "name": "dispute_id",
            "in": "path",
            "description": "The identifier for dispute",
            "required": true,
            "schema": {
              "type": "string"
            }
          }
        ],
        "responses": {
          "200": {
            "description": "The dispute was retrieved successfully",
            "content": {
              "application/json": {
                "schema": {
                  "$ref": "#/components/schemas/DisputeResponse"
                }
              }
            }
          },
          "404": {
            "description": "Dispute does not exist in our records"
          }
        },
        "security": [
          {
            "api_key": []
          }
        ]
      }
    },
    "/mandates/revoke/{mandate_id}": {
      "post": {
        "tags": [
          "Mandates"
        ],
        "summary": "Mandates - Revoke Mandate",
        "description": "Mandates - Revoke Mandate\n\nRevoke a mandate",
        "operationId": "Revoke a Mandate",
        "parameters": [
          {
            "name": "mandate_id",
            "in": "path",
            "description": "The identifier for mandate",
            "required": true,
            "schema": {
              "type": "string"
            }
          }
        ],
        "responses": {
          "200": {
            "description": "The mandate was revoked successfully",
            "content": {
              "application/json": {
                "schema": {
                  "$ref": "#/components/schemas/MandateRevokedResponse"
                }
              }
            }
          },
          "400": {
            "description": "Mandate does not exist in our records"
          }
        },
        "security": [
          {
            "api_key": []
          }
        ]
      }
    },
    "/mandates/{mandate_id}": {
      "get": {
        "tags": [
          "Mandates"
        ],
        "summary": "Mandates - Retrieve Mandate",
        "description": "Mandates - Retrieve Mandate\n\nRetrieve a mandate",
        "operationId": "Retrieve a Mandate",
        "parameters": [
          {
            "name": "mandate_id",
            "in": "path",
            "description": "The identifier for mandate",
            "required": true,
            "schema": {
              "type": "string"
            }
          }
        ],
        "responses": {
          "200": {
            "description": "The mandate was retrieved successfully",
            "content": {
              "application/json": {
                "schema": {
                  "$ref": "#/components/schemas/MandateResponse"
                }
              }
            }
          },
          "404": {
            "description": "Mandate does not exist in our records"
          }
        },
        "security": [
          {
            "api_key": []
          }
        ]
      }
    },
    "/payment_methods": {
      "post": {
        "tags": [
          "Payment Methods"
        ],
        "summary": "PaymentMethods - Create",
        "description": "PaymentMethods - Create\n\nTo create a payment method against a customer object. In case of cards, this API could be used only by PCI compliant merchants",
        "operationId": "Create a Payment Method",
        "requestBody": {
          "content": {
            "application/json": {
              "schema": {
                "$ref": "#/components/schemas/PaymentMethodCreate"
              }
            }
          },
          "required": true
        },
        "responses": {
          "200": {
            "description": "Payment Method Created",
            "content": {
              "application/json": {
                "schema": {
                  "$ref": "#/components/schemas/PaymentMethodResponse"
                }
              }
            }
          },
          "400": {
            "description": "Invalid Data"
          }
        },
        "security": [
          {
            "api_key": []
          }
        ]
      }
    },
    "/payment_methods/{method_id}": {
      "get": {
        "tags": [
          "Payment Methods"
        ],
        "summary": "Payment Method - Retrieve",
        "description": "Payment Method - Retrieve\n\nTo retrieve a payment method",
        "operationId": "Retrieve a Payment method",
        "parameters": [
          {
            "name": "method_id",
            "in": "path",
            "description": "The unique identifier for the Payment Method",
            "required": true,
            "schema": {
              "type": "string"
            }
          }
        ],
        "responses": {
          "200": {
            "description": "Payment Method retrieved",
            "content": {
              "application/json": {
                "schema": {
                  "$ref": "#/components/schemas/PaymentMethodResponse"
                }
              }
            }
          },
          "404": {
            "description": "Payment Method does not exist in records"
          }
        },
        "security": [
          {
            "api_key": []
          }
        ]
      },
      "post": {
        "tags": [
          "Payment Methods"
        ],
        "summary": "Payment Method - Update",
        "description": "Payment Method - Update\n\nTo update an existing payment method attached to a customer object. This API is useful for use cases such as updating the card number for expired cards to prevent discontinuity in recurring payments",
        "operationId": "Update a Payment method",
        "parameters": [
          {
            "name": "method_id",
            "in": "path",
            "description": "The unique identifier for the Payment Method",
            "required": true,
            "schema": {
              "type": "string"
            }
          }
        ],
        "requestBody": {
          "content": {
            "application/json": {
              "schema": {
                "$ref": "#/components/schemas/PaymentMethodUpdate"
              }
            }
          },
          "required": true
        },
        "responses": {
          "200": {
            "description": "Payment Method updated",
            "content": {
              "application/json": {
                "schema": {
                  "$ref": "#/components/schemas/PaymentMethodResponse"
                }
              }
            }
          },
          "404": {
            "description": "Payment Method does not exist in records"
          }
        },
        "security": [
          {
            "api_key": []
          }
        ]
      },
      "delete": {
        "tags": [
          "Payment Methods"
        ],
        "summary": "Payment Method - Delete",
        "description": "Payment Method - Delete\n\nDelete payment method",
        "operationId": "Delete a Payment method",
        "parameters": [
          {
            "name": "method_id",
            "in": "path",
            "description": "The unique identifier for the Payment Method",
            "required": true,
            "schema": {
              "type": "string"
            }
          }
        ],
        "responses": {
          "200": {
            "description": "Payment Method deleted",
            "content": {
              "application/json": {
                "schema": {
                  "$ref": "#/components/schemas/PaymentMethodDeleteResponse"
                }
              }
            }
          },
          "404": {
            "description": "Payment Method does not exist in records"
          }
        },
        "security": [
          {
            "api_key": []
          }
        ]
      }
    },
    "/payments": {
      "post": {
        "tags": [
          "Payments"
        ],
        "summary": "Payments - Create",
        "description": "Payments - Create\n\nTo process a payment you will have to create a payment, attach a payment method and confirm. Depending on the user journey you wish to achieve, you may opt to all the steps in a single request or in a sequence of API request using following APIs: (i) Payments - Update, (ii) Payments - Confirm, and (iii) Payments - Capture",
        "operationId": "Create a Payment",
        "requestBody": {
          "content": {
            "application/json": {
              "schema": {
                "$ref": "#/components/schemas/PaymentsCreateRequest"
              }
            }
          },
          "required": true
        },
        "responses": {
          "200": {
            "description": "Payment created",
            "content": {
              "application/json": {
                "schema": {
                  "$ref": "#/components/schemas/PaymentsResponse"
                }
              }
            }
          },
          "400": {
            "description": "Missing Mandatory fields"
          }
        },
        "security": [
          {
            "api_key": []
          }
        ]
      }
    },
    "/payments/list": {
      "get": {
        "tags": [
          "Payments"
        ],
        "summary": "Payments - List",
        "description": "Payments - List\n\nTo list the payments",
        "operationId": "List all Payments",
        "parameters": [
          {
            "name": "customer_id",
            "in": "query",
            "description": "The identifier for the customer",
            "required": true,
            "schema": {
              "type": "string"
            }
          },
          {
            "name": "starting_after",
            "in": "query",
            "description": "A cursor for use in pagination, fetch the next list after some object",
            "required": true,
            "schema": {
              "type": "string"
            }
          },
          {
            "name": "ending_before",
            "in": "query",
            "description": "A cursor for use in pagination, fetch the previous list before some object",
            "required": true,
            "schema": {
              "type": "string"
            }
          },
          {
            "name": "limit",
            "in": "query",
            "description": "Limit on the number of objects to return",
            "required": true,
            "schema": {
              "type": "integer",
              "format": "int64"
            }
          },
          {
            "name": "created",
            "in": "query",
            "description": "The time at which payment is created",
            "required": true,
            "schema": {
              "type": "string",
              "format": "date-time"
            }
          },
          {
            "name": "created_lt",
            "in": "query",
            "description": "Time less than the payment created time",
            "required": true,
            "schema": {
              "type": "string",
              "format": "date-time"
            }
          },
          {
            "name": "created_gt",
            "in": "query",
            "description": "Time greater than the payment created time",
            "required": true,
            "schema": {
              "type": "string",
              "format": "date-time"
            }
          },
          {
            "name": "created_lte",
            "in": "query",
            "description": "Time less than or equals to the payment created time",
            "required": true,
            "schema": {
              "type": "string",
              "format": "date-time"
            }
          },
          {
            "name": "created_gte",
            "in": "query",
            "description": "Time greater than or equals to the payment created time",
            "required": true,
            "schema": {
              "type": "string",
              "format": "date-time"
            }
          }
        ],
        "responses": {
          "200": {
            "description": "Received payment list"
          },
          "404": {
            "description": "No payments found"
          }
        },
        "security": [
          {
            "api_key": []
          }
        ]
      }
    },
    "/payments/session_tokens": {
      "post": {
        "tags": [
          "Payments"
        ],
        "summary": "Payments - Session token",
        "description": "Payments - Session token\n\nTo create the session object or to get session token for wallets",
        "operationId": "Create Session tokens for a Payment",
        "requestBody": {
          "content": {
            "application/json": {
              "schema": {
                "$ref": "#/components/schemas/PaymentsSessionRequest"
              }
            }
          },
          "required": true
        },
        "responses": {
          "200": {
            "description": "Payment session object created or session token was retrieved from wallets",
            "content": {
              "application/json": {
                "schema": {
                  "$ref": "#/components/schemas/PaymentsSessionResponse"
                }
              }
            }
          },
          "400": {
            "description": "Missing mandatory fields"
          }
        },
        "security": [
          {
            "publishable_key": []
          }
        ]
      }
    },
    "/payments/{payment_id}": {
      "get": {
        "tags": [
          "Payments"
        ],
        "summary": "Payments - Retrieve",
        "description": "Payments - Retrieve\n\nTo retrieve the properties of a Payment. This may be used to get the status of a previously initiated payment or next action for an ongoing payment",
        "operationId": "Retrieve a Payment",
        "parameters": [
          {
            "name": "payment_id",
            "in": "path",
            "description": "The identifier for payment",
            "required": true,
            "schema": {
              "type": "string"
            }
          }
        ],
        "requestBody": {
          "content": {
            "application/json": {
              "schema": {
                "$ref": "#/components/schemas/PaymentRetrieveBody"
              }
            }
          },
          "required": true
        },
        "responses": {
          "200": {
            "description": "Gets the payment with final status",
            "content": {
              "application/json": {
                "schema": {
                  "$ref": "#/components/schemas/PaymentsResponse"
                }
              }
            }
          },
          "404": {
            "description": "No payment found"
          }
        },
        "security": [
          {
            "api_key": []
          },
          {
            "publishable_key": []
          }
        ]
      },
      "post": {
        "tags": [
          "Payments"
        ],
        "summary": "Payments - Update",
        "description": "Payments - Update\n\nTo update the properties of a PaymentIntent object. This may include attaching a payment method, or attaching customer object or metadata fields after the Payment is created",
        "operationId": "Update a Payment",
        "parameters": [
          {
            "name": "payment_id",
            "in": "path",
            "description": "The identifier for payment",
            "required": true,
            "schema": {
              "type": "string"
            }
          }
        ],
        "requestBody": {
          "content": {
            "application/json": {
              "schema": {
                "$ref": "#/components/schemas/PaymentsRequest"
              }
            }
          },
          "required": true
        },
        "responses": {
          "200": {
            "description": "Payment updated",
            "content": {
              "application/json": {
                "schema": {
                  "$ref": "#/components/schemas/PaymentsResponse"
                }
              }
            }
          },
          "400": {
            "description": "Missing mandatory fields"
          }
        },
        "security": [
          {
            "api_key": []
          },
          {
            "publishable_key": []
          }
        ]
      }
    },
    "/payments/{payment_id}/cancel": {
      "post": {
        "tags": [
          "Payments"
        ],
        "summary": "Payments - Cancel",
        "description": "Payments - Cancel\n\nA Payment could can be cancelled when it is in one of these statuses: requires_payment_method, requires_capture, requires_confirmation, requires_customer_action",
        "operationId": "Cancel a Payment",
        "parameters": [
          {
            "name": "payment_id",
            "in": "path",
            "description": "The identifier for payment",
            "required": true,
            "schema": {
              "type": "string"
            }
          }
        ],
        "requestBody": {
          "content": {
            "application/json": {
              "schema": {
                "$ref": "#/components/schemas/PaymentsCancelRequest"
              }
            }
          },
          "required": true
        },
        "responses": {
          "200": {
            "description": "Payment canceled"
          },
          "400": {
            "description": "Missing mandatory fields"
          }
        },
        "security": [
          {
            "api_key": []
          }
        ]
      }
    },
    "/payments/{payment_id}/capture": {
      "post": {
        "tags": [
          "Payments"
        ],
        "summary": "Payments - Capture",
        "description": "Payments - Capture\n\nTo capture the funds for an uncaptured payment",
        "operationId": "Capture a Payment",
        "parameters": [
          {
            "name": "payment_id",
            "in": "path",
            "description": "The identifier for payment",
            "required": true,
            "schema": {
              "type": "string"
            }
          }
        ],
        "requestBody": {
          "content": {
            "application/json": {
              "schema": {
                "$ref": "#/components/schemas/PaymentsCaptureRequest"
              }
            }
          },
          "required": true
        },
        "responses": {
          "200": {
            "description": "Payment captured",
            "content": {
              "application/json": {
                "schema": {
                  "$ref": "#/components/schemas/PaymentsResponse"
                }
              }
            }
          },
          "400": {
            "description": "Missing mandatory fields"
          }
        },
        "security": [
          {
            "api_key": []
          }
        ]
      }
    },
    "/payments/{payment_id}/confirm": {
      "post": {
        "tags": [
          "Payments"
        ],
        "summary": "Payments - Confirm",
        "description": "Payments - Confirm\n\nThis API is to confirm the payment request and forward payment to the payment processor. This API provides more granular control upon when the API is forwarded to the payment processor. Alternatively you can confirm the payment within the Payments Create API",
        "operationId": "Confirm a Payment",
        "parameters": [
          {
            "name": "payment_id",
            "in": "path",
            "description": "The identifier for payment",
            "required": true,
            "schema": {
              "type": "string"
            }
          }
        ],
        "requestBody": {
          "content": {
            "application/json": {
              "schema": {
                "$ref": "#/components/schemas/PaymentsRequest"
              }
            }
          },
          "required": true
        },
        "responses": {
          "200": {
            "description": "Payment confirmed",
            "content": {
              "application/json": {
                "schema": {
                  "$ref": "#/components/schemas/PaymentsResponse"
                }
              }
            }
          },
          "400": {
            "description": "Missing mandatory fields"
          }
        },
        "security": [
          {
            "api_key": []
          },
          {
            "publishable_key": []
          }
        ]
      }
    },
    "/payouts/create": {
      "post": {
        "tags": [
          "Payouts"
        ],
        "summary": "Payouts - Create",
        "description": "Payouts - Create",
        "operationId": "Create a Payout",
        "requestBody": {
          "content": {
            "application/json": {
              "schema": {
                "$ref": "#/components/schemas/PayoutCreateRequest"
              }
            }
          },
          "required": true
        },
        "responses": {
          "200": {
            "description": "Payout created",
            "content": {
              "application/json": {
                "schema": {
                  "$ref": "#/components/schemas/PayoutCreateResponse"
                }
              }
            }
          },
          "400": {
            "description": "Missing Mandatory fields"
          }
        },
        "security": [
          {
            "api_key": []
          }
        ]
      }
    },
    "/payouts/{payout_id}": {
      "get": {
        "tags": [
          "Payouts"
        ],
        "summary": "Payouts - Retrieve",
        "description": "Payouts - Retrieve",
        "operationId": "Retrieve a Payout",
        "parameters": [
          {
            "name": "payout_id",
            "in": "path",
            "description": "The identifier for payout]",
            "required": true,
            "schema": {
              "type": "string"
            }
          }
        ],
        "responses": {
          "200": {
            "description": "Payout retrieved",
            "content": {
              "application/json": {
                "schema": {
                  "$ref": "#/components/schemas/PayoutCreateResponse"
                }
              }
            }
          },
          "404": {
            "description": "Payout does not exist in our records"
          }
        },
        "security": [
          {
            "api_key": []
          }
        ]
      },
      "post": {
        "tags": [
          "Payouts"
        ],
        "summary": "Payouts - Update",
        "description": "Payouts - Update",
        "operationId": "Update a Payout",
        "parameters": [
          {
            "name": "payout_id",
            "in": "path",
            "description": "The identifier for payout]",
            "required": true,
            "schema": {
              "type": "string"
            }
          }
        ],
        "requestBody": {
          "content": {
            "application/json": {
              "schema": {
                "$ref": "#/components/schemas/PayoutCreateRequest"
              }
            }
          },
          "required": true
        },
        "responses": {
          "200": {
            "description": "Payout updated",
            "content": {
              "application/json": {
                "schema": {
                  "$ref": "#/components/schemas/PayoutCreateResponse"
                }
              }
            }
          },
          "400": {
            "description": "Missing Mandatory fields"
          }
        },
        "security": [
          {
            "api_key": []
          }
        ]
      }
    },
    "/payouts/{payout_id}/cancel": {
      "post": {
        "tags": [
          "Payouts"
        ],
        "summary": "Payouts - Cancel",
        "description": "Payouts - Cancel",
        "operationId": "Cancel a Payout",
        "parameters": [
          {
            "name": "payout_id",
            "in": "path",
            "description": "The identifier for payout",
            "required": true,
            "schema": {
              "type": "string"
            }
          }
        ],
        "requestBody": {
          "content": {
            "application/json": {
              "schema": {
                "$ref": "#/components/schemas/PayoutActionRequest"
              }
            }
          },
          "required": true
        },
        "responses": {
          "200": {
            "description": "Payout cancelled",
            "content": {
              "application/json": {
                "schema": {
                  "$ref": "#/components/schemas/PayoutCreateResponse"
                }
              }
            }
          },
          "400": {
            "description": "Missing Mandatory fields"
          }
        },
        "security": [
          {
            "api_key": []
          }
        ]
      }
    },
    "/payouts/{payout_id}/fulfill": {
      "post": {
        "tags": [
          "Payouts"
        ],
        "summary": "Payouts - Fulfill",
        "description": "Payouts - Fulfill",
        "operationId": "Fulfill a Payout",
        "parameters": [
          {
            "name": "payout_id",
            "in": "path",
            "description": "The identifier for payout",
            "required": true,
            "schema": {
              "type": "string"
            }
          }
        ],
        "requestBody": {
          "content": {
            "application/json": {
              "schema": {
                "$ref": "#/components/schemas/PayoutActionRequest"
              }
            }
          },
          "required": true
        },
        "responses": {
          "200": {
            "description": "Payout fulfilled",
            "content": {
              "application/json": {
                "schema": {
                  "$ref": "#/components/schemas/PayoutCreateResponse"
                }
              }
            }
          },
          "400": {
            "description": "Missing Mandatory fields"
          }
        },
        "security": [
          {
            "api_key": []
          }
        ]
      }
    },
    "/refunds": {
      "post": {
        "tags": [
          "Refunds"
        ],
        "summary": "Refunds - Create",
        "description": "Refunds - Create\n\nTo create a refund against an already processed payment",
        "operationId": "Create a Refund",
        "requestBody": {
          "content": {
            "application/json": {
              "schema": {
                "$ref": "#/components/schemas/RefundRequest"
              }
            }
          },
          "required": true
        },
        "responses": {
          "200": {
            "description": "Refund created",
            "content": {
              "application/json": {
                "schema": {
                  "$ref": "#/components/schemas/RefundResponse"
                }
              }
            }
          },
          "400": {
            "description": "Missing Mandatory fields"
          }
        },
        "security": [
          {
            "api_key": []
          }
        ]
      }
    },
    "/refunds/list": {
      "post": {
        "tags": [
          "Refunds"
        ],
        "summary": "Refunds - List",
        "description": "Refunds - List\n\nTo list the refunds associated with a payment_id or with the merchant, if payment_id is not provided",
        "operationId": "List all Refunds",
        "requestBody": {
          "content": {
            "application/json": {
              "schema": {
                "$ref": "#/components/schemas/RefundListRequest"
              }
            }
          },
          "required": true
        },
        "responses": {
          "200": {
            "description": "List of refunds",
            "content": {
              "application/json": {
                "schema": {
                  "$ref": "#/components/schemas/RefundListResponse"
                }
              }
            }
          }
        },
        "security": [
          {
            "api_key": []
          }
        ]
      }
    },
    "/refunds/{refund_id}": {
      "get": {
        "tags": [
          "Refunds"
        ],
        "summary": "Refunds - Retrieve (GET)",
        "description": "Refunds - Retrieve (GET)\n\nTo retrieve the properties of a Refund. This may be used to get the status of a previously initiated payment or next action for an ongoing payment",
        "operationId": "Retrieve a Refund",
        "parameters": [
          {
            "name": "refund_id",
            "in": "path",
            "description": "The identifier for refund",
            "required": true,
            "schema": {
              "type": "string"
            }
          }
        ],
        "responses": {
          "200": {
            "description": "Refund retrieved",
            "content": {
              "application/json": {
                "schema": {
                  "$ref": "#/components/schemas/RefundResponse"
                }
              }
            }
          },
          "404": {
            "description": "Refund does not exist in our records"
          }
        },
        "security": [
          {
            "api_key": []
          }
        ]
      },
      "post": {
        "tags": [
          "Refunds"
        ],
        "summary": "Refunds - Update",
        "description": "Refunds - Update\n\nTo update the properties of a Refund object. This may include attaching a reason for the refund or metadata fields",
        "operationId": "Update a Refund",
        "parameters": [
          {
            "name": "refund_id",
            "in": "path",
            "description": "The identifier for refund",
            "required": true,
            "schema": {
              "type": "string"
            }
          }
        ],
        "requestBody": {
          "content": {
            "application/json": {
              "schema": {
                "$ref": "#/components/schemas/RefundUpdateRequest"
              }
            }
          },
          "required": true
        },
        "responses": {
          "200": {
            "description": "Refund updated",
            "content": {
              "application/json": {
                "schema": {
                  "$ref": "#/components/schemas/RefundResponse"
                }
              }
            }
          },
          "400": {
            "description": "Missing Mandatory fields"
          }
        },
        "security": [
          {
            "api_key": []
          }
        ]
      }
    }
  },
  "components": {
    "schemas": {
      "AcceptanceType": {
        "type": "string",
        "enum": [
          "online",
          "offline"
        ]
      },
      "AcceptedCountries": {
        "oneOf": [
          {
            "type": "object",
            "required": [
              "type",
              "list"
            ],
            "properties": {
              "type": {
                "type": "string",
                "enum": [
                  "enable_only"
                ]
              },
              "list": {
                "type": "array",
                "items": {
                  "$ref": "#/components/schemas/CountryAlpha2"
                }
              }
            }
          },
          {
            "type": "object",
            "required": [
              "type",
              "list"
            ],
            "properties": {
              "type": {
                "type": "string",
                "enum": [
                  "disable_only"
                ]
              },
              "list": {
                "type": "array",
                "items": {
                  "$ref": "#/components/schemas/CountryAlpha2"
                }
              }
            }
          },
          {
            "type": "object",
            "required": [
              "type"
            ],
            "properties": {
              "type": {
                "type": "string",
                "enum": [
                  "all_accepted"
                ]
              }
            }
          }
        ],
        "discriminator": {
          "propertyName": "type"
        }
      },
      "AcceptedCurrencies": {
        "oneOf": [
          {
            "type": "object",
            "required": [
              "type",
              "list"
            ],
            "properties": {
              "type": {
                "type": "string",
                "enum": [
                  "enable_only"
                ]
              },
              "list": {
                "type": "array",
                "items": {
                  "$ref": "#/components/schemas/Currency"
                }
              }
            }
          },
          {
            "type": "object",
            "required": [
              "type",
              "list"
            ],
            "properties": {
              "type": {
                "type": "string",
                "enum": [
                  "disable_only"
                ]
              },
              "list": {
                "type": "array",
                "items": {
                  "$ref": "#/components/schemas/Currency"
                }
              }
            }
          },
          {
            "type": "object",
            "required": [
              "type"
            ],
            "properties": {
              "type": {
                "type": "string",
                "enum": [
                  "all_accepted"
                ]
              }
            }
          }
        ],
        "discriminator": {
          "propertyName": "type"
        }
      },
      "AchBankTransfer": {
        "type": "object",
        "required": [
          "bank_name",
          "bank_country_code",
          "bank_city",
          "bank_account_number",
          "bank_routing_number"
        ],
        "properties": {
          "bank_name": {
            "type": "string",
            "description": "Bank name",
            "example": "Deutsche Bank"
          },
          "bank_country_code": {
            "$ref": "#/components/schemas/CountryAlpha2"
          },
          "bank_city": {
            "type": "string",
            "description": "Bank city",
            "example": "California"
          },
          "bank_account_number": {
            "type": "string",
            "description": "Bank account number is an unique identifier assigned by a bank to a customer.",
            "example": "000123456"
          },
          "bank_routing_number": {
            "type": "string",
            "description": "[9 digits] Routing number - used in USA for identifying a specific bank.",
            "example": "110000000"
          }
        }
      },
      "AchBillingDetails": {
        "type": "object",
        "required": [
          "email"
        ],
        "properties": {
          "email": {
            "type": "string",
            "description": "The Email ID for ACH billing",
            "example": "example@me.com"
          }
        }
      },
      "AchTransfer": {
        "type": "object",
        "required": [
          "account_number",
          "bank_name",
          "routing_number",
          "swift_code"
        ],
        "properties": {
          "account_number": {
            "type": "string",
            "example": "122385736258"
          },
          "bank_name": {
            "type": "string"
          },
          "routing_number": {
            "type": "string",
            "example": "012"
          },
          "swift_code": {
            "type": "string",
            "example": "234"
          }
        }
      },
      "Address": {
        "type": "object",
        "properties": {
          "address": {
            "allOf": [
              {
                "$ref": "#/components/schemas/AddressDetails"
              }
            ],
            "nullable": true
          },
          "phone": {
            "allOf": [
              {
                "$ref": "#/components/schemas/PhoneDetails"
              }
            ],
            "nullable": true
          }
        }
      },
      "AddressDetails": {
        "type": "object",
        "properties": {
          "city": {
            "type": "string",
            "description": "The address city",
            "example": "New York",
            "nullable": true,
            "maxLength": 50
          },
          "country": {
            "allOf": [
              {
                "$ref": "#/components/schemas/CountryAlpha2"
              }
            ],
            "nullable": true
          },
          "line1": {
            "type": "string",
            "description": "The first line of the address",
            "example": "123, King Street",
            "nullable": true,
            "maxLength": 200
          },
          "line2": {
            "type": "string",
            "description": "The second line of the address",
            "example": "Powelson Avenue",
            "nullable": true,
            "maxLength": 50
          },
          "line3": {
            "type": "string",
            "description": "The third line of the address",
            "example": "Bridgewater",
            "nullable": true,
            "maxLength": 50
          },
          "zip": {
            "type": "string",
            "description": "The zip/postal code for the address",
            "example": "08807",
            "nullable": true,
            "maxLength": 50
          },
          "state": {
            "type": "string",
            "description": "The address state",
            "example": "New York",
            "nullable": true
          },
          "first_name": {
            "type": "string",
            "description": "The first name for the address",
            "example": "John",
            "nullable": true,
            "maxLength": 255
          },
          "last_name": {
            "type": "string",
            "description": "The last name for the address",
            "example": "Doe",
            "nullable": true,
            "maxLength": 255
          }
        }
      },
      "AirwallexData": {
        "type": "object",
        "properties": {
          "payload": {
            "type": "string",
            "description": "payload required by airwallex",
            "nullable": true
          }
        }
      },
      "AliPayHkRedirection": {
        "type": "object"
      },
      "AliPayQr": {
        "type": "object"
      },
      "AliPayRedirection": {
        "type": "object"
      },
      "AmountInfo": {
        "type": "object",
        "required": [
          "label",
          "amount"
        ],
        "properties": {
          "label": {
            "type": "string",
            "description": "The label must be the name of the merchant."
          },
          "type": {
            "type": "string",
            "description": "A value that indicates whether the line item(Ex: total, tax, discount, or grand total) is final or pending.",
            "nullable": true
          },
          "amount": {
            "type": "string",
            "description": "The total amount for the payment"
          }
        }
      },
      "ApiKeyExpiration": {
        "oneOf": [
          {
            "type": "string",
            "enum": [
              "never"
            ]
          },
          {
            "type": "string",
            "format": "date-time"
          }
        ]
      },
      "ApplePayPaymentRequest": {
        "type": "object",
        "required": [
          "country_code",
          "currency_code",
          "total",
          "merchant_capabilities",
          "supported_networks"
        ],
        "properties": {
          "country_code": {
            "$ref": "#/components/schemas/CountryAlpha2"
          },
          "currency_code": {
            "$ref": "#/components/schemas/Currency"
          },
          "total": {
            "$ref": "#/components/schemas/AmountInfo"
          },
          "merchant_capabilities": {
            "type": "array",
            "items": {
              "type": "string"
            },
            "description": "The list of merchant capabilities(ex: whether capable of 3ds or no-3ds)"
          },
          "supported_networks": {
            "type": "array",
            "items": {
              "type": "string"
            },
            "description": "The list of supported networks"
          },
          "merchant_identifier": {
            "type": "string",
            "nullable": true
          }
        }
      },
      "ApplePayRedirectData": {
        "type": "object"
      },
      "ApplePaySessionResponse": {
        "oneOf": [
          {
            "$ref": "#/components/schemas/ThirdPartySdkSessionResponse"
          },
          {
            "$ref": "#/components/schemas/NoThirdPartySdkSessionResponse"
          },
          {
            "type": "object",
            "default": null,
            "nullable": true
          }
        ]
      },
      "ApplePayThirdPartySdkData": {
        "type": "object"
      },
      "ApplePayWalletData": {
        "type": "object",
        "required": [
          "payment_data",
          "payment_method",
          "transaction_identifier"
        ],
        "properties": {
          "payment_data": {
            "type": "string",
            "description": "The payment data of Apple pay"
          },
          "payment_method": {
            "$ref": "#/components/schemas/ApplepayPaymentMethod"
          },
          "transaction_identifier": {
            "type": "string",
            "description": "The unique identifier for the transaction"
          }
        }
      },
      "ApplepayConnectorMetadataRequest": {
        "type": "object",
        "properties": {
          "session_token_data": {
            "allOf": [
              {
                "$ref": "#/components/schemas/SessionTokenInfo"
              }
            ],
            "nullable": true
          }
        }
      },
      "ApplepayPaymentMethod": {
        "type": "object",
        "required": [
          "display_name",
          "network",
          "type"
        ],
        "properties": {
          "display_name": {
            "type": "string",
            "description": "The name to be displayed on Apple Pay button"
          },
          "network": {
            "type": "string",
            "description": "The network of the Apple pay payment method"
          },
          "type": {
            "type": "string",
            "description": "The type of the payment method"
          }
        }
      },
      "ApplepaySessionTokenResponse": {
        "type": "object",
        "required": [
          "session_token_data",
          "connector",
          "delayed_session_token",
          "sdk_next_action"
        ],
        "properties": {
          "session_token_data": {
            "$ref": "#/components/schemas/ApplePaySessionResponse"
          },
          "payment_request_data": {
            "allOf": [
              {
                "$ref": "#/components/schemas/ApplePayPaymentRequest"
              }
            ],
            "nullable": true
          },
          "connector": {
            "type": "string",
            "description": "The session token is w.r.t this connector"
          },
          "delayed_session_token": {
            "type": "boolean",
            "description": "Identifier for the delayed session response"
          },
          "sdk_next_action": {
            "$ref": "#/components/schemas/SdkNextAction"
          }
        }
      },
      "AttemptStatus": {
        "type": "string",
        "enum": [
          "started",
          "authentication_failed",
          "router_declined",
          "authentication_pending",
          "authentication_successful",
          "authorized",
          "authorization_failed",
          "charged",
          "authorizing",
          "cod_initiated",
          "voided",
          "void_initiated",
          "capture_initiated",
          "capture_failed",
          "void_failed",
          "auto_refunded",
          "partial_charged",
          "unresolved",
          "pending",
          "failure",
          "payment_method_awaited",
          "confirmation_awaited",
          "device_data_collection_pending"
        ]
      },
      "AuthenticationType": {
        "type": "string",
        "enum": [
          "three_ds",
          "no_three_ds"
        ]
      },
      "BacsBankTransfer": {
        "type": "object",
        "required": [
          "bank_name",
          "bank_country_code",
          "bank_city",
          "bank_account_number",
          "bank_sort_code"
        ],
        "properties": {
          "bank_name": {
            "type": "string",
            "description": "Bank name",
            "example": "Deutsche Bank"
          },
          "bank_country_code": {
            "$ref": "#/components/schemas/CountryAlpha2"
          },
          "bank_city": {
            "type": "string",
            "description": "Bank city",
            "example": "California"
          },
          "bank_account_number": {
            "type": "string",
            "description": "Bank account number is an unique identifier assigned by a bank to a customer.",
            "example": "000123456"
          },
          "bank_sort_code": {
            "type": "string",
            "description": "[6 digits] Sort Code - used in UK and Ireland for identifying a bank and it's branches.",
            "example": "98-76-54"
          }
        }
      },
      "BacsBankTransferInstructions": {
        "type": "object",
        "required": [
          "account_holder_name",
          "account_number",
          "sort_code"
        ],
        "properties": {
          "account_holder_name": {
            "type": "string",
            "example": "Jane Doe"
          },
          "account_number": {
            "type": "string",
            "example": "10244123908"
          },
          "sort_code": {
            "type": "string",
            "example": "012"
          }
        }
      },
      "Bank": {
        "oneOf": [
          {
            "$ref": "#/components/schemas/AchBankTransfer"
          },
          {
            "$ref": "#/components/schemas/BacsBankTransfer"
          },
          {
            "$ref": "#/components/schemas/SepaBankTransfer"
          }
        ]
      },
      "BankDebitBilling": {
        "type": "object",
        "required": [
          "name",
          "email"
        ],
        "properties": {
          "name": {
            "type": "string",
            "description": "The billing name for bank debits",
            "example": "John Doe"
          },
          "email": {
            "type": "string",
            "description": "The billing email for bank debits",
            "example": "example@example.com"
          },
          "address": {
            "allOf": [
              {
                "$ref": "#/components/schemas/AddressDetails"
              }
            ],
            "nullable": true
          }
        }
      },
      "BankDebitData": {
        "oneOf": [
          {
            "type": "object",
            "required": [
              "ach_bank_debit"
            ],
            "properties": {
              "ach_bank_debit": {
                "type": "object",
                "description": "Payment Method data for Ach bank debit",
                "required": [
                  "billing_details",
                  "account_number",
                  "routing_number",
                  "card_holder_name",
                  "bank_account_holder_name"
                ],
                "properties": {
                  "billing_details": {
                    "$ref": "#/components/schemas/BankDebitBilling"
                  },
                  "account_number": {
                    "type": "string",
                    "description": "Account number for ach bank debit payment",
                    "example": "000123456789"
                  },
                  "routing_number": {
                    "type": "string",
                    "description": "Routing number for ach bank debit payment",
                    "example": "110000000"
                  },
                  "card_holder_name": {
                    "type": "string",
                    "example": "John Test"
                  },
                  "bank_account_holder_name": {
                    "type": "string",
                    "example": "John Doe"
                  }
                }
              }
            }
          },
          {
            "type": "object",
            "required": [
              "sepa_bank_debit"
            ],
            "properties": {
              "sepa_bank_debit": {
                "type": "object",
                "required": [
                  "billing_details",
                  "iban",
                  "bank_account_holder_name"
                ],
                "properties": {
                  "billing_details": {
                    "$ref": "#/components/schemas/BankDebitBilling"
                  },
                  "iban": {
                    "type": "string",
                    "description": "International bank account number (iban) for SEPA",
                    "example": "DE89370400440532013000"
                  },
                  "bank_account_holder_name": {
                    "type": "string",
                    "description": "Owner name for bank debit",
                    "example": "A. Schneider"
                  }
                }
              }
            }
          },
          {
            "type": "object",
            "required": [
              "becs_bank_debit"
            ],
            "properties": {
              "becs_bank_debit": {
                "type": "object",
                "required": [
                  "billing_details",
                  "account_number",
                  "bsb_number"
                ],
                "properties": {
                  "billing_details": {
                    "$ref": "#/components/schemas/BankDebitBilling"
                  },
                  "account_number": {
                    "type": "string",
                    "description": "Account number for Becs payment method",
                    "example": "000123456"
                  },
                  "bsb_number": {
                    "type": "string",
                    "description": "Bank-State-Branch (bsb) number",
                    "example": "000000"
                  }
                }
              }
            }
          },
          {
            "type": "object",
            "required": [
              "bacs_bank_debit"
            ],
            "properties": {
              "bacs_bank_debit": {
                "type": "object",
                "required": [
                  "billing_details",
                  "account_number",
                  "sort_code",
                  "bank_account_holder_name"
                ],
                "properties": {
                  "billing_details": {
                    "$ref": "#/components/schemas/BankDebitBilling"
                  },
                  "account_number": {
                    "type": "string",
                    "description": "Account number for Bacs payment method",
                    "example": "00012345"
                  },
                  "sort_code": {
                    "type": "string",
                    "description": "Sort code for Bacs payment method",
                    "example": "108800"
                  },
                  "bank_account_holder_name": {
                    "type": "string",
                    "description": "holder name for bank debit",
                    "example": "A. Schneider"
                  }
                }
              }
            }
          }
        ]
      },
      "BankNames": {
        "type": "string",
        "description": "Name of banks supported by Hyperswitch",
        "enum": [
          "american_express",
          "affin_bank",
          "agro_bank",
          "alliance_bank",
          "am_bank",
          "bank_of_america",
          "bank_islam",
          "bank_muamalat",
          "bank_rakyat",
          "bank_simpanan_nasional",
          "barclays",
          "blik_p_s_p",
          "capital_one",
          "chase",
          "citi",
          "cimb_bank",
          "discover",
          "navy_federal_credit_union",
          "pentagon_federal_credit_union",
          "synchrony_bank",
          "wells_fargo",
          "abn_amro",
          "asn_bank",
          "bunq",
          "handelsbanken",
          "hong_leong_bank",
          "hsbc_bank",
          "ing",
          "knab",
          "kuwait_finance_house",
          "moneyou",
          "rabobank",
          "regiobank",
          "revolut",
          "sns_bank",
          "triodos_bank",
          "van_lanschot",
          "arzte_und_apotheker_bank",
          "austrian_anadi_bank_ag",
          "bank_austria",
          "bank99_ag",
          "bankhaus_carl_spangler",
          "bankhaus_schelhammer_und_schattera_ag",
          "bank_millennium",
          "bank_p_e_k_a_o_s_a",
          "bawag_psk_ag",
          "bks_bank_ag",
          "brull_kallmus_bank_ag",
          "btv_vier_lander_bank",
          "capital_bank_grawe_gruppe_ag",
          "ceska_sporitelna",
          "dolomitenbank",
          "easybank_ag",
          "e_platby_v_u_b",
          "erste_bank_und_sparkassen",
          "friesland_bank",
          "hypo_alpeadriabank_international_ag",
          "hypo_noe_lb_fur_niederosterreich_u_wien",
          "hypo_oberosterreich_salzburg_steiermark",
          "hypo_tirol_bank_ag",
          "hypo_vorarlberg_bank_ag",
          "hypo_bank_burgenland_aktiengesellschaft",
          "komercni_banka",
          "m_bank",
          "marchfelder_bank",
          "maybank",
          "oberbank_ag",
          "osterreichische_arzte_und_apothekerbank",
          "ocbc_bank",
          "pay_with_i_n_g",
          "place_z_i_p_k_o",
          "platnosc_online_karta_platnicza",
          "posojilnica_bank_e_gen",
          "postova_banka",
          "public_bank",
          "raiffeisen_bankengruppe_osterreich",
          "rhb_bank",
          "schelhammer_capital_bank_ag",
          "standard_chartered_bank",
          "schoellerbank_ag",
          "sparda_bank_wien",
          "sporo_pay",
          "santander_przelew24",
          "tatra_pay",
          "viamo",
          "volksbank_gruppe",
          "volkskreditbank_ag",
          "vr_bank_braunau",
          "uob_bank",
          "pay_with_alior_bank",
          "banki_spoldzielcze",
          "pay_with_inteligo",
          "b_n_p_paribas_poland",
          "bank_nowy_s_a",
          "credit_agricole",
          "pay_with_b_o_s",
          "pay_with_citi_handlowy",
          "pay_with_plus_bank",
          "toyota_bank",
          "velo_bank",
          "e_transfer_pocztowy24",
          "plus_bank",
          "etransfer_pocztowy24",
          "banki_spbdzielcze",
          "bank_nowy_bfg_sa",
          "getin_bank",
          "blik",
          "noble_pay",
          "idea_bank",
          "envelo_bank",
          "nest_przelew",
          "mbank_mtransfer",
          "inteligo",
          "pbac_z_ipko",
          "bnp_paribas",
          "bank_pekao_sa",
          "volkswagen_bank",
          "alior_bank",
          "boz",
          "bangkok_bank",
          "krungsri_bank",
          "krung_thai_bank",
          "the_siam_commercial_bank",
          "kasikorn_bank"
        ]
      },
      "BankRedirectBilling": {
        "type": "object",
        "required": [
          "billing_name",
          "email"
        ],
        "properties": {
          "billing_name": {
            "type": "string",
            "description": "The name for which billing is issued",
            "example": "John Doe"
          },
          "email": {
            "type": "string",
            "description": "The billing email for bank redirect",
            "example": "example@example.com"
          }
        }
      },
      "BankRedirectData": {
        "oneOf": [
          {
            "type": "object",
            "required": [
              "bancontact_card"
            ],
            "properties": {
              "bancontact_card": {
                "type": "object",
                "required": [
                  "card_number",
                  "card_exp_month",
                  "card_exp_year",
                  "card_holder_name"
                ],
                "properties": {
                  "card_number": {
                    "type": "string",
                    "description": "The card number",
                    "example": "4242424242424242"
                  },
                  "card_exp_month": {
                    "type": "string",
                    "description": "The card's expiry month",
                    "example": "24"
                  },
                  "card_exp_year": {
                    "type": "string",
                    "description": "The card's expiry year",
                    "example": "24"
                  },
                  "card_holder_name": {
                    "type": "string",
                    "description": "The card holder's name",
                    "example": "John Test"
                  },
                  "billing_details": {
                    "allOf": [
                      {
                        "$ref": "#/components/schemas/BankRedirectBilling"
                      }
                    ],
                    "nullable": true
                  }
                }
              }
            }
          },
          {
            "type": "object",
            "required": [
              "bizum"
            ],
            "properties": {
              "bizum": {
                "type": "object"
              }
            }
          },
          {
            "type": "object",
            "required": [
              "blik"
            ],
            "properties": {
              "blik": {
                "type": "object",
                "required": [
                  "blik_code"
                ],
                "properties": {
                  "blik_code": {
                    "type": "string"
                  }
                }
              }
            }
          },
          {
            "type": "object",
            "required": [
              "eps"
            ],
            "properties": {
              "eps": {
                "type": "object",
                "required": [
                  "billing_details",
                  "bank_name"
                ],
                "properties": {
                  "billing_details": {
                    "$ref": "#/components/schemas/BankRedirectBilling"
                  },
                  "bank_name": {
                    "$ref": "#/components/schemas/BankNames"
                  }
                }
              }
            }
          },
          {
            "type": "object",
            "required": [
              "giropay"
            ],
            "properties": {
              "giropay": {
                "type": "object",
                "required": [
                  "billing_details"
                ],
                "properties": {
                  "billing_details": {
                    "$ref": "#/components/schemas/BankRedirectBilling"
                  },
                  "bank_account_bic": {
                    "type": "string",
                    "description": "Bank account details for Giropay\nBank account bic code",
                    "nullable": true
                  },
                  "bank_account_iban": {
                    "type": "string",
                    "description": "Bank account iban",
                    "nullable": true
                  }
                }
              }
            }
          },
          {
            "type": "object",
            "required": [
              "ideal"
            ],
            "properties": {
              "ideal": {
                "type": "object",
                "required": [
                  "billing_details",
                  "bank_name"
                ],
                "properties": {
                  "billing_details": {
                    "$ref": "#/components/schemas/BankRedirectBilling"
                  },
                  "bank_name": {
                    "$ref": "#/components/schemas/BankNames"
                  }
                }
              }
            }
          },
          {
            "type": "object",
            "required": [
              "interac"
            ],
            "properties": {
              "interac": {
                "type": "object",
                "required": [
                  "country",
                  "email"
                ],
                "properties": {
                  "country": {
                    "$ref": "#/components/schemas/CountryAlpha2"
                  },
                  "email": {
                    "type": "string",
                    "example": "john.doe@example.com"
                  }
                }
              }
            }
          },
          {
            "type": "object",
            "required": [
              "online_banking_czech_republic"
            ],
            "properties": {
              "online_banking_czech_republic": {
                "type": "object",
                "required": [
                  "issuer"
                ],
                "properties": {
                  "issuer": {
                    "$ref": "#/components/schemas/BankNames"
                  }
                }
              }
            }
          },
          {
            "type": "object",
            "required": [
              "online_banking_finland"
            ],
            "properties": {
              "online_banking_finland": {
                "type": "object",
                "properties": {
                  "email": {
                    "type": "string",
                    "nullable": true
                  }
                }
              }
            }
          },
          {
            "type": "object",
            "required": [
              "online_banking_poland"
            ],
            "properties": {
              "online_banking_poland": {
                "type": "object",
                "required": [
                  "issuer"
                ],
                "properties": {
                  "issuer": {
                    "$ref": "#/components/schemas/BankNames"
                  }
                }
              }
            }
          },
          {
            "type": "object",
            "required": [
              "online_banking_slovakia"
            ],
            "properties": {
              "online_banking_slovakia": {
                "type": "object",
                "required": [
                  "issuer"
                ],
                "properties": {
                  "issuer": {
                    "$ref": "#/components/schemas/BankNames"
                  }
                }
              }
            }
          },
          {
            "type": "object",
            "required": [
              "przelewy24"
            ],
            "properties": {
              "przelewy24": {
                "type": "object",
                "required": [
                  "billing_details"
                ],
                "properties": {
                  "bank_name": {
                    "allOf": [
                      {
                        "$ref": "#/components/schemas/BankNames"
                      }
                    ],
                    "nullable": true
                  },
                  "billing_details": {
                    "$ref": "#/components/schemas/BankRedirectBilling"
                  }
                }
              }
            }
          },
          {
            "type": "object",
            "required": [
              "sofort"
            ],
            "properties": {
              "sofort": {
                "type": "object",
                "required": [
                  "billing_details",
                  "country",
                  "preferred_language"
                ],
                "properties": {
                  "billing_details": {
                    "$ref": "#/components/schemas/BankRedirectBilling"
                  },
                  "country": {
                    "$ref": "#/components/schemas/CountryAlpha2"
                  },
                  "preferred_language": {
                    "type": "string",
                    "description": "The preferred language",
                    "example": "en"
                  }
                }
              }
            }
          },
          {
            "type": "object",
            "required": [
              "swish"
            ],
            "properties": {
              "swish": {
                "type": "object"
              }
            }
          },
          {
            "type": "object",
            "required": [
              "trustly"
            ],
            "properties": {
              "trustly": {
                "type": "object",
                "required": [
                  "country"
                ],
                "properties": {
                  "country": {
                    "$ref": "#/components/schemas/CountryAlpha2"
                  }
                }
              }
            }
          },
          {
            "type": "object",
            "required": [
              "online_banking_fpx"
            ],
            "properties": {
              "online_banking_fpx": {
                "type": "object",
                "required": [
                  "issuer"
                ],
                "properties": {
                  "issuer": {
                    "$ref": "#/components/schemas/BankNames"
                  }
                }
              }
            }
          },
          {
            "type": "object",
            "required": [
              "online_banking_thailand"
            ],
            "properties": {
              "online_banking_thailand": {
                "type": "object",
                "required": [
                  "issuer"
                ],
                "properties": {
                  "issuer": {
                    "$ref": "#/components/schemas/BankNames"
                  }
                }
              }
            }
          }
        ]
      },
      "BankTransferData": {
        "oneOf": [
          {
            "type": "object",
            "required": [
              "ach_bank_transfer"
            ],
            "properties": {
              "ach_bank_transfer": {
                "type": "object",
                "required": [
                  "billing_details"
                ],
                "properties": {
                  "billing_details": {
                    "$ref": "#/components/schemas/AchBillingDetails"
                  }
                }
              }
            }
          },
          {
            "type": "object",
            "required": [
              "sepa_bank_transfer"
            ],
            "properties": {
              "sepa_bank_transfer": {
                "type": "object",
                "required": [
                  "billing_details",
                  "country"
                ],
                "properties": {
                  "billing_details": {
                    "$ref": "#/components/schemas/SepaAndBacsBillingDetails"
                  },
                  "country": {
                    "$ref": "#/components/schemas/CountryAlpha2"
                  }
                }
              }
            }
          },
          {
            "type": "object",
            "required": [
              "bacs_bank_transfer"
            ],
            "properties": {
              "bacs_bank_transfer": {
                "type": "object",
                "required": [
                  "billing_details"
                ],
                "properties": {
                  "billing_details": {
                    "$ref": "#/components/schemas/SepaAndBacsBillingDetails"
                  }
                }
              }
            }
          },
          {
            "type": "object",
            "required": [
              "multibanco_bank_transfer"
            ],
            "properties": {
              "multibanco_bank_transfer": {
                "type": "object",
                "required": [
                  "billing_details"
                ],
                "properties": {
                  "billing_details": {
                    "$ref": "#/components/schemas/MultibancoBillingDetails"
                  }
                }
              }
            }
          },
          {
            "type": "object",
            "required": [
              "permata_bank_transfer"
            ],
            "properties": {
              "permata_bank_transfer": {
                "type": "object",
                "required": [
                  "billing_details"
                ],
                "properties": {
                  "billing_details": {
                    "$ref": "#/components/schemas/DokuBillingDetails"
                  }
                }
              }
            }
          },
          {
            "type": "object",
            "required": [
              "bca_bank_transfer"
            ],
            "properties": {
              "bca_bank_transfer": {
                "type": "object",
                "required": [
                  "billing_details"
                ],
                "properties": {
                  "billing_details": {
                    "$ref": "#/components/schemas/DokuBillingDetails"
                  }
                }
              }
            }
          },
          {
            "type": "object",
            "required": [
              "bni_va_bank_transfer"
            ],
            "properties": {
              "bni_va_bank_transfer": {
                "type": "object",
                "required": [
                  "billing_details"
                ],
                "properties": {
                  "billing_details": {
                    "$ref": "#/components/schemas/DokuBillingDetails"
                  }
                }
              }
            }
          },
          {
            "type": "object",
            "required": [
              "bri_va_bank_transfer"
            ],
            "properties": {
              "bri_va_bank_transfer": {
                "type": "object",
                "required": [
                  "billing_details"
                ],
                "properties": {
                  "billing_details": {
                    "$ref": "#/components/schemas/DokuBillingDetails"
                  }
                }
              }
            }
          },
          {
            "type": "object",
            "required": [
              "cimb_va_bank_transfer"
            ],
            "properties": {
              "cimb_va_bank_transfer": {
                "type": "object",
                "required": [
                  "billing_details"
                ],
                "properties": {
                  "billing_details": {
                    "$ref": "#/components/schemas/DokuBillingDetails"
                  }
                }
              }
            }
          },
          {
            "type": "object",
            "required": [
              "danamon_va_bank_transfer"
            ],
            "properties": {
              "danamon_va_bank_transfer": {
                "type": "object",
                "required": [
                  "billing_details"
                ],
                "properties": {
                  "billing_details": {
                    "$ref": "#/components/schemas/DokuBillingDetails"
                  }
                }
              }
            }
          },
          {
            "type": "object",
            "required": [
              "mandiri_va_bank_transfer"
            ],
            "properties": {
              "mandiri_va_bank_transfer": {
                "type": "object",
                "required": [
                  "billing_details"
                ],
                "properties": {
                  "billing_details": {
                    "$ref": "#/components/schemas/DokuBillingDetails"
                  }
                }
              }
            }
          },
          {
            "type": "object",
            "required": [
              "pix"
            ],
            "properties": {
              "pix": {
                "type": "object"
              }
            }
          },
          {
            "type": "object",
            "required": [
              "pse"
            ],
            "properties": {
              "pse": {
                "type": "object"
              }
            }
          }
        ]
      },
      "BankTransferInstructions": {
        "oneOf": [
          {
            "type": "object",
            "required": [
              "doku_bank_transfer_instructions"
            ],
            "properties": {
              "doku_bank_transfer_instructions": {
                "$ref": "#/components/schemas/DokuBankTransferInstructions"
              }
            }
          },
          {
            "type": "object",
            "required": [
              "ach_credit_transfer"
            ],
            "properties": {
              "ach_credit_transfer": {
                "$ref": "#/components/schemas/AchTransfer"
              }
            }
          },
          {
            "type": "object",
            "required": [
              "sepa_bank_instructions"
            ],
            "properties": {
              "sepa_bank_instructions": {
                "$ref": "#/components/schemas/SepaBankTransferInstructions"
              }
            }
          },
          {
            "type": "object",
            "required": [
              "bacs_bank_instructions"
            ],
            "properties": {
              "bacs_bank_instructions": {
                "$ref": "#/components/schemas/BacsBankTransferInstructions"
              }
            }
          },
          {
            "type": "object",
            "required": [
              "multibanco"
            ],
            "properties": {
              "multibanco": {
                "$ref": "#/components/schemas/MultibancoTransferInstructions"
              }
            }
          }
        ]
      },
      "BankTransferNextStepsData": {
        "allOf": [
          {
            "$ref": "#/components/schemas/BankTransferInstructions"
          },
          {
            "type": "object",
            "properties": {
              "receiver": {
                "allOf": [
                  {
                    "$ref": "#/components/schemas/ReceiverDetails"
                  }
                ],
                "nullable": true
              }
            }
          }
        ]
      },
      "BoletoVoucherData": {
        "type": "object",
        "properties": {
          "social_security_number": {
            "type": "string",
            "description": "The shopper's social security number",
            "nullable": true
          }
        }
      },
      "CaptureMethod": {
        "type": "string",
        "enum": [
          "automatic",
          "manual",
          "manual_multiple",
          "scheduled"
        ]
      },
      "Card": {
        "type": "object",
        "required": [
          "card_number",
          "expiry_month",
          "expiry_year",
          "card_holder_name"
        ],
        "properties": {
          "card_number": {
            "type": "string",
            "description": "The card number",
            "example": "4242424242424242"
          },
          "expiry_month": {
            "type": "string",
            "description": "The card's expiry month"
          },
          "expiry_year": {
            "type": "string",
            "description": "The card's expiry year"
          },
          "card_holder_name": {
            "type": "string",
            "description": "The card holder's name",
            "example": "John Doe"
          }
        }
      },
      "CardDetail": {
        "type": "object",
        "required": [
          "card_number",
          "card_exp_month",
          "card_exp_year",
          "card_holder_name"
        ],
        "properties": {
          "card_number": {
            "type": "string",
            "description": "Card Number",
            "example": "4111111145551142"
          },
          "card_exp_month": {
            "type": "string",
            "description": "Card Expiry Month",
            "example": "10"
          },
          "card_exp_year": {
            "type": "string",
            "description": "Card Expiry Year",
            "example": "25"
          },
          "card_holder_name": {
            "type": "string",
            "description": "Card Holder Name",
            "example": "John Doe"
          },
          "nick_name": {
            "type": "string",
            "description": "Card Holder's Nick Name",
            "example": "John Doe",
            "nullable": true
          }
        }
      },
      "CardDetailFromLocker": {
        "type": "object",
        "properties": {
          "scheme": {
            "type": "string",
            "nullable": true
          },
          "issuer_country": {
            "type": "string",
            "nullable": true
          },
          "last4_digits": {
            "type": "string",
            "nullable": true
          },
          "expiry_month": {
            "type": "string",
            "nullable": true
          },
          "expiry_year": {
            "type": "string",
            "nullable": true
          },
          "card_token": {
            "type": "string",
            "nullable": true
          },
          "card_holder_name": {
            "type": "string",
            "nullable": true
          },
          "card_fingerprint": {
            "type": "string",
            "nullable": true
          },
          "nick_name": {
            "type": "string",
            "nullable": true
          }
        }
      },
      "CardNetwork": {
        "type": "string",
        "enum": [
          "Visa",
          "Mastercard",
          "AmericanExpress",
          "JCB",
          "DinersClub",
          "Discover",
          "CartesBancaires",
          "UnionPay",
          "Interac",
          "RuPay",
          "Maestro"
        ]
      },
      "Connector": {
        "type": "string",
        "enum": [
          "phonypay",
          "fauxpay",
          "pretendpay",
          "stripe_test",
          "adyen_test",
          "checkout_test",
          "paypal_test",
          "aci",
          "adyen",
          "airwallex",
          "authorizedotnet",
          "bitpay",
          "bambora",
          "bluesnap",
          "braintree",
          "cashtocode",
          "checkout",
          "coinbase",
          "cryptopay",
          "cybersource",
          "dlocal",
          "fiserv",
          "forte",
          "globalpay",
          "globepay",
          "iatapay",
          "klarna",
          "mollie",
          "multisafepay",
          "nexinets",
          "nmi",
          "noon",
          "nuvei",
          "opennode",
          "payme",
          "paypal",
          "payu",
          "powertranz",
          "rapyd",
          "shift4",
          "stax",
          "stripe",
          "trustpay",
          "tsys",
          "wise",
          "worldline",
          "worldpay",
          "zen",
          "signifyd"
        ]
      },
      "ConnectorMetadata": {
        "type": "object",
        "properties": {
          "apple_pay": {
            "allOf": [
              {
                "$ref": "#/components/schemas/ApplepayConnectorMetadataRequest"
              }
            ],
            "nullable": true
          },
          "airwallex": {
            "allOf": [
              {
                "$ref": "#/components/schemas/AirwallexData"
              }
            ],
            "nullable": true
          },
          "noon": {
            "allOf": [
              {
                "$ref": "#/components/schemas/NoonData"
              }
            ],
            "nullable": true
          }
        }
      },
      "ConnectorType": {
        "type": "string",
        "enum": [
          "payment_processor",
          "payment_vas",
          "fin_operations",
          "fiz_operations",
          "networks",
          "banking_entities",
          "non_banking_finance"
        ]
      },
      "CountryAlpha2": {
        "type": "string",
        "enum": [
          "AF",
          "AX",
          "AL",
          "DZ",
          "AS",
          "AD",
          "AO",
          "AI",
          "AQ",
          "AG",
          "AR",
          "AM",
          "AW",
          "AU",
          "AT",
          "AZ",
          "BS",
          "BH",
          "BD",
          "BB",
          "BY",
          "BE",
          "BZ",
          "BJ",
          "BM",
          "BT",
          "BO",
          "BQ",
          "BA",
          "BW",
          "BV",
          "BR",
          "IO",
          "BN",
          "BG",
          "BF",
          "BI",
          "KH",
          "CM",
          "CA",
          "CV",
          "KY",
          "CF",
          "TD",
          "CL",
          "CN",
          "CX",
          "CC",
          "CO",
          "KM",
          "CG",
          "CD",
          "CK",
          "CR",
          "CI",
          "HR",
          "CU",
          "CW",
          "CY",
          "CZ",
          "DK",
          "DJ",
          "DM",
          "DO",
          "EC",
          "EG",
          "SV",
          "GQ",
          "ER",
          "EE",
          "ET",
          "FK",
          "FO",
          "FJ",
          "FI",
          "FR",
          "GF",
          "PF",
          "TF",
          "GA",
          "GM",
          "GE",
          "DE",
          "GH",
          "GI",
          "GR",
          "GL",
          "GD",
          "GP",
          "GU",
          "GT",
          "GG",
          "GN",
          "GW",
          "GY",
          "HT",
          "HM",
          "VA",
          "HN",
          "HK",
          "HU",
          "IS",
          "IN",
          "ID",
          "IR",
          "IQ",
          "IE",
          "IM",
          "IL",
          "IT",
          "JM",
          "JP",
          "JE",
          "JO",
          "KZ",
          "KE",
          "KI",
          "KP",
          "KR",
          "KW",
          "KG",
          "LA",
          "LV",
          "LB",
          "LS",
          "LR",
          "LY",
          "LI",
          "LT",
          "LU",
          "MO",
          "MK",
          "MG",
          "MW",
          "MY",
          "MV",
          "ML",
          "MT",
          "MH",
          "MQ",
          "MR",
          "MU",
          "YT",
          "MX",
          "FM",
          "MD",
          "MC",
          "MN",
          "ME",
          "MS",
          "MA",
          "MZ",
          "MM",
          "NA",
          "NR",
          "NP",
          "NL",
          "NC",
          "NZ",
          "NI",
          "NE",
          "NG",
          "NU",
          "NF",
          "MP",
          "NO",
          "OM",
          "PK",
          "PW",
          "PS",
          "PA",
          "PG",
          "PY",
          "PE",
          "PH",
          "PN",
          "PL",
          "PT",
          "PR",
          "QA",
          "RE",
          "RO",
          "RU",
          "RW",
          "BL",
          "SH",
          "KN",
          "LC",
          "MF",
          "PM",
          "VC",
          "WS",
          "SM",
          "ST",
          "SA",
          "SN",
          "RS",
          "SC",
          "SL",
          "SG",
          "SX",
          "SK",
          "SI",
          "SB",
          "SO",
          "ZA",
          "GS",
          "SS",
          "ES",
          "LK",
          "SD",
          "SR",
          "SJ",
          "SZ",
          "SE",
          "CH",
          "SY",
          "TW",
          "TJ",
          "TZ",
          "TH",
          "TL",
          "TG",
          "TK",
          "TO",
          "TT",
          "TN",
          "TR",
          "TM",
          "TC",
          "TV",
          "UG",
          "UA",
          "AE",
          "GB",
          "UM",
          "UY",
          "UZ",
          "VU",
          "VE",
          "VN",
          "VG",
          "VI",
          "WF",
          "EH",
          "YE",
          "ZM",
          "ZW",
          "US"
        ]
      },
      "CreateApiKeyRequest": {
        "type": "object",
        "description": "The request body for creating an API Key.",
        "required": [
          "name",
          "expiration"
        ],
        "properties": {
          "name": {
            "type": "string",
            "description": "A unique name for the API Key to help you identify it.",
            "example": "Sandbox integration key",
            "maxLength": 64
          },
          "description": {
            "type": "string",
            "description": "A description to provide more context about the API Key.",
            "example": "Key used by our developers to integrate with the sandbox environment",
            "nullable": true,
            "maxLength": 256
          },
          "expiration": {
            "$ref": "#/components/schemas/ApiKeyExpiration"
          }
        }
      },
      "CreateApiKeyResponse": {
        "type": "object",
        "description": "The response body for creating an API Key.",
        "required": [
          "key_id",
          "merchant_id",
          "name",
          "api_key",
          "created",
          "expiration"
        ],
        "properties": {
          "key_id": {
            "type": "string",
            "description": "The identifier for the API Key.",
            "example": "5hEEqkgJUyuxgSKGArHA4mWSnX",
            "maxLength": 64
          },
          "merchant_id": {
            "type": "string",
            "description": "The identifier for the Merchant Account.",
            "example": "y3oqhf46pyzuxjbcn2giaqnb44",
            "maxLength": 64
          },
          "name": {
            "type": "string",
            "description": "The unique name for the API Key to help you identify it.",
            "example": "Sandbox integration key",
            "maxLength": 64
          },
          "description": {
            "type": "string",
            "description": "The description to provide more context about the API Key.",
            "example": "Key used by our developers to integrate with the sandbox environment",
            "nullable": true,
            "maxLength": 256
          },
          "api_key": {
            "type": "string",
            "description": "The plaintext API Key used for server-side API access. Ensure you store the API Key\nsecurely as you will not be able to see it again.",
            "maxLength": 128
          },
          "created": {
            "type": "string",
            "format": "date-time",
            "description": "The time at which the API Key was created.",
            "example": "2022-09-10T10:11:12Z"
          },
          "expiration": {
            "$ref": "#/components/schemas/ApiKeyExpiration"
          }
        }
      },
      "CryptoData": {
        "type": "object",
        "properties": {
          "pay_currency": {
            "type": "string",
            "nullable": true
          }
        }
      },
      "Currency": {
        "type": "string",
        "enum": [
          "AED",
          "ALL",
          "AMD",
          "ANG",
          "ARS",
          "AUD",
          "AWG",
          "AZN",
          "BBD",
          "BDT",
          "BHD",
          "BIF",
          "BMD",
          "BND",
          "BOB",
          "BRL",
          "BSD",
          "BWP",
          "BZD",
          "CAD",
          "CHF",
          "CLP",
          "CNY",
          "COP",
          "CRC",
          "CUP",
          "CZK",
          "DJF",
          "DKK",
          "DOP",
          "DZD",
          "EGP",
          "ETB",
          "EUR",
          "FJD",
          "GBP",
          "GHS",
          "GIP",
          "GMD",
          "GNF",
          "GTQ",
          "GYD",
          "HKD",
          "HNL",
          "HRK",
          "HTG",
          "HUF",
          "IDR",
          "ILS",
          "INR",
          "JMD",
          "JOD",
          "JPY",
          "KES",
          "KGS",
          "KHR",
          "KMF",
          "KRW",
          "KWD",
          "KYD",
          "KZT",
          "LAK",
          "LBP",
          "LKR",
          "LRD",
          "LSL",
          "MAD",
          "MDL",
          "MGA",
          "MKD",
          "MMK",
          "MNT",
          "MOP",
          "MUR",
          "MVR",
          "MWK",
          "MXN",
          "MYR",
          "NAD",
          "NGN",
          "NIO",
          "NOK",
          "NPR",
          "NZD",
          "OMR",
          "PEN",
          "PGK",
          "PHP",
          "PKR",
          "PLN",
          "PYG",
          "QAR",
          "RON",
          "RUB",
          "RWF",
          "SAR",
          "SCR",
          "SEK",
          "SGD",
          "SLL",
          "SOS",
          "SSP",
          "SVC",
          "SZL",
          "THB",
          "TRY",
          "TTD",
          "TWD",
          "TZS",
          "UGX",
          "USD",
          "UYU",
          "UZS",
          "VND",
          "VUV",
          "XAF",
          "XOF",
          "XPF",
          "YER",
          "ZAR"
        ]
      },
      "CustomerAcceptance": {
        "type": "object",
        "required": [
          "acceptance_type"
        ],
        "properties": {
          "acceptance_type": {
            "$ref": "#/components/schemas/AcceptanceType"
          },
          "accepted_at": {
            "type": "string",
            "format": "date-time",
            "description": "Specifying when the customer acceptance was provided",
            "example": "2022-09-10T10:11:12Z",
            "nullable": true
          },
          "online": {
            "allOf": [
              {
                "$ref": "#/components/schemas/OnlineMandate"
              }
            ],
            "nullable": true
          }
        }
      },
      "CustomerDeleteResponse": {
        "type": "object",
        "required": [
          "customer_id",
          "customer_deleted",
          "address_deleted",
          "payment_methods_deleted"
        ],
        "properties": {
          "customer_id": {
            "type": "string",
            "description": "The identifier for the customer object",
            "example": "cus_y3oqhf46pyzuxjbcn2giaqnb44",
            "maxLength": 255
          },
          "customer_deleted": {
            "type": "boolean",
            "description": "Whether customer was deleted or not",
            "example": false
          },
          "address_deleted": {
            "type": "boolean",
            "description": "Whether address was deleted or not",
            "example": false
          },
          "payment_methods_deleted": {
            "type": "boolean",
            "description": "Whether payment methods deleted or not",
            "example": false
          }
        }
      },
      "CustomerDetails": {
        "type": "object",
        "required": [
          "id"
        ],
        "properties": {
          "id": {
            "type": "string",
            "description": "The identifier for the customer."
          },
          "name": {
            "type": "string",
            "description": "The customer's name",
            "example": "John Doe",
            "nullable": true,
            "maxLength": 255
          },
          "email": {
            "type": "string",
            "description": "The customer's email address",
            "example": "johntest@test.com",
            "nullable": true,
            "maxLength": 255
          },
          "phone": {
            "type": "string",
            "description": "The customer's phone number",
            "example": "3141592653",
            "nullable": true,
            "maxLength": 10
          },
          "phone_country_code": {
            "type": "string",
            "description": "The country code for the customer's phone number",
            "example": "+1",
            "nullable": true,
            "maxLength": 2
          }
        }
      },
      "CustomerPaymentMethod": {
        "type": "object",
        "required": [
          "payment_token",
          "customer_id",
          "payment_method",
          "recurring_enabled",
          "installment_payment_enabled"
        ],
        "properties": {
          "payment_token": {
            "type": "string",
            "description": "Token for payment method in temporary card locker which gets refreshed often",
            "example": "7ebf443f-a050-4067-84e5-e6f6d4800aef"
          },
          "customer_id": {
            "type": "string",
            "description": "The unique identifier of the customer.",
            "example": "cus_meowerunwiuwiwqw"
          },
          "payment_method": {
            "$ref": "#/components/schemas/PaymentMethodType"
          },
          "payment_method_type": {
            "allOf": [
              {
                "$ref": "#/components/schemas/PaymentMethodType"
              }
            ],
            "nullable": true
          },
          "payment_method_issuer": {
            "type": "string",
            "description": "The name of the bank/ provider issuing the payment method to the end user",
            "example": "Citibank",
            "nullable": true
          },
          "payment_method_issuer_code": {
            "allOf": [
              {
                "$ref": "#/components/schemas/PaymentMethodIssuerCode"
              }
            ],
            "nullable": true
          },
          "recurring_enabled": {
            "type": "boolean",
            "description": "Indicates whether the payment method is eligible for recurring payments",
            "example": true
          },
          "installment_payment_enabled": {
            "type": "boolean",
            "description": "Indicates whether the payment method is eligible for installment payments",
            "example": true
          },
          "payment_experience": {
            "type": "array",
            "items": {
              "$ref": "#/components/schemas/PaymentExperience"
            },
            "description": "Type of payment experience enabled with the connector",
            "example": [
              "redirect_to_url"
            ],
            "nullable": true
          },
          "card": {
            "allOf": [
              {
                "$ref": "#/components/schemas/CardDetailFromLocker"
              }
            ],
            "nullable": true
          },
          "metadata": {
            "type": "object",
            "description": "You can specify up to 50 keys, with key names up to 40 characters long and values up to 500 characters long. Metadata is useful for storing additional, structured information on an object.",
            "nullable": true
          },
          "created": {
            "type": "string",
            "format": "date-time",
            "description": "A timestamp (ISO 8601 code) that determines when the customer was created",
            "example": "2023-01-18T11:04:09.922Z",
            "nullable": true
          },
          "bank_transfer": {
            "allOf": [
              {
                "$ref": "#/components/schemas/Bank"
              }
            ],
            "nullable": true
          }
        }
      },
      "CustomerPaymentMethodsListResponse": {
        "type": "object",
        "required": [
          "customer_payment_methods"
        ],
        "properties": {
          "customer_payment_methods": {
            "type": "array",
            "items": {
              "$ref": "#/components/schemas/CustomerPaymentMethod"
            },
            "description": "List of payment methods for customer"
          }
        }
      },
      "CustomerRequest": {
        "type": "object",
        "description": "The customer details",
        "properties": {
          "customer_id": {
            "type": "string",
            "description": "The identifier for the customer object. If not provided the customer ID will be autogenerated.",
            "example": "cus_y3oqhf46pyzuxjbcn2giaqnb44",
            "maxLength": 255
          },
          "name": {
            "type": "string",
            "description": "The customer's name",
            "example": "Jon Test",
            "nullable": true,
            "maxLength": 255
          },
          "email": {
            "type": "string",
            "description": "The customer's email address",
            "example": "JonTest@test.com",
            "nullable": true,
            "maxLength": 255
          },
          "phone": {
            "type": "string",
            "description": "The customer's phone number",
            "example": "9999999999",
            "nullable": true,
            "maxLength": 255
          },
          "description": {
            "type": "string",
            "description": "An arbitrary string that you can attach to a customer object.",
            "example": "First Customer",
            "nullable": true,
            "maxLength": 255
          },
          "phone_country_code": {
            "type": "string",
            "description": "The country code for the customer phone number",
            "example": "+65",
            "nullable": true,
            "maxLength": 255
          },
          "address": {
            "allOf": [
              {
                "$ref": "#/components/schemas/AddressDetails"
              }
            ],
            "nullable": true
          },
          "metadata": {
            "type": "object",
            "description": "You can specify up to 50 keys, with key names up to 40 characters long and values up to 500\ncharacters long. Metadata is useful for storing additional, structured information on an\nobject.",
            "nullable": true
          }
        }
      },
      "CustomerResponse": {
        "type": "object",
        "required": [
          "customer_id",
          "created_at"
        ],
        "properties": {
          "customer_id": {
            "type": "string",
            "description": "The identifier for the customer object. If not provided the customer ID will be autogenerated.",
            "example": "cus_y3oqhf46pyzuxjbcn2giaqnb44",
            "maxLength": 255
          },
          "name": {
            "type": "string",
            "description": "The customer's name",
            "example": "Jon Test",
            "nullable": true,
            "maxLength": 255
          },
          "email": {
            "type": "string",
            "description": "The customer's email address",
            "example": "JonTest@test.com",
            "nullable": true,
            "maxLength": 255
          },
          "phone": {
            "type": "string",
            "description": "The customer's phone number",
            "example": "9999999999",
            "nullable": true,
            "maxLength": 255
          },
          "phone_country_code": {
            "type": "string",
            "description": "The country code for the customer phone number",
            "example": "+65",
            "nullable": true,
            "maxLength": 255
          },
          "description": {
            "type": "string",
            "description": "An arbitrary string that you can attach to a customer object.",
            "example": "First Customer",
            "nullable": true,
            "maxLength": 255
          },
          "address": {
            "allOf": [
              {
                "$ref": "#/components/schemas/AddressDetails"
              }
            ],
            "nullable": true
          },
          "created_at": {
            "type": "string",
            "format": "date-time",
            "description": "A timestamp (ISO 8601 code) that determines when the customer was created",
            "example": "2023-01-18T11:04:09.922Z"
          },
          "metadata": {
            "type": "object",
            "description": "You can specify up to 50 keys, with key names up to 40 characters long and values up to 500\ncharacters long. Metadata is useful for storing additional, structured information on an\nobject.",
            "nullable": true
          }
        }
      },
      "DisputeResponse": {
        "type": "object",
        "required": [
          "dispute_id",
          "payment_id",
          "attempt_id",
          "amount",
          "currency",
          "dispute_stage",
          "dispute_status",
          "connector",
          "connector_status",
          "connector_dispute_id",
          "created_at"
        ],
        "properties": {
          "dispute_id": {
            "type": "string",
            "description": "The identifier for dispute"
          },
          "payment_id": {
            "type": "string",
            "description": "The identifier for payment_intent"
          },
          "attempt_id": {
            "type": "string",
            "description": "The identifier for payment_attempt"
          },
          "amount": {
            "type": "string",
            "description": "The dispute amount"
          },
          "currency": {
            "type": "string",
            "description": "The three-letter ISO currency code"
          },
          "dispute_stage": {
            "$ref": "#/components/schemas/DisputeStage"
          },
          "dispute_status": {
            "$ref": "#/components/schemas/DisputeStatus"
          },
          "connector": {
            "type": "string",
            "description": "connector to which dispute is associated with"
          },
          "connector_status": {
            "type": "string",
            "description": "Status of the dispute sent by connector"
          },
          "connector_dispute_id": {
            "type": "string",
            "description": "Dispute id sent by connector"
          },
          "connector_reason": {
            "type": "string",
            "description": "Reason of dispute sent by connector",
            "nullable": true
          },
          "connector_reason_code": {
            "type": "string",
            "description": "Reason code of dispute sent by connector",
            "nullable": true
          },
          "challenge_required_by": {
            "type": "string",
            "format": "date-time",
            "description": "Evidence deadline of dispute sent by connector",
            "nullable": true
          },
          "connector_created_at": {
            "type": "string",
            "format": "date-time",
            "description": "Dispute created time sent by connector",
            "nullable": true
          },
          "connector_updated_at": {
            "type": "string",
            "format": "date-time",
            "description": "Dispute updated time sent by connector",
            "nullable": true
          },
          "created_at": {
            "type": "string",
            "format": "date-time",
            "description": "Time at which dispute is received"
          }
        }
      },
      "DisputeResponsePaymentsRetrieve": {
        "type": "object",
        "required": [
          "dispute_id",
          "dispute_stage",
          "dispute_status",
          "connector_status",
          "connector_dispute_id",
          "created_at"
        ],
        "properties": {
          "dispute_id": {
            "type": "string",
            "description": "The identifier for dispute"
          },
          "dispute_stage": {
            "$ref": "#/components/schemas/DisputeStage"
          },
          "dispute_status": {
            "$ref": "#/components/schemas/DisputeStatus"
          },
          "connector_status": {
            "type": "string",
            "description": "Status of the dispute sent by connector"
          },
          "connector_dispute_id": {
            "type": "string",
            "description": "Dispute id sent by connector"
          },
          "connector_reason": {
            "type": "string",
            "description": "Reason of dispute sent by connector",
            "nullable": true
          },
          "connector_reason_code": {
            "type": "string",
            "description": "Reason code of dispute sent by connector",
            "nullable": true
          },
          "challenge_required_by": {
            "type": "string",
            "format": "date-time",
            "description": "Evidence deadline of dispute sent by connector",
            "nullable": true
          },
          "connector_created_at": {
            "type": "string",
            "format": "date-time",
            "description": "Dispute created time sent by connector",
            "nullable": true
          },
          "connector_updated_at": {
            "type": "string",
            "format": "date-time",
            "description": "Dispute updated time sent by connector",
            "nullable": true
          },
          "created_at": {
            "type": "string",
            "format": "date-time",
            "description": "Time at which dispute is received"
          }
        }
      },
      "DisputeStage": {
        "type": "string",
        "enum": [
          "pre_dispute",
          "dispute",
          "pre_arbitration"
        ]
      },
      "DisputeStatus": {
        "type": "string",
        "enum": [
          "dispute_opened",
          "dispute_expired",
          "dispute_accepted",
          "dispute_cancelled",
          "dispute_challenged",
          "dispute_won",
          "dispute_lost"
        ]
      },
      "DokuBankTransferInstructions": {
        "type": "object",
        "required": [
          "expires_at",
          "reference"
        ],
        "properties": {
          "expires_at": {
            "type": "string",
            "example": "2023-07-26T17:33:00-07-21"
          },
          "reference": {
            "type": "string",
            "example": "122385736258"
          },
          "instructions_url": {
            "allOf": [
              {
                "$ref": "#/components/schemas/Url"
              }
            ],
            "nullable": true
          }
        }
      },
      "DokuBillingDetails": {
        "type": "object",
        "required": [
          "first_name",
          "last_name",
          "email"
        ],
        "properties": {
          "first_name": {
            "type": "string",
            "description": "The billing first name for Doku",
            "example": "Jane"
          },
          "last_name": {
            "type": "string",
            "description": "The billing second name for Doku",
            "example": "Doe"
          },
          "email": {
            "type": "string",
            "description": "The Email ID for Doku billing",
            "example": "example@me.com"
          }
        }
      },
      "EphemeralKeyCreateResponse": {
        "type": "object",
        "required": [
          "customer_id",
          "created_at",
          "expires",
          "secret"
        ],
        "properties": {
          "customer_id": {
            "type": "string",
            "description": "customer_id to which this ephemeral key belongs to"
          },
          "created_at": {
            "type": "integer",
            "format": "int64",
            "description": "time at which this ephemeral key was created"
          },
          "expires": {
            "type": "integer",
            "format": "int64",
            "description": "time at which this ephemeral key would expire"
          },
          "secret": {
            "type": "string",
            "description": "ephemeral key"
          }
        }
      },
      "FeatureMetadata": {
        "type": "object",
        "properties": {
          "redirect_response": {
            "allOf": [
              {
                "$ref": "#/components/schemas/RedirectResponse"
              }
            ],
            "nullable": true
          }
        }
      },
      "FieldType": {
        "oneOf": [
          {
            "type": "string",
            "enum": [
              "user_full_name"
            ]
          },
          {
            "type": "string",
            "enum": [
              "user_email_address"
            ]
          },
          {
            "type": "string",
            "enum": [
              "user_phone_number"
            ]
          },
          {
            "type": "object",
            "required": [
              "user_country"
            ],
            "properties": {
              "user_country": {
                "type": "object",
                "required": [
                  "options"
                ],
                "properties": {
                  "options": {
                    "type": "array",
                    "items": {
                      "type": "string"
                    }
                  }
                }
              }
            }
          },
          {
            "type": "string",
            "enum": [
              "user_addressline1"
            ]
          },
          {
            "type": "string",
            "enum": [
              "user_addressline2"
            ]
          },
          {
            "type": "string",
            "enum": [
              "user_address_city"
            ]
          },
          {
            "type": "string",
            "enum": [
              "user_address_pincode"
            ]
          },
          {
            "type": "string",
            "enum": [
              "user_address_state"
            ]
          },
          {
            "type": "string",
            "enum": [
              "user_address_country"
            ]
          },
          {
            "type": "string",
            "enum": [
              "user_blik_code"
            ]
          },
          {
            "type": "string",
            "enum": [
              "fields_complete"
            ]
          },
          {
            "type": "string",
            "enum": [
              "user_billing_name"
            ]
          },
          {
            "type": "string",
            "enum": [
              "user_bank"
            ]
          },
          {
            "type": "string",
            "enum": [
              "text"
            ]
          },
          {
            "type": "object",
            "required": [
              "drop_down"
            ],
            "properties": {
              "drop_down": {
                "type": "object",
                "required": [
                  "options"
                ],
                "properties": {
                  "options": {
                    "type": "array",
                    "items": {
                      "type": "string"
                    }
                  }
                }
              }
            }
          }
        ],
        "description": "Possible field type of required fields in payment_method_data"
      },
      "FrmAction": {
        "type": "string",
        "enum": [
          "cancel_txn",
          "auto_refund",
          "manual_review"
        ]
      },
      "FrmConfigs": {
        "type": "object",
        "description": "Details of FrmConfigs are mentioned here... it should be passed in payment connector create api call, and stored in merchant_connector_table",
        "required": [
          "gateway",
          "payment_methods"
        ],
        "properties": {
          "gateway": {
            "$ref": "#/components/schemas/ConnectorType"
          },
          "payment_methods": {
            "type": "array",
            "items": {
              "$ref": "#/components/schemas/FrmPaymentMethod"
            },
            "description": "payment methods that can be used in the payment"
          }
        }
      },
      "FrmMessage": {
        "type": "object",
        "description": "frm message is an object sent inside the payments response...when frm is invoked, its value is Some(...), else its None",
        "required": [
          "frm_name"
        ],
        "properties": {
          "frm_name": {
            "type": "string"
          },
          "frm_transaction_id": {
            "type": "string",
            "nullable": true
          },
          "frm_transaction_type": {
            "type": "string",
            "nullable": true
          },
          "frm_status": {
            "type": "string",
            "nullable": true
          },
          "frm_score": {
            "type": "integer",
            "format": "int32",
            "nullable": true
          },
          "frm_reason": {
            "nullable": true
          },
          "frm_error": {
            "type": "string",
            "nullable": true
          }
        }
      },
      "FrmPaymentMethod": {
        "type": "object",
        "description": "Details of FrmPaymentMethod are mentioned here... it should be passed in payment connector create api call, and stored in merchant_connector_table",
        "required": [
          "payment_method",
          "payment_method_types"
        ],
        "properties": {
          "payment_method": {
            "$ref": "#/components/schemas/PaymentMethod"
          },
          "payment_method_types": {
            "type": "array",
            "items": {
              "$ref": "#/components/schemas/FrmPaymentMethodType"
            },
            "description": "payment method types(credit, debit) that can be used in the payment"
          }
        }
      },
      "FrmPaymentMethodType": {
        "type": "object",
        "description": "Details of FrmPaymentMethodType are mentioned here... it should be passed in payment connector create api call, and stored in merchant_connector_table",
        "required": [
          "payment_method_type",
          "card_networks",
          "flow",
          "action"
        ],
        "properties": {
          "payment_method_type": {
            "$ref": "#/components/schemas/PaymentMethodType"
          },
          "card_networks": {
            "$ref": "#/components/schemas/CardNetwork"
          },
          "flow": {
            "$ref": "#/components/schemas/FrmPreferredFlowTypes"
          },
          "action": {
            "$ref": "#/components/schemas/FrmAction"
          }
        }
      },
      "FrmPreferredFlowTypes": {
        "type": "string",
        "enum": [
          "pre",
          "post"
        ]
      },
      "FutureUsage": {
        "type": "string",
        "enum": [
          "off_session",
          "on_session"
        ]
      },
      "GcashRedirection": {
        "type": "object"
      },
      "GiftCardData": {
        "type": "object",
        "required": [
          "number",
          "cvc"
        ],
        "properties": {
          "number": {
            "type": "string",
            "description": "The gift card number"
          },
          "cvc": {
            "type": "string",
            "description": "The card verification code."
          }
        }
      },
      "GoPayRedirection": {
        "type": "object"
      },
      "GooglePayPaymentMethodInfo": {
        "type": "object",
        "required": [
          "card_network",
          "card_details"
        ],
        "properties": {
          "card_network": {
            "type": "string",
            "description": "The name of the card network"
          },
          "card_details": {
            "type": "string",
            "description": "The details of the card"
          }
        }
      },
      "GooglePayRedirectData": {
        "type": "object"
      },
      "GooglePaySessionResponse": {
        "type": "object",
        "required": [
          "merchant_info",
          "allowed_payment_methods",
          "transaction_info",
          "delayed_session_token",
          "connector",
          "sdk_next_action"
        ],
        "properties": {
          "merchant_info": {
            "$ref": "#/components/schemas/GpayMerchantInfo"
          },
          "allowed_payment_methods": {
            "type": "array",
            "items": {
              "$ref": "#/components/schemas/GpayAllowedPaymentMethods"
            },
            "description": "List of the allowed payment meythods"
          },
          "transaction_info": {
            "$ref": "#/components/schemas/GpayTransactionInfo"
          },
          "delayed_session_token": {
            "type": "boolean",
            "description": "Identifier for the delayed session response"
          },
          "connector": {
            "type": "string",
            "description": "The name of the connector"
          },
          "sdk_next_action": {
            "$ref": "#/components/schemas/SdkNextAction"
          },
          "secrets": {
            "allOf": [
              {
                "$ref": "#/components/schemas/SecretInfoToInitiateSdk"
              }
            ],
            "nullable": true
          }
        }
      },
      "GooglePayThirdPartySdk": {
        "type": "object",
        "required": [
          "delayed_session_token",
          "connector",
          "sdk_next_action"
        ],
        "properties": {
          "delayed_session_token": {
            "type": "boolean",
            "description": "Identifier for the delayed session response"
          },
          "connector": {
            "type": "string",
            "description": "The name of the connector"
          },
          "sdk_next_action": {
            "$ref": "#/components/schemas/SdkNextAction"
          }
        }
      },
      "GooglePayThirdPartySdkData": {
        "type": "object"
      },
      "GooglePayWalletData": {
        "type": "object",
        "required": [
          "type",
          "description",
          "info",
          "tokenization_data"
        ],
        "properties": {
          "type": {
            "type": "string",
            "description": "The type of payment method"
          },
          "description": {
            "type": "string",
            "description": "User-facing message to describe the payment method that funds this transaction."
          },
          "info": {
            "$ref": "#/components/schemas/GooglePayPaymentMethodInfo"
          },
          "tokenization_data": {
            "$ref": "#/components/schemas/GpayTokenizationData"
          }
        }
      },
      "GpayAllowedMethodsParameters": {
        "type": "object",
        "required": [
          "allowed_auth_methods",
          "allowed_card_networks"
        ],
        "properties": {
          "allowed_auth_methods": {
            "type": "array",
            "items": {
              "type": "string"
            },
            "description": "The list of allowed auth methods (ex: 3DS, No3DS, PAN_ONLY etc)"
          },
          "allowed_card_networks": {
            "type": "array",
            "items": {
              "type": "string"
            },
            "description": "The list of allowed card networks (ex: AMEX,JCB etc)"
          }
        }
      },
      "GpayAllowedPaymentMethods": {
        "type": "object",
        "required": [
          "type",
          "parameters",
          "tokenization_specification"
        ],
        "properties": {
          "type": {
            "type": "string",
            "description": "The type of payment method"
          },
          "parameters": {
            "$ref": "#/components/schemas/GpayAllowedMethodsParameters"
          },
          "tokenization_specification": {
            "$ref": "#/components/schemas/GpayTokenizationSpecification"
          }
        }
      },
      "GpayMerchantInfo": {
        "type": "object",
        "required": [
          "merchant_name"
        ],
        "properties": {
          "merchant_name": {
            "type": "string",
            "description": "The name of the merchant"
          }
        }
      },
      "GpaySessionTokenResponse": {
        "oneOf": [
          {
            "$ref": "#/components/schemas/GooglePayThirdPartySdk"
          },
          {
            "$ref": "#/components/schemas/GooglePaySessionResponse"
          }
        ]
      },
      "GpayTokenParameters": {
        "type": "object",
        "required": [
          "gateway"
        ],
        "properties": {
          "gateway": {
            "type": "string",
            "description": "The name of the connector"
          },
          "gateway_merchant_id": {
            "type": "string",
            "description": "The merchant ID registered in the connector associated",
            "nullable": true
          },
          "stripe:version": {
            "type": "string",
            "nullable": true
          },
          "stripe:publishableKey": {
            "type": "string",
            "nullable": true
          }
        }
      },
      "GpayTokenizationData": {
        "type": "object",
        "required": [
          "type",
          "token"
        ],
        "properties": {
          "type": {
            "type": "string",
            "description": "The type of the token"
          },
          "token": {
            "type": "string",
            "description": "Token generated for the wallet"
          }
        }
      },
      "GpayTokenizationSpecification": {
        "type": "object",
        "required": [
          "type",
          "parameters"
        ],
        "properties": {
          "type": {
            "type": "string",
            "description": "The token specification type(ex: PAYMENT_GATEWAY)"
          },
          "parameters": {
            "$ref": "#/components/schemas/GpayTokenParameters"
          }
        }
      },
      "GpayTransactionInfo": {
        "type": "object",
        "required": [
          "country_code",
          "currency_code",
          "total_price_status",
          "total_price"
        ],
        "properties": {
          "country_code": {
            "$ref": "#/components/schemas/CountryAlpha2"
          },
          "currency_code": {
            "$ref": "#/components/schemas/Currency"
          },
          "total_price_status": {
            "type": "string",
            "description": "The total price status (ex: 'FINAL')"
          },
          "total_price": {
            "type": "string",
            "description": "The total price"
          }
        }
      },
      "IntentStatus": {
        "type": "string",
        "enum": [
          "succeeded",
          "failed",
          "cancelled",
          "processing",
          "requires_customer_action",
          "requires_merchant_action",
          "requires_payment_method",
          "requires_confirmation",
          "requires_capture"
        ]
      },
      "KakaoPayRedirection": {
        "type": "object"
      },
      "KlarnaSessionTokenResponse": {
        "type": "object",
        "required": [
          "session_token",
          "session_id"
        ],
        "properties": {
          "session_token": {
            "type": "string",
            "description": "The session token for Klarna"
          },
          "session_id": {
            "type": "string",
            "description": "The identifier for the session"
          }
        }
      },
      "MandateAmountData": {
        "type": "object",
        "required": [
          "amount",
          "currency"
        ],
        "properties": {
          "amount": {
            "type": "integer",
            "format": "int64",
            "description": "The maximum amount to be debited for the mandate transaction",
            "example": 6540
          },
          "currency": {
            "$ref": "#/components/schemas/Currency"
          },
          "start_date": {
            "type": "string",
            "format": "date-time",
            "description": "Specifying start date of the mandate",
            "example": "2022-09-10T00:00:00Z",
            "nullable": true
          },
          "end_date": {
            "type": "string",
            "format": "date-time",
            "description": "Specifying end date of the mandate",
            "example": "2023-09-10T23:59:59Z",
            "nullable": true
          },
          "metadata": {
            "type": "object",
            "description": "Additional details required by mandate",
            "nullable": true
          }
        }
      },
      "MandateCardDetails": {
        "type": "object",
        "properties": {
          "last4_digits": {
            "type": "string",
            "description": "The last 4 digits of card",
            "nullable": true
          },
          "card_exp_month": {
            "type": "string",
            "description": "The expiry month of card",
            "nullable": true
          },
          "card_exp_year": {
            "type": "string",
            "description": "The expiry year of card",
            "nullable": true
          },
          "card_holder_name": {
            "type": "string",
            "description": "The card holder name",
            "nullable": true
          },
          "card_token": {
            "type": "string",
            "description": "The token from card locker",
            "nullable": true
          },
          "scheme": {
            "type": "string",
            "description": "The card scheme network for the particular card",
            "nullable": true
          },
          "issuer_country": {
            "type": "string",
            "description": "The country code in in which the card was issued",
            "nullable": true
          },
          "card_fingerprint": {
            "type": "string",
            "description": "A unique identifier alias to identify a particular card",
            "nullable": true
          }
        }
      },
      "MandateData": {
        "type": "object",
        "properties": {
          "customer_acceptance": {
            "allOf": [
              {
                "$ref": "#/components/schemas/CustomerAcceptance"
              }
            ],
            "nullable": true
          },
          "mandate_type": {
            "allOf": [
              {
                "$ref": "#/components/schemas/MandateType"
              }
            ],
            "nullable": true
          }
        }
      },
      "MandateResponse": {
        "type": "object",
        "required": [
          "mandate_id",
          "status",
          "payment_method_id",
          "payment_method"
        ],
        "properties": {
          "mandate_id": {
            "type": "string",
            "description": "The identifier for mandate"
          },
          "status": {
            "$ref": "#/components/schemas/MandateStatus"
          },
          "payment_method_id": {
            "type": "string",
            "description": "The identifier for payment method"
          },
          "payment_method": {
            "type": "string",
            "description": "The payment method"
          },
          "card": {
            "allOf": [
              {
                "$ref": "#/components/schemas/MandateCardDetails"
              }
            ],
            "nullable": true
          },
          "customer_acceptance": {
            "allOf": [
              {
                "$ref": "#/components/schemas/CustomerAcceptance"
              }
            ],
            "nullable": true
          }
        }
      },
      "MandateRevokedResponse": {
        "type": "object",
        "required": [
          "mandate_id",
          "status"
        ],
        "properties": {
          "mandate_id": {
            "type": "string",
            "description": "The identifier for mandate"
          },
          "status": {
            "$ref": "#/components/schemas/MandateStatus"
          }
        }
      },
      "MandateStatus": {
        "type": "string",
        "description": "The status of the mandate, which indicates whether it can be used to initiate a payment",
        "enum": [
          "active",
          "inactive",
          "pending",
          "revoked"
        ]
      },
      "MandateType": {
        "oneOf": [
          {
            "type": "object",
            "required": [
              "single_use"
            ],
            "properties": {
              "single_use": {
                "$ref": "#/components/schemas/MandateAmountData"
              }
            }
          },
          {
            "type": "object",
            "required": [
              "multi_use"
            ],
            "properties": {
              "multi_use": {
                "allOf": [
                  {
                    "$ref": "#/components/schemas/MandateAmountData"
                  }
                ],
                "nullable": true
              }
            }
          }
        ]
      },
      "MbWayRedirection": {
        "type": "object",
        "required": [
          "telephone_number"
        ],
        "properties": {
          "telephone_number": {
            "type": "string",
            "description": "Telephone number of the shopper. Should be Portuguese phone number."
          }
        }
      },
      "MerchantAccountCreate": {
        "type": "object",
        "required": [
          "merchant_id"
        ],
        "properties": {
          "merchant_id": {
            "type": "string",
            "description": "The identifier for the Merchant Account",
            "example": "y3oqhf46pyzuxjbcn2giaqnb44",
            "maxLength": 255
          },
          "merchant_name": {
            "type": "string",
            "description": "Name of the Merchant Account",
            "example": "NewAge Retailer",
            "nullable": true
          },
          "merchant_details": {
            "allOf": [
              {
                "$ref": "#/components/schemas/MerchantDetails"
              }
            ],
            "nullable": true
          },
          "return_url": {
            "type": "string",
            "description": "The URL to redirect after the completion of the operation",
            "example": "https://www.example.com/success",
            "nullable": true,
            "maxLength": 255
          },
          "webhook_details": {
            "allOf": [
              {
                "$ref": "#/components/schemas/WebhookDetails"
              }
            ],
            "nullable": true
          },
          "routing_algorithm": {
            "type": "object",
            "description": "The routing algorithm to be used for routing payments to desired connectors",
            "nullable": true
          },
          "payout_routing_algorithm": {
            "allOf": [
              {
                "$ref": "#/components/schemas/RoutingAlgorithm"
              }
            ],
            "nullable": true
          },
          "sub_merchants_enabled": {
            "type": "boolean",
            "description": "A boolean value to indicate if the merchant is a sub-merchant under a master or a parent merchant. By default, its value is false.",
            "default": false,
            "example": false,
            "nullable": true
          },
          "parent_merchant_id": {
            "type": "string",
            "description": "Refers to the Parent Merchant ID if the merchant being created is a sub-merchant",
            "example": "xkkdf909012sdjki2dkh5sdf",
            "nullable": true,
            "maxLength": 255
          },
          "enable_payment_response_hash": {
            "type": "boolean",
            "description": "A boolean value to indicate if payment response hash needs to be enabled",
            "default": false,
            "example": true,
            "nullable": true
          },
          "payment_response_hash_key": {
            "type": "string",
            "description": "Refers to the hash key used for payment response",
            "nullable": true
          },
          "redirect_to_merchant_with_http_post": {
            "type": "boolean",
            "description": "A boolean value to indicate if redirect to merchant with http post needs to be enabled",
            "default": false,
            "example": true,
            "nullable": true
          },
          "metadata": {
            "type": "object",
            "description": "You can specify up to 50 keys, with key names up to 40 characters long and values up to 500 characters long. Metadata is useful for storing additional, structured information on an object.",
            "nullable": true
          },
          "publishable_key": {
            "type": "string",
            "description": "API key that will be used for server side API access",
            "example": "AH3423bkjbkjdsfbkj",
            "nullable": true
          },
          "locker_id": {
            "type": "string",
            "description": "An identifier for the vault used to store payment method information.",
            "example": "locker_abc123",
            "nullable": true
          },
          "primary_business_details": {
            "allOf": [
              {
                "$ref": "#/components/schemas/PrimaryBusinessDetails"
              }
            ],
            "nullable": true
          },
          "frm_routing_algorithm": {
            "type": "object",
            "description": "The frm routing algorithm to be used for routing payments to desired FRM's",
            "nullable": true
          },
          "intent_fulfillment_time": {
            "type": "integer",
            "format": "int32",
            "description": "Will be used to expire client secret after certain amount of time to be supplied in seconds\n(900) for 15 mins",
            "example": 900,
            "nullable": true,
            "minimum": 0.0
          },
          "organization_id": {
            "type": "string",
            "description": "The id of the organization to which the merchant belongs to",
            "nullable": true
          }
        }
      },
      "MerchantAccountDeleteResponse": {
        "type": "object",
        "required": [
          "merchant_id",
          "deleted"
        ],
        "properties": {
          "merchant_id": {
            "type": "string",
            "description": "The identifier for the Merchant Account",
            "example": "y3oqhf46pyzuxjbcn2giaqnb44",
            "maxLength": 255
          },
          "deleted": {
            "type": "boolean",
            "description": "If the connector is deleted or not",
            "example": false
          }
        }
      },
      "MerchantAccountResponse": {
        "type": "object",
        "required": [
          "merchant_id",
          "enable_payment_response_hash",
          "redirect_to_merchant_with_http_post",
          "primary_business_details",
          "is_recon_enabled"
        ],
        "properties": {
          "merchant_id": {
            "type": "string",
            "description": "The identifier for the Merchant Account",
            "example": "y3oqhf46pyzuxjbcn2giaqnb44",
            "maxLength": 255
          },
          "merchant_name": {
            "type": "string",
            "description": "Name of the Merchant Account",
            "example": "NewAge Retailer",
            "nullable": true
          },
          "return_url": {
            "type": "string",
            "description": "The URL to redirect after the completion of the operation",
            "example": "https://www.example.com/success",
            "nullable": true,
            "maxLength": 255
          },
          "enable_payment_response_hash": {
            "type": "boolean",
            "description": "A boolean value to indicate if payment response hash needs to be enabled",
            "default": false,
            "example": true
          },
          "payment_response_hash_key": {
            "type": "string",
            "description": "Refers to the Parent Merchant ID if the merchant being created is a sub-merchant",
            "example": "xkkdf909012sdjki2dkh5sdf",
            "nullable": true,
            "maxLength": 255
          },
          "redirect_to_merchant_with_http_post": {
            "type": "boolean",
            "description": "A boolean value to indicate if redirect to merchant with http post needs to be enabled",
            "default": false,
            "example": true
          },
          "merchant_details": {
            "allOf": [
              {
                "$ref": "#/components/schemas/MerchantDetails"
              }
            ],
            "nullable": true
          },
          "webhook_details": {
            "allOf": [
              {
                "$ref": "#/components/schemas/WebhookDetails"
              }
            ],
            "nullable": true
          },
          "routing_algorithm": {
            "allOf": [
              {
                "$ref": "#/components/schemas/RoutingAlgorithm"
              }
            ],
            "nullable": true
          },
          "payout_routing_algorithm": {
            "allOf": [
              {
                "$ref": "#/components/schemas/RoutingAlgorithm"
              }
            ],
            "nullable": true
          },
          "sub_merchants_enabled": {
            "type": "boolean",
            "description": "A boolean value to indicate if the merchant is a sub-merchant under a master or a parent merchant. By default, its value is false.",
            "default": false,
            "example": false,
            "nullable": true
          },
          "parent_merchant_id": {
            "type": "string",
            "description": "Refers to the Parent Merchant ID if the merchant being created is a sub-merchant",
            "example": "xkkdf909012sdjki2dkh5sdf",
            "nullable": true,
            "maxLength": 255
          },
          "publishable_key": {
            "type": "string",
            "description": "API key that will be used for server side API access",
            "example": "AH3423bkjbkjdsfbkj",
            "nullable": true
          },
          "metadata": {
            "type": "object",
            "description": "You can specify up to 50 keys, with key names up to 40 characters long and values up to 500 characters long. Metadata is useful for storing additional, structured information on an object.",
            "nullable": true
          },
          "locker_id": {
            "type": "string",
            "description": "An identifier for the vault used to store payment method information.",
            "example": "locker_abc123",
            "nullable": true
          },
          "primary_business_details": {
            "type": "array",
            "items": {
              "$ref": "#/components/schemas/PrimaryBusinessDetails"
            },
            "description": "Default business details for connector routing"
          },
          "frm_routing_algorithm": {
            "allOf": [
              {
                "$ref": "#/components/schemas/RoutingAlgorithm"
              }
            ],
            "nullable": true
          },
          "intent_fulfillment_time": {
            "type": "integer",
            "format": "int64",
            "description": "Will be used to expire client secret after certain amount of time to be supplied in seconds\n(900) for 15 mins",
            "nullable": true
          },
          "organization_id": {
            "type": "string",
            "description": "The organization id merchant is associated with",
            "nullable": true
          },
          "is_recon_enabled": {
            "type": "boolean",
            "description": "A boolean value to indicate if the merchant has recon service is enabled or not, by default value is false"
          }
        }
      },
      "MerchantAccountUpdate": {
        "type": "object",
        "required": [
          "merchant_id"
        ],
        "properties": {
          "merchant_id": {
            "type": "string",
            "description": "The identifier for the Merchant Account",
            "example": "y3oqhf46pyzuxjbcn2giaqnb44",
            "maxLength": 255
          },
          "merchant_name": {
            "type": "string",
            "description": "Name of the Merchant Account",
            "example": "NewAge Retailer",
            "nullable": true
          },
          "merchant_details": {
            "allOf": [
              {
                "$ref": "#/components/schemas/MerchantDetails"
              }
            ],
            "nullable": true
          },
          "return_url": {
            "type": "string",
            "description": "The URL to redirect after the completion of the operation",
            "example": "https://www.example.com/success",
            "nullable": true,
            "maxLength": 255
          },
          "webhook_details": {
            "allOf": [
              {
                "$ref": "#/components/schemas/WebhookDetails"
              }
            ],
            "nullable": true
          },
          "routing_algorithm": {
            "type": "object",
            "description": "The routing algorithm to be used for routing payments to desired connectors",
            "nullable": true
          },
          "payout_routing_algorithm": {
            "allOf": [
              {
                "$ref": "#/components/schemas/RoutingAlgorithm"
              }
            ],
            "nullable": true
          },
          "sub_merchants_enabled": {
            "type": "boolean",
            "description": "A boolean value to indicate if the merchant is a sub-merchant under a master or a parent merchant. By default, its value is false.",
            "default": false,
            "example": false,
            "nullable": true
          },
          "parent_merchant_id": {
            "type": "string",
            "description": "Refers to the Parent Merchant ID if the merchant being created is a sub-merchant",
            "example": "xkkdf909012sdjki2dkh5sdf",
            "nullable": true,
            "maxLength": 255
          },
          "enable_payment_response_hash": {
            "type": "boolean",
            "description": "A boolean value to indicate if payment response hash needs to be enabled",
            "default": false,
            "example": true,
            "nullable": true
          },
          "payment_response_hash_key": {
            "type": "string",
            "description": "Refers to the hash key used for payment response",
            "nullable": true
          },
          "redirect_to_merchant_with_http_post": {
            "type": "boolean",
            "description": "A boolean value to indicate if redirect to merchant with http post needs to be enabled",
            "default": false,
            "example": true,
            "nullable": true
          },
          "metadata": {
            "type": "object",
            "description": "You can specify up to 50 keys, with key names up to 40 characters long and values up to 500 characters long. Metadata is useful for storing additional, structured information on an object.",
            "nullable": true
          },
          "publishable_key": {
            "type": "string",
            "description": "API key that will be used for server side API access",
            "example": "AH3423bkjbkjdsfbkj",
            "nullable": true
          },
          "locker_id": {
            "type": "string",
            "description": "An identifier for the vault used to store payment method information.",
            "example": "locker_abc123",
            "nullable": true
          },
          "primary_business_details": {
            "type": "array",
            "items": {
              "$ref": "#/components/schemas/PrimaryBusinessDetails"
            },
            "description": "Default business details for connector routing",
            "nullable": true
          },
          "frm_routing_algorithm": {
            "type": "object",
            "description": "The frm routing algorithm to be used for routing payments to desired FRM's",
            "nullable": true
          },
          "intent_fulfillment_time": {
            "type": "integer",
            "format": "int32",
            "description": "Will be used to expire client secret after certain amount of time to be supplied in seconds\n(900) for 15 mins",
            "nullable": true,
            "minimum": 0.0
          }
        }
      },
      "MerchantConnectorCreate": {
        "type": "object",
        "description": "Create a new Merchant Connector for the merchant account. The connector could be a payment processor / facilitator / acquirer or specialized services like Fraud / Accounting etc.\"",
        "required": [
          "connector_type",
          "connector_name",
          "connector_label"
        ],
        "properties": {
          "connector_type": {
            "$ref": "#/components/schemas/ConnectorType"
          },
          "connector_name": {
            "$ref": "#/components/schemas/Connector"
          },
          "connector_label": {
            "type": "string",
            "example": "stripe_US_travel"
          },
          "merchant_connector_id": {
            "type": "string",
            "description": "Unique ID of the connector",
            "example": "mca_5apGeP94tMts6rg3U3kR",
            "nullable": true
          },
          "connector_account_details": {
            "type": "object",
            "description": "Account details of the Connector. You can specify up to 50 keys, with key names up to 40 characters long and values up to 500 characters long. Useful for storing additional, structured information on an object.",
            "nullable": true
          },
          "test_mode": {
            "type": "boolean",
            "description": "A boolean value to indicate if the connector is in Test mode. By default, its value is false.",
            "default": false,
            "example": false,
            "nullable": true
          },
          "disabled": {
            "type": "boolean",
            "description": "A boolean value to indicate if the connector is disabled. By default, its value is false.",
            "default": false,
            "example": false,
            "nullable": true
          },
          "payment_methods_enabled": {
            "type": "array",
            "items": {
              "$ref": "#/components/schemas/PaymentMethodsEnabled"
            },
            "description": "Refers to the Parent Merchant ID if the merchant being created is a sub-merchant",
            "example": [
              {
                "payment_method": "wallet",
                "payment_method_types": [
                  "upi_collect",
                  "upi_intent"
                ],
                "payment_method_issuers": [
                  "labore magna ipsum",
                  "aute"
                ],
                "payment_schemes": [
                  "Discover",
                  "Discover"
                ],
                "accepted_currencies": {
                  "type": "enable_only",
                  "list": [
                    "USD",
                    "EUR"
                  ]
                },
                "accepted_countries": {
                  "type": "disable_only",
                  "list": [
                    "FR",
                    "DE",
                    "IN"
                  ]
                },
                "minimum_amount": 1,
                "maximum_amount": 68607706,
                "recurring_enabled": true,
                "installment_payment_enabled": true
              }
            ],
            "nullable": true
          },
          "metadata": {
            "type": "object",
            "description": "You can specify up to 50 keys, with key names up to 40 characters long and values up to 500 characters long. Metadata is useful for storing additional, structured information on an object.",
            "nullable": true
          },
          "frm_configs": {
            "type": "array",
            "items": {
              "$ref": "#/components/schemas/FrmConfigs"
            },
            "description": "contains the frm configs for the merchant connector",
            "example": "\n[{\"gateway\":\"stripe\",\"payment_methods\":[{\"payment_method\":\"card\",\"payment_method_types\":[{\"payment_method_type\":\"credit\",\"card_networks\":[\"Visa\"],\"flow\":\"pre\",\"action\":\"cancel_txn\"},{\"payment_method_type\":\"debit\",\"card_networks\":[\"Visa\"],\"flow\":\"pre\"}]}]}]\n",
            "nullable": true
          },
          "business_country": {
            "allOf": [
              {
                "$ref": "#/components/schemas/CountryAlpha2"
              }
            ],
            "nullable": true
          },
          "business_label": {
            "type": "string",
            "nullable": true
          },
          "business_sub_label": {
            "type": "string",
            "description": "Business Sub label of the merchant",
            "example": "chase",
            "nullable": true
          },
          "connector_webhook_details": {
            "allOf": [
              {
                "$ref": "#/components/schemas/MerchantConnectorWebhookDetails"
              }
            ],
            "nullable": true
          }
        }
      },
      "MerchantConnectorDeleteResponse": {
        "type": "object",
        "required": [
          "merchant_id",
          "merchant_connector_id",
          "deleted"
        ],
        "properties": {
          "merchant_id": {
            "type": "string",
            "description": "The identifier for the Merchant Account",
            "example": "y3oqhf46pyzuxjbcn2giaqnb44",
            "maxLength": 255
          },
          "merchant_connector_id": {
            "type": "string",
            "description": "Unique ID of the connector",
            "example": "mca_5apGeP94tMts6rg3U3kR"
          },
          "deleted": {
            "type": "boolean",
            "description": "If the connector is deleted or not",
            "example": false
          }
        }
      },
      "MerchantConnectorDetails": {
        "type": "object",
        "properties": {
          "connector_account_details": {
            "type": "object",
            "description": "Account details of the Connector. You can specify up to 50 keys, with key names up to 40 characters long and values up to 500 characters long. Useful for storing additional, structured information on an object.",
            "nullable": true
          },
          "metadata": {
            "type": "object",
            "description": "You can specify up to 50 keys, with key names up to 40 characters long and values up to 500 characters long. Metadata is useful for storing additional, structured information on an object.",
            "nullable": true
          }
        }
      },
      "MerchantConnectorDetailsWrap": {
        "type": "object",
        "required": [
          "creds_identifier"
        ],
        "properties": {
          "creds_identifier": {
            "type": "string",
            "description": "Creds Identifier is to uniquely identify the credentials. Do not send any sensitive info in this field. And do not send the string \"null\"."
          },
          "encoded_data": {
            "allOf": [
              {
                "$ref": "#/components/schemas/MerchantConnectorDetails"
              }
            ],
            "nullable": true
          }
        }
      },
      "MerchantConnectorId": {
        "type": "object",
        "required": [
          "merchant_id",
          "merchant_connector_id"
        ],
        "properties": {
          "merchant_id": {
            "type": "string"
          },
          "merchant_connector_id": {
            "type": "string"
          }
        }
      },
      "MerchantConnectorResponse": {
        "type": "object",
        "description": "Response of creating a new Merchant Connector for the merchant account.\"",
        "required": [
          "connector_type",
          "connector_name",
          "connector_label",
          "merchant_connector_id",
          "business_country",
          "business_label"
        ],
        "properties": {
          "connector_type": {
            "$ref": "#/components/schemas/ConnectorType"
          },
          "connector_name": {
            "type": "string",
            "description": "Name of the Connector",
            "example": "stripe"
          },
          "connector_label": {
            "type": "string",
            "example": "stripe_US_travel"
          },
          "merchant_connector_id": {
            "type": "string",
            "description": "Unique ID of the connector",
            "example": "mca_5apGeP94tMts6rg3U3kR"
          },
          "connector_account_details": {
            "type": "object",
            "description": "Account details of the Connector. You can specify up to 50 keys, with key names up to 40 characters long and values up to 500 characters long. Useful for storing additional, structured information on an object.",
            "nullable": true
          },
          "test_mode": {
            "type": "boolean",
            "description": "A boolean value to indicate if the connector is in Test mode. By default, its value is false.",
            "default": false,
            "example": false,
            "nullable": true
          },
          "disabled": {
            "type": "boolean",
            "description": "A boolean value to indicate if the connector is disabled. By default, its value is false.",
            "default": false,
            "example": false,
            "nullable": true
          },
          "payment_methods_enabled": {
            "type": "array",
            "items": {
              "$ref": "#/components/schemas/PaymentMethodsEnabled"
            },
            "description": "Refers to the Parent Merchant ID if the merchant being created is a sub-merchant",
            "example": [
              {
                "payment_method": "wallet",
                "payment_method_types": [
                  "upi_collect",
                  "upi_intent"
                ],
                "payment_method_issuers": [
                  "labore magna ipsum",
                  "aute"
                ],
                "payment_schemes": [
                  "Discover",
                  "Discover"
                ],
                "accepted_currencies": {
                  "type": "enable_only",
                  "list": [
                    "USD",
                    "EUR"
                  ]
                },
                "accepted_countries": {
                  "type": "disable_only",
                  "list": [
                    "FR",
                    "DE",
                    "IN"
                  ]
                },
                "minimum_amount": 1,
                "maximum_amount": 68607706,
                "recurring_enabled": true,
                "installment_payment_enabled": true
              }
            ],
            "nullable": true
          },
          "metadata": {
            "type": "object",
            "description": "You can specify up to 50 keys, with key names up to 40 characters long and values up to 500 characters long. Metadata is useful for storing additional, structured information on an object.",
            "nullable": true
          },
          "business_country": {
            "$ref": "#/components/schemas/CountryAlpha2"
          },
          "business_label": {
            "type": "string",
            "description": "Business Type of the merchant",
            "example": "travel"
          },
          "business_sub_label": {
            "type": "string",
            "description": "Business Sub label of the merchant",
            "example": "chase",
            "nullable": true
          },
          "frm_configs": {
            "type": "array",
            "items": {
              "$ref": "#/components/schemas/FrmConfigs"
            },
            "description": "contains the frm configs for the merchant connector",
            "example": "\n[{\"gateway\":\"stripe\",\"payment_methods\":[{\"payment_method\":\"card\",\"payment_method_types\":[{\"payment_method_type\":\"credit\",\"card_networks\":[\"Visa\"],\"flow\":\"pre\",\"action\":\"cancel_txn\"},{\"payment_method_type\":\"debit\",\"card_networks\":[\"Visa\"],\"flow\":\"pre\"}]}]}]\n",
            "nullable": true
          },
          "connector_webhook_details": {
            "allOf": [
              {
                "$ref": "#/components/schemas/MerchantConnectorWebhookDetails"
              }
            ],
            "nullable": true
          }
        }
      },
      "MerchantConnectorUpdate": {
        "type": "object",
        "description": "Create a new Merchant Connector for the merchant account. The connector could be a payment processor / facilitator / acquirer or specialized services like Fraud / Accounting etc.\"",
        "required": [
          "connector_type"
        ],
        "properties": {
          "connector_type": {
            "$ref": "#/components/schemas/ConnectorType"
          },
          "connector_account_details": {
            "type": "object",
            "description": "Account details of the Connector. You can specify up to 50 keys, with key names up to 40 characters long and values up to 500 characters long. Useful for storing additional, structured information on an object.",
            "nullable": true
          },
          "test_mode": {
            "type": "boolean",
            "description": "A boolean value to indicate if the connector is in Test mode. By default, its value is false.",
            "default": false,
            "example": false,
            "nullable": true
          },
          "disabled": {
            "type": "boolean",
            "description": "A boolean value to indicate if the connector is disabled. By default, its value is false.",
            "default": false,
            "example": false,
            "nullable": true
          },
          "payment_methods_enabled": {
            "type": "array",
            "items": {
              "$ref": "#/components/schemas/PaymentMethodsEnabled"
            },
            "description": "Refers to the Parent Merchant ID if the merchant being created is a sub-merchant",
            "example": [
              {
                "payment_method": "wallet",
                "payment_method_types": [
                  "upi_collect",
                  "upi_intent"
                ],
                "payment_method_issuers": [
                  "labore magna ipsum",
                  "aute"
                ],
                "payment_schemes": [
                  "Discover",
                  "Discover"
                ],
                "accepted_currencies": {
                  "type": "enable_only",
                  "list": [
                    "USD",
                    "EUR"
                  ]
                },
                "accepted_countries": {
                  "type": "disable_only",
                  "list": [
                    "FR",
                    "DE",
                    "IN"
                  ]
                },
                "minimum_amount": 1,
                "maximum_amount": 68607706,
                "recurring_enabled": true,
                "installment_payment_enabled": true
              }
            ],
            "nullable": true
          },
          "metadata": {
            "type": "object",
            "description": "You can specify up to 50 keys, with key names up to 40 characters long and values up to 500 characters long. Metadata is useful for storing additional, structured information on an object.",
            "nullable": true
          },
          "frm_configs": {
            "type": "array",
            "items": {
              "$ref": "#/components/schemas/FrmConfigs"
            },
            "description": "contains the frm configs for the merchant connector",
            "example": "\n[{\"gateway\":\"stripe\",\"payment_methods\":[{\"payment_method\":\"card\",\"payment_method_types\":[{\"payment_method_type\":\"credit\",\"card_networks\":[\"Visa\"],\"flow\":\"pre\",\"action\":\"cancel_txn\"},{\"payment_method_type\":\"debit\",\"card_networks\":[\"Visa\"],\"flow\":\"pre\"}]}]}]\n",
            "nullable": true
          },
          "connector_webhook_details": {
            "allOf": [
              {
                "$ref": "#/components/schemas/MerchantConnectorWebhookDetails"
              }
            ],
            "nullable": true
          }
        }
      },
      "MerchantConnectorWebhookDetails": {
        "type": "object",
        "required": [
          "merchant_secret"
        ],
        "properties": {
          "merchant_secret": {
            "type": "string",
            "example": "12345678900987654321"
          }
        }
      },
      "MerchantDetails": {
        "type": "object",
        "properties": {
          "primary_contact_person": {
            "type": "string",
            "description": "The merchant's primary contact name",
            "example": "John Doe",
            "nullable": true,
            "maxLength": 255
          },
          "primary_phone": {
            "type": "string",
            "description": "The merchant's primary phone number",
            "example": "999999999",
            "nullable": true,
            "maxLength": 255
          },
          "primary_email": {
            "type": "string",
            "description": "The merchant's primary email address",
            "example": "johndoe@test.com",
            "nullable": true,
            "maxLength": 255
          },
          "secondary_contact_person": {
            "type": "string",
            "description": "The merchant's secondary contact name",
            "example": "John Doe2",
            "nullable": true,
            "maxLength": 255
          },
          "secondary_phone": {
            "type": "string",
            "description": "The merchant's secondary phone number",
            "example": "999999988",
            "nullable": true,
            "maxLength": 255
          },
          "secondary_email": {
            "type": "string",
            "description": "The merchant's secondary email address",
            "example": "johndoe2@test.com",
            "nullable": true,
            "maxLength": 255
          },
          "website": {
            "type": "string",
            "description": "The business website of the merchant",
            "example": "www.example.com",
            "nullable": true,
            "maxLength": 255
          },
          "about_business": {
            "type": "string",
            "description": "A brief description about merchant's business",
            "example": "Online Retail with a wide selection of organic products for North America",
            "nullable": true,
            "maxLength": 255
          },
          "address": {
            "allOf": [
              {
                "$ref": "#/components/schemas/AddressDetails"
              }
            ],
            "nullable": true
          }
        }
      },
      "MobilePayRedirection": {
        "type": "object"
      },
      "MomoRedirection": {
        "type": "object"
      },
      "MultibancoBillingDetails": {
        "type": "object",
        "required": [
          "email"
        ],
        "properties": {
          "email": {
            "type": "string",
            "example": "example@me.com"
          }
        }
      },
      "MultibancoTransferInstructions": {
        "type": "object",
        "required": [
          "reference",
          "entity"
        ],
        "properties": {
          "reference": {
            "type": "string",
            "example": "122385736258"
          },
          "entity": {
            "type": "string",
            "example": "12345"
          }
        }
      },
      "NextActionCall": {
        "type": "string",
        "enum": [
          "confirm",
          "sync"
        ]
      },
      "NextActionData": {
        "oneOf": [
          {
            "type": "object",
            "description": "Contains the url for redirection flow",
            "required": [
              "redirect_to_url",
              "type"
            ],
            "properties": {
              "redirect_to_url": {
                "type": "string"
              },
              "type": {
                "type": "string",
                "enum": [
                  "redirect_to_url"
                ]
              }
            }
          },
          {
            "type": "object",
            "description": "Informs the next steps for bank transfer and also contains the charges details (ex: amount received, amount charged etc)",
            "required": [
              "bank_transfer_steps_and_charges_details",
              "type"
            ],
            "properties": {
              "bank_transfer_steps_and_charges_details": {
                "$ref": "#/components/schemas/BankTransferNextStepsData"
              },
              "type": {
                "type": "string",
                "enum": [
                  "display_bank_transfer_information"
                ]
              }
            }
          },
          {
            "type": "object",
            "description": "Contains third party sdk session token response",
            "required": [
              "type"
            ],
            "properties": {
              "session_token": {
                "allOf": [
                  {
                    "$ref": "#/components/schemas/SessionToken"
                  }
                ],
                "nullable": true
              },
              "type": {
                "type": "string",
                "enum": [
                  "third_party_sdk_session_token"
                ]
              }
            }
          },
          {
            "type": "object",
            "description": "Contains url for Qr code image, this qr code has to be shown in sdk",
            "required": [
              "image_data_url",
              "type"
            ],
            "properties": {
              "image_data_url": {
                "type": "string"
              },
              "type": {
                "type": "string",
                "enum": [
                  "qr_code_information"
                ]
              }
            }
          },
          {
            "type": "object",
            "description": "Contains the download url and the reference number for transaction",
            "required": [
              "voucher_details",
              "type"
            ],
            "properties": {
              "voucher_details": {
                "type": "string"
              },
              "type": {
                "type": "string",
                "enum": [
                  "display_voucher_information"
                ]
              }
            }
          }
        ],
        "discriminator": {
          "propertyName": "type"
        }
      },
      "NextActionType": {
        "type": "string",
        "enum": [
          "redirect_to_url",
          "display_qr_code",
          "invoke_sdk_client",
          "trigger_api",
          "display_bank_transfer_information"
        ]
      },
      "NoThirdPartySdkSessionResponse": {
        "type": "object",
        "required": [
          "epoch_timestamp",
          "expires_at",
          "merchant_session_identifier",
          "nonce",
          "merchant_identifier",
          "domain_name",
          "display_name",
          "signature",
          "operational_analytics_identifier",
          "retries",
          "psp_id"
        ],
        "properties": {
          "epoch_timestamp": {
            "type": "integer",
            "format": "int64",
            "description": "Timestamp at which session is requested",
            "minimum": 0.0
          },
          "expires_at": {
            "type": "integer",
            "format": "int64",
            "description": "Timestamp at which session expires",
            "minimum": 0.0
          },
          "merchant_session_identifier": {
            "type": "string",
            "description": "The identifier for the merchant session"
          },
          "nonce": {
            "type": "string",
            "description": "Apple pay generated unique ID (UUID) value"
          },
          "merchant_identifier": {
            "type": "string",
            "description": "The identifier for the merchant"
          },
          "domain_name": {
            "type": "string",
            "description": "The domain name of the merchant which is registered in Apple Pay"
          },
          "display_name": {
            "type": "string",
            "description": "The name to be displayed on Apple Pay button"
          },
          "signature": {
            "type": "string",
            "description": "A string which represents the properties of a payment"
          },
          "operational_analytics_identifier": {
            "type": "string",
            "description": "The identifier for the operational analytics"
          },
          "retries": {
            "type": "integer",
            "format": "int32",
            "description": "The number of retries to get the session response",
            "minimum": 0.0
          },
          "psp_id": {
            "type": "string",
            "description": "The identifier for the connector transaction"
          }
        }
      },
      "NoonData": {
        "type": "object",
        "properties": {
          "order_category": {
            "type": "string",
            "description": "Information about the order category that merchant wants to specify at connector level. (e.g. In Noon Payments it can take values like \"pay\", \"food\", or any other custom string set by the merchant in Noon's Dashboard)",
            "nullable": true
          }
        }
      },
      "OnlineMandate": {
        "type": "object",
        "required": [
          "ip_address",
          "user_agent"
        ],
        "properties": {
          "ip_address": {
            "type": "string",
            "description": "Ip address of the customer machine from which the mandate was created",
            "example": "123.32.25.123"
          },
          "user_agent": {
            "type": "string",
            "description": "The user-agent of the customer's browser"
          }
        }
      },
      "OrderDetails": {
        "type": "object",
        "required": [
          "product_name",
          "quantity"
        ],
        "properties": {
          "product_name": {
            "type": "string",
            "description": "Name of the product that is being purchased",
            "example": "shirt",
            "maxLength": 255
          },
          "quantity": {
            "type": "integer",
            "format": "int32",
            "description": "The quantity of the product to be purchased",
            "example": 1,
            "minimum": 0.0
          }
        }
      },
      "OrderDetailsWithAmount": {
        "type": "object",
        "required": [
          "product_name",
          "quantity",
          "amount"
        ],
        "properties": {
          "product_name": {
            "type": "string",
            "description": "Name of the product that is being purchased",
            "example": "shirt",
            "maxLength": 255
          },
          "quantity": {
            "type": "integer",
            "format": "int32",
            "description": "The quantity of the product to be purchased",
            "example": 1,
            "minimum": 0.0
          },
          "amount": {
            "type": "integer",
            "format": "int64",
            "description": "the amount per quantity of product"
          }
        }
      },
      "PayLaterData": {
        "oneOf": [
          {
            "type": "object",
            "required": [
              "klarna_redirect"
            ],
            "properties": {
              "klarna_redirect": {
                "type": "object",
                "description": "For KlarnaRedirect as PayLater Option",
                "required": [
                  "billing_email",
                  "billing_country"
                ],
                "properties": {
                  "billing_email": {
                    "type": "string",
                    "description": "The billing email"
                  },
                  "billing_country": {
                    "$ref": "#/components/schemas/CountryAlpha2"
                  }
                }
              }
            }
          },
          {
            "type": "object",
            "required": [
              "klarna_sdk"
            ],
            "properties": {
              "klarna_sdk": {
                "type": "object",
                "description": "For Klarna Sdk as PayLater Option",
                "required": [
                  "token"
                ],
                "properties": {
                  "token": {
                    "type": "string",
                    "description": "The token for the sdk workflow"
                  }
                }
              }
            }
          },
          {
            "type": "object",
            "required": [
              "affirm_redirect"
            ],
            "properties": {
              "affirm_redirect": {
                "type": "object",
                "description": "For Affirm redirect as PayLater Option"
              }
            }
          },
          {
            "type": "object",
            "required": [
              "afterpay_clearpay_redirect"
            ],
            "properties": {
              "afterpay_clearpay_redirect": {
                "type": "object",
                "description": "For AfterpayClearpay redirect as PayLater Option",
                "required": [
                  "billing_email",
                  "billing_name"
                ],
                "properties": {
                  "billing_email": {
                    "type": "string",
                    "description": "The billing email"
                  },
                  "billing_name": {
                    "type": "string",
                    "description": "The billing name"
                  }
                }
              }
            }
          },
          {
            "type": "object",
            "required": [
              "pay_bright_redirect"
            ],
            "properties": {
              "pay_bright_redirect": {
                "type": "object",
                "description": "For PayBright Redirect as PayLater Option"
              }
            }
          },
          {
            "type": "object",
            "required": [
              "walley_redirect"
            ],
            "properties": {
              "walley_redirect": {
                "type": "object",
                "description": "For WalleyRedirect as PayLater Option"
              }
            }
          },
          {
            "type": "object",
            "required": [
              "alma_redirect"
            ],
            "properties": {
              "alma_redirect": {
                "type": "object",
                "description": "For Alma Redirection as PayLater Option"
              }
            }
          },
          {
            "type": "object",
            "required": [
              "atome_redirect"
            ],
            "properties": {
              "atome_redirect": {
                "type": "object"
              }
            }
          }
        ]
      },
      "PayPalWalletData": {
        "type": "object",
        "required": [
          "token"
        ],
        "properties": {
          "token": {
            "type": "string",
            "description": "Token generated for the Apple pay"
          }
        }
      },
      "PaymentAttemptResponse": {
        "type": "object",
        "required": [
          "attempt_id",
          "status",
          "amount"
        ],
        "properties": {
          "attempt_id": {
            "type": "string",
            "description": "Unique identifier for the attempt"
          },
          "status": {
            "$ref": "#/components/schemas/AttemptStatus"
          },
          "amount": {
            "type": "integer",
            "format": "int64",
            "description": "The payment attempt amount. Amount for the payment in lowest denomination of the currency. (i.e) in cents for USD denomination, in paisa for INR denomination etc.,"
          },
          "currency": {
            "allOf": [
              {
                "$ref": "#/components/schemas/Currency"
              }
            ],
            "nullable": true
          },
          "connector": {
            "type": "string",
            "description": "The connector used for the payment",
            "nullable": true
          },
          "error_message": {
            "type": "string",
            "description": "If there was an error while calling the connector the error message is received here",
            "nullable": true
          },
          "payment_method": {
            "allOf": [
              {
                "$ref": "#/components/schemas/PaymentMethod"
              }
            ],
            "nullable": true
          },
          "connector_transaction_id": {
            "type": "string",
            "description": "A unique identifier for a payment provided by the connector",
            "nullable": true
          },
          "capture_method": {
            "allOf": [
              {
                "$ref": "#/components/schemas/CaptureMethod"
              }
            ],
            "nullable": true
          },
          "authentication_type": {
            "allOf": [
              {
                "$ref": "#/components/schemas/AuthenticationType"
              }
            ],
            "nullable": true
          },
          "cancellation_reason": {
            "type": "string",
            "description": "If the payment was cancelled the reason provided here",
            "nullable": true
          },
          "mandate_id": {
            "type": "string",
            "description": "A unique identifier to link the payment to a mandate, can be use instead of payment_method_data",
            "nullable": true
          },
          "error_code": {
            "type": "string",
            "description": "If there was an error while calling the connectors the code is received here",
            "nullable": true
          },
          "payment_token": {
            "type": "string",
            "description": "Provide a reference to a stored payment method",
            "nullable": true
          },
          "connector_metadata": {
            "description": "additional data related to some connectors",
            "nullable": true
          },
          "payment_experience": {
            "allOf": [
              {
                "$ref": "#/components/schemas/PaymentExperience"
              }
            ],
            "nullable": true
          },
          "payment_method_type": {
            "allOf": [
              {
                "$ref": "#/components/schemas/PaymentMethodType"
              }
            ],
            "nullable": true
          },
          "reference_id": {
            "type": "string",
            "description": "reference to the payment at connector side",
            "example": "993672945374576J",
            "nullable": true
          }
        }
      },
      "PaymentExperience": {
        "type": "string",
        "enum": [
          "redirect_to_url",
          "invoke_sdk_client",
          "display_qr_code",
          "one_click",
          "link_wallet",
          "invoke_payment_app"
        ]
      },
      "PaymentIdType": {
        "oneOf": [
          {
            "type": "object",
            "required": [
              "PaymentIntentId"
            ],
            "properties": {
              "PaymentIntentId": {
                "type": "string",
                "description": "The identifier for payment intent"
              }
            }
          },
          {
            "type": "object",
            "required": [
              "ConnectorTransactionId"
            ],
            "properties": {
              "ConnectorTransactionId": {
                "type": "string",
                "description": "The identifier for connector transaction"
              }
            }
          },
          {
            "type": "object",
            "required": [
              "PaymentAttemptId"
            ],
            "properties": {
              "PaymentAttemptId": {
                "type": "string",
                "description": "The identifier for payment attempt"
              }
            }
          },
          {
            "type": "object",
            "required": [
              "PreprocessingId"
            ],
            "properties": {
              "PreprocessingId": {
                "type": "string",
                "description": "The identifier for preprocessing step"
              }
            }
          }
        ]
      },
      "PaymentListConstraints": {
        "type": "object",
        "properties": {
          "customer_id": {
            "type": "string",
            "description": "The identifier for customer",
            "example": "cus_meowuwunwiuwiwqw",
            "nullable": true
          },
          "starting_after": {
            "type": "string",
            "description": "A cursor for use in pagination, fetch the next list after some object",
            "example": "pay_fafa124123",
            "nullable": true
          },
          "ending_before": {
            "type": "string",
            "description": "A cursor for use in pagination, fetch the previous list before some object",
            "example": "pay_fafa124123",
            "nullable": true
          },
          "limit": {
            "type": "integer",
            "format": "int64",
            "description": "limit on the number of objects to return",
            "default": 10
          },
          "created": {
            "type": "string",
            "format": "date-time",
            "description": "The time at which payment is created",
            "example": "2022-09-10T10:11:12Z",
            "nullable": true
          },
          "created.lt": {
            "type": "string",
            "format": "date-time",
            "description": "Time less than the payment created time",
            "example": "2022-09-10T10:11:12Z",
            "nullable": true
          },
          "created.gt": {
            "type": "string",
            "format": "date-time",
            "description": "Time greater than the payment created time",
            "example": "2022-09-10T10:11:12Z",
            "nullable": true
          },
          "created.lte": {
            "type": "string",
            "format": "date-time",
            "description": "Time less than or equals to the payment created time",
            "example": "2022-09-10T10:11:12Z",
            "nullable": true
          },
          "created.gte": {
            "type": "string",
            "format": "date-time",
            "description": "Time greater than or equals to the payment created time",
            "example": "2022-09-10T10:11:12Z",
            "nullable": true
          }
        }
      },
      "PaymentListResponse": {
        "type": "object",
        "required": [
          "size",
          "data"
        ],
        "properties": {
          "size": {
            "type": "integer",
            "description": "The number of payments included in the list",
            "minimum": 0.0
          },
          "data": {
            "type": "array",
            "items": {
              "$ref": "#/components/schemas/PaymentsResponse"
            }
          }
        }
      },
      "PaymentMethod": {
        "type": "string",
        "enum": [
          "card",
          "pay_later",
          "wallet",
          "bank_redirect",
          "bank_transfer",
          "crypto",
          "bank_debit",
          "reward",
          "upi",
          "voucher"
        ]
      },
      "PaymentMethodCreate": {
        "type": "object",
        "required": [
          "payment_method"
        ],
        "properties": {
          "payment_method": {
            "$ref": "#/components/schemas/PaymentMethodType"
          },
          "payment_method_type": {
            "allOf": [
              {
                "$ref": "#/components/schemas/PaymentMethodType"
              }
            ],
            "nullable": true
          },
          "payment_method_issuer": {
            "type": "string",
            "description": "The name of the bank/ provider issuing the payment method to the end user",
            "example": "Citibank",
            "nullable": true
          },
          "payment_method_issuer_code": {
            "allOf": [
              {
                "$ref": "#/components/schemas/PaymentMethodIssuerCode"
              }
            ],
            "nullable": true
          },
          "card": {
            "allOf": [
              {
                "$ref": "#/components/schemas/CardDetail"
              }
            ],
            "nullable": true
          },
          "metadata": {
            "type": "object",
            "description": "You can specify up to 50 keys, with key names up to 40 characters long and values up to 500 characters long. Metadata is useful for storing additional, structured information on an object.",
            "nullable": true
          },
          "customer_id": {
            "type": "string",
            "description": "The unique identifier of the customer.",
            "example": "cus_meowerunwiuwiwqw",
            "nullable": true
          },
          "card_network": {
            "type": "string",
            "description": "The card network",
            "example": "Visa",
            "nullable": true
          }
        }
      },
      "PaymentMethodData": {
        "oneOf": [
          {
            "type": "object",
            "required": [
              "card"
            ],
            "properties": {
              "card": {
                "$ref": "#/components/schemas/Card"
              }
            }
          },
          {
            "type": "object",
            "required": [
              "wallet"
            ],
            "properties": {
              "wallet": {
                "$ref": "#/components/schemas/WalletData"
              }
            }
          },
          {
            "type": "object",
            "required": [
              "pay_later"
            ],
            "properties": {
              "pay_later": {
                "$ref": "#/components/schemas/PayLaterData"
              }
            }
          },
          {
            "type": "object",
            "required": [
              "bank_redirect"
            ],
            "properties": {
              "bank_redirect": {
                "$ref": "#/components/schemas/BankRedirectData"
              }
            }
          },
          {
            "type": "object",
            "required": [
              "bank_debit"
            ],
            "properties": {
              "bank_debit": {
                "$ref": "#/components/schemas/BankDebitData"
              }
            }
          },
          {
            "type": "object",
            "required": [
              "bank_transfer"
            ],
            "properties": {
              "bank_transfer": {
                "$ref": "#/components/schemas/BankTransferData"
              }
            }
          },
          {
            "type": "object",
            "required": [
              "crypto"
            ],
            "properties": {
              "crypto": {
                "$ref": "#/components/schemas/CryptoData"
              }
            }
          },
          {
            "type": "string",
            "enum": [
              "mandate_payment"
            ]
          },
          {
            "type": "object",
            "required": [
              "reward"
            ],
            "properties": {
              "reward": {
                "$ref": "#/components/schemas/RewardData"
              }
            }
          },
          {
            "type": "object",
            "required": [
              "upi"
            ],
            "properties": {
              "upi": {
                "$ref": "#/components/schemas/UpiData"
              }
            }
          },
          {
            "type": "object",
            "required": [
              "voucher"
            ],
            "properties": {
              "voucher": {
                "$ref": "#/components/schemas/VoucherData"
              }
            }
<<<<<<< HEAD
=======
          },
          {
            "type": "object",
            "required": [
              "gift_card"
            ],
            "properties": {
              "gift_card": {
                "$ref": "#/components/schemas/GiftCardData"
              }
            }
>>>>>>> b96687c3
          }
        ]
      },
      "PaymentMethodDeleteResponse": {
        "type": "object",
        "required": [
          "payment_method_id",
          "deleted"
        ],
        "properties": {
          "payment_method_id": {
            "type": "string",
            "description": "The unique identifier of the Payment method",
            "example": "card_rGK4Vi5iSW70MY7J2mIy"
          },
          "deleted": {
            "type": "boolean",
            "description": "Whether payment method was deleted or not",
            "example": true
          }
        }
      },
      "PaymentMethodIssuerCode": {
        "type": "string",
        "enum": [
          "jp_hdfc",
          "jp_icici",
          "jp_googlepay",
          "jp_applepay",
          "jp_phonepay",
          "jp_wechat",
          "jp_sofort",
          "jp_giropay",
          "jp_sepa",
          "jp_bacs"
        ]
      },
      "PaymentMethodList": {
        "type": "object",
        "required": [
          "payment_method"
        ],
        "properties": {
          "payment_method": {
            "$ref": "#/components/schemas/PaymentMethod"
          },
          "payment_method_types": {
            "type": "array",
            "items": {
              "$ref": "#/components/schemas/PaymentMethodType"
            },
            "description": "This is a sub-category of payment method.",
            "example": [
              "credit"
            ],
            "nullable": true
          }
        }
      },
      "PaymentMethodListResponse": {
        "type": "object",
        "required": [
          "payment_methods",
          "mandate_payment"
        ],
        "properties": {
          "redirect_url": {
            "type": "string",
            "description": "Redirect URL of the merchant",
            "example": "https://www.google.com",
            "nullable": true
          },
          "payment_methods": {
            "type": "array",
            "items": {
              "$ref": "#/components/schemas/PaymentMethodList"
            },
            "description": "Information about the payment method",
            "example": [
              {
                "payment_method": "wallet",
                "payment_experience": null,
                "payment_method_issuers": [
                  "labore magna ipsum",
                  "aute"
                ]
              }
            ]
          },
          "mandate_payment": {
            "$ref": "#/components/schemas/MandateType"
          },
          "merchant_name": {
            "type": "string",
            "nullable": true
          }
        }
      },
      "PaymentMethodResponse": {
        "type": "object",
        "required": [
          "merchant_id",
          "payment_method_id",
          "payment_method",
          "recurring_enabled",
          "installment_payment_enabled"
        ],
        "properties": {
          "merchant_id": {
            "type": "string",
            "description": "Unique identifier for a merchant",
            "example": "merchant_1671528864"
          },
          "customer_id": {
            "type": "string",
            "description": "The unique identifier of the customer.",
            "example": "cus_meowerunwiuwiwqw",
            "nullable": true
          },
          "payment_method_id": {
            "type": "string",
            "description": "The unique identifier of the Payment method",
            "example": "card_rGK4Vi5iSW70MY7J2mIy"
          },
          "payment_method": {
            "$ref": "#/components/schemas/PaymentMethodType"
          },
          "payment_method_type": {
            "allOf": [
              {
                "$ref": "#/components/schemas/PaymentMethodType"
              }
            ],
            "nullable": true
          },
          "card": {
            "allOf": [
              {
                "$ref": "#/components/schemas/CardDetailFromLocker"
              }
            ],
            "nullable": true
          },
          "recurring_enabled": {
            "type": "boolean",
            "description": "Indicates whether the payment method is eligible for recurring payments",
            "example": true
          },
          "installment_payment_enabled": {
            "type": "boolean",
            "description": "Indicates whether the payment method is eligible for installment payments",
            "example": true
          },
          "payment_experience": {
            "type": "array",
            "items": {
              "$ref": "#/components/schemas/PaymentExperience"
            },
            "description": "Type of payment experience enabled with the connector",
            "example": [
              "redirect_to_url"
            ],
            "nullable": true
          },
          "metadata": {
            "type": "object",
            "description": "You can specify up to 50 keys, with key names up to 40 characters long and values up to 500 characters long. Metadata is useful for storing additional, structured information on an object.",
            "nullable": true
          },
          "created": {
            "type": "string",
            "format": "date-time",
            "description": "A timestamp (ISO 8601 code) that determines when the customer was created",
            "example": "2023-01-18T11:04:09.922Z",
            "nullable": true
          }
        }
      },
      "PaymentMethodType": {
        "type": "string",
        "enum": [
          "ach",
          "affirm",
          "afterpay_clearpay",
          "alfamart",
          "ali_pay",
          "ali_pay_hk",
          "alma",
          "apple_pay",
          "atome",
          "bacs",
          "bancontact_card",
          "becs",
          "bizum",
<<<<<<< HEAD
          "boleto_bancario",
          "bca_bank_transfer",
          "bni_va",
          "bri_va",
          "cimb_va",
=======
          "blik",
          "boleto",
>>>>>>> b96687c3
          "classic",
          "credit",
          "crypto_currency",
          "dana",
          "danamon_va",
          "debit",
          "efecty",
          "eps",
          "evoucher",
          "giropay",
          "google_pay",
          "go_pay",
          "gcash",
          "ideal",
          "interac",
          "indomaret",
          "klarna",
          "kakao_pay",
          "mandiri_va",
          "mb_way",
          "mobile_pay",
          "momo",
          "multibanco",
          "online_banking_thailand",
          "online_banking_czech_republic",
          "online_banking_finland",
          "online_banking_fpx",
          "online_banking_poland",
          "online_banking_slovakia",
<<<<<<< HEAD
          "permata_bank_transfer",
=======
          "pago_efectivo",
>>>>>>> b96687c3
          "pay_bright",
          "paypal",
          "pix",
          "przelewy24",
          "pse",
          "red_compra",
          "red_pagos",
          "samsung_pay",
          "sepa",
          "sofort",
          "swish",
          "touch_n_go",
          "trustly",
          "twint",
          "upi_collect",
          "vipps",
          "walley",
          "we_chat_pay"
        ]
      },
      "PaymentMethodUpdate": {
        "type": "object",
        "properties": {
          "card": {
            "allOf": [
              {
                "$ref": "#/components/schemas/CardDetail"
              }
            ],
            "nullable": true
          },
          "card_network": {
            "allOf": [
              {
                "$ref": "#/components/schemas/CardNetwork"
              }
            ],
            "nullable": true
          },
          "metadata": {
            "type": "object",
            "description": "You can specify up to 50 keys, with key names up to 40 characters long and values up to 500 characters long. Metadata is useful for storing additional, structured information on an object.",
            "nullable": true
          }
        }
      },
      "PaymentMethodsEnabled": {
        "type": "object",
        "description": "Details of all the payment methods enabled for the connector for the given merchant account",
        "required": [
          "payment_method"
        ],
        "properties": {
          "payment_method": {
            "$ref": "#/components/schemas/PaymentMethod"
          },
          "payment_method_types": {
            "type": "array",
            "items": {
              "$ref": "#/components/schemas/PaymentMethodType"
            },
            "description": "Subtype of payment method",
            "example": [
              "credit"
            ],
            "nullable": true
          }
        }
      },
      "PaymentRetrieveBody": {
        "type": "object",
        "properties": {
          "merchant_id": {
            "type": "string",
            "description": "The identifier for the Merchant Account.",
            "nullable": true
          },
          "force_sync": {
            "type": "boolean",
            "description": "Decider to enable or disable the connector call for retrieve request",
            "nullable": true
          },
          "client_secret": {
            "type": "string",
            "description": "This is a token which expires after 15 minutes, used from the client to authenticate and create sessions from the SDK",
            "nullable": true
          },
          "expand_attempts": {
            "type": "boolean",
            "description": "If enabled provides list of attempts linked to payment intent",
            "nullable": true
          }
        }
      },
      "PaymentsCancelRequest": {
        "type": "object",
        "required": [
          "merchant_connector_details"
        ],
        "properties": {
          "cancellation_reason": {
            "type": "string",
            "description": "The reason for the payment cancel",
            "nullable": true
          },
          "merchant_connector_details": {
            "$ref": "#/components/schemas/MerchantConnectorDetailsWrap"
          }
        }
      },
      "PaymentsCaptureRequest": {
        "type": "object",
        "properties": {
          "payment_id": {
            "type": "string",
            "description": "The unique identifier for the payment",
            "nullable": true
          },
          "merchant_id": {
            "type": "string",
            "description": "The unique identifier for the merchant",
            "nullable": true
          },
          "amount_to_capture": {
            "type": "integer",
            "format": "int64",
            "description": "The Amount to be captured/ debited from the user's payment method.",
            "nullable": true
          },
          "refund_uncaptured_amount": {
            "type": "boolean",
            "description": "Decider to refund the uncaptured amount",
            "nullable": true
          },
          "statement_descriptor_suffix": {
            "type": "string",
            "description": "Provides information about a card payment that customers see on their statements.",
            "nullable": true
          },
          "statement_descriptor_prefix": {
            "type": "string",
            "description": "Concatenated with the statement descriptor suffix that’s set on the account to form the complete statement descriptor.",
            "nullable": true
          },
          "merchant_connector_details": {
            "allOf": [
              {
                "$ref": "#/components/schemas/MerchantConnectorDetailsWrap"
              }
            ],
            "nullable": true
          }
        }
      },
      "PaymentsCreateRequest": {
        "type": "object",
        "required": [
          "amount",
          "currency"
        ],
        "properties": {
          "payment_id": {
            "type": "string",
            "description": "Unique identifier for the payment. This ensures idempotency for multiple payments\nthat have been done by a single merchant. This field is auto generated and is returned in the API response.",
            "example": "pay_mbabizu24mvu3mela5njyhpit4",
            "nullable": true,
            "maxLength": 30,
            "minLength": 30
          },
          "merchant_id": {
            "type": "string",
            "description": "This is an identifier for the merchant account. This is inferred from the API key\nprovided during the request",
            "example": "merchant_1668273825",
            "nullable": true,
            "maxLength": 255
          },
          "amount": {
            "type": "integer",
            "format": "int64",
            "description": "The payment amount. Amount for the payment in lowest denomination of the currency. (i.e) in cents for USD denomination, in paisa for INR denomination etc.,",
            "example": 6540,
            "nullable": true,
            "minimum": 0.0
          },
          "routing": {
            "allOf": [
              {
                "$ref": "#/components/schemas/RoutingAlgorithm"
              }
            ],
            "nullable": true
          },
          "connector": {
            "type": "array",
            "items": {
              "$ref": "#/components/schemas/Connector"
            },
            "description": "This allows the merchant to manually select a connector with which the payment can go through",
            "example": [
              "stripe",
              "adyen"
            ],
            "nullable": true
          },
          "currency": {
            "allOf": [
              {
                "$ref": "#/components/schemas/Currency"
              }
            ],
            "nullable": true
          },
          "capture_method": {
            "allOf": [
              {
                "$ref": "#/components/schemas/CaptureMethod"
              }
            ],
            "nullable": true
          },
          "amount_to_capture": {
            "type": "integer",
            "format": "int64",
            "description": "The Amount to be captured/ debited from the users payment method. It shall be in lowest denomination of the currency. (i.e) in cents for USD denomination, in paisa for INR denomination etc.,\nIf not provided, the default amount_to_capture will be the payment amount.",
            "example": 6540,
            "nullable": true
          },
          "capture_on": {
            "type": "string",
            "format": "date-time",
            "description": "A timestamp (ISO 8601 code) that determines when the payment should be captured.\nProviding this field will automatically set `capture` to true",
            "example": "2022-09-10T10:11:12Z",
            "nullable": true
          },
          "confirm": {
            "type": "boolean",
            "description": "Whether to confirm the payment (if applicable)",
            "default": false,
            "example": true,
            "nullable": true
          },
          "customer": {
            "allOf": [
              {
                "$ref": "#/components/schemas/CustomerDetails"
              }
            ],
            "nullable": true
          },
          "customer_id": {
            "type": "string",
            "description": "The identifier for the customer object.\nThis field will be deprecated soon, use the customer object instead",
            "example": "cus_y3oqhf46pyzuxjbcn2giaqnb44",
            "nullable": true,
            "maxLength": 255
          },
          "email": {
            "type": "string",
            "description": "The customer's email address\nThis field will be deprecated soon, use the customer object instead",
            "example": "johntest@test.com",
            "nullable": true,
            "maxLength": 255
          },
          "name": {
            "type": "string",
            "description": "description: The customer's name\nThis field will be deprecated soon, use the customer object instead",
            "example": "John Test",
            "nullable": true,
            "maxLength": 255
          },
          "phone": {
            "type": "string",
            "description": "The customer's phone number\nThis field will be deprecated soon, use the customer object instead",
            "example": "3141592653",
            "nullable": true,
            "maxLength": 255
          },
          "phone_country_code": {
            "type": "string",
            "description": "The country code for the customer phone number\nThis field will be deprecated soon, use the customer object instead",
            "example": "+1",
            "nullable": true,
            "maxLength": 255
          },
          "off_session": {
            "type": "boolean",
            "description": "Set to true to indicate that the customer is not in your checkout flow during this payment, and therefore is unable to authenticate. This parameter is intended for scenarios where you collect card details and charge them later. This parameter can only be used with `confirm: true`.",
            "example": true,
            "nullable": true
          },
          "description": {
            "type": "string",
            "description": "A description of the payment",
            "example": "It's my first payment request",
            "nullable": true
          },
          "return_url": {
            "type": "string",
            "description": "The URL to redirect after the completion of the operation",
            "example": "https://hyperswitch.io",
            "nullable": true
          },
          "setup_future_usage": {
            "allOf": [
              {
                "$ref": "#/components/schemas/FutureUsage"
              }
            ],
            "nullable": true
          },
          "authentication_type": {
            "allOf": [
              {
                "$ref": "#/components/schemas/AuthenticationType"
              }
            ],
            "nullable": true
          },
          "payment_method_data": {
            "allOf": [
              {
                "$ref": "#/components/schemas/PaymentMethodData"
              }
            ],
            "nullable": true
          },
          "payment_method": {
            "allOf": [
              {
                "$ref": "#/components/schemas/PaymentMethod"
              }
            ],
            "nullable": true
          },
          "payment_token": {
            "type": "string",
            "description": "Provide a reference to a stored payment method",
            "example": "187282ab-40ef-47a9-9206-5099ba31e432",
            "nullable": true
          },
          "card_cvc": {
            "type": "string",
            "description": "This is used when payment is to be confirmed and the card is not saved",
            "nullable": true
          },
          "shipping": {
            "allOf": [
              {
                "$ref": "#/components/schemas/Address"
              }
            ],
            "nullable": true
          },
          "billing": {
            "allOf": [
              {
                "$ref": "#/components/schemas/Address"
              }
            ],
            "nullable": true
          },
          "statement_descriptor_name": {
            "type": "string",
            "description": "For non-card charges, you can use this value as the complete description that appears on your customers’ statements. Must contain at least one letter, maximum 22 characters.",
            "example": "Hyperswitch Router",
            "nullable": true,
            "maxLength": 255
          },
          "statement_descriptor_suffix": {
            "type": "string",
            "description": "Provides information about a card payment that customers see on their statements. Concatenated with the prefix (shortened descriptor) or statement descriptor that’s set on the account to form the complete statement descriptor. Maximum 22 characters for the concatenated descriptor.",
            "example": "Payment for shoes purchase",
            "nullable": true,
            "maxLength": 255
          },
          "order_details": {
            "type": "array",
            "items": {
              "$ref": "#/components/schemas/OrderDetailsWithAmount"
            },
            "description": "Information about the product , quantity and amount for connectors. (e.g. Klarna)",
            "example": "[{\n        \"product_name\": \"gillete creme\",\n        \"quantity\": 15,\n        \"amount\" : 900\n    }]",
            "nullable": true
          },
          "client_secret": {
            "type": "string",
            "description": "It's a token used for client side verification.",
            "example": "pay_U42c409qyHwOkWo3vK60_secret_el9ksDkiB8hi6j9N78yo",
            "nullable": true
          },
          "mandate_data": {
            "allOf": [
              {
                "$ref": "#/components/schemas/MandateData"
              }
            ],
            "nullable": true
          },
          "mandate_id": {
            "type": "string",
            "description": "A unique identifier to link the payment to a mandate, can be use instead of payment_method_data",
            "example": "mandate_iwer89rnjef349dni3",
            "nullable": true,
            "maxLength": 255
          },
          "browser_info": {
            "type": "object",
            "description": "Additional details required by 3DS 2.0",
            "nullable": true
          },
          "payment_experience": {
            "allOf": [
              {
                "$ref": "#/components/schemas/PaymentExperience"
              }
            ],
            "nullable": true
          },
          "payment_method_type": {
            "allOf": [
              {
                "$ref": "#/components/schemas/PaymentMethodType"
              }
            ],
            "nullable": true
          },
          "business_country": {
            "allOf": [
              {
                "$ref": "#/components/schemas/CountryAlpha2"
              }
            ],
            "nullable": true
          },
          "business_label": {
            "type": "string",
            "description": "Business label of the merchant for this payment",
            "example": "food",
            "nullable": true
          },
          "merchant_connector_details": {
            "allOf": [
              {
                "$ref": "#/components/schemas/MerchantConnectorDetailsWrap"
              }
            ],
            "nullable": true
          },
          "allowed_payment_method_types": {
            "type": "array",
            "items": {
              "$ref": "#/components/schemas/PaymentMethodType"
            },
            "description": "Allowed Payment Method Types for a given PaymentIntent",
            "nullable": true
          },
          "business_sub_label": {
            "type": "string",
            "description": "Business sub label for the payment",
            "nullable": true
          },
          "retry_action": {
            "allOf": [
              {
                "$ref": "#/components/schemas/RetryAction"
              }
            ],
            "nullable": true
          },
          "metadata": {
            "type": "object",
            "description": "You can specify up to 50 keys, with key names up to 40 characters long and values up to 500 characters long. Metadata is useful for storing additional, structured information on an object.",
            "nullable": true
          },
          "connector_metadata": {
            "allOf": [
              {
                "$ref": "#/components/schemas/ConnectorMetadata"
              }
            ],
            "nullable": true
          },
          "feature_metadata": {
            "allOf": [
              {
                "$ref": "#/components/schemas/FeatureMetadata"
              }
            ],
            "nullable": true
          }
        }
      },
      "PaymentsRequest": {
        "type": "object",
        "properties": {
          "payment_id": {
            "type": "string",
            "description": "Unique identifier for the payment. This ensures idempotency for multiple payments\nthat have been done by a single merchant. This field is auto generated and is returned in the API response.",
            "example": "pay_mbabizu24mvu3mela5njyhpit4",
            "nullable": true,
            "maxLength": 30,
            "minLength": 30
          },
          "merchant_id": {
            "type": "string",
            "description": "This is an identifier for the merchant account. This is inferred from the API key\nprovided during the request",
            "example": "merchant_1668273825",
            "nullable": true,
            "maxLength": 255
          },
          "amount": {
            "type": "integer",
            "format": "int64",
            "description": "The payment amount. Amount for the payment in lowest denomination of the currency. (i.e) in cents for USD denomination, in paisa for INR denomination etc.,",
            "example": 6540,
            "nullable": true,
            "minimum": 0.0
          },
          "routing": {
            "allOf": [
              {
                "$ref": "#/components/schemas/RoutingAlgorithm"
              }
            ],
            "nullable": true
          },
          "connector": {
            "type": "array",
            "items": {
              "$ref": "#/components/schemas/Connector"
            },
            "description": "This allows the merchant to manually select a connector with which the payment can go through",
            "example": [
              "stripe",
              "adyen"
            ],
            "nullable": true
          },
          "currency": {
            "allOf": [
              {
                "$ref": "#/components/schemas/Currency"
              }
            ],
            "nullable": true
          },
          "capture_method": {
            "allOf": [
              {
                "$ref": "#/components/schemas/CaptureMethod"
              }
            ],
            "nullable": true
          },
          "amount_to_capture": {
            "type": "integer",
            "format": "int64",
            "description": "The Amount to be captured/ debited from the users payment method. It shall be in lowest denomination of the currency. (i.e) in cents for USD denomination, in paisa for INR denomination etc.,\nIf not provided, the default amount_to_capture will be the payment amount.",
            "example": 6540,
            "nullable": true
          },
          "capture_on": {
            "type": "string",
            "format": "date-time",
            "description": "A timestamp (ISO 8601 code) that determines when the payment should be captured.\nProviding this field will automatically set `capture` to true",
            "example": "2022-09-10T10:11:12Z",
            "nullable": true
          },
          "confirm": {
            "type": "boolean",
            "description": "Whether to confirm the payment (if applicable)",
            "default": false,
            "example": true,
            "nullable": true
          },
          "customer": {
            "allOf": [
              {
                "$ref": "#/components/schemas/CustomerDetails"
              }
            ],
            "nullable": true
          },
          "customer_id": {
            "type": "string",
            "description": "The identifier for the customer object.\nThis field will be deprecated soon, use the customer object instead",
            "example": "cus_y3oqhf46pyzuxjbcn2giaqnb44",
            "nullable": true,
            "maxLength": 255
          },
          "email": {
            "type": "string",
            "description": "The customer's email address\nThis field will be deprecated soon, use the customer object instead",
            "example": "johntest@test.com",
            "nullable": true,
            "maxLength": 255
          },
          "name": {
            "type": "string",
            "description": "description: The customer's name\nThis field will be deprecated soon, use the customer object instead",
            "example": "John Test",
            "nullable": true,
            "maxLength": 255
          },
          "phone": {
            "type": "string",
            "description": "The customer's phone number\nThis field will be deprecated soon, use the customer object instead",
            "example": "3141592653",
            "nullable": true,
            "maxLength": 255
          },
          "phone_country_code": {
            "type": "string",
            "description": "The country code for the customer phone number\nThis field will be deprecated soon, use the customer object instead",
            "example": "+1",
            "nullable": true,
            "maxLength": 255
          },
          "off_session": {
            "type": "boolean",
            "description": "Set to true to indicate that the customer is not in your checkout flow during this payment, and therefore is unable to authenticate. This parameter is intended for scenarios where you collect card details and charge them later. This parameter can only be used with `confirm: true`.",
            "example": true,
            "nullable": true
          },
          "description": {
            "type": "string",
            "description": "A description of the payment",
            "example": "It's my first payment request",
            "nullable": true
          },
          "return_url": {
            "type": "string",
            "description": "The URL to redirect after the completion of the operation",
            "example": "https://hyperswitch.io",
            "nullable": true
          },
          "setup_future_usage": {
            "allOf": [
              {
                "$ref": "#/components/schemas/FutureUsage"
              }
            ],
            "nullable": true
          },
          "authentication_type": {
            "allOf": [
              {
                "$ref": "#/components/schemas/AuthenticationType"
              }
            ],
            "nullable": true
          },
          "payment_method_data": {
            "allOf": [
              {
                "$ref": "#/components/schemas/PaymentMethodData"
              }
            ],
            "nullable": true
          },
          "payment_method": {
            "allOf": [
              {
                "$ref": "#/components/schemas/PaymentMethod"
              }
            ],
            "nullable": true
          },
          "payment_token": {
            "type": "string",
            "description": "Provide a reference to a stored payment method",
            "example": "187282ab-40ef-47a9-9206-5099ba31e432",
            "nullable": true
          },
          "card_cvc": {
            "type": "string",
            "description": "This is used when payment is to be confirmed and the card is not saved",
            "nullable": true
          },
          "shipping": {
            "allOf": [
              {
                "$ref": "#/components/schemas/Address"
              }
            ],
            "nullable": true
          },
          "billing": {
            "allOf": [
              {
                "$ref": "#/components/schemas/Address"
              }
            ],
            "nullable": true
          },
          "statement_descriptor_name": {
            "type": "string",
            "description": "For non-card charges, you can use this value as the complete description that appears on your customers’ statements. Must contain at least one letter, maximum 22 characters.",
            "example": "Hyperswitch Router",
            "nullable": true,
            "maxLength": 255
          },
          "statement_descriptor_suffix": {
            "type": "string",
            "description": "Provides information about a card payment that customers see on their statements. Concatenated with the prefix (shortened descriptor) or statement descriptor that’s set on the account to form the complete statement descriptor. Maximum 22 characters for the concatenated descriptor.",
            "example": "Payment for shoes purchase",
            "nullable": true,
            "maxLength": 255
          },
          "order_details": {
            "type": "array",
            "items": {
              "$ref": "#/components/schemas/OrderDetailsWithAmount"
            },
            "description": "Information about the product , quantity and amount for connectors. (e.g. Klarna)",
            "example": "[{\n        \"product_name\": \"gillete creme\",\n        \"quantity\": 15,\n        \"amount\" : 900\n    }]",
            "nullable": true
          },
          "client_secret": {
            "type": "string",
            "description": "It's a token used for client side verification.",
            "example": "pay_U42c409qyHwOkWo3vK60_secret_el9ksDkiB8hi6j9N78yo",
            "nullable": true
          },
          "mandate_data": {
            "allOf": [
              {
                "$ref": "#/components/schemas/MandateData"
              }
            ],
            "nullable": true
          },
          "mandate_id": {
            "type": "string",
            "description": "A unique identifier to link the payment to a mandate, can be use instead of payment_method_data",
            "example": "mandate_iwer89rnjef349dni3",
            "nullable": true,
            "maxLength": 255
          },
          "browser_info": {
            "type": "object",
            "description": "Additional details required by 3DS 2.0",
            "nullable": true
          },
          "payment_experience": {
            "allOf": [
              {
                "$ref": "#/components/schemas/PaymentExperience"
              }
            ],
            "nullable": true
          },
          "payment_method_type": {
            "allOf": [
              {
                "$ref": "#/components/schemas/PaymentMethodType"
              }
            ],
            "nullable": true
          },
          "business_country": {
            "allOf": [
              {
                "$ref": "#/components/schemas/CountryAlpha2"
              }
            ],
            "nullable": true
          },
          "business_label": {
            "type": "string",
            "description": "Business label of the merchant for this payment",
            "example": "food",
            "nullable": true
          },
          "merchant_connector_details": {
            "allOf": [
              {
                "$ref": "#/components/schemas/MerchantConnectorDetailsWrap"
              }
            ],
            "nullable": true
          },
          "allowed_payment_method_types": {
            "type": "array",
            "items": {
              "$ref": "#/components/schemas/PaymentMethodType"
            },
            "description": "Allowed Payment Method Types for a given PaymentIntent",
            "nullable": true
          },
          "business_sub_label": {
            "type": "string",
            "description": "Business sub label for the payment",
            "nullable": true
          },
          "retry_action": {
            "allOf": [
              {
                "$ref": "#/components/schemas/RetryAction"
              }
            ],
            "nullable": true
          },
          "metadata": {
            "type": "object",
            "description": "You can specify up to 50 keys, with key names up to 40 characters long and values up to 500 characters long. Metadata is useful for storing additional, structured information on an object.",
            "nullable": true
          },
          "connector_metadata": {
            "allOf": [
              {
                "$ref": "#/components/schemas/ConnectorMetadata"
              }
            ],
            "nullable": true
          },
          "feature_metadata": {
            "allOf": [
              {
                "$ref": "#/components/schemas/FeatureMetadata"
              }
            ],
            "nullable": true
          }
        }
      },
      "PaymentsResponse": {
        "type": "object",
        "required": [
          "status",
          "amount",
          "currency",
          "payment_method",
          "business_country",
          "business_label"
        ],
        "properties": {
          "payment_id": {
            "type": "string",
            "description": "Unique identifier for the payment. This ensures idempotency for multiple payments\nthat have been done by a single merchant.",
            "example": "pay_mbabizu24mvu3mela5njyhpit4",
            "nullable": true,
            "maxLength": 30,
            "minLength": 30
          },
          "merchant_id": {
            "type": "string",
            "description": "This is an identifier for the merchant account. This is inferred from the API key\nprovided during the request",
            "example": "merchant_1668273825",
            "nullable": true,
            "maxLength": 255
          },
          "status": {
            "$ref": "#/components/schemas/IntentStatus"
          },
          "amount": {
            "type": "integer",
            "format": "int64",
            "description": "The payment amount. Amount for the payment in lowest denomination of the currency. (i.e) in cents for USD denomination, in paisa for INR denomination etc.,",
            "example": 100
          },
          "amount_capturable": {
            "type": "integer",
            "format": "int64",
            "description": "The maximum amount that could be captured from the payment",
            "example": 6540,
            "nullable": true,
            "minimum": 100.0
          },
          "amount_received": {
            "type": "integer",
            "format": "int64",
            "description": "The amount which is already captured from the payment",
            "example": 6540,
            "nullable": true,
            "minimum": 100.0
          },
          "connector": {
            "type": "string",
            "description": "The connector used for the payment",
            "example": "stripe",
            "nullable": true
          },
          "client_secret": {
            "type": "string",
            "description": "It's a token used for client side verification.",
            "example": "pay_U42c409qyHwOkWo3vK60_secret_el9ksDkiB8hi6j9N78yo",
            "nullable": true
          },
          "created": {
            "type": "string",
            "format": "date-time",
            "description": "Time when the payment was created",
            "example": "2022-09-10T10:11:12Z",
            "nullable": true
          },
          "currency": {
            "$ref": "#/components/schemas/Currency"
          },
          "customer_id": {
            "type": "string",
            "description": "The identifier for the customer object. If not provided the customer ID will be autogenerated.",
            "example": "cus_y3oqhf46pyzuxjbcn2giaqnb44",
            "nullable": true,
            "maxLength": 255
          },
          "description": {
            "type": "string",
            "description": "A description of the payment",
            "example": "It's my first payment request",
            "nullable": true
          },
          "refunds": {
            "type": "array",
            "items": {
              "$ref": "#/components/schemas/RefundResponse"
            },
            "description": "List of refund that happened on this intent",
            "nullable": true
          },
          "disputes": {
            "type": "array",
            "items": {
              "$ref": "#/components/schemas/DisputeResponsePaymentsRetrieve"
            },
            "description": "List of dispute that happened on this intent",
            "nullable": true
          },
          "attempts": {
            "type": "array",
            "items": {
              "$ref": "#/components/schemas/PaymentAttemptResponse"
            },
            "description": "List of attempts that happened on this intent",
            "nullable": true
          },
          "mandate_id": {
            "type": "string",
            "description": "A unique identifier to link the payment to a mandate, can be use instead of payment_method_data",
            "example": "mandate_iwer89rnjef349dni3",
            "nullable": true,
            "maxLength": 255
          },
          "mandate_data": {
            "allOf": [
              {
                "$ref": "#/components/schemas/MandateData"
              }
            ],
            "nullable": true
          },
          "setup_future_usage": {
            "allOf": [
              {
                "$ref": "#/components/schemas/FutureUsage"
              }
            ],
            "nullable": true
          },
          "off_session": {
            "type": "boolean",
            "description": "Set to true to indicate that the customer is not in your checkout flow during this payment, and therefore is unable to authenticate. This parameter is intended for scenarios where you collect card details and charge them later. This parameter can only be used with confirm=true.",
            "example": true,
            "nullable": true
          },
          "capture_on": {
            "type": "string",
            "format": "date-time",
            "description": "A timestamp (ISO 8601 code) that determines when the payment should be captured.\nProviding this field will automatically set `capture` to true",
            "example": "2022-09-10T10:11:12Z",
            "nullable": true
          },
          "capture_method": {
            "allOf": [
              {
                "$ref": "#/components/schemas/CaptureMethod"
              }
            ],
            "nullable": true
          },
          "payment_method": {
            "$ref": "#/components/schemas/PaymentMethodType"
          },
          "payment_method_data": {
            "allOf": [
              {
                "$ref": "#/components/schemas/PaymentMethod"
              }
            ],
            "nullable": true
          },
          "payment_token": {
            "type": "string",
            "description": "Provide a reference to a stored payment method",
            "example": "187282ab-40ef-47a9-9206-5099ba31e432",
            "nullable": true
          },
          "shipping": {
            "allOf": [
              {
                "$ref": "#/components/schemas/Address"
              }
            ],
            "nullable": true
          },
          "billing": {
            "allOf": [
              {
                "$ref": "#/components/schemas/Address"
              }
            ],
            "nullable": true
          },
          "order_details": {
            "type": "array",
            "items": {
              "$ref": "#/components/schemas/OrderDetailsWithAmount"
            },
            "description": "Information about the product , quantity and amount for connectors. (e.g. Klarna)",
            "example": "[{\n        \"product_name\": \"gillete creme\",\n        \"quantity\": 15,\n        \"amount\" : 900\n    }]",
            "nullable": true
          },
          "email": {
            "type": "string",
            "description": "description: The customer's email address",
            "example": "johntest@test.com",
            "nullable": true,
            "maxLength": 255
          },
          "name": {
            "type": "string",
            "description": "description: The customer's name",
            "example": "John Test",
            "nullable": true,
            "maxLength": 255
          },
          "phone": {
            "type": "string",
            "description": "The customer's phone number",
            "example": "3141592653",
            "nullable": true,
            "maxLength": 255
          },
          "return_url": {
            "type": "string",
            "description": "The URL to redirect after the completion of the operation",
            "example": "https://hyperswitch.io",
            "nullable": true
          },
          "authentication_type": {
            "allOf": [
              {
                "$ref": "#/components/schemas/AuthenticationType"
              }
            ],
            "nullable": true
          },
          "statement_descriptor_name": {
            "type": "string",
            "description": "For non-card charges, you can use this value as the complete description that appears on your customers’ statements. Must contain at least one letter, maximum 22 characters.",
            "example": "Hyperswitch Router",
            "nullable": true,
            "maxLength": 255
          },
          "statement_descriptor_suffix": {
            "type": "string",
            "description": "Provides information about a card payment that customers see on their statements. Concatenated with the prefix (shortened descriptor) or statement descriptor that’s set on the account to form the complete statement descriptor. Maximum 255 characters for the concatenated descriptor.",
            "example": "Payment for shoes purchase",
            "nullable": true,
            "maxLength": 255
          },
          "next_action": {
            "allOf": [
              {
                "$ref": "#/components/schemas/NextActionData"
              }
            ],
            "nullable": true
          },
          "cancellation_reason": {
            "type": "string",
            "description": "If the payment was cancelled the reason provided here",
            "nullable": true
          },
          "error_code": {
            "type": "string",
            "description": "If there was an error while calling the connectors the code is received here",
            "example": "E0001",
            "nullable": true
          },
          "error_message": {
            "type": "string",
            "description": "If there was an error while calling the connector the error message is received here",
            "example": "Failed while verifying the card",
            "nullable": true
          },
          "payment_experience": {
            "allOf": [
              {
                "$ref": "#/components/schemas/PaymentExperience"
              }
            ],
            "nullable": true
          },
          "payment_method_type": {
            "allOf": [
              {
                "$ref": "#/components/schemas/PaymentMethodType"
              }
            ],
            "nullable": true
          },
          "connector_label": {
            "type": "string",
            "description": "The connector used for this payment along with the country and business details",
            "example": "stripe_US_food",
            "nullable": true
          },
          "business_country": {
            "$ref": "#/components/schemas/CountryAlpha2"
          },
          "business_label": {
            "type": "string",
            "description": "The business label of merchant for this payment"
          },
          "business_sub_label": {
            "type": "string",
            "description": "The business_sub_label for this payment",
            "nullable": true
          },
          "allowed_payment_method_types": {
            "type": "array",
            "items": {
              "$ref": "#/components/schemas/PaymentMethodType"
            },
            "description": "Allowed Payment Method Types for a given PaymentIntent",
            "nullable": true
          },
          "ephemeral_key": {
            "allOf": [
              {
                "$ref": "#/components/schemas/EphemeralKeyCreateResponse"
              }
            ],
            "nullable": true
          },
          "manual_retry_allowed": {
            "type": "boolean",
            "description": "If true the payment can be retried with same or different payment method which means the confirm call can be made again.",
            "nullable": true
          },
          "connector_transaction_id": {
            "type": "string",
            "description": "A unique identifier for a payment provided by the connector",
            "example": "993672945374576J",
            "nullable": true
          },
          "frm_message": {
            "allOf": [
              {
                "$ref": "#/components/schemas/FrmMessage"
              }
            ],
            "nullable": true
          },
          "metadata": {
            "type": "object",
            "description": "You can specify up to 50 keys, with key names up to 40 characters long and values up to 500 characters long. Metadata is useful for storing additional, structured information on an object.",
            "nullable": true
          },
          "connector_metadata": {
            "allOf": [
              {
                "$ref": "#/components/schemas/ConnectorMetadata"
              }
            ],
            "nullable": true
          },
          "feature_metadata": {
            "allOf": [
              {
                "$ref": "#/components/schemas/FeatureMetadata"
              }
            ],
            "nullable": true
          },
          "reference_id": {
            "type": "string",
            "description": "reference to the payment at connector side",
            "example": "993672945374576J",
            "nullable": true
          }
        }
      },
      "PaymentsRetrieveRequest": {
        "type": "object",
        "required": [
          "resource_id",
          "force_sync"
        ],
        "properties": {
          "resource_id": {
            "$ref": "#/components/schemas/PaymentIdType"
          },
          "merchant_id": {
            "type": "string",
            "description": "The identifier for the Merchant Account.",
            "nullable": true
          },
          "force_sync": {
            "type": "boolean",
            "description": "Decider to enable or disable the connector call for retrieve request"
          },
          "param": {
            "type": "string",
            "description": "The parameters passed to a retrieve request",
            "nullable": true
          },
          "connector": {
            "type": "string",
            "description": "The name of the connector",
            "nullable": true
          },
          "merchant_connector_details": {
            "allOf": [
              {
                "$ref": "#/components/schemas/MerchantConnectorDetailsWrap"
              }
            ],
            "nullable": true
          },
          "client_secret": {
            "type": "string",
            "description": "This is a token which expires after 15 minutes, used from the client to authenticate and create sessions from the SDK",
            "nullable": true
          },
          "expand_attempts": {
            "type": "boolean",
            "description": "If enabled provides list of attempts linked to payment intent",
            "nullable": true
          }
        }
      },
      "PaymentsSessionRequest": {
        "type": "object",
        "required": [
          "payment_id",
          "client_secret",
          "wallets"
        ],
        "properties": {
          "payment_id": {
            "type": "string",
            "description": "The identifier for the payment"
          },
          "client_secret": {
            "type": "string",
            "description": "This is a token which expires after 15 minutes, used from the client to authenticate and create sessions from the SDK"
          },
          "wallets": {
            "type": "array",
            "items": {
              "$ref": "#/components/schemas/PaymentMethodType"
            },
            "description": "The list of the supported wallets"
          },
          "merchant_connector_details": {
            "allOf": [
              {
                "$ref": "#/components/schemas/MerchantConnectorDetailsWrap"
              }
            ],
            "nullable": true
          }
        }
      },
      "PaymentsSessionResponse": {
        "type": "object",
        "required": [
          "payment_id",
          "client_secret",
          "session_token"
        ],
        "properties": {
          "payment_id": {
            "type": "string",
            "description": "The identifier for the payment"
          },
          "client_secret": {
            "type": "string",
            "description": "This is a token which expires after 15 minutes, used from the client to authenticate and create sessions from the SDK"
          },
          "session_token": {
            "type": "array",
            "items": {
              "$ref": "#/components/schemas/SessionToken"
            },
            "description": "The list of session token object"
          }
        }
      },
      "PaymentsStartRequest": {
        "type": "object",
        "required": [
          "payment_id",
          "merchant_id",
          "attempt_id"
        ],
        "properties": {
          "payment_id": {
            "type": "string",
            "description": "Unique identifier for the payment. This ensures idempotency for multiple payments\nthat have been done by a single merchant. This field is auto generated and is returned in the API response."
          },
          "merchant_id": {
            "type": "string",
            "description": "The identifier for the Merchant Account."
          },
          "attempt_id": {
            "type": "string",
            "description": "The identifier for the payment transaction"
          }
        }
      },
      "PayoutActionRequest": {
        "type": "object",
        "required": [
          "payout_id"
        ],
        "properties": {
          "payout_id": {
            "type": "string",
            "description": "Unique identifier for the payout. This ensures idempotency for multiple payouts\nthat have been done by a single merchant. This field is auto generated and is returned in the API response.",
            "example": "payout_mbabizu24mvu3mela5njyhpit4",
            "maxLength": 30,
            "minLength": 30
          }
        }
      },
      "PayoutConnectors": {
        "type": "string",
        "enum": [
          "adyen",
          "wise"
        ]
      },
      "PayoutCreateRequest": {
        "type": "object",
        "required": [
          "merchant_id",
          "currency",
          "confirm",
          "payout_type",
          "customer_id",
          "auto_fulfill",
          "client_secret",
          "return_url",
          "business_country",
          "description",
          "entity_type"
        ],
        "properties": {
          "payout_id": {
            "type": "string",
            "description": "Unique identifier for the payout. This ensures idempotency for multiple payouts\nthat have been done by a single merchant. This field is auto generated and is returned in the API response.",
            "example": "payout_mbabizu24mvu3mela5njyhpit4",
            "nullable": true,
            "maxLength": 30,
            "minLength": 30
          },
          "merchant_id": {
            "type": "string",
            "description": "This is an identifier for the merchant account. This is inferred from the API key\nprovided during the request",
            "example": "merchant_1668273825",
            "maxLength": 255
          },
          "amount": {
            "type": "integer",
            "format": "int64",
            "description": "The payout amount. Amount for the payout in lowest denomination of the currency. (i.e) in cents for USD denomination, in paisa for INR denomination etc.,",
            "example": 1000
          },
          "currency": {
            "$ref": "#/components/schemas/Currency"
          },
          "routing": {
            "allOf": [
              {
                "$ref": "#/components/schemas/RoutingAlgorithm"
              }
            ],
            "nullable": true
          },
          "connector": {
            "type": "array",
            "items": {
              "$ref": "#/components/schemas/Connector"
            },
            "description": "This allows the merchant to manually select a connector with which the payout can go through",
            "example": [
              "wise",
              "adyen"
            ],
            "nullable": true
          },
          "confirm": {
            "type": "boolean",
            "description": "The boolean value to create payout with connector",
            "default": false,
            "example": true
          },
          "payout_type": {
            "$ref": "#/components/schemas/PayoutType"
          },
          "payout_method_data": {
            "allOf": [
              {
                "$ref": "#/components/schemas/PayoutMethodData"
              }
            ],
            "nullable": true
          },
          "billing": {
            "type": "object",
            "description": "The billing address for the payout",
            "nullable": true
          },
          "customer_id": {
            "type": "string",
            "description": "The identifier for the customer object. If not provided the customer ID will be autogenerated.",
            "example": "cus_y3oqhf46pyzuxjbcn2giaqnb44",
            "maxLength": 255
          },
          "auto_fulfill": {
            "type": "boolean",
            "description": "Set to true to confirm the payout without review, no further action required",
            "default": false,
            "example": true
          },
          "email": {
            "type": "string",
            "description": "description: The customer's email address",
            "example": "johntest@test.com",
            "nullable": true,
            "maxLength": 255
          },
          "name": {
            "type": "string",
            "description": "description: The customer's name",
            "example": "John Test",
            "nullable": true,
            "maxLength": 255
          },
          "phone": {
            "type": "string",
            "description": "The customer's phone number",
            "example": "3141592653",
            "nullable": true,
            "maxLength": 255
          },
          "phone_country_code": {
            "type": "string",
            "description": "The country code for the customer phone number",
            "example": "+1",
            "nullable": true,
            "maxLength": 255
          },
          "client_secret": {
            "type": "string",
            "description": "It's a token used for client side verification.",
            "example": "pay_U42c409qyHwOkWo3vK60_secret_el9ksDkiB8hi6j9N78yo"
          },
          "return_url": {
            "type": "string",
            "description": "The URL to redirect after the completion of the operation",
            "example": "https://hyperswitch.io"
          },
          "business_country": {
            "$ref": "#/components/schemas/CountryAlpha2"
          },
          "business_label": {
            "type": "string",
            "description": "Business label of the merchant for this payout",
            "example": "food",
            "nullable": true
          },
          "description": {
            "type": "string",
            "description": "A description of the payout",
            "example": "It's my first payout request"
          },
          "entity_type": {
            "$ref": "#/components/schemas/PayoutEntityType"
          },
          "recurring": {
            "type": "boolean",
            "description": "Specifies whether or not the payout request is recurring",
            "default": false,
            "nullable": true
          },
          "metadata": {
            "type": "object",
            "description": "You can specify up to 50 keys, with key names up to 40 characters long and values up to 500 characters long. Metadata is useful for storing additional, structured information on an object.",
            "nullable": true
          },
          "payout_token": {
            "type": "string",
            "description": "Provide a reference to a stored payment method",
            "example": "187282ab-40ef-47a9-9206-5099ba31e432",
            "nullable": true
          }
        }
      },
      "PayoutCreateResponse": {
        "type": "object",
        "required": [
          "payout_id",
          "merchant_id",
          "amount",
          "currency",
          "payout_type",
          "customer_id",
          "auto_fulfill",
          "client_secret",
          "return_url",
          "business_country",
          "description",
          "entity_type",
          "status",
          "error_message",
          "error_code"
        ],
        "properties": {
          "payout_id": {
            "type": "string",
            "description": "Unique identifier for the payout. This ensures idempotency for multiple payouts\nthat have been done by a single merchant. This field is auto generated and is returned in the API response.",
            "example": "payout_mbabizu24mvu3mela5njyhpit4",
            "maxLength": 30,
            "minLength": 30
          },
          "merchant_id": {
            "type": "string",
            "description": "This is an identifier for the merchant account. This is inferred from the API key\nprovided during the request",
            "example": "merchant_1668273825",
            "maxLength": 255
          },
          "amount": {
            "type": "integer",
            "format": "int64",
            "description": "The payout amount. Amount for the payout in lowest denomination of the currency. (i.e) in cents for USD denomination, in paisa for INR denomination etc.,",
            "example": 1000
          },
          "currency": {
            "$ref": "#/components/schemas/Currency"
          },
          "connector": {
            "type": "string",
            "description": "The connector used for the payout",
            "example": "wise",
            "nullable": true
          },
          "payout_type": {
            "$ref": "#/components/schemas/PayoutType"
          },
          "billing": {
            "type": "object",
            "description": "The billing address for the payout",
            "nullable": true
          },
          "customer_id": {
            "type": "string",
            "description": "The identifier for the customer object. If not provided the customer ID will be autogenerated.",
            "example": "cus_y3oqhf46pyzuxjbcn2giaqnb44",
            "maxLength": 255
          },
          "auto_fulfill": {
            "type": "boolean",
            "description": "Set to true to confirm the payout without review, no further action required",
            "default": false,
            "example": true
          },
          "email": {
            "type": "string",
            "description": "description: The customer's email address",
            "example": "johntest@test.com",
            "nullable": true,
            "maxLength": 255
          },
          "name": {
            "type": "string",
            "description": "description: The customer's name",
            "example": "John Test",
            "nullable": true,
            "maxLength": 255
          },
          "phone": {
            "type": "string",
            "description": "The customer's phone number",
            "example": "3141592653",
            "nullable": true,
            "maxLength": 255
          },
          "phone_country_code": {
            "type": "string",
            "description": "The country code for the customer phone number",
            "example": "+1",
            "nullable": true,
            "maxLength": 255
          },
          "client_secret": {
            "type": "string",
            "description": "It's a token used for client side verification.",
            "example": "pay_U42c409qyHwOkWo3vK60_secret_el9ksDkiB8hi6j9N78yo"
          },
          "return_url": {
            "type": "string",
            "description": "The URL to redirect after the completion of the operation",
            "example": "https://hyperswitch.io"
          },
          "business_country": {
            "$ref": "#/components/schemas/CountryAlpha2"
          },
          "business_label": {
            "type": "string",
            "description": "Business label of the merchant for this payout",
            "example": "food",
            "nullable": true
          },
          "description": {
            "type": "string",
            "description": "A description of the payout",
            "example": "It's my first payout request"
          },
          "entity_type": {
            "$ref": "#/components/schemas/PayoutEntityType"
          },
          "recurring": {
            "type": "boolean",
            "description": "Specifies whether or not the payout request is recurring",
            "default": false,
            "nullable": true
          },
          "metadata": {
            "type": "object",
            "description": "You can specify up to 50 keys, with key names up to 40 characters long and values up to 500 characters long. Metadata is useful for storing additional, structured information on an object.",
            "nullable": true
          },
          "status": {
            "$ref": "#/components/schemas/PayoutStatus"
          },
          "error_message": {
            "type": "string",
            "description": "If there was an error while calling the connector the error message is received here",
            "example": "Failed while verifying the card"
          },
          "error_code": {
            "type": "string",
            "description": "If there was an error while calling the connectors the code is received here",
            "example": "E0001"
          }
        }
      },
      "PayoutEntityType": {
        "type": "string",
        "enum": [
          "Individual",
          "Company",
          "NonProfit",
          "PublicSector",
          "lowercase",
          "Personal"
        ]
      },
      "PayoutMethodData": {
        "oneOf": [
          {
            "type": "object",
            "required": [
              "card"
            ],
            "properties": {
              "card": {
                "$ref": "#/components/schemas/Card"
              }
            }
          },
          {
            "type": "object",
            "required": [
              "bank"
            ],
            "properties": {
              "bank": {
                "$ref": "#/components/schemas/Bank"
              }
            }
          }
        ]
      },
      "PayoutRequest": {
        "oneOf": [
          {
            "type": "object",
            "required": [
              "PayoutActionRequest"
            ],
            "properties": {
              "PayoutActionRequest": {
                "$ref": "#/components/schemas/PayoutActionRequest"
              }
            }
          },
          {
            "type": "object",
            "required": [
              "PayoutCreateRequest"
            ],
            "properties": {
              "PayoutCreateRequest": {
                "$ref": "#/components/schemas/PayoutCreateRequest"
              }
            }
          },
          {
            "type": "object",
            "required": [
              "PayoutRetrieveRequest"
            ],
            "properties": {
              "PayoutRetrieveRequest": {
                "$ref": "#/components/schemas/PayoutRetrieveRequest"
              }
            }
          }
        ]
      },
      "PayoutRetrieveBody": {
        "type": "object",
        "properties": {
          "force_sync": {
            "type": "boolean",
            "nullable": true
          }
        }
      },
      "PayoutRetrieveRequest": {
        "type": "object",
        "required": [
          "payout_id"
        ],
        "properties": {
          "payout_id": {
            "type": "string",
            "description": "Unique identifier for the payout. This ensures idempotency for multiple payouts\nthat have been done by a single merchant. This field is auto generated and is returned in the API response.",
            "example": "payout_mbabizu24mvu3mela5njyhpit4",
            "maxLength": 30,
            "minLength": 30
          },
          "force_sync": {
            "type": "boolean",
            "description": "`force_sync` with the connector to get payout details\n(defaults to false)",
            "default": false,
            "example": true,
            "nullable": true
          }
        }
      },
      "PayoutStatus": {
        "type": "string",
        "enum": [
          "success",
          "failed",
          "cancelled",
          "pending",
          "ineligible",
          "requires_creation",
          "requires_payout_method_data",
          "requires_fulfillment"
        ]
      },
      "PayoutType": {
        "type": "string",
        "enum": [
          "card",
          "bank"
        ]
      },
      "PaypalRedirection": {
        "type": "object"
      },
      "PaypalSessionTokenResponse": {
        "type": "object",
        "required": [
          "session_token"
        ],
        "properties": {
          "session_token": {
            "type": "string",
            "description": "The session token for PayPal"
          }
        }
      },
      "PhoneDetails": {
        "type": "object",
        "properties": {
          "number": {
            "type": "string",
            "description": "The contact number",
            "example": "9999999999",
            "nullable": true
          },
          "country_code": {
            "type": "string",
            "description": "The country code attached to the number",
            "example": "+1",
            "nullable": true
          }
        }
      },
      "PrimaryBusinessDetails": {
        "type": "object",
        "required": [
          "country",
          "business"
        ],
        "properties": {
          "country": {
            "$ref": "#/components/schemas/CountryAlpha2"
          },
          "business": {
            "type": "string",
            "example": "food"
          }
        }
      },
      "ReceiverDetails": {
        "type": "object",
        "required": [
          "amount_received"
        ],
        "properties": {
          "amount_received": {
            "type": "integer",
            "format": "int64",
            "description": "The amount received by receiver"
          },
          "amount_charged": {
            "type": "integer",
            "format": "int64",
            "description": "The amount charged by ACH",
            "nullable": true
          },
          "amount_remaining": {
            "type": "integer",
            "format": "int64",
            "description": "The amount remaining to be sent via ACH",
            "nullable": true
          }
        }
      },
      "RedirectResponse": {
        "type": "object",
        "properties": {
          "param": {
            "type": "string",
            "nullable": true
          },
          "json_payload": {
            "type": "object",
            "nullable": true
          }
        }
      },
      "RefundListRequest": {
        "allOf": [
          {
            "allOf": [
              {
                "$ref": "#/components/schemas/TimeRange"
              }
            ],
            "nullable": true
          },
          {
            "type": "object",
            "properties": {
              "payment_id": {
                "type": "string",
                "description": "The identifier for the payment",
                "nullable": true
              },
              "limit": {
                "type": "integer",
                "format": "int64",
                "description": "Limit on the number of objects to return",
                "nullable": true
              },
              "offset": {
                "type": "integer",
                "format": "int64",
                "description": "The starting point within a list of objects",
                "nullable": true
              },
              "connector": {
                "type": "array",
                "items": {
                  "type": "string"
                },
                "description": "The list of connectors to filter refunds list",
                "nullable": true
              },
              "currency": {
                "type": "array",
                "items": {
                  "$ref": "#/components/schemas/Currency"
                },
                "description": "The list of currencies to filter refunds list",
                "nullable": true
              },
              "refund_status": {
                "type": "array",
                "items": {
                  "$ref": "#/components/schemas/RefundStatus"
                },
                "description": "The list of refund statuses to filter refunds list",
                "nullable": true
              }
            }
          }
        ]
      },
      "RefundListResponse": {
        "type": "object",
        "required": [
          "size",
          "data"
        ],
        "properties": {
          "size": {
            "type": "integer",
            "description": "The number of refunds included in the list",
            "minimum": 0.0
          },
          "data": {
            "type": "array",
            "items": {
              "$ref": "#/components/schemas/RefundResponse"
            },
            "description": "The List of refund response object"
          }
        }
      },
      "RefundRequest": {
        "type": "object",
        "required": [
          "payment_id"
        ],
        "properties": {
          "refund_id": {
            "type": "string",
            "description": "Unique Identifier for the Refund. This is to ensure idempotency for multiple partial refund initiated against the same payment. If the identifiers is not defined by the merchant, this filed shall be auto generated and provide in the API response. It is recommended to generate uuid(v4) as the refund_id.",
            "example": "ref_mbabizu24mvu3mela5njyhpit4",
            "nullable": true,
            "maxLength": 30,
            "minLength": 30
          },
          "payment_id": {
            "type": "string",
            "description": "Total amount for which the refund is to be initiated. Amount for the payment in lowest denomination of the currency. (i.e) in cents for USD denomination, in paisa for INR denomination etc. If not provided, this will default to the full payment amount",
            "example": "pay_mbabizu24mvu3mela5njyhpit4",
            "maxLength": 30,
            "minLength": 30
          },
          "merchant_id": {
            "type": "string",
            "description": "The identifier for the Merchant Account",
            "example": "y3oqhf46pyzuxjbcn2giaqnb44",
            "nullable": true,
            "maxLength": 255
          },
          "amount": {
            "type": "integer",
            "format": "int64",
            "description": "Total amount for which the refund is to be initiated. Amount for the payment in lowest denomination of the currency. (i.e) in cents for USD denomination, in paisa for INR denomination etc., If not provided, this will default to the full payment amount",
            "example": 6540,
            "nullable": true,
            "minimum": 100.0
          },
          "reason": {
            "type": "string",
            "description": "An arbitrary string attached to the object. Often useful for displaying to users and your customer support executive",
            "example": "Customer returned the product",
            "nullable": true,
            "maxLength": 255
          },
          "refund_type": {
            "allOf": [
              {
                "$ref": "#/components/schemas/RefundType"
              }
            ],
            "nullable": true
          },
          "metadata": {
            "type": "object",
            "description": "You can specify up to 50 keys, with key names up to 40 characters long and values up to 500 characters long. Metadata is useful for storing additional, structured information on an object.",
            "nullable": true
          },
          "merchant_connector_details": {
            "allOf": [
              {
                "$ref": "#/components/schemas/MerchantConnectorDetailsWrap"
              }
            ],
            "nullable": true
          }
        }
      },
      "RefundResponse": {
        "type": "object",
        "required": [
          "refund_id",
          "payment_id",
          "amount",
          "currency",
          "status",
          "connector"
        ],
        "properties": {
          "refund_id": {
            "type": "string",
            "description": "The identifier for refund"
          },
          "payment_id": {
            "type": "string",
            "description": "The identifier for payment"
          },
          "amount": {
            "type": "integer",
            "format": "int64",
            "description": "The refund amount, which should be less than or equal to the total payment amount. Amount for the payment in lowest denomination of the currency. (i.e) in cents for USD denomination, in paisa for INR denomination etc"
          },
          "currency": {
            "type": "string",
            "description": "The three-letter ISO currency code"
          },
          "reason": {
            "type": "string",
            "description": "An arbitrary string attached to the object. Often useful for displaying to users and your customer support executive",
            "nullable": true
          },
          "status": {
            "$ref": "#/components/schemas/RefundStatus"
          },
          "metadata": {
            "type": "object",
            "description": "You can specify up to 50 keys, with key names up to 40 characters long and values up to 500 characters long. Metadata is useful for storing additional, structured information on an object",
            "nullable": true
          },
          "error_message": {
            "type": "string",
            "description": "The error message",
            "nullable": true
          },
          "error_code": {
            "type": "string",
            "description": "The code for the error",
            "nullable": true
          },
          "created_at": {
            "type": "string",
            "format": "date-time",
            "description": "The timestamp at which refund is created",
            "nullable": true
          },
          "updated_at": {
            "type": "string",
            "format": "date-time",
            "description": "The timestamp at which refund is updated",
            "nullable": true
          },
          "connector": {
            "type": "string",
            "description": "The connector used for the refund and the corresponding payment",
            "example": "stripe"
          }
        }
      },
      "RefundStatus": {
        "type": "string",
        "description": "The status for refunds",
        "enum": [
          "succeeded",
          "failed",
          "pending",
          "review"
        ]
      },
      "RefundType": {
        "type": "string",
        "enum": [
          "scheduled",
          "instant"
        ]
      },
      "RefundUpdateRequest": {
        "type": "object",
        "properties": {
          "reason": {
            "type": "string",
            "description": "An arbitrary string attached to the object. Often useful for displaying to users and your customer support executive",
            "example": "Customer returned the product",
            "nullable": true,
            "maxLength": 255
          },
          "metadata": {
            "type": "object",
            "description": "You can specify up to 50 keys, with key names up to 40 characters long and values up to 500 characters long. Metadata is useful for storing additional, structured information on an object.",
            "nullable": true
          }
        }
      },
      "RequiredFieldInfo": {
        "type": "object",
        "description": "Required fields info used while listing the payment_method_data",
        "required": [
          "required_field",
          "display_name",
          "field_type"
        ],
        "properties": {
          "required_field": {
            "type": "string",
            "description": "Required field for a payment_method through a payment_method_type"
          },
          "display_name": {
            "type": "string",
            "description": "Display name of the required field in the front-end"
          },
          "field_type": {
            "$ref": "#/components/schemas/FieldType"
          }
        }
      },
      "RetrieveApiKeyResponse": {
        "type": "object",
        "description": "The response body for retrieving an API Key.",
        "required": [
          "key_id",
          "merchant_id",
          "name",
          "prefix",
          "created",
          "expiration"
        ],
        "properties": {
          "key_id": {
            "type": "string",
            "description": "The identifier for the API Key.",
            "example": "5hEEqkgJUyuxgSKGArHA4mWSnX",
            "maxLength": 64
          },
          "merchant_id": {
            "type": "string",
            "description": "The identifier for the Merchant Account.",
            "example": "y3oqhf46pyzuxjbcn2giaqnb44",
            "maxLength": 64
          },
          "name": {
            "type": "string",
            "description": "The unique name for the API Key to help you identify it.",
            "example": "Sandbox integration key",
            "maxLength": 64
          },
          "description": {
            "type": "string",
            "description": "The description to provide more context about the API Key.",
            "example": "Key used by our developers to integrate with the sandbox environment",
            "nullable": true,
            "maxLength": 256
          },
          "prefix": {
            "type": "string",
            "description": "The first few characters of the plaintext API Key to help you identify it.",
            "maxLength": 64
          },
          "created": {
            "type": "string",
            "format": "date-time",
            "description": "The time at which the API Key was created.",
            "example": "2022-09-10T10:11:12Z"
          },
          "expiration": {
            "$ref": "#/components/schemas/ApiKeyExpiration"
          }
        }
      },
      "RetryAction": {
        "type": "string",
        "enum": [
          "manual_retry",
          "requeue"
        ]
      },
      "RevokeApiKeyResponse": {
        "type": "object",
        "description": "The response body for revoking an API Key.",
        "required": [
          "merchant_id",
          "key_id",
          "revoked"
        ],
        "properties": {
          "merchant_id": {
            "type": "string",
            "description": "The identifier for the Merchant Account.",
            "example": "y3oqhf46pyzuxjbcn2giaqnb44",
            "maxLength": 64
          },
          "key_id": {
            "type": "string",
            "description": "The identifier for the API Key.",
            "example": "5hEEqkgJUyuxgSKGArHA4mWSnX",
            "maxLength": 64
          },
          "revoked": {
            "type": "boolean",
            "description": "Indicates whether the API key was revoked or not.",
            "example": "true"
          }
        }
      },
      "RewardData": {
        "type": "object",
        "required": [
          "merchant_id"
        ],
        "properties": {
          "merchant_id": {
            "type": "string",
            "description": "The merchant ID with which we have to call the connector"
          }
        }
      },
      "RoutingAlgorithm": {
        "type": "string",
        "description": "The routing algorithm to be used to process the incoming request from merchant to outgoing payment processor or payment method. The default is 'Custom'",
        "enum": [
          "round_robin",
          "max_conversion",
          "min_cost",
          "custom"
        ],
        "example": "custom"
      },
      "SamsungPayWalletData": {
        "type": "object",
        "required": [
          "token"
        ],
        "properties": {
          "token": {
            "type": "string",
            "description": "The encrypted payment token from Samsung"
          }
        }
      },
      "SdkNextAction": {
        "type": "object",
        "required": [
          "next_action"
        ],
        "properties": {
          "next_action": {
            "$ref": "#/components/schemas/NextActionCall"
          }
        }
      },
      "SecretInfoToInitiateSdk": {
        "type": "object",
        "required": [
          "display",
          "payment"
        ],
        "properties": {
          "display": {
            "type": "string"
          },
          "payment": {
            "type": "string"
          }
        }
      },
      "SepaAndBacsBillingDetails": {
        "type": "object",
        "required": [
          "email",
          "name"
        ],
        "properties": {
          "email": {
            "type": "string",
            "description": "The Email ID for SEPA and BACS billing",
            "example": "example@me.com"
          },
          "name": {
            "type": "string",
            "description": "The billing name for SEPA and BACS billing",
            "example": "Jane Doe"
          }
        }
      },
      "SepaBankTransfer": {
        "type": "object",
        "required": [
          "bank_name",
          "bank_country_code",
          "bank_city",
          "iban",
          "bic"
        ],
        "properties": {
          "bank_name": {
            "type": "string",
            "description": "Bank name",
            "example": "Deutsche Bank"
          },
          "bank_country_code": {
            "$ref": "#/components/schemas/CountryAlpha2"
          },
          "bank_city": {
            "type": "string",
            "description": "Bank city",
            "example": "California"
          },
          "iban": {
            "type": "string",
            "description": "International Bank Account Number (iban) - used in many countries for identifying a bank along with it's customer.",
            "example": "DE89370400440532013000"
          },
          "bic": {
            "type": "string",
            "description": "[8 / 11 digits] Bank Identifier Code (bic) / Swift Code - used in many countries for identifying a bank and it's branches",
            "example": "HSBCGB2LXXX"
          }
        }
      },
      "SepaBankTransferInstructions": {
        "type": "object",
        "required": [
          "account_holder_name",
          "bic",
          "country",
          "iban"
        ],
        "properties": {
          "account_holder_name": {
            "type": "string",
            "example": "Jane Doe"
          },
          "bic": {
            "type": "string",
            "example": "1024419982"
          },
          "country": {
            "type": "string"
          },
          "iban": {
            "type": "string",
            "example": "123456789"
          }
        }
      },
      "SessionToken": {
        "oneOf": [
          {
            "allOf": [
              {
                "$ref": "#/components/schemas/GpaySessionTokenResponse"
              },
              {
                "type": "object",
                "required": [
                  "wallet_name"
                ],
                "properties": {
                  "wallet_name": {
                    "type": "string",
                    "enum": [
                      "google_pay"
                    ]
                  }
                }
              }
            ]
          },
          {
            "allOf": [
              {
                "$ref": "#/components/schemas/KlarnaSessionTokenResponse"
              },
              {
                "type": "object",
                "required": [
                  "wallet_name"
                ],
                "properties": {
                  "wallet_name": {
                    "type": "string",
                    "enum": [
                      "klarna"
                    ]
                  }
                }
              }
            ]
          },
          {
            "allOf": [
              {
                "$ref": "#/components/schemas/PaypalSessionTokenResponse"
              },
              {
                "type": "object",
                "required": [
                  "wallet_name"
                ],
                "properties": {
                  "wallet_name": {
                    "type": "string",
                    "enum": [
                      "paypal"
                    ]
                  }
                }
              }
            ]
          },
          {
            "allOf": [
              {
                "$ref": "#/components/schemas/ApplepaySessionTokenResponse"
              },
              {
                "type": "object",
                "required": [
                  "wallet_name"
                ],
                "properties": {
                  "wallet_name": {
                    "type": "string",
                    "enum": [
                      "apple_pay"
                    ]
                  }
                }
              }
            ]
          },
          {
            "type": "object",
            "required": [
              "wallet_name"
            ],
            "properties": {
              "wallet_name": {
                "type": "string",
                "enum": [
                  "no_session_token_received"
                ]
              }
            }
          }
        ],
        "discriminator": {
          "propertyName": "wallet_name"
        }
      },
      "SessionTokenInfo": {
        "type": "object",
        "required": [
          "certificate",
          "certificate_keys",
          "merchant_identifier",
          "display_name",
          "initiative",
          "initiative_context"
        ],
        "properties": {
          "certificate": {
            "type": "string"
          },
          "certificate_keys": {
            "type": "string"
          },
          "merchant_identifier": {
            "type": "string"
          },
          "display_name": {
            "type": "string"
          },
          "initiative": {
            "type": "string"
          },
          "initiative_context": {
            "type": "string"
          }
        }
      },
      "ThirdPartySdkSessionResponse": {
        "type": "object",
        "required": [
          "secrets"
        ],
        "properties": {
          "secrets": {
            "$ref": "#/components/schemas/SecretInfoToInitiateSdk"
          }
        }
      },
      "TimeRange": {
        "type": "object",
        "required": [
          "start_time"
        ],
        "properties": {
          "start_time": {
            "type": "string",
            "format": "date-time",
            "description": "The start time to filter refunds list or to get list of filters. To get list of filters start time is needed to be passed"
          },
          "end_time": {
            "type": "string",
            "format": "date-time",
            "description": "The end time to filter refunds list or to get list of filters. If not passed the default time is now",
            "nullable": true
          }
        }
      },
      "TouchNGoRedirection": {
        "type": "object"
      },
      "UpdateApiKeyRequest": {
        "type": "object",
        "description": "The request body for updating an API Key.",
        "properties": {
          "name": {
            "type": "string",
            "description": "A unique name for the API Key to help you identify it.",
            "example": "Sandbox integration key",
            "nullable": true,
            "maxLength": 64
          },
          "description": {
            "type": "string",
            "description": "A description to provide more context about the API Key.",
            "example": "Key used by our developers to integrate with the sandbox environment",
            "nullable": true,
            "maxLength": 256
          },
          "expiration": {
            "allOf": [
              {
                "$ref": "#/components/schemas/ApiKeyExpiration"
              }
            ],
            "nullable": true
          }
        }
      },
      "UpiData": {
        "type": "object",
        "properties": {
          "vpa_id": {
            "type": "string",
            "example": "successtest@iata",
            "nullable": true
          }
        }
      },
      "VoucherData": {
        "oneOf": [
          {
            "type": "object",
            "required": [
<<<<<<< HEAD
              "boleto_bancario"
            ],
            "properties": {
              "boleto_bancario": {
                "type": "object",
                "required": [
                  "social_security_number"
                ],
                "properties": {
                  "social_security_number": {
                    "type": "string",
                    "description": "The shopper's social security number"
                  }
                }
              }
            }
          },
          {
            "type": "object",
            "required": [
              "alfamart"
            ],
            "properties": {
              "alfamart": {
                "type": "object",
                "required": [
                  "first_name",
                  "last_name",
                  "email"
                ],
                "properties": {
                  "first_name": {
                    "type": "string",
                    "description": "The billing first name for Alfamart",
                    "example": "Jane"
                  },
                  "last_name": {
                    "type": "string",
                    "description": "The billing second name for Alfamart",
                    "example": "Doe"
                  },
                  "email": {
                    "type": "string",
                    "description": "The Email ID for Alfamart",
                    "example": "example@me.com"
                  }
                }
              }
            }
          },
          {
            "type": "object",
            "required": [
              "indomaret"
            ],
            "properties": {
              "indomaret": {
                "type": "object",
                "required": [
                  "first_name",
                  "last_name",
                  "email"
                ],
                "properties": {
                  "first_name": {
                    "type": "string",
                    "description": "The billing first name for Alfamart",
                    "example": "Jane"
                  },
                  "last_name": {
                    "type": "string",
                    "description": "The billing second name for Alfamart",
                    "example": "Doe"
                  },
                  "email": {
                    "type": "string",
                    "description": "The Email ID for Alfamart",
                    "example": "example@me.com"
                  }
                }
              }
            }
=======
              "boleto"
            ],
            "properties": {
              "boleto": {
                "$ref": "#/components/schemas/BoletoVoucherData"
              }
            }
          },
          {
            "type": "string",
            "enum": [
              "efecty"
            ]
          },
          {
            "type": "string",
            "enum": [
              "pago_efectivo"
            ]
          },
          {
            "type": "string",
            "enum": [
              "red_compra"
            ]
          },
          {
            "type": "string",
            "enum": [
              "red_pagos"
            ]
>>>>>>> b96687c3
          }
        ]
      },
      "WalletData": {
        "oneOf": [
          {
            "type": "object",
            "required": [
              "ali_pay_qr"
            ],
            "properties": {
              "ali_pay_qr": {
                "$ref": "#/components/schemas/AliPayQr"
              }
            }
          },
          {
            "type": "object",
            "required": [
              "ali_pay_redirect"
            ],
            "properties": {
              "ali_pay_redirect": {
                "$ref": "#/components/schemas/AliPayRedirection"
              }
            }
          },
          {
            "type": "object",
            "required": [
              "ali_pay_hk_redirect"
            ],
            "properties": {
              "ali_pay_hk_redirect": {
                "$ref": "#/components/schemas/AliPayHkRedirection"
              }
            }
          },
          {
            "type": "object",
            "required": [
              "momo_redirect"
            ],
            "properties": {
              "momo_redirect": {
                "$ref": "#/components/schemas/MomoRedirection"
              }
            }
          },
          {
            "type": "object",
            "required": [
              "kakao_pay_redirect"
            ],
            "properties": {
              "kakao_pay_redirect": {
                "$ref": "#/components/schemas/KakaoPayRedirection"
              }
            }
          },
          {
            "type": "object",
            "required": [
              "go_pay_redirect"
            ],
            "properties": {
              "go_pay_redirect": {
                "$ref": "#/components/schemas/GoPayRedirection"
              }
            }
          },
          {
            "type": "object",
            "required": [
              "gcash_redirect"
            ],
            "properties": {
              "gcash_redirect": {
                "$ref": "#/components/schemas/GcashRedirection"
              }
            }
          },
          {
            "type": "object",
            "required": [
              "apple_pay"
            ],
            "properties": {
              "apple_pay": {
                "$ref": "#/components/schemas/ApplePayWalletData"
              }
            }
          },
          {
            "type": "object",
            "required": [
              "apple_pay_redirect"
            ],
            "properties": {
              "apple_pay_redirect": {
                "$ref": "#/components/schemas/ApplePayRedirectData"
              }
            }
          },
          {
            "type": "object",
            "required": [
              "apple_pay_third_party_sdk"
            ],
            "properties": {
              "apple_pay_third_party_sdk": {
                "$ref": "#/components/schemas/ApplePayThirdPartySdkData"
              }
            }
          },
          {
            "type": "object",
            "required": [
              "dana_redirect"
            ],
            "properties": {
              "dana_redirect": {
                "type": "object",
                "description": "Wallet data for DANA redirect flow"
              }
            }
          },
          {
            "type": "object",
            "required": [
              "google_pay"
            ],
            "properties": {
              "google_pay": {
                "$ref": "#/components/schemas/GooglePayWalletData"
              }
            }
          },
          {
            "type": "object",
            "required": [
              "google_pay_redirect"
            ],
            "properties": {
              "google_pay_redirect": {
                "$ref": "#/components/schemas/GooglePayRedirectData"
              }
            }
          },
          {
            "type": "object",
            "required": [
              "google_pay_third_party_sdk"
            ],
            "properties": {
              "google_pay_third_party_sdk": {
                "$ref": "#/components/schemas/GooglePayThirdPartySdkData"
              }
            }
          },
          {
            "type": "object",
            "required": [
              "mb_way_redirect"
            ],
            "properties": {
              "mb_way_redirect": {
                "$ref": "#/components/schemas/MbWayRedirection"
              }
            }
          },
          {
            "type": "object",
            "required": [
              "mobile_pay_redirect"
            ],
            "properties": {
              "mobile_pay_redirect": {
                "$ref": "#/components/schemas/MobilePayRedirection"
              }
            }
          },
          {
            "type": "object",
            "required": [
              "paypal_redirect"
            ],
            "properties": {
              "paypal_redirect": {
                "$ref": "#/components/schemas/PaypalRedirection"
              }
            }
          },
          {
            "type": "object",
            "required": [
              "paypal_sdk"
            ],
            "properties": {
              "paypal_sdk": {
                "$ref": "#/components/schemas/PayPalWalletData"
              }
            }
          },
          {
            "type": "object",
            "required": [
              "samsung_pay"
            ],
            "properties": {
              "samsung_pay": {
                "$ref": "#/components/schemas/SamsungPayWalletData"
              }
            }
          },
          {
            "type": "object",
            "required": [
              "twint_redirect"
            ],
            "properties": {
              "twint_redirect": {
                "type": "object",
                "description": "Wallet data for Twint Redirection"
              }
            }
          },
          {
            "type": "object",
            "required": [
              "vipps_redirect"
            ],
            "properties": {
              "vipps_redirect": {
                "type": "object",
                "description": "Wallet data for Vipps Redirection"
              }
            }
          },
          {
            "type": "object",
            "required": [
              "touch_n_go_redirect"
            ],
            "properties": {
              "touch_n_go_redirect": {
                "$ref": "#/components/schemas/TouchNGoRedirection"
              }
            }
          },
          {
            "type": "object",
            "required": [
              "we_chat_pay_redirect"
            ],
            "properties": {
              "we_chat_pay_redirect": {
                "$ref": "#/components/schemas/WeChatPayRedirection"
              }
            }
          },
          {
            "type": "object",
            "required": [
              "we_chat_pay"
            ],
            "properties": {
              "we_chat_pay": {
                "$ref": "#/components/schemas/WeChatPay"
              }
            }
          },
          {
            "type": "object",
            "required": [
              "we_chat_pay_qr"
            ],
            "properties": {
              "we_chat_pay_qr": {
                "$ref": "#/components/schemas/WeChatPayQr"
              }
            }
          }
        ]
      },
      "WeChatPay": {
        "type": "object"
      },
      "WeChatPayQr": {
        "type": "object"
      },
      "WeChatPayRedirection": {
        "type": "object"
      },
      "WebhookDetails": {
        "type": "object",
        "properties": {
          "webhook_version": {
            "type": "string",
            "description": "The version for Webhook",
            "example": "1.0.2",
            "nullable": true,
            "maxLength": 255
          },
          "webhook_username": {
            "type": "string",
            "description": "The user name for Webhook login",
            "example": "ekart_retail",
            "nullable": true,
            "maxLength": 255
          },
          "webhook_password": {
            "type": "string",
            "description": "The password for Webhook login",
            "example": "ekart@123",
            "nullable": true,
            "maxLength": 255
          },
          "webhook_url": {
            "type": "string",
            "description": "The url for the webhook endpoint",
            "example": "www.ekart.com/webhooks",
            "nullable": true
          },
          "payment_created_enabled": {
            "type": "boolean",
            "description": "If this property is true, a webhook message is posted whenever a new payment is created",
            "example": true,
            "nullable": true
          },
          "payment_succeeded_enabled": {
            "type": "boolean",
            "description": "If this property is true, a webhook message is posted whenever a payment is successful",
            "example": true,
            "nullable": true
          },
          "payment_failed_enabled": {
            "type": "boolean",
            "description": "If this property is true, a webhook message is posted whenever a payment fails",
            "example": true,
            "nullable": true
          }
        }
      }
    },
    "securitySchemes": {
      "admin_api_key": {
        "type": "apiKey",
        "in": "header",
        "name": "api-key",
        "description": "Admin API keys allow you to perform some privileged actions such as creating a merchant account and Merchant Connector account."
      },
      "api_key": {
        "type": "apiKey",
        "in": "header",
        "name": "api-key",
        "description": "API keys are the most common method of authentication and can be obtained from the HyperSwitch dashboard."
      },
      "ephemeral_key": {
        "type": "apiKey",
        "in": "header",
        "name": "api-key",
        "description": "Ephemeral keys provide temporary access to singular data, such as access to a single customer object for a short period of time."
      },
      "publishable_key": {
        "type": "apiKey",
        "in": "header",
        "name": "api-key",
        "description": "Publishable keys are a type of keys that can be public and have limited scope of usage."
      }
    }
  },
  "tags": [
    {
      "name": "Merchant Account",
      "description": "Create and manage merchant accounts"
    },
    {
      "name": "Merchant Connector Account",
      "description": "Create and manage merchant connector accounts"
    },
    {
      "name": "Payments",
      "description": "Create and manage one-time payments, recurring payments and mandates"
    },
    {
      "name": "Refunds",
      "description": "Create and manage refunds for successful payments"
    },
    {
      "name": "Mandates",
      "description": "Manage mandates"
    },
    {
      "name": "Customers",
      "description": "Create and manage customers"
    },
    {
      "name": "Payment Methods",
      "description": "Create and manage payment methods of customers"
    },
    {
      "name": "Disputes",
      "description": "Manage disputes"
    },
    {
      "name": "Payouts",
      "description": "Create and manage payouts"
    }
  ]
}<|MERGE_RESOLUTION|>--- conflicted
+++ resolved
@@ -7356,31 +7356,6 @@
                 "$ref": "#/components/schemas/UpiData"
               }
             }
-          },
-          {
-            "type": "object",
-            "required": [
-              "voucher"
-            ],
-            "properties": {
-              "voucher": {
-                "$ref": "#/components/schemas/VoucherData"
-              }
-            }
-<<<<<<< HEAD
-=======
-          },
-          {
-            "type": "object",
-            "required": [
-              "gift_card"
-            ],
-            "properties": {
-              "gift_card": {
-                "$ref": "#/components/schemas/GiftCardData"
-              }
-            }
->>>>>>> b96687c3
           }
         ]
       },
@@ -7575,16 +7550,6 @@
           "bancontact_card",
           "becs",
           "bizum",
-<<<<<<< HEAD
-          "boleto_bancario",
-          "bca_bank_transfer",
-          "bni_va",
-          "bri_va",
-          "cimb_va",
-=======
-          "blik",
-          "boleto",
->>>>>>> b96687c3
           "classic",
           "credit",
           "crypto_currency",
@@ -7614,11 +7579,6 @@
           "online_banking_fpx",
           "online_banking_poland",
           "online_banking_slovakia",
-<<<<<<< HEAD
-          "permata_bank_transfer",
-=======
-          "pago_efectivo",
->>>>>>> b96687c3
           "pay_bright",
           "paypal",
           "pix",
@@ -10197,130 +10157,6 @@
             "nullable": true
           }
         }
-      },
-      "VoucherData": {
-        "oneOf": [
-          {
-            "type": "object",
-            "required": [
-<<<<<<< HEAD
-              "boleto_bancario"
-            ],
-            "properties": {
-              "boleto_bancario": {
-                "type": "object",
-                "required": [
-                  "social_security_number"
-                ],
-                "properties": {
-                  "social_security_number": {
-                    "type": "string",
-                    "description": "The shopper's social security number"
-                  }
-                }
-              }
-            }
-          },
-          {
-            "type": "object",
-            "required": [
-              "alfamart"
-            ],
-            "properties": {
-              "alfamart": {
-                "type": "object",
-                "required": [
-                  "first_name",
-                  "last_name",
-                  "email"
-                ],
-                "properties": {
-                  "first_name": {
-                    "type": "string",
-                    "description": "The billing first name for Alfamart",
-                    "example": "Jane"
-                  },
-                  "last_name": {
-                    "type": "string",
-                    "description": "The billing second name for Alfamart",
-                    "example": "Doe"
-                  },
-                  "email": {
-                    "type": "string",
-                    "description": "The Email ID for Alfamart",
-                    "example": "example@me.com"
-                  }
-                }
-              }
-            }
-          },
-          {
-            "type": "object",
-            "required": [
-              "indomaret"
-            ],
-            "properties": {
-              "indomaret": {
-                "type": "object",
-                "required": [
-                  "first_name",
-                  "last_name",
-                  "email"
-                ],
-                "properties": {
-                  "first_name": {
-                    "type": "string",
-                    "description": "The billing first name for Alfamart",
-                    "example": "Jane"
-                  },
-                  "last_name": {
-                    "type": "string",
-                    "description": "The billing second name for Alfamart",
-                    "example": "Doe"
-                  },
-                  "email": {
-                    "type": "string",
-                    "description": "The Email ID for Alfamart",
-                    "example": "example@me.com"
-                  }
-                }
-              }
-            }
-=======
-              "boleto"
-            ],
-            "properties": {
-              "boleto": {
-                "$ref": "#/components/schemas/BoletoVoucherData"
-              }
-            }
-          },
-          {
-            "type": "string",
-            "enum": [
-              "efecty"
-            ]
-          },
-          {
-            "type": "string",
-            "enum": [
-              "pago_efectivo"
-            ]
-          },
-          {
-            "type": "string",
-            "enum": [
-              "red_compra"
-            ]
-          },
-          {
-            "type": "string",
-            "enum": [
-              "red_pagos"
-            ]
->>>>>>> b96687c3
-          }
-        ]
       },
       "WalletData": {
         "oneOf": [
