{
  "openapi": "3.0.3",
  "info": {
    "title": "Hyperswitch - API Documentation",
    "description": "\n## Get started\n\nHyperswitch provides a collection of APIs that enable you to process and manage payments.\nOur APIs accept and return JSON in the HTTP body, and return standard HTTP response codes.\n\nYou can consume the APIs directly using your favorite HTTP/REST library.\n\nWe have a testing environment referred to \"sandbox\", which you can setup to test API calls without\naffecting production data.\nCurrently, our sandbox environment is live while our production environment is under development\nand will be available soon.\nYou can sign up on our Dashboard to get API keys to access Hyperswitch API.\n\n### Environment\n\nUse the following base URLs when making requests to the APIs:\n\n| Environment   |  Base URL                          |\n|---------------|------------------------------------|\n| Sandbox       | <https://sandbox.hyperswitch.io>   |\n| Production    | <https://api.hyperswitch.io>       |\n\n## Authentication\n\nWhen you sign up on our [dashboard](https://app.hyperswitch.io) and create a merchant\naccount, you are given a secret key (also referred as api-key) and a publishable key.\nYou may authenticate all API requests with Hyperswitch server by providing the appropriate key in\nthe request Authorization header.\n\n| Key             |  Description                                                                                  |\n|-----------------|-----------------------------------------------------------------------------------------------|\n| api-key         | Private key. Used to authenticate all API requests from your merchant server                  |\n| publishable key | Unique identifier for your account. Used to authenticate API requests from your app's client  |\n\nNever share your secret api keys. Keep them guarded and secure.\n",
    "contact": {
      "name": "Hyperswitch Support",
      "url": "https://hyperswitch.io",
      "email": "hyperswitch@juspay.in"
    },
    "license": {
      "name": "Apache-2.0"
    },
    "version": "0.2.0"
  },
  "servers": [
    {
      "url": "https://sandbox.hyperswitch.io",
      "description": "Sandbox Environment"
    }
  ],
  "paths": {
    "/account/payment_methods": {
      "get": {
        "tags": [
          "Payment Methods"
        ],
        "summary": "List payment methods for a Merchant",
        "description": "List payment methods for a Merchant\n\nTo filter and list the applicable payment methods for a particular Merchant ID",
        "operationId": "List all Payment Methods for a Merchant",
        "parameters": [
          {
            "name": "account_id",
            "in": "path",
            "description": "The unique identifier for the merchant account",
            "required": true,
            "schema": {
              "type": "string"
            }
          },
          {
            "name": "accepted_country",
            "in": "query",
            "description": "The two-letter ISO currency code",
            "required": true,
            "schema": {
              "type": "array",
              "items": {
                "type": "string"
              }
            }
          },
          {
            "name": "accepted_currency",
            "in": "path",
            "description": "The three-letter ISO currency code",
            "required": true,
            "schema": {
              "type": "array",
              "items": {
                "$ref": "#/components/schemas/Currency"
              }
            }
          },
          {
            "name": "minimum_amount",
            "in": "query",
            "description": "The minimum amount accepted for processing by the particular payment method.",
            "required": true,
            "schema": {
              "type": "integer",
              "format": "int64"
            }
          },
          {
            "name": "maximum_amount",
            "in": "query",
            "description": "The maximum amount amount accepted for processing by the particular payment method.",
            "required": true,
            "schema": {
              "type": "integer",
              "format": "int64"
            }
          },
          {
            "name": "recurring_payment_enabled",
            "in": "query",
            "description": "Indicates whether the payment method is eligible for recurring payments",
            "required": true,
            "schema": {
              "type": "boolean"
            }
          },
          {
            "name": "installment_payment_enabled",
            "in": "query",
            "description": "Indicates whether the payment method is eligible for installment payments",
            "required": true,
            "schema": {
              "type": "boolean"
            }
          }
        ],
        "responses": {
          "200": {
            "description": "Payment Methods retrieved",
            "content": {
              "application/json": {
                "schema": {
                  "$ref": "#/components/schemas/PaymentMethodListResponse"
                }
              }
            }
          },
          "400": {
            "description": "Invalid Data"
          },
          "404": {
            "description": "Payment Methods does not exist in records"
          }
        },
        "security": [
          {
            "api_key": []
          },
          {
            "publishable_key": []
          }
        ]
      }
    },
    "/customers": {
      "post": {
        "tags": [
          "Customers"
        ],
        "summary": "Create Customer",
        "description": "Create Customer\n\nCreate a customer object and store the customer details to be reused for future payments. Incase the customer already exists in the system, this API will respond with the customer details.",
        "operationId": "Create a Customer",
        "requestBody": {
          "content": {
            "application/json": {
              "schema": {
                "$ref": "#/components/schemas/CustomerRequest"
              }
            }
          },
          "required": true
        },
        "responses": {
          "200": {
            "description": "Customer Created",
            "content": {
              "application/json": {
                "schema": {
                  "$ref": "#/components/schemas/CustomerResponse"
                }
              }
            }
          },
          "400": {
            "description": "Invalid data"
          }
        },
        "security": [
          {
            "api_key": []
          }
        ]
      }
    },
    "/customers/payment_methods": {
      "get": {
        "tags": [
          "Payment Methods"
        ],
        "summary": "List payment methods for a Customer",
        "description": "List payment methods for a Customer\n\nTo filter and list the applicable payment methods for a particular Customer ID",
        "operationId": "List all Payment Methods for a Customer",
        "parameters": [
          {
            "name": "client-secret",
            "in": "path",
            "description": "A secret known only to your application and the authorization server",
            "required": true,
            "schema": {
              "type": "string"
            }
          },
          {
            "name": "customer_id",
            "in": "path",
            "description": "The unique identifier for the customer account",
            "required": true,
            "schema": {
              "type": "string"
            }
          },
          {
            "name": "accepted_country",
            "in": "query",
            "description": "The two-letter ISO currency code",
            "required": true,
            "schema": {
              "type": "array",
              "items": {
                "type": "string"
              }
            }
          },
          {
            "name": "accepted_currency",
            "in": "path",
            "description": "The three-letter ISO currency code",
            "required": true,
            "schema": {
              "type": "array",
              "items": {
                "$ref": "#/components/schemas/Currency"
              }
            }
          },
          {
            "name": "minimum_amount",
            "in": "query",
            "description": "The minimum amount accepted for processing by the particular payment method.",
            "required": true,
            "schema": {
              "type": "integer",
              "format": "int64"
            }
          },
          {
            "name": "maximum_amount",
            "in": "query",
            "description": "The maximum amount amount accepted for processing by the particular payment method.",
            "required": true,
            "schema": {
              "type": "integer",
              "format": "int64"
            }
          },
          {
            "name": "recurring_payment_enabled",
            "in": "query",
            "description": "Indicates whether the payment method is eligible for recurring payments",
            "required": true,
            "schema": {
              "type": "boolean"
            }
          },
          {
            "name": "installment_payment_enabled",
            "in": "query",
            "description": "Indicates whether the payment method is eligible for installment payments",
            "required": true,
            "schema": {
              "type": "boolean"
            }
          }
        ],
        "responses": {
          "200": {
            "description": "Payment Methods retrieved for customer tied to its respective client-secret passed in the param",
            "content": {
              "application/json": {
                "schema": {
                  "$ref": "#/components/schemas/CustomerPaymentMethodsListResponse"
                }
              }
            }
          },
          "400": {
            "description": "Invalid Data"
          },
          "404": {
            "description": "Payment Methods does not exist in records"
          }
        },
        "security": [
          {
            "publishable_key": []
          }
        ]
      }
    },
    "/customers/{customer_id}": {
      "get": {
        "tags": [
          "Customers"
        ],
        "summary": "Retrieve Customer",
        "description": "Retrieve Customer\n\nRetrieve a customer's details.",
        "operationId": "Retrieve a Customer",
        "parameters": [
          {
            "name": "customer_id",
            "in": "path",
            "description": "The unique identifier for the Customer",
            "required": true,
            "schema": {
              "type": "string"
            }
          }
        ],
        "responses": {
          "200": {
            "description": "Customer Retrieved",
            "content": {
              "application/json": {
                "schema": {
                  "$ref": "#/components/schemas/CustomerResponse"
                }
              }
            }
          },
          "404": {
            "description": "Customer was not found"
          }
        },
        "security": [
          {
            "api_key": []
          },
          {
            "ephemeral_key": []
          }
        ]
      },
      "post": {
        "tags": [
          "Customers"
        ],
        "summary": "Update Customer",
        "description": "Update Customer\n\nUpdates the customer's details in a customer object.",
        "operationId": "Update a Customer",
        "parameters": [
          {
            "name": "customer_id",
            "in": "path",
            "description": "The unique identifier for the Customer",
            "required": true,
            "schema": {
              "type": "string"
            }
          }
        ],
        "requestBody": {
          "content": {
            "application/json": {
              "schema": {
                "$ref": "#/components/schemas/CustomerRequest"
              }
            }
          },
          "required": true
        },
        "responses": {
          "200": {
            "description": "Customer was Updated",
            "content": {
              "application/json": {
                "schema": {
                  "$ref": "#/components/schemas/CustomerResponse"
                }
              }
            }
          },
          "404": {
            "description": "Customer was not found"
          }
        },
        "security": [
          {
            "api_key": []
          }
        ]
      },
      "delete": {
        "tags": [
          "Customers"
        ],
        "summary": "Delete Customer",
        "description": "Delete Customer\n\nDelete a customer record.",
        "operationId": "Delete a Customer",
        "parameters": [
          {
            "name": "customer_id",
            "in": "path",
            "description": "The unique identifier for the Customer",
            "required": true,
            "schema": {
              "type": "string"
            }
          }
        ],
        "responses": {
          "200": {
            "description": "Customer was Deleted",
            "content": {
              "application/json": {
                "schema": {
                  "$ref": "#/components/schemas/CustomerDeleteResponse"
                }
              }
            }
          },
          "404": {
            "description": "Customer was not found"
          }
        },
        "security": [
          {
            "api_key": []
          }
        ]
      }
    },
    "/customers/{customer_id}/payment_methods": {
      "get": {
        "tags": [
          "Payment Methods"
        ],
        "summary": "List payment methods for a Customer",
        "description": "List payment methods for a Customer\n\nTo filter and list the applicable payment methods for a particular Customer ID",
        "operationId": "List all Payment Methods for a Customer",
        "parameters": [
          {
            "name": "customer_id",
            "in": "path",
            "description": "The unique identifier for the customer account",
            "required": true,
            "schema": {
              "type": "string"
            }
          },
          {
            "name": "accepted_country",
            "in": "query",
            "description": "The two-letter ISO currency code",
            "required": true,
            "schema": {
              "type": "array",
              "items": {
                "type": "string"
              }
            }
          },
          {
            "name": "accepted_currency",
            "in": "path",
            "description": "The three-letter ISO currency code",
            "required": true,
            "schema": {
              "type": "array",
              "items": {
                "$ref": "#/components/schemas/Currency"
              }
            }
          },
          {
            "name": "minimum_amount",
            "in": "query",
            "description": "The minimum amount accepted for processing by the particular payment method.",
            "required": true,
            "schema": {
              "type": "integer",
              "format": "int64"
            }
          },
          {
            "name": "maximum_amount",
            "in": "query",
            "description": "The maximum amount amount accepted for processing by the particular payment method.",
            "required": true,
            "schema": {
              "type": "integer",
              "format": "int64"
            }
          },
          {
            "name": "recurring_payment_enabled",
            "in": "query",
            "description": "Indicates whether the payment method is eligible for recurring payments",
            "required": true,
            "schema": {
              "type": "boolean"
            }
          },
          {
            "name": "installment_payment_enabled",
            "in": "query",
            "description": "Indicates whether the payment method is eligible for installment payments",
            "required": true,
            "schema": {
              "type": "boolean"
            }
          }
        ],
        "responses": {
          "200": {
            "description": "Payment Methods retrieved",
            "content": {
              "application/json": {
                "schema": {
                  "$ref": "#/components/schemas/CustomerPaymentMethodsListResponse"
                }
              }
            }
          },
          "400": {
            "description": "Invalid Data"
          },
          "404": {
            "description": "Payment Methods does not exist in records"
          }
        },
        "security": [
          {
            "api_key": []
          }
        ]
      }
    },
    "/disputes/list": {
      "get": {
        "tags": [
          "Disputes"
        ],
        "summary": "Disputes - List Disputes",
        "description": "Disputes - List Disputes",
        "operationId": "List Disputes",
        "parameters": [
          {
            "name": "limit",
            "in": "query",
            "description": "The maximum number of Dispute Objects to include in the response",
            "required": false,
            "schema": {
              "type": "integer",
              "format": "int64",
              "nullable": true
            }
          },
          {
            "name": "dispute_status",
            "in": "query",
            "description": "The status of dispute",
            "required": false,
            "schema": {
              "allOf": [
                {
                  "$ref": "#/components/schemas/DisputeStatus"
                }
              ],
              "nullable": true
            }
          },
          {
            "name": "dispute_stage",
            "in": "query",
            "description": "The stage of dispute",
            "required": false,
            "schema": {
              "allOf": [
                {
                  "$ref": "#/components/schemas/DisputeStage"
                }
              ],
              "nullable": true
            }
          },
          {
            "name": "reason",
            "in": "query",
            "description": "The reason for dispute",
            "required": false,
            "schema": {
              "type": "string",
              "nullable": true
            }
          },
          {
            "name": "connector",
            "in": "query",
            "description": "The connector linked to dispute",
            "required": false,
            "schema": {
              "type": "string",
              "nullable": true
            }
          },
          {
            "name": "received_time",
            "in": "query",
            "description": "The time at which dispute is received",
            "required": false,
            "schema": {
              "type": "string",
              "format": "date-time",
              "nullable": true
            }
          },
          {
            "name": "received_time.lt",
            "in": "query",
            "description": "Time less than the dispute received time",
            "required": false,
            "schema": {
              "type": "string",
              "format": "date-time",
              "nullable": true
            }
          },
          {
            "name": "received_time.gt",
            "in": "query",
            "description": "Time greater than the dispute received time",
            "required": false,
            "schema": {
              "type": "string",
              "format": "date-time",
              "nullable": true
            }
          },
          {
            "name": "received_time.lte",
            "in": "query",
            "description": "Time less than or equals to the dispute received time",
            "required": false,
            "schema": {
              "type": "string",
              "format": "date-time",
              "nullable": true
            }
          },
          {
            "name": "received_time.gte",
            "in": "query",
            "description": "Time greater than or equals to the dispute received time",
            "required": false,
            "schema": {
              "type": "string",
              "format": "date-time",
              "nullable": true
            }
          }
        ],
        "responses": {
          "200": {
            "description": "The dispute list was retrieved successfully",
            "content": {
              "application/json": {
                "schema": {
                  "type": "array",
                  "items": {
                    "$ref": "#/components/schemas/DisputeResponse"
                  }
                }
              }
            }
          },
          "401": {
            "description": "Unauthorized request"
          }
        },
        "security": [
          {
            "api_key": []
          }
        ]
      }
    },
    "/disputes/{dispute_id}": {
      "get": {
        "tags": [
          "Disputes"
        ],
        "summary": "Disputes - Retrieve Dispute",
        "description": "Disputes - Retrieve Dispute",
        "operationId": "Retrieve a Dispute",
        "parameters": [
          {
            "name": "dispute_id",
            "in": "path",
            "description": "The identifier for dispute",
            "required": true,
            "schema": {
              "type": "string"
            }
          }
        ],
        "responses": {
          "200": {
            "description": "The dispute was retrieved successfully",
            "content": {
              "application/json": {
                "schema": {
                  "$ref": "#/components/schemas/DisputeResponse"
                }
              }
            }
          },
          "404": {
            "description": "Dispute does not exist in our records"
          }
        },
        "security": [
          {
            "api_key": []
          }
        ]
      }
    },
    "/mandates/revoke/{mandate_id}": {
      "post": {
        "tags": [
          "Mandates"
        ],
        "summary": "Mandates - Revoke Mandate",
        "description": "Mandates - Revoke Mandate\n\nRevoke a mandate",
        "operationId": "Revoke a Mandate",
        "parameters": [
          {
            "name": "mandate_id",
            "in": "path",
            "description": "The identifier for mandate",
            "required": true,
            "schema": {
              "type": "string"
            }
          }
        ],
        "responses": {
          "200": {
            "description": "The mandate was revoked successfully",
            "content": {
              "application/json": {
                "schema": {
                  "$ref": "#/components/schemas/MandateRevokedResponse"
                }
              }
            }
          },
          "400": {
            "description": "Mandate does not exist in our records"
          }
        },
        "security": [
          {
            "api_key": []
          }
        ]
      }
    },
    "/mandates/{mandate_id}": {
      "get": {
        "tags": [
          "Mandates"
        ],
        "summary": "Mandates - Retrieve Mandate",
        "description": "Mandates - Retrieve Mandate\n\nRetrieve a mandate",
        "operationId": "Retrieve a Mandate",
        "parameters": [
          {
            "name": "mandate_id",
            "in": "path",
            "description": "The identifier for mandate",
            "required": true,
            "schema": {
              "type": "string"
            }
          }
        ],
        "responses": {
          "200": {
            "description": "The mandate was retrieved successfully",
            "content": {
              "application/json": {
                "schema": {
                  "$ref": "#/components/schemas/MandateResponse"
                }
              }
            }
          },
          "404": {
            "description": "Mandate does not exist in our records"
          }
        },
        "security": [
          {
            "api_key": []
          }
        ]
      }
    },
    "/payment_methods": {
      "post": {
        "tags": [
          "Payment Methods"
        ],
        "summary": "PaymentMethods - Create",
        "description": "PaymentMethods - Create\n\nTo create a payment method against a customer object. In case of cards, this API could be used only by PCI compliant merchants",
        "operationId": "Create a Payment Method",
        "requestBody": {
          "content": {
            "application/json": {
              "schema": {
                "$ref": "#/components/schemas/PaymentMethodCreate"
              }
            }
          },
          "required": true
        },
        "responses": {
          "200": {
            "description": "Payment Method Created",
            "content": {
              "application/json": {
                "schema": {
                  "$ref": "#/components/schemas/PaymentMethodResponse"
                }
              }
            }
          },
          "400": {
            "description": "Invalid Data"
          }
        },
        "security": [
          {
            "api_key": []
          }
        ]
      }
    },
    "/payment_methods/{method_id}": {
      "get": {
        "tags": [
          "Payment Methods"
        ],
        "summary": "Payment Method - Retrieve",
        "description": "Payment Method - Retrieve\n\nTo retrieve a payment method",
        "operationId": "Retrieve a Payment method",
        "parameters": [
          {
            "name": "method_id",
            "in": "path",
            "description": "The unique identifier for the Payment Method",
            "required": true,
            "schema": {
              "type": "string"
            }
          }
        ],
        "responses": {
          "200": {
            "description": "Payment Method retrieved",
            "content": {
              "application/json": {
                "schema": {
                  "$ref": "#/components/schemas/PaymentMethodResponse"
                }
              }
            }
          },
          "404": {
            "description": "Payment Method does not exist in records"
          }
        },
        "security": [
          {
            "api_key": []
          }
        ]
      },
      "post": {
        "tags": [
          "Payment Methods"
        ],
        "summary": "Payment Method - Update",
        "description": "Payment Method - Update\n\nTo update an existing payment method attached to a customer object. This API is useful for use cases such as updating the card number for expired cards to prevent discontinuity in recurring payments",
        "operationId": "Update a Payment method",
        "parameters": [
          {
            "name": "method_id",
            "in": "path",
            "description": "The unique identifier for the Payment Method",
            "required": true,
            "schema": {
              "type": "string"
            }
          }
        ],
        "requestBody": {
          "content": {
            "application/json": {
              "schema": {
                "$ref": "#/components/schemas/PaymentMethodUpdate"
              }
            }
          },
          "required": true
        },
        "responses": {
          "200": {
            "description": "Payment Method updated",
            "content": {
              "application/json": {
                "schema": {
                  "$ref": "#/components/schemas/PaymentMethodResponse"
                }
              }
            }
          },
          "404": {
            "description": "Payment Method does not exist in records"
          }
        },
        "security": [
          {
            "api_key": []
          }
        ]
      },
      "delete": {
        "tags": [
          "Payment Methods"
        ],
        "summary": "Payment Method - Delete",
        "description": "Payment Method - Delete\n\nDelete payment method",
        "operationId": "Delete a Payment method",
        "parameters": [
          {
            "name": "method_id",
            "in": "path",
            "description": "The unique identifier for the Payment Method",
            "required": true,
            "schema": {
              "type": "string"
            }
          }
        ],
        "responses": {
          "200": {
            "description": "Payment Method deleted",
            "content": {
              "application/json": {
                "schema": {
                  "$ref": "#/components/schemas/PaymentMethodDeleteResponse"
                }
              }
            }
          },
          "404": {
            "description": "Payment Method does not exist in records"
          }
        },
        "security": [
          {
            "api_key": []
          }
        ]
      }
    },
    "/payments": {
      "post": {
        "tags": [
          "Payments"
        ],
        "summary": "Payments - Create",
        "description": "Payments - Create\n\nTo process a payment you will have to create a payment, attach a payment method and confirm. Depending on the user journey you wish to achieve, you may opt to all the steps in a single request or in a sequence of API request using following APIs: (i) Payments - Update, (ii) Payments - Confirm, and (iii) Payments - Capture",
        "operationId": "Create a Payment",
        "requestBody": {
          "content": {
            "application/json": {
              "schema": {
                "$ref": "#/components/schemas/PaymentsCreateRequest"
              }
            }
          },
          "required": true
        },
        "responses": {
          "200": {
            "description": "Payment created",
            "content": {
              "application/json": {
                "schema": {
                  "$ref": "#/components/schemas/PaymentsResponse"
                }
              }
            }
          },
          "400": {
            "description": "Missing Mandatory fields"
          }
        },
        "security": [
          {
            "api_key": []
          }
        ]
      }
    },
    "/payments/list": {
      "get": {
        "tags": [
          "Payments"
        ],
        "summary": "Payments - List",
        "description": "Payments - List\n\nTo list the payments",
        "operationId": "List all Payments",
        "parameters": [
          {
            "name": "customer_id",
            "in": "query",
            "description": "The identifier for the customer",
            "required": true,
            "schema": {
              "type": "string"
            }
          },
          {
            "name": "starting_after",
            "in": "query",
            "description": "A cursor for use in pagination, fetch the next list after some object",
            "required": true,
            "schema": {
              "type": "string"
            }
          },
          {
            "name": "ending_before",
            "in": "query",
            "description": "A cursor for use in pagination, fetch the previous list before some object",
            "required": true,
            "schema": {
              "type": "string"
            }
          },
          {
            "name": "limit",
            "in": "query",
            "description": "Limit on the number of objects to return",
            "required": true,
            "schema": {
              "type": "integer",
              "format": "int64"
            }
          },
          {
            "name": "created",
            "in": "query",
            "description": "The time at which payment is created",
            "required": true,
            "schema": {
              "type": "string",
              "format": "date-time"
            }
          },
          {
            "name": "created_lt",
            "in": "query",
            "description": "Time less than the payment created time",
            "required": true,
            "schema": {
              "type": "string",
              "format": "date-time"
            }
          },
          {
            "name": "created_gt",
            "in": "query",
            "description": "Time greater than the payment created time",
            "required": true,
            "schema": {
              "type": "string",
              "format": "date-time"
            }
          },
          {
            "name": "created_lte",
            "in": "query",
            "description": "Time less than or equals to the payment created time",
            "required": true,
            "schema": {
              "type": "string",
              "format": "date-time"
            }
          },
          {
            "name": "created_gte",
            "in": "query",
            "description": "Time greater than or equals to the payment created time",
            "required": true,
            "schema": {
              "type": "string",
              "format": "date-time"
            }
          }
        ],
        "responses": {
          "200": {
            "description": "Received payment list"
          },
          "404": {
            "description": "No payments found"
          }
        },
        "security": [
          {
            "api_key": []
          }
        ]
      }
    },
    "/payments/session_tokens": {
      "post": {
        "tags": [
          "Payments"
        ],
        "summary": "Payments - Session token",
        "description": "Payments - Session token\n\nTo create the session object or to get session token for wallets",
        "operationId": "Create Session tokens for a Payment",
        "requestBody": {
          "content": {
            "application/json": {
              "schema": {
                "$ref": "#/components/schemas/PaymentsSessionRequest"
              }
            }
          },
          "required": true
        },
        "responses": {
          "200": {
            "description": "Payment session object created or session token was retrieved from wallets",
            "content": {
              "application/json": {
                "schema": {
                  "$ref": "#/components/schemas/PaymentsSessionResponse"
                }
              }
            }
          },
          "400": {
            "description": "Missing mandatory fields"
          }
        },
        "security": [
          {
            "publishable_key": []
          }
        ]
      }
    },
    "/payments/{payment_id}": {
      "get": {
        "tags": [
          "Payments"
        ],
        "summary": "Payments - Retrieve",
        "description": "Payments - Retrieve\n\nTo retrieve the properties of a Payment. This may be used to get the status of a previously initiated payment or next action for an ongoing payment",
        "operationId": "Retrieve a Payment",
        "parameters": [
          {
            "name": "payment_id",
            "in": "path",
            "description": "The identifier for payment",
            "required": true,
            "schema": {
              "type": "string"
            }
          }
        ],
        "requestBody": {
          "content": {
            "application/json": {
              "schema": {
                "$ref": "#/components/schemas/PaymentRetrieveBody"
              }
            }
          },
          "required": true
        },
        "responses": {
          "200": {
            "description": "Gets the payment with final status",
            "content": {
              "application/json": {
                "schema": {
                  "$ref": "#/components/schemas/PaymentsResponse"
                }
              }
            }
          },
          "404": {
            "description": "No payment found"
          }
        },
        "security": [
          {
            "api_key": []
          },
          {
            "publishable_key": []
          }
        ]
      },
      "post": {
        "tags": [
          "Payments"
        ],
        "summary": "Payments - Update",
        "description": "Payments - Update\n\nTo update the properties of a PaymentIntent object. This may include attaching a payment method, or attaching customer object or metadata fields after the Payment is created",
        "operationId": "Update a Payment",
        "parameters": [
          {
            "name": "payment_id",
            "in": "path",
            "description": "The identifier for payment",
            "required": true,
            "schema": {
              "type": "string"
            }
          }
        ],
        "requestBody": {
          "content": {
            "application/json": {
              "schema": {
                "$ref": "#/components/schemas/PaymentsRequest"
              }
            }
          },
          "required": true
        },
        "responses": {
          "200": {
            "description": "Payment updated",
            "content": {
              "application/json": {
                "schema": {
                  "$ref": "#/components/schemas/PaymentsResponse"
                }
              }
            }
          },
          "400": {
            "description": "Missing mandatory fields"
          }
        },
        "security": [
          {
            "api_key": []
          },
          {
            "publishable_key": []
          }
        ]
      }
    },
    "/payments/{payment_id}/cancel": {
      "post": {
        "tags": [
          "Payments"
        ],
        "summary": "Payments - Cancel",
        "description": "Payments - Cancel\n\nA Payment could can be cancelled when it is in one of these statuses: requires_payment_method, requires_capture, requires_confirmation, requires_customer_action",
        "operationId": "Cancel a Payment",
        "parameters": [
          {
            "name": "payment_id",
            "in": "path",
            "description": "The identifier for payment",
            "required": true,
            "schema": {
              "type": "string"
            }
          }
        ],
        "requestBody": {
          "content": {
            "application/json": {
              "schema": {
                "$ref": "#/components/schemas/PaymentsCancelRequest"
              }
            }
          },
          "required": true
        },
        "responses": {
          "200": {
            "description": "Payment canceled"
          },
          "400": {
            "description": "Missing mandatory fields"
          }
        },
        "security": [
          {
            "api_key": []
          }
        ]
      }
    },
    "/payments/{payment_id}/capture": {
      "post": {
        "tags": [
          "Payments"
        ],
        "summary": "Payments - Capture",
        "description": "Payments - Capture\n\nTo capture the funds for an uncaptured payment",
        "operationId": "Capture a Payment",
        "parameters": [
          {
            "name": "payment_id",
            "in": "path",
            "description": "The identifier for payment",
            "required": true,
            "schema": {
              "type": "string"
            }
          }
        ],
        "requestBody": {
          "content": {
            "application/json": {
              "schema": {
                "$ref": "#/components/schemas/PaymentsCaptureRequest"
              }
            }
          },
          "required": true
        },
        "responses": {
          "200": {
            "description": "Payment captured",
            "content": {
              "application/json": {
                "schema": {
                  "$ref": "#/components/schemas/PaymentsResponse"
                }
              }
            }
          },
          "400": {
            "description": "Missing mandatory fields"
          }
        },
        "security": [
          {
            "api_key": []
          }
        ]
      }
    },
    "/payments/{payment_id}/confirm": {
      "post": {
        "tags": [
          "Payments"
        ],
        "summary": "Payments - Confirm",
        "description": "Payments - Confirm\n\nThis API is to confirm the payment request and forward payment to the payment processor. This API provides more granular control upon when the API is forwarded to the payment processor. Alternatively you can confirm the payment within the Payments Create API",
        "operationId": "Confirm a Payment",
        "parameters": [
          {
            "name": "payment_id",
            "in": "path",
            "description": "The identifier for payment",
            "required": true,
            "schema": {
              "type": "string"
            }
          }
        ],
        "requestBody": {
          "content": {
            "application/json": {
              "schema": {
                "$ref": "#/components/schemas/PaymentsRequest"
              }
            }
          },
          "required": true
        },
        "responses": {
          "200": {
            "description": "Payment confirmed",
            "content": {
              "application/json": {
                "schema": {
                  "$ref": "#/components/schemas/PaymentsResponse"
                }
              }
            }
          },
          "400": {
            "description": "Missing mandatory fields"
          }
        },
        "security": [
          {
            "api_key": []
          },
          {
            "publishable_key": []
          }
        ]
      }
    },
    "/refunds": {
      "post": {
        "tags": [
          "Refunds"
        ],
        "summary": "Refunds - Create",
        "description": "Refunds - Create\n\nTo create a refund against an already processed payment",
        "operationId": "Create a Refund",
        "requestBody": {
          "content": {
            "application/json": {
              "schema": {
                "$ref": "#/components/schemas/RefundRequest"
              }
            }
          },
          "required": true
        },
        "responses": {
          "200": {
            "description": "Refund created",
            "content": {
              "application/json": {
                "schema": {
                  "$ref": "#/components/schemas/RefundResponse"
                }
              }
            }
          },
          "400": {
            "description": "Missing Mandatory fields"
          }
        },
        "security": [
          {
            "api_key": []
          }
        ]
      }
    },
    "/refunds/list": {
      "post": {
        "tags": [
          "Refunds"
        ],
        "summary": "Refunds - List",
        "description": "Refunds - List\n\nTo list the refunds associated with a payment_id or with the merchant, if payment_id is not provided",
        "operationId": "List all Refunds",
        "requestBody": {
          "content": {
            "application/json": {
              "schema": {
                "$ref": "#/components/schemas/RefundListRequest"
              }
            }
          },
          "required": true
        },
        "responses": {
          "200": {
            "description": "List of refunds",
            "content": {
              "application/json": {
                "schema": {
                  "$ref": "#/components/schemas/RefundListResponse"
                }
              }
            }
          }
        },
        "security": [
          {
            "api_key": []
          }
        ]
      }
    },
    "/refunds/{refund_id}": {
      "get": {
        "tags": [
          "Refunds"
        ],
        "summary": "Refunds - Retrieve (GET)",
        "description": "Refunds - Retrieve (GET)\n\nTo retrieve the properties of a Refund. This may be used to get the status of a previously initiated payment or next action for an ongoing payment",
        "operationId": "Retrieve a Refund",
        "parameters": [
          {
            "name": "refund_id",
            "in": "path",
            "description": "The identifier for refund",
            "required": true,
            "schema": {
              "type": "string"
            }
          }
        ],
        "responses": {
          "200": {
            "description": "Refund retrieved",
            "content": {
              "application/json": {
                "schema": {
                  "$ref": "#/components/schemas/RefundResponse"
                }
              }
            }
          },
          "404": {
            "description": "Refund does not exist in our records"
          }
        },
        "security": [
          {
            "api_key": []
          }
        ]
      },
      "post": {
        "tags": [
          "Refunds"
        ],
        "summary": "Refunds - Update",
        "description": "Refunds - Update\n\nTo update the properties of a Refund object. This may include attaching a reason for the refund or metadata fields",
        "operationId": "Update a Refund",
        "parameters": [
          {
            "name": "refund_id",
            "in": "path",
            "description": "The identifier for refund",
            "required": true,
            "schema": {
              "type": "string"
            }
          }
        ],
        "requestBody": {
          "content": {
            "application/json": {
              "schema": {
                "$ref": "#/components/schemas/RefundUpdateRequest"
              }
            }
          },
          "required": true
        },
        "responses": {
          "200": {
            "description": "Refund updated",
            "content": {
              "application/json": {
                "schema": {
                  "$ref": "#/components/schemas/RefundResponse"
                }
              }
            }
          },
          "400": {
            "description": "Missing Mandatory fields"
          }
        },
        "security": [
          {
            "api_key": []
          }
        ]
      }
    }
  },
  "components": {
    "schemas": {
      "AcceptanceType": {
        "type": "string",
        "enum": [
          "online",
          "offline"
        ]
      },
      "AcceptedCountries": {
        "oneOf": [
          {
            "type": "object",
            "required": [
              "type",
              "list"
            ],
            "properties": {
              "type": {
                "type": "string",
                "enum": [
                  "enable_only"
                ]
              },
              "list": {
                "type": "array",
                "items": {
                  "$ref": "#/components/schemas/CountryAlpha2"
                }
              }
            }
          },
          {
            "type": "object",
            "required": [
              "type",
              "list"
            ],
            "properties": {
              "type": {
                "type": "string",
                "enum": [
                  "disable_only"
                ]
              },
              "list": {
                "type": "array",
                "items": {
                  "$ref": "#/components/schemas/CountryAlpha2"
                }
              }
            }
          },
          {
            "type": "object",
            "required": [
              "type"
            ],
            "properties": {
              "type": {
                "type": "string",
                "enum": [
                  "all_accepted"
                ]
              }
            }
          }
        ],
        "discriminator": {
          "propertyName": "type"
        }
      },
      "AcceptedCurrencies": {
        "oneOf": [
          {
            "type": "object",
            "required": [
              "type",
              "list"
            ],
            "properties": {
              "type": {
                "type": "string",
                "enum": [
                  "enable_only"
                ]
              },
              "list": {
                "type": "array",
                "items": {
                  "$ref": "#/components/schemas/Currency"
                }
              }
            }
          },
          {
            "type": "object",
            "required": [
              "type",
              "list"
            ],
            "properties": {
              "type": {
                "type": "string",
                "enum": [
                  "disable_only"
                ]
              },
              "list": {
                "type": "array",
                "items": {
                  "$ref": "#/components/schemas/Currency"
                }
              }
            }
          },
          {
            "type": "object",
            "required": [
              "type"
            ],
            "properties": {
              "type": {
                "type": "string",
                "enum": [
                  "all_accepted"
                ]
              }
            }
          }
        ],
        "discriminator": {
          "propertyName": "type"
        }
      },
      "AchBillingDetails": {
        "type": "object",
        "required": [
          "email"
        ],
        "properties": {
          "email": {
            "type": "string",
            "description": "The Email ID for ACH billing",
            "example": "example@me.com"
          }
        }
      },
      "AchTransfer": {
        "type": "object",
        "required": [
          "account_number",
          "bank_name",
          "routing_number",
          "swift_code"
        ],
        "properties": {
          "account_number": {
            "type": "string",
            "example": "122385736258"
          },
          "bank_name": {
            "type": "string"
          },
          "routing_number": {
            "type": "string",
            "example": "012"
          },
          "swift_code": {
            "type": "string",
            "example": "234"
          }
        }
      },
      "Address": {
        "type": "object",
        "properties": {
          "address": {
            "allOf": [
              {
                "$ref": "#/components/schemas/AddressDetails"
              }
            ],
            "nullable": true
          },
          "phone": {
            "allOf": [
              {
                "$ref": "#/components/schemas/PhoneDetails"
              }
            ],
            "nullable": true
          }
        }
      },
      "AddressDetails": {
        "type": "object",
        "properties": {
          "city": {
            "type": "string",
            "description": "The address city",
            "example": "New York",
            "nullable": true,
            "maxLength": 50
          },
          "country": {
            "allOf": [
              {
                "$ref": "#/components/schemas/CountryAlpha2"
              }
            ],
            "nullable": true
          },
          "line1": {
            "type": "string",
            "description": "The first line of the address",
            "example": "123, King Street",
            "nullable": true,
            "maxLength": 200
          },
          "line2": {
            "type": "string",
            "description": "The second line of the address",
            "example": "Powelson Avenue",
            "nullable": true,
            "maxLength": 50
          },
          "line3": {
            "type": "string",
            "description": "The third line of the address",
            "example": "Bridgewater",
            "nullable": true,
            "maxLength": 50
          },
          "zip": {
            "type": "string",
            "description": "The zip/postal code for the address",
            "example": "08807",
            "nullable": true,
            "maxLength": 50
          },
          "state": {
            "type": "string",
            "description": "The address state",
            "example": "New York",
            "nullable": true
          },
          "first_name": {
            "type": "string",
            "description": "The first name for the address",
            "example": "John",
            "nullable": true,
            "maxLength": 255
          },
          "last_name": {
            "type": "string",
            "description": "The last name for the address",
            "example": "Doe",
            "nullable": true,
            "maxLength": 255
          }
        }
      },
      "AirwallexData": {
        "type": "object",
        "properties": {
          "payload": {
            "type": "string",
            "description": "payload required by airwallex",
            "nullable": true
          }
        }
      },
      "AliPayHkRedirection": {
        "type": "object"
      },
      "AliPayQr": {
        "type": "object"
      },
      "AliPayRedirection": {
        "type": "object"
      },
      "AmountInfo": {
        "type": "object",
        "required": [
          "label",
          "amount"
        ],
        "properties": {
          "label": {
            "type": "string",
            "description": "The label must be the name of the merchant."
          },
          "type": {
            "type": "string",
            "description": "A value that indicates whether the line item(Ex: total, tax, discount, or grand total) is final or pending.",
            "nullable": true
          },
          "amount": {
            "type": "string",
            "description": "The total amount for the payment"
          }
        }
      },
      "ApiKeyExpiration": {
        "oneOf": [
          {
            "type": "string",
            "enum": [
              "never"
            ]
          },
          {
            "type": "string",
            "format": "date-time"
          }
        ]
      },
      "ApplePayPaymentRequest": {
        "type": "object",
        "required": [
          "country_code",
          "currency_code",
          "total",
          "merchant_capabilities",
          "supported_networks"
        ],
        "properties": {
          "country_code": {
            "$ref": "#/components/schemas/CountryAlpha2"
          },
          "currency_code": {
            "$ref": "#/components/schemas/Currency"
          },
          "total": {
            "$ref": "#/components/schemas/AmountInfo"
          },
          "merchant_capabilities": {
            "type": "array",
            "items": {
              "type": "string"
            },
            "description": "The list of merchant capabilities(ex: whether capable of 3ds or no-3ds)"
          },
          "supported_networks": {
            "type": "array",
            "items": {
              "type": "string"
            },
            "description": "The list of supported networks"
          },
          "merchant_identifier": {
            "type": "string",
            "nullable": true
          }
        }
      },
      "ApplePayRedirectData": {
        "type": "object"
      },
      "ApplePaySessionResponse": {
        "oneOf": [
          {
            "$ref": "#/components/schemas/ThirdPartySdkSessionResponse"
          },
          {
            "$ref": "#/components/schemas/NoThirdPartySdkSessionResponse"
          },
          {
            "type": "object",
            "default": null,
            "nullable": true
          }
        ]
      },
      "ApplePayThirdPartySdkData": {
        "type": "object"
      },
      "ApplePayWalletData": {
        "type": "object",
        "required": [
          "payment_data",
          "payment_method",
          "transaction_identifier"
        ],
        "properties": {
          "payment_data": {
            "type": "string",
            "description": "The payment data of Apple pay"
          },
          "payment_method": {
            "$ref": "#/components/schemas/ApplepayPaymentMethod"
          },
          "transaction_identifier": {
            "type": "string",
            "description": "The unique identifier for the transaction"
          }
        }
      },
      "ApplepayConnectorMetadataRequest": {
        "type": "object",
        "properties": {
          "session_token_data": {
            "allOf": [
              {
                "$ref": "#/components/schemas/SessionTokenInfo"
              }
            ],
            "nullable": true
          }
        }
      },
      "ApplepayPaymentMethod": {
        "type": "object",
        "required": [
          "display_name",
          "network",
          "type"
        ],
        "properties": {
          "display_name": {
            "type": "string",
            "description": "The name to be displayed on Apple Pay button"
          },
          "network": {
            "type": "string",
            "description": "The network of the Apple pay payment method"
          },
          "type": {
            "type": "string",
            "description": "The type of the payment method"
          }
        }
      },
      "ApplepaySessionTokenResponse": {
        "type": "object",
        "required": [
          "session_token_data",
          "connector",
          "delayed_session_token",
          "sdk_next_action"
        ],
        "properties": {
          "session_token_data": {
            "$ref": "#/components/schemas/ApplePaySessionResponse"
          },
          "payment_request_data": {
            "allOf": [
              {
                "$ref": "#/components/schemas/ApplePayPaymentRequest"
              }
            ],
            "nullable": true
          },
          "connector": {
            "type": "string",
            "description": "The session token is w.r.t this connector"
          },
          "delayed_session_token": {
            "type": "boolean",
            "description": "Identifier for the delayed session response"
          },
          "sdk_next_action": {
            "$ref": "#/components/schemas/SdkNextAction"
          }
        }
      },
      "AttemptStatus": {
        "type": "string",
        "enum": [
          "started",
          "authentication_failed",
          "router_declined",
          "authentication_pending",
          "authentication_successful",
          "authorized",
          "authorization_failed",
          "charged",
          "authorizing",
          "cod_initiated",
          "voided",
          "void_initiated",
          "capture_initiated",
          "capture_failed",
          "void_failed",
          "auto_refunded",
          "partial_charged",
          "unresolved",
          "pending",
          "failure",
          "payment_method_awaited",
          "confirmation_awaited",
          "device_data_collection_pending"
        ]
      },
      "AuthenticationType": {
        "type": "string",
        "enum": [
          "three_ds",
          "no_three_ds"
        ]
      },
      "BacsBankTransferInstructions": {
        "type": "object",
        "required": [
          "account_holder_name",
          "account_number",
          "sort_code"
        ],
        "properties": {
          "account_holder_name": {
            "type": "string",
            "example": "Jane Doe"
          },
          "account_number": {
            "type": "string",
            "example": "10244123908"
          },
          "sort_code": {
            "type": "string",
            "example": "012"
          }
        }
      },
      "BankDebitBilling": {
        "type": "object",
        "required": [
          "name",
          "email"
        ],
        "properties": {
          "name": {
            "type": "string",
            "description": "The billing name for bank debits",
            "example": "John Doe"
          },
          "email": {
            "type": "string",
            "description": "The billing email for bank debits",
            "example": "example@example.com"
          },
          "address": {
            "allOf": [
              {
                "$ref": "#/components/schemas/AddressDetails"
              }
            ],
            "nullable": true
          }
        }
      },
      "BankDebitData": {
        "oneOf": [
          {
            "type": "object",
            "required": [
              "ach_bank_debit"
            ],
            "properties": {
              "ach_bank_debit": {
                "type": "object",
                "description": "Payment Method data for Ach bank debit",
                "required": [
                  "billing_details",
                  "account_number",
                  "routing_number",
                  "card_holder_name",
                  "bank_account_holder_name"
                ],
                "properties": {
                  "billing_details": {
                    "$ref": "#/components/schemas/BankDebitBilling"
                  },
                  "account_number": {
                    "type": "string",
                    "description": "Account number for ach bank debit payment",
                    "example": "000123456789"
                  },
                  "routing_number": {
                    "type": "string",
                    "description": "Routing number for ach bank debit payment",
                    "example": "110000000"
                  },
                  "card_holder_name": {
                    "type": "string",
                    "example": "John Test"
                  },
                  "bank_account_holder_name": {
                    "type": "string",
                    "example": "John Doe"
                  }
                }
              }
            }
          },
          {
            "type": "object",
            "required": [
              "sepa_bank_debit"
            ],
            "properties": {
              "sepa_bank_debit": {
                "type": "object",
                "required": [
                  "billing_details",
                  "iban",
                  "bank_account_holder_name"
                ],
                "properties": {
                  "billing_details": {
                    "$ref": "#/components/schemas/BankDebitBilling"
                  },
                  "iban": {
                    "type": "string",
                    "description": "International bank account number (iban) for SEPA",
                    "example": "DE89370400440532013000"
                  },
                  "bank_account_holder_name": {
                    "type": "string",
                    "description": "Owner name for bank debit",
                    "example": "A. Schneider"
                  }
                }
              }
            }
          },
          {
            "type": "object",
            "required": [
              "becs_bank_debit"
            ],
            "properties": {
              "becs_bank_debit": {
                "type": "object",
                "required": [
                  "billing_details",
                  "account_number",
                  "bsb_number"
                ],
                "properties": {
                  "billing_details": {
                    "$ref": "#/components/schemas/BankDebitBilling"
                  },
                  "account_number": {
                    "type": "string",
                    "description": "Account number for Becs payment method",
                    "example": "000123456"
                  },
                  "bsb_number": {
                    "type": "string",
                    "description": "Bank-State-Branch (bsb) number",
                    "example": "000000"
                  }
                }
              }
            }
          },
          {
            "type": "object",
            "required": [
              "bacs_bank_debit"
            ],
            "properties": {
              "bacs_bank_debit": {
                "type": "object",
                "required": [
                  "billing_details",
                  "account_number",
                  "sort_code",
                  "bank_account_holder_name"
                ],
                "properties": {
                  "billing_details": {
                    "$ref": "#/components/schemas/BankDebitBilling"
                  },
                  "account_number": {
                    "type": "string",
                    "description": "Account number for Bacs payment method",
                    "example": "00012345"
                  },
                  "sort_code": {
                    "type": "string",
                    "description": "Sort code for Bacs payment method",
                    "example": "108800"
                  },
                  "bank_account_holder_name": {
                    "type": "string",
                    "description": "holder name for bank debit",
                    "example": "A. Schneider"
                  }
                }
              }
            }
          }
        ]
      },
      "BankNames": {
        "type": "string",
        "description": "Name of banks supported by Hyperswitch",
        "enum": [
          "american_express",
          "bank_of_america",
          "barclays",
          "blik_p_s_p",
          "capital_one",
          "chase",
          "citi",
          "discover",
          "navy_federal_credit_union",
          "pentagon_federal_credit_union",
          "synchrony_bank",
          "wells_fargo",
          "abn_amro",
          "asn_bank",
          "bunq",
          "handelsbanken",
          "ing",
          "knab",
          "moneyou",
          "rabobank",
          "regiobank",
          "revolut",
          "sns_bank",
          "triodos_bank",
          "van_lanschot",
          "arzte_und_apotheker_bank",
          "austrian_anadi_bank_ag",
          "bank_austria",
          "bank99_ag",
          "bankhaus_carl_spangler",
          "bankhaus_schelhammer_und_schattera_ag",
          "bank_millennium",
          "bank_p_e_k_a_o_s_a",
          "bawag_psk_ag",
          "bks_bank_ag",
          "brull_kallmus_bank_ag",
          "btv_vier_lander_bank",
          "capital_bank_grawe_gruppe_ag",
          "ceska_sporitelna",
          "dolomitenbank",
          "easybank_ag",
          "e_platby_v_u_b",
          "erste_bank_und_sparkassen",
          "friesland_bank",
          "hypo_alpeadriabank_international_ag",
          "hypo_noe_lb_fur_niederosterreich_u_wien",
          "hypo_oberosterreich_salzburg_steiermark",
          "hypo_tirol_bank_ag",
          "hypo_vorarlberg_bank_ag",
          "hypo_bank_burgenland_aktiengesellschaft",
          "komercni_banka",
          "m_bank",
          "marchfelder_bank",
          "oberbank_ag",
          "osterreichische_arzte_und_apothekerbank",
          "pay_with_i_n_g",
          "place_z_i_p_k_o",
          "platnosc_online_karta_platnicza",
          "posojilnica_bank_e_gen",
          "postova_banka",
          "raiffeisen_bankengruppe_osterreich",
          "schelhammer_capital_bank_ag",
          "schoellerbank_ag",
          "sparda_bank_wien",
          "sporo_pay",
          "santander_przelew24",
          "tatra_pay",
          "viamo",
          "volksbank_gruppe",
          "volkskreditbank_ag",
          "vr_bank_braunau",
          "pay_with_alior_bank",
          "banki_spoldzielcze",
          "pay_with_inteligo",
          "b_n_p_paribas_poland",
          "bank_nowy_s_a",
          "credit_agricole",
          "pay_with_b_o_s",
          "pay_with_citi_handlowy",
          "pay_with_plus_bank",
          "toyota_bank",
          "velo_bank",
          "e_transfer_pocztowy24",
          "plus_bank",
          "etransfer_pocztowy24",
          "banki_spbdzielcze",
          "bank_nowy_bfg_sa",
          "getin_bank",
          "blik",
          "noble_pay",
          "idea_bank",
          "envelo_bank",
          "nest_przelew",
          "mbank_mtransfer",
          "inteligo",
          "pbac_z_ipko",
          "bnp_paribas",
          "bank_pekao_sa",
          "volkswagen_bank",
          "alior_bank",
          "boz"
        ]
      },
      "BankRedirectBilling": {
        "type": "object",
        "required": [
          "billing_name",
          "email"
        ],
        "properties": {
          "billing_name": {
            "type": "string",
            "description": "The name for which billing is issued",
            "example": "John Doe"
          },
          "email": {
            "type": "string",
            "description": "The billing email for bank redirect",
            "example": "example@example.com"
          }
        }
      },
      "BankRedirectData": {
        "oneOf": [
          {
            "type": "object",
            "required": [
              "bancontact_card"
            ],
            "properties": {
              "bancontact_card": {
                "type": "object",
                "required": [
                  "card_number",
                  "card_exp_month",
                  "card_exp_year",
                  "card_holder_name"
                ],
                "properties": {
                  "card_number": {
                    "type": "string",
                    "description": "The card number",
                    "example": "4242424242424242"
                  },
                  "card_exp_month": {
                    "type": "string",
                    "description": "The card's expiry month",
                    "example": "24"
                  },
                  "card_exp_year": {
                    "type": "string",
                    "description": "The card's expiry year",
                    "example": "24"
                  },
                  "card_holder_name": {
                    "type": "string",
                    "description": "The card holder's name",
                    "example": "John Test"
                  },
                  "billing_details": {
                    "allOf": [
                      {
                        "$ref": "#/components/schemas/BankRedirectBilling"
                      }
                    ],
                    "nullable": true
                  }
                }
              }
            }
          },
          {
            "type": "object",
            "required": [
              "bizum"
            ],
            "properties": {
              "bizum": {
                "type": "object"
              }
            }
          },
          {
            "type": "object",
            "required": [
              "blik"
            ],
            "properties": {
              "blik": {
                "type": "object",
                "required": [
                  "blik_code"
                ],
                "properties": {
                  "blik_code": {
                    "type": "string"
                  }
                }
              }
            }
          },
          {
            "type": "object",
            "required": [
              "eps"
            ],
            "properties": {
              "eps": {
                "type": "object",
                "required": [
                  "billing_details",
                  "bank_name"
                ],
                "properties": {
                  "billing_details": {
                    "$ref": "#/components/schemas/BankRedirectBilling"
                  },
                  "bank_name": {
                    "$ref": "#/components/schemas/BankNames"
                  }
                }
              }
            }
          },
          {
            "type": "object",
            "required": [
              "giropay"
            ],
            "properties": {
              "giropay": {
                "type": "object",
                "required": [
                  "billing_details"
                ],
                "properties": {
                  "billing_details": {
                    "$ref": "#/components/schemas/BankRedirectBilling"
                  },
                  "bank_account_bic": {
                    "type": "string",
                    "description": "Bank account details for Giropay\nBank account bic code",
                    "nullable": true
                  },
                  "bank_account_iban": {
                    "type": "string",
                    "description": "Bank account iban",
                    "nullable": true
                  }
                }
              }
            }
          },
          {
            "type": "object",
            "required": [
              "ideal"
            ],
            "properties": {
              "ideal": {
                "type": "object",
                "required": [
                  "billing_details",
                  "bank_name"
                ],
                "properties": {
                  "billing_details": {
                    "$ref": "#/components/schemas/BankRedirectBilling"
                  },
                  "bank_name": {
                    "$ref": "#/components/schemas/BankNames"
                  }
                }
              }
            }
          },
          {
            "type": "object",
            "required": [
              "interac"
            ],
            "properties": {
              "interac": {
                "type": "object",
                "required": [
                  "country",
                  "email"
                ],
                "properties": {
                  "country": {
                    "$ref": "#/components/schemas/CountryAlpha2"
                  },
                  "email": {
                    "type": "string",
                    "example": "john.doe@example.com"
                  }
                }
              }
            }
          },
          {
            "type": "object",
            "required": [
              "online_banking_czech_republic"
            ],
            "properties": {
              "online_banking_czech_republic": {
                "type": "object",
                "required": [
                  "issuer"
                ],
                "properties": {
                  "issuer": {
                    "$ref": "#/components/schemas/BankNames"
                  }
                }
              }
            }
          },
          {
            "type": "object",
            "required": [
              "online_banking_finland"
            ],
            "properties": {
              "online_banking_finland": {
                "type": "object",
                "properties": {
                  "email": {
                    "type": "string",
                    "nullable": true
                  }
                }
              }
            }
          },
          {
            "type": "object",
            "required": [
              "online_banking_poland"
            ],
            "properties": {
              "online_banking_poland": {
                "type": "object",
                "required": [
                  "issuer"
                ],
                "properties": {
                  "issuer": {
                    "$ref": "#/components/schemas/BankNames"
                  }
                }
              }
            }
          },
          {
            "type": "object",
            "required": [
              "online_banking_slovakia"
            ],
            "properties": {
              "online_banking_slovakia": {
                "type": "object",
                "required": [
                  "issuer"
                ],
                "properties": {
                  "issuer": {
                    "$ref": "#/components/schemas/BankNames"
                  }
                }
              }
            }
          },
          {
            "type": "object",
            "required": [
              "przelewy24"
            ],
            "properties": {
              "przelewy24": {
                "type": "object",
                "required": [
                  "billing_details"
                ],
                "properties": {
                  "bank_name": {
                    "allOf": [
                      {
                        "$ref": "#/components/schemas/BankNames"
                      }
                    ],
                    "nullable": true
                  },
                  "billing_details": {
                    "$ref": "#/components/schemas/BankRedirectBilling"
                  }
                }
              }
            }
          },
          {
            "type": "object",
            "required": [
              "sofort"
            ],
            "properties": {
              "sofort": {
                "type": "object",
                "required": [
                  "billing_details",
                  "country",
                  "preferred_language"
                ],
                "properties": {
                  "billing_details": {
                    "$ref": "#/components/schemas/BankRedirectBilling"
                  },
                  "country": {
                    "$ref": "#/components/schemas/CountryAlpha2"
                  },
                  "preferred_language": {
                    "type": "string",
                    "description": "The preferred language",
                    "example": "en"
                  }
                }
              }
            }
          },
          {
            "type": "object",
            "required": [
              "swish"
            ],
            "properties": {
              "swish": {
                "type": "object"
              }
            }
          },
          {
            "type": "object",
            "required": [
              "trustly"
            ],
            "properties": {
              "trustly": {
                "type": "object",
                "required": [
                  "country"
                ],
                "properties": {
                  "country": {
                    "$ref": "#/components/schemas/CountryAlpha2"
                  }
                }
              }
            }
          }
        ]
      },
      "BankTransferData": {
        "oneOf": [
          {
            "type": "object",
            "required": [
              "ach_bank_transfer"
            ],
            "properties": {
              "ach_bank_transfer": {
                "type": "object",
                "required": [
                  "billing_details"
                ],
                "properties": {
                  "billing_details": {
                    "$ref": "#/components/schemas/AchBillingDetails"
                  }
                }
              }
            }
          },
          {
            "type": "object",
            "required": [
              "sepa_bank_transfer"
            ],
            "properties": {
              "sepa_bank_transfer": {
                "type": "object",
                "required": [
                  "billing_details",
                  "country"
                ],
                "properties": {
                  "billing_details": {
                    "$ref": "#/components/schemas/SepaAndBacsBillingDetails"
                  },
                  "country": {
                    "$ref": "#/components/schemas/CountryAlpha2"
                  }
                }
              }
            }
          },
          {
            "type": "object",
            "required": [
              "bacs_bank_transfer"
            ],
            "properties": {
              "bacs_bank_transfer": {
                "type": "object",
                "required": [
                  "billing_details"
                ],
                "properties": {
                  "billing_details": {
                    "$ref": "#/components/schemas/SepaAndBacsBillingDetails"
                  }
                }
              }
            }
          },
          {
            "type": "object",
            "required": [
              "multibanco_bank_transfer"
            ],
            "properties": {
              "multibanco_bank_transfer": {
                "type": "object",
                "required": [
                  "billing_details"
                ],
                "properties": {
                  "billing_details": {
                    "$ref": "#/components/schemas/MultibancoBillingDetails"
                  }
                }
              }
            }
          }
        ]
      },
      "BankTransferInstructions": {
        "oneOf": [
          {
            "type": "object",
            "required": [
              "ach_credit_transfer"
            ],
            "properties": {
              "ach_credit_transfer": {
                "$ref": "#/components/schemas/AchTransfer"
              }
            }
          },
          {
            "type": "object",
            "required": [
              "sepa_bank_instructions"
            ],
            "properties": {
              "sepa_bank_instructions": {
                "$ref": "#/components/schemas/SepaBankTransferInstructions"
              }
            }
          },
          {
            "type": "object",
            "required": [
              "bacs_bank_instructions"
            ],
            "properties": {
              "bacs_bank_instructions": {
                "$ref": "#/components/schemas/BacsBankTransferInstructions"
              }
            }
          },
          {
            "type": "object",
            "required": [
              "multibanco"
            ],
            "properties": {
              "multibanco": {
                "$ref": "#/components/schemas/MultibancoTransferInstructions"
              }
            }
          }
        ]
      },
      "BankTransferNextStepsData": {
        "allOf": [
          {
            "$ref": "#/components/schemas/BankTransferInstructions"
          },
          {
            "type": "object",
            "required": [
              "receiver"
            ],
            "properties": {
              "receiver": {
                "$ref": "#/components/schemas/ReceiverDetails"
              }
            }
          }
        ]
      },
      "CaptureMethod": {
        "type": "string",
        "enum": [
          "automatic",
          "manual",
          "manual_multiple",
          "scheduled"
        ]
      },
      "Card": {
        "type": "object",
        "required": [
          "card_number",
          "card_exp_month",
          "card_exp_year",
          "card_holder_name",
          "card_cvc"
        ],
        "properties": {
          "card_number": {
            "type": "string",
            "description": "The card number",
            "example": "4242424242424242"
          },
          "card_exp_month": {
            "type": "string",
            "description": "The card's expiry month",
            "example": "24"
          },
          "card_exp_year": {
            "type": "string",
            "description": "The card's expiry year",
            "example": "24"
          },
          "card_holder_name": {
            "type": "string",
            "description": "The card holder's name",
            "example": "John Test"
          },
          "card_cvc": {
            "type": "string",
            "description": "The CVC number for the card",
            "example": "242"
          },
          "card_issuer": {
            "type": "string",
            "description": "The name of the issuer of card",
            "example": "chase",
            "nullable": true
          },
          "card_network": {
            "allOf": [
              {
                "$ref": "#/components/schemas/CardNetwork"
              }
            ],
            "nullable": true
          },
          "card_type": {
            "type": "string",
            "example": "CREDIT",
            "nullable": true
          },
          "card_issuing_country": {
            "type": "string",
            "example": "INDIA",
            "nullable": true
          },
          "bank_code": {
            "type": "string",
            "example": "JP_AMEX",
            "nullable": true
          },
          "nick_name": {
            "type": "string",
            "description": "The card holder's nick name",
            "example": "John Test",
            "nullable": true
          }
        }
      },
      "CardDetail": {
        "type": "object",
        "required": [
          "card_number",
          "card_exp_month",
          "card_exp_year",
          "card_holder_name"
        ],
        "properties": {
          "card_number": {
            "type": "string",
            "description": "Card Number",
            "example": "4111111145551142"
          },
          "card_exp_month": {
            "type": "string",
            "description": "Card Expiry Month",
            "example": "10"
          },
          "card_exp_year": {
            "type": "string",
            "description": "Card Expiry Year",
            "example": "25"
          },
          "card_holder_name": {
            "type": "string",
            "description": "Card Holder Name",
            "example": "John Doe"
          },
          "nick_name": {
            "type": "string",
            "description": "Card Holder's Nick Name",
            "example": "John Doe",
            "nullable": true
          }
        }
      },
      "CardDetailFromLocker": {
        "type": "object",
        "properties": {
          "scheme": {
            "type": "string",
            "nullable": true
          },
          "issuer_country": {
            "type": "string",
            "nullable": true
          },
          "last4_digits": {
            "type": "string",
            "nullable": true
          },
          "expiry_month": {
            "type": "string",
            "nullable": true
          },
          "expiry_year": {
            "type": "string",
            "nullable": true
          },
          "card_token": {
            "type": "string",
            "nullable": true
          },
          "card_holder_name": {
            "type": "string",
            "nullable": true
          },
          "card_fingerprint": {
            "type": "string",
            "nullable": true
          },
          "nick_name": {
            "type": "string",
            "nullable": true
          }
        }
      },
      "CardNetwork": {
        "type": "string",
        "enum": [
          "Visa",
          "Mastercard",
          "AmericanExpress",
          "JCB",
          "DinersClub",
          "Discover",
          "CartesBancaires",
          "UnionPay",
          "Interac",
          "RuPay",
          "Maestro"
        ]
      },
      "Connector": {
        "type": "string",
        "enum": [
          "aci",
          "adyen",
          "airwallex",
          "authorizedotnet",
          "bitpay",
          "bluesnap",
          "braintree",
          "cashtocode",
          "checkout",
          "coinbase",
          "cryptopay",
          "cybersource",
          "iatapay",
          "phonypay",
          "fauxpay",
          "pretendpay",
          "stripe_test",
          "adyen_test",
          "checkout_test",
          "paypal_test",
          "bambora",
          "dlocal",
          "fiserv",
          "forte",
          "globalpay",
          "globepay",
          "klarna",
          "mollie",
          "multisafepay",
          "nexinets",
          "nmi",
          "noon",
          "nuvei",
          "opennode",
          "payme",
          "paypal",
          "payu",
          "powertranz",
          "rapyd",
          "shift4",
          "stax",
          "stripe",
          "trustpay",
          "tsys",
          "worldline",
          "worldpay",
          "zen"
        ]
      },
      "ConnectorMetadata": {
        "type": "object",
        "properties": {
          "apple_pay": {
            "allOf": [
              {
                "$ref": "#/components/schemas/ApplepayConnectorMetadataRequest"
              }
            ],
            "nullable": true
          },
          "airwallex": {
            "allOf": [
              {
                "$ref": "#/components/schemas/AirwallexData"
              }
            ],
            "nullable": true
          },
          "noon": {
            "allOf": [
              {
                "$ref": "#/components/schemas/NoonData"
              }
            ],
            "nullable": true
          }
        }
      },
      "ConnectorType": {
        "type": "string",
        "enum": [
          "payment_processor",
          "payment_vas",
          "fin_operations",
          "fiz_operations",
          "networks",
          "banking_entities",
          "non_banking_finance"
        ]
      },
      "CountryAlpha2": {
        "type": "string",
        "enum": [
          "AF",
          "AX",
          "AL",
          "DZ",
          "AS",
          "AD",
          "AO",
          "AI",
          "AQ",
          "AG",
          "AR",
          "AM",
          "AW",
          "AU",
          "AT",
          "AZ",
          "BS",
          "BH",
          "BD",
          "BB",
          "BY",
          "BE",
          "BZ",
          "BJ",
          "BM",
          "BT",
          "BO",
          "BQ",
          "BA",
          "BW",
          "BV",
          "BR",
          "IO",
          "BN",
          "BG",
          "BF",
          "BI",
          "KH",
          "CM",
          "CA",
          "CV",
          "KY",
          "CF",
          "TD",
          "CL",
          "CN",
          "CX",
          "CC",
          "CO",
          "KM",
          "CG",
          "CD",
          "CK",
          "CR",
          "CI",
          "HR",
          "CU",
          "CW",
          "CY",
          "CZ",
          "DK",
          "DJ",
          "DM",
          "DO",
          "EC",
          "EG",
          "SV",
          "GQ",
          "ER",
          "EE",
          "ET",
          "FK",
          "FO",
          "FJ",
          "FI",
          "FR",
          "GF",
          "PF",
          "TF",
          "GA",
          "GM",
          "GE",
          "DE",
          "GH",
          "GI",
          "GR",
          "GL",
          "GD",
          "GP",
          "GU",
          "GT",
          "GG",
          "GN",
          "GW",
          "GY",
          "HT",
          "HM",
          "VA",
          "HN",
          "HK",
          "HU",
          "IS",
          "IN",
          "ID",
          "IR",
          "IQ",
          "IE",
          "IM",
          "IL",
          "IT",
          "JM",
          "JP",
          "JE",
          "JO",
          "KZ",
          "KE",
          "KI",
          "KP",
          "KR",
          "KW",
          "KG",
          "LA",
          "LV",
          "LB",
          "LS",
          "LR",
          "LY",
          "LI",
          "LT",
          "LU",
          "MO",
          "MK",
          "MG",
          "MW",
          "MY",
          "MV",
          "ML",
          "MT",
          "MH",
          "MQ",
          "MR",
          "MU",
          "YT",
          "MX",
          "FM",
          "MD",
          "MC",
          "MN",
          "ME",
          "MS",
          "MA",
          "MZ",
          "MM",
          "NA",
          "NR",
          "NP",
          "NL",
          "NC",
          "NZ",
          "NI",
          "NE",
          "NG",
          "NU",
          "NF",
          "MP",
          "NO",
          "OM",
          "PK",
          "PW",
          "PS",
          "PA",
          "PG",
          "PY",
          "PE",
          "PH",
          "PN",
          "PL",
          "PT",
          "PR",
          "QA",
          "RE",
          "RO",
          "RU",
          "RW",
          "BL",
          "SH",
          "KN",
          "LC",
          "MF",
          "PM",
          "VC",
          "WS",
          "SM",
          "ST",
          "SA",
          "SN",
          "RS",
          "SC",
          "SL",
          "SG",
          "SX",
          "SK",
          "SI",
          "SB",
          "SO",
          "ZA",
          "GS",
          "SS",
          "ES",
          "LK",
          "SD",
          "SR",
          "SJ",
          "SZ",
          "SE",
          "CH",
          "SY",
          "TW",
          "TJ",
          "TZ",
          "TH",
          "TL",
          "TG",
          "TK",
          "TO",
          "TT",
          "TN",
          "TR",
          "TM",
          "TC",
          "TV",
          "UG",
          "UA",
          "AE",
          "GB",
          "UM",
          "UY",
          "UZ",
          "VU",
          "VE",
          "VN",
          "VG",
          "VI",
          "WF",
          "EH",
          "YE",
          "ZM",
          "ZW",
          "US"
        ]
      },
      "CreateApiKeyRequest": {
        "type": "object",
        "description": "The request body for creating an API Key.",
        "required": [
          "name",
          "expiration"
        ],
        "properties": {
          "name": {
            "type": "string",
            "description": "A unique name for the API Key to help you identify it.",
            "example": "Sandbox integration key",
            "maxLength": 64
          },
          "description": {
            "type": "string",
            "description": "A description to provide more context about the API Key.",
            "example": "Key used by our developers to integrate with the sandbox environment",
            "nullable": true,
            "maxLength": 256
          },
          "expiration": {
            "$ref": "#/components/schemas/ApiKeyExpiration"
          }
        }
      },
      "CreateApiKeyResponse": {
        "type": "object",
        "description": "The response body for creating an API Key.",
        "required": [
          "key_id",
          "merchant_id",
          "name",
          "api_key",
          "created",
          "expiration"
        ],
        "properties": {
          "key_id": {
            "type": "string",
            "description": "The identifier for the API Key.",
            "example": "5hEEqkgJUyuxgSKGArHA4mWSnX",
            "maxLength": 64
          },
          "merchant_id": {
            "type": "string",
            "description": "The identifier for the Merchant Account.",
            "example": "y3oqhf46pyzuxjbcn2giaqnb44",
            "maxLength": 64
          },
          "name": {
            "type": "string",
            "description": "The unique name for the API Key to help you identify it.",
            "example": "Sandbox integration key",
            "maxLength": 64
          },
          "description": {
            "type": "string",
            "description": "The description to provide more context about the API Key.",
            "example": "Key used by our developers to integrate with the sandbox environment",
            "nullable": true,
            "maxLength": 256
          },
          "api_key": {
            "type": "string",
            "description": "The plaintext API Key used for server-side API access. Ensure you store the API Key\nsecurely as you will not be able to see it again.",
            "maxLength": 128
          },
          "created": {
            "type": "string",
            "format": "date-time",
            "description": "The time at which the API Key was created.",
            "example": "2022-09-10T10:11:12Z"
          },
          "expiration": {
            "$ref": "#/components/schemas/ApiKeyExpiration"
          }
        }
      },
      "CryptoData": {
        "type": "object",
        "properties": {
          "pay_currency": {
            "type": "string",
            "nullable": true
          }
        }
      },
      "Currency": {
        "type": "string",
        "enum": [
          "AED",
          "ALL",
          "AMD",
          "ANG",
          "ARS",
          "AUD",
          "AWG",
          "AZN",
          "BBD",
          "BDT",
          "BHD",
          "BMD",
          "BND",
          "BOB",
          "BRL",
          "BSD",
          "BWP",
          "BZD",
          "CAD",
          "CHF",
          "CNY",
          "COP",
          "CRC",
          "CUP",
          "CZK",
          "DKK",
          "DOP",
          "DZD",
          "EGP",
          "ETB",
          "EUR",
          "FJD",
          "GBP",
          "GHS",
          "GIP",
          "GMD",
          "GTQ",
          "GYD",
          "HKD",
          "HNL",
          "HRK",
          "HTG",
          "HUF",
          "IDR",
          "ILS",
          "INR",
          "JMD",
          "JOD",
          "JPY",
          "KES",
          "KGS",
          "KHR",
          "KRW",
          "KWD",
          "KYD",
          "KZT",
          "LAK",
          "LBP",
          "LKR",
          "LRD",
          "LSL",
          "MAD",
          "MDL",
          "MKD",
          "MMK",
          "MNT",
          "MOP",
          "MUR",
          "MVR",
          "MWK",
          "MXN",
          "MYR",
          "NAD",
          "NGN",
          "NIO",
          "NOK",
          "NPR",
          "NZD",
          "OMR",
          "PEN",
          "PGK",
          "PHP",
          "PKR",
          "PLN",
          "QAR",
          "RON",
          "RUB",
          "SAR",
          "SCR",
          "SEK",
          "SGD",
          "SLL",
          "SOS",
          "SSP",
          "SVC",
          "SZL",
          "THB",
          "TRY",
          "TTD",
          "TWD",
          "TZS",
          "USD",
          "UYU",
          "UZS",
          "YER",
          "ZAR"
        ]
      },
      "CustomerAcceptance": {
        "type": "object",
        "required": [
          "acceptance_type"
        ],
        "properties": {
          "acceptance_type": {
            "$ref": "#/components/schemas/AcceptanceType"
          },
          "accepted_at": {
            "type": "string",
            "format": "date-time",
            "description": "Specifying when the customer acceptance was provided",
            "example": "2022-09-10T10:11:12Z",
            "nullable": true
          },
          "online": {
            "allOf": [
              {
                "$ref": "#/components/schemas/OnlineMandate"
              }
            ],
            "nullable": true
          }
        }
      },
      "CustomerDeleteResponse": {
        "type": "object",
        "required": [
          "customer_id",
          "customer_deleted",
          "address_deleted",
          "payment_methods_deleted"
        ],
        "properties": {
          "customer_id": {
            "type": "string",
            "description": "The identifier for the customer object",
            "example": "cus_y3oqhf46pyzuxjbcn2giaqnb44",
            "maxLength": 255
          },
          "customer_deleted": {
            "type": "boolean",
            "description": "Whether customer was deleted or not",
            "example": false
          },
          "address_deleted": {
            "type": "boolean",
            "description": "Whether address was deleted or not",
            "example": false
          },
          "payment_methods_deleted": {
            "type": "boolean",
            "description": "Whether payment methods deleted or not",
            "example": false
          }
        }
      },
      "CustomerDetails": {
        "type": "object",
        "required": [
          "id"
        ],
        "properties": {
          "id": {
            "type": "string",
            "description": "The identifier for the customer."
          },
          "name": {
            "type": "string",
            "description": "The customer's name",
            "example": "John Doe",
            "nullable": true,
            "maxLength": 255
          },
          "email": {
            "type": "string",
            "description": "The customer's email address",
            "example": "johntest@test.com",
            "nullable": true,
            "maxLength": 255
          },
          "phone": {
            "type": "string",
            "description": "The customer's phone number",
            "example": "3141592653",
            "nullable": true,
            "maxLength": 10
          },
          "phone_country_code": {
            "type": "string",
            "description": "The country code for the customer's phone number",
            "example": "+1",
            "nullable": true,
            "maxLength": 2
          }
        }
      },
      "CustomerPaymentMethod": {
        "type": "object",
        "required": [
          "payment_token",
          "customer_id",
          "payment_method",
          "recurring_enabled",
          "installment_payment_enabled"
        ],
        "properties": {
          "payment_token": {
            "type": "string",
            "description": "Token for payment method in temporary card locker which gets refreshed often",
            "example": "7ebf443f-a050-4067-84e5-e6f6d4800aef"
          },
          "customer_id": {
            "type": "string",
            "description": "The unique identifier of the customer.",
            "example": "cus_meowerunwiuwiwqw"
          },
          "payment_method": {
            "$ref": "#/components/schemas/PaymentMethodType"
          },
          "payment_method_type": {
            "allOf": [
              {
                "$ref": "#/components/schemas/PaymentMethodType"
              }
            ],
            "nullable": true
          },
          "payment_method_issuer": {
            "type": "string",
            "description": "The name of the bank/ provider issuing the payment method to the end user",
            "example": "Citibank",
            "nullable": true
          },
          "payment_method_issuer_code": {
            "allOf": [
              {
                "$ref": "#/components/schemas/PaymentMethodIssuerCode"
              }
            ],
            "nullable": true
          },
          "recurring_enabled": {
            "type": "boolean",
            "description": "Indicates whether the payment method is eligible for recurring payments",
            "example": true
          },
          "installment_payment_enabled": {
            "type": "boolean",
            "description": "Indicates whether the payment method is eligible for installment payments",
            "example": true
          },
          "payment_experience": {
            "type": "array",
            "items": {
              "$ref": "#/components/schemas/PaymentExperience"
            },
            "description": "Type of payment experience enabled with the connector",
            "example": [
              "redirect_to_url"
            ],
            "nullable": true
          },
          "card": {
            "allOf": [
              {
                "$ref": "#/components/schemas/CardDetailFromLocker"
              }
            ],
            "nullable": true
          },
          "metadata": {
            "type": "object",
            "description": "You can specify up to 50 keys, with key names up to 40 characters long and values up to 500 characters long. Metadata is useful for storing additional, structured information on an object.",
            "nullable": true
          },
          "created": {
            "type": "string",
            "format": "date-time",
            "description": "A timestamp (ISO 8601 code) that determines when the customer was created",
            "example": "2023-01-18T11:04:09.922Z",
            "nullable": true
          }
        }
      },
      "CustomerPaymentMethodsListResponse": {
        "type": "object",
        "required": [
          "customer_payment_methods"
        ],
        "properties": {
          "customer_payment_methods": {
            "type": "array",
            "items": {
              "$ref": "#/components/schemas/CustomerPaymentMethod"
            },
            "description": "List of payment methods for customer"
          }
        }
      },
      "CustomerRequest": {
        "type": "object",
        "description": "The customer details",
        "properties": {
          "customer_id": {
            "type": "string",
            "description": "The identifier for the customer object. If not provided the customer ID will be autogenerated.",
            "example": "cus_y3oqhf46pyzuxjbcn2giaqnb44",
            "maxLength": 255
          },
          "name": {
            "type": "string",
            "description": "The customer's name",
            "example": "Jon Test",
            "nullable": true,
            "maxLength": 255
          },
          "email": {
            "type": "string",
            "description": "The customer's email address",
            "example": "JonTest@test.com",
            "nullable": true,
            "maxLength": 255
          },
          "phone": {
            "type": "string",
            "description": "The customer's phone number",
            "example": "9999999999",
            "nullable": true,
            "maxLength": 255
          },
          "description": {
            "type": "string",
            "description": "An arbitrary string that you can attach to a customer object.",
            "example": "First Customer",
            "nullable": true,
            "maxLength": 255
          },
          "phone_country_code": {
            "type": "string",
            "description": "The country code for the customer phone number",
            "example": "+65",
            "nullable": true,
            "maxLength": 255
          },
          "address": {
            "allOf": [
              {
                "$ref": "#/components/schemas/AddressDetails"
              }
            ],
            "nullable": true
          },
          "metadata": {
            "type": "object",
            "description": "You can specify up to 50 keys, with key names up to 40 characters long and values up to 500\ncharacters long. Metadata is useful for storing additional, structured information on an\nobject.",
            "nullable": true
          }
        }
      },
      "CustomerResponse": {
        "type": "object",
        "required": [
          "customer_id",
          "created_at"
        ],
        "properties": {
          "customer_id": {
            "type": "string",
            "description": "The identifier for the customer object. If not provided the customer ID will be autogenerated.",
            "example": "cus_y3oqhf46pyzuxjbcn2giaqnb44",
            "maxLength": 255
          },
          "name": {
            "type": "string",
            "description": "The customer's name",
            "example": "Jon Test",
            "nullable": true,
            "maxLength": 255
          },
          "email": {
            "type": "string",
            "description": "The customer's email address",
            "example": "JonTest@test.com",
            "nullable": true,
            "maxLength": 255
          },
          "phone": {
            "type": "string",
            "description": "The customer's phone number",
            "example": "9999999999",
            "nullable": true,
            "maxLength": 255
          },
          "phone_country_code": {
            "type": "string",
            "description": "The country code for the customer phone number",
            "example": "+65",
            "nullable": true,
            "maxLength": 255
          },
          "description": {
            "type": "string",
            "description": "An arbitrary string that you can attach to a customer object.",
            "example": "First Customer",
            "nullable": true,
            "maxLength": 255
          },
          "address": {
            "allOf": [
              {
                "$ref": "#/components/schemas/AddressDetails"
              }
            ],
            "nullable": true
          },
          "created_at": {
            "type": "string",
            "format": "date-time",
            "description": "A timestamp (ISO 8601 code) that determines when the customer was created",
            "example": "2023-01-18T11:04:09.922Z"
          },
          "metadata": {
            "type": "object",
            "description": "You can specify up to 50 keys, with key names up to 40 characters long and values up to 500\ncharacters long. Metadata is useful for storing additional, structured information on an\nobject.",
            "nullable": true
          }
        }
      },
      "DisputeResponse": {
        "type": "object",
        "required": [
          "dispute_id",
          "payment_id",
          "attempt_id",
          "amount",
          "currency",
          "dispute_stage",
          "dispute_status",
          "connector",
          "connector_status",
          "connector_dispute_id",
          "created_at"
        ],
        "properties": {
          "dispute_id": {
            "type": "string",
            "description": "The identifier for dispute"
          },
          "payment_id": {
            "type": "string",
            "description": "The identifier for payment_intent"
          },
          "attempt_id": {
            "type": "string",
            "description": "The identifier for payment_attempt"
          },
          "amount": {
            "type": "string",
            "description": "The dispute amount"
          },
          "currency": {
            "type": "string",
            "description": "The three-letter ISO currency code"
          },
          "dispute_stage": {
            "$ref": "#/components/schemas/DisputeStage"
          },
          "dispute_status": {
            "$ref": "#/components/schemas/DisputeStatus"
          },
          "connector": {
            "type": "string",
            "description": "connector to which dispute is associated with"
          },
          "connector_status": {
            "type": "string",
            "description": "Status of the dispute sent by connector"
          },
          "connector_dispute_id": {
            "type": "string",
            "description": "Dispute id sent by connector"
          },
          "connector_reason": {
            "type": "string",
            "description": "Reason of dispute sent by connector",
            "nullable": true
          },
          "connector_reason_code": {
            "type": "string",
            "description": "Reason code of dispute sent by connector",
            "nullable": true
          },
          "challenge_required_by": {
            "type": "string",
            "format": "date-time",
            "description": "Evidence deadline of dispute sent by connector",
            "nullable": true
          },
          "connector_created_at": {
            "type": "string",
            "format": "date-time",
            "description": "Dispute created time sent by connector",
            "nullable": true
          },
          "connector_updated_at": {
            "type": "string",
            "format": "date-time",
            "description": "Dispute updated time sent by connector",
            "nullable": true
          },
          "created_at": {
            "type": "string",
            "format": "date-time",
            "description": "Time at which dispute is received"
          }
        }
      },
      "DisputeResponsePaymentsRetrieve": {
        "type": "object",
        "required": [
          "dispute_id",
          "dispute_stage",
          "dispute_status",
          "connector_status",
          "connector_dispute_id",
          "created_at"
        ],
        "properties": {
          "dispute_id": {
            "type": "string",
            "description": "The identifier for dispute"
          },
          "dispute_stage": {
            "$ref": "#/components/schemas/DisputeStage"
          },
          "dispute_status": {
            "$ref": "#/components/schemas/DisputeStatus"
          },
          "connector_status": {
            "type": "string",
            "description": "Status of the dispute sent by connector"
          },
          "connector_dispute_id": {
            "type": "string",
            "description": "Dispute id sent by connector"
          },
          "connector_reason": {
            "type": "string",
            "description": "Reason of dispute sent by connector",
            "nullable": true
          },
          "connector_reason_code": {
            "type": "string",
            "description": "Reason code of dispute sent by connector",
            "nullable": true
          },
          "challenge_required_by": {
            "type": "string",
            "format": "date-time",
            "description": "Evidence deadline of dispute sent by connector",
            "nullable": true
          },
          "connector_created_at": {
            "type": "string",
            "format": "date-time",
            "description": "Dispute created time sent by connector",
            "nullable": true
          },
          "connector_updated_at": {
            "type": "string",
            "format": "date-time",
            "description": "Dispute updated time sent by connector",
            "nullable": true
          },
          "created_at": {
            "type": "string",
            "format": "date-time",
            "description": "Time at which dispute is received"
          }
        }
      },
      "DisputeStage": {
        "type": "string",
        "enum": [
          "pre_dispute",
          "dispute",
          "pre_arbitration"
        ]
      },
      "DisputeStatus": {
        "type": "string",
        "enum": [
          "dispute_opened",
          "dispute_expired",
          "dispute_accepted",
          "dispute_cancelled",
          "dispute_challenged",
          "dispute_won",
          "dispute_lost"
        ]
      },
      "EphemeralKeyCreateResponse": {
        "type": "object",
        "required": [
          "customer_id",
          "created_at",
          "expires",
          "secret"
        ],
        "properties": {
          "customer_id": {
            "type": "string",
            "description": "customer_id to which this ephemeral key belongs to"
          },
          "created_at": {
            "type": "integer",
            "format": "int64",
            "description": "time at which this ephemeral key was created"
          },
          "expires": {
            "type": "integer",
            "format": "int64",
            "description": "time at which this ephemeral key would expire"
          },
          "secret": {
            "type": "string",
            "description": "ephemeral key"
          }
        }
      },
      "FeatureMetadata": {
        "type": "object",
        "properties": {
          "redirect_response": {
            "allOf": [
              {
                "$ref": "#/components/schemas/RedirectResponse"
              }
            ],
            "nullable": true
          }
        }
      },
      "FieldType": {
        "oneOf": [
          {
            "type": "string",
            "enum": [
              "user_full_name"
            ]
          },
          {
            "type": "string",
            "enum": [
              "user_email_address"
            ]
          },
          {
            "type": "string",
            "enum": [
              "user_phone_number"
            ]
          },
          {
            "type": "object",
            "required": [
              "user_country"
            ],
            "properties": {
              "user_country": {
                "type": "object",
                "required": [
                  "options"
                ],
                "properties": {
                  "options": {
                    "type": "array",
                    "items": {
                      "type": "string"
                    }
                  }
                }
              }
            }
          },
          {
            "type": "string",
            "enum": [
              "user_addressline1"
            ]
          },
          {
            "type": "string",
            "enum": [
              "user_addressline2"
            ]
          },
          {
            "type": "string",
            "enum": [
              "user_address_city"
            ]
          },
          {
            "type": "string",
            "enum": [
              "user_address_pincode"
            ]
          },
          {
            "type": "string",
            "enum": [
              "user_address_state"
            ]
          },
          {
            "type": "string",
            "enum": [
              "user_address_country"
            ]
          },
          {
            "type": "string",
            "enum": [
              "user_blik_code"
            ]
          },
          {
            "type": "string",
            "enum": [
              "fields_complete"
            ]
          },
          {
            "type": "string",
            "enum": [
              "user_billing_name"
            ]
          },
          {
            "type": "string",
            "enum": [
              "user_bank"
            ]
          },
          {
            "type": "string",
            "enum": [
              "text"
            ]
          },
          {
            "type": "object",
            "required": [
              "drop_down"
            ],
            "properties": {
              "drop_down": {
                "type": "object",
                "required": [
                  "options"
                ],
                "properties": {
                  "options": {
                    "type": "array",
                    "items": {
                      "type": "string"
                    }
                  }
                }
              }
            }
          }
        ],
        "description": "Possible field type of required fields in payment_method_data"
      },
      "FrmAction": {
        "type": "string",
        "enum": [
          "cancel_txn",
          "auto_refund",
          "manual_review"
        ]
      },
      "FrmConfigs": {
        "type": "object",
        "description": "Details of FrmConfigs are mentioned here... it should be passed in payment connector create api call, and stored in merchant_connector_table",
        "required": [
          "frm_action",
          "frm_preferred_flow_type"
        ],
        "properties": {
          "frm_enabled_pms": {
            "type": "array",
            "items": {
              "type": "string"
            },
            "nullable": true
          },
          "frm_enabled_pm_types": {
            "type": "array",
            "items": {
              "type": "string"
            },
            "nullable": true
          },
          "frm_enabled_gateways": {
            "type": "array",
            "items": {
              "type": "string"
            },
            "nullable": true
          },
          "frm_action": {
            "$ref": "#/components/schemas/FrmAction"
          },
          "frm_preferred_flow_type": {
            "$ref": "#/components/schemas/FrmPreferredFlowTypes"
          }
        }
      },
      "FrmPreferredFlowTypes": {
        "type": "string",
        "enum": [
          "pre",
          "post"
        ]
      },
      "FutureUsage": {
        "type": "string",
        "enum": [
          "off_session",
          "on_session"
        ]
      },
<<<<<<< HEAD
      "GiftCardData": {
        "type": "object",
        "required": [
          "number",
          "cvc"
        ],
        "properties": {
          "number": {
            "type": "string",
            "description": "The gift card number"
          },
          "cvc": {
            "type": "string",
            "description": "The card verification code."
          }
        }
=======
      "GoPayRedirection": {
        "type": "object"
>>>>>>> 11ad9bed
      },
      "GooglePayPaymentMethodInfo": {
        "type": "object",
        "required": [
          "card_network",
          "card_details"
        ],
        "properties": {
          "card_network": {
            "type": "string",
            "description": "The name of the card network"
          },
          "card_details": {
            "type": "string",
            "description": "The details of the card"
          }
        }
      },
      "GooglePayRedirectData": {
        "type": "object"
      },
      "GooglePaySessionResponse": {
        "type": "object",
        "required": [
          "merchant_info",
          "allowed_payment_methods",
          "transaction_info",
          "delayed_session_token",
          "connector",
          "sdk_next_action"
        ],
        "properties": {
          "merchant_info": {
            "$ref": "#/components/schemas/GpayMerchantInfo"
          },
          "allowed_payment_methods": {
            "type": "array",
            "items": {
              "$ref": "#/components/schemas/GpayAllowedPaymentMethods"
            },
            "description": "List of the allowed payment meythods"
          },
          "transaction_info": {
            "$ref": "#/components/schemas/GpayTransactionInfo"
          },
          "delayed_session_token": {
            "type": "boolean",
            "description": "Identifier for the delayed session response"
          },
          "connector": {
            "type": "string",
            "description": "The name of the connector"
          },
          "sdk_next_action": {
            "$ref": "#/components/schemas/SdkNextAction"
          },
          "secrets": {
            "allOf": [
              {
                "$ref": "#/components/schemas/SecretInfoToInitiateSdk"
              }
            ],
            "nullable": true
          }
        }
      },
      "GooglePayThirdPartySdk": {
        "type": "object",
        "required": [
          "delayed_session_token",
          "connector",
          "sdk_next_action"
        ],
        "properties": {
          "delayed_session_token": {
            "type": "boolean",
            "description": "Identifier for the delayed session response"
          },
          "connector": {
            "type": "string",
            "description": "The name of the connector"
          },
          "sdk_next_action": {
            "$ref": "#/components/schemas/SdkNextAction"
          }
        }
      },
      "GooglePayThirdPartySdkData": {
        "type": "object"
      },
      "GooglePayWalletData": {
        "type": "object",
        "required": [
          "type",
          "description",
          "info",
          "tokenization_data"
        ],
        "properties": {
          "type": {
            "type": "string",
            "description": "The type of payment method"
          },
          "description": {
            "type": "string",
            "description": "User-facing message to describe the payment method that funds this transaction."
          },
          "info": {
            "$ref": "#/components/schemas/GooglePayPaymentMethodInfo"
          },
          "tokenization_data": {
            "$ref": "#/components/schemas/GpayTokenizationData"
          }
        }
      },
      "GpayAllowedMethodsParameters": {
        "type": "object",
        "required": [
          "allowed_auth_methods",
          "allowed_card_networks"
        ],
        "properties": {
          "allowed_auth_methods": {
            "type": "array",
            "items": {
              "type": "string"
            },
            "description": "The list of allowed auth methods (ex: 3DS, No3DS, PAN_ONLY etc)"
          },
          "allowed_card_networks": {
            "type": "array",
            "items": {
              "type": "string"
            },
            "description": "The list of allowed card networks (ex: AMEX,JCB etc)"
          }
        }
      },
      "GpayAllowedPaymentMethods": {
        "type": "object",
        "required": [
          "type",
          "parameters",
          "tokenization_specification"
        ],
        "properties": {
          "type": {
            "type": "string",
            "description": "The type of payment method"
          },
          "parameters": {
            "$ref": "#/components/schemas/GpayAllowedMethodsParameters"
          },
          "tokenization_specification": {
            "$ref": "#/components/schemas/GpayTokenizationSpecification"
          }
        }
      },
      "GpayMerchantInfo": {
        "type": "object",
        "required": [
          "merchant_name"
        ],
        "properties": {
          "merchant_name": {
            "type": "string",
            "description": "The name of the merchant"
          }
        }
      },
      "GpaySessionTokenResponse": {
        "oneOf": [
          {
            "$ref": "#/components/schemas/GooglePayThirdPartySdk"
          },
          {
            "$ref": "#/components/schemas/GooglePaySessionResponse"
          }
        ]
      },
      "GpayTokenParameters": {
        "type": "object",
        "required": [
          "gateway"
        ],
        "properties": {
          "gateway": {
            "type": "string",
            "description": "The name of the connector"
          },
          "gateway_merchant_id": {
            "type": "string",
            "description": "The merchant ID registered in the connector associated",
            "nullable": true
          },
          "stripe:version": {
            "type": "string",
            "nullable": true
          },
          "stripe:publishableKey": {
            "type": "string",
            "nullable": true
          }
        }
      },
      "GpayTokenizationData": {
        "type": "object",
        "required": [
          "type",
          "token"
        ],
        "properties": {
          "type": {
            "type": "string",
            "description": "The type of the token"
          },
          "token": {
            "type": "string",
            "description": "Token generated for the wallet"
          }
        }
      },
      "GpayTokenizationSpecification": {
        "type": "object",
        "required": [
          "type",
          "parameters"
        ],
        "properties": {
          "type": {
            "type": "string",
            "description": "The token specification type(ex: PAYMENT_GATEWAY)"
          },
          "parameters": {
            "$ref": "#/components/schemas/GpayTokenParameters"
          }
        }
      },
      "GpayTransactionInfo": {
        "type": "object",
        "required": [
          "country_code",
          "currency_code",
          "total_price_status",
          "total_price"
        ],
        "properties": {
          "country_code": {
            "$ref": "#/components/schemas/CountryAlpha2"
          },
          "currency_code": {
            "$ref": "#/components/schemas/Currency"
          },
          "total_price_status": {
            "type": "string",
            "description": "The total price status (ex: 'FINAL')"
          },
          "total_price": {
            "type": "string",
            "description": "The total price"
          }
        }
      },
      "IntentStatus": {
        "type": "string",
        "enum": [
          "succeeded",
          "failed",
          "cancelled",
          "processing",
          "requires_customer_action",
          "requires_merchant_action",
          "requires_payment_method",
          "requires_confirmation",
          "requires_capture"
        ]
      },
      "KakaoPayRedirection": {
        "type": "object"
      },
      "KlarnaSessionTokenResponse": {
        "type": "object",
        "required": [
          "session_token",
          "session_id"
        ],
        "properties": {
          "session_token": {
            "type": "string",
            "description": "The session token for Klarna"
          },
          "session_id": {
            "type": "string",
            "description": "The identifier for the session"
          }
        }
      },
      "MandateAmountData": {
        "type": "object",
        "required": [
          "amount",
          "currency"
        ],
        "properties": {
          "amount": {
            "type": "integer",
            "format": "int64",
            "description": "The maximum amount to be debited for the mandate transaction",
            "example": 6540
          },
          "currency": {
            "$ref": "#/components/schemas/Currency"
          },
          "start_date": {
            "type": "string",
            "format": "date-time",
            "description": "Specifying start date of the mandate",
            "example": "2022-09-10T00:00:00Z",
            "nullable": true
          },
          "end_date": {
            "type": "string",
            "format": "date-time",
            "description": "Specifying end date of the mandate",
            "example": "2023-09-10T23:59:59Z",
            "nullable": true
          },
          "metadata": {
            "type": "object",
            "description": "Additional details required by mandate",
            "nullable": true
          }
        }
      },
      "MandateCardDetails": {
        "type": "object",
        "properties": {
          "last4_digits": {
            "type": "string",
            "description": "The last 4 digits of card",
            "nullable": true
          },
          "card_exp_month": {
            "type": "string",
            "description": "The expiry month of card",
            "nullable": true
          },
          "card_exp_year": {
            "type": "string",
            "description": "The expiry year of card",
            "nullable": true
          },
          "card_holder_name": {
            "type": "string",
            "description": "The card holder name",
            "nullable": true
          },
          "card_token": {
            "type": "string",
            "description": "The token from card locker",
            "nullable": true
          },
          "scheme": {
            "type": "string",
            "description": "The card scheme network for the particular card",
            "nullable": true
          },
          "issuer_country": {
            "type": "string",
            "description": "The country code in in which the card was issued",
            "nullable": true
          },
          "card_fingerprint": {
            "type": "string",
            "description": "A unique identifier alias to identify a particular card",
            "nullable": true
          }
        }
      },
      "MandateData": {
        "type": "object",
        "properties": {
          "customer_acceptance": {
            "allOf": [
              {
                "$ref": "#/components/schemas/CustomerAcceptance"
              }
            ],
            "nullable": true
          },
          "mandate_type": {
            "allOf": [
              {
                "$ref": "#/components/schemas/MandateType"
              }
            ],
            "nullable": true
          }
        }
      },
      "MandateResponse": {
        "type": "object",
        "required": [
          "mandate_id",
          "status",
          "payment_method_id",
          "payment_method"
        ],
        "properties": {
          "mandate_id": {
            "type": "string",
            "description": "The identifier for mandate"
          },
          "status": {
            "$ref": "#/components/schemas/MandateStatus"
          },
          "payment_method_id": {
            "type": "string",
            "description": "The identifier for payment method"
          },
          "payment_method": {
            "type": "string",
            "description": "The payment method"
          },
          "card": {
            "allOf": [
              {
                "$ref": "#/components/schemas/MandateCardDetails"
              }
            ],
            "nullable": true
          },
          "customer_acceptance": {
            "allOf": [
              {
                "$ref": "#/components/schemas/CustomerAcceptance"
              }
            ],
            "nullable": true
          }
        }
      },
      "MandateRevokedResponse": {
        "type": "object",
        "required": [
          "mandate_id",
          "status"
        ],
        "properties": {
          "mandate_id": {
            "type": "string",
            "description": "The identifier for mandate"
          },
          "status": {
            "$ref": "#/components/schemas/MandateStatus"
          }
        }
      },
      "MandateStatus": {
        "type": "string",
        "description": "The status of the mandate, which indicates whether it can be used to initiate a payment",
        "enum": [
          "active",
          "inactive",
          "pending",
          "revoked"
        ]
      },
      "MandateType": {
        "oneOf": [
          {
            "type": "object",
            "required": [
              "single_use"
            ],
            "properties": {
              "single_use": {
                "$ref": "#/components/schemas/MandateAmountData"
              }
            }
          },
          {
            "type": "object",
            "required": [
              "multi_use"
            ],
            "properties": {
              "multi_use": {
                "allOf": [
                  {
                    "$ref": "#/components/schemas/MandateAmountData"
                  }
                ],
                "nullable": true
              }
            }
          }
        ]
      },
      "MbWayRedirection": {
        "type": "object",
        "required": [
          "telephone_number"
        ],
        "properties": {
          "telephone_number": {
            "type": "string",
            "description": "Telephone number of the shopper. Should be Portuguese phone number."
          }
        }
      },
      "MerchantAccountCreate": {
        "type": "object",
        "required": [
          "merchant_id"
        ],
        "properties": {
          "merchant_id": {
            "type": "string",
            "description": "The identifier for the Merchant Account",
            "example": "y3oqhf46pyzuxjbcn2giaqnb44",
            "maxLength": 255
          },
          "merchant_name": {
            "type": "string",
            "description": "Name of the Merchant Account",
            "example": "NewAge Retailer",
            "nullable": true
          },
          "merchant_details": {
            "allOf": [
              {
                "$ref": "#/components/schemas/MerchantDetails"
              }
            ],
            "nullable": true
          },
          "return_url": {
            "type": "string",
            "description": "The URL to redirect after the completion of the operation",
            "example": "https://www.example.com/success",
            "nullable": true,
            "maxLength": 255
          },
          "webhook_details": {
            "allOf": [
              {
                "$ref": "#/components/schemas/WebhookDetails"
              }
            ],
            "nullable": true
          },
          "routing_algorithm": {
            "type": "object",
            "description": "The routing algorithm to be used for routing payments to desired connectors",
            "nullable": true
          },
          "sub_merchants_enabled": {
            "type": "boolean",
            "description": "A boolean value to indicate if the merchant is a sub-merchant under a master or a parent merchant. By default, its value is false.",
            "default": false,
            "example": false,
            "nullable": true
          },
          "parent_merchant_id": {
            "type": "string",
            "description": "Refers to the Parent Merchant ID if the merchant being created is a sub-merchant",
            "example": "xkkdf909012sdjki2dkh5sdf",
            "nullable": true,
            "maxLength": 255
          },
          "enable_payment_response_hash": {
            "type": "boolean",
            "description": "A boolean value to indicate if payment response hash needs to be enabled",
            "default": false,
            "example": true,
            "nullable": true
          },
          "payment_response_hash_key": {
            "type": "string",
            "description": "Refers to the hash key used for payment response",
            "nullable": true
          },
          "redirect_to_merchant_with_http_post": {
            "type": "boolean",
            "description": "A boolean value to indicate if redirect to merchant with http post needs to be enabled",
            "default": false,
            "example": true,
            "nullable": true
          },
          "metadata": {
            "type": "object",
            "description": "You can specify up to 50 keys, with key names up to 40 characters long and values up to 500 characters long. Metadata is useful for storing additional, structured information on an object.",
            "nullable": true
          },
          "publishable_key": {
            "type": "string",
            "description": "API key that will be used for server side API access",
            "example": "AH3423bkjbkjdsfbkj",
            "nullable": true
          },
          "locker_id": {
            "type": "string",
            "description": "An identifier for the vault used to store payment method information.",
            "example": "locker_abc123",
            "nullable": true
          },
          "primary_business_details": {
            "allOf": [
              {
                "$ref": "#/components/schemas/PrimaryBusinessDetails"
              }
            ],
            "nullable": true
          },
          "frm_routing_algorithm": {
            "type": "object",
            "description": "The frm routing algorithm to be used for routing payments to desired FRM's",
            "nullable": true
          },
          "intent_fulfillment_time": {
            "type": "integer",
            "format": "int32",
            "description": "Will be used to expire client secret after certain amount of time to be supplied in seconds\n(900) for 15 mins",
            "example": 900,
            "nullable": true,
            "minimum": 0.0
          },
          "organization_id": {
            "type": "string",
            "description": "The id of the organization to which the merchant belongs to",
            "nullable": true
          }
        }
      },
      "MerchantAccountDeleteResponse": {
        "type": "object",
        "required": [
          "merchant_id",
          "deleted"
        ],
        "properties": {
          "merchant_id": {
            "type": "string",
            "description": "The identifier for the Merchant Account",
            "example": "y3oqhf46pyzuxjbcn2giaqnb44",
            "maxLength": 255
          },
          "deleted": {
            "type": "boolean",
            "description": "If the connector is deleted or not",
            "example": false
          }
        }
      },
      "MerchantAccountResponse": {
        "type": "object",
        "required": [
          "merchant_id",
          "enable_payment_response_hash",
          "redirect_to_merchant_with_http_post",
          "primary_business_details"
        ],
        "properties": {
          "merchant_id": {
            "type": "string",
            "description": "The identifier for the Merchant Account",
            "example": "y3oqhf46pyzuxjbcn2giaqnb44",
            "maxLength": 255
          },
          "merchant_name": {
            "type": "string",
            "description": "Name of the Merchant Account",
            "example": "NewAge Retailer",
            "nullable": true
          },
          "return_url": {
            "type": "string",
            "description": "The URL to redirect after the completion of the operation",
            "example": "https://www.example.com/success",
            "nullable": true,
            "maxLength": 255
          },
          "enable_payment_response_hash": {
            "type": "boolean",
            "description": "A boolean value to indicate if payment response hash needs to be enabled",
            "default": false,
            "example": true
          },
          "payment_response_hash_key": {
            "type": "string",
            "description": "Refers to the Parent Merchant ID if the merchant being created is a sub-merchant",
            "example": "xkkdf909012sdjki2dkh5sdf",
            "nullable": true,
            "maxLength": 255
          },
          "redirect_to_merchant_with_http_post": {
            "type": "boolean",
            "description": "A boolean value to indicate if redirect to merchant with http post needs to be enabled",
            "default": false,
            "example": true
          },
          "merchant_details": {
            "allOf": [
              {
                "$ref": "#/components/schemas/MerchantDetails"
              }
            ],
            "nullable": true
          },
          "webhook_details": {
            "allOf": [
              {
                "$ref": "#/components/schemas/WebhookDetails"
              }
            ],
            "nullable": true
          },
          "routing_algorithm": {
            "allOf": [
              {
                "$ref": "#/components/schemas/RoutingAlgorithm"
              }
            ],
            "nullable": true
          },
          "sub_merchants_enabled": {
            "type": "boolean",
            "description": "A boolean value to indicate if the merchant is a sub-merchant under a master or a parent merchant. By default, its value is false.",
            "default": false,
            "example": false,
            "nullable": true
          },
          "parent_merchant_id": {
            "type": "string",
            "description": "Refers to the Parent Merchant ID if the merchant being created is a sub-merchant",
            "example": "xkkdf909012sdjki2dkh5sdf",
            "nullable": true,
            "maxLength": 255
          },
          "publishable_key": {
            "type": "string",
            "description": "API key that will be used for server side API access",
            "example": "AH3423bkjbkjdsfbkj",
            "nullable": true
          },
          "metadata": {
            "type": "object",
            "description": "You can specify up to 50 keys, with key names up to 40 characters long and values up to 500 characters long. Metadata is useful for storing additional, structured information on an object.",
            "nullable": true
          },
          "locker_id": {
            "type": "string",
            "description": "An identifier for the vault used to store payment method information.",
            "example": "locker_abc123",
            "nullable": true
          },
          "primary_business_details": {
            "type": "array",
            "items": {
              "$ref": "#/components/schemas/PrimaryBusinessDetails"
            },
            "description": "Default business details for connector routing"
          },
          "frm_routing_algorithm": {
            "allOf": [
              {
                "$ref": "#/components/schemas/RoutingAlgorithm"
              }
            ],
            "nullable": true
          },
          "intent_fulfillment_time": {
            "type": "integer",
            "format": "int64",
            "description": "Will be used to expire client secret after certain amount of time to be supplied in seconds\n(900) for 15 mins",
            "nullable": true
          },
          "organization_id": {
            "type": "string",
            "description": "The organization id merchant is associated with",
            "nullable": true
          }
        }
      },
      "MerchantAccountUpdate": {
        "type": "object",
        "required": [
          "merchant_id"
        ],
        "properties": {
          "merchant_id": {
            "type": "string",
            "description": "The identifier for the Merchant Account",
            "example": "y3oqhf46pyzuxjbcn2giaqnb44",
            "maxLength": 255
          },
          "merchant_name": {
            "type": "string",
            "description": "Name of the Merchant Account",
            "example": "NewAge Retailer",
            "nullable": true
          },
          "merchant_details": {
            "allOf": [
              {
                "$ref": "#/components/schemas/MerchantDetails"
              }
            ],
            "nullable": true
          },
          "return_url": {
            "type": "string",
            "description": "The URL to redirect after the completion of the operation",
            "example": "https://www.example.com/success",
            "nullable": true,
            "maxLength": 255
          },
          "webhook_details": {
            "allOf": [
              {
                "$ref": "#/components/schemas/WebhookDetails"
              }
            ],
            "nullable": true
          },
          "routing_algorithm": {
            "type": "object",
            "description": "The routing algorithm to be used for routing payments to desired connectors",
            "nullable": true
          },
          "sub_merchants_enabled": {
            "type": "boolean",
            "description": "A boolean value to indicate if the merchant is a sub-merchant under a master or a parent merchant. By default, its value is false.",
            "default": false,
            "example": false,
            "nullable": true
          },
          "parent_merchant_id": {
            "type": "string",
            "description": "Refers to the Parent Merchant ID if the merchant being created is a sub-merchant",
            "example": "xkkdf909012sdjki2dkh5sdf",
            "nullable": true,
            "maxLength": 255
          },
          "enable_payment_response_hash": {
            "type": "boolean",
            "description": "A boolean value to indicate if payment response hash needs to be enabled",
            "default": false,
            "example": true,
            "nullable": true
          },
          "payment_response_hash_key": {
            "type": "string",
            "description": "Refers to the hash key used for payment response",
            "nullable": true
          },
          "redirect_to_merchant_with_http_post": {
            "type": "boolean",
            "description": "A boolean value to indicate if redirect to merchant with http post needs to be enabled",
            "default": false,
            "example": true,
            "nullable": true
          },
          "metadata": {
            "type": "object",
            "description": "You can specify up to 50 keys, with key names up to 40 characters long and values up to 500 characters long. Metadata is useful for storing additional, structured information on an object.",
            "nullable": true
          },
          "publishable_key": {
            "type": "string",
            "description": "API key that will be used for server side API access",
            "example": "AH3423bkjbkjdsfbkj",
            "nullable": true
          },
          "locker_id": {
            "type": "string",
            "description": "An identifier for the vault used to store payment method information.",
            "example": "locker_abc123",
            "nullable": true
          },
          "primary_business_details": {
            "type": "array",
            "items": {
              "$ref": "#/components/schemas/PrimaryBusinessDetails"
            },
            "description": "Default business details for connector routing",
            "nullable": true
          },
          "frm_routing_algorithm": {
            "type": "object",
            "description": "The frm routing algorithm to be used for routing payments to desired FRM's",
            "nullable": true
          },
          "intent_fulfillment_time": {
            "type": "integer",
            "format": "int32",
            "description": "Will be used to expire client secret after certain amount of time to be supplied in seconds\n(900) for 15 mins",
            "nullable": true,
            "minimum": 0.0
          }
        }
      },
      "MerchantConnectorCreate": {
        "type": "object",
        "description": "Create a new Merchant Connector for the merchant account. The connector could be a payment processor / facilitator / acquirer or specialized services like Fraud / Accounting etc.\"",
        "required": [
          "connector_type",
          "connector_name",
          "connector_label"
        ],
        "properties": {
          "connector_type": {
            "$ref": "#/components/schemas/ConnectorType"
          },
          "connector_name": {
            "$ref": "#/components/schemas/Connector"
          },
          "connector_label": {
            "type": "string",
            "example": "stripe_US_travel"
          },
          "merchant_connector_id": {
            "type": "string",
            "description": "Unique ID of the connector",
            "example": "mca_5apGeP94tMts6rg3U3kR",
            "nullable": true
          },
          "connector_account_details": {
            "type": "object",
            "description": "Account details of the Connector. You can specify up to 50 keys, with key names up to 40 characters long and values up to 500 characters long. Useful for storing additional, structured information on an object.",
            "nullable": true
          },
          "test_mode": {
            "type": "boolean",
            "description": "A boolean value to indicate if the connector is in Test mode. By default, its value is false.",
            "default": false,
            "example": false,
            "nullable": true
          },
          "disabled": {
            "type": "boolean",
            "description": "A boolean value to indicate if the connector is disabled. By default, its value is false.",
            "default": false,
            "example": false,
            "nullable": true
          },
          "payment_methods_enabled": {
            "type": "array",
            "items": {
              "$ref": "#/components/schemas/PaymentMethodsEnabled"
            },
            "description": "Refers to the Parent Merchant ID if the merchant being created is a sub-merchant",
            "example": [
              {
                "payment_method": "wallet",
                "payment_method_types": [
                  "upi_collect",
                  "upi_intent"
                ],
                "payment_method_issuers": [
                  "labore magna ipsum",
                  "aute"
                ],
                "payment_schemes": [
                  "Discover",
                  "Discover"
                ],
                "accepted_currencies": {
                  "type": "enable_only",
                  "list": [
                    "USD",
                    "EUR"
                  ]
                },
                "accepted_countries": {
                  "type": "disable_only",
                  "list": [
                    "FR",
                    "DE",
                    "IN"
                  ]
                },
                "minimum_amount": 1,
                "maximum_amount": 68607706,
                "recurring_enabled": true,
                "installment_payment_enabled": true
              }
            ],
            "nullable": true
          },
          "metadata": {
            "type": "object",
            "description": "You can specify up to 50 keys, with key names up to 40 characters long and values up to 500 characters long. Metadata is useful for storing additional, structured information on an object.",
            "nullable": true
          },
          "frm_configs": {
            "allOf": [
              {
                "$ref": "#/components/schemas/FrmConfigs"
              }
            ],
            "nullable": true
          },
          "business_country": {
            "allOf": [
              {
                "$ref": "#/components/schemas/CountryAlpha2"
              }
            ],
            "nullable": true
          },
          "business_label": {
            "type": "string",
            "nullable": true
          },
          "business_sub_label": {
            "type": "string",
            "description": "Business Sub label of the merchant",
            "example": "chase",
            "nullable": true
          },
          "connector_webhook_details": {
            "allOf": [
              {
                "$ref": "#/components/schemas/MerchantConnectorWebhookDetails"
              }
            ],
            "nullable": true
          }
        }
      },
      "MerchantConnectorDeleteResponse": {
        "type": "object",
        "required": [
          "merchant_id",
          "merchant_connector_id",
          "deleted"
        ],
        "properties": {
          "merchant_id": {
            "type": "string",
            "description": "The identifier for the Merchant Account",
            "example": "y3oqhf46pyzuxjbcn2giaqnb44",
            "maxLength": 255
          },
          "merchant_connector_id": {
            "type": "string",
            "description": "Unique ID of the connector",
            "example": "mca_5apGeP94tMts6rg3U3kR"
          },
          "deleted": {
            "type": "boolean",
            "description": "If the connector is deleted or not",
            "example": false
          }
        }
      },
      "MerchantConnectorDetails": {
        "type": "object",
        "properties": {
          "connector_account_details": {
            "type": "object",
            "description": "Account details of the Connector. You can specify up to 50 keys, with key names up to 40 characters long and values up to 500 characters long. Useful for storing additional, structured information on an object.",
            "nullable": true
          },
          "metadata": {
            "type": "object",
            "description": "You can specify up to 50 keys, with key names up to 40 characters long and values up to 500 characters long. Metadata is useful for storing additional, structured information on an object.",
            "nullable": true
          }
        }
      },
      "MerchantConnectorDetailsWrap": {
        "type": "object",
        "required": [
          "creds_identifier"
        ],
        "properties": {
          "creds_identifier": {
            "type": "string",
            "description": "Creds Identifier is to uniquely identify the credentials. Do not send any sensitive info in this field. And do not send the string \"null\"."
          },
          "encoded_data": {
            "allOf": [
              {
                "$ref": "#/components/schemas/MerchantConnectorDetails"
              }
            ],
            "nullable": true
          }
        }
      },
      "MerchantConnectorId": {
        "type": "object",
        "required": [
          "merchant_id",
          "merchant_connector_id"
        ],
        "properties": {
          "merchant_id": {
            "type": "string"
          },
          "merchant_connector_id": {
            "type": "string"
          }
        }
      },
      "MerchantConnectorResponse": {
        "type": "object",
        "description": "Response of creating a new Merchant Connector for the merchant account.\"",
        "required": [
          "connector_type",
          "connector_name",
          "connector_label",
          "merchant_connector_id",
          "business_country",
          "business_label"
        ],
        "properties": {
          "connector_type": {
            "$ref": "#/components/schemas/ConnectorType"
          },
          "connector_name": {
            "type": "string",
            "description": "Name of the Connector",
            "example": "stripe"
          },
          "connector_label": {
            "type": "string",
            "example": "stripe_US_travel"
          },
          "merchant_connector_id": {
            "type": "string",
            "description": "Unique ID of the connector",
            "example": "mca_5apGeP94tMts6rg3U3kR"
          },
          "connector_account_details": {
            "type": "object",
            "description": "Account details of the Connector. You can specify up to 50 keys, with key names up to 40 characters long and values up to 500 characters long. Useful for storing additional, structured information on an object.",
            "nullable": true
          },
          "test_mode": {
            "type": "boolean",
            "description": "A boolean value to indicate if the connector is in Test mode. By default, its value is false.",
            "default": false,
            "example": false,
            "nullable": true
          },
          "disabled": {
            "type": "boolean",
            "description": "A boolean value to indicate if the connector is disabled. By default, its value is false.",
            "default": false,
            "example": false,
            "nullable": true
          },
          "payment_methods_enabled": {
            "type": "array",
            "items": {
              "$ref": "#/components/schemas/PaymentMethodsEnabled"
            },
            "description": "Refers to the Parent Merchant ID if the merchant being created is a sub-merchant",
            "example": [
              {
                "payment_method": "wallet",
                "payment_method_types": [
                  "upi_collect",
                  "upi_intent"
                ],
                "payment_method_issuers": [
                  "labore magna ipsum",
                  "aute"
                ],
                "payment_schemes": [
                  "Discover",
                  "Discover"
                ],
                "accepted_currencies": {
                  "type": "enable_only",
                  "list": [
                    "USD",
                    "EUR"
                  ]
                },
                "accepted_countries": {
                  "type": "disable_only",
                  "list": [
                    "FR",
                    "DE",
                    "IN"
                  ]
                },
                "minimum_amount": 1,
                "maximum_amount": 68607706,
                "recurring_enabled": true,
                "installment_payment_enabled": true
              }
            ],
            "nullable": true
          },
          "metadata": {
            "type": "object",
            "description": "You can specify up to 50 keys, with key names up to 40 characters long and values up to 500 characters long. Metadata is useful for storing additional, structured information on an object.",
            "nullable": true
          },
          "business_country": {
            "$ref": "#/components/schemas/CountryAlpha2"
          },
          "business_label": {
            "type": "string",
            "description": "Business Type of the merchant",
            "example": "travel"
          },
          "business_sub_label": {
            "type": "string",
            "description": "Business Sub label of the merchant",
            "example": "chase",
            "nullable": true
          },
          "frm_configs": {
            "allOf": [
              {
                "$ref": "#/components/schemas/FrmConfigs"
              }
            ],
            "nullable": true
          },
          "connector_webhook_details": {
            "allOf": [
              {
                "$ref": "#/components/schemas/MerchantConnectorWebhookDetails"
              }
            ],
            "nullable": true
          }
        }
      },
      "MerchantConnectorUpdate": {
        "type": "object",
        "description": "Create a new Merchant Connector for the merchant account. The connector could be a payment processor / facilitator / acquirer or specialized services like Fraud / Accounting etc.\"",
        "required": [
          "connector_type"
        ],
        "properties": {
          "connector_type": {
            "$ref": "#/components/schemas/ConnectorType"
          },
          "connector_account_details": {
            "type": "object",
            "description": "Account details of the Connector. You can specify up to 50 keys, with key names up to 40 characters long and values up to 500 characters long. Useful for storing additional, structured information on an object.",
            "nullable": true
          },
          "test_mode": {
            "type": "boolean",
            "description": "A boolean value to indicate if the connector is in Test mode. By default, its value is false.",
            "default": false,
            "example": false,
            "nullable": true
          },
          "disabled": {
            "type": "boolean",
            "description": "A boolean value to indicate if the connector is disabled. By default, its value is false.",
            "default": false,
            "example": false,
            "nullable": true
          },
          "payment_methods_enabled": {
            "type": "array",
            "items": {
              "$ref": "#/components/schemas/PaymentMethodsEnabled"
            },
            "description": "Refers to the Parent Merchant ID if the merchant being created is a sub-merchant",
            "example": [
              {
                "payment_method": "wallet",
                "payment_method_types": [
                  "upi_collect",
                  "upi_intent"
                ],
                "payment_method_issuers": [
                  "labore magna ipsum",
                  "aute"
                ],
                "payment_schemes": [
                  "Discover",
                  "Discover"
                ],
                "accepted_currencies": {
                  "type": "enable_only",
                  "list": [
                    "USD",
                    "EUR"
                  ]
                },
                "accepted_countries": {
                  "type": "disable_only",
                  "list": [
                    "FR",
                    "DE",
                    "IN"
                  ]
                },
                "minimum_amount": 1,
                "maximum_amount": 68607706,
                "recurring_enabled": true,
                "installment_payment_enabled": true
              }
            ],
            "nullable": true
          },
          "metadata": {
            "type": "object",
            "description": "You can specify up to 50 keys, with key names up to 40 characters long and values up to 500 characters long. Metadata is useful for storing additional, structured information on an object.",
            "nullable": true
          },
          "frm_configs": {
            "allOf": [
              {
                "$ref": "#/components/schemas/FrmConfigs"
              }
            ],
            "nullable": true
          },
          "connector_webhook_details": {
            "allOf": [
              {
                "$ref": "#/components/schemas/MerchantConnectorWebhookDetails"
              }
            ],
            "nullable": true
          }
        }
      },
      "MerchantConnectorWebhookDetails": {
        "type": "object",
        "required": [
          "merchant_secret"
        ],
        "properties": {
          "merchant_secret": {
            "type": "string",
            "example": "12345678900987654321"
          }
        }
      },
      "MerchantDetails": {
        "type": "object",
        "properties": {
          "primary_contact_person": {
            "type": "string",
            "description": "The merchant's primary contact name",
            "example": "John Doe",
            "nullable": true,
            "maxLength": 255
          },
          "primary_phone": {
            "type": "string",
            "description": "The merchant's primary phone number",
            "example": "999999999",
            "nullable": true,
            "maxLength": 255
          },
          "primary_email": {
            "type": "string",
            "description": "The merchant's primary email address",
            "example": "johndoe@test.com",
            "nullable": true,
            "maxLength": 255
          },
          "secondary_contact_person": {
            "type": "string",
            "description": "The merchant's secondary contact name",
            "example": "John Doe2",
            "nullable": true,
            "maxLength": 255
          },
          "secondary_phone": {
            "type": "string",
            "description": "The merchant's secondary phone number",
            "example": "999999988",
            "nullable": true,
            "maxLength": 255
          },
          "secondary_email": {
            "type": "string",
            "description": "The merchant's secondary email address",
            "example": "johndoe2@test.com",
            "nullable": true,
            "maxLength": 255
          },
          "website": {
            "type": "string",
            "description": "The business website of the merchant",
            "example": "www.example.com",
            "nullable": true,
            "maxLength": 255
          },
          "about_business": {
            "type": "string",
            "description": "A brief description about merchant's business",
            "example": "Online Retail with a wide selection of organic products for North America",
            "nullable": true,
            "maxLength": 255
          },
          "address": {
            "allOf": [
              {
                "$ref": "#/components/schemas/AddressDetails"
              }
            ],
            "nullable": true
          }
        }
      },
      "MobilePayRedirection": {
        "type": "object"
      },
      "MultibancoBillingDetails": {
        "type": "object",
        "required": [
          "email"
        ],
        "properties": {
          "email": {
            "type": "string",
            "example": "example@me.com"
          }
        }
      },
      "MultibancoTransferInstructions": {
        "type": "object",
        "required": [
          "reference",
          "entity"
        ],
        "properties": {
          "reference": {
            "type": "string",
            "example": "122385736258"
          },
          "entity": {
            "type": "string",
            "example": "12345"
          }
        }
      },
      "NextActionCall": {
        "type": "string",
        "enum": [
          "confirm",
          "sync"
        ]
      },
      "NextActionData": {
        "oneOf": [
          {
            "type": "object",
            "description": "Contains the url for redirection flow",
            "required": [
              "redirect_to_url",
              "type"
            ],
            "properties": {
              "redirect_to_url": {
                "type": "string"
              },
              "type": {
                "type": "string",
                "enum": [
                  "redirect_to_url"
                ]
              }
            }
          },
          {
            "type": "object",
            "description": "Informs the next steps for bank transfer and also contains the charges details (ex: amount received, amount charged etc)",
            "required": [
              "bank_transfer_steps_and_charges_details",
              "type"
            ],
            "properties": {
              "bank_transfer_steps_and_charges_details": {
                "$ref": "#/components/schemas/BankTransferNextStepsData"
              },
              "type": {
                "type": "string",
                "enum": [
                  "display_bank_transfer_information"
                ]
              }
            }
          },
          {
            "type": "object",
            "description": "Contains third party sdk session token response",
            "required": [
              "type"
            ],
            "properties": {
              "session_token": {
                "allOf": [
                  {
                    "$ref": "#/components/schemas/SessionToken"
                  }
                ],
                "nullable": true
              },
              "type": {
                "type": "string",
                "enum": [
                  "third_party_sdk_session_token"
                ]
              }
            }
          },
          {
            "type": "object",
            "description": "Contains url for Qr code image, this qr code has to be shown in sdk",
            "required": [
              "image_data_url",
              "type"
            ],
            "properties": {
              "image_data_url": {
                "type": "string"
              },
              "type": {
                "type": "string",
                "enum": [
                  "qr_code_information"
                ]
              }
            }
          }
        ],
        "discriminator": {
          "propertyName": "type"
        }
      },
      "NextActionType": {
        "type": "string",
        "enum": [
          "redirect_to_url",
          "display_qr_code",
          "invoke_sdk_client",
          "trigger_api",
          "display_bank_transfer_information"
        ]
      },
      "NoThirdPartySdkSessionResponse": {
        "type": "object",
        "required": [
          "epoch_timestamp",
          "expires_at",
          "merchant_session_identifier",
          "nonce",
          "merchant_identifier",
          "domain_name",
          "display_name",
          "signature",
          "operational_analytics_identifier",
          "retries",
          "psp_id"
        ],
        "properties": {
          "epoch_timestamp": {
            "type": "integer",
            "format": "int64",
            "description": "Timestamp at which session is requested",
            "minimum": 0.0
          },
          "expires_at": {
            "type": "integer",
            "format": "int64",
            "description": "Timestamp at which session expires",
            "minimum": 0.0
          },
          "merchant_session_identifier": {
            "type": "string",
            "description": "The identifier for the merchant session"
          },
          "nonce": {
            "type": "string",
            "description": "Apple pay generated unique ID (UUID) value"
          },
          "merchant_identifier": {
            "type": "string",
            "description": "The identifier for the merchant"
          },
          "domain_name": {
            "type": "string",
            "description": "The domain name of the merchant which is registered in Apple Pay"
          },
          "display_name": {
            "type": "string",
            "description": "The name to be displayed on Apple Pay button"
          },
          "signature": {
            "type": "string",
            "description": "A string which represents the properties of a payment"
          },
          "operational_analytics_identifier": {
            "type": "string",
            "description": "The identifier for the operational analytics"
          },
          "retries": {
            "type": "integer",
            "format": "int32",
            "description": "The number of retries to get the session response",
            "minimum": 0.0
          },
          "psp_id": {
            "type": "string",
            "description": "The identifier for the connector transaction"
          }
        }
      },
      "NoonData": {
        "type": "object",
        "properties": {
          "order_category": {
            "type": "string",
            "description": "Information about the order category that merchant wants to specify at connector level. (e.g. In Noon Payments it can take values like \"pay\", \"food\", or any other custom string set by the merchant in Noon's Dashboard)",
            "nullable": true
          }
        }
      },
      "OnlineMandate": {
        "type": "object",
        "required": [
          "ip_address",
          "user_agent"
        ],
        "properties": {
          "ip_address": {
            "type": "string",
            "description": "Ip address of the customer machine from which the mandate was created",
            "example": "123.32.25.123"
          },
          "user_agent": {
            "type": "string",
            "description": "The user-agent of the customer's browser"
          }
        }
      },
      "OrderDetails": {
        "type": "object",
        "required": [
          "product_name",
          "quantity"
        ],
        "properties": {
          "product_name": {
            "type": "string",
            "description": "Name of the product that is being purchased",
            "example": "shirt",
            "maxLength": 255
          },
          "quantity": {
            "type": "integer",
            "format": "int32",
            "description": "The quantity of the product to be purchased",
            "example": 1,
            "minimum": 0.0
          }
        }
      },
      "OrderDetailsWithAmount": {
        "type": "object",
        "required": [
          "product_name",
          "quantity",
          "amount"
        ],
        "properties": {
          "product_name": {
            "type": "string",
            "description": "Name of the product that is being purchased",
            "example": "shirt",
            "maxLength": 255
          },
          "quantity": {
            "type": "integer",
            "format": "int32",
            "description": "The quantity of the product to be purchased",
            "example": 1,
            "minimum": 0.0
          },
          "amount": {
            "type": "integer",
            "format": "int64",
            "description": "the amount per quantity of product"
          }
        }
      },
      "PayLaterData": {
        "oneOf": [
          {
            "type": "object",
            "required": [
              "klarna_redirect"
            ],
            "properties": {
              "klarna_redirect": {
                "type": "object",
                "description": "For KlarnaRedirect as PayLater Option",
                "required": [
                  "billing_email",
                  "billing_country"
                ],
                "properties": {
                  "billing_email": {
                    "type": "string",
                    "description": "The billing email"
                  },
                  "billing_country": {
                    "$ref": "#/components/schemas/CountryAlpha2"
                  }
                }
              }
            }
          },
          {
            "type": "object",
            "required": [
              "klarna_sdk"
            ],
            "properties": {
              "klarna_sdk": {
                "type": "object",
                "description": "For Klarna Sdk as PayLater Option",
                "required": [
                  "token"
                ],
                "properties": {
                  "token": {
                    "type": "string",
                    "description": "The token for the sdk workflow"
                  }
                }
              }
            }
          },
          {
            "type": "object",
            "required": [
              "affirm_redirect"
            ],
            "properties": {
              "affirm_redirect": {
                "type": "object",
                "description": "For Affirm redirect as PayLater Option"
              }
            }
          },
          {
            "type": "object",
            "required": [
              "afterpay_clearpay_redirect"
            ],
            "properties": {
              "afterpay_clearpay_redirect": {
                "type": "object",
                "description": "For AfterpayClearpay redirect as PayLater Option",
                "required": [
                  "billing_email",
                  "billing_name"
                ],
                "properties": {
                  "billing_email": {
                    "type": "string",
                    "description": "The billing email"
                  },
                  "billing_name": {
                    "type": "string",
                    "description": "The billing name"
                  }
                }
              }
            }
          },
          {
            "type": "object",
            "required": [
              "pay_bright_redirect"
            ],
            "properties": {
              "pay_bright_redirect": {
                "type": "object"
              }
            }
          },
          {
            "type": "object",
            "required": [
              "walley_redirect"
            ],
            "properties": {
              "walley_redirect": {
                "type": "object"
              }
            }
          }
        ]
      },
      "PayPalWalletData": {
        "type": "object",
        "required": [
          "token"
        ],
        "properties": {
          "token": {
            "type": "string",
            "description": "Token generated for the Apple pay"
          }
        }
      },
      "PaymentAttemptResponse": {
        "type": "object",
        "required": [
          "attempt_id",
          "status",
          "amount"
        ],
        "properties": {
          "attempt_id": {
            "type": "string",
            "description": "Unique identifier for the attempt"
          },
          "status": {
            "$ref": "#/components/schemas/AttemptStatus"
          },
          "amount": {
            "type": "integer",
            "format": "int64",
            "description": "The payment attempt amount. Amount for the payment in lowest denomination of the currency. (i.e) in cents for USD denomination, in paisa for INR denomination etc.,"
          },
          "currency": {
            "allOf": [
              {
                "$ref": "#/components/schemas/Currency"
              }
            ],
            "nullable": true
          },
          "connector": {
            "type": "string",
            "description": "The connector used for the payment",
            "nullable": true
          },
          "error_message": {
            "type": "string",
            "description": "If there was an error while calling the connector the error message is received here",
            "nullable": true
          },
          "payment_method": {
            "allOf": [
              {
                "$ref": "#/components/schemas/PaymentMethod"
              }
            ],
            "nullable": true
          },
          "connector_transaction_id": {
            "type": "string",
            "description": "A unique identifier for a payment provided by the connector",
            "nullable": true
          },
          "capture_method": {
            "allOf": [
              {
                "$ref": "#/components/schemas/CaptureMethod"
              }
            ],
            "nullable": true
          },
          "authentication_type": {
            "allOf": [
              {
                "$ref": "#/components/schemas/AuthenticationType"
              }
            ],
            "nullable": true
          },
          "cancellation_reason": {
            "type": "string",
            "description": "If the payment was cancelled the reason provided here",
            "nullable": true
          },
          "mandate_id": {
            "type": "string",
            "description": "A unique identifier to link the payment to a mandate, can be use instead of payment_method_data",
            "nullable": true
          },
          "error_code": {
            "type": "string",
            "description": "If there was an error while calling the connectors the code is received here",
            "nullable": true
          },
          "payment_token": {
            "type": "string",
            "description": "Provide a reference to a stored payment method",
            "nullable": true
          },
          "connector_metadata": {
            "description": "additional data related to some connectors",
            "nullable": true
          },
          "payment_experience": {
            "allOf": [
              {
                "$ref": "#/components/schemas/PaymentExperience"
              }
            ],
            "nullable": true
          },
          "payment_method_type": {
            "allOf": [
              {
                "$ref": "#/components/schemas/PaymentMethodType"
              }
            ],
            "nullable": true
          },
          "reference_id": {
            "type": "string",
            "description": "reference to the payment at connector side",
            "example": "993672945374576J",
            "nullable": true
          }
        }
      },
      "PaymentExperience": {
        "type": "string",
        "enum": [
          "redirect_to_url",
          "invoke_sdk_client",
          "display_qr_code",
          "one_click",
          "link_wallet",
          "invoke_payment_app"
        ]
      },
      "PaymentIdType": {
        "oneOf": [
          {
            "type": "object",
            "required": [
              "PaymentIntentId"
            ],
            "properties": {
              "PaymentIntentId": {
                "type": "string",
                "description": "The identifier for payment intent"
              }
            }
          },
          {
            "type": "object",
            "required": [
              "ConnectorTransactionId"
            ],
            "properties": {
              "ConnectorTransactionId": {
                "type": "string",
                "description": "The identifier for connector transaction"
              }
            }
          },
          {
            "type": "object",
            "required": [
              "PaymentAttemptId"
            ],
            "properties": {
              "PaymentAttemptId": {
                "type": "string",
                "description": "The identifier for payment attempt"
              }
            }
          },
          {
            "type": "object",
            "required": [
              "PreprocessingId"
            ],
            "properties": {
              "PreprocessingId": {
                "type": "string",
                "description": "The identifier for preprocessing step"
              }
            }
          }
        ]
      },
      "PaymentListConstraints": {
        "type": "object",
        "properties": {
          "customer_id": {
            "type": "string",
            "description": "The identifier for customer",
            "example": "cus_meowuwunwiuwiwqw",
            "nullable": true
          },
          "starting_after": {
            "type": "string",
            "description": "A cursor for use in pagination, fetch the next list after some object",
            "example": "pay_fafa124123",
            "nullable": true
          },
          "ending_before": {
            "type": "string",
            "description": "A cursor for use in pagination, fetch the previous list before some object",
            "example": "pay_fafa124123",
            "nullable": true
          },
          "limit": {
            "type": "integer",
            "format": "int64",
            "description": "limit on the number of objects to return",
            "default": 10
          },
          "created": {
            "type": "string",
            "format": "date-time",
            "description": "The time at which payment is created",
            "example": "2022-09-10T10:11:12Z",
            "nullable": true
          },
          "created.lt": {
            "type": "string",
            "format": "date-time",
            "description": "Time less than the payment created time",
            "example": "2022-09-10T10:11:12Z",
            "nullable": true
          },
          "created.gt": {
            "type": "string",
            "format": "date-time",
            "description": "Time greater than the payment created time",
            "example": "2022-09-10T10:11:12Z",
            "nullable": true
          },
          "created.lte": {
            "type": "string",
            "format": "date-time",
            "description": "Time less than or equals to the payment created time",
            "example": "2022-09-10T10:11:12Z",
            "nullable": true
          },
          "created.gte": {
            "type": "string",
            "format": "date-time",
            "description": "Time greater than or equals to the payment created time",
            "example": "2022-09-10T10:11:12Z",
            "nullable": true
          }
        }
      },
      "PaymentListResponse": {
        "type": "object",
        "required": [
          "size",
          "data"
        ],
        "properties": {
          "size": {
            "type": "integer",
            "description": "The number of payments included in the list",
            "minimum": 0.0
          },
          "data": {
            "type": "array",
            "items": {
              "$ref": "#/components/schemas/PaymentsResponse"
            }
          }
        }
      },
      "PaymentMethod": {
        "type": "string",
        "enum": [
          "card",
          "pay_later",
          "wallet",
          "bank_redirect",
          "bank_transfer",
          "crypto",
          "bank_debit",
          "reward",
          "upi",
          "gift_card"
        ]
      },
      "PaymentMethodCreate": {
        "type": "object",
        "required": [
          "payment_method"
        ],
        "properties": {
          "payment_method": {
            "$ref": "#/components/schemas/PaymentMethodType"
          },
          "payment_method_type": {
            "allOf": [
              {
                "$ref": "#/components/schemas/PaymentMethodType"
              }
            ],
            "nullable": true
          },
          "payment_method_issuer": {
            "type": "string",
            "description": "The name of the bank/ provider issuing the payment method to the end user",
            "example": "Citibank",
            "nullable": true
          },
          "payment_method_issuer_code": {
            "allOf": [
              {
                "$ref": "#/components/schemas/PaymentMethodIssuerCode"
              }
            ],
            "nullable": true
          },
          "card": {
            "allOf": [
              {
                "$ref": "#/components/schemas/CardDetail"
              }
            ],
            "nullable": true
          },
          "metadata": {
            "type": "object",
            "description": "You can specify up to 50 keys, with key names up to 40 characters long and values up to 500 characters long. Metadata is useful for storing additional, structured information on an object.",
            "nullable": true
          },
          "customer_id": {
            "type": "string",
            "description": "The unique identifier of the customer.",
            "example": "cus_meowerunwiuwiwqw",
            "nullable": true
          },
          "card_network": {
            "type": "string",
            "description": "The card network",
            "example": "Visa",
            "nullable": true
          }
        }
      },
      "PaymentMethodData": {
        "oneOf": [
          {
            "type": "object",
            "required": [
              "card"
            ],
            "properties": {
              "card": {
                "$ref": "#/components/schemas/Card"
              }
            }
          },
          {
            "type": "object",
            "required": [
              "wallet"
            ],
            "properties": {
              "wallet": {
                "$ref": "#/components/schemas/WalletData"
              }
            }
          },
          {
            "type": "object",
            "required": [
              "pay_later"
            ],
            "properties": {
              "pay_later": {
                "$ref": "#/components/schemas/PayLaterData"
              }
            }
          },
          {
            "type": "object",
            "required": [
              "bank_redirect"
            ],
            "properties": {
              "bank_redirect": {
                "$ref": "#/components/schemas/BankRedirectData"
              }
            }
          },
          {
            "type": "object",
            "required": [
              "bank_debit"
            ],
            "properties": {
              "bank_debit": {
                "$ref": "#/components/schemas/BankDebitData"
              }
            }
          },
          {
            "type": "object",
            "required": [
              "bank_transfer"
            ],
            "properties": {
              "bank_transfer": {
                "$ref": "#/components/schemas/BankTransferData"
              }
            }
          },
          {
            "type": "object",
            "required": [
              "crypto"
            ],
            "properties": {
              "crypto": {
                "$ref": "#/components/schemas/CryptoData"
              }
            }
          },
          {
            "type": "string",
            "enum": [
              "mandate_payment"
            ]
          },
          {
            "type": "object",
            "required": [
              "reward"
            ],
            "properties": {
              "reward": {
                "$ref": "#/components/schemas/RewardData"
              }
            }
          },
          {
            "type": "object",
            "required": [
              "upi"
            ],
            "properties": {
              "upi": {
                "$ref": "#/components/schemas/UpiData"
              }
            }
          },
          {
            "type": "object",
            "required": [
              "gift_card"
            ],
            "properties": {
              "gift_card": {
                "$ref": "#/components/schemas/GiftCardData"
              }
            }
          }
        ]
      },
      "PaymentMethodDeleteResponse": {
        "type": "object",
        "required": [
          "payment_method_id",
          "deleted"
        ],
        "properties": {
          "payment_method_id": {
            "type": "string",
            "description": "The unique identifier of the Payment method",
            "example": "card_rGK4Vi5iSW70MY7J2mIy"
          },
          "deleted": {
            "type": "boolean",
            "description": "Whether payment method was deleted or not",
            "example": true
          }
        }
      },
      "PaymentMethodIssuerCode": {
        "type": "string",
        "enum": [
          "jp_hdfc",
          "jp_icici",
          "jp_googlepay",
          "jp_applepay",
          "jp_phonepay",
          "jp_wechat",
          "jp_sofort",
          "jp_giropay",
          "jp_sepa",
          "jp_bacs"
        ]
      },
      "PaymentMethodList": {
        "type": "object",
        "required": [
          "payment_method"
        ],
        "properties": {
          "payment_method": {
            "$ref": "#/components/schemas/PaymentMethod"
          },
          "payment_method_types": {
            "type": "array",
            "items": {
              "$ref": "#/components/schemas/PaymentMethodType"
            },
            "description": "This is a sub-category of payment method.",
            "example": [
              "credit"
            ],
            "nullable": true
          }
        }
      },
      "PaymentMethodListResponse": {
        "type": "object",
        "required": [
          "payment_methods",
          "mandate_payment"
        ],
        "properties": {
          "redirect_url": {
            "type": "string",
            "description": "Redirect URL of the merchant",
            "example": "https://www.google.com",
            "nullable": true
          },
          "payment_methods": {
            "type": "array",
            "items": {
              "$ref": "#/components/schemas/PaymentMethodList"
            },
            "description": "Information about the payment method",
            "example": [
              {
                "payment_method": "wallet",
                "payment_experience": null,
                "payment_method_issuers": [
                  "labore magna ipsum",
                  "aute"
                ]
              }
            ]
          },
          "mandate_payment": {
            "$ref": "#/components/schemas/MandateType"
          },
          "merchant_name": {
            "type": "string",
            "nullable": true
          }
        }
      },
      "PaymentMethodResponse": {
        "type": "object",
        "required": [
          "merchant_id",
          "payment_method_id",
          "payment_method",
          "recurring_enabled",
          "installment_payment_enabled"
        ],
        "properties": {
          "merchant_id": {
            "type": "string",
            "description": "Unique identifier for a merchant",
            "example": "merchant_1671528864"
          },
          "customer_id": {
            "type": "string",
            "description": "The unique identifier of the customer.",
            "example": "cus_meowerunwiuwiwqw",
            "nullable": true
          },
          "payment_method_id": {
            "type": "string",
            "description": "The unique identifier of the Payment method",
            "example": "card_rGK4Vi5iSW70MY7J2mIy"
          },
          "payment_method": {
            "$ref": "#/components/schemas/PaymentMethodType"
          },
          "payment_method_type": {
            "allOf": [
              {
                "$ref": "#/components/schemas/PaymentMethodType"
              }
            ],
            "nullable": true
          },
          "card": {
            "allOf": [
              {
                "$ref": "#/components/schemas/CardDetailFromLocker"
              }
            ],
            "nullable": true
          },
          "recurring_enabled": {
            "type": "boolean",
            "description": "Indicates whether the payment method is eligible for recurring payments",
            "example": true
          },
          "installment_payment_enabled": {
            "type": "boolean",
            "description": "Indicates whether the payment method is eligible for installment payments",
            "example": true
          },
          "payment_experience": {
            "type": "array",
            "items": {
              "$ref": "#/components/schemas/PaymentExperience"
            },
            "description": "Type of payment experience enabled with the connector",
            "example": [
              "redirect_to_url"
            ],
            "nullable": true
          },
          "metadata": {
            "type": "object",
            "description": "You can specify up to 50 keys, with key names up to 40 characters long and values up to 500 characters long. Metadata is useful for storing additional, structured information on an object.",
            "nullable": true
          },
          "created": {
            "type": "string",
            "format": "date-time",
            "description": "A timestamp (ISO 8601 code) that determines when the customer was created",
            "example": "2023-01-18T11:04:09.922Z",
            "nullable": true
          }
        }
      },
      "PaymentMethodType": {
        "type": "string",
        "enum": [
          "ach",
          "affirm",
          "afterpay_clearpay",
          "ali_pay",
          "ali_pay_hk",
          "apple_pay",
          "bacs",
          "bancontact_card",
          "becs",
          "blik",
          "bizum",
          "classic",
          "credit",
          "crypto_currency",
          "debit",
          "eps",
          "evoucher",
          "giropay",
          "google_pay",
          "go_pay",
          "ideal",
          "interac",
          "klarna",
          "kakao_pay",
          "mb_way",
          "mobile_pay",
          "multibanco",
          "online_banking_czech_republic",
          "online_banking_finland",
          "online_banking_poland",
          "online_banking_slovakia",
          "pay_bright",
          "paypal",
          "przelewy24",
          "samsung_pay",
          "sepa",
          "sofort",
          "swish",
          "trustly",
          "twint",
          "upi_collect",
          "walley",
          "we_chat_pay",
          "baby_gift_card"
        ]
      },
      "PaymentMethodUpdate": {
        "type": "object",
        "properties": {
          "card": {
            "allOf": [
              {
                "$ref": "#/components/schemas/CardDetail"
              }
            ],
            "nullable": true
          },
          "card_network": {
            "allOf": [
              {
                "$ref": "#/components/schemas/CardNetwork"
              }
            ],
            "nullable": true
          },
          "metadata": {
            "type": "object",
            "description": "You can specify up to 50 keys, with key names up to 40 characters long and values up to 500 characters long. Metadata is useful for storing additional, structured information on an object.",
            "nullable": true
          }
        }
      },
      "PaymentMethodsEnabled": {
        "type": "object",
        "description": "Details of all the payment methods enabled for the connector for the given merchant account",
        "required": [
          "payment_method"
        ],
        "properties": {
          "payment_method": {
            "$ref": "#/components/schemas/PaymentMethod"
          },
          "payment_method_types": {
            "type": "array",
            "items": {
              "$ref": "#/components/schemas/PaymentMethodType"
            },
            "description": "Subtype of payment method",
            "example": [
              "credit"
            ],
            "nullable": true
          }
        }
      },
      "PaymentRetrieveBody": {
        "type": "object",
        "properties": {
          "merchant_id": {
            "type": "string",
            "description": "The identifier for the Merchant Account.",
            "nullable": true
          },
          "force_sync": {
            "type": "boolean",
            "description": "Decider to enable or disable the connector call for retrieve request",
            "nullable": true
          },
          "client_secret": {
            "type": "string",
            "description": "This is a token which expires after 15 minutes, used from the client to authenticate and create sessions from the SDK",
            "nullable": true
          },
          "expand_attempts": {
            "type": "boolean",
            "description": "If enabled provides list of attempts linked to payment intent",
            "nullable": true
          }
        }
      },
      "PaymentsCancelRequest": {
        "type": "object",
        "required": [
          "merchant_connector_details"
        ],
        "properties": {
          "cancellation_reason": {
            "type": "string",
            "description": "The reason for the payment cancel",
            "nullable": true
          },
          "merchant_connector_details": {
            "$ref": "#/components/schemas/MerchantConnectorDetailsWrap"
          }
        }
      },
      "PaymentsCaptureRequest": {
        "type": "object",
        "properties": {
          "payment_id": {
            "type": "string",
            "description": "The unique identifier for the payment",
            "nullable": true
          },
          "merchant_id": {
            "type": "string",
            "description": "The unique identifier for the merchant",
            "nullable": true
          },
          "amount_to_capture": {
            "type": "integer",
            "format": "int64",
            "description": "The Amount to be captured/ debited from the user's payment method.",
            "nullable": true
          },
          "refund_uncaptured_amount": {
            "type": "boolean",
            "description": "Decider to refund the uncaptured amount",
            "nullable": true
          },
          "statement_descriptor_suffix": {
            "type": "string",
            "description": "Provides information about a card payment that customers see on their statements.",
            "nullable": true
          },
          "statement_descriptor_prefix": {
            "type": "string",
            "description": "Concatenated with the statement descriptor suffix that’s set on the account to form the complete statement descriptor.",
            "nullable": true
          },
          "merchant_connector_details": {
            "allOf": [
              {
                "$ref": "#/components/schemas/MerchantConnectorDetailsWrap"
              }
            ],
            "nullable": true
          }
        }
      },
      "PaymentsCreateRequest": {
        "type": "object",
        "required": [
          "amount",
          "currency"
        ],
        "properties": {
          "payment_id": {
            "type": "string",
            "description": "Unique identifier for the payment. This ensures idempotency for multiple payments\nthat have been done by a single merchant. This field is auto generated and is returned in the API response.",
            "example": "pay_mbabizu24mvu3mela5njyhpit4",
            "nullable": true,
            "maxLength": 30,
            "minLength": 30
          },
          "merchant_id": {
            "type": "string",
            "description": "This is an identifier for the merchant account. This is inferred from the API key\nprovided during the request",
            "example": "merchant_1668273825",
            "nullable": true,
            "maxLength": 255
          },
          "amount": {
            "type": "integer",
            "format": "int64",
            "description": "The payment amount. Amount for the payment in lowest denomination of the currency. (i.e) in cents for USD denomination, in paisa for INR denomination etc.,",
            "example": 6540,
            "nullable": true,
            "minimum": 0.0
          },
          "routing": {
            "allOf": [
              {
                "$ref": "#/components/schemas/RoutingAlgorithm"
              }
            ],
            "nullable": true
          },
          "connector": {
            "type": "array",
            "items": {
              "$ref": "#/components/schemas/Connector"
            },
            "description": "This allows the merchant to manually select a connector with which the payment can go through",
            "example": [
              "stripe",
              "adyen"
            ],
            "nullable": true
          },
          "currency": {
            "allOf": [
              {
                "$ref": "#/components/schemas/Currency"
              }
            ],
            "nullable": true
          },
          "capture_method": {
            "allOf": [
              {
                "$ref": "#/components/schemas/CaptureMethod"
              }
            ],
            "nullable": true
          },
          "amount_to_capture": {
            "type": "integer",
            "format": "int64",
            "description": "The Amount to be captured/ debited from the users payment method. It shall be in lowest denomination of the currency. (i.e) in cents for USD denomination, in paisa for INR denomination etc.,\nIf not provided, the default amount_to_capture will be the payment amount.",
            "example": 6540,
            "nullable": true
          },
          "capture_on": {
            "type": "string",
            "format": "date-time",
            "description": "A timestamp (ISO 8601 code) that determines when the payment should be captured.\nProviding this field will automatically set `capture` to true",
            "example": "2022-09-10T10:11:12Z",
            "nullable": true
          },
          "confirm": {
            "type": "boolean",
            "description": "Whether to confirm the payment (if applicable)",
            "default": false,
            "example": true,
            "nullable": true
          },
          "customer": {
            "allOf": [
              {
                "$ref": "#/components/schemas/CustomerDetails"
              }
            ],
            "nullable": true
          },
          "customer_id": {
            "type": "string",
            "description": "The identifier for the customer object.\nThis field will be deprecated soon, use the customer object instead",
            "example": "cus_y3oqhf46pyzuxjbcn2giaqnb44",
            "nullable": true,
            "maxLength": 255
          },
          "email": {
            "type": "string",
            "description": "The customer's email address\nThis field will be deprecated soon, use the customer object instead",
            "example": "johntest@test.com",
            "nullable": true,
            "maxLength": 255
          },
          "name": {
            "type": "string",
            "description": "description: The customer's name\nThis field will be deprecated soon, use the customer object instead",
            "example": "John Test",
            "nullable": true,
            "maxLength": 255
          },
          "phone": {
            "type": "string",
            "description": "The customer's phone number\nThis field will be deprecated soon, use the customer object instead",
            "example": "3141592653",
            "nullable": true,
            "maxLength": 255
          },
          "phone_country_code": {
            "type": "string",
            "description": "The country code for the customer phone number\nThis field will be deprecated soon, use the customer object instead",
            "example": "+1",
            "nullable": true,
            "maxLength": 255
          },
          "off_session": {
            "type": "boolean",
            "description": "Set to true to indicate that the customer is not in your checkout flow during this payment, and therefore is unable to authenticate. This parameter is intended for scenarios where you collect card details and charge them later. This parameter can only be used with `confirm: true`.",
            "example": true,
            "nullable": true
          },
          "description": {
            "type": "string",
            "description": "A description of the payment",
            "example": "It's my first payment request",
            "nullable": true
          },
          "return_url": {
            "type": "string",
            "description": "The URL to redirect after the completion of the operation",
            "example": "https://hyperswitch.io",
            "nullable": true
          },
          "setup_future_usage": {
            "allOf": [
              {
                "$ref": "#/components/schemas/FutureUsage"
              }
            ],
            "nullable": true
          },
          "authentication_type": {
            "allOf": [
              {
                "$ref": "#/components/schemas/AuthenticationType"
              }
            ],
            "nullable": true
          },
          "payment_method_data": {
            "allOf": [
              {
                "$ref": "#/components/schemas/PaymentMethodData"
              }
            ],
            "nullable": true
          },
          "payment_method": {
            "allOf": [
              {
                "$ref": "#/components/schemas/PaymentMethod"
              }
            ],
            "nullable": true
          },
          "payment_token": {
            "type": "string",
            "description": "Provide a reference to a stored payment method",
            "example": "187282ab-40ef-47a9-9206-5099ba31e432",
            "nullable": true
          },
          "card_cvc": {
            "type": "string",
            "description": "This is used when payment is to be confirmed and the card is not saved",
            "nullable": true
          },
          "shipping": {
            "allOf": [
              {
                "$ref": "#/components/schemas/Address"
              }
            ],
            "nullable": true
          },
          "billing": {
            "allOf": [
              {
                "$ref": "#/components/schemas/Address"
              }
            ],
            "nullable": true
          },
          "statement_descriptor_name": {
            "type": "string",
            "description": "For non-card charges, you can use this value as the complete description that appears on your customers’ statements. Must contain at least one letter, maximum 22 characters.",
            "example": "Hyperswitch Router",
            "nullable": true,
            "maxLength": 255
          },
          "statement_descriptor_suffix": {
            "type": "string",
            "description": "Provides information about a card payment that customers see on their statements. Concatenated with the prefix (shortened descriptor) or statement descriptor that’s set on the account to form the complete statement descriptor. Maximum 22 characters for the concatenated descriptor.",
            "example": "Payment for shoes purchase",
            "nullable": true,
            "maxLength": 255
          },
          "order_details": {
            "type": "array",
            "items": {
              "$ref": "#/components/schemas/OrderDetailsWithAmount"
            },
            "description": "Information about the product , quantity and amount for connectors. (e.g. Klarna)",
            "example": "[{\n        \"product_name\": \"gillete creme\",\n        \"quantity\": 15,\n        \"amount\" : 900\n    }]",
            "nullable": true
          },
          "client_secret": {
            "type": "string",
            "description": "It's a token used for client side verification.",
            "example": "pay_U42c409qyHwOkWo3vK60_secret_el9ksDkiB8hi6j9N78yo",
            "nullable": true
          },
          "mandate_data": {
            "allOf": [
              {
                "$ref": "#/components/schemas/MandateData"
              }
            ],
            "nullable": true
          },
          "mandate_id": {
            "type": "string",
            "description": "A unique identifier to link the payment to a mandate, can be use instead of payment_method_data",
            "example": "mandate_iwer89rnjef349dni3",
            "nullable": true,
            "maxLength": 255
          },
          "browser_info": {
            "type": "object",
            "description": "Additional details required by 3DS 2.0",
            "nullable": true
          },
          "payment_experience": {
            "allOf": [
              {
                "$ref": "#/components/schemas/PaymentExperience"
              }
            ],
            "nullable": true
          },
          "payment_method_type": {
            "allOf": [
              {
                "$ref": "#/components/schemas/PaymentMethodType"
              }
            ],
            "nullable": true
          },
          "business_country": {
            "allOf": [
              {
                "$ref": "#/components/schemas/CountryAlpha2"
              }
            ],
            "nullable": true
          },
          "business_label": {
            "type": "string",
            "description": "Business label of the merchant for this payment",
            "example": "food",
            "nullable": true
          },
          "merchant_connector_details": {
            "allOf": [
              {
                "$ref": "#/components/schemas/MerchantConnectorDetailsWrap"
              }
            ],
            "nullable": true
          },
          "allowed_payment_method_types": {
            "type": "array",
            "items": {
              "$ref": "#/components/schemas/PaymentMethodType"
            },
            "description": "Allowed Payment Method Types for a given PaymentIntent",
            "nullable": true
          },
          "business_sub_label": {
            "type": "string",
            "description": "Business sub label for the payment",
            "nullable": true
          },
          "retry_action": {
            "allOf": [
              {
                "$ref": "#/components/schemas/RetryAction"
              }
            ],
            "nullable": true
          },
          "metadata": {
            "type": "object",
            "description": "You can specify up to 50 keys, with key names up to 40 characters long and values up to 500 characters long. Metadata is useful for storing additional, structured information on an object.",
            "nullable": true
          },
          "connector_metadata": {
            "allOf": [
              {
                "$ref": "#/components/schemas/ConnectorMetadata"
              }
            ],
            "nullable": true
          },
          "feature_metadata": {
            "allOf": [
              {
                "$ref": "#/components/schemas/FeatureMetadata"
              }
            ],
            "nullable": true
          }
        }
      },
      "PaymentsRequest": {
        "type": "object",
        "properties": {
          "payment_id": {
            "type": "string",
            "description": "Unique identifier for the payment. This ensures idempotency for multiple payments\nthat have been done by a single merchant. This field is auto generated and is returned in the API response.",
            "example": "pay_mbabizu24mvu3mela5njyhpit4",
            "nullable": true,
            "maxLength": 30,
            "minLength": 30
          },
          "merchant_id": {
            "type": "string",
            "description": "This is an identifier for the merchant account. This is inferred from the API key\nprovided during the request",
            "example": "merchant_1668273825",
            "nullable": true,
            "maxLength": 255
          },
          "amount": {
            "type": "integer",
            "format": "int64",
            "description": "The payment amount. Amount for the payment in lowest denomination of the currency. (i.e) in cents for USD denomination, in paisa for INR denomination etc.,",
            "example": 6540,
            "nullable": true,
            "minimum": 0.0
          },
          "routing": {
            "allOf": [
              {
                "$ref": "#/components/schemas/RoutingAlgorithm"
              }
            ],
            "nullable": true
          },
          "connector": {
            "type": "array",
            "items": {
              "$ref": "#/components/schemas/Connector"
            },
            "description": "This allows the merchant to manually select a connector with which the payment can go through",
            "example": [
              "stripe",
              "adyen"
            ],
            "nullable": true
          },
          "currency": {
            "allOf": [
              {
                "$ref": "#/components/schemas/Currency"
              }
            ],
            "nullable": true
          },
          "capture_method": {
            "allOf": [
              {
                "$ref": "#/components/schemas/CaptureMethod"
              }
            ],
            "nullable": true
          },
          "amount_to_capture": {
            "type": "integer",
            "format": "int64",
            "description": "The Amount to be captured/ debited from the users payment method. It shall be in lowest denomination of the currency. (i.e) in cents for USD denomination, in paisa for INR denomination etc.,\nIf not provided, the default amount_to_capture will be the payment amount.",
            "example": 6540,
            "nullable": true
          },
          "capture_on": {
            "type": "string",
            "format": "date-time",
            "description": "A timestamp (ISO 8601 code) that determines when the payment should be captured.\nProviding this field will automatically set `capture` to true",
            "example": "2022-09-10T10:11:12Z",
            "nullable": true
          },
          "confirm": {
            "type": "boolean",
            "description": "Whether to confirm the payment (if applicable)",
            "default": false,
            "example": true,
            "nullable": true
          },
          "customer": {
            "allOf": [
              {
                "$ref": "#/components/schemas/CustomerDetails"
              }
            ],
            "nullable": true
          },
          "customer_id": {
            "type": "string",
            "description": "The identifier for the customer object.\nThis field will be deprecated soon, use the customer object instead",
            "example": "cus_y3oqhf46pyzuxjbcn2giaqnb44",
            "nullable": true,
            "maxLength": 255
          },
          "email": {
            "type": "string",
            "description": "The customer's email address\nThis field will be deprecated soon, use the customer object instead",
            "example": "johntest@test.com",
            "nullable": true,
            "maxLength": 255
          },
          "name": {
            "type": "string",
            "description": "description: The customer's name\nThis field will be deprecated soon, use the customer object instead",
            "example": "John Test",
            "nullable": true,
            "maxLength": 255
          },
          "phone": {
            "type": "string",
            "description": "The customer's phone number\nThis field will be deprecated soon, use the customer object instead",
            "example": "3141592653",
            "nullable": true,
            "maxLength": 255
          },
          "phone_country_code": {
            "type": "string",
            "description": "The country code for the customer phone number\nThis field will be deprecated soon, use the customer object instead",
            "example": "+1",
            "nullable": true,
            "maxLength": 255
          },
          "off_session": {
            "type": "boolean",
            "description": "Set to true to indicate that the customer is not in your checkout flow during this payment, and therefore is unable to authenticate. This parameter is intended for scenarios where you collect card details and charge them later. This parameter can only be used with `confirm: true`.",
            "example": true,
            "nullable": true
          },
          "description": {
            "type": "string",
            "description": "A description of the payment",
            "example": "It's my first payment request",
            "nullable": true
          },
          "return_url": {
            "type": "string",
            "description": "The URL to redirect after the completion of the operation",
            "example": "https://hyperswitch.io",
            "nullable": true
          },
          "setup_future_usage": {
            "allOf": [
              {
                "$ref": "#/components/schemas/FutureUsage"
              }
            ],
            "nullable": true
          },
          "authentication_type": {
            "allOf": [
              {
                "$ref": "#/components/schemas/AuthenticationType"
              }
            ],
            "nullable": true
          },
          "payment_method_data": {
            "allOf": [
              {
                "$ref": "#/components/schemas/PaymentMethodData"
              }
            ],
            "nullable": true
          },
          "payment_method": {
            "allOf": [
              {
                "$ref": "#/components/schemas/PaymentMethod"
              }
            ],
            "nullable": true
          },
          "payment_token": {
            "type": "string",
            "description": "Provide a reference to a stored payment method",
            "example": "187282ab-40ef-47a9-9206-5099ba31e432",
            "nullable": true
          },
          "card_cvc": {
            "type": "string",
            "description": "This is used when payment is to be confirmed and the card is not saved",
            "nullable": true
          },
          "shipping": {
            "allOf": [
              {
                "$ref": "#/components/schemas/Address"
              }
            ],
            "nullable": true
          },
          "billing": {
            "allOf": [
              {
                "$ref": "#/components/schemas/Address"
              }
            ],
            "nullable": true
          },
          "statement_descriptor_name": {
            "type": "string",
            "description": "For non-card charges, you can use this value as the complete description that appears on your customers’ statements. Must contain at least one letter, maximum 22 characters.",
            "example": "Hyperswitch Router",
            "nullable": true,
            "maxLength": 255
          },
          "statement_descriptor_suffix": {
            "type": "string",
            "description": "Provides information about a card payment that customers see on their statements. Concatenated with the prefix (shortened descriptor) or statement descriptor that’s set on the account to form the complete statement descriptor. Maximum 22 characters for the concatenated descriptor.",
            "example": "Payment for shoes purchase",
            "nullable": true,
            "maxLength": 255
          },
          "order_details": {
            "type": "array",
            "items": {
              "$ref": "#/components/schemas/OrderDetailsWithAmount"
            },
            "description": "Information about the product , quantity and amount for connectors. (e.g. Klarna)",
            "example": "[{\n        \"product_name\": \"gillete creme\",\n        \"quantity\": 15,\n        \"amount\" : 900\n    }]",
            "nullable": true
          },
          "client_secret": {
            "type": "string",
            "description": "It's a token used for client side verification.",
            "example": "pay_U42c409qyHwOkWo3vK60_secret_el9ksDkiB8hi6j9N78yo",
            "nullable": true
          },
          "mandate_data": {
            "allOf": [
              {
                "$ref": "#/components/schemas/MandateData"
              }
            ],
            "nullable": true
          },
          "mandate_id": {
            "type": "string",
            "description": "A unique identifier to link the payment to a mandate, can be use instead of payment_method_data",
            "example": "mandate_iwer89rnjef349dni3",
            "nullable": true,
            "maxLength": 255
          },
          "browser_info": {
            "type": "object",
            "description": "Additional details required by 3DS 2.0",
            "nullable": true
          },
          "payment_experience": {
            "allOf": [
              {
                "$ref": "#/components/schemas/PaymentExperience"
              }
            ],
            "nullable": true
          },
          "payment_method_type": {
            "allOf": [
              {
                "$ref": "#/components/schemas/PaymentMethodType"
              }
            ],
            "nullable": true
          },
          "business_country": {
            "allOf": [
              {
                "$ref": "#/components/schemas/CountryAlpha2"
              }
            ],
            "nullable": true
          },
          "business_label": {
            "type": "string",
            "description": "Business label of the merchant for this payment",
            "example": "food",
            "nullable": true
          },
          "merchant_connector_details": {
            "allOf": [
              {
                "$ref": "#/components/schemas/MerchantConnectorDetailsWrap"
              }
            ],
            "nullable": true
          },
          "allowed_payment_method_types": {
            "type": "array",
            "items": {
              "$ref": "#/components/schemas/PaymentMethodType"
            },
            "description": "Allowed Payment Method Types for a given PaymentIntent",
            "nullable": true
          },
          "business_sub_label": {
            "type": "string",
            "description": "Business sub label for the payment",
            "nullable": true
          },
          "retry_action": {
            "allOf": [
              {
                "$ref": "#/components/schemas/RetryAction"
              }
            ],
            "nullable": true
          },
          "metadata": {
            "type": "object",
            "description": "You can specify up to 50 keys, with key names up to 40 characters long and values up to 500 characters long. Metadata is useful for storing additional, structured information on an object.",
            "nullable": true
          },
          "connector_metadata": {
            "allOf": [
              {
                "$ref": "#/components/schemas/ConnectorMetadata"
              }
            ],
            "nullable": true
          },
          "feature_metadata": {
            "allOf": [
              {
                "$ref": "#/components/schemas/FeatureMetadata"
              }
            ],
            "nullable": true
          }
        }
      },
      "PaymentsResponse": {
        "type": "object",
        "required": [
          "status",
          "amount",
          "currency",
          "payment_method",
          "business_country",
          "business_label"
        ],
        "properties": {
          "payment_id": {
            "type": "string",
            "description": "Unique identifier for the payment. This ensures idempotency for multiple payments\nthat have been done by a single merchant.",
            "example": "pay_mbabizu24mvu3mela5njyhpit4",
            "nullable": true,
            "maxLength": 30,
            "minLength": 30
          },
          "merchant_id": {
            "type": "string",
            "description": "This is an identifier for the merchant account. This is inferred from the API key\nprovided during the request",
            "example": "merchant_1668273825",
            "nullable": true,
            "maxLength": 255
          },
          "status": {
            "$ref": "#/components/schemas/IntentStatus"
          },
          "amount": {
            "type": "integer",
            "format": "int64",
            "description": "The payment amount. Amount for the payment in lowest denomination of the currency. (i.e) in cents for USD denomination, in paisa for INR denomination etc.,",
            "example": 100
          },
          "amount_capturable": {
            "type": "integer",
            "format": "int64",
            "description": "The maximum amount that could be captured from the payment",
            "example": 6540,
            "nullable": true,
            "minimum": 100.0
          },
          "amount_received": {
            "type": "integer",
            "format": "int64",
            "description": "The amount which is already captured from the payment",
            "example": 6540,
            "nullable": true,
            "minimum": 100.0
          },
          "connector": {
            "type": "string",
            "description": "The connector used for the payment",
            "example": "stripe",
            "nullable": true
          },
          "client_secret": {
            "type": "string",
            "description": "It's a token used for client side verification.",
            "example": "pay_U42c409qyHwOkWo3vK60_secret_el9ksDkiB8hi6j9N78yo",
            "nullable": true
          },
          "created": {
            "type": "string",
            "format": "date-time",
            "description": "Time when the payment was created",
            "example": "2022-09-10T10:11:12Z",
            "nullable": true
          },
          "currency": {
            "$ref": "#/components/schemas/Currency"
          },
          "customer_id": {
            "type": "string",
            "description": "The identifier for the customer object. If not provided the customer ID will be autogenerated.",
            "example": "cus_y3oqhf46pyzuxjbcn2giaqnb44",
            "nullable": true,
            "maxLength": 255
          },
          "description": {
            "type": "string",
            "description": "A description of the payment",
            "example": "It's my first payment request",
            "nullable": true
          },
          "refunds": {
            "type": "array",
            "items": {
              "$ref": "#/components/schemas/RefundResponse"
            },
            "description": "List of refund that happened on this intent",
            "nullable": true
          },
          "disputes": {
            "type": "array",
            "items": {
              "$ref": "#/components/schemas/DisputeResponsePaymentsRetrieve"
            },
            "description": "List of dispute that happened on this intent",
            "nullable": true
          },
          "attempts": {
            "type": "array",
            "items": {
              "$ref": "#/components/schemas/PaymentAttemptResponse"
            },
            "description": "List of attempts that happened on this intent",
            "nullable": true
          },
          "mandate_id": {
            "type": "string",
            "description": "A unique identifier to link the payment to a mandate, can be use instead of payment_method_data",
            "example": "mandate_iwer89rnjef349dni3",
            "nullable": true,
            "maxLength": 255
          },
          "mandate_data": {
            "allOf": [
              {
                "$ref": "#/components/schemas/MandateData"
              }
            ],
            "nullable": true
          },
          "setup_future_usage": {
            "allOf": [
              {
                "$ref": "#/components/schemas/FutureUsage"
              }
            ],
            "nullable": true
          },
          "off_session": {
            "type": "boolean",
            "description": "Set to true to indicate that the customer is not in your checkout flow during this payment, and therefore is unable to authenticate. This parameter is intended for scenarios where you collect card details and charge them later. This parameter can only be used with confirm=true.",
            "example": true,
            "nullable": true
          },
          "capture_on": {
            "type": "string",
            "format": "date-time",
            "description": "A timestamp (ISO 8601 code) that determines when the payment should be captured.\nProviding this field will automatically set `capture` to true",
            "example": "2022-09-10T10:11:12Z",
            "nullable": true
          },
          "capture_method": {
            "allOf": [
              {
                "$ref": "#/components/schemas/CaptureMethod"
              }
            ],
            "nullable": true
          },
          "payment_method": {
            "$ref": "#/components/schemas/PaymentMethodType"
          },
          "payment_method_data": {
            "allOf": [
              {
                "$ref": "#/components/schemas/PaymentMethod"
              }
            ],
            "nullable": true
          },
          "payment_token": {
            "type": "string",
            "description": "Provide a reference to a stored payment method",
            "example": "187282ab-40ef-47a9-9206-5099ba31e432",
            "nullable": true
          },
          "shipping": {
            "allOf": [
              {
                "$ref": "#/components/schemas/Address"
              }
            ],
            "nullable": true
          },
          "billing": {
            "allOf": [
              {
                "$ref": "#/components/schemas/Address"
              }
            ],
            "nullable": true
          },
          "order_details": {
            "type": "array",
            "items": {
              "$ref": "#/components/schemas/OrderDetailsWithAmount"
            },
            "description": "Information about the product , quantity and amount for connectors. (e.g. Klarna)",
            "example": "[{\n        \"product_name\": \"gillete creme\",\n        \"quantity\": 15,\n        \"amount\" : 900\n    }]",
            "nullable": true
          },
          "email": {
            "type": "string",
            "description": "description: The customer's email address",
            "example": "johntest@test.com",
            "nullable": true,
            "maxLength": 255
          },
          "name": {
            "type": "string",
            "description": "description: The customer's name",
            "example": "John Test",
            "nullable": true,
            "maxLength": 255
          },
          "phone": {
            "type": "string",
            "description": "The customer's phone number",
            "example": "3141592653",
            "nullable": true,
            "maxLength": 255
          },
          "return_url": {
            "type": "string",
            "description": "The URL to redirect after the completion of the operation",
            "example": "https://hyperswitch.io",
            "nullable": true
          },
          "authentication_type": {
            "allOf": [
              {
                "$ref": "#/components/schemas/AuthenticationType"
              }
            ],
            "nullable": true
          },
          "statement_descriptor_name": {
            "type": "string",
            "description": "For non-card charges, you can use this value as the complete description that appears on your customers’ statements. Must contain at least one letter, maximum 22 characters.",
            "example": "Hyperswitch Router",
            "nullable": true,
            "maxLength": 255
          },
          "statement_descriptor_suffix": {
            "type": "string",
            "description": "Provides information about a card payment that customers see on their statements. Concatenated with the prefix (shortened descriptor) or statement descriptor that’s set on the account to form the complete statement descriptor. Maximum 255 characters for the concatenated descriptor.",
            "example": "Payment for shoes purchase",
            "nullable": true,
            "maxLength": 255
          },
          "next_action": {
            "allOf": [
              {
                "$ref": "#/components/schemas/NextActionData"
              }
            ],
            "nullable": true
          },
          "cancellation_reason": {
            "type": "string",
            "description": "If the payment was cancelled the reason provided here",
            "nullable": true
          },
          "error_code": {
            "type": "string",
            "description": "If there was an error while calling the connectors the code is received here",
            "example": "E0001",
            "nullable": true
          },
          "error_message": {
            "type": "string",
            "description": "If there was an error while calling the connector the error message is received here",
            "example": "Failed while verifying the card",
            "nullable": true
          },
          "payment_experience": {
            "allOf": [
              {
                "$ref": "#/components/schemas/PaymentExperience"
              }
            ],
            "nullable": true
          },
          "payment_method_type": {
            "allOf": [
              {
                "$ref": "#/components/schemas/PaymentMethodType"
              }
            ],
            "nullable": true
          },
          "connector_label": {
            "type": "string",
            "description": "The connector used for this payment along with the country and business details",
            "example": "stripe_US_food",
            "nullable": true
          },
          "business_country": {
            "$ref": "#/components/schemas/CountryAlpha2"
          },
          "business_label": {
            "type": "string",
            "description": "The business label of merchant for this payment"
          },
          "business_sub_label": {
            "type": "string",
            "description": "The business_sub_label for this payment",
            "nullable": true
          },
          "allowed_payment_method_types": {
            "type": "array",
            "items": {
              "$ref": "#/components/schemas/PaymentMethodType"
            },
            "description": "Allowed Payment Method Types for a given PaymentIntent",
            "nullable": true
          },
          "ephemeral_key": {
            "allOf": [
              {
                "$ref": "#/components/schemas/EphemeralKeyCreateResponse"
              }
            ],
            "nullable": true
          },
          "manual_retry_allowed": {
            "type": "boolean",
            "description": "If true the payment can be retried with same or different payment method which means the confirm call can be made again.",
            "nullable": true
          },
          "connector_transaction_id": {
            "type": "string",
            "description": "A unique identifier for a payment provided by the connector",
            "example": "993672945374576J",
            "nullable": true
          },
          "metadata": {
            "type": "object",
            "description": "You can specify up to 50 keys, with key names up to 40 characters long and values up to 500 characters long. Metadata is useful for storing additional, structured information on an object.",
            "nullable": true
          },
          "connector_metadata": {
            "allOf": [
              {
                "$ref": "#/components/schemas/ConnectorMetadata"
              }
            ],
            "nullable": true
          },
          "feature_metadata": {
            "allOf": [
              {
                "$ref": "#/components/schemas/FeatureMetadata"
              }
            ],
            "nullable": true
          },
          "reference_id": {
            "type": "string",
            "description": "reference to the payment at connector side",
            "example": "993672945374576J",
            "nullable": true
          }
        }
      },
      "PaymentsRetrieveRequest": {
        "type": "object",
        "required": [
          "resource_id",
          "force_sync"
        ],
        "properties": {
          "resource_id": {
            "$ref": "#/components/schemas/PaymentIdType"
          },
          "merchant_id": {
            "type": "string",
            "description": "The identifier for the Merchant Account.",
            "nullable": true
          },
          "force_sync": {
            "type": "boolean",
            "description": "Decider to enable or disable the connector call for retrieve request"
          },
          "param": {
            "type": "string",
            "description": "The parameters passed to a retrieve request",
            "nullable": true
          },
          "connector": {
            "type": "string",
            "description": "The name of the connector",
            "nullable": true
          },
          "merchant_connector_details": {
            "allOf": [
              {
                "$ref": "#/components/schemas/MerchantConnectorDetailsWrap"
              }
            ],
            "nullable": true
          },
          "client_secret": {
            "type": "string",
            "description": "This is a token which expires after 15 minutes, used from the client to authenticate and create sessions from the SDK",
            "nullable": true
          },
          "expand_attempts": {
            "type": "boolean",
            "description": "If enabled provides list of attempts linked to payment intent",
            "nullable": true
          }
        }
      },
      "PaymentsSessionRequest": {
        "type": "object",
        "required": [
          "payment_id",
          "client_secret",
          "wallets"
        ],
        "properties": {
          "payment_id": {
            "type": "string",
            "description": "The identifier for the payment"
          },
          "client_secret": {
            "type": "string",
            "description": "This is a token which expires after 15 minutes, used from the client to authenticate and create sessions from the SDK"
          },
          "wallets": {
            "type": "array",
            "items": {
              "$ref": "#/components/schemas/PaymentMethodType"
            },
            "description": "The list of the supported wallets"
          },
          "merchant_connector_details": {
            "allOf": [
              {
                "$ref": "#/components/schemas/MerchantConnectorDetailsWrap"
              }
            ],
            "nullable": true
          }
        }
      },
      "PaymentsSessionResponse": {
        "type": "object",
        "required": [
          "payment_id",
          "client_secret",
          "session_token"
        ],
        "properties": {
          "payment_id": {
            "type": "string",
            "description": "The identifier for the payment"
          },
          "client_secret": {
            "type": "string",
            "description": "This is a token which expires after 15 minutes, used from the client to authenticate and create sessions from the SDK"
          },
          "session_token": {
            "type": "array",
            "items": {
              "$ref": "#/components/schemas/SessionToken"
            },
            "description": "The list of session token object"
          }
        }
      },
      "PaymentsStartRequest": {
        "type": "object",
        "required": [
          "payment_id",
          "merchant_id",
          "attempt_id"
        ],
        "properties": {
          "payment_id": {
            "type": "string",
            "description": "Unique identifier for the payment. This ensures idempotency for multiple payments\nthat have been done by a single merchant. This field is auto generated and is returned in the API response."
          },
          "merchant_id": {
            "type": "string",
            "description": "The identifier for the Merchant Account."
          },
          "attempt_id": {
            "type": "string",
            "description": "The identifier for the payment transaction"
          }
        }
      },
      "PaypalRedirection": {
        "type": "object"
      },
      "PaypalSessionTokenResponse": {
        "type": "object",
        "required": [
          "session_token"
        ],
        "properties": {
          "session_token": {
            "type": "string",
            "description": "The session token for PayPal"
          }
        }
      },
      "PhoneDetails": {
        "type": "object",
        "properties": {
          "number": {
            "type": "string",
            "description": "The contact number",
            "example": "9999999999",
            "nullable": true
          },
          "country_code": {
            "type": "string",
            "description": "The country code attached to the number",
            "example": "+1",
            "nullable": true
          }
        }
      },
      "PrimaryBusinessDetails": {
        "type": "object",
        "required": [
          "country",
          "business"
        ],
        "properties": {
          "country": {
            "$ref": "#/components/schemas/CountryAlpha2"
          },
          "business": {
            "type": "string",
            "example": "food"
          }
        }
      },
      "ReceiverDetails": {
        "type": "object",
        "required": [
          "amount_received"
        ],
        "properties": {
          "amount_received": {
            "type": "integer",
            "format": "int64",
            "description": "The amount received by receiver"
          },
          "amount_charged": {
            "type": "integer",
            "format": "int64",
            "description": "The amount charged by ACH",
            "nullable": true
          },
          "amount_remaining": {
            "type": "integer",
            "format": "int64",
            "description": "The amount remaining to be sent via ACH",
            "nullable": true
          }
        }
      },
      "RedirectResponse": {
        "type": "object",
        "properties": {
          "param": {
            "type": "string",
            "nullable": true
          },
          "json_payload": {
            "type": "object",
            "nullable": true
          }
        }
      },
      "RefundListRequest": {
        "type": "object",
        "properties": {
          "payment_id": {
            "type": "string",
            "description": "The identifier for the payment",
            "nullable": true
          },
          "limit": {
            "type": "integer",
            "format": "int64",
            "description": "Limit on the number of objects to return",
            "nullable": true
          },
          "offset": {
            "type": "integer",
            "format": "int64",
            "description": "The starting point within a list of objects",
            "nullable": true
          },
          "time_range": {
            "allOf": [
              {
                "$ref": "#/components/schemas/TimeRange"
              }
            ],
            "nullable": true
          },
          "connector": {
            "type": "array",
            "items": {
              "type": "string"
            },
            "description": "The list of connectors to filter refunds list",
            "nullable": true
          },
          "currency": {
            "type": "array",
            "items": {
              "$ref": "#/components/schemas/Currency"
            },
            "description": "The list of currencies to filter refunds list",
            "nullable": true
          },
          "refund_status": {
            "type": "array",
            "items": {
              "$ref": "#/components/schemas/RefundStatus"
            },
            "description": "The list of refund statuses to filter refunds list",
            "nullable": true
          }
        }
      },
      "RefundListResponse": {
        "type": "object",
        "required": [
          "size",
          "data"
        ],
        "properties": {
          "size": {
            "type": "integer",
            "description": "The number of refunds included in the list",
            "minimum": 0.0
          },
          "data": {
            "type": "array",
            "items": {
              "$ref": "#/components/schemas/RefundResponse"
            },
            "description": "The List of refund response object"
          }
        }
      },
      "RefundRequest": {
        "type": "object",
        "required": [
          "payment_id"
        ],
        "properties": {
          "refund_id": {
            "type": "string",
            "description": "Unique Identifier for the Refund. This is to ensure idempotency for multiple partial refund initiated against the same payment. If the identifiers is not defined by the merchant, this filed shall be auto generated and provide in the API response. It is recommended to generate uuid(v4) as the refund_id.",
            "example": "ref_mbabizu24mvu3mela5njyhpit4",
            "nullable": true,
            "maxLength": 30,
            "minLength": 30
          },
          "payment_id": {
            "type": "string",
            "description": "Total amount for which the refund is to be initiated. Amount for the payment in lowest denomination of the currency. (i.e) in cents for USD denomination, in paisa for INR denomination etc. If not provided, this will default to the full payment amount",
            "example": "pay_mbabizu24mvu3mela5njyhpit4",
            "maxLength": 30,
            "minLength": 30
          },
          "merchant_id": {
            "type": "string",
            "description": "The identifier for the Merchant Account",
            "example": "y3oqhf46pyzuxjbcn2giaqnb44",
            "nullable": true,
            "maxLength": 255
          },
          "amount": {
            "type": "integer",
            "format": "int64",
            "description": "Total amount for which the refund is to be initiated. Amount for the payment in lowest denomination of the currency. (i.e) in cents for USD denomination, in paisa for INR denomination etc., If not provided, this will default to the full payment amount",
            "example": 6540,
            "nullable": true,
            "minimum": 100.0
          },
          "reason": {
            "type": "string",
            "description": "An arbitrary string attached to the object. Often useful for displaying to users and your customer support executive",
            "example": "Customer returned the product",
            "nullable": true,
            "maxLength": 255
          },
          "refund_type": {
            "allOf": [
              {
                "$ref": "#/components/schemas/RefundType"
              }
            ],
            "nullable": true
          },
          "metadata": {
            "type": "object",
            "description": "You can specify up to 50 keys, with key names up to 40 characters long and values up to 500 characters long. Metadata is useful for storing additional, structured information on an object.",
            "nullable": true
          },
          "merchant_connector_details": {
            "allOf": [
              {
                "$ref": "#/components/schemas/MerchantConnectorDetailsWrap"
              }
            ],
            "nullable": true
          }
        }
      },
      "RefundResponse": {
        "type": "object",
        "required": [
          "refund_id",
          "payment_id",
          "amount",
          "currency",
          "status",
          "connector"
        ],
        "properties": {
          "refund_id": {
            "type": "string",
            "description": "The identifier for refund"
          },
          "payment_id": {
            "type": "string",
            "description": "The identifier for payment"
          },
          "amount": {
            "type": "integer",
            "format": "int64",
            "description": "The refund amount, which should be less than or equal to the total payment amount. Amount for the payment in lowest denomination of the currency. (i.e) in cents for USD denomination, in paisa for INR denomination etc"
          },
          "currency": {
            "type": "string",
            "description": "The three-letter ISO currency code"
          },
          "reason": {
            "type": "string",
            "description": "An arbitrary string attached to the object. Often useful for displaying to users and your customer support executive",
            "nullable": true
          },
          "status": {
            "$ref": "#/components/schemas/RefundStatus"
          },
          "metadata": {
            "type": "object",
            "description": "You can specify up to 50 keys, with key names up to 40 characters long and values up to 500 characters long. Metadata is useful for storing additional, structured information on an object",
            "nullable": true
          },
          "error_message": {
            "type": "string",
            "description": "The error message",
            "nullable": true
          },
          "error_code": {
            "type": "string",
            "description": "The code for the error",
            "nullable": true
          },
          "created_at": {
            "type": "string",
            "format": "date-time",
            "description": "The timestamp at which refund is created",
            "nullable": true
          },
          "updated_at": {
            "type": "string",
            "format": "date-time",
            "description": "The timestamp at which refund is updated",
            "nullable": true
          },
          "connector": {
            "type": "string",
            "description": "The connector used for the refund and the corresponding payment",
            "example": "stripe"
          }
        }
      },
      "RefundStatus": {
        "type": "string",
        "description": "The status for refunds",
        "enum": [
          "succeeded",
          "failed",
          "pending",
          "review"
        ]
      },
      "RefundType": {
        "type": "string",
        "enum": [
          "scheduled",
          "instant"
        ]
      },
      "RefundUpdateRequest": {
        "type": "object",
        "properties": {
          "reason": {
            "type": "string",
            "description": "An arbitrary string attached to the object. Often useful for displaying to users and your customer support executive",
            "example": "Customer returned the product",
            "nullable": true,
            "maxLength": 255
          },
          "metadata": {
            "type": "object",
            "description": "You can specify up to 50 keys, with key names up to 40 characters long and values up to 500 characters long. Metadata is useful for storing additional, structured information on an object.",
            "nullable": true
          }
        }
      },
      "RequiredFieldInfo": {
        "type": "object",
        "description": "Required fields info used while listing the payment_method_data",
        "required": [
          "required_field",
          "display_name",
          "field_type"
        ],
        "properties": {
          "required_field": {
            "type": "string",
            "description": "Required field for a payment_method through a payment_method_type"
          },
          "display_name": {
            "type": "string",
            "description": "Display name of the required field in the front-end"
          },
          "field_type": {
            "$ref": "#/components/schemas/FieldType"
          }
        }
      },
      "RetrieveApiKeyResponse": {
        "type": "object",
        "description": "The response body for retrieving an API Key.",
        "required": [
          "key_id",
          "merchant_id",
          "name",
          "prefix",
          "created",
          "expiration"
        ],
        "properties": {
          "key_id": {
            "type": "string",
            "description": "The identifier for the API Key.",
            "example": "5hEEqkgJUyuxgSKGArHA4mWSnX",
            "maxLength": 64
          },
          "merchant_id": {
            "type": "string",
            "description": "The identifier for the Merchant Account.",
            "example": "y3oqhf46pyzuxjbcn2giaqnb44",
            "maxLength": 64
          },
          "name": {
            "type": "string",
            "description": "The unique name for the API Key to help you identify it.",
            "example": "Sandbox integration key",
            "maxLength": 64
          },
          "description": {
            "type": "string",
            "description": "The description to provide more context about the API Key.",
            "example": "Key used by our developers to integrate with the sandbox environment",
            "nullable": true,
            "maxLength": 256
          },
          "prefix": {
            "type": "string",
            "description": "The first few characters of the plaintext API Key to help you identify it.",
            "maxLength": 64
          },
          "created": {
            "type": "string",
            "format": "date-time",
            "description": "The time at which the API Key was created.",
            "example": "2022-09-10T10:11:12Z"
          },
          "expiration": {
            "$ref": "#/components/schemas/ApiKeyExpiration"
          }
        }
      },
      "RetryAction": {
        "type": "string",
        "enum": [
          "manual_retry",
          "requeue"
        ]
      },
      "RevokeApiKeyResponse": {
        "type": "object",
        "description": "The response body for revoking an API Key.",
        "required": [
          "merchant_id",
          "key_id",
          "revoked"
        ],
        "properties": {
          "merchant_id": {
            "type": "string",
            "description": "The identifier for the Merchant Account.",
            "example": "y3oqhf46pyzuxjbcn2giaqnb44",
            "maxLength": 64
          },
          "key_id": {
            "type": "string",
            "description": "The identifier for the API Key.",
            "example": "5hEEqkgJUyuxgSKGArHA4mWSnX",
            "maxLength": 64
          },
          "revoked": {
            "type": "boolean",
            "description": "Indicates whether the API key was revoked or not.",
            "example": "true"
          }
        }
      },
      "RewardData": {
        "type": "object",
        "required": [
          "merchant_id"
        ],
        "properties": {
          "merchant_id": {
            "type": "string",
            "description": "The merchant ID with which we have to call the connector"
          }
        }
      },
      "RoutingAlgorithm": {
        "type": "string",
        "description": "The routing algorithm to be used to process the incoming request from merchant to outgoing payment processor or payment method. The default is 'Custom'",
        "enum": [
          "round_robin",
          "max_conversion",
          "min_cost",
          "custom"
        ],
        "example": "custom"
      },
      "SamsungPayWalletData": {
        "type": "object",
        "required": [
          "token"
        ],
        "properties": {
          "token": {
            "type": "string",
            "description": "The encrypted payment token from Samsung"
          }
        }
      },
      "SdkNextAction": {
        "type": "object",
        "required": [
          "next_action"
        ],
        "properties": {
          "next_action": {
            "$ref": "#/components/schemas/NextActionCall"
          }
        }
      },
      "SecretInfoToInitiateSdk": {
        "type": "object",
        "required": [
          "display",
          "payment"
        ],
        "properties": {
          "display": {
            "type": "string"
          },
          "payment": {
            "type": "string"
          }
        }
      },
      "SepaAndBacsBillingDetails": {
        "type": "object",
        "required": [
          "email",
          "name"
        ],
        "properties": {
          "email": {
            "type": "string",
            "description": "The Email ID for SEPA and BACS billing",
            "example": "example@me.com"
          },
          "name": {
            "type": "string",
            "description": "The billing name for SEPA and BACS billing",
            "example": "Jane Doe"
          }
        }
      },
      "SepaBankTransferInstructions": {
        "type": "object",
        "required": [
          "account_holder_name",
          "bic",
          "country",
          "iban"
        ],
        "properties": {
          "account_holder_name": {
            "type": "string",
            "example": "Jane Doe"
          },
          "bic": {
            "type": "string",
            "example": "1024419982"
          },
          "country": {
            "type": "string"
          },
          "iban": {
            "type": "string",
            "example": "123456789"
          }
        }
      },
      "SessionToken": {
        "oneOf": [
          {
            "allOf": [
              {
                "$ref": "#/components/schemas/GpaySessionTokenResponse"
              },
              {
                "type": "object",
                "required": [
                  "wallet_name"
                ],
                "properties": {
                  "wallet_name": {
                    "type": "string",
                    "enum": [
                      "google_pay"
                    ]
                  }
                }
              }
            ]
          },
          {
            "allOf": [
              {
                "$ref": "#/components/schemas/KlarnaSessionTokenResponse"
              },
              {
                "type": "object",
                "required": [
                  "wallet_name"
                ],
                "properties": {
                  "wallet_name": {
                    "type": "string",
                    "enum": [
                      "klarna"
                    ]
                  }
                }
              }
            ]
          },
          {
            "allOf": [
              {
                "$ref": "#/components/schemas/PaypalSessionTokenResponse"
              },
              {
                "type": "object",
                "required": [
                  "wallet_name"
                ],
                "properties": {
                  "wallet_name": {
                    "type": "string",
                    "enum": [
                      "paypal"
                    ]
                  }
                }
              }
            ]
          },
          {
            "allOf": [
              {
                "$ref": "#/components/schemas/ApplepaySessionTokenResponse"
              },
              {
                "type": "object",
                "required": [
                  "wallet_name"
                ],
                "properties": {
                  "wallet_name": {
                    "type": "string",
                    "enum": [
                      "apple_pay"
                    ]
                  }
                }
              }
            ]
          },
          {
            "type": "object",
            "required": [
              "wallet_name"
            ],
            "properties": {
              "wallet_name": {
                "type": "string",
                "enum": [
                  "no_session_token_received"
                ]
              }
            }
          }
        ],
        "discriminator": {
          "propertyName": "wallet_name"
        }
      },
      "SessionTokenInfo": {
        "type": "object",
        "required": [
          "certificate",
          "certificate_keys",
          "merchant_identifier",
          "display_name",
          "initiative",
          "initiative_context"
        ],
        "properties": {
          "certificate": {
            "type": "string"
          },
          "certificate_keys": {
            "type": "string"
          },
          "merchant_identifier": {
            "type": "string"
          },
          "display_name": {
            "type": "string"
          },
          "initiative": {
            "type": "string"
          },
          "initiative_context": {
            "type": "string"
          }
        }
      },
      "ThirdPartySdkSessionResponse": {
        "type": "object",
        "required": [
          "secrets"
        ],
        "properties": {
          "secrets": {
            "$ref": "#/components/schemas/SecretInfoToInitiateSdk"
          }
        }
      },
      "TimeRange": {
        "type": "object",
        "required": [
          "start_time"
        ],
        "properties": {
          "start_time": {
            "type": "string",
            "format": "date-time",
            "description": "The start time to filter refunds list or to get list of filters. To get list of filters start time is needed to be passed"
          },
          "end_time": {
            "type": "string",
            "format": "date-time",
            "description": "The end time to filter refunds list or to get list of filters. If not passed the default time is now",
            "nullable": true
          }
        }
      },
      "UpdateApiKeyRequest": {
        "type": "object",
        "description": "The request body for updating an API Key.",
        "properties": {
          "name": {
            "type": "string",
            "description": "A unique name for the API Key to help you identify it.",
            "example": "Sandbox integration key",
            "nullable": true,
            "maxLength": 64
          },
          "description": {
            "type": "string",
            "description": "A description to provide more context about the API Key.",
            "example": "Key used by our developers to integrate with the sandbox environment",
            "nullable": true,
            "maxLength": 256
          },
          "expiration": {
            "allOf": [
              {
                "$ref": "#/components/schemas/ApiKeyExpiration"
              }
            ],
            "nullable": true
          }
        }
      },
      "UpiData": {
        "type": "object",
        "properties": {
          "vpa_id": {
            "type": "string",
            "example": "successtest@iata",
            "nullable": true
          }
        }
      },
      "WalletData": {
        "oneOf": [
          {
            "type": "object",
            "required": [
              "ali_pay_qr"
            ],
            "properties": {
              "ali_pay_qr": {
                "$ref": "#/components/schemas/AliPayQr"
              }
            }
          },
          {
            "type": "object",
            "required": [
              "ali_pay_redirect"
            ],
            "properties": {
              "ali_pay_redirect": {
                "$ref": "#/components/schemas/AliPayRedirection"
              }
            }
          },
          {
            "type": "object",
            "required": [
              "ali_pay_hk_redirect"
            ],
            "properties": {
              "ali_pay_hk_redirect": {
                "$ref": "#/components/schemas/AliPayHkRedirection"
              }
            }
          },
          {
            "type": "object",
            "required": [
              "kakao_pay_redirect"
            ],
            "properties": {
              "kakao_pay_redirect": {
                "$ref": "#/components/schemas/KakaoPayRedirection"
              }
            }
          },
          {
            "type": "object",
            "required": [
              "go_pay_redirect"
            ],
            "properties": {
              "go_pay_redirect": {
                "$ref": "#/components/schemas/GoPayRedirection"
              }
            }
          },
          {
            "type": "object",
            "required": [
              "apple_pay"
            ],
            "properties": {
              "apple_pay": {
                "$ref": "#/components/schemas/ApplePayWalletData"
              }
            }
          },
          {
            "type": "object",
            "required": [
              "apple_pay_redirect"
            ],
            "properties": {
              "apple_pay_redirect": {
                "$ref": "#/components/schemas/ApplePayRedirectData"
              }
            }
          },
          {
            "type": "object",
            "required": [
              "apple_pay_third_party_sdk"
            ],
            "properties": {
              "apple_pay_third_party_sdk": {
                "$ref": "#/components/schemas/ApplePayThirdPartySdkData"
              }
            }
          },
          {
            "type": "object",
            "required": [
              "google_pay"
            ],
            "properties": {
              "google_pay": {
                "$ref": "#/components/schemas/GooglePayWalletData"
              }
            }
          },
          {
            "type": "object",
            "required": [
              "google_pay_redirect"
            ],
            "properties": {
              "google_pay_redirect": {
                "$ref": "#/components/schemas/GooglePayRedirectData"
              }
            }
          },
          {
            "type": "object",
            "required": [
              "google_pay_third_party_sdk"
            ],
            "properties": {
              "google_pay_third_party_sdk": {
                "$ref": "#/components/schemas/GooglePayThirdPartySdkData"
              }
            }
          },
          {
            "type": "object",
            "required": [
              "mb_way_redirect"
            ],
            "properties": {
              "mb_way_redirect": {
                "$ref": "#/components/schemas/MbWayRedirection"
              }
            }
          },
          {
            "type": "object",
            "required": [
              "mobile_pay_redirect"
            ],
            "properties": {
              "mobile_pay_redirect": {
                "$ref": "#/components/schemas/MobilePayRedirection"
              }
            }
          },
          {
            "type": "object",
            "required": [
              "paypal_redirect"
            ],
            "properties": {
              "paypal_redirect": {
                "$ref": "#/components/schemas/PaypalRedirection"
              }
            }
          },
          {
            "type": "object",
            "required": [
              "paypal_sdk"
            ],
            "properties": {
              "paypal_sdk": {
                "$ref": "#/components/schemas/PayPalWalletData"
              }
            }
          },
          {
            "type": "object",
            "required": [
              "samsung_pay"
            ],
            "properties": {
              "samsung_pay": {
                "$ref": "#/components/schemas/SamsungPayWalletData"
              }
            }
          },
          {
            "type": "object",
            "required": [
              "twint_redirect"
            ],
            "properties": {
              "twint_redirect": {
                "type": "object",
                "description": "Wallet data for Twint Redirection"
              }
            }
          },
          {
            "type": "object",
            "required": [
              "we_chat_pay_redirect"
            ],
            "properties": {
              "we_chat_pay_redirect": {
                "$ref": "#/components/schemas/WeChatPayRedirection"
              }
            }
          },
          {
            "type": "object",
            "required": [
              "we_chat_pay"
            ],
            "properties": {
              "we_chat_pay": {
                "$ref": "#/components/schemas/WeChatPay"
              }
            }
          },
          {
            "type": "object",
            "required": [
              "we_chat_pay_qr"
            ],
            "properties": {
              "we_chat_pay_qr": {
                "$ref": "#/components/schemas/WeChatPayQr"
              }
            }
          }
        ]
      },
      "WeChatPay": {
        "type": "object"
      },
      "WeChatPayQr": {
        "type": "object"
      },
      "WeChatPayRedirection": {
        "type": "object"
      },
      "WebhookDetails": {
        "type": "object",
        "properties": {
          "webhook_version": {
            "type": "string",
            "description": "The version for Webhook",
            "example": "1.0.2",
            "nullable": true,
            "maxLength": 255
          },
          "webhook_username": {
            "type": "string",
            "description": "The user name for Webhook login",
            "example": "ekart_retail",
            "nullable": true,
            "maxLength": 255
          },
          "webhook_password": {
            "type": "string",
            "description": "The password for Webhook login",
            "example": "ekart@123",
            "nullable": true,
            "maxLength": 255
          },
          "webhook_url": {
            "type": "string",
            "description": "The url for the webhook endpoint",
            "example": "www.ekart.com/webhooks",
            "nullable": true
          },
          "payment_created_enabled": {
            "type": "boolean",
            "description": "If this property is true, a webhook message is posted whenever a new payment is created",
            "example": true,
            "nullable": true
          },
          "payment_succeeded_enabled": {
            "type": "boolean",
            "description": "If this property is true, a webhook message is posted whenever a payment is successful",
            "example": true,
            "nullable": true
          },
          "payment_failed_enabled": {
            "type": "boolean",
            "description": "If this property is true, a webhook message is posted whenever a payment fails",
            "example": true,
            "nullable": true
          }
        }
      }
    },
    "securitySchemes": {
      "admin_api_key": {
        "type": "apiKey",
        "in": "header",
        "name": "api-key",
        "description": "Admin API keys allow you to perform some privileged actions such as creating a merchant account and Merchant Connector account."
      },
      "api_key": {
        "type": "apiKey",
        "in": "header",
        "name": "api-key",
        "description": "API keys are the most common method of authentication and can be obtained from the HyperSwitch dashboard."
      },
      "ephemeral_key": {
        "type": "apiKey",
        "in": "header",
        "name": "api-key",
        "description": "Ephemeral keys provide temporary access to singular data, such as access to a single customer object for a short period of time."
      },
      "publishable_key": {
        "type": "apiKey",
        "in": "header",
        "name": "api-key",
        "description": "Publishable keys are a type of keys that can be public and have limited scope of usage."
      }
    }
  },
  "tags": [
    {
      "name": "Merchant Account",
      "description": "Create and manage merchant accounts"
    },
    {
      "name": "Merchant Connector Account",
      "description": "Create and manage merchant connector accounts"
    },
    {
      "name": "Payments",
      "description": "Create and manage one-time payments, recurring payments and mandates"
    },
    {
      "name": "Refunds",
      "description": "Create and manage refunds for successful payments"
    },
    {
      "name": "Mandates",
      "description": "Manage mandates"
    },
    {
      "name": "Customers",
      "description": "Create and manage customers"
    },
    {
      "name": "Payment Methods",
      "description": "Create and manage payment methods of customers"
    },
    {
      "name": "Disputes",
      "description": "Manage disputes"
    }
  ]
}<|MERGE_RESOLUTION|>--- conflicted
+++ resolved
@@ -4348,28 +4348,6 @@
           "on_session"
         ]
       },
-<<<<<<< HEAD
-      "GiftCardData": {
-        "type": "object",
-        "required": [
-          "number",
-          "cvc"
-        ],
-        "properties": {
-          "number": {
-            "type": "string",
-            "description": "The gift card number"
-          },
-          "cvc": {
-            "type": "string",
-            "description": "The card verification code."
-          }
-        }
-=======
-      "GoPayRedirection": {
-        "type": "object"
->>>>>>> 11ad9bed
-      },
       "GooglePayPaymentMethodInfo": {
         "type": "object",
         "required": [
