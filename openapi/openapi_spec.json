--- conflicted
+++ resolved
@@ -7162,10 +7162,7 @@
           "bancontact_card",
           "becs",
           "blik",
-<<<<<<< HEAD
-=======
           "bizum",
->>>>>>> 665b8193
           "boleto_bancario",
           "classic",
           "credit",
