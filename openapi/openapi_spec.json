{
  "openapi": "3.0.3",
  "info": {
    "title": "Hyperswitch - API Documentation",
    "description": "\n## Get started\n\nHyperswitch provides a collection of APIs that enable you to process and manage payments.\nOur APIs accept and return JSON in the HTTP body, and return standard HTTP response codes.\n\nYou can consume the APIs directly using your favorite HTTP/REST library.\n\nWe have a testing environment referred to \"sandbox\", which you can setup to test API calls without\naffecting production data.\nCurrently, our sandbox environment is live while our production environment is under development\nand will be available soon.\nYou can sign up on our Dashboard to get API keys to access Hyperswitch API.\n\n### Environment\n\nUse the following base URLs when making requests to the APIs:\n\n| Environment   |  Base URL                          |\n|---------------|------------------------------------|\n| Sandbox       | <https://sandbox.hyperswitch.io>   |\n| Production    | <https://api.hyperswitch.io>       |\n\n## Authentication\n\nWhen you sign up on our [dashboard](https://app.hyperswitch.io) and create a merchant\naccount, you are given a secret key (also referred as api-key) and a publishable key.\nYou may authenticate all API requests with Hyperswitch server by providing the appropriate key in\nthe request Authorization header.\n\n| Key             |  Description                                                                                  |\n|-----------------|-----------------------------------------------------------------------------------------------|\n| api-key         | Private key. Used to authenticate all API requests from your merchant server                  |\n| publishable key | Unique identifier for your account. Used to authenticate API requests from your app's client  |\n\nNever share your secret api keys. Keep them guarded and secure.\n",
    "contact": {
      "name": "Hyperswitch Support",
      "url": "https://hyperswitch.io",
      "email": "hyperswitch@juspay.in"
    },
    "license": {
      "name": "Apache-2.0"
    },
    "version": "0.2.0"
  },
  "servers": [
    {
      "url": "https://sandbox.hyperswitch.io",
      "description": "Sandbox Environment"
    }
  ],
  "paths": {
    "/account/payment_methods": {
      "get": {
        "tags": [
          "Payment Methods"
        ],
        "summary": "List payment methods for a Merchant",
        "description": "List payment methods for a Merchant\n\nTo filter and list the applicable payment methods for a particular Merchant ID",
        "operationId": "List all Payment Methods for a Merchant",
        "parameters": [
          {
            "name": "account_id",
            "in": "path",
            "description": "The unique identifier for the merchant account",
            "required": true,
            "schema": {
              "type": "string"
            }
          },
          {
            "name": "accepted_country",
            "in": "query",
            "description": "The two-letter ISO currency code",
            "required": true,
            "schema": {
              "type": "array",
              "items": {
                "type": "string"
              }
            }
          },
          {
            "name": "accepted_currency",
            "in": "path",
            "description": "The three-letter ISO currency code",
            "required": true,
            "schema": {
              "type": "array",
              "items": {
                "$ref": "#/components/schemas/Currency"
              }
            }
          },
          {
            "name": "minimum_amount",
            "in": "query",
            "description": "The minimum amount accepted for processing by the particular payment method.",
            "required": true,
            "schema": {
              "type": "integer",
              "format": "int64"
            }
          },
          {
            "name": "maximum_amount",
            "in": "query",
            "description": "The maximum amount amount accepted for processing by the particular payment method.",
            "required": true,
            "schema": {
              "type": "integer",
              "format": "int64"
            }
          },
          {
            "name": "recurring_payment_enabled",
            "in": "query",
            "description": "Indicates whether the payment method is eligible for recurring payments",
            "required": true,
            "schema": {
              "type": "boolean"
            }
          },
          {
            "name": "installment_payment_enabled",
            "in": "query",
            "description": "Indicates whether the payment method is eligible for installment payments",
            "required": true,
            "schema": {
              "type": "boolean"
            }
          }
        ],
        "responses": {
          "200": {
            "description": "Payment Methods retrieved",
            "content": {
              "application/json": {
                "schema": {
                  "$ref": "#/components/schemas/PaymentMethodListResponse"
                }
              }
            }
          },
          "400": {
            "description": "Invalid Data"
          },
          "404": {
            "description": "Payment Methods does not exist in records"
          }
        },
        "security": [
          {
            "api_key": []
          },
          {
            "publishable_key": []
          }
        ]
      }
    },
    "/customers": {
      "post": {
        "tags": [
          "Customers"
        ],
        "summary": "Create Customer",
        "description": "Create Customer\n\nCreate a customer object and store the customer details to be reused for future payments. Incase the customer already exists in the system, this API will respond with the customer details.",
        "operationId": "Create a Customer",
        "requestBody": {
          "content": {
            "application/json": {
              "schema": {
                "$ref": "#/components/schemas/CustomerRequest"
              }
            }
          },
          "required": true
        },
        "responses": {
          "200": {
            "description": "Customer Created",
            "content": {
              "application/json": {
                "schema": {
                  "$ref": "#/components/schemas/CustomerResponse"
                }
              }
            }
          },
          "400": {
            "description": "Invalid data"
          }
        },
        "security": [
          {
            "api_key": []
          }
        ]
      }
    },
    "/customers/payment_methods": {
      "get": {
        "tags": [
          "Payment Methods"
        ],
        "summary": "List payment methods for a Customer",
        "description": "List payment methods for a Customer\n\nTo filter and list the applicable payment methods for a particular Customer ID",
        "operationId": "List all Payment Methods for a Customer",
        "parameters": [
          {
            "name": "client-secret",
            "in": "path",
            "description": "A secret known only to your application and the authorization server",
            "required": true,
            "schema": {
              "type": "string"
            }
          },
          {
            "name": "customer_id",
            "in": "path",
            "description": "The unique identifier for the customer account",
            "required": true,
            "schema": {
              "type": "string"
            }
          },
          {
            "name": "accepted_country",
            "in": "query",
            "description": "The two-letter ISO currency code",
            "required": true,
            "schema": {
              "type": "array",
              "items": {
                "type": "string"
              }
            }
          },
          {
            "name": "accepted_currency",
            "in": "path",
            "description": "The three-letter ISO currency code",
            "required": true,
            "schema": {
              "type": "array",
              "items": {
                "$ref": "#/components/schemas/Currency"
              }
            }
          },
          {
            "name": "minimum_amount",
            "in": "query",
            "description": "The minimum amount accepted for processing by the particular payment method.",
            "required": true,
            "schema": {
              "type": "integer",
              "format": "int64"
            }
          },
          {
            "name": "maximum_amount",
            "in": "query",
            "description": "The maximum amount amount accepted for processing by the particular payment method.",
            "required": true,
            "schema": {
              "type": "integer",
              "format": "int64"
            }
          },
          {
            "name": "recurring_payment_enabled",
            "in": "query",
            "description": "Indicates whether the payment method is eligible for recurring payments",
            "required": true,
            "schema": {
              "type": "boolean"
            }
          },
          {
            "name": "installment_payment_enabled",
            "in": "query",
            "description": "Indicates whether the payment method is eligible for installment payments",
            "required": true,
            "schema": {
              "type": "boolean"
            }
          }
        ],
        "responses": {
          "200": {
            "description": "Payment Methods retrieved for customer tied to its respective client-secret passed in the param",
            "content": {
              "application/json": {
                "schema": {
                  "$ref": "#/components/schemas/CustomerPaymentMethodsListResponse"
                }
              }
            }
          },
          "400": {
            "description": "Invalid Data"
          },
          "404": {
            "description": "Payment Methods does not exist in records"
          }
        },
        "security": [
          {
            "publishable_key": []
          }
        ]
      }
    },
    "/customers/{customer_id}": {
      "get": {
        "tags": [
          "Customers"
        ],
        "summary": "Retrieve Customer",
        "description": "Retrieve Customer\n\nRetrieve a customer's details.",
        "operationId": "Retrieve a Customer",
        "parameters": [
          {
            "name": "customer_id",
            "in": "path",
            "description": "The unique identifier for the Customer",
            "required": true,
            "schema": {
              "type": "string"
            }
          }
        ],
        "responses": {
          "200": {
            "description": "Customer Retrieved",
            "content": {
              "application/json": {
                "schema": {
                  "$ref": "#/components/schemas/CustomerResponse"
                }
              }
            }
          },
          "404": {
            "description": "Customer was not found"
          }
        },
        "security": [
          {
            "api_key": []
          },
          {
            "ephemeral_key": []
          }
        ]
      },
      "post": {
        "tags": [
          "Customers"
        ],
        "summary": "Update Customer",
        "description": "Update Customer\n\nUpdates the customer's details in a customer object.",
        "operationId": "Update a Customer",
        "parameters": [
          {
            "name": "customer_id",
            "in": "path",
            "description": "The unique identifier for the Customer",
            "required": true,
            "schema": {
              "type": "string"
            }
          }
        ],
        "requestBody": {
          "content": {
            "application/json": {
              "schema": {
                "$ref": "#/components/schemas/CustomerRequest"
              }
            }
          },
          "required": true
        },
        "responses": {
          "200": {
            "description": "Customer was Updated",
            "content": {
              "application/json": {
                "schema": {
                  "$ref": "#/components/schemas/CustomerResponse"
                }
              }
            }
          },
          "404": {
            "description": "Customer was not found"
          }
        },
        "security": [
          {
            "api_key": []
          }
        ]
      },
      "delete": {
        "tags": [
          "Customers"
        ],
        "summary": "Delete Customer",
        "description": "Delete Customer\n\nDelete a customer record.",
        "operationId": "Delete a Customer",
        "parameters": [
          {
            "name": "customer_id",
            "in": "path",
            "description": "The unique identifier for the Customer",
            "required": true,
            "schema": {
              "type": "string"
            }
          }
        ],
        "responses": {
          "200": {
            "description": "Customer was Deleted",
            "content": {
              "application/json": {
                "schema": {
                  "$ref": "#/components/schemas/CustomerDeleteResponse"
                }
              }
            }
          },
          "404": {
            "description": "Customer was not found"
          }
        },
        "security": [
          {
            "api_key": []
          }
        ]
      }
    },
    "/customers/{customer_id}/payment_methods": {
      "get": {
        "tags": [
          "Payment Methods"
        ],
        "summary": "List payment methods for a Customer",
        "description": "List payment methods for a Customer\n\nTo filter and list the applicable payment methods for a particular Customer ID",
        "operationId": "List all Payment Methods for a Customer",
        "parameters": [
          {
            "name": "customer_id",
            "in": "path",
            "description": "The unique identifier for the customer account",
            "required": true,
            "schema": {
              "type": "string"
            }
          },
          {
            "name": "accepted_country",
            "in": "query",
            "description": "The two-letter ISO currency code",
            "required": true,
            "schema": {
              "type": "array",
              "items": {
                "type": "string"
              }
            }
          },
          {
            "name": "accepted_currency",
            "in": "path",
            "description": "The three-letter ISO currency code",
            "required": true,
            "schema": {
              "type": "array",
              "items": {
                "$ref": "#/components/schemas/Currency"
              }
            }
          },
          {
            "name": "minimum_amount",
            "in": "query",
            "description": "The minimum amount accepted for processing by the particular payment method.",
            "required": true,
            "schema": {
              "type": "integer",
              "format": "int64"
            }
          },
          {
            "name": "maximum_amount",
            "in": "query",
            "description": "The maximum amount amount accepted for processing by the particular payment method.",
            "required": true,
            "schema": {
              "type": "integer",
              "format": "int64"
            }
          },
          {
            "name": "recurring_payment_enabled",
            "in": "query",
            "description": "Indicates whether the payment method is eligible for recurring payments",
            "required": true,
            "schema": {
              "type": "boolean"
            }
          },
          {
            "name": "installment_payment_enabled",
            "in": "query",
            "description": "Indicates whether the payment method is eligible for installment payments",
            "required": true,
            "schema": {
              "type": "boolean"
            }
          }
        ],
        "responses": {
          "200": {
            "description": "Payment Methods retrieved",
            "content": {
              "application/json": {
                "schema": {
                  "$ref": "#/components/schemas/CustomerPaymentMethodsListResponse"
                }
              }
            }
          },
          "400": {
            "description": "Invalid Data"
          },
          "404": {
            "description": "Payment Methods does not exist in records"
          }
        },
        "security": [
          {
            "api_key": []
          }
        ]
      }
    },
    "/disputes/list": {
      "get": {
        "tags": [
          "Disputes"
        ],
        "summary": "Disputes - List Disputes",
        "description": "Disputes - List Disputes",
        "operationId": "List Disputes",
        "parameters": [
          {
            "name": "limit",
            "in": "query",
            "description": "The maximum number of Dispute Objects to include in the response",
            "required": false,
            "schema": {
              "type": "integer",
              "format": "int64",
              "nullable": true
            }
          },
          {
            "name": "dispute_status",
            "in": "query",
            "description": "The status of dispute",
            "required": false,
            "schema": {
              "allOf": [
                {
                  "$ref": "#/components/schemas/DisputeStatus"
                }
              ],
              "nullable": true
            }
          },
          {
            "name": "dispute_stage",
            "in": "query",
            "description": "The stage of dispute",
            "required": false,
            "schema": {
              "allOf": [
                {
                  "$ref": "#/components/schemas/DisputeStage"
                }
              ],
              "nullable": true
            }
          },
          {
            "name": "reason",
            "in": "query",
            "description": "The reason for dispute",
            "required": false,
            "schema": {
              "type": "string",
              "nullable": true
            }
          },
          {
            "name": "connector",
            "in": "query",
            "description": "The connector linked to dispute",
            "required": false,
            "schema": {
              "type": "string",
              "nullable": true
            }
          },
          {
            "name": "received_time",
            "in": "query",
            "description": "The time at which dispute is received",
            "required": false,
            "schema": {
              "type": "string",
              "format": "date-time",
              "nullable": true
            }
          },
          {
            "name": "received_time.lt",
            "in": "query",
            "description": "Time less than the dispute received time",
            "required": false,
            "schema": {
              "type": "string",
              "format": "date-time",
              "nullable": true
            }
          },
          {
            "name": "received_time.gt",
            "in": "query",
            "description": "Time greater than the dispute received time",
            "required": false,
            "schema": {
              "type": "string",
              "format": "date-time",
              "nullable": true
            }
          },
          {
            "name": "received_time.lte",
            "in": "query",
            "description": "Time less than or equals to the dispute received time",
            "required": false,
            "schema": {
              "type": "string",
              "format": "date-time",
              "nullable": true
            }
          },
          {
            "name": "received_time.gte",
            "in": "query",
            "description": "Time greater than or equals to the dispute received time",
            "required": false,
            "schema": {
              "type": "string",
              "format": "date-time",
              "nullable": true
            }
          }
        ],
        "responses": {
          "200": {
            "description": "The dispute list was retrieved successfully",
            "content": {
              "application/json": {
                "schema": {
                  "type": "array",
                  "items": {
                    "$ref": "#/components/schemas/DisputeResponse"
                  }
                }
              }
            }
          },
          "401": {
            "description": "Unauthorized request"
          }
        },
        "security": [
          {
            "api_key": []
          }
        ]
      }
    },
    "/disputes/{dispute_id}": {
      "get": {
        "tags": [
          "Disputes"
        ],
        "summary": "Disputes - Retrieve Dispute",
        "description": "Disputes - Retrieve Dispute",
        "operationId": "Retrieve a Dispute",
        "parameters": [
          {
            "name": "dispute_id",
            "in": "path",
            "description": "The identifier for dispute",
            "required": true,
            "schema": {
              "type": "string"
            }
          }
        ],
        "responses": {
          "200": {
            "description": "The dispute was retrieved successfully",
            "content": {
              "application/json": {
                "schema": {
                  "$ref": "#/components/schemas/DisputeResponse"
                }
              }
            }
          },
          "404": {
            "description": "Dispute does not exist in our records"
          }
        },
        "security": [
          {
            "api_key": []
          }
        ]
      }
    },
    "/mandates/revoke/{mandate_id}": {
      "post": {
        "tags": [
          "Mandates"
        ],
        "summary": "Mandates - Revoke Mandate",
        "description": "Mandates - Revoke Mandate\n\nRevoke a mandate",
        "operationId": "Revoke a Mandate",
        "parameters": [
          {
            "name": "mandate_id",
            "in": "path",
            "description": "The identifier for mandate",
            "required": true,
            "schema": {
              "type": "string"
            }
          }
        ],
        "responses": {
          "200": {
            "description": "The mandate was revoked successfully",
            "content": {
              "application/json": {
                "schema": {
                  "$ref": "#/components/schemas/MandateRevokedResponse"
                }
              }
            }
          },
          "400": {
            "description": "Mandate does not exist in our records"
          }
        },
        "security": [
          {
            "api_key": []
          }
        ]
      }
    },
    "/mandates/{mandate_id}": {
      "get": {
        "tags": [
          "Mandates"
        ],
        "summary": "Mandates - Retrieve Mandate",
        "description": "Mandates - Retrieve Mandate\n\nRetrieve a mandate",
        "operationId": "Retrieve a Mandate",
        "parameters": [
          {
            "name": "mandate_id",
            "in": "path",
            "description": "The identifier for mandate",
            "required": true,
            "schema": {
              "type": "string"
            }
          }
        ],
        "responses": {
          "200": {
            "description": "The mandate was retrieved successfully",
            "content": {
              "application/json": {
                "schema": {
                  "$ref": "#/components/schemas/MandateResponse"
                }
              }
            }
          },
          "404": {
            "description": "Mandate does not exist in our records"
          }
        },
        "security": [
          {
            "api_key": []
          }
        ]
      }
    },
    "/payment_methods": {
      "post": {
        "tags": [
          "Payment Methods"
        ],
        "summary": "PaymentMethods - Create",
        "description": "PaymentMethods - Create\n\nTo create a payment method against a customer object. In case of cards, this API could be used only by PCI compliant merchants",
        "operationId": "Create a Payment Method",
        "requestBody": {
          "content": {
            "application/json": {
              "schema": {
                "$ref": "#/components/schemas/PaymentMethodCreate"
              }
            }
          },
          "required": true
        },
        "responses": {
          "200": {
            "description": "Payment Method Created",
            "content": {
              "application/json": {
                "schema": {
                  "$ref": "#/components/schemas/PaymentMethodResponse"
                }
              }
            }
          },
          "400": {
            "description": "Invalid Data"
          }
        },
        "security": [
          {
            "api_key": []
          }
        ]
      }
    },
    "/payment_methods/{method_id}": {
      "get": {
        "tags": [
          "Payment Methods"
        ],
        "summary": "Payment Method - Retrieve",
        "description": "Payment Method - Retrieve\n\nTo retrieve a payment method",
        "operationId": "Retrieve a Payment method",
        "parameters": [
          {
            "name": "method_id",
            "in": "path",
            "description": "The unique identifier for the Payment Method",
            "required": true,
            "schema": {
              "type": "string"
            }
          }
        ],
        "responses": {
          "200": {
            "description": "Payment Method retrieved",
            "content": {
              "application/json": {
                "schema": {
                  "$ref": "#/components/schemas/PaymentMethodResponse"
                }
              }
            }
          },
          "404": {
            "description": "Payment Method does not exist in records"
          }
        },
        "security": [
          {
            "api_key": []
          }
        ]
      },
      "post": {
        "tags": [
          "Payment Methods"
        ],
        "summary": "Payment Method - Update",
        "description": "Payment Method - Update\n\nTo update an existing payment method attached to a customer object. This API is useful for use cases such as updating the card number for expired cards to prevent discontinuity in recurring payments",
        "operationId": "Update a Payment method",
        "parameters": [
          {
            "name": "method_id",
            "in": "path",
            "description": "The unique identifier for the Payment Method",
            "required": true,
            "schema": {
              "type": "string"
            }
          }
        ],
        "requestBody": {
          "content": {
            "application/json": {
              "schema": {
                "$ref": "#/components/schemas/PaymentMethodUpdate"
              }
            }
          },
          "required": true
        },
        "responses": {
          "200": {
            "description": "Payment Method updated",
            "content": {
              "application/json": {
                "schema": {
                  "$ref": "#/components/schemas/PaymentMethodResponse"
                }
              }
            }
          },
          "404": {
            "description": "Payment Method does not exist in records"
          }
        },
        "security": [
          {
            "api_key": []
          }
        ]
      },
      "delete": {
        "tags": [
          "Payment Methods"
        ],
        "summary": "Payment Method - Delete",
        "description": "Payment Method - Delete\n\nDelete payment method",
        "operationId": "Delete a Payment method",
        "parameters": [
          {
            "name": "method_id",
            "in": "path",
            "description": "The unique identifier for the Payment Method",
            "required": true,
            "schema": {
              "type": "string"
            }
          }
        ],
        "responses": {
          "200": {
            "description": "Payment Method deleted",
            "content": {
              "application/json": {
                "schema": {
                  "$ref": "#/components/schemas/PaymentMethodDeleteResponse"
                }
              }
            }
          },
          "404": {
            "description": "Payment Method does not exist in records"
          }
        },
        "security": [
          {
            "api_key": []
          }
        ]
      }
    },
    "/payments": {
      "post": {
        "tags": [
          "Payments"
        ],
        "summary": "Payments - Create",
        "description": "Payments - Create\n\nTo process a payment you will have to create a payment, attach a payment method and confirm. Depending on the user journey you wish to achieve, you may opt to all the steps in a single request or in a sequence of API request using following APIs: (i) Payments - Update, (ii) Payments - Confirm, and (iii) Payments - Capture",
        "operationId": "Create a Payment",
        "requestBody": {
          "content": {
            "application/json": {
              "schema": {
                "$ref": "#/components/schemas/PaymentsCreateRequest"
              },
              "examples": {
                "Create a 3DS payment": {
                  "value": "{\n        \"amount\": 6540,\n        \"currency\": \"USD\",\n        \"authentication_type\" : \"three_ds\"\n    }"
                },
                "Create a manual capture payment": {
                  "value": "{\n        \"amount\": 6540,\n        \"currency\": \"USD\",\n        \"capture_method\":\"manual\"\n    }"
                },
                "Create a payment": {
                  "value": "{\n        \"amount\": 6540,\n        \"currency\": \"USD\",\n        \"payment_id\": \"abcdefghijklmnopqrstuvwxyz\",\n        \"customer\": {\n            \"id\":\"cus_abcdefgh\",\n            \"name\":\"John Dough\",\n            \"phone\":\"9999999999\",\n            \"email\":\"john@example.com\"\n        },\n        \"description\": \"Its my first payment request\",\n        \"statement_descriptor_name\": \"joseph\",\n        \"statement_descriptor_suffix\": \"JS\",\n        \"metadata\": {\n            \"udf1\": \"some-value\",\n            \"udf2\": \"some-value\"\n        }\n    }"
                },
                "Create a payment with address": {
                  "value": "{\n        \"amount\": 6540,\n        \"currency\": \"USD\",\n        \"customer\": {\n            \"id\" : \"cus_abcdefgh\"\n        },\n        \"billing\": {\n            \"address\": {\n                \"line1\": \"1467\",\n                \"line2\": \"Harrison Street\",\n                \"line3\": \"Harrison Street\",\n                \"city\": \"San Fransico\",\n                \"state\": \"California\",\n                \"zip\": \"94122\",\n                \"country\": \"US\",\n                \"first_name\": \"joseph\",\n                \"last_name\": \"Doe\"\n            },\n            \"phone\": {\n                \"number\": \"8056594427\",\n                \"country_code\": \"+91\"\n            }\n        }\n    }"
                },
                "Create a payment with customer details": {
                  "value": "{\n        \"amount\": 6540,\n        \"currency\": \"USD\",\n        \"customer\": {\n            \"id\":\"cus_abcdefgh\",\n            \"name\":\"John Dough\",\n            \"phone\":\"9999999999\",\n            \"email\":\"john@example.com\"\n        }\n    }"
                },
                "Create a payment with minimul fields": {
                  "value": "{\n        \"amount\": 6540,\n        \"currency\": \"USD\",\n    }"
                },
                "Create a payment with order category for noon": {
                  "value": "{\n        \"amount\": 6540,\n        \"currency\": \"USD\",\n        \"connector_metadata\": {\n            \"noon\": {\n                \"order_category\":\"shoes\"\n            }\n        }\n    }"
                },
                "Create a payment with order details": {
                  "value": "{\n        \"amount\": 6540,\n        \"currency\": \"USD\",\n        \"order_details\": [\n            {\n                \"product_name\": \"Apple iPhone 15\",\n                \"quantity\": 1,\n                \"amount\" : 6540\n            }\n        ]\n    }"
                }
              }
            }
          },
          "required": true
        },
        "responses": {
          "200": {
            "description": "Payment created",
            "content": {
              "application/json": {
                "schema": {
                  "$ref": "#/components/schemas/PaymentsResponse"
                }
              }
            }
          },
          "400": {
            "description": "Missing Mandatory fields"
          }
        },
        "security": [
          {
            "api_key": []
          }
        ]
      }
    },
    "/payments/list": {
      "get": {
        "tags": [
          "Payments"
        ],
        "summary": "Payments - List",
        "description": "Payments - List\n\nTo list the payments",
        "operationId": "List all Payments",
        "parameters": [
          {
            "name": "customer_id",
            "in": "query",
            "description": "The identifier for the customer",
            "required": true,
            "schema": {
              "type": "string"
            }
          },
          {
            "name": "starting_after",
            "in": "query",
            "description": "A cursor for use in pagination, fetch the next list after some object",
            "required": true,
            "schema": {
              "type": "string"
            }
          },
          {
            "name": "ending_before",
            "in": "query",
            "description": "A cursor for use in pagination, fetch the previous list before some object",
            "required": true,
            "schema": {
              "type": "string"
            }
          },
          {
            "name": "limit",
            "in": "query",
            "description": "Limit on the number of objects to return",
            "required": true,
            "schema": {
              "type": "integer",
              "format": "int64"
            }
          },
          {
            "name": "created",
            "in": "query",
            "description": "The time at which payment is created",
            "required": true,
            "schema": {
              "type": "string",
              "format": "date-time"
            }
          },
          {
            "name": "created_lt",
            "in": "query",
            "description": "Time less than the payment created time",
            "required": true,
            "schema": {
              "type": "string",
              "format": "date-time"
            }
          },
          {
            "name": "created_gt",
            "in": "query",
            "description": "Time greater than the payment created time",
            "required": true,
            "schema": {
              "type": "string",
              "format": "date-time"
            }
          },
          {
            "name": "created_lte",
            "in": "query",
            "description": "Time less than or equals to the payment created time",
            "required": true,
            "schema": {
              "type": "string",
              "format": "date-time"
            }
          },
          {
            "name": "created_gte",
            "in": "query",
            "description": "Time greater than or equals to the payment created time",
            "required": true,
            "schema": {
              "type": "string",
              "format": "date-time"
            }
          }
        ],
        "responses": {
          "200": {
            "description": "Received payment list"
          },
          "404": {
            "description": "No payments found"
          }
        },
        "security": [
          {
            "api_key": []
          }
        ]
      }
    },
    "/payments/session_tokens": {
      "post": {
        "tags": [
          "Payments"
        ],
        "summary": "Payments - Session token",
        "description": "Payments - Session token\n\nTo create the session object or to get session token for wallets",
        "operationId": "Create Session tokens for a Payment",
        "requestBody": {
          "content": {
            "application/json": {
              "schema": {
                "$ref": "#/components/schemas/PaymentsSessionRequest"
              }
            }
          },
          "required": true
        },
        "responses": {
          "200": {
            "description": "Payment session object created or session token was retrieved from wallets",
            "content": {
              "application/json": {
                "schema": {
                  "$ref": "#/components/schemas/PaymentsSessionResponse"
                }
              }
            }
          },
          "400": {
            "description": "Missing mandatory fields"
          }
        },
        "security": [
          {
            "publishable_key": []
          }
        ]
      }
    },
    "/payments/{payment_id}": {
      "get": {
        "tags": [
          "Payments"
        ],
        "summary": "Payments - Retrieve",
        "description": "Payments - Retrieve\n\nTo retrieve the properties of a Payment. This may be used to get the status of a previously initiated payment or next action for an ongoing payment",
        "operationId": "Retrieve a Payment",
        "parameters": [
          {
            "name": "payment_id",
            "in": "path",
            "description": "The identifier for payment",
            "required": true,
            "schema": {
              "type": "string"
            }
          }
        ],
        "requestBody": {
          "content": {
            "application/json": {
              "schema": {
                "$ref": "#/components/schemas/PaymentRetrieveBody"
              }
            }
          },
          "required": true
        },
        "responses": {
          "200": {
            "description": "Gets the payment with final status",
            "content": {
              "application/json": {
                "schema": {
                  "$ref": "#/components/schemas/PaymentsResponse"
                }
              }
            }
          },
          "404": {
            "description": "No payment found"
          }
        },
        "security": [
          {
            "api_key": []
          },
          {
            "publishable_key": []
          }
        ]
      },
      "post": {
        "tags": [
          "Payments"
        ],
        "summary": "Payments - Update",
        "description": "Payments - Update\n\nTo update the properties of a PaymentIntent object. This may include attaching a payment method, or attaching customer object or metadata fields after the Payment is created",
        "operationId": "Update a Payment",
        "parameters": [
          {
            "name": "payment_id",
            "in": "path",
            "description": "The identifier for payment",
            "required": true,
            "schema": {
              "type": "string"
            }
          }
        ],
        "requestBody": {
          "content": {
            "application/json": {
              "schema": {
                "$ref": "#/components/schemas/PaymentsRequest"
              }
            }
          },
          "required": true
        },
        "responses": {
          "200": {
            "description": "Payment updated",
            "content": {
              "application/json": {
                "schema": {
                  "$ref": "#/components/schemas/PaymentsResponse"
                }
              }
            }
          },
          "400": {
            "description": "Missing mandatory fields"
          }
        },
        "security": [
          {
            "api_key": []
          },
          {
            "publishable_key": []
          }
        ]
      }
    },
    "/payments/{payment_id}/cancel": {
      "post": {
        "tags": [
          "Payments"
        ],
        "summary": "Payments - Cancel",
        "description": "Payments - Cancel\n\nA Payment could can be cancelled when it is in one of these statuses: requires_payment_method, requires_capture, requires_confirmation, requires_customer_action",
        "operationId": "Cancel a Payment",
        "parameters": [
          {
            "name": "payment_id",
            "in": "path",
            "description": "The identifier for payment",
            "required": true,
            "schema": {
              "type": "string"
            }
          }
        ],
        "requestBody": {
          "content": {
            "application/json": {
              "schema": {
                "$ref": "#/components/schemas/PaymentsCancelRequest"
              }
            }
          },
          "required": true
        },
        "responses": {
          "200": {
            "description": "Payment canceled"
          },
          "400": {
            "description": "Missing mandatory fields"
          }
        },
        "security": [
          {
            "api_key": []
          }
        ]
      }
    },
    "/payments/{payment_id}/capture": {
      "post": {
        "tags": [
          "Payments"
        ],
        "summary": "Payments - Capture",
        "description": "Payments - Capture\n\nTo capture the funds for an uncaptured payment",
        "operationId": "Capture a Payment",
        "parameters": [
          {
            "name": "payment_id",
            "in": "path",
            "description": "The identifier for payment",
            "required": true,
            "schema": {
              "type": "string"
            }
          }
        ],
        "requestBody": {
          "content": {
            "application/json": {
              "schema": {
                "$ref": "#/components/schemas/PaymentsCaptureRequest"
              }
            }
          },
          "required": true
        },
        "responses": {
          "200": {
            "description": "Payment captured",
            "content": {
              "application/json": {
                "schema": {
                  "$ref": "#/components/schemas/PaymentsResponse"
                }
              }
            }
          },
          "400": {
            "description": "Missing mandatory fields"
          }
        },
        "security": [
          {
            "api_key": []
          }
        ]
      }
    },
    "/payments/{payment_id}/confirm": {
      "post": {
        "tags": [
          "Payments"
        ],
        "summary": "Payments - Confirm",
        "description": "Payments - Confirm\n\nThis API is to confirm the payment request and forward payment to the payment processor. This API provides more granular control upon when the API is forwarded to the payment processor. Alternatively you can confirm the payment within the Payments Create API",
        "operationId": "Confirm a Payment",
        "parameters": [
          {
            "name": "payment_id",
            "in": "path",
            "description": "The identifier for payment",
            "required": true,
            "schema": {
              "type": "string"
            }
          }
        ],
        "requestBody": {
          "content": {
            "application/json": {
              "schema": {
                "$ref": "#/components/schemas/PaymentsRequest"
              }
            }
          },
          "required": true
        },
        "responses": {
          "200": {
            "description": "Payment confirmed",
            "content": {
              "application/json": {
                "schema": {
                  "$ref": "#/components/schemas/PaymentsResponse"
                }
              }
            }
          },
          "400": {
            "description": "Missing mandatory fields"
          }
        },
        "security": [
          {
            "api_key": []
          },
          {
            "publishable_key": []
          }
        ]
      }
    },
    "/payouts/create": {
      "post": {
        "tags": [
          "Payouts"
        ],
        "summary": "Payouts - Create",
        "description": "Payouts - Create",
        "operationId": "Create a Payout",
        "requestBody": {
          "content": {
            "application/json": {
              "schema": {
                "$ref": "#/components/schemas/PayoutCreateRequest"
              }
            }
          },
          "required": true
        },
        "responses": {
          "200": {
            "description": "Payout created",
            "content": {
              "application/json": {
                "schema": {
                  "$ref": "#/components/schemas/PayoutCreateResponse"
                }
              }
            }
          },
          "400": {
            "description": "Missing Mandatory fields"
          }
        },
        "security": [
          {
            "api_key": []
          }
        ]
      }
    },
    "/payouts/{payout_id}": {
      "get": {
        "tags": [
          "Payouts"
        ],
        "summary": "Payouts - Retrieve",
        "description": "Payouts - Retrieve",
        "operationId": "Retrieve a Payout",
        "parameters": [
          {
            "name": "payout_id",
            "in": "path",
            "description": "The identifier for payout]",
            "required": true,
            "schema": {
              "type": "string"
            }
          }
        ],
        "responses": {
          "200": {
            "description": "Payout retrieved",
            "content": {
              "application/json": {
                "schema": {
                  "$ref": "#/components/schemas/PayoutCreateResponse"
                }
              }
            }
          },
          "404": {
            "description": "Payout does not exist in our records"
          }
        },
        "security": [
          {
            "api_key": []
          }
        ]
      },
      "post": {
        "tags": [
          "Payouts"
        ],
        "summary": "Payouts - Update",
        "description": "Payouts - Update",
        "operationId": "Update a Payout",
        "parameters": [
          {
            "name": "payout_id",
            "in": "path",
            "description": "The identifier for payout]",
            "required": true,
            "schema": {
              "type": "string"
            }
          }
        ],
        "requestBody": {
          "content": {
            "application/json": {
              "schema": {
                "$ref": "#/components/schemas/PayoutCreateRequest"
              }
            }
          },
          "required": true
        },
        "responses": {
          "200": {
            "description": "Payout updated",
            "content": {
              "application/json": {
                "schema": {
                  "$ref": "#/components/schemas/PayoutCreateResponse"
                }
              }
            }
          },
          "400": {
            "description": "Missing Mandatory fields"
          }
        },
        "security": [
          {
            "api_key": []
          }
        ]
      }
    },
    "/payouts/{payout_id}/cancel": {
      "post": {
        "tags": [
          "Payouts"
        ],
        "summary": "Payouts - Cancel",
        "description": "Payouts - Cancel",
        "operationId": "Cancel a Payout",
        "parameters": [
          {
            "name": "payout_id",
            "in": "path",
            "description": "The identifier for payout",
            "required": true,
            "schema": {
              "type": "string"
            }
          }
        ],
        "requestBody": {
          "content": {
            "application/json": {
              "schema": {
                "$ref": "#/components/schemas/PayoutActionRequest"
              }
            }
          },
          "required": true
        },
        "responses": {
          "200": {
            "description": "Payout cancelled",
            "content": {
              "application/json": {
                "schema": {
                  "$ref": "#/components/schemas/PayoutCreateResponse"
                }
              }
            }
          },
          "400": {
            "description": "Missing Mandatory fields"
          }
        },
        "security": [
          {
            "api_key": []
          }
        ]
      }
    },
    "/payouts/{payout_id}/fulfill": {
      "post": {
        "tags": [
          "Payouts"
        ],
        "summary": "Payouts - Fulfill",
        "description": "Payouts - Fulfill",
        "operationId": "Fulfill a Payout",
        "parameters": [
          {
            "name": "payout_id",
            "in": "path",
            "description": "The identifier for payout",
            "required": true,
            "schema": {
              "type": "string"
            }
          }
        ],
        "requestBody": {
          "content": {
            "application/json": {
              "schema": {
                "$ref": "#/components/schemas/PayoutActionRequest"
              }
            }
          },
          "required": true
        },
        "responses": {
          "200": {
            "description": "Payout fulfilled",
            "content": {
              "application/json": {
                "schema": {
                  "$ref": "#/components/schemas/PayoutCreateResponse"
                }
              }
            }
          },
          "400": {
            "description": "Missing Mandatory fields"
          }
        },
        "security": [
          {
            "api_key": []
          }
        ]
      }
    },
    "/refunds": {
      "post": {
        "tags": [
          "Refunds"
        ],
        "summary": "Refunds - Create",
        "description": "Refunds - Create\n\nTo create a refund against an already processed payment",
        "operationId": "Create a Refund",
        "requestBody": {
          "content": {
            "application/json": {
              "schema": {
                "$ref": "#/components/schemas/RefundRequest"
              }
            }
          },
          "required": true
        },
        "responses": {
          "200": {
            "description": "Refund created",
            "content": {
              "application/json": {
                "schema": {
                  "$ref": "#/components/schemas/RefundResponse"
                }
              }
            }
          },
          "400": {
            "description": "Missing Mandatory fields"
          }
        },
        "security": [
          {
            "api_key": []
          }
        ]
      }
    },
    "/refunds/list": {
      "post": {
        "tags": [
          "Refunds"
        ],
        "summary": "Refunds - List",
        "description": "Refunds - List\n\nTo list the refunds associated with a payment_id or with the merchant, if payment_id is not provided",
        "operationId": "List all Refunds",
        "requestBody": {
          "content": {
            "application/json": {
              "schema": {
                "$ref": "#/components/schemas/RefundListRequest"
              }
            }
          },
          "required": true
        },
        "responses": {
          "200": {
            "description": "List of refunds",
            "content": {
              "application/json": {
                "schema": {
                  "$ref": "#/components/schemas/RefundListResponse"
                }
              }
            }
          }
        },
        "security": [
          {
            "api_key": []
          }
        ]
      }
    },
    "/refunds/{refund_id}": {
      "get": {
        "tags": [
          "Refunds"
        ],
        "summary": "Refunds - Retrieve (GET)",
        "description": "Refunds - Retrieve (GET)\n\nTo retrieve the properties of a Refund. This may be used to get the status of a previously initiated payment or next action for an ongoing payment",
        "operationId": "Retrieve a Refund",
        "parameters": [
          {
            "name": "refund_id",
            "in": "path",
            "description": "The identifier for refund",
            "required": true,
            "schema": {
              "type": "string"
            }
          }
        ],
        "responses": {
          "200": {
            "description": "Refund retrieved",
            "content": {
              "application/json": {
                "schema": {
                  "$ref": "#/components/schemas/RefundResponse"
                }
              }
            }
          },
          "404": {
            "description": "Refund does not exist in our records"
          }
        },
        "security": [
          {
            "api_key": []
          }
        ]
      },
      "post": {
        "tags": [
          "Refunds"
        ],
        "summary": "Refunds - Update",
        "description": "Refunds - Update\n\nTo update the properties of a Refund object. This may include attaching a reason for the refund or metadata fields",
        "operationId": "Update a Refund",
        "parameters": [
          {
            "name": "refund_id",
            "in": "path",
            "description": "The identifier for refund",
            "required": true,
            "schema": {
              "type": "string"
            }
          }
        ],
        "requestBody": {
          "content": {
            "application/json": {
              "schema": {
                "$ref": "#/components/schemas/RefundUpdateRequest"
              }
            }
          },
          "required": true
        },
        "responses": {
          "200": {
            "description": "Refund updated",
            "content": {
              "application/json": {
                "schema": {
                  "$ref": "#/components/schemas/RefundResponse"
                }
              }
            }
          },
          "400": {
            "description": "Missing Mandatory fields"
          }
        },
        "security": [
          {
            "api_key": []
          }
        ]
      }
    }
  },
  "components": {
    "schemas": {
      "AcceptanceType": {
        "type": "string",
        "enum": [
          "online",
          "offline"
        ]
      },
      "AcceptedCountries": {
        "oneOf": [
          {
            "type": "object",
            "required": [
              "type",
              "list"
            ],
            "properties": {
              "type": {
                "type": "string",
                "enum": [
                  "enable_only"
                ]
              },
              "list": {
                "type": "array",
                "items": {
                  "$ref": "#/components/schemas/CountryAlpha2"
                }
              }
            }
          },
          {
            "type": "object",
            "required": [
              "type",
              "list"
            ],
            "properties": {
              "type": {
                "type": "string",
                "enum": [
                  "disable_only"
                ]
              },
              "list": {
                "type": "array",
                "items": {
                  "$ref": "#/components/schemas/CountryAlpha2"
                }
              }
            }
          },
          {
            "type": "object",
            "required": [
              "type"
            ],
            "properties": {
              "type": {
                "type": "string",
                "enum": [
                  "all_accepted"
                ]
              }
            }
          }
        ],
        "discriminator": {
          "propertyName": "type"
        }
      },
      "AcceptedCurrencies": {
        "oneOf": [
          {
            "type": "object",
            "required": [
              "type",
              "list"
            ],
            "properties": {
              "type": {
                "type": "string",
                "enum": [
                  "enable_only"
                ]
              },
              "list": {
                "type": "array",
                "items": {
                  "$ref": "#/components/schemas/Currency"
                }
              }
            }
          },
          {
            "type": "object",
            "required": [
              "type",
              "list"
            ],
            "properties": {
              "type": {
                "type": "string",
                "enum": [
                  "disable_only"
                ]
              },
              "list": {
                "type": "array",
                "items": {
                  "$ref": "#/components/schemas/Currency"
                }
              }
            }
          },
          {
            "type": "object",
            "required": [
              "type"
            ],
            "properties": {
              "type": {
                "type": "string",
                "enum": [
                  "all_accepted"
                ]
              }
            }
          }
        ],
        "discriminator": {
          "propertyName": "type"
        }
      },
      "AchBankTransfer": {
        "type": "object",
        "required": [
          "bank_name",
          "bank_country_code",
          "bank_city",
          "bank_account_number",
          "bank_routing_number"
        ],
        "properties": {
          "bank_name": {
            "type": "string",
            "description": "Bank name",
            "example": "Deutsche Bank"
          },
          "bank_country_code": {
            "$ref": "#/components/schemas/CountryAlpha2"
          },
          "bank_city": {
            "type": "string",
            "description": "Bank city",
            "example": "California"
          },
          "bank_account_number": {
            "type": "string",
            "description": "Bank account number is an unique identifier assigned by a bank to a customer.",
            "example": "000123456"
          },
          "bank_routing_number": {
            "type": "string",
            "description": "[9 digits] Routing number - used in USA for identifying a specific bank.",
            "example": "110000000"
          }
        }
      },
      "AchBillingDetails": {
        "type": "object",
        "required": [
          "email"
        ],
        "properties": {
          "email": {
            "type": "string",
            "description": "The Email ID for ACH billing",
            "example": "example@me.com"
          }
        }
      },
      "AchTransfer": {
        "type": "object",
        "required": [
          "account_number",
          "bank_name",
          "routing_number",
          "swift_code"
        ],
        "properties": {
          "account_number": {
            "type": "string",
            "example": "122385736258"
          },
          "bank_name": {
            "type": "string"
          },
          "routing_number": {
            "type": "string",
            "example": "012"
          },
          "swift_code": {
            "type": "string",
            "example": "234"
          }
        }
      },
      "Address": {
        "type": "object",
        "properties": {
          "address": {
            "allOf": [
              {
                "$ref": "#/components/schemas/AddressDetails"
              }
            ],
            "nullable": true
          },
          "phone": {
            "allOf": [
              {
                "$ref": "#/components/schemas/PhoneDetails"
              }
            ],
            "nullable": true
          }
        }
      },
      "AddressDetails": {
        "type": "object",
        "properties": {
          "city": {
            "type": "string",
            "description": "The address city",
            "example": "New York",
            "nullable": true,
            "maxLength": 50
          },
          "country": {
            "allOf": [
              {
                "$ref": "#/components/schemas/CountryAlpha2"
              }
            ],
            "nullable": true
          },
          "line1": {
            "type": "string",
            "description": "The first line of the address",
            "example": "123, King Street",
            "nullable": true,
            "maxLength": 200
          },
          "line2": {
            "type": "string",
            "description": "The second line of the address",
            "example": "Powelson Avenue",
            "nullable": true,
            "maxLength": 50
          },
          "line3": {
            "type": "string",
            "description": "The third line of the address",
            "example": "Bridgewater",
            "nullable": true,
            "maxLength": 50
          },
          "zip": {
            "type": "string",
            "description": "The zip/postal code for the address",
            "example": "08807",
            "nullable": true,
            "maxLength": 50
          },
          "state": {
            "type": "string",
            "description": "The address state",
            "example": "New York",
            "nullable": true
          },
          "first_name": {
            "type": "string",
            "description": "The first name for the address",
            "example": "John",
            "nullable": true,
            "maxLength": 255
          },
          "last_name": {
            "type": "string",
            "description": "The last name for the address",
            "example": "Doe",
            "nullable": true,
            "maxLength": 255
          }
        }
      },
      "AirwallexData": {
        "type": "object",
        "properties": {
          "payload": {
            "type": "string",
            "description": "payload required by airwallex",
            "nullable": true
          }
        }
      },
      "AlfamartVoucherData": {
        "type": "object",
        "required": [
          "first_name",
          "last_name",
          "email"
        ],
        "properties": {
          "first_name": {
            "type": "string",
            "description": "The billing first name for Alfamart",
            "example": "Jane"
          },
          "last_name": {
            "type": "string",
            "description": "The billing second name for Alfamart",
            "example": "Doe"
          },
          "email": {
            "type": "string",
            "description": "The Email ID for Alfamart",
            "example": "example@me.com"
          }
        }
      },
      "AliPayHkRedirection": {
        "type": "object"
      },
      "AliPayQr": {
        "type": "object"
      },
      "AliPayRedirection": {
        "type": "object"
      },
      "AmountInfo": {
        "type": "object",
        "required": [
          "label",
          "amount"
        ],
        "properties": {
          "label": {
            "type": "string",
            "description": "The label must be the name of the merchant."
          },
          "type": {
            "type": "string",
            "description": "A value that indicates whether the line item(Ex: total, tax, discount, or grand total) is final or pending.",
            "nullable": true
          },
          "amount": {
            "type": "string",
            "description": "The total amount for the payment"
          }
        }
      },
      "ApiKeyExpiration": {
        "oneOf": [
          {
            "type": "string",
            "enum": [
              "never"
            ]
          },
          {
            "type": "string",
            "format": "date-time"
          }
        ]
      },
      "ApplePayPaymentRequest": {
        "type": "object",
        "required": [
          "country_code",
          "currency_code",
          "total"
        ],
        "properties": {
          "country_code": {
            "$ref": "#/components/schemas/CountryAlpha2"
          },
          "currency_code": {
            "$ref": "#/components/schemas/Currency"
          },
          "total": {
            "$ref": "#/components/schemas/AmountInfo"
          },
          "merchant_capabilities": {
            "type": "array",
            "items": {
              "type": "string"
            },
            "description": "The list of merchant capabilities(ex: whether capable of 3ds or no-3ds)",
            "nullable": true
          },
          "supported_networks": {
            "type": "array",
            "items": {
              "type": "string"
            },
            "description": "The list of supported networks",
            "nullable": true
          },
          "merchant_identifier": {
            "type": "string",
            "nullable": true
          }
        }
      },
      "ApplePayRedirectData": {
        "type": "object"
      },
      "ApplePaySessionResponse": {
        "oneOf": [
          {
            "$ref": "#/components/schemas/ThirdPartySdkSessionResponse"
          },
          {
            "$ref": "#/components/schemas/NoThirdPartySdkSessionResponse"
          },
          {
            "type": "object",
            "default": null,
            "nullable": true
          }
        ]
      },
      "ApplePayThirdPartySdkData": {
        "type": "object"
      },
      "ApplePayWalletData": {
        "type": "object",
        "required": [
          "payment_data",
          "payment_method",
          "transaction_identifier"
        ],
        "properties": {
          "payment_data": {
            "type": "string",
            "description": "The payment data of Apple pay"
          },
          "payment_method": {
            "$ref": "#/components/schemas/ApplepayPaymentMethod"
          },
          "transaction_identifier": {
            "type": "string",
            "description": "The unique identifier for the transaction"
          }
        }
      },
      "ApplepayConnectorMetadataRequest": {
        "type": "object",
        "properties": {
          "session_token_data": {
            "allOf": [
              {
                "$ref": "#/components/schemas/SessionTokenInfo"
              }
            ],
            "nullable": true
          }
        }
      },
      "ApplepayPaymentMethod": {
        "type": "object",
        "required": [
          "display_name",
          "network",
          "type"
        ],
        "properties": {
          "display_name": {
            "type": "string",
            "description": "The name to be displayed on Apple Pay button"
          },
          "network": {
            "type": "string",
            "description": "The network of the Apple pay payment method"
          },
          "type": {
            "type": "string",
            "description": "The type of the payment method"
          }
        }
      },
      "ApplepaySessionTokenResponse": {
        "type": "object",
        "required": [
          "session_token_data",
          "connector",
          "delayed_session_token",
          "sdk_next_action"
        ],
        "properties": {
          "session_token_data": {
            "$ref": "#/components/schemas/ApplePaySessionResponse"
          },
          "payment_request_data": {
            "allOf": [
              {
                "$ref": "#/components/schemas/ApplePayPaymentRequest"
              }
            ],
            "nullable": true
          },
          "connector": {
            "type": "string",
            "description": "The session token is w.r.t this connector"
          },
          "delayed_session_token": {
            "type": "boolean",
            "description": "Identifier for the delayed session response"
          },
          "sdk_next_action": {
            "$ref": "#/components/schemas/SdkNextAction"
          },
          "connector_reference_id": {
            "type": "string",
            "description": "The connector transaction id",
            "nullable": true
          },
          "connector_sdk_public_key": {
            "type": "string",
            "description": "The public key id is to invoke third party sdk",
            "nullable": true
          }
        }
      },
      "AttemptStatus": {
        "type": "string",
        "enum": [
          "started",
          "authentication_failed",
          "router_declined",
          "authentication_pending",
          "authentication_successful",
          "authorized",
          "authorization_failed",
          "charged",
          "authorizing",
          "cod_initiated",
          "voided",
          "void_initiated",
          "capture_initiated",
          "capture_failed",
          "void_failed",
          "auto_refunded",
          "partial_charged",
          "unresolved",
          "pending",
          "failure",
          "payment_method_awaited",
          "confirmation_awaited",
          "device_data_collection_pending"
        ]
      },
      "AuthenticationType": {
        "type": "string",
        "enum": [
          "three_ds",
          "no_three_ds"
        ]
      },
      "BacsBankTransfer": {
        "type": "object",
        "required": [
          "bank_name",
          "bank_country_code",
          "bank_city",
          "bank_account_number",
          "bank_sort_code"
        ],
        "properties": {
          "bank_name": {
            "type": "string",
            "description": "Bank name",
            "example": "Deutsche Bank"
          },
          "bank_country_code": {
            "$ref": "#/components/schemas/CountryAlpha2"
          },
          "bank_city": {
            "type": "string",
            "description": "Bank city",
            "example": "California"
          },
          "bank_account_number": {
            "type": "string",
            "description": "Bank account number is an unique identifier assigned by a bank to a customer.",
            "example": "000123456"
          },
          "bank_sort_code": {
            "type": "string",
            "description": "[6 digits] Sort Code - used in UK and Ireland for identifying a bank and it's branches.",
            "example": "98-76-54"
          }
        }
      },
      "BacsBankTransferInstructions": {
        "type": "object",
        "required": [
          "account_holder_name",
          "account_number",
          "sort_code"
        ],
        "properties": {
          "account_holder_name": {
            "type": "string",
            "example": "Jane Doe"
          },
          "account_number": {
            "type": "string",
            "example": "10244123908"
          },
          "sort_code": {
            "type": "string",
            "example": "012"
          }
        }
      },
      "Bank": {
        "oneOf": [
          {
            "$ref": "#/components/schemas/AchBankTransfer"
          },
          {
            "$ref": "#/components/schemas/BacsBankTransfer"
          },
          {
            "$ref": "#/components/schemas/SepaBankTransfer"
          }
        ]
      },
      "BankDebitBilling": {
        "type": "object",
        "required": [
          "name",
          "email"
        ],
        "properties": {
          "name": {
            "type": "string",
            "description": "The billing name for bank debits",
            "example": "John Doe"
          },
          "email": {
            "type": "string",
            "description": "The billing email for bank debits",
            "example": "example@example.com"
          },
          "address": {
            "allOf": [
              {
                "$ref": "#/components/schemas/AddressDetails"
              }
            ],
            "nullable": true
          }
        }
      },
      "BankDebitData": {
        "oneOf": [
          {
            "type": "object",
            "required": [
              "ach_bank_debit"
            ],
            "properties": {
              "ach_bank_debit": {
                "type": "object",
                "description": "Payment Method data for Ach bank debit",
                "required": [
                  "billing_details",
                  "account_number",
                  "routing_number",
                  "card_holder_name",
                  "bank_account_holder_name",
                  "bank_name",
                  "bank_type",
                  "bank_holder_type"
                ],
                "properties": {
                  "billing_details": {
                    "$ref": "#/components/schemas/BankDebitBilling"
                  },
                  "account_number": {
                    "type": "string",
                    "description": "Account number for ach bank debit payment",
                    "example": "000123456789"
                  },
                  "routing_number": {
                    "type": "string",
                    "description": "Routing number for ach bank debit payment",
                    "example": "110000000"
                  },
                  "card_holder_name": {
                    "type": "string",
                    "example": "John Test"
                  },
                  "bank_account_holder_name": {
                    "type": "string",
                    "example": "John Doe"
                  },
                  "bank_name": {
                    "type": "string",
                    "example": "ACH"
                  },
                  "bank_type": {
                    "type": "string",
                    "example": "Checking"
                  },
                  "bank_holder_type": {
                    "type": "string",
                    "example": "Personal"
                  }
                }
              }
            }
          },
          {
            "type": "object",
            "required": [
              "sepa_bank_debit"
            ],
            "properties": {
              "sepa_bank_debit": {
                "type": "object",
                "required": [
                  "billing_details",
                  "iban",
                  "bank_account_holder_name"
                ],
                "properties": {
                  "billing_details": {
                    "$ref": "#/components/schemas/BankDebitBilling"
                  },
                  "iban": {
                    "type": "string",
                    "description": "International bank account number (iban) for SEPA",
                    "example": "DE89370400440532013000"
                  },
                  "bank_account_holder_name": {
                    "type": "string",
                    "description": "Owner name for bank debit",
                    "example": "A. Schneider"
                  }
                }
              }
            }
          },
          {
            "type": "object",
            "required": [
              "becs_bank_debit"
            ],
            "properties": {
              "becs_bank_debit": {
                "type": "object",
                "required": [
                  "billing_details",
                  "account_number",
                  "bsb_number"
                ],
                "properties": {
                  "billing_details": {
                    "$ref": "#/components/schemas/BankDebitBilling"
                  },
                  "account_number": {
                    "type": "string",
                    "description": "Account number for Becs payment method",
                    "example": "000123456"
                  },
                  "bsb_number": {
                    "type": "string",
                    "description": "Bank-State-Branch (bsb) number",
                    "example": "000000"
                  }
                }
              }
            }
          },
          {
            "type": "object",
            "required": [
              "bacs_bank_debit"
            ],
            "properties": {
              "bacs_bank_debit": {
                "type": "object",
                "required": [
                  "billing_details",
                  "account_number",
                  "sort_code",
                  "bank_account_holder_name"
                ],
                "properties": {
                  "billing_details": {
                    "$ref": "#/components/schemas/BankDebitBilling"
                  },
                  "account_number": {
                    "type": "string",
                    "description": "Account number for Bacs payment method",
                    "example": "00012345"
                  },
                  "sort_code": {
                    "type": "string",
                    "description": "Sort code for Bacs payment method",
                    "example": "108800"
                  },
                  "bank_account_holder_name": {
                    "type": "string",
                    "description": "holder name for bank debit",
                    "example": "A. Schneider"
                  }
                }
              }
            }
          }
        ]
      },
      "BankNames": {
        "type": "string",
        "description": "Name of banks supported by Hyperswitch",
        "enum": [
          "american_express",
          "affin_bank",
          "agro_bank",
          "alliance_bank",
          "am_bank",
          "bank_of_america",
          "bank_islam",
          "bank_muamalat",
          "bank_rakyat",
          "bank_simpanan_nasional",
          "barclays",
          "blik_p_s_p",
          "capital_one",
          "chase",
          "citi",
          "cimb_bank",
          "discover",
          "navy_federal_credit_union",
          "pentagon_federal_credit_union",
          "synchrony_bank",
          "wells_fargo",
          "abn_amro",
          "asn_bank",
          "bunq",
          "handelsbanken",
          "hong_leong_bank",
          "hsbc_bank",
          "ing",
          "knab",
          "kuwait_finance_house",
          "moneyou",
          "rabobank",
          "regiobank",
          "revolut",
          "sns_bank",
          "triodos_bank",
          "van_lanschot",
          "arzte_und_apotheker_bank",
          "austrian_anadi_bank_ag",
          "bank_austria",
          "bank99_ag",
          "bankhaus_carl_spangler",
          "bankhaus_schelhammer_und_schattera_ag",
          "bank_millennium",
          "bank_p_e_k_a_o_s_a",
          "bawag_psk_ag",
          "bks_bank_ag",
          "brull_kallmus_bank_ag",
          "btv_vier_lander_bank",
          "capital_bank_grawe_gruppe_ag",
          "ceska_sporitelna",
          "dolomitenbank",
          "easybank_ag",
          "e_platby_v_u_b",
          "erste_bank_und_sparkassen",
          "friesland_bank",
          "hypo_alpeadriabank_international_ag",
          "hypo_noe_lb_fur_niederosterreich_u_wien",
          "hypo_oberosterreich_salzburg_steiermark",
          "hypo_tirol_bank_ag",
          "hypo_vorarlberg_bank_ag",
          "hypo_bank_burgenland_aktiengesellschaft",
          "komercni_banka",
          "m_bank",
          "marchfelder_bank",
          "maybank",
          "oberbank_ag",
          "osterreichische_arzte_und_apothekerbank",
          "ocbc_bank",
          "pay_with_i_n_g",
          "place_z_i_p_k_o",
          "platnosc_online_karta_platnicza",
          "posojilnica_bank_e_gen",
          "postova_banka",
          "public_bank",
          "raiffeisen_bankengruppe_osterreich",
          "rhb_bank",
          "schelhammer_capital_bank_ag",
          "standard_chartered_bank",
          "schoellerbank_ag",
          "sparda_bank_wien",
          "sporo_pay",
          "santander_przelew24",
          "tatra_pay",
          "viamo",
          "volksbank_gruppe",
          "volkskreditbank_ag",
          "vr_bank_braunau",
          "uob_bank",
          "pay_with_alior_bank",
          "banki_spoldzielcze",
          "pay_with_inteligo",
          "b_n_p_paribas_poland",
          "bank_nowy_s_a",
          "credit_agricole",
          "pay_with_b_o_s",
          "pay_with_citi_handlowy",
          "pay_with_plus_bank",
          "toyota_bank",
          "velo_bank",
          "e_transfer_pocztowy24",
          "plus_bank",
          "etransfer_pocztowy24",
          "banki_spbdzielcze",
          "bank_nowy_bfg_sa",
          "getin_bank",
          "blik",
          "noble_pay",
          "idea_bank",
          "envelo_bank",
          "nest_przelew",
          "mbank_mtransfer",
          "inteligo",
          "pbac_z_ipko",
          "bnp_paribas",
          "bank_pekao_sa",
          "volkswagen_bank",
          "alior_bank",
          "boz",
          "bangkok_bank",
          "krungsri_bank",
          "krung_thai_bank",
          "the_siam_commercial_bank",
          "kasikorn_bank",
          "open_bank_success",
          "open_bank_failure",
          "open_bank_cancelled",
          "aib",
          "bank_of_scotland",
          "danske_bank",
          "first_direct",
          "first_trust",
          "halifax",
          "lloyds",
          "monzo",
          "nat_west",
          "nationwide_bank",
          "royal_bank_of_scotland",
          "starling",
          "tsb_bank",
          "tesco_bank",
          "ulster_bank"
        ]
      },
      "BankRedirectBilling": {
        "type": "object",
        "required": [
          "billing_name",
          "email"
        ],
        "properties": {
          "billing_name": {
            "type": "string",
            "description": "The name for which billing is issued",
            "example": "John Doe"
          },
          "email": {
            "type": "string",
            "description": "The billing email for bank redirect",
            "example": "example@example.com"
          }
        }
      },
      "BankRedirectData": {
        "oneOf": [
          {
            "type": "object",
            "required": [
              "bancontact_card"
            ],
            "properties": {
              "bancontact_card": {
                "type": "object",
                "required": [
                  "card_number",
                  "card_exp_month",
                  "card_exp_year",
                  "card_holder_name"
                ],
                "properties": {
                  "card_number": {
                    "type": "string",
                    "description": "The card number",
                    "example": "4242424242424242"
                  },
                  "card_exp_month": {
                    "type": "string",
                    "description": "The card's expiry month",
                    "example": "24"
                  },
                  "card_exp_year": {
                    "type": "string",
                    "description": "The card's expiry year",
                    "example": "24"
                  },
                  "card_holder_name": {
                    "type": "string",
                    "description": "The card holder's name",
                    "example": "John Test"
                  },
                  "billing_details": {
                    "allOf": [
                      {
                        "$ref": "#/components/schemas/BankRedirectBilling"
                      }
                    ],
                    "nullable": true
                  }
                }
              }
            }
          },
          {
            "type": "object",
            "required": [
              "bizum"
            ],
            "properties": {
              "bizum": {
                "type": "object"
              }
            }
          },
          {
            "type": "object",
            "required": [
              "blik"
            ],
            "properties": {
              "blik": {
                "type": "object",
                "required": [
                  "blik_code"
                ],
                "properties": {
                  "blik_code": {
                    "type": "string"
                  }
                }
              }
            }
          },
          {
            "type": "object",
            "required": [
              "eps"
            ],
            "properties": {
              "eps": {
                "type": "object",
                "required": [
                  "billing_details",
                  "bank_name",
                  "country"
                ],
                "properties": {
                  "billing_details": {
                    "$ref": "#/components/schemas/BankRedirectBilling"
                  },
                  "bank_name": {
                    "$ref": "#/components/schemas/BankNames"
                  },
                  "country": {
                    "$ref": "#/components/schemas/CountryAlpha2"
                  }
                }
              }
            }
          },
          {
            "type": "object",
            "required": [
              "giropay"
            ],
            "properties": {
              "giropay": {
                "type": "object",
                "required": [
                  "billing_details",
                  "country"
                ],
                "properties": {
                  "billing_details": {
                    "$ref": "#/components/schemas/BankRedirectBilling"
                  },
                  "bank_account_bic": {
                    "type": "string",
                    "description": "Bank account details for Giropay\nBank account bic code",
                    "nullable": true
                  },
                  "bank_account_iban": {
                    "type": "string",
                    "description": "Bank account iban",
                    "nullable": true
                  },
                  "country": {
                    "$ref": "#/components/schemas/CountryAlpha2"
                  }
                }
              }
            }
          },
          {
            "type": "object",
            "required": [
              "ideal"
            ],
            "properties": {
              "ideal": {
                "type": "object",
                "required": [
                  "billing_details",
                  "bank_name",
                  "country"
                ],
                "properties": {
                  "billing_details": {
                    "$ref": "#/components/schemas/BankRedirectBilling"
                  },
                  "bank_name": {
                    "$ref": "#/components/schemas/BankNames"
                  },
                  "country": {
                    "$ref": "#/components/schemas/CountryAlpha2"
                  }
                }
              }
            }
          },
          {
            "type": "object",
            "required": [
              "interac"
            ],
            "properties": {
              "interac": {
                "type": "object",
                "required": [
                  "country",
                  "email"
                ],
                "properties": {
                  "country": {
                    "$ref": "#/components/schemas/CountryAlpha2"
                  },
                  "email": {
                    "type": "string",
                    "example": "john.doe@example.com"
                  }
                }
              }
            }
          },
          {
            "type": "object",
            "required": [
              "online_banking_czech_republic"
            ],
            "properties": {
              "online_banking_czech_republic": {
                "type": "object",
                "required": [
                  "issuer"
                ],
                "properties": {
                  "issuer": {
                    "$ref": "#/components/schemas/BankNames"
                  }
                }
              }
            }
          },
          {
            "type": "object",
            "required": [
              "online_banking_finland"
            ],
            "properties": {
              "online_banking_finland": {
                "type": "object",
                "properties": {
                  "email": {
                    "type": "string",
                    "nullable": true
                  }
                }
              }
            }
          },
          {
            "type": "object",
            "required": [
              "online_banking_poland"
            ],
            "properties": {
              "online_banking_poland": {
                "type": "object",
                "required": [
                  "issuer"
                ],
                "properties": {
                  "issuer": {
                    "$ref": "#/components/schemas/BankNames"
                  }
                }
              }
            }
          },
          {
            "type": "object",
            "required": [
              "online_banking_slovakia"
            ],
            "properties": {
              "online_banking_slovakia": {
                "type": "object",
                "required": [
                  "issuer"
                ],
                "properties": {
                  "issuer": {
                    "$ref": "#/components/schemas/BankNames"
                  }
                }
              }
            }
          },
          {
            "type": "object",
            "required": [
              "open_banking_uk"
            ],
            "properties": {
              "open_banking_uk": {
                "type": "object",
                "required": [
                  "issuer",
                  "country"
                ],
                "properties": {
                  "issuer": {
                    "$ref": "#/components/schemas/BankNames"
                  },
                  "country": {
                    "$ref": "#/components/schemas/CountryAlpha2"
                  }
                }
              }
            }
          },
          {
            "type": "object",
            "required": [
              "przelewy24"
            ],
            "properties": {
              "przelewy24": {
                "type": "object",
                "required": [
                  "billing_details"
                ],
                "properties": {
                  "bank_name": {
                    "allOf": [
                      {
                        "$ref": "#/components/schemas/BankNames"
                      }
                    ],
                    "nullable": true
                  },
                  "billing_details": {
                    "$ref": "#/components/schemas/BankRedirectBilling"
                  }
                }
              }
            }
          },
          {
            "type": "object",
            "required": [
              "sofort"
            ],
            "properties": {
              "sofort": {
                "type": "object",
                "required": [
                  "billing_details",
                  "country",
                  "preferred_language"
                ],
                "properties": {
                  "billing_details": {
                    "$ref": "#/components/schemas/BankRedirectBilling"
                  },
                  "country": {
                    "$ref": "#/components/schemas/CountryAlpha2"
                  },
                  "preferred_language": {
                    "type": "string",
                    "description": "The preferred language",
                    "example": "en"
                  }
                }
              }
            }
          },
          {
            "type": "object",
            "required": [
              "trustly"
            ],
            "properties": {
              "trustly": {
                "type": "object",
                "required": [
                  "country"
                ],
                "properties": {
                  "country": {
                    "$ref": "#/components/schemas/CountryAlpha2"
                  }
                }
              }
            }
          },
          {
            "type": "object",
            "required": [
              "online_banking_fpx"
            ],
            "properties": {
              "online_banking_fpx": {
                "type": "object",
                "required": [
                  "issuer"
                ],
                "properties": {
                  "issuer": {
                    "$ref": "#/components/schemas/BankNames"
                  }
                }
              }
            }
          },
          {
            "type": "object",
            "required": [
              "online_banking_thailand"
            ],
            "properties": {
              "online_banking_thailand": {
                "type": "object",
                "required": [
                  "issuer"
                ],
                "properties": {
                  "issuer": {
                    "$ref": "#/components/schemas/BankNames"
                  }
                }
              }
            }
          }
        ]
      },
      "BankTransferData": {
        "oneOf": [
          {
            "type": "object",
            "required": [
              "ach_bank_transfer"
            ],
            "properties": {
              "ach_bank_transfer": {
                "type": "object",
                "required": [
                  "billing_details"
                ],
                "properties": {
                  "billing_details": {
                    "$ref": "#/components/schemas/AchBillingDetails"
                  }
                }
              }
            }
          },
          {
            "type": "object",
            "required": [
              "sepa_bank_transfer"
            ],
            "properties": {
              "sepa_bank_transfer": {
                "type": "object",
                "required": [
                  "billing_details",
                  "country"
                ],
                "properties": {
                  "billing_details": {
                    "$ref": "#/components/schemas/SepaAndBacsBillingDetails"
                  },
                  "country": {
                    "$ref": "#/components/schemas/CountryAlpha2"
                  }
                }
              }
            }
          },
          {
            "type": "object",
            "required": [
              "bacs_bank_transfer"
            ],
            "properties": {
              "bacs_bank_transfer": {
                "type": "object",
                "required": [
                  "billing_details"
                ],
                "properties": {
                  "billing_details": {
                    "$ref": "#/components/schemas/SepaAndBacsBillingDetails"
                  }
                }
              }
            }
          },
          {
            "type": "object",
            "required": [
              "multibanco_bank_transfer"
            ],
            "properties": {
              "multibanco_bank_transfer": {
                "type": "object",
                "required": [
                  "billing_details"
                ],
                "properties": {
                  "billing_details": {
                    "$ref": "#/components/schemas/MultibancoBillingDetails"
                  }
                }
              }
            }
          },
          {
            "type": "object",
            "required": [
              "permata_bank_transfer"
            ],
            "properties": {
              "permata_bank_transfer": {
                "type": "object",
                "required": [
                  "billing_details"
                ],
                "properties": {
                  "billing_details": {
                    "$ref": "#/components/schemas/DokuBillingDetails"
                  }
                }
              }
            }
          },
          {
            "type": "object",
            "required": [
              "bca_bank_transfer"
            ],
            "properties": {
              "bca_bank_transfer": {
                "type": "object",
                "required": [
                  "billing_details"
                ],
                "properties": {
                  "billing_details": {
                    "$ref": "#/components/schemas/DokuBillingDetails"
                  }
                }
              }
            }
          },
          {
            "type": "object",
            "required": [
              "bni_va_bank_transfer"
            ],
            "properties": {
              "bni_va_bank_transfer": {
                "type": "object",
                "required": [
                  "billing_details"
                ],
                "properties": {
                  "billing_details": {
                    "$ref": "#/components/schemas/DokuBillingDetails"
                  }
                }
              }
            }
          },
          {
            "type": "object",
            "required": [
              "bri_va_bank_transfer"
            ],
            "properties": {
              "bri_va_bank_transfer": {
                "type": "object",
                "required": [
                  "billing_details"
                ],
                "properties": {
                  "billing_details": {
                    "$ref": "#/components/schemas/DokuBillingDetails"
                  }
                }
              }
            }
          },
          {
            "type": "object",
            "required": [
              "cimb_va_bank_transfer"
            ],
            "properties": {
              "cimb_va_bank_transfer": {
                "type": "object",
                "required": [
                  "billing_details"
                ],
                "properties": {
                  "billing_details": {
                    "$ref": "#/components/schemas/DokuBillingDetails"
                  }
                }
              }
            }
          },
          {
            "type": "object",
            "required": [
              "danamon_va_bank_transfer"
            ],
            "properties": {
              "danamon_va_bank_transfer": {
                "type": "object",
                "required": [
                  "billing_details"
                ],
                "properties": {
                  "billing_details": {
                    "$ref": "#/components/schemas/DokuBillingDetails"
                  }
                }
              }
            }
          },
          {
            "type": "object",
            "required": [
              "mandiri_va_bank_transfer"
            ],
            "properties": {
              "mandiri_va_bank_transfer": {
                "type": "object",
                "required": [
                  "billing_details"
                ],
                "properties": {
                  "billing_details": {
                    "$ref": "#/components/schemas/DokuBillingDetails"
                  }
                }
              }
            }
          },
          {
            "type": "object",
            "required": [
              "pix"
            ],
            "properties": {
              "pix": {
                "type": "object"
              }
            }
          },
          {
            "type": "object",
            "required": [
              "pse"
            ],
            "properties": {
              "pse": {
                "type": "object"
              }
            }
          }
        ]
      },
      "BankTransferInstructions": {
        "oneOf": [
          {
            "type": "object",
            "required": [
              "doku_bank_transfer_instructions"
            ],
            "properties": {
              "doku_bank_transfer_instructions": {
                "$ref": "#/components/schemas/DokuBankTransferInstructions"
              }
            }
          },
          {
            "type": "object",
            "required": [
              "ach_credit_transfer"
            ],
            "properties": {
              "ach_credit_transfer": {
                "$ref": "#/components/schemas/AchTransfer"
              }
            }
          },
          {
            "type": "object",
            "required": [
              "sepa_bank_instructions"
            ],
            "properties": {
              "sepa_bank_instructions": {
                "$ref": "#/components/schemas/SepaBankTransferInstructions"
              }
            }
          },
          {
            "type": "object",
            "required": [
              "bacs_bank_instructions"
            ],
            "properties": {
              "bacs_bank_instructions": {
                "$ref": "#/components/schemas/BacsBankTransferInstructions"
              }
            }
          },
          {
            "type": "object",
            "required": [
              "multibanco"
            ],
            "properties": {
              "multibanco": {
                "$ref": "#/components/schemas/MultibancoTransferInstructions"
              }
            }
          }
        ]
      },
      "BankTransferNextStepsData": {
        "allOf": [
          {
            "$ref": "#/components/schemas/BankTransferInstructions"
          },
          {
            "type": "object",
            "properties": {
              "receiver": {
                "allOf": [
                  {
                    "$ref": "#/components/schemas/ReceiverDetails"
                  }
                ],
                "nullable": true
              }
            }
          }
        ]
      },
      "BoletoVoucherData": {
        "type": "object",
        "properties": {
          "social_security_number": {
            "type": "string",
            "description": "The shopper's social security number",
            "nullable": true
          }
        }
      },
      "CaptureMethod": {
        "type": "string",
        "enum": [
          "automatic",
          "manual",
          "manual_multiple",
          "scheduled"
        ]
      },
      "CaptureResponse": {
        "type": "object",
        "required": [
          "capture_id",
          "status",
          "amount",
          "connector",
          "authorized_attempt_id",
          "capture_sequence"
        ],
        "properties": {
          "capture_id": {
            "type": "string",
            "description": "unique identifier for the capture"
          },
          "status": {
            "$ref": "#/components/schemas/CaptureStatus"
          },
          "amount": {
            "type": "integer",
            "format": "int64",
            "description": "The capture amount. Amount for the payment in lowest denomination of the currency. (i.e) in cents for USD denomination, in paisa for INR denomination etc.,"
          },
          "currency": {
            "allOf": [
              {
                "$ref": "#/components/schemas/Currency"
              }
            ],
            "nullable": true
          },
          "connector": {
            "type": "string",
            "description": "The connector used for the payment"
          },
          "authorized_attempt_id": {
            "type": "string",
            "description": "unique identifier for the parent attempt on which this capture is made"
          },
          "connector_capture_id": {
            "type": "string",
            "description": "A unique identifier for a capture provided by the connector",
            "nullable": true
          },
          "capture_sequence": {
            "type": "integer",
            "format": "int32",
            "description": "sequence number of this capture"
          },
          "error_message": {
            "type": "string",
            "description": "If there was an error while calling the connector the error message is received here",
            "nullable": true
          },
          "error_code": {
            "type": "string",
            "description": "If there was an error while calling the connectors the code is received here",
            "nullable": true
          },
          "error_reason": {
            "type": "string",
            "description": "If there was an error while calling the connectors the reason is received here",
            "nullable": true
          },
          "reference_id": {
            "type": "string",
            "description": "reference to the capture at connector side",
            "nullable": true
          }
        }
      },
      "CaptureStatus": {
        "type": "string",
        "enum": [
          "started",
          "charged",
          "pending",
          "failed"
        ]
      },
      "Card": {
        "type": "object",
        "required": [
          "card_number",
          "expiry_month",
          "expiry_year",
          "card_holder_name"
        ],
        "properties": {
          "card_number": {
            "type": "string",
            "description": "The card number",
            "example": "4242424242424242"
          },
          "expiry_month": {
            "type": "string",
            "description": "The card's expiry month"
          },
          "expiry_year": {
            "type": "string",
            "description": "The card's expiry year"
          },
          "card_holder_name": {
            "type": "string",
            "description": "The card holder's name",
            "example": "John Doe"
          }
        }
      },
      "CardDetail": {
        "type": "object",
        "required": [
          "card_number",
          "card_exp_month",
          "card_exp_year",
          "card_holder_name"
        ],
        "properties": {
          "card_number": {
            "type": "string",
            "description": "Card Number",
            "example": "4111111145551142"
          },
          "card_exp_month": {
            "type": "string",
            "description": "Card Expiry Month",
            "example": "10"
          },
          "card_exp_year": {
            "type": "string",
            "description": "Card Expiry Year",
            "example": "25"
          },
          "card_holder_name": {
            "type": "string",
            "description": "Card Holder Name",
            "example": "John Doe"
          },
          "nick_name": {
            "type": "string",
            "description": "Card Holder's Nick Name",
            "example": "John Doe",
            "nullable": true
          }
        }
      },
      "CardDetailFromLocker": {
        "type": "object",
        "properties": {
          "scheme": {
            "type": "string",
            "nullable": true
          },
          "issuer_country": {
            "type": "string",
            "nullable": true
          },
          "last4_digits": {
            "type": "string",
            "nullable": true
          },
          "expiry_month": {
            "type": "string",
            "nullable": true
          },
          "expiry_year": {
            "type": "string",
            "nullable": true
          },
          "card_token": {
            "type": "string",
            "nullable": true
          },
          "card_holder_name": {
            "type": "string",
            "nullable": true
          },
          "card_fingerprint": {
            "type": "string",
            "nullable": true
          },
          "nick_name": {
            "type": "string",
            "nullable": true
          }
        }
      },
      "CardNetwork": {
        "type": "string",
        "enum": [
          "Visa",
          "Mastercard",
          "AmericanExpress",
          "JCB",
          "DinersClub",
          "Discover",
          "CartesBancaires",
          "UnionPay",
          "Interac",
          "RuPay",
          "Maestro"
        ]
      },
      "CardRedirectData": {
        "oneOf": [
          {
            "type": "object",
            "required": [
              "knet"
            ],
            "properties": {
              "knet": {
                "type": "object"
              }
            }
          },
          {
            "type": "object",
            "required": [
              "benefit"
            ],
            "properties": {
              "benefit": {
                "type": "object"
              }
            }
          },
          {
            "type": "object",
            "required": [
              "momo_atm"
            ],
            "properties": {
              "momo_atm": {
                "type": "object"
              }
            }
          }
        ]
      },
      "CashappQr": {
        "type": "object"
      },
      "Connector": {
        "type": "string",
        "enum": [
          "phonypay",
          "fauxpay",
          "pretendpay",
          "stripe_test",
          "adyen_test",
          "checkout_test",
          "paypal_test",
          "aci",
          "adyen",
          "airwallex",
          "authorizedotnet",
          "bitpay",
          "bambora",
          "bluesnap",
          "boku",
          "braintree",
          "cashtocode",
          "checkout",
          "coinbase",
          "cryptopay",
          "cybersource",
          "dlocal",
          "fiserv",
          "forte",
          "globalpay",
          "globepay",
          "iatapay",
          "klarna",
          "mollie",
          "multisafepay",
          "nexinets",
          "nmi",
          "noon",
          "nuvei",
          "opennode",
          "payme",
          "paypal",
          "payu",
          "powertranz",
          "rapyd",
          "shift4",
          "stax",
          "stripe",
          "trustpay",
          "tsys",
          "wise",
          "worldline",
          "worldpay",
          "zen",
          "signifyd"
        ]
      },
      "ConnectorMetadata": {
        "type": "object",
        "properties": {
          "apple_pay": {
            "allOf": [
              {
                "$ref": "#/components/schemas/ApplepayConnectorMetadataRequest"
              }
            ],
            "nullable": true
          },
          "airwallex": {
            "allOf": [
              {
                "$ref": "#/components/schemas/AirwallexData"
              }
            ],
            "nullable": true
          },
          "noon": {
            "allOf": [
              {
                "$ref": "#/components/schemas/NoonData"
              }
            ],
            "nullable": true
          }
        }
      },
      "ConnectorType": {
        "type": "string",
        "enum": [
          "payment_processor",
          "payment_vas",
          "fin_operations",
          "fiz_operations",
          "networks",
          "banking_entities",
          "non_banking_finance",
          "payout_processor"
        ]
      },
      "CountryAlpha2": {
        "type": "string",
        "enum": [
          "AF",
          "AX",
          "AL",
          "DZ",
          "AS",
          "AD",
          "AO",
          "AI",
          "AQ",
          "AG",
          "AR",
          "AM",
          "AW",
          "AU",
          "AT",
          "AZ",
          "BS",
          "BH",
          "BD",
          "BB",
          "BY",
          "BE",
          "BZ",
          "BJ",
          "BM",
          "BT",
          "BO",
          "BQ",
          "BA",
          "BW",
          "BV",
          "BR",
          "IO",
          "BN",
          "BG",
          "BF",
          "BI",
          "KH",
          "CM",
          "CA",
          "CV",
          "KY",
          "CF",
          "TD",
          "CL",
          "CN",
          "CX",
          "CC",
          "CO",
          "KM",
          "CG",
          "CD",
          "CK",
          "CR",
          "CI",
          "HR",
          "CU",
          "CW",
          "CY",
          "CZ",
          "DK",
          "DJ",
          "DM",
          "DO",
          "EC",
          "EG",
          "SV",
          "GQ",
          "ER",
          "EE",
          "ET",
          "FK",
          "FO",
          "FJ",
          "FI",
          "FR",
          "GF",
          "PF",
          "TF",
          "GA",
          "GM",
          "GE",
          "DE",
          "GH",
          "GI",
          "GR",
          "GL",
          "GD",
          "GP",
          "GU",
          "GT",
          "GG",
          "GN",
          "GW",
          "GY",
          "HT",
          "HM",
          "VA",
          "HN",
          "HK",
          "HU",
          "IS",
          "IN",
          "ID",
          "IR",
          "IQ",
          "IE",
          "IM",
          "IL",
          "IT",
          "JM",
          "JP",
          "JE",
          "JO",
          "KZ",
          "KE",
          "KI",
          "KP",
          "KR",
          "KW",
          "KG",
          "LA",
          "LV",
          "LB",
          "LS",
          "LR",
          "LY",
          "LI",
          "LT",
          "LU",
          "MO",
          "MK",
          "MG",
          "MW",
          "MY",
          "MV",
          "ML",
          "MT",
          "MH",
          "MQ",
          "MR",
          "MU",
          "YT",
          "MX",
          "FM",
          "MD",
          "MC",
          "MN",
          "ME",
          "MS",
          "MA",
          "MZ",
          "MM",
          "NA",
          "NR",
          "NP",
          "NL",
          "NC",
          "NZ",
          "NI",
          "NE",
          "NG",
          "NU",
          "NF",
          "MP",
          "NO",
          "OM",
          "PK",
          "PW",
          "PS",
          "PA",
          "PG",
          "PY",
          "PE",
          "PH",
          "PN",
          "PL",
          "PT",
          "PR",
          "QA",
          "RE",
          "RO",
          "RU",
          "RW",
          "BL",
          "SH",
          "KN",
          "LC",
          "MF",
          "PM",
          "VC",
          "WS",
          "SM",
          "ST",
          "SA",
          "SN",
          "RS",
          "SC",
          "SL",
          "SG",
          "SX",
          "SK",
          "SI",
          "SB",
          "SO",
          "ZA",
          "GS",
          "SS",
          "ES",
          "LK",
          "SD",
          "SR",
          "SJ",
          "SZ",
          "SE",
          "CH",
          "SY",
          "TW",
          "TJ",
          "TZ",
          "TH",
          "TL",
          "TG",
          "TK",
          "TO",
          "TT",
          "TN",
          "TR",
          "TM",
          "TC",
          "TV",
          "UG",
          "UA",
          "AE",
          "GB",
          "UM",
          "UY",
          "UZ",
          "VU",
          "VE",
          "VN",
          "VG",
          "VI",
          "WF",
          "EH",
          "YE",
          "ZM",
          "ZW",
          "US"
        ]
      },
      "CreateApiKeyRequest": {
        "type": "object",
        "description": "The request body for creating an API Key.",
        "required": [
          "name",
          "expiration"
        ],
        "properties": {
          "name": {
            "type": "string",
            "description": "A unique name for the API Key to help you identify it.",
            "example": "Sandbox integration key",
            "maxLength": 64
          },
          "description": {
            "type": "string",
            "description": "A description to provide more context about the API Key.",
            "example": "Key used by our developers to integrate with the sandbox environment",
            "nullable": true,
            "maxLength": 256
          },
          "expiration": {
            "$ref": "#/components/schemas/ApiKeyExpiration"
          }
        }
      },
      "CreateApiKeyResponse": {
        "type": "object",
        "description": "The response body for creating an API Key.",
        "required": [
          "key_id",
          "merchant_id",
          "name",
          "api_key",
          "created",
          "expiration"
        ],
        "properties": {
          "key_id": {
            "type": "string",
            "description": "The identifier for the API Key.",
            "example": "5hEEqkgJUyuxgSKGArHA4mWSnX",
            "maxLength": 64
          },
          "merchant_id": {
            "type": "string",
            "description": "The identifier for the Merchant Account.",
            "example": "y3oqhf46pyzuxjbcn2giaqnb44",
            "maxLength": 64
          },
          "name": {
            "type": "string",
            "description": "The unique name for the API Key to help you identify it.",
            "example": "Sandbox integration key",
            "maxLength": 64
          },
          "description": {
            "type": "string",
            "description": "The description to provide more context about the API Key.",
            "example": "Key used by our developers to integrate with the sandbox environment",
            "nullable": true,
            "maxLength": 256
          },
          "api_key": {
            "type": "string",
            "description": "The plaintext API Key used for server-side API access. Ensure you store the API Key\nsecurely as you will not be able to see it again.",
            "maxLength": 128
          },
          "created": {
            "type": "string",
            "format": "date-time",
            "description": "The time at which the API Key was created.",
            "example": "2022-09-10T10:11:12Z"
          },
          "expiration": {
            "$ref": "#/components/schemas/ApiKeyExpiration"
          }
        }
      },
      "CryptoData": {
        "type": "object",
        "properties": {
          "pay_currency": {
            "type": "string",
            "nullable": true
          }
        }
      },
      "Currency": {
        "type": "string",
        "enum": [
          "AED",
          "ALL",
          "AMD",
          "ANG",
          "ARS",
          "AUD",
          "AWG",
          "AZN",
          "BBD",
          "BDT",
          "BHD",
          "BIF",
          "BMD",
          "BND",
          "BOB",
          "BRL",
          "BSD",
          "BWP",
          "BZD",
          "CAD",
          "CHF",
          "CLP",
          "CNY",
          "COP",
          "CRC",
          "CUP",
          "CZK",
          "DJF",
          "DKK",
          "DOP",
          "DZD",
          "EGP",
          "ETB",
          "EUR",
          "FJD",
          "GBP",
          "GHS",
          "GIP",
          "GMD",
          "GNF",
          "GTQ",
          "GYD",
          "HKD",
          "HNL",
          "HRK",
          "HTG",
          "HUF",
          "IDR",
          "ILS",
          "INR",
          "JMD",
          "JOD",
          "JPY",
          "KES",
          "KGS",
          "KHR",
          "KMF",
          "KRW",
          "KWD",
          "KYD",
          "KZT",
          "LAK",
          "LBP",
          "LKR",
          "LRD",
          "LSL",
          "MAD",
          "MDL",
          "MGA",
          "MKD",
          "MMK",
          "MNT",
          "MOP",
          "MUR",
          "MVR",
          "MWK",
          "MXN",
          "MYR",
          "NAD",
          "NGN",
          "NIO",
          "NOK",
          "NPR",
          "NZD",
          "OMR",
          "PEN",
          "PGK",
          "PHP",
          "PKR",
          "PLN",
          "PYG",
          "QAR",
          "RON",
          "RUB",
          "RWF",
          "SAR",
          "SCR",
          "SEK",
          "SGD",
          "SLL",
          "SOS",
          "SSP",
          "SVC",
          "SZL",
          "THB",
          "TRY",
          "TTD",
          "TWD",
          "TZS",
          "UGX",
          "USD",
          "UYU",
          "UZS",
          "VND",
          "VUV",
          "XAF",
          "XOF",
          "XPF",
          "YER",
          "ZAR"
        ]
      },
      "CustomerAcceptance": {
        "type": "object",
        "required": [
          "acceptance_type"
        ],
        "properties": {
          "acceptance_type": {
            "$ref": "#/components/schemas/AcceptanceType"
          },
          "accepted_at": {
            "type": "string",
            "format": "date-time",
            "description": "Specifying when the customer acceptance was provided",
            "example": "2022-09-10T10:11:12Z",
            "nullable": true
          },
          "online": {
            "allOf": [
              {
                "$ref": "#/components/schemas/OnlineMandate"
              }
            ],
            "nullable": true
          }
        }
      },
      "CustomerDeleteResponse": {
        "type": "object",
        "required": [
          "customer_id",
          "customer_deleted",
          "address_deleted",
          "payment_methods_deleted"
        ],
        "properties": {
          "customer_id": {
            "type": "string",
            "description": "The identifier for the customer object",
            "example": "cus_y3oqhf46pyzuxjbcn2giaqnb44",
            "maxLength": 255
          },
          "customer_deleted": {
            "type": "boolean",
            "description": "Whether customer was deleted or not",
            "example": false
          },
          "address_deleted": {
            "type": "boolean",
            "description": "Whether address was deleted or not",
            "example": false
          },
          "payment_methods_deleted": {
            "type": "boolean",
            "description": "Whether payment methods deleted or not",
            "example": false
          }
        }
      },
      "CustomerDetails": {
        "type": "object",
        "required": [
          "id"
        ],
        "properties": {
          "id": {
            "type": "string",
            "description": "The identifier for the customer."
          },
          "name": {
            "type": "string",
            "description": "The customer's name",
            "example": "John Doe",
            "nullable": true,
            "maxLength": 255
          },
          "email": {
            "type": "string",
            "description": "The customer's email address",
            "example": "johntest@test.com",
            "nullable": true,
            "maxLength": 255
          },
          "phone": {
            "type": "string",
            "description": "The customer's phone number",
            "example": "3141592653",
            "nullable": true,
            "maxLength": 10
          },
          "phone_country_code": {
            "type": "string",
            "description": "The country code for the customer's phone number",
            "example": "+1",
            "nullable": true,
            "maxLength": 2
          }
        }
      },
      "CustomerPaymentMethod": {
        "type": "object",
        "required": [
          "payment_token",
          "customer_id",
          "payment_method",
          "recurring_enabled",
          "installment_payment_enabled",
          "requires_cvv"
        ],
        "properties": {
          "payment_token": {
            "type": "string",
            "description": "Token for payment method in temporary card locker which gets refreshed often",
            "example": "7ebf443f-a050-4067-84e5-e6f6d4800aef"
          },
          "customer_id": {
            "type": "string",
            "description": "The unique identifier of the customer.",
            "example": "cus_meowerunwiuwiwqw"
          },
          "payment_method": {
            "$ref": "#/components/schemas/PaymentMethodType"
          },
          "payment_method_type": {
            "allOf": [
              {
                "$ref": "#/components/schemas/PaymentMethodType"
              }
            ],
            "nullable": true
          },
          "payment_method_issuer": {
            "type": "string",
            "description": "The name of the bank/ provider issuing the payment method to the end user",
            "example": "Citibank",
            "nullable": true
          },
          "payment_method_issuer_code": {
            "allOf": [
              {
                "$ref": "#/components/schemas/PaymentMethodIssuerCode"
              }
            ],
            "nullable": true
          },
          "recurring_enabled": {
            "type": "boolean",
            "description": "Indicates whether the payment method is eligible for recurring payments",
            "example": true
          },
          "installment_payment_enabled": {
            "type": "boolean",
            "description": "Indicates whether the payment method is eligible for installment payments",
            "example": true
          },
          "payment_experience": {
            "type": "array",
            "items": {
              "$ref": "#/components/schemas/PaymentExperience"
            },
            "description": "Type of payment experience enabled with the connector",
            "example": [
              "redirect_to_url"
            ],
            "nullable": true
          },
          "card": {
            "allOf": [
              {
                "$ref": "#/components/schemas/CardDetailFromLocker"
              }
            ],
            "nullable": true
          },
          "metadata": {
            "type": "object",
            "description": "You can specify up to 50 keys, with key names up to 40 characters long and values up to 500 characters long. Metadata is useful for storing additional, structured information on an object.",
            "nullable": true
          },
          "created": {
            "type": "string",
            "format": "date-time",
            "description": "A timestamp (ISO 8601 code) that determines when the customer was created",
            "example": "2023-01-18T11:04:09.922Z",
            "nullable": true
          },
          "bank_transfer": {
            "allOf": [
              {
                "$ref": "#/components/schemas/Bank"
              }
            ],
            "nullable": true
          },
          "requires_cvv": {
            "type": "boolean",
            "description": "Whether this payment method requires CVV to be collected",
            "example": true
          }
        }
      },
      "CustomerPaymentMethodsListResponse": {
        "type": "object",
        "required": [
          "customer_payment_methods"
        ],
        "properties": {
          "customer_payment_methods": {
            "type": "array",
            "items": {
              "$ref": "#/components/schemas/CustomerPaymentMethod"
            },
            "description": "List of payment methods for customer"
          }
        }
      },
      "CustomerRequest": {
        "type": "object",
        "description": "The customer details",
        "properties": {
          "customer_id": {
            "type": "string",
            "description": "The identifier for the customer object. If not provided the customer ID will be autogenerated.",
            "example": "cus_y3oqhf46pyzuxjbcn2giaqnb44",
            "maxLength": 255
          },
          "name": {
            "type": "string",
            "description": "The customer's name",
            "example": "Jon Test",
            "nullable": true,
            "maxLength": 255
          },
          "email": {
            "type": "string",
            "description": "The customer's email address",
            "example": "JonTest@test.com",
            "nullable": true,
            "maxLength": 255
          },
          "phone": {
            "type": "string",
            "description": "The customer's phone number",
            "example": "9999999999",
            "nullable": true,
            "maxLength": 255
          },
          "description": {
            "type": "string",
            "description": "An arbitrary string that you can attach to a customer object.",
            "example": "First Customer",
            "nullable": true,
            "maxLength": 255
          },
          "phone_country_code": {
            "type": "string",
            "description": "The country code for the customer phone number",
            "example": "+65",
            "nullable": true,
            "maxLength": 255
          },
          "address": {
            "allOf": [
              {
                "$ref": "#/components/schemas/AddressDetails"
              }
            ],
            "nullable": true
          },
          "metadata": {
            "type": "object",
            "description": "You can specify up to 50 keys, with key names up to 40 characters long and values up to 500\ncharacters long. Metadata is useful for storing additional, structured information on an\nobject.",
            "nullable": true
          }
        }
      },
      "CustomerResponse": {
        "type": "object",
        "required": [
          "customer_id",
          "created_at"
        ],
        "properties": {
          "customer_id": {
            "type": "string",
            "description": "The identifier for the customer object. If not provided the customer ID will be autogenerated.",
            "example": "cus_y3oqhf46pyzuxjbcn2giaqnb44",
            "maxLength": 255
          },
          "name": {
            "type": "string",
            "description": "The customer's name",
            "example": "Jon Test",
            "nullable": true,
            "maxLength": 255
          },
          "email": {
            "type": "string",
            "description": "The customer's email address",
            "example": "JonTest@test.com",
            "nullable": true,
            "maxLength": 255
          },
          "phone": {
            "type": "string",
            "description": "The customer's phone number",
            "example": "9999999999",
            "nullable": true,
            "maxLength": 255
          },
          "phone_country_code": {
            "type": "string",
            "description": "The country code for the customer phone number",
            "example": "+65",
            "nullable": true,
            "maxLength": 255
          },
          "description": {
            "type": "string",
            "description": "An arbitrary string that you can attach to a customer object.",
            "example": "First Customer",
            "nullable": true,
            "maxLength": 255
          },
          "address": {
            "allOf": [
              {
                "$ref": "#/components/schemas/AddressDetails"
              }
            ],
            "nullable": true
          },
          "created_at": {
            "type": "string",
            "format": "date-time",
            "description": "A timestamp (ISO 8601 code) that determines when the customer was created",
            "example": "2023-01-18T11:04:09.922Z"
          },
          "metadata": {
            "type": "object",
            "description": "You can specify up to 50 keys, with key names up to 40 characters long and values up to 500\ncharacters long. Metadata is useful for storing additional, structured information on an\nobject.",
            "nullable": true
          }
        }
      },
      "DisputeResponse": {
        "type": "object",
        "required": [
          "dispute_id",
          "payment_id",
          "attempt_id",
          "amount",
          "currency",
          "dispute_stage",
          "dispute_status",
          "connector",
          "connector_status",
          "connector_dispute_id",
          "created_at"
        ],
        "properties": {
          "dispute_id": {
            "type": "string",
            "description": "The identifier for dispute"
          },
          "payment_id": {
            "type": "string",
            "description": "The identifier for payment_intent"
          },
          "attempt_id": {
            "type": "string",
            "description": "The identifier for payment_attempt"
          },
          "amount": {
            "type": "string",
            "description": "The dispute amount"
          },
          "currency": {
            "type": "string",
            "description": "The three-letter ISO currency code"
          },
          "dispute_stage": {
            "$ref": "#/components/schemas/DisputeStage"
          },
          "dispute_status": {
            "$ref": "#/components/schemas/DisputeStatus"
          },
          "connector": {
            "type": "string",
            "description": "connector to which dispute is associated with"
          },
          "connector_status": {
            "type": "string",
            "description": "Status of the dispute sent by connector"
          },
          "connector_dispute_id": {
            "type": "string",
            "description": "Dispute id sent by connector"
          },
          "connector_reason": {
            "type": "string",
            "description": "Reason of dispute sent by connector",
            "nullable": true
          },
          "connector_reason_code": {
            "type": "string",
            "description": "Reason code of dispute sent by connector",
            "nullable": true
          },
          "challenge_required_by": {
            "type": "string",
            "format": "date-time",
            "description": "Evidence deadline of dispute sent by connector",
            "nullable": true
          },
          "connector_created_at": {
            "type": "string",
            "format": "date-time",
            "description": "Dispute created time sent by connector",
            "nullable": true
          },
          "connector_updated_at": {
            "type": "string",
            "format": "date-time",
            "description": "Dispute updated time sent by connector",
            "nullable": true
          },
          "created_at": {
            "type": "string",
            "format": "date-time",
            "description": "Time at which dispute is received"
          }
        }
      },
      "DisputeResponsePaymentsRetrieve": {
        "type": "object",
        "required": [
          "dispute_id",
          "dispute_stage",
          "dispute_status",
          "connector_status",
          "connector_dispute_id",
          "created_at"
        ],
        "properties": {
          "dispute_id": {
            "type": "string",
            "description": "The identifier for dispute"
          },
          "dispute_stage": {
            "$ref": "#/components/schemas/DisputeStage"
          },
          "dispute_status": {
            "$ref": "#/components/schemas/DisputeStatus"
          },
          "connector_status": {
            "type": "string",
            "description": "Status of the dispute sent by connector"
          },
          "connector_dispute_id": {
            "type": "string",
            "description": "Dispute id sent by connector"
          },
          "connector_reason": {
            "type": "string",
            "description": "Reason of dispute sent by connector",
            "nullable": true
          },
          "connector_reason_code": {
            "type": "string",
            "description": "Reason code of dispute sent by connector",
            "nullable": true
          },
          "challenge_required_by": {
            "type": "string",
            "format": "date-time",
            "description": "Evidence deadline of dispute sent by connector",
            "nullable": true
          },
          "connector_created_at": {
            "type": "string",
            "format": "date-time",
            "description": "Dispute created time sent by connector",
            "nullable": true
          },
          "connector_updated_at": {
            "type": "string",
            "format": "date-time",
            "description": "Dispute updated time sent by connector",
            "nullable": true
          },
          "created_at": {
            "type": "string",
            "format": "date-time",
            "description": "Time at which dispute is received"
          }
        }
      },
      "DisputeStage": {
        "type": "string",
        "enum": [
          "pre_dispute",
          "dispute",
          "pre_arbitration"
        ]
      },
      "DisputeStatus": {
        "type": "string",
        "enum": [
          "dispute_opened",
          "dispute_expired",
          "dispute_accepted",
          "dispute_cancelled",
          "dispute_challenged",
          "dispute_won",
          "dispute_lost"
        ]
      },
      "DokuBankTransferInstructions": {
        "type": "object",
        "required": [
          "expires_at",
          "reference",
          "instructions_url"
        ],
        "properties": {
          "expires_at": {
            "type": "string",
            "example": "2023-07-26T17:33:00-07-21"
          },
          "reference": {
            "type": "string",
            "example": "122385736258"
          },
          "instructions_url": {
            "type": "string"
          }
        }
      },
      "DokuBillingDetails": {
        "type": "object",
        "required": [
          "first_name",
          "last_name",
          "email"
        ],
        "properties": {
          "first_name": {
            "type": "string",
            "description": "The billing first name for Doku",
            "example": "Jane"
          },
          "last_name": {
            "type": "string",
            "description": "The billing second name for Doku",
            "example": "Doe"
          },
          "email": {
            "type": "string",
            "description": "The Email ID for Doku billing",
            "example": "example@me.com"
          }
        }
      },
      "EphemeralKeyCreateResponse": {
        "type": "object",
        "required": [
          "customer_id",
          "created_at",
          "expires",
          "secret"
        ],
        "properties": {
          "customer_id": {
            "type": "string",
            "description": "customer_id to which this ephemeral key belongs to"
          },
          "created_at": {
            "type": "integer",
            "format": "int64",
            "description": "time at which this ephemeral key was created"
          },
          "expires": {
            "type": "integer",
            "format": "int64",
            "description": "time at which this ephemeral key would expire"
          },
          "secret": {
            "type": "string",
            "description": "ephemeral key"
          }
        }
      },
      "EventType": {
        "type": "string",
        "enum": [
          "payment_succeeded",
          "payment_failed",
          "payment_processing",
          "action_required",
          "refund_succeeded",
          "refund_failed",
          "dispute_opened",
          "dispute_expired",
          "dispute_accepted",
          "dispute_cancelled",
          "dispute_challenged",
          "dispute_won",
          "dispute_lost"
        ]
      },
      "FeatureMetadata": {
        "type": "object",
        "properties": {
          "redirect_response": {
            "allOf": [
              {
                "$ref": "#/components/schemas/RedirectResponse"
              }
            ],
            "nullable": true
          }
        }
      },
      "FieldType": {
        "oneOf": [
          {
            "type": "string",
            "enum": [
              "user_full_name"
            ]
          },
          {
            "type": "string",
            "enum": [
              "user_email_address"
            ]
          },
          {
            "type": "string",
            "enum": [
              "user_phone_number"
            ]
          },
          {
            "type": "object",
            "required": [
              "user_country"
            ],
            "properties": {
              "user_country": {
                "type": "object",
                "required": [
                  "options"
                ],
                "properties": {
                  "options": {
                    "type": "array",
                    "items": {
                      "type": "string"
                    }
                  }
                }
              }
            }
          },
          {
            "type": "string",
            "enum": [
              "user_addressline1"
            ]
          },
          {
            "type": "string",
            "enum": [
              "user_addressline2"
            ]
          },
          {
            "type": "string",
            "enum": [
              "user_address_city"
            ]
          },
          {
            "type": "string",
            "enum": [
              "user_address_pincode"
            ]
          },
          {
            "type": "string",
            "enum": [
              "user_address_state"
            ]
          },
          {
            "type": "string",
            "enum": [
              "user_address_country"
            ]
          },
          {
            "type": "string",
            "enum": [
              "user_blik_code"
            ]
          },
          {
            "type": "string",
            "enum": [
              "user_billing_name"
            ]
          },
          {
            "type": "string",
            "enum": [
              "user_bank"
            ]
          },
          {
            "type": "object",
            "required": [
              "user_currency"
            ],
            "properties": {
              "user_currency": {
                "type": "object",
                "required": [
                  "options"
                ],
                "properties": {
                  "options": {
                    "type": "array",
                    "items": {
                      "type": "string"
                    }
                  }
                }
              }
            }
          },
          {
            "type": "string",
            "enum": [
              "text"
            ]
          },
          {
            "type": "object",
            "required": [
              "drop_down"
            ],
            "properties": {
              "drop_down": {
                "type": "object",
                "required": [
                  "options"
                ],
                "properties": {
                  "options": {
                    "type": "array",
                    "items": {
                      "type": "string"
                    }
                  }
                }
              }
            }
          }
        ],
        "description": "Possible field type of required fields in payment_method_data"
      },
      "FrmAction": {
        "type": "string",
        "enum": [
          "cancel_txn",
          "auto_refund",
          "manual_review"
        ]
      },
      "FrmConfigs": {
        "type": "object",
        "description": "Details of FrmConfigs are mentioned here... it should be passed in payment connector create api call, and stored in merchant_connector_table",
        "required": [
          "gateway",
          "payment_methods"
        ],
        "properties": {
          "gateway": {
            "$ref": "#/components/schemas/ConnectorType"
          },
          "payment_methods": {
            "type": "array",
            "items": {
              "$ref": "#/components/schemas/FrmPaymentMethod"
            },
            "description": "payment methods that can be used in the payment"
          }
        }
      },
      "FrmMessage": {
        "type": "object",
        "description": "frm message is an object sent inside the payments response...when frm is invoked, its value is Some(...), else its None",
        "required": [
          "frm_name"
        ],
        "properties": {
          "frm_name": {
            "type": "string"
          },
          "frm_transaction_id": {
            "type": "string",
            "nullable": true
          },
          "frm_transaction_type": {
            "type": "string",
            "nullable": true
          },
          "frm_status": {
            "type": "string",
            "nullable": true
          },
          "frm_score": {
            "type": "integer",
            "format": "int32",
            "nullable": true
          },
          "frm_reason": {
            "nullable": true
          },
          "frm_error": {
            "type": "string",
            "nullable": true
          }
        }
      },
      "FrmPaymentMethod": {
        "type": "object",
        "description": "Details of FrmPaymentMethod are mentioned here... it should be passed in payment connector create api call, and stored in merchant_connector_table",
        "required": [
          "payment_method",
          "payment_method_types"
        ],
        "properties": {
          "payment_method": {
            "$ref": "#/components/schemas/PaymentMethod"
          },
          "payment_method_types": {
            "type": "array",
            "items": {
              "$ref": "#/components/schemas/FrmPaymentMethodType"
            },
            "description": "payment method types(credit, debit) that can be used in the payment"
          }
        }
      },
      "FrmPaymentMethodType": {
        "type": "object",
        "description": "Details of FrmPaymentMethodType are mentioned here... it should be passed in payment connector create api call, and stored in merchant_connector_table",
        "required": [
          "payment_method_type",
          "card_networks",
          "flow",
          "action"
        ],
        "properties": {
          "payment_method_type": {
            "$ref": "#/components/schemas/PaymentMethodType"
          },
          "card_networks": {
            "$ref": "#/components/schemas/CardNetwork"
          },
          "flow": {
            "$ref": "#/components/schemas/FrmPreferredFlowTypes"
          },
          "action": {
            "$ref": "#/components/schemas/FrmAction"
          }
        }
      },
      "FrmPreferredFlowTypes": {
        "type": "string",
        "enum": [
          "pre",
          "post"
        ]
      },
      "FutureUsage": {
        "type": "string",
        "enum": [
          "off_session",
          "on_session"
        ]
      },
      "GcashRedirection": {
        "type": "object"
      },
      "GiftCardData": {
        "oneOf": [
          {
            "type": "object",
            "required": [
              "givex"
            ],
            "properties": {
              "givex": {
                "$ref": "#/components/schemas/GiftCardDetails"
              }
            }
          },
          {
            "type": "object",
            "required": [
              "pay_safe_card"
            ],
            "properties": {
              "pay_safe_card": {
                "type": "object"
              }
            }
          }
        ]
      },
      "GiftCardDetails": {
        "type": "object",
        "required": [
          "number",
          "cvc"
        ],
        "properties": {
          "number": {
            "type": "string",
            "description": "The gift card number"
          },
          "cvc": {
            "type": "string",
            "description": "The card verification code."
          }
        }
      },
      "GoPayRedirection": {
        "type": "object"
      },
      "GooglePayPaymentMethodInfo": {
        "type": "object",
        "required": [
          "card_network",
          "card_details"
        ],
        "properties": {
          "card_network": {
            "type": "string",
            "description": "The name of the card network"
          },
          "card_details": {
            "type": "string",
            "description": "The details of the card"
          }
        }
      },
      "GooglePayRedirectData": {
        "type": "object"
      },
      "GooglePaySessionResponse": {
        "type": "object",
        "required": [
          "merchant_info",
          "allowed_payment_methods",
          "transaction_info",
          "delayed_session_token",
          "connector",
          "sdk_next_action"
        ],
        "properties": {
          "merchant_info": {
            "$ref": "#/components/schemas/GpayMerchantInfo"
          },
          "allowed_payment_methods": {
            "type": "array",
            "items": {
              "$ref": "#/components/schemas/GpayAllowedPaymentMethods"
            },
            "description": "List of the allowed payment meythods"
          },
          "transaction_info": {
            "$ref": "#/components/schemas/GpayTransactionInfo"
          },
          "delayed_session_token": {
            "type": "boolean",
            "description": "Identifier for the delayed session response"
          },
          "connector": {
            "type": "string",
            "description": "The name of the connector"
          },
          "sdk_next_action": {
            "$ref": "#/components/schemas/SdkNextAction"
          },
          "secrets": {
            "allOf": [
              {
                "$ref": "#/components/schemas/SecretInfoToInitiateSdk"
              }
            ],
            "nullable": true
          }
        }
      },
      "GooglePayThirdPartySdk": {
        "type": "object",
        "required": [
          "delayed_session_token",
          "connector",
          "sdk_next_action"
        ],
        "properties": {
          "delayed_session_token": {
            "type": "boolean",
            "description": "Identifier for the delayed session response"
          },
          "connector": {
            "type": "string",
            "description": "The name of the connector"
          },
          "sdk_next_action": {
            "$ref": "#/components/schemas/SdkNextAction"
          }
        }
      },
      "GooglePayThirdPartySdkData": {
        "type": "object"
      },
      "GooglePayWalletData": {
        "type": "object",
        "required": [
          "type",
          "description",
          "info",
          "tokenization_data"
        ],
        "properties": {
          "type": {
            "type": "string",
            "description": "The type of payment method"
          },
          "description": {
            "type": "string",
            "description": "User-facing message to describe the payment method that funds this transaction."
          },
          "info": {
            "$ref": "#/components/schemas/GooglePayPaymentMethodInfo"
          },
          "tokenization_data": {
            "$ref": "#/components/schemas/GpayTokenizationData"
          }
        }
      },
      "GpayAllowedMethodsParameters": {
        "type": "object",
        "required": [
          "allowed_auth_methods",
          "allowed_card_networks"
        ],
        "properties": {
          "allowed_auth_methods": {
            "type": "array",
            "items": {
              "type": "string"
            },
            "description": "The list of allowed auth methods (ex: 3DS, No3DS, PAN_ONLY etc)"
          },
          "allowed_card_networks": {
            "type": "array",
            "items": {
              "type": "string"
            },
            "description": "The list of allowed card networks (ex: AMEX,JCB etc)"
          }
        }
      },
      "GpayAllowedPaymentMethods": {
        "type": "object",
        "required": [
          "type",
          "parameters",
          "tokenization_specification"
        ],
        "properties": {
          "type": {
            "type": "string",
            "description": "The type of payment method"
          },
          "parameters": {
            "$ref": "#/components/schemas/GpayAllowedMethodsParameters"
          },
          "tokenization_specification": {
            "$ref": "#/components/schemas/GpayTokenizationSpecification"
          }
        }
      },
      "GpayMerchantInfo": {
        "type": "object",
        "required": [
          "merchant_name"
        ],
        "properties": {
          "merchant_name": {
            "type": "string",
            "description": "The name of the merchant"
          }
        }
      },
      "GpaySessionTokenResponse": {
        "oneOf": [
          {
            "$ref": "#/components/schemas/GooglePayThirdPartySdk"
          },
          {
            "$ref": "#/components/schemas/GooglePaySessionResponse"
          }
        ]
      },
      "GpayTokenParameters": {
        "type": "object",
        "required": [
          "gateway"
        ],
        "properties": {
          "gateway": {
            "type": "string",
            "description": "The name of the connector"
          },
          "gateway_merchant_id": {
            "type": "string",
            "description": "The merchant ID registered in the connector associated",
            "nullable": true
          },
          "stripe:version": {
            "type": "string",
            "nullable": true
          },
          "stripe:publishableKey": {
            "type": "string",
            "nullable": true
          }
        }
      },
      "GpayTokenizationData": {
        "type": "object",
        "required": [
          "type",
          "token"
        ],
        "properties": {
          "type": {
            "type": "string",
            "description": "The type of the token"
          },
          "token": {
            "type": "string",
            "description": "Token generated for the wallet"
          }
        }
      },
      "GpayTokenizationSpecification": {
        "type": "object",
        "required": [
          "type",
          "parameters"
        ],
        "properties": {
          "type": {
            "type": "string",
            "description": "The token specification type(ex: PAYMENT_GATEWAY)"
          },
          "parameters": {
            "$ref": "#/components/schemas/GpayTokenParameters"
          }
        }
      },
      "GpayTransactionInfo": {
        "type": "object",
        "required": [
          "country_code",
          "currency_code",
          "total_price_status",
          "total_price"
        ],
        "properties": {
          "country_code": {
            "$ref": "#/components/schemas/CountryAlpha2"
          },
          "currency_code": {
            "$ref": "#/components/schemas/Currency"
          },
          "total_price_status": {
            "type": "string",
            "description": "The total price status (ex: 'FINAL')"
          },
          "total_price": {
            "type": "string",
            "description": "The total price"
          }
        }
      },
      "IndomaretVoucherData": {
        "type": "object",
        "required": [
          "first_name",
          "last_name",
          "email"
        ],
        "properties": {
          "first_name": {
            "type": "string",
            "description": "The billing first name for Alfamart",
            "example": "Jane"
          },
          "last_name": {
            "type": "string",
            "description": "The billing second name for Alfamart",
            "example": "Doe"
          },
          "email": {
            "type": "string",
            "description": "The Email ID for Alfamart",
            "example": "example@me.com"
          }
        }
      },
      "IntentStatus": {
        "type": "string",
        "enum": [
          "succeeded",
          "failed",
          "cancelled",
          "processing",
          "requires_customer_action",
          "requires_merchant_action",
          "requires_payment_method",
          "requires_confirmation",
          "requires_capture",
          "partially_captured"
        ]
      },
      "JCSVoucherData": {
        "type": "object",
        "required": [
          "first_name",
          "last_name",
          "email",
          "phone_number"
        ],
        "properties": {
          "first_name": {
            "type": "string",
            "description": "The billing first name for Japanese convenience stores",
            "example": "Jane"
          },
          "last_name": {
            "type": "string",
            "description": "The billing second name Japanese convenience stores",
            "example": "Doe"
          },
          "email": {
            "type": "string",
            "description": "The Email ID for Japanese convenience stores",
            "example": "example@me.com"
          },
          "phone_number": {
            "type": "string",
            "description": "The telephone number for Japanese convenience stores",
            "example": "9999999999"
          }
        }
      },
      "KakaoPayRedirection": {
        "type": "object"
      },
      "KlarnaSessionTokenResponse": {
        "type": "object",
        "required": [
          "session_token",
          "session_id"
        ],
        "properties": {
          "session_token": {
            "type": "string",
            "description": "The session token for Klarna"
          },
          "session_id": {
            "type": "string",
            "description": "The identifier for the session"
          }
        }
      },
      "MandateAmountData": {
        "type": "object",
        "required": [
          "amount",
          "currency"
        ],
        "properties": {
          "amount": {
            "type": "integer",
            "format": "int64",
            "description": "The maximum amount to be debited for the mandate transaction",
            "example": 6540
          },
          "currency": {
            "$ref": "#/components/schemas/Currency"
          },
          "start_date": {
            "type": "string",
            "format": "date-time",
            "description": "Specifying start date of the mandate",
            "example": "2022-09-10T00:00:00Z",
            "nullable": true
          },
          "end_date": {
            "type": "string",
            "format": "date-time",
            "description": "Specifying end date of the mandate",
            "example": "2023-09-10T23:59:59Z",
            "nullable": true
          },
          "metadata": {
            "type": "object",
            "description": "Additional details required by mandate",
            "nullable": true
          }
        }
      },
      "MandateCardDetails": {
        "type": "object",
        "properties": {
          "last4_digits": {
            "type": "string",
            "description": "The last 4 digits of card",
            "nullable": true
          },
          "card_exp_month": {
            "type": "string",
            "description": "The expiry month of card",
            "nullable": true
          },
          "card_exp_year": {
            "type": "string",
            "description": "The expiry year of card",
            "nullable": true
          },
          "card_holder_name": {
            "type": "string",
            "description": "The card holder name",
            "nullable": true
          },
          "card_token": {
            "type": "string",
            "description": "The token from card locker",
            "nullable": true
          },
          "scheme": {
            "type": "string",
            "description": "The card scheme network for the particular card",
            "nullable": true
          },
          "issuer_country": {
            "type": "string",
            "description": "The country code in in which the card was issued",
            "nullable": true
          },
          "card_fingerprint": {
            "type": "string",
            "description": "A unique identifier alias to identify a particular card",
            "nullable": true
          }
        }
      },
      "MandateData": {
        "type": "object",
        "properties": {
          "customer_acceptance": {
            "allOf": [
              {
                "$ref": "#/components/schemas/CustomerAcceptance"
              }
            ],
            "nullable": true
          },
          "mandate_type": {
            "allOf": [
              {
                "$ref": "#/components/schemas/MandateType"
              }
            ],
            "nullable": true
          }
        }
      },
      "MandateResponse": {
        "type": "object",
        "required": [
          "mandate_id",
          "status",
          "payment_method_id",
          "payment_method"
        ],
        "properties": {
          "mandate_id": {
            "type": "string",
            "description": "The identifier for mandate"
          },
          "status": {
            "$ref": "#/components/schemas/MandateStatus"
          },
          "payment_method_id": {
            "type": "string",
            "description": "The identifier for payment method"
          },
          "payment_method": {
            "type": "string",
            "description": "The payment method"
          },
          "card": {
            "allOf": [
              {
                "$ref": "#/components/schemas/MandateCardDetails"
              }
            ],
            "nullable": true
          },
          "customer_acceptance": {
            "allOf": [
              {
                "$ref": "#/components/schemas/CustomerAcceptance"
              }
            ],
            "nullable": true
          }
        }
      },
      "MandateRevokedResponse": {
        "type": "object",
        "required": [
          "mandate_id",
          "status"
        ],
        "properties": {
          "mandate_id": {
            "type": "string",
            "description": "The identifier for mandate"
          },
          "status": {
            "$ref": "#/components/schemas/MandateStatus"
          }
        }
      },
      "MandateStatus": {
        "type": "string",
        "description": "The status of the mandate, which indicates whether it can be used to initiate a payment",
        "enum": [
          "active",
          "inactive",
          "pending",
          "revoked"
        ]
      },
      "MandateType": {
        "oneOf": [
          {
            "type": "object",
            "required": [
              "single_use"
            ],
            "properties": {
              "single_use": {
                "$ref": "#/components/schemas/MandateAmountData"
              }
            }
          },
          {
            "type": "object",
            "required": [
              "multi_use"
            ],
            "properties": {
              "multi_use": {
                "allOf": [
                  {
                    "$ref": "#/components/schemas/MandateAmountData"
                  }
                ],
                "nullable": true
              }
            }
          }
        ]
      },
      "MbWayRedirection": {
        "type": "object",
        "required": [
          "telephone_number"
        ],
        "properties": {
          "telephone_number": {
            "type": "string",
            "description": "Telephone number of the shopper. Should be Portuguese phone number."
          }
        }
      },
      "MerchantAccountCreate": {
        "type": "object",
        "required": [
          "merchant_id"
        ],
        "properties": {
          "merchant_id": {
            "type": "string",
            "description": "The identifier for the Merchant Account",
            "example": "y3oqhf46pyzuxjbcn2giaqnb44",
            "maxLength": 255
          },
          "merchant_name": {
            "type": "string",
            "description": "Name of the Merchant Account",
            "example": "NewAge Retailer",
            "nullable": true
          },
          "merchant_details": {
            "allOf": [
              {
                "$ref": "#/components/schemas/MerchantDetails"
              }
            ],
            "nullable": true
          },
          "return_url": {
            "type": "string",
            "description": "The URL to redirect after the completion of the operation",
            "example": "https://www.example.com/success",
            "nullable": true,
            "maxLength": 255
          },
          "webhook_details": {
            "allOf": [
              {
                "$ref": "#/components/schemas/WebhookDetails"
              }
            ],
            "nullable": true
          },
          "routing_algorithm": {
            "type": "object",
            "description": "The routing algorithm to be used for routing payments to desired connectors",
            "nullable": true
          },
          "payout_routing_algorithm": {
            "allOf": [
              {
                "$ref": "#/components/schemas/RoutingAlgorithm"
              }
            ],
            "nullable": true
          },
          "sub_merchants_enabled": {
            "type": "boolean",
            "description": "A boolean value to indicate if the merchant is a sub-merchant under a master or a parent merchant. By default, its value is false.",
            "default": false,
            "example": false,
            "nullable": true
          },
          "parent_merchant_id": {
            "type": "string",
            "description": "Refers to the Parent Merchant ID if the merchant being created is a sub-merchant",
            "example": "xkkdf909012sdjki2dkh5sdf",
            "nullable": true,
            "maxLength": 255
          },
          "enable_payment_response_hash": {
            "type": "boolean",
            "description": "A boolean value to indicate if payment response hash needs to be enabled",
            "default": false,
            "example": true,
            "nullable": true
          },
          "payment_response_hash_key": {
            "type": "string",
            "description": "Refers to the hash key used for calculating the signature for webhooks and redirect response\nIf the value is not provided, a default value is used",
            "nullable": true
          },
          "redirect_to_merchant_with_http_post": {
            "type": "boolean",
            "description": "A boolean value to indicate if redirect to merchant with http post needs to be enabled",
            "default": false,
            "example": true,
            "nullable": true
          },
          "metadata": {
            "type": "object",
            "description": "You can specify up to 50 keys, with key names up to 40 characters long and values up to 500 characters long. Metadata is useful for storing additional, structured information on an object.",
            "nullable": true
          },
          "publishable_key": {
            "type": "string",
            "description": "API key that will be used for server side API access",
            "example": "AH3423bkjbkjdsfbkj",
            "nullable": true
          },
          "locker_id": {
            "type": "string",
            "description": "An identifier for the vault used to store payment method information.",
            "example": "locker_abc123",
            "nullable": true
          },
          "primary_business_details": {
            "allOf": [
              {
                "$ref": "#/components/schemas/PrimaryBusinessDetails"
              }
            ],
            "nullable": true
          },
          "frm_routing_algorithm": {
            "type": "object",
            "description": "The frm routing algorithm to be used for routing payments to desired FRM's",
            "nullable": true
          },
          "intent_fulfillment_time": {
            "type": "integer",
            "format": "int32",
            "description": "Will be used to expire client secret after certain amount of time to be supplied in seconds\n(900) for 15 mins",
            "example": 900,
            "nullable": true,
            "minimum": 0.0
          },
          "organization_id": {
            "type": "string",
            "description": "The id of the organization to which the merchant belongs to",
            "nullable": true
          }
        }
      },
      "MerchantAccountDeleteResponse": {
        "type": "object",
        "required": [
          "merchant_id",
          "deleted"
        ],
        "properties": {
          "merchant_id": {
            "type": "string",
            "description": "The identifier for the Merchant Account",
            "example": "y3oqhf46pyzuxjbcn2giaqnb44",
            "maxLength": 255
          },
          "deleted": {
            "type": "boolean",
            "description": "If the connector is deleted or not",
            "example": false
          }
        }
      },
      "MerchantAccountResponse": {
        "type": "object",
        "required": [
          "merchant_id",
          "enable_payment_response_hash",
          "redirect_to_merchant_with_http_post",
          "primary_business_details",
          "is_recon_enabled"
        ],
        "properties": {
          "merchant_id": {
            "type": "string",
            "description": "The identifier for the Merchant Account",
            "example": "y3oqhf46pyzuxjbcn2giaqnb44",
            "maxLength": 255
          },
          "merchant_name": {
            "type": "string",
            "description": "Name of the Merchant Account",
            "example": "NewAge Retailer",
            "nullable": true
          },
          "return_url": {
            "type": "string",
            "description": "The URL to redirect after the completion of the operation",
            "example": "https://www.example.com/success",
            "nullable": true,
            "maxLength": 255
          },
          "enable_payment_response_hash": {
            "type": "boolean",
            "description": "A boolean value to indicate if payment response hash needs to be enabled",
            "default": false,
            "example": true
          },
          "payment_response_hash_key": {
            "type": "string",
            "description": "Refers to the Parent Merchant ID if the merchant being created is a sub-merchant",
            "example": "xkkdf909012sdjki2dkh5sdf",
            "nullable": true,
            "maxLength": 255
          },
          "redirect_to_merchant_with_http_post": {
            "type": "boolean",
            "description": "A boolean value to indicate if redirect to merchant with http post needs to be enabled",
            "default": false,
            "example": true
          },
          "merchant_details": {
            "allOf": [
              {
                "$ref": "#/components/schemas/MerchantDetails"
              }
            ],
            "nullable": true
          },
          "webhook_details": {
            "allOf": [
              {
                "$ref": "#/components/schemas/WebhookDetails"
              }
            ],
            "nullable": true
          },
          "routing_algorithm": {
            "allOf": [
              {
                "$ref": "#/components/schemas/RoutingAlgorithm"
              }
            ],
            "nullable": true
          },
          "payout_routing_algorithm": {
            "allOf": [
              {
                "$ref": "#/components/schemas/RoutingAlgorithm"
              }
            ],
            "nullable": true
          },
          "sub_merchants_enabled": {
            "type": "boolean",
            "description": "A boolean value to indicate if the merchant is a sub-merchant under a master or a parent merchant. By default, its value is false.",
            "default": false,
            "example": false,
            "nullable": true
          },
          "parent_merchant_id": {
            "type": "string",
            "description": "Refers to the Parent Merchant ID if the merchant being created is a sub-merchant",
            "example": "xkkdf909012sdjki2dkh5sdf",
            "nullable": true,
            "maxLength": 255
          },
          "publishable_key": {
            "type": "string",
            "description": "API key that will be used for server side API access",
            "example": "AH3423bkjbkjdsfbkj",
            "nullable": true
          },
          "metadata": {
            "type": "object",
            "description": "You can specify up to 50 keys, with key names up to 40 characters long and values up to 500 characters long. Metadata is useful for storing additional, structured information on an object.",
            "nullable": true
          },
          "locker_id": {
            "type": "string",
            "description": "An identifier for the vault used to store payment method information.",
            "example": "locker_abc123",
            "nullable": true
          },
          "primary_business_details": {
            "type": "array",
            "items": {
              "$ref": "#/components/schemas/PrimaryBusinessDetails"
            },
            "description": "Default business details for connector routing"
          },
          "frm_routing_algorithm": {
            "allOf": [
              {
                "$ref": "#/components/schemas/RoutingAlgorithm"
              }
            ],
            "nullable": true
          },
          "intent_fulfillment_time": {
            "type": "integer",
            "format": "int64",
            "description": "Will be used to expire client secret after certain amount of time to be supplied in seconds\n(900) for 15 mins",
            "nullable": true
          },
          "organization_id": {
            "type": "string",
            "description": "The organization id merchant is associated with",
            "nullable": true
          },
          "is_recon_enabled": {
            "type": "boolean",
            "description": "A boolean value to indicate if the merchant has recon service is enabled or not, by default value is false"
          }
        }
      },
      "MerchantAccountUpdate": {
        "type": "object",
        "required": [
          "merchant_id"
        ],
        "properties": {
          "merchant_id": {
            "type": "string",
            "description": "The identifier for the Merchant Account",
            "example": "y3oqhf46pyzuxjbcn2giaqnb44",
            "maxLength": 255
          },
          "merchant_name": {
            "type": "string",
            "description": "Name of the Merchant Account",
            "example": "NewAge Retailer",
            "nullable": true
          },
          "merchant_details": {
            "allOf": [
              {
                "$ref": "#/components/schemas/MerchantDetails"
              }
            ],
            "nullable": true
          },
          "return_url": {
            "type": "string",
            "description": "The URL to redirect after the completion of the operation",
            "example": "https://www.example.com/success",
            "nullable": true,
            "maxLength": 255
          },
          "webhook_details": {
            "allOf": [
              {
                "$ref": "#/components/schemas/WebhookDetails"
              }
            ],
            "nullable": true
          },
          "routing_algorithm": {
            "type": "object",
            "description": "The routing algorithm to be used for routing payments to desired connectors",
            "nullable": true
          },
          "payout_routing_algorithm": {
            "allOf": [
              {
                "$ref": "#/components/schemas/RoutingAlgorithm"
              }
            ],
            "nullable": true
          },
          "sub_merchants_enabled": {
            "type": "boolean",
            "description": "A boolean value to indicate if the merchant is a sub-merchant under a master or a parent merchant. By default, its value is false.",
            "default": false,
            "example": false,
            "nullable": true
          },
          "parent_merchant_id": {
            "type": "string",
            "description": "Refers to the Parent Merchant ID if the merchant being created is a sub-merchant",
            "example": "xkkdf909012sdjki2dkh5sdf",
            "nullable": true,
            "maxLength": 255
          },
          "enable_payment_response_hash": {
            "type": "boolean",
            "description": "A boolean value to indicate if payment response hash needs to be enabled",
            "default": false,
            "example": true,
            "nullable": true
          },
          "payment_response_hash_key": {
            "type": "string",
            "description": "Refers to the hash key used for payment response",
            "nullable": true
          },
          "redirect_to_merchant_with_http_post": {
            "type": "boolean",
            "description": "A boolean value to indicate if redirect to merchant with http post needs to be enabled",
            "default": false,
            "example": true,
            "nullable": true
          },
          "metadata": {
            "type": "object",
            "description": "You can specify up to 50 keys, with key names up to 40 characters long and values up to 500 characters long. Metadata is useful for storing additional, structured information on an object.",
            "nullable": true
          },
          "publishable_key": {
            "type": "string",
            "description": "API key that will be used for server side API access",
            "example": "AH3423bkjbkjdsfbkj",
            "nullable": true
          },
          "locker_id": {
            "type": "string",
            "description": "An identifier for the vault used to store payment method information.",
            "example": "locker_abc123",
            "nullable": true
          },
          "primary_business_details": {
            "type": "array",
            "items": {
              "$ref": "#/components/schemas/PrimaryBusinessDetails"
            },
            "description": "Default business details for connector routing",
            "nullable": true
          },
          "frm_routing_algorithm": {
            "type": "object",
            "description": "The frm routing algorithm to be used for routing payments to desired FRM's",
            "nullable": true
          },
          "intent_fulfillment_time": {
            "type": "integer",
            "format": "int32",
            "description": "Will be used to expire client secret after certain amount of time to be supplied in seconds\n(900) for 15 mins",
            "nullable": true,
            "minimum": 0.0
          }
        }
      },
      "MerchantConnectorCreate": {
        "type": "object",
        "description": "Create a new Merchant Connector for the merchant account. The connector could be a payment processor / facilitator / acquirer or specialized services like Fraud / Accounting etc.\"",
        "required": [
          "connector_type",
          "connector_name",
          "connector_label",
          "business_country",
          "business_label"
        ],
        "properties": {
          "connector_type": {
            "$ref": "#/components/schemas/ConnectorType"
          },
          "connector_name": {
            "$ref": "#/components/schemas/Connector"
          },
          "connector_label": {
            "type": "string",
            "example": "stripe_US_travel"
          },
          "merchant_connector_id": {
            "type": "string",
            "description": "Unique ID of the connector",
            "example": "mca_5apGeP94tMts6rg3U3kR",
            "nullable": true
          },
          "connector_account_details": {
            "type": "object",
            "description": "Account details of the Connector. You can specify up to 50 keys, with key names up to 40 characters long and values up to 500 characters long. Useful for storing additional, structured information on an object.",
            "nullable": true
          },
          "test_mode": {
            "type": "boolean",
            "description": "A boolean value to indicate if the connector is in Test mode. By default, its value is false.",
            "default": false,
            "example": false,
            "nullable": true
          },
          "disabled": {
            "type": "boolean",
            "description": "A boolean value to indicate if the connector is disabled. By default, its value is false.",
            "default": false,
            "example": false,
            "nullable": true
          },
          "payment_methods_enabled": {
            "type": "array",
            "items": {
              "$ref": "#/components/schemas/PaymentMethodsEnabled"
            },
            "description": "Refers to the Parent Merchant ID if the merchant being created is a sub-merchant",
            "example": [
              {
                "payment_method": "wallet",
                "payment_method_types": [
                  "upi_collect",
                  "upi_intent"
                ],
                "payment_method_issuers": [
                  "labore magna ipsum",
                  "aute"
                ],
                "payment_schemes": [
                  "Discover",
                  "Discover"
                ],
                "accepted_currencies": {
                  "type": "enable_only",
                  "list": [
                    "USD",
                    "EUR"
                  ]
                },
                "accepted_countries": {
                  "type": "disable_only",
                  "list": [
                    "FR",
                    "DE",
                    "IN"
                  ]
                },
                "minimum_amount": 1,
                "maximum_amount": 68607706,
                "recurring_enabled": true,
                "installment_payment_enabled": true
              }
            ],
            "nullable": true
          },
          "metadata": {
            "type": "object",
            "description": "You can specify up to 50 keys, with key names up to 40 characters long and values up to 500 characters long. Metadata is useful for storing additional, structured information on an object.",
            "nullable": true
          },
          "frm_configs": {
            "type": "array",
            "items": {
              "$ref": "#/components/schemas/FrmConfigs"
            },
            "description": "contains the frm configs for the merchant connector",
            "example": "\n[{\"gateway\":\"stripe\",\"payment_methods\":[{\"payment_method\":\"card\",\"payment_method_types\":[{\"payment_method_type\":\"credit\",\"card_networks\":[\"Visa\"],\"flow\":\"pre\",\"action\":\"cancel_txn\"},{\"payment_method_type\":\"debit\",\"card_networks\":[\"Visa\"],\"flow\":\"pre\"}]}]}]\n",
            "nullable": true
          },
          "business_country": {
            "$ref": "#/components/schemas/CountryAlpha2"
          },
          "business_label": {
            "type": "string"
          },
          "business_sub_label": {
            "type": "string",
            "description": "Business Sub label of the merchant",
            "example": "chase",
            "nullable": true
          },
          "connector_webhook_details": {
            "allOf": [
              {
                "$ref": "#/components/schemas/MerchantConnectorWebhookDetails"
              }
            ],
            "nullable": true
          }
        }
      },
      "MerchantConnectorDeleteResponse": {
        "type": "object",
        "required": [
          "merchant_id",
          "merchant_connector_id",
          "deleted"
        ],
        "properties": {
          "merchant_id": {
            "type": "string",
            "description": "The identifier for the Merchant Account",
            "example": "y3oqhf46pyzuxjbcn2giaqnb44",
            "maxLength": 255
          },
          "merchant_connector_id": {
            "type": "string",
            "description": "Unique ID of the connector",
            "example": "mca_5apGeP94tMts6rg3U3kR"
          },
          "deleted": {
            "type": "boolean",
            "description": "If the connector is deleted or not",
            "example": false
          }
        }
      },
      "MerchantConnectorDetails": {
        "type": "object",
        "properties": {
          "connector_account_details": {
            "type": "object",
            "description": "Account details of the Connector. You can specify up to 50 keys, with key names up to 40 characters long and values up to 500 characters long. Useful for storing additional, structured information on an object.",
            "nullable": true
          },
          "metadata": {
            "type": "object",
            "description": "You can specify up to 50 keys, with key names up to 40 characters long and values up to 500 characters long. Metadata is useful for storing additional, structured information on an object.",
            "nullable": true
          }
        }
      },
      "MerchantConnectorDetailsWrap": {
        "type": "object",
        "required": [
          "creds_identifier"
        ],
        "properties": {
          "creds_identifier": {
            "type": "string",
            "description": "Creds Identifier is to uniquely identify the credentials. Do not send any sensitive info in this field. And do not send the string \"null\"."
          },
          "encoded_data": {
            "allOf": [
              {
                "$ref": "#/components/schemas/MerchantConnectorDetails"
              }
            ],
            "nullable": true
          }
        }
      },
      "MerchantConnectorId": {
        "type": "object",
        "required": [
          "merchant_id",
          "merchant_connector_id"
        ],
        "properties": {
          "merchant_id": {
            "type": "string"
          },
          "merchant_connector_id": {
            "type": "string"
          }
        }
      },
      "MerchantConnectorResponse": {
        "type": "object",
        "description": "Response of creating a new Merchant Connector for the merchant account.\"",
        "required": [
          "connector_type",
          "connector_name",
          "connector_label",
          "merchant_connector_id",
          "business_country",
          "business_label"
        ],
        "properties": {
          "connector_type": {
            "$ref": "#/components/schemas/ConnectorType"
          },
          "connector_name": {
            "type": "string",
            "description": "Name of the Connector",
            "example": "stripe"
          },
          "connector_label": {
            "type": "string",
            "example": "stripe_US_travel"
          },
          "merchant_connector_id": {
            "type": "string",
            "description": "Unique ID of the connector",
            "example": "mca_5apGeP94tMts6rg3U3kR"
          },
          "connector_account_details": {
            "type": "object",
            "description": "Account details of the Connector. You can specify up to 50 keys, with key names up to 40 characters long and values up to 500 characters long. Useful for storing additional, structured information on an object.",
            "nullable": true
          },
          "test_mode": {
            "type": "boolean",
            "description": "A boolean value to indicate if the connector is in Test mode. By default, its value is false.",
            "default": false,
            "example": false,
            "nullable": true
          },
          "disabled": {
            "type": "boolean",
            "description": "A boolean value to indicate if the connector is disabled. By default, its value is false.",
            "default": false,
            "example": false,
            "nullable": true
          },
          "payment_methods_enabled": {
            "type": "array",
            "items": {
              "$ref": "#/components/schemas/PaymentMethodsEnabled"
            },
            "description": "Refers to the Parent Merchant ID if the merchant being created is a sub-merchant",
            "example": [
              {
                "payment_method": "wallet",
                "payment_method_types": [
                  "upi_collect",
                  "upi_intent"
                ],
                "payment_method_issuers": [
                  "labore magna ipsum",
                  "aute"
                ],
                "payment_schemes": [
                  "Discover",
                  "Discover"
                ],
                "accepted_currencies": {
                  "type": "enable_only",
                  "list": [
                    "USD",
                    "EUR"
                  ]
                },
                "accepted_countries": {
                  "type": "disable_only",
                  "list": [
                    "FR",
                    "DE",
                    "IN"
                  ]
                },
                "minimum_amount": 1,
                "maximum_amount": 68607706,
                "recurring_enabled": true,
                "installment_payment_enabled": true
              }
            ],
            "nullable": true
          },
          "metadata": {
            "type": "object",
            "description": "You can specify up to 50 keys, with key names up to 40 characters long and values up to 500 characters long. Metadata is useful for storing additional, structured information on an object.",
            "nullable": true
          },
          "business_country": {
            "$ref": "#/components/schemas/CountryAlpha2"
          },
          "business_label": {
            "type": "string",
            "description": "Business Type of the merchant",
            "example": "travel"
          },
          "business_sub_label": {
            "type": "string",
            "description": "Business Sub label of the merchant",
            "example": "chase",
            "nullable": true
          },
          "frm_configs": {
            "type": "array",
            "items": {
              "$ref": "#/components/schemas/FrmConfigs"
            },
            "description": "contains the frm configs for the merchant connector",
            "example": "\n[{\"gateway\":\"stripe\",\"payment_methods\":[{\"payment_method\":\"card\",\"payment_method_types\":[{\"payment_method_type\":\"credit\",\"card_networks\":[\"Visa\"],\"flow\":\"pre\",\"action\":\"cancel_txn\"},{\"payment_method_type\":\"debit\",\"card_networks\":[\"Visa\"],\"flow\":\"pre\"}]}]}]\n",
            "nullable": true
          },
          "connector_webhook_details": {
            "allOf": [
              {
                "$ref": "#/components/schemas/MerchantConnectorWebhookDetails"
              }
            ],
            "nullable": true
          }
        }
      },
      "MerchantConnectorUpdate": {
        "type": "object",
        "description": "Create a new Merchant Connector for the merchant account. The connector could be a payment processor / facilitator / acquirer or specialized services like Fraud / Accounting etc.\"",
        "required": [
          "connector_type"
        ],
        "properties": {
          "connector_type": {
            "$ref": "#/components/schemas/ConnectorType"
          },
          "connector_account_details": {
            "type": "object",
            "description": "Account details of the Connector. You can specify up to 50 keys, with key names up to 40 characters long and values up to 500 characters long. Useful for storing additional, structured information on an object.",
            "nullable": true
          },
          "test_mode": {
            "type": "boolean",
            "description": "A boolean value to indicate if the connector is in Test mode. By default, its value is false.",
            "default": false,
            "example": false,
            "nullable": true
          },
          "disabled": {
            "type": "boolean",
            "description": "A boolean value to indicate if the connector is disabled. By default, its value is false.",
            "default": false,
            "example": false,
            "nullable": true
          },
          "payment_methods_enabled": {
            "type": "array",
            "items": {
              "$ref": "#/components/schemas/PaymentMethodsEnabled"
            },
            "description": "Refers to the Parent Merchant ID if the merchant being created is a sub-merchant",
            "example": [
              {
                "payment_method": "wallet",
                "payment_method_types": [
                  "upi_collect",
                  "upi_intent"
                ],
                "payment_method_issuers": [
                  "labore magna ipsum",
                  "aute"
                ],
                "payment_schemes": [
                  "Discover",
                  "Discover"
                ],
                "accepted_currencies": {
                  "type": "enable_only",
                  "list": [
                    "USD",
                    "EUR"
                  ]
                },
                "accepted_countries": {
                  "type": "disable_only",
                  "list": [
                    "FR",
                    "DE",
                    "IN"
                  ]
                },
                "minimum_amount": 1,
                "maximum_amount": 68607706,
                "recurring_enabled": true,
                "installment_payment_enabled": true
              }
            ],
            "nullable": true
          },
          "metadata": {
            "type": "object",
            "description": "You can specify up to 50 keys, with key names up to 40 characters long and values up to 500 characters long. Metadata is useful for storing additional, structured information on an object.",
            "nullable": true
          },
          "frm_configs": {
            "type": "array",
            "items": {
              "$ref": "#/components/schemas/FrmConfigs"
            },
            "description": "contains the frm configs for the merchant connector",
            "example": "\n[{\"gateway\":\"stripe\",\"payment_methods\":[{\"payment_method\":\"card\",\"payment_method_types\":[{\"payment_method_type\":\"credit\",\"card_networks\":[\"Visa\"],\"flow\":\"pre\",\"action\":\"cancel_txn\"},{\"payment_method_type\":\"debit\",\"card_networks\":[\"Visa\"],\"flow\":\"pre\"}]}]}]\n",
            "nullable": true
          },
          "connector_webhook_details": {
            "allOf": [
              {
                "$ref": "#/components/schemas/MerchantConnectorWebhookDetails"
              }
            ],
            "nullable": true
          }
        }
      },
      "MerchantConnectorWebhookDetails": {
        "type": "object",
        "required": [
          "merchant_secret"
        ],
        "properties": {
          "merchant_secret": {
            "type": "string",
            "example": "12345678900987654321"
          }
        }
      },
      "MerchantDetails": {
        "type": "object",
        "properties": {
          "primary_contact_person": {
            "type": "string",
            "description": "The merchant's primary contact name",
            "example": "John Doe",
            "nullable": true,
            "maxLength": 255
          },
          "primary_phone": {
            "type": "string",
            "description": "The merchant's primary phone number",
            "example": "999999999",
            "nullable": true,
            "maxLength": 255
          },
          "primary_email": {
            "type": "string",
            "description": "The merchant's primary email address",
            "example": "johndoe@test.com",
            "nullable": true,
            "maxLength": 255
          },
          "secondary_contact_person": {
            "type": "string",
            "description": "The merchant's secondary contact name",
            "example": "John Doe2",
            "nullable": true,
            "maxLength": 255
          },
          "secondary_phone": {
            "type": "string",
            "description": "The merchant's secondary phone number",
            "example": "999999988",
            "nullable": true,
            "maxLength": 255
          },
          "secondary_email": {
            "type": "string",
            "description": "The merchant's secondary email address",
            "example": "johndoe2@test.com",
            "nullable": true,
            "maxLength": 255
          },
          "website": {
            "type": "string",
            "description": "The business website of the merchant",
            "example": "www.example.com",
            "nullable": true,
            "maxLength": 255
          },
          "about_business": {
            "type": "string",
            "description": "A brief description about merchant's business",
            "example": "Online Retail with a wide selection of organic products for North America",
            "nullable": true,
            "maxLength": 255
          },
          "address": {
            "allOf": [
              {
                "$ref": "#/components/schemas/AddressDetails"
              }
            ],
            "nullable": true
          }
        }
      },
      "MobilePayRedirection": {
        "type": "object"
      },
      "MomoRedirection": {
        "type": "object"
      },
      "MultibancoBillingDetails": {
        "type": "object",
        "required": [
          "email"
        ],
        "properties": {
          "email": {
            "type": "string",
            "example": "example@me.com"
          }
        }
      },
      "MultibancoTransferInstructions": {
        "type": "object",
        "required": [
          "reference",
          "entity"
        ],
        "properties": {
          "reference": {
            "type": "string",
            "example": "122385736258"
          },
          "entity": {
            "type": "string",
            "example": "12345"
          }
        }
      },
      "NextActionCall": {
        "type": "string",
        "enum": [
          "confirm",
          "sync"
        ]
      },
      "NextActionData": {
        "oneOf": [
          {
            "type": "object",
            "description": "Contains the url for redirection flow",
            "required": [
              "redirect_to_url",
              "type"
            ],
            "properties": {
              "redirect_to_url": {
                "type": "string"
              },
              "type": {
                "type": "string",
                "enum": [
                  "redirect_to_url"
                ]
              }
            }
          },
          {
            "type": "object",
            "description": "Informs the next steps for bank transfer and also contains the charges details (ex: amount received, amount charged etc)",
            "required": [
              "bank_transfer_steps_and_charges_details",
              "type"
            ],
            "properties": {
              "bank_transfer_steps_and_charges_details": {
                "$ref": "#/components/schemas/BankTransferNextStepsData"
              },
              "type": {
                "type": "string",
                "enum": [
                  "display_bank_transfer_information"
                ]
              }
            }
          },
          {
            "type": "object",
            "description": "Contains third party sdk session token response",
            "required": [
              "type"
            ],
            "properties": {
              "session_token": {
                "allOf": [
                  {
                    "$ref": "#/components/schemas/SessionToken"
                  }
                ],
                "nullable": true
              },
              "type": {
                "type": "string",
                "enum": [
                  "third_party_sdk_session_token"
                ]
              }
            }
          },
          {
            "type": "object",
            "description": "Contains url for Qr code image, this qr code has to be shown in sdk",
            "required": [
              "image_data_url",
              "type"
            ],
            "properties": {
              "image_data_url": {
                "type": "string"
              },
              "display_to_timestamp": {
                "type": "integer",
                "format": "int64",
                "nullable": true
              },
              "type": {
                "type": "string",
                "enum": [
                  "qr_code_information"
                ]
              }
            }
          },
          {
            "type": "object",
            "description": "Contains the download url and the reference number for transaction",
            "required": [
              "voucher_details",
              "type"
            ],
            "properties": {
              "voucher_details": {
                "type": "string"
              },
              "type": {
                "type": "string",
                "enum": [
                  "display_voucher_information"
                ]
              }
            }
          },
          {
            "type": "object",
            "description": "Contains duration for displaying a wait screen, wait screen with timer is displayed by sdk",
            "required": [
              "display_from_timestamp",
              "type"
            ],
            "properties": {
              "display_from_timestamp": {
                "type": "integer"
              },
              "display_to_timestamp": {
                "type": "integer",
                "nullable": true
              },
              "type": {
                "type": "string",
                "enum": [
                  "wait_screen_information"
                ]
              }
            }
          }
        ],
        "discriminator": {
          "propertyName": "type"
        }
      },
      "NextActionType": {
        "type": "string",
        "enum": [
          "redirect_to_url",
          "display_qr_code",
          "invoke_sdk_client",
          "trigger_api",
          "display_bank_transfer_information",
          "display_wait_screen"
        ]
      },
      "NoThirdPartySdkSessionResponse": {
        "type": "object",
        "required": [
          "epoch_timestamp",
          "expires_at",
          "merchant_session_identifier",
          "nonce",
          "merchant_identifier",
          "domain_name",
          "display_name",
          "signature",
          "operational_analytics_identifier",
          "retries",
          "psp_id"
        ],
        "properties": {
          "epoch_timestamp": {
            "type": "integer",
            "format": "int64",
            "description": "Timestamp at which session is requested",
            "minimum": 0.0
          },
          "expires_at": {
            "type": "integer",
            "format": "int64",
            "description": "Timestamp at which session expires",
            "minimum": 0.0
          },
          "merchant_session_identifier": {
            "type": "string",
            "description": "The identifier for the merchant session"
          },
          "nonce": {
            "type": "string",
            "description": "Apple pay generated unique ID (UUID) value"
          },
          "merchant_identifier": {
            "type": "string",
            "description": "The identifier for the merchant"
          },
          "domain_name": {
            "type": "string",
            "description": "The domain name of the merchant which is registered in Apple Pay"
          },
          "display_name": {
            "type": "string",
            "description": "The name to be displayed on Apple Pay button"
          },
          "signature": {
            "type": "string",
            "description": "A string which represents the properties of a payment"
          },
          "operational_analytics_identifier": {
            "type": "string",
            "description": "The identifier for the operational analytics"
          },
          "retries": {
            "type": "integer",
            "format": "int32",
            "description": "The number of retries to get the session response",
            "minimum": 0.0
          },
          "psp_id": {
            "type": "string",
            "description": "The identifier for the connector transaction"
          }
        }
      },
      "NoonData": {
        "type": "object",
        "properties": {
          "order_category": {
            "type": "string",
            "description": "Information about the order category that merchant wants to specify at connector level. (e.g. In Noon Payments it can take values like \"pay\", \"food\", or any other custom string set by the merchant in Noon's Dashboard)",
            "nullable": true
          }
        }
      },
      "OnlineMandate": {
        "type": "object",
        "required": [
          "ip_address",
          "user_agent"
        ],
        "properties": {
          "ip_address": {
            "type": "string",
            "description": "Ip address of the customer machine from which the mandate was created",
            "example": "123.32.25.123"
          },
          "user_agent": {
            "type": "string",
            "description": "The user-agent of the customer's browser"
          }
        }
      },
      "OrderDetails": {
        "type": "object",
        "required": [
          "product_name",
          "quantity"
        ],
        "properties": {
          "product_name": {
            "type": "string",
            "description": "Name of the product that is being purchased",
            "example": "shirt",
            "maxLength": 255
          },
          "quantity": {
            "type": "integer",
            "format": "int32",
            "description": "The quantity of the product to be purchased",
            "example": 1,
            "minimum": 0.0
          }
        }
      },
      "OrderDetailsWithAmount": {
        "type": "object",
        "required": [
          "product_name",
          "quantity",
          "amount"
        ],
        "properties": {
          "product_name": {
            "type": "string",
            "description": "Name of the product that is being purchased",
            "example": "shirt",
            "maxLength": 255
          },
          "quantity": {
            "type": "integer",
            "format": "int32",
            "description": "The quantity of the product to be purchased",
            "example": 1,
            "minimum": 0.0
          },
          "amount": {
            "type": "integer",
            "format": "int64",
            "description": "the amount per quantity of product"
          }
        }
      },
      "OutgoingWebhook": {
        "type": "object",
        "required": [
          "merchant_id",
          "event_id",
          "event_type",
          "content"
        ],
        "properties": {
          "merchant_id": {
            "type": "string",
            "description": "The merchant id of the merchant"
          },
          "event_id": {
            "type": "string",
            "description": "The unique event id for each webhook"
          },
          "event_type": {
            "$ref": "#/components/schemas/EventType"
          },
          "content": {
            "$ref": "#/components/schemas/OutgoingWebhookContent"
          },
          "timestamp": {
            "type": "string",
            "format": "date-time",
            "description": "The time at which webhook was sent"
          }
        }
      },
      "OutgoingWebhookContent": {
        "oneOf": [
          {
            "type": "object",
            "required": [
              "type",
              "object"
            ],
            "properties": {
              "type": {
                "type": "string",
                "enum": [
                  "payment_details"
                ]
              },
              "object": {
                "$ref": "#/components/schemas/PaymentsResponse"
              }
            }
          },
          {
            "type": "object",
            "required": [
              "type",
              "object"
            ],
            "properties": {
              "type": {
                "type": "string",
                "enum": [
                  "refund_details"
                ]
              },
              "object": {
                "$ref": "#/components/schemas/RefundResponse"
              }
            }
          },
          {
            "type": "object",
            "required": [
              "type",
              "object"
            ],
            "properties": {
              "type": {
                "type": "string",
                "enum": [
                  "dispute_details"
                ]
              },
              "object": {
                "$ref": "#/components/schemas/DisputeResponse"
              }
            }
          }
        ],
        "discriminator": {
          "propertyName": "type"
        }
      },
      "PayLaterData": {
        "oneOf": [
          {
            "type": "object",
            "required": [
              "klarna_redirect"
            ],
            "properties": {
              "klarna_redirect": {
                "type": "object",
                "description": "For KlarnaRedirect as PayLater Option",
                "required": [
                  "billing_email",
                  "billing_country"
                ],
                "properties": {
                  "billing_email": {
                    "type": "string",
                    "description": "The billing email"
                  },
                  "billing_country": {
                    "$ref": "#/components/schemas/CountryAlpha2"
                  }
                }
              }
            }
          },
          {
            "type": "object",
            "required": [
              "klarna_sdk"
            ],
            "properties": {
              "klarna_sdk": {
                "type": "object",
                "description": "For Klarna Sdk as PayLater Option",
                "required": [
                  "token"
                ],
                "properties": {
                  "token": {
                    "type": "string",
                    "description": "The token for the sdk workflow"
                  }
                }
              }
            }
          },
          {
            "type": "object",
            "required": [
              "affirm_redirect"
            ],
            "properties": {
              "affirm_redirect": {
                "type": "object",
                "description": "For Affirm redirect as PayLater Option"
              }
            }
          },
          {
            "type": "object",
            "required": [
              "afterpay_clearpay_redirect"
            ],
            "properties": {
              "afterpay_clearpay_redirect": {
                "type": "object",
                "description": "For AfterpayClearpay redirect as PayLater Option",
                "required": [
                  "billing_email",
                  "billing_name"
                ],
                "properties": {
                  "billing_email": {
                    "type": "string",
                    "description": "The billing email"
                  },
                  "billing_name": {
                    "type": "string",
                    "description": "The billing name"
                  }
                }
              }
            }
          },
          {
            "type": "object",
            "required": [
              "pay_bright_redirect"
            ],
            "properties": {
              "pay_bright_redirect": {
                "type": "object",
                "description": "For PayBright Redirect as PayLater Option"
              }
            }
          },
          {
            "type": "object",
            "required": [
              "walley_redirect"
            ],
            "properties": {
              "walley_redirect": {
                "type": "object",
                "description": "For WalleyRedirect as PayLater Option"
              }
            }
          },
          {
            "type": "object",
            "required": [
              "alma_redirect"
            ],
            "properties": {
              "alma_redirect": {
                "type": "object",
                "description": "For Alma Redirection as PayLater Option"
              }
            }
          },
          {
            "type": "object",
            "required": [
              "atome_redirect"
            ],
            "properties": {
              "atome_redirect": {
                "type": "object"
              }
            }
          }
        ]
      },
      "PayPalWalletData": {
        "type": "object",
        "required": [
          "token"
        ],
        "properties": {
          "token": {
            "type": "string",
            "description": "Token generated for the Apple pay"
          }
        }
      },
      "PaymentAttemptResponse": {
        "type": "object",
        "required": [
          "attempt_id",
          "status",
          "amount"
        ],
        "properties": {
          "attempt_id": {
            "type": "string",
            "description": "Unique identifier for the attempt"
          },
          "status": {
            "$ref": "#/components/schemas/AttemptStatus"
          },
          "amount": {
            "type": "integer",
            "format": "int64",
            "description": "The payment attempt amount. Amount for the payment in lowest denomination of the currency. (i.e) in cents for USD denomination, in paisa for INR denomination etc.,"
          },
          "currency": {
            "allOf": [
              {
                "$ref": "#/components/schemas/Currency"
              }
            ],
            "nullable": true
          },
          "connector": {
            "type": "string",
            "description": "The connector used for the payment",
            "nullable": true
          },
          "error_message": {
            "type": "string",
            "description": "If there was an error while calling the connector the error message is received here",
            "nullable": true
          },
          "payment_method": {
            "allOf": [
              {
                "$ref": "#/components/schemas/PaymentMethod"
              }
            ],
            "nullable": true
          },
          "connector_transaction_id": {
            "type": "string",
            "description": "A unique identifier for a payment provided by the connector",
            "nullable": true
          },
          "capture_method": {
            "allOf": [
              {
                "$ref": "#/components/schemas/CaptureMethod"
              }
            ],
            "nullable": true
          },
          "authentication_type": {
            "allOf": [
              {
                "$ref": "#/components/schemas/AuthenticationType"
              }
            ],
            "nullable": true
          },
          "cancellation_reason": {
            "type": "string",
            "description": "If the payment was cancelled the reason provided here",
            "nullable": true
          },
          "mandate_id": {
            "type": "string",
            "description": "A unique identifier to link the payment to a mandate, can be use instead of payment_method_data",
            "nullable": true
          },
          "error_code": {
            "type": "string",
            "description": "If there was an error while calling the connectors the code is received here",
            "nullable": true
          },
          "payment_token": {
            "type": "string",
            "description": "Provide a reference to a stored payment method",
            "nullable": true
          },
          "connector_metadata": {
            "description": "additional data related to some connectors",
            "nullable": true
          },
          "payment_experience": {
            "allOf": [
              {
                "$ref": "#/components/schemas/PaymentExperience"
              }
            ],
            "nullable": true
          },
          "payment_method_type": {
            "allOf": [
              {
                "$ref": "#/components/schemas/PaymentMethodType"
              }
            ],
            "nullable": true
          },
          "reference_id": {
            "type": "string",
            "description": "reference to the payment at connector side",
            "example": "993672945374576J",
            "nullable": true
          }
        }
      },
      "PaymentExperience": {
        "type": "string",
        "enum": [
          "redirect_to_url",
          "invoke_sdk_client",
          "display_qr_code",
          "one_click",
          "link_wallet",
          "invoke_payment_app",
          "display_wait_screen"
        ]
      },
      "PaymentIdType": {
        "oneOf": [
          {
            "type": "object",
            "required": [
              "PaymentIntentId"
            ],
            "properties": {
              "PaymentIntentId": {
                "type": "string",
                "description": "The identifier for payment intent"
              }
            }
          },
          {
            "type": "object",
            "required": [
              "ConnectorTransactionId"
            ],
            "properties": {
              "ConnectorTransactionId": {
                "type": "string",
                "description": "The identifier for connector transaction"
              }
            }
          },
          {
            "type": "object",
            "required": [
              "PaymentAttemptId"
            ],
            "properties": {
              "PaymentAttemptId": {
                "type": "string",
                "description": "The identifier for payment attempt"
              }
            }
          },
          {
            "type": "object",
            "required": [
              "PreprocessingId"
            ],
            "properties": {
              "PreprocessingId": {
                "type": "string",
                "description": "The identifier for preprocessing step"
              }
            }
          }
        ]
      },
      "PaymentListConstraints": {
        "type": "object",
        "properties": {
          "customer_id": {
            "type": "string",
            "description": "The identifier for customer",
            "example": "cus_meowuwunwiuwiwqw",
            "nullable": true
          },
          "starting_after": {
            "type": "string",
            "description": "A cursor for use in pagination, fetch the next list after some object",
            "example": "pay_fafa124123",
            "nullable": true
          },
          "ending_before": {
            "type": "string",
            "description": "A cursor for use in pagination, fetch the previous list before some object",
            "example": "pay_fafa124123",
            "nullable": true
          },
          "limit": {
            "type": "integer",
            "format": "int64",
            "description": "limit on the number of objects to return",
            "default": 10
          },
          "created": {
            "type": "string",
            "format": "date-time",
            "description": "The time at which payment is created",
            "example": "2022-09-10T10:11:12Z",
            "nullable": true
          },
          "created.lt": {
            "type": "string",
            "format": "date-time",
            "description": "Time less than the payment created time",
            "example": "2022-09-10T10:11:12Z",
            "nullable": true
          },
          "created.gt": {
            "type": "string",
            "format": "date-time",
            "description": "Time greater than the payment created time",
            "example": "2022-09-10T10:11:12Z",
            "nullable": true
          },
          "created.lte": {
            "type": "string",
            "format": "date-time",
            "description": "Time less than or equals to the payment created time",
            "example": "2022-09-10T10:11:12Z",
            "nullable": true
          },
          "created.gte": {
            "type": "string",
            "format": "date-time",
            "description": "Time greater than or equals to the payment created time",
            "example": "2022-09-10T10:11:12Z",
            "nullable": true
          }
        }
      },
      "PaymentListResponse": {
        "type": "object",
        "required": [
          "size",
          "data"
        ],
        "properties": {
          "size": {
            "type": "integer",
            "description": "The number of payments included in the list",
            "minimum": 0.0
          },
          "data": {
            "type": "array",
            "items": {
              "$ref": "#/components/schemas/PaymentsResponse"
            }
          }
        }
      },
      "PaymentMethod": {
        "type": "string",
        "enum": [
          "card",
          "card_redirect",
          "pay_later",
          "wallet",
          "bank_redirect",
          "bank_transfer",
          "crypto",
          "bank_debit",
          "reward",
          "upi",
          "voucher",
          "gift_card"
        ]
      },
      "PaymentMethodCreate": {
        "type": "object",
        "required": [
          "payment_method"
        ],
        "properties": {
          "payment_method": {
            "$ref": "#/components/schemas/PaymentMethodType"
          },
          "payment_method_type": {
            "allOf": [
              {
                "$ref": "#/components/schemas/PaymentMethodType"
              }
            ],
            "nullable": true
          },
          "payment_method_issuer": {
            "type": "string",
            "description": "The name of the bank/ provider issuing the payment method to the end user",
            "example": "Citibank",
            "nullable": true
          },
          "payment_method_issuer_code": {
            "allOf": [
              {
                "$ref": "#/components/schemas/PaymentMethodIssuerCode"
              }
            ],
            "nullable": true
          },
          "card": {
            "allOf": [
              {
                "$ref": "#/components/schemas/CardDetail"
              }
            ],
            "nullable": true
          },
          "metadata": {
            "type": "object",
            "description": "You can specify up to 50 keys, with key names up to 40 characters long and values up to 500 characters long. Metadata is useful for storing additional, structured information on an object.",
            "nullable": true
          },
          "customer_id": {
            "type": "string",
            "description": "The unique identifier of the customer.",
            "example": "cus_meowerunwiuwiwqw",
            "nullable": true
          },
          "card_network": {
            "type": "string",
            "description": "The card network",
            "example": "Visa",
            "nullable": true
          }
        }
      },
      "PaymentMethodData": {
        "oneOf": [
          {
            "type": "object",
            "required": [
              "card"
            ],
            "properties": {
              "card": {
                "$ref": "#/components/schemas/Card"
              }
            }
          },
          {
            "type": "object",
            "required": [
              "card_redirect"
            ],
            "properties": {
              "card_redirect": {
                "$ref": "#/components/schemas/CardRedirectData"
              }
            }
          },
          {
            "type": "object",
            "required": [
              "wallet"
            ],
            "properties": {
              "wallet": {
                "$ref": "#/components/schemas/WalletData"
              }
            }
          },
          {
            "type": "object",
            "required": [
              "pay_later"
            ],
            "properties": {
              "pay_later": {
                "$ref": "#/components/schemas/PayLaterData"
              }
            }
          },
          {
            "type": "object",
            "required": [
              "bank_redirect"
            ],
            "properties": {
              "bank_redirect": {
                "$ref": "#/components/schemas/BankRedirectData"
              }
            }
          },
          {
            "type": "object",
            "required": [
              "bank_debit"
            ],
            "properties": {
              "bank_debit": {
                "$ref": "#/components/schemas/BankDebitData"
              }
            }
          },
          {
            "type": "object",
            "required": [
              "bank_transfer"
            ],
            "properties": {
              "bank_transfer": {
                "$ref": "#/components/schemas/BankTransferData"
              }
            }
          },
          {
            "type": "object",
            "required": [
              "crypto"
            ],
            "properties": {
              "crypto": {
                "$ref": "#/components/schemas/CryptoData"
              }
            }
          },
          {
            "type": "string",
            "enum": [
              "mandate_payment"
            ]
          },
          {
            "type": "object",
            "required": [
              "reward"
            ],
            "properties": {
              "reward": {
                "$ref": "#/components/schemas/RewardData"
              }
            }
          },
          {
            "type": "object",
            "required": [
              "upi"
            ],
            "properties": {
              "upi": {
                "$ref": "#/components/schemas/UpiData"
              }
            }
          },
          {
            "type": "object",
            "required": [
              "voucher"
            ],
            "properties": {
              "voucher": {
                "$ref": "#/components/schemas/VoucherData"
              }
            }
          },
          {
            "type": "object",
            "required": [
              "gift_card"
            ],
            "properties": {
              "gift_card": {
                "$ref": "#/components/schemas/GiftCardData"
              }
            }
          }
        ]
      },
      "PaymentMethodDeleteResponse": {
        "type": "object",
        "required": [
          "payment_method_id",
          "deleted"
        ],
        "properties": {
          "payment_method_id": {
            "type": "string",
            "description": "The unique identifier of the Payment method",
            "example": "card_rGK4Vi5iSW70MY7J2mIy"
          },
          "deleted": {
            "type": "boolean",
            "description": "Whether payment method was deleted or not",
            "example": true
          }
        }
      },
      "PaymentMethodIssuerCode": {
        "type": "string",
        "enum": [
          "jp_hdfc",
          "jp_icici",
          "jp_googlepay",
          "jp_applepay",
          "jp_phonepay",
          "jp_wechat",
          "jp_sofort",
          "jp_giropay",
          "jp_sepa",
          "jp_bacs"
        ]
      },
      "PaymentMethodList": {
        "type": "object",
        "required": [
          "payment_method"
        ],
        "properties": {
          "payment_method": {
            "$ref": "#/components/schemas/PaymentMethod"
          },
          "payment_method_types": {
            "type": "array",
            "items": {
              "$ref": "#/components/schemas/PaymentMethodType"
            },
            "description": "This is a sub-category of payment method.",
            "example": [
              "credit"
            ],
            "nullable": true
          }
        }
      },
      "PaymentMethodListResponse": {
        "type": "object",
        "required": [
          "payment_methods",
          "mandate_payment"
        ],
        "properties": {
          "redirect_url": {
            "type": "string",
            "description": "Redirect URL of the merchant",
            "example": "https://www.google.com",
            "nullable": true
          },
          "payment_methods": {
            "type": "array",
            "items": {
              "$ref": "#/components/schemas/PaymentMethodList"
            },
            "description": "Information about the payment method",
            "example": [
              {
                "payment_method": "wallet",
                "payment_experience": null,
                "payment_method_issuers": [
                  "labore magna ipsum",
                  "aute"
                ]
              }
            ]
          },
          "mandate_payment": {
            "$ref": "#/components/schemas/MandateType"
          },
          "merchant_name": {
            "type": "string",
            "nullable": true
          }
        }
      },
      "PaymentMethodResponse": {
        "type": "object",
        "required": [
          "merchant_id",
          "payment_method_id",
          "payment_method",
          "recurring_enabled",
          "installment_payment_enabled"
        ],
        "properties": {
          "merchant_id": {
            "type": "string",
            "description": "Unique identifier for a merchant",
            "example": "merchant_1671528864"
          },
          "customer_id": {
            "type": "string",
            "description": "The unique identifier of the customer.",
            "example": "cus_meowerunwiuwiwqw",
            "nullable": true
          },
          "payment_method_id": {
            "type": "string",
            "description": "The unique identifier of the Payment method",
            "example": "card_rGK4Vi5iSW70MY7J2mIy"
          },
          "payment_method": {
            "$ref": "#/components/schemas/PaymentMethodType"
          },
          "payment_method_type": {
            "allOf": [
              {
                "$ref": "#/components/schemas/PaymentMethodType"
              }
            ],
            "nullable": true
          },
          "card": {
            "allOf": [
              {
                "$ref": "#/components/schemas/CardDetailFromLocker"
              }
            ],
            "nullable": true
          },
          "recurring_enabled": {
            "type": "boolean",
            "description": "Indicates whether the payment method is eligible for recurring payments",
            "example": true
          },
          "installment_payment_enabled": {
            "type": "boolean",
            "description": "Indicates whether the payment method is eligible for installment payments",
            "example": true
          },
          "payment_experience": {
            "type": "array",
            "items": {
              "$ref": "#/components/schemas/PaymentExperience"
            },
            "description": "Type of payment experience enabled with the connector",
            "example": [
              "redirect_to_url"
            ],
            "nullable": true
          },
          "metadata": {
            "type": "object",
            "description": "You can specify up to 50 keys, with key names up to 40 characters long and values up to 500 characters long. Metadata is useful for storing additional, structured information on an object.",
            "nullable": true
          },
          "created": {
            "type": "string",
            "format": "date-time",
            "description": "A timestamp (ISO 8601 code) that determines when the customer was created",
            "example": "2023-01-18T11:04:09.922Z",
            "nullable": true
          }
        }
      },
      "PaymentMethodType": {
        "type": "string",
        "enum": [
          "ach",
          "affirm",
          "afterpay_clearpay",
          "alfamart",
          "ali_pay",
          "ali_pay_hk",
          "alma",
          "apple_pay",
          "atome",
          "bacs",
          "bancontact_card",
          "becs",
          "benefit",
          "bizum",
          "blik",
          "boleto",
          "bca_bank_transfer",
          "bni_va",
          "bri_va",
          "cimb_va",
          "classic",
          "credit",
          "crypto_currency",
          "cashapp",
          "dana",
          "danamon_va",
          "debit",
          "efecty",
          "eps",
          "evoucher",
          "giropay",
          "givex",
          "google_pay",
          "go_pay",
          "gcash",
          "ideal",
          "interac",
          "indomaret",
          "klarna",
          "kakao_pay",
          "mandiri_va",
          "knet",
          "mb_way",
          "mobile_pay",
          "momo",
          "momo_atm",
          "multibanco",
          "online_banking_thailand",
          "online_banking_czech_republic",
          "online_banking_finland",
          "online_banking_fpx",
          "online_banking_poland",
          "online_banking_slovakia",
          "oxxo",
          "pago_efectivo",
          "permata_bank_transfer",
          "open_banking_uk",
          "pay_bright",
          "paypal",
          "pix",
          "pay_safe_card",
          "przelewy24",
          "pse",
          "red_compra",
          "red_pagos",
          "samsung_pay",
          "sepa",
          "sofort",
          "swish",
          "touch_n_go",
          "trustly",
          "twint",
          "upi_collect",
          "vipps",
          "walley",
          "we_chat_pay",
          "seven_eleven",
          "lawson",
          "mini_stop",
          "family_mart",
          "seicomart",
          "pay_easy"
        ]
      },
      "PaymentMethodUpdate": {
        "type": "object",
        "properties": {
          "card": {
            "allOf": [
              {
                "$ref": "#/components/schemas/CardDetail"
              }
            ],
            "nullable": true
          },
          "card_network": {
            "allOf": [
              {
                "$ref": "#/components/schemas/CardNetwork"
              }
            ],
            "nullable": true
          },
          "metadata": {
            "type": "object",
            "description": "You can specify up to 50 keys, with key names up to 40 characters long and values up to 500 characters long. Metadata is useful for storing additional, structured information on an object.",
            "nullable": true
          }
        }
      },
      "PaymentMethodsEnabled": {
        "type": "object",
        "description": "Details of all the payment methods enabled for the connector for the given merchant account",
        "required": [
          "payment_method"
        ],
        "properties": {
          "payment_method": {
            "$ref": "#/components/schemas/PaymentMethod"
          },
          "payment_method_types": {
            "type": "array",
            "items": {
              "$ref": "#/components/schemas/PaymentMethodType"
            },
            "description": "Subtype of payment method",
            "example": [
              "credit"
            ],
            "nullable": true
          }
        }
      },
      "PaymentRetrieveBody": {
        "type": "object",
        "properties": {
          "merchant_id": {
            "type": "string",
            "description": "The identifier for the Merchant Account.",
            "nullable": true
          },
          "force_sync": {
            "type": "boolean",
            "description": "Decider to enable or disable the connector call for retrieve request",
            "nullable": true
          },
          "client_secret": {
            "type": "string",
            "description": "This is a token which expires after 15 minutes, used from the client to authenticate and create sessions from the SDK",
            "nullable": true
          },
          "expand_attempts": {
            "type": "boolean",
            "description": "If enabled provides list of attempts linked to payment intent",
            "nullable": true
          }
        }
      },
      "PaymentsCancelRequest": {
        "type": "object",
        "required": [
          "merchant_connector_details"
        ],
        "properties": {
          "cancellation_reason": {
            "type": "string",
            "description": "The reason for the payment cancel",
            "nullable": true
          },
          "merchant_connector_details": {
            "$ref": "#/components/schemas/MerchantConnectorDetailsWrap"
          }
        }
      },
      "PaymentsCaptureRequest": {
        "type": "object",
        "properties": {
          "payment_id": {
            "type": "string",
            "description": "The unique identifier for the payment",
            "nullable": true
          },
          "merchant_id": {
            "type": "string",
            "description": "The unique identifier for the merchant",
            "nullable": true
          },
          "amount_to_capture": {
            "type": "integer",
            "format": "int64",
            "description": "The Amount to be captured/ debited from the user's payment method.",
            "nullable": true
          },
          "refund_uncaptured_amount": {
            "type": "boolean",
            "description": "Decider to refund the uncaptured amount",
            "nullable": true
          },
          "statement_descriptor_suffix": {
            "type": "string",
            "description": "Provides information about a card payment that customers see on their statements.",
            "nullable": true
          },
          "statement_descriptor_prefix": {
            "type": "string",
            "description": "Concatenated with the statement descriptor suffix that’s set on the account to form the complete statement descriptor.",
            "nullable": true
          },
          "merchant_connector_details": {
            "allOf": [
              {
                "$ref": "#/components/schemas/MerchantConnectorDetailsWrap"
              }
            ],
            "nullable": true
          }
        }
      },
      "PaymentsCreateRequest": {
        "type": "object",
        "required": [
          "amount",
          "currency"
        ],
        "properties": {
          "payment_id": {
            "type": "string",
            "description": "Unique identifier for the payment. This ensures idempotency for multiple payments\nthat have been done by a single merchant. This field is auto generated and is returned in the API response.",
            "example": "pay_mbabizu24mvu3mela5njyhpit4",
            "nullable": true,
            "maxLength": 30,
            "minLength": 30
          },
          "merchant_id": {
            "type": "string",
            "description": "This is an identifier for the merchant account. This is inferred from the API key\nprovided during the request",
            "example": "merchant_1668273825",
            "nullable": true,
            "maxLength": 255
          },
          "amount": {
            "type": "integer",
            "format": "int64",
            "description": "The payment amount. Amount for the payment in lowest denomination of the currency. (i.e) in cents for USD denomination, in paisa for INR denomination etc.,",
            "example": 6540,
            "nullable": true,
            "minimum": 0.0
          },
          "routing": {
            "allOf": [
              {
                "$ref": "#/components/schemas/RoutingAlgorithm"
              }
            ],
            "nullable": true
          },
          "connector": {
            "type": "array",
            "items": {
              "$ref": "#/components/schemas/Connector"
            },
            "description": "This allows the merchant to manually select a connector with which the payment can go through",
            "example": [
              "stripe",
              "adyen"
            ],
            "nullable": true
          },
          "currency": {
            "allOf": [
              {
                "$ref": "#/components/schemas/Currency"
              }
            ],
            "nullable": true
          },
          "capture_method": {
            "allOf": [
              {
                "$ref": "#/components/schemas/CaptureMethod"
              }
            ],
            "nullable": true
          },
          "amount_to_capture": {
            "type": "integer",
            "format": "int64",
            "description": "The Amount to be captured/ debited from the users payment method. It shall be in lowest denomination of the currency. (i.e) in cents for USD denomination, in paisa for INR denomination etc.,\nIf not provided, the default amount_to_capture will be the payment amount.",
            "example": 6540,
            "nullable": true
          },
          "capture_on": {
            "type": "string",
            "format": "date-time",
            "description": "A timestamp (ISO 8601 code) that determines when the payment should be captured.\nProviding this field will automatically set `capture` to true",
            "example": "2022-09-10T10:11:12Z",
            "nullable": true
          },
          "confirm": {
            "type": "boolean",
            "description": "Whether to confirm the payment (if applicable)",
            "default": false,
            "example": true,
            "nullable": true
          },
          "customer": {
            "allOf": [
              {
                "$ref": "#/components/schemas/CustomerDetails"
              }
            ],
            "nullable": true
          },
          "customer_id": {
            "type": "string",
            "description": "The identifier for the customer object.\nThis field will be deprecated soon, use the customer object instead",
            "example": "cus_y3oqhf46pyzuxjbcn2giaqnb44",
            "nullable": true,
            "maxLength": 255
          },
          "email": {
            "type": "string",
            "description": "The customer's email address\nThis field will be deprecated soon, use the customer object instead",
            "example": "johntest@test.com",
            "nullable": true,
            "maxLength": 255
          },
          "name": {
            "type": "string",
            "description": "description: The customer's name\nThis field will be deprecated soon, use the customer object instead",
            "example": "John Test",
            "nullable": true,
            "maxLength": 255
          },
          "phone": {
            "type": "string",
            "description": "The customer's phone number\nThis field will be deprecated soon, use the customer object instead",
            "example": "3141592653",
            "nullable": true,
            "maxLength": 255
          },
          "phone_country_code": {
            "type": "string",
            "description": "The country code for the customer phone number\nThis field will be deprecated soon, use the customer object instead",
            "example": "+1",
            "nullable": true,
            "maxLength": 255
          },
          "off_session": {
            "type": "boolean",
            "description": "Set to true to indicate that the customer is not in your checkout flow during this payment, and therefore is unable to authenticate. This parameter is intended for scenarios where you collect card details and charge them later. This parameter can only be used with `confirm: true`.",
            "example": true,
            "nullable": true
          },
          "description": {
            "type": "string",
            "description": "A description of the payment",
            "example": "It's my first payment request",
            "nullable": true
          },
          "return_url": {
            "type": "string",
            "description": "The URL to redirect after the completion of the operation",
            "example": "https://hyperswitch.io",
            "nullable": true
          },
          "setup_future_usage": {
            "allOf": [
              {
                "$ref": "#/components/schemas/FutureUsage"
              }
            ],
            "nullable": true
          },
          "authentication_type": {
            "allOf": [
              {
                "$ref": "#/components/schemas/AuthenticationType"
              }
            ],
            "nullable": true
          },
          "payment_method_data": {
            "allOf": [
              {
                "$ref": "#/components/schemas/PaymentMethodData"
              }
            ],
            "nullable": true
          },
          "payment_method": {
            "allOf": [
              {
                "$ref": "#/components/schemas/PaymentMethod"
              }
            ],
            "nullable": true
          },
          "payment_token": {
            "type": "string",
            "description": "Provide a reference to a stored payment method",
            "example": "187282ab-40ef-47a9-9206-5099ba31e432",
            "nullable": true
          },
          "card_cvc": {
            "type": "string",
            "description": "This is used when payment is to be confirmed and the card is not saved",
            "nullable": true
          },
          "shipping": {
            "allOf": [
              {
                "$ref": "#/components/schemas/Address"
              }
            ],
            "nullable": true
          },
          "billing": {
            "allOf": [
              {
                "$ref": "#/components/schemas/Address"
              }
            ],
            "nullable": true
          },
          "statement_descriptor_name": {
            "type": "string",
            "description": "For non-card charges, you can use this value as the complete description that appears on your customers’ statements. Must contain at least one letter, maximum 22 characters.",
            "example": "Hyperswitch Router",
            "nullable": true,
            "maxLength": 255
          },
          "statement_descriptor_suffix": {
            "type": "string",
            "description": "Provides information about a card payment that customers see on their statements. Concatenated with the prefix (shortened descriptor) or statement descriptor that’s set on the account to form the complete statement descriptor. Maximum 22 characters for the concatenated descriptor.",
            "example": "Payment for shoes purchase",
            "nullable": true,
            "maxLength": 255
          },
          "order_details": {
            "type": "array",
            "items": {
              "$ref": "#/components/schemas/OrderDetailsWithAmount"
            },
            "description": "Information about the product , quantity and amount for connectors. (e.g. Klarna)",
            "example": "[{\n        \"product_name\": \"gillete creme\",\n        \"quantity\": 15,\n        \"amount\" : 900\n    }]",
            "nullable": true
          },
          "client_secret": {
            "type": "string",
            "description": "It's a token used for client side verification.",
            "example": "pay_U42c409qyHwOkWo3vK60_secret_el9ksDkiB8hi6j9N78yo",
            "nullable": true
          },
          "mandate_data": {
            "allOf": [
              {
                "$ref": "#/components/schemas/MandateData"
              }
            ],
            "nullable": true
          },
          "mandate_id": {
            "type": "string",
            "description": "A unique identifier to link the payment to a mandate, can be use instead of payment_method_data",
            "example": "mandate_iwer89rnjef349dni3",
            "nullable": true,
            "maxLength": 255
          },
          "browser_info": {
            "type": "object",
            "description": "Additional details required by 3DS 2.0",
            "nullable": true
          },
          "payment_experience": {
            "allOf": [
              {
                "$ref": "#/components/schemas/PaymentExperience"
              }
            ],
            "nullable": true
          },
          "payment_method_type": {
            "allOf": [
              {
                "$ref": "#/components/schemas/PaymentMethodType"
              }
            ],
            "nullable": true
          },
          "business_country": {
            "allOf": [
              {
                "$ref": "#/components/schemas/CountryAlpha2"
              }
            ],
            "nullable": true
          },
          "business_label": {
            "type": "string",
            "description": "Business label of the merchant for this payment",
            "example": "food",
            "nullable": true
          },
          "merchant_connector_details": {
            "allOf": [
              {
                "$ref": "#/components/schemas/MerchantConnectorDetailsWrap"
              }
            ],
            "nullable": true
          },
          "allowed_payment_method_types": {
            "type": "array",
            "items": {
              "$ref": "#/components/schemas/PaymentMethodType"
            },
            "description": "Allowed Payment Method Types for a given PaymentIntent",
            "nullable": true
          },
          "business_sub_label": {
            "type": "string",
            "description": "Business sub label for the payment",
            "nullable": true
          },
          "retry_action": {
            "allOf": [
              {
                "$ref": "#/components/schemas/RetryAction"
              }
            ],
            "nullable": true
          },
          "metadata": {
            "type": "object",
            "description": "You can specify up to 50 keys, with key names up to 40 characters long and values up to 500 characters long. Metadata is useful for storing additional, structured information on an object.",
            "nullable": true
          },
          "connector_metadata": {
            "allOf": [
              {
                "$ref": "#/components/schemas/ConnectorMetadata"
              }
            ],
            "nullable": true
          },
          "feature_metadata": {
            "allOf": [
              {
                "$ref": "#/components/schemas/FeatureMetadata"
              }
            ],
            "nullable": true
          }
        }
      },
      "PaymentsRequest": {
        "type": "object",
        "properties": {
          "payment_id": {
            "type": "string",
            "description": "Unique identifier for the payment. This ensures idempotency for multiple payments\nthat have been done by a single merchant. This field is auto generated and is returned in the API response.",
            "example": "pay_mbabizu24mvu3mela5njyhpit4",
            "nullable": true,
            "maxLength": 30,
            "minLength": 30
          },
          "merchant_id": {
            "type": "string",
            "description": "This is an identifier for the merchant account. This is inferred from the API key\nprovided during the request",
            "example": "merchant_1668273825",
            "nullable": true,
            "maxLength": 255
          },
          "amount": {
            "type": "integer",
            "format": "int64",
            "description": "The payment amount. Amount for the payment in lowest denomination of the currency. (i.e) in cents for USD denomination, in paisa for INR denomination etc.,",
            "example": 6540,
            "nullable": true,
            "minimum": 0.0
          },
          "routing": {
            "allOf": [
              {
                "$ref": "#/components/schemas/RoutingAlgorithm"
              }
            ],
            "nullable": true
          },
          "connector": {
            "type": "array",
            "items": {
              "$ref": "#/components/schemas/Connector"
            },
            "description": "This allows the merchant to manually select a connector with which the payment can go through",
            "example": [
              "stripe",
              "adyen"
            ],
            "nullable": true
          },
          "currency": {
            "allOf": [
              {
                "$ref": "#/components/schemas/Currency"
              }
            ],
            "nullable": true
          },
          "capture_method": {
            "allOf": [
              {
                "$ref": "#/components/schemas/CaptureMethod"
              }
            ],
            "nullable": true
          },
          "amount_to_capture": {
            "type": "integer",
            "format": "int64",
            "description": "The Amount to be captured/ debited from the users payment method. It shall be in lowest denomination of the currency. (i.e) in cents for USD denomination, in paisa for INR denomination etc.,\nIf not provided, the default amount_to_capture will be the payment amount.",
            "example": 6540,
            "nullable": true
          },
          "capture_on": {
            "type": "string",
            "format": "date-time",
            "description": "A timestamp (ISO 8601 code) that determines when the payment should be captured.\nProviding this field will automatically set `capture` to true",
            "example": "2022-09-10T10:11:12Z",
            "nullable": true
          },
          "confirm": {
            "type": "boolean",
            "description": "Whether to confirm the payment (if applicable)",
            "default": false,
            "example": true,
            "nullable": true
          },
          "customer": {
            "allOf": [
              {
                "$ref": "#/components/schemas/CustomerDetails"
              }
            ],
            "nullable": true
          },
          "customer_id": {
            "type": "string",
            "description": "The identifier for the customer object.\nThis field will be deprecated soon, use the customer object instead",
            "example": "cus_y3oqhf46pyzuxjbcn2giaqnb44",
            "nullable": true,
            "maxLength": 255
          },
          "email": {
            "type": "string",
            "description": "The customer's email address\nThis field will be deprecated soon, use the customer object instead",
            "example": "johntest@test.com",
            "nullable": true,
            "maxLength": 255
          },
          "name": {
            "type": "string",
            "description": "description: The customer's name\nThis field will be deprecated soon, use the customer object instead",
            "example": "John Test",
            "nullable": true,
            "maxLength": 255
          },
          "phone": {
            "type": "string",
            "description": "The customer's phone number\nThis field will be deprecated soon, use the customer object instead",
            "example": "3141592653",
            "nullable": true,
            "maxLength": 255
          },
          "phone_country_code": {
            "type": "string",
            "description": "The country code for the customer phone number\nThis field will be deprecated soon, use the customer object instead",
            "example": "+1",
            "nullable": true,
            "maxLength": 255
          },
          "off_session": {
            "type": "boolean",
            "description": "Set to true to indicate that the customer is not in your checkout flow during this payment, and therefore is unable to authenticate. This parameter is intended for scenarios where you collect card details and charge them later. This parameter can only be used with `confirm: true`.",
            "example": true,
            "nullable": true
          },
          "description": {
            "type": "string",
            "description": "A description of the payment",
            "example": "It's my first payment request",
            "nullable": true
          },
          "return_url": {
            "type": "string",
            "description": "The URL to redirect after the completion of the operation",
            "example": "https://hyperswitch.io",
            "nullable": true
          },
          "setup_future_usage": {
            "allOf": [
              {
                "$ref": "#/components/schemas/FutureUsage"
              }
            ],
            "nullable": true
          },
          "authentication_type": {
            "allOf": [
              {
                "$ref": "#/components/schemas/AuthenticationType"
              }
            ],
            "nullable": true
          },
          "payment_method_data": {
            "allOf": [
              {
                "$ref": "#/components/schemas/PaymentMethodData"
              }
            ],
            "nullable": true
          },
          "payment_method": {
            "allOf": [
              {
                "$ref": "#/components/schemas/PaymentMethod"
              }
            ],
            "nullable": true
          },
          "payment_token": {
            "type": "string",
            "description": "Provide a reference to a stored payment method",
            "example": "187282ab-40ef-47a9-9206-5099ba31e432",
            "nullable": true
          },
          "card_cvc": {
            "type": "string",
            "description": "This is used when payment is to be confirmed and the card is not saved",
            "nullable": true
          },
          "shipping": {
            "allOf": [
              {
                "$ref": "#/components/schemas/Address"
              }
            ],
            "nullable": true
          },
          "billing": {
            "allOf": [
              {
                "$ref": "#/components/schemas/Address"
              }
            ],
            "nullable": true
          },
          "statement_descriptor_name": {
            "type": "string",
            "description": "For non-card charges, you can use this value as the complete description that appears on your customers’ statements. Must contain at least one letter, maximum 22 characters.",
            "example": "Hyperswitch Router",
            "nullable": true,
            "maxLength": 255
          },
          "statement_descriptor_suffix": {
            "type": "string",
            "description": "Provides information about a card payment that customers see on their statements. Concatenated with the prefix (shortened descriptor) or statement descriptor that’s set on the account to form the complete statement descriptor. Maximum 22 characters for the concatenated descriptor.",
            "example": "Payment for shoes purchase",
            "nullable": true,
            "maxLength": 255
          },
          "order_details": {
            "type": "array",
            "items": {
              "$ref": "#/components/schemas/OrderDetailsWithAmount"
            },
            "description": "Information about the product , quantity and amount for connectors. (e.g. Klarna)",
            "example": "[{\n        \"product_name\": \"gillete creme\",\n        \"quantity\": 15,\n        \"amount\" : 900\n    }]",
            "nullable": true
          },
          "client_secret": {
            "type": "string",
            "description": "It's a token used for client side verification.",
            "example": "pay_U42c409qyHwOkWo3vK60_secret_el9ksDkiB8hi6j9N78yo",
            "nullable": true
          },
          "mandate_data": {
            "allOf": [
              {
                "$ref": "#/components/schemas/MandateData"
              }
            ],
            "nullable": true
          },
          "mandate_id": {
            "type": "string",
            "description": "A unique identifier to link the payment to a mandate, can be use instead of payment_method_data",
            "example": "mandate_iwer89rnjef349dni3",
            "nullable": true,
            "maxLength": 255
          },
          "browser_info": {
            "type": "object",
            "description": "Additional details required by 3DS 2.0",
            "nullable": true
          },
          "payment_experience": {
            "allOf": [
              {
                "$ref": "#/components/schemas/PaymentExperience"
              }
            ],
            "nullable": true
          },
          "payment_method_type": {
            "allOf": [
              {
                "$ref": "#/components/schemas/PaymentMethodType"
              }
            ],
            "nullable": true
          },
          "business_country": {
            "allOf": [
              {
                "$ref": "#/components/schemas/CountryAlpha2"
              }
            ],
            "nullable": true
          },
          "business_label": {
            "type": "string",
            "description": "Business label of the merchant for this payment",
            "example": "food",
            "nullable": true
          },
          "merchant_connector_details": {
            "allOf": [
              {
                "$ref": "#/components/schemas/MerchantConnectorDetailsWrap"
              }
            ],
            "nullable": true
          },
          "allowed_payment_method_types": {
            "type": "array",
            "items": {
              "$ref": "#/components/schemas/PaymentMethodType"
            },
            "description": "Allowed Payment Method Types for a given PaymentIntent",
            "nullable": true
          },
          "business_sub_label": {
            "type": "string",
            "description": "Business sub label for the payment",
            "nullable": true
          },
          "retry_action": {
            "allOf": [
              {
                "$ref": "#/components/schemas/RetryAction"
              }
            ],
            "nullable": true
          },
          "metadata": {
            "type": "object",
            "description": "You can specify up to 50 keys, with key names up to 40 characters long and values up to 500 characters long. Metadata is useful for storing additional, structured information on an object.",
            "nullable": true
          },
          "connector_metadata": {
            "allOf": [
              {
                "$ref": "#/components/schemas/ConnectorMetadata"
              }
            ],
            "nullable": true
          },
          "feature_metadata": {
            "allOf": [
              {
                "$ref": "#/components/schemas/FeatureMetadata"
              }
            ],
            "nullable": true
          }
        }
      },
      "PaymentsResponse": {
        "type": "object",
        "required": [
          "status",
          "amount",
          "currency",
          "payment_method",
          "business_country",
          "business_label"
        ],
        "properties": {
          "payment_id": {
            "type": "string",
            "description": "Unique identifier for the payment. This ensures idempotency for multiple payments\nthat have been done by a single merchant.",
            "example": "pay_mbabizu24mvu3mela5njyhpit4",
            "nullable": true,
            "maxLength": 30,
            "minLength": 30
          },
          "merchant_id": {
            "type": "string",
            "description": "This is an identifier for the merchant account. This is inferred from the API key\nprovided during the request",
            "example": "merchant_1668273825",
            "nullable": true,
            "maxLength": 255
          },
          "status": {
            "$ref": "#/components/schemas/IntentStatus"
          },
          "amount": {
            "type": "integer",
            "format": "int64",
            "description": "The payment amount. Amount for the payment in lowest denomination of the currency. (i.e) in cents for USD denomination, in paisa for INR denomination etc.,",
            "example": 100
          },
          "amount_capturable": {
            "type": "integer",
            "format": "int64",
            "description": "The maximum amount that could be captured from the payment",
            "example": 6540,
            "nullable": true,
            "minimum": 100.0
          },
          "amount_received": {
            "type": "integer",
            "format": "int64",
            "description": "The amount which is already captured from the payment",
            "example": 6540,
            "nullable": true,
            "minimum": 100.0
          },
          "connector": {
            "type": "string",
            "description": "The connector used for the payment",
            "example": "stripe",
            "nullable": true
          },
          "client_secret": {
            "type": "string",
            "description": "It's a token used for client side verification.",
            "example": "pay_U42c409qyHwOkWo3vK60_secret_el9ksDkiB8hi6j9N78yo",
            "nullable": true
          },
          "created": {
            "type": "string",
            "format": "date-time",
            "description": "Time when the payment was created",
            "example": "2022-09-10T10:11:12Z",
            "nullable": true
          },
          "currency": {
            "$ref": "#/components/schemas/Currency"
          },
          "customer_id": {
            "type": "string",
            "description": "The identifier for the customer object. If not provided the customer ID will be autogenerated.",
            "example": "cus_y3oqhf46pyzuxjbcn2giaqnb44",
            "nullable": true,
            "maxLength": 255
          },
          "description": {
            "type": "string",
            "description": "A description of the payment",
            "example": "It's my first payment request",
            "nullable": true
          },
          "refunds": {
            "type": "array",
            "items": {
              "$ref": "#/components/schemas/RefundResponse"
            },
            "description": "List of refund that happened on this intent",
            "nullable": true
          },
          "disputes": {
            "type": "array",
            "items": {
              "$ref": "#/components/schemas/DisputeResponsePaymentsRetrieve"
            },
            "description": "List of dispute that happened on this intent",
            "nullable": true
          },
          "attempts": {
            "type": "array",
            "items": {
              "$ref": "#/components/schemas/PaymentAttemptResponse"
            },
            "description": "List of attempts that happened on this intent",
            "nullable": true
          },
          "captures": {
            "type": "array",
            "items": {
              "$ref": "#/components/schemas/CaptureResponse"
            },
            "description": "List of captures done on latest attempt",
            "nullable": true
          },
          "mandate_id": {
            "type": "string",
            "description": "A unique identifier to link the payment to a mandate, can be use instead of payment_method_data",
            "example": "mandate_iwer89rnjef349dni3",
            "nullable": true,
            "maxLength": 255
          },
          "mandate_data": {
            "allOf": [
              {
                "$ref": "#/components/schemas/MandateData"
              }
            ],
            "nullable": true
          },
          "setup_future_usage": {
            "allOf": [
              {
                "$ref": "#/components/schemas/FutureUsage"
              }
            ],
            "nullable": true
          },
          "off_session": {
            "type": "boolean",
            "description": "Set to true to indicate that the customer is not in your checkout flow during this payment, and therefore is unable to authenticate. This parameter is intended for scenarios where you collect card details and charge them later. This parameter can only be used with confirm=true.",
            "example": true,
            "nullable": true
          },
          "capture_on": {
            "type": "string",
            "format": "date-time",
            "description": "A timestamp (ISO 8601 code) that determines when the payment should be captured.\nProviding this field will automatically set `capture` to true",
            "example": "2022-09-10T10:11:12Z",
            "nullable": true
          },
          "capture_method": {
            "allOf": [
              {
                "$ref": "#/components/schemas/CaptureMethod"
              }
            ],
            "nullable": true
          },
          "payment_method": {
            "$ref": "#/components/schemas/PaymentMethodType"
          },
          "payment_method_data": {
            "allOf": [
              {
                "$ref": "#/components/schemas/PaymentMethod"
              }
            ],
            "nullable": true
          },
          "payment_token": {
            "type": "string",
            "description": "Provide a reference to a stored payment method",
            "example": "187282ab-40ef-47a9-9206-5099ba31e432",
            "nullable": true
          },
          "shipping": {
            "allOf": [
              {
                "$ref": "#/components/schemas/Address"
              }
            ],
            "nullable": true
          },
          "billing": {
            "allOf": [
              {
                "$ref": "#/components/schemas/Address"
              }
            ],
            "nullable": true
          },
          "order_details": {
            "type": "array",
            "items": {
              "$ref": "#/components/schemas/OrderDetailsWithAmount"
            },
            "description": "Information about the product , quantity and amount for connectors. (e.g. Klarna)",
            "example": "[{\n        \"product_name\": \"gillete creme\",\n        \"quantity\": 15,\n        \"amount\" : 900\n    }]",
            "nullable": true
          },
          "email": {
            "type": "string",
            "description": "description: The customer's email address",
            "example": "johntest@test.com",
            "nullable": true,
            "maxLength": 255
          },
          "name": {
            "type": "string",
            "description": "description: The customer's name",
            "example": "John Test",
            "nullable": true,
            "maxLength": 255
          },
          "phone": {
            "type": "string",
            "description": "The customer's phone number",
            "example": "3141592653",
            "nullable": true,
            "maxLength": 255
          },
          "return_url": {
            "type": "string",
            "description": "The URL to redirect after the completion of the operation",
            "example": "https://hyperswitch.io",
            "nullable": true
          },
          "authentication_type": {
            "allOf": [
              {
                "$ref": "#/components/schemas/AuthenticationType"
              }
            ],
            "nullable": true
          },
          "statement_descriptor_name": {
            "type": "string",
            "description": "For non-card charges, you can use this value as the complete description that appears on your customers’ statements. Must contain at least one letter, maximum 22 characters.",
            "example": "Hyperswitch Router",
            "nullable": true,
            "maxLength": 255
          },
          "statement_descriptor_suffix": {
            "type": "string",
            "description": "Provides information about a card payment that customers see on their statements. Concatenated with the prefix (shortened descriptor) or statement descriptor that’s set on the account to form the complete statement descriptor. Maximum 255 characters for the concatenated descriptor.",
            "example": "Payment for shoes purchase",
            "nullable": true,
            "maxLength": 255
          },
          "next_action": {
            "allOf": [
              {
                "$ref": "#/components/schemas/NextActionData"
              }
            ],
            "nullable": true
          },
          "cancellation_reason": {
            "type": "string",
            "description": "If the payment was cancelled the reason provided here",
            "nullable": true
          },
          "error_code": {
            "type": "string",
            "description": "If there was an error while calling the connectors the code is received here",
            "example": "E0001",
            "nullable": true
          },
          "error_message": {
            "type": "string",
            "description": "If there was an error while calling the connector the error message is received here",
            "example": "Failed while verifying the card",
            "nullable": true
          },
          "payment_experience": {
            "allOf": [
              {
                "$ref": "#/components/schemas/PaymentExperience"
              }
            ],
            "nullable": true
          },
          "payment_method_type": {
            "allOf": [
              {
                "$ref": "#/components/schemas/PaymentMethodType"
              }
            ],
            "nullable": true
          },
          "connector_label": {
            "type": "string",
            "description": "The connector used for this payment along with the country and business details",
            "example": "stripe_US_food",
            "nullable": true
          },
          "business_country": {
            "$ref": "#/components/schemas/CountryAlpha2"
          },
          "business_label": {
            "type": "string",
            "description": "The business label of merchant for this payment"
          },
          "business_sub_label": {
            "type": "string",
            "description": "The business_sub_label for this payment",
            "nullable": true
          },
          "allowed_payment_method_types": {
            "type": "array",
            "items": {
              "$ref": "#/components/schemas/PaymentMethodType"
            },
            "description": "Allowed Payment Method Types for a given PaymentIntent",
            "nullable": true
          },
          "ephemeral_key": {
            "allOf": [
              {
                "$ref": "#/components/schemas/EphemeralKeyCreateResponse"
              }
            ],
            "nullable": true
          },
          "manual_retry_allowed": {
            "type": "boolean",
            "description": "If true the payment can be retried with same or different payment method which means the confirm call can be made again.",
            "nullable": true
          },
          "connector_transaction_id": {
            "type": "string",
            "description": "A unique identifier for a payment provided by the connector",
            "example": "993672945374576J",
            "nullable": true
          },
          "frm_message": {
            "allOf": [
              {
                "$ref": "#/components/schemas/FrmMessage"
              }
            ],
            "nullable": true
          },
          "metadata": {
            "type": "object",
            "description": "You can specify up to 50 keys, with key names up to 40 characters long and values up to 500 characters long. Metadata is useful for storing additional, structured information on an object.",
            "nullable": true
          },
          "connector_metadata": {
            "allOf": [
              {
                "$ref": "#/components/schemas/ConnectorMetadata"
              }
            ],
            "nullable": true
          },
          "feature_metadata": {
            "allOf": [
              {
                "$ref": "#/components/schemas/FeatureMetadata"
              }
            ],
            "nullable": true
          },
          "reference_id": {
            "type": "string",
            "description": "reference to the payment at connector side",
            "example": "993672945374576J",
            "nullable": true
          }
        }
      },
      "PaymentsRetrieveRequest": {
        "type": "object",
        "required": [
          "resource_id",
          "force_sync"
        ],
        "properties": {
          "resource_id": {
            "$ref": "#/components/schemas/PaymentIdType"
          },
          "merchant_id": {
            "type": "string",
            "description": "The identifier for the Merchant Account.",
            "nullable": true
          },
          "force_sync": {
            "type": "boolean",
            "description": "Decider to enable or disable the connector call for retrieve request"
          },
          "param": {
            "type": "string",
            "description": "The parameters passed to a retrieve request",
            "nullable": true
          },
          "connector": {
            "type": "string",
            "description": "The name of the connector",
            "nullable": true
          },
          "merchant_connector_details": {
            "allOf": [
              {
                "$ref": "#/components/schemas/MerchantConnectorDetailsWrap"
              }
            ],
            "nullable": true
          },
          "client_secret": {
            "type": "string",
            "description": "This is a token which expires after 15 minutes, used from the client to authenticate and create sessions from the SDK",
            "nullable": true
          },
          "expand_attempts": {
            "type": "boolean",
            "description": "If enabled provides list of attempts linked to payment intent",
            "nullable": true
          }
        }
      },
      "PaymentsSessionRequest": {
        "type": "object",
        "required": [
          "payment_id",
          "client_secret",
          "wallets"
        ],
        "properties": {
          "payment_id": {
            "type": "string",
            "description": "The identifier for the payment"
          },
          "client_secret": {
            "type": "string",
            "description": "This is a token which expires after 15 minutes, used from the client to authenticate and create sessions from the SDK"
          },
          "wallets": {
            "type": "array",
            "items": {
              "$ref": "#/components/schemas/PaymentMethodType"
            },
            "description": "The list of the supported wallets"
          },
          "merchant_connector_details": {
            "allOf": [
              {
                "$ref": "#/components/schemas/MerchantConnectorDetailsWrap"
              }
            ],
            "nullable": true
          }
        }
      },
      "PaymentsSessionResponse": {
        "type": "object",
        "required": [
          "payment_id",
          "client_secret",
          "session_token"
        ],
        "properties": {
          "payment_id": {
            "type": "string",
            "description": "The identifier for the payment"
          },
          "client_secret": {
            "type": "string",
            "description": "This is a token which expires after 15 minutes, used from the client to authenticate and create sessions from the SDK"
          },
          "session_token": {
            "type": "array",
            "items": {
              "$ref": "#/components/schemas/SessionToken"
            },
            "description": "The list of session token object"
          }
        }
      },
      "PaymentsStartRequest": {
        "type": "object",
        "required": [
          "payment_id",
          "merchant_id",
          "attempt_id"
        ],
        "properties": {
          "payment_id": {
            "type": "string",
            "description": "Unique identifier for the payment. This ensures idempotency for multiple payments\nthat have been done by a single merchant. This field is auto generated and is returned in the API response."
          },
          "merchant_id": {
            "type": "string",
            "description": "The identifier for the Merchant Account."
          },
          "attempt_id": {
            "type": "string",
            "description": "The identifier for the payment transaction"
          }
        }
      },
      "PayoutActionRequest": {
        "type": "object",
        "required": [
          "payout_id"
        ],
        "properties": {
          "payout_id": {
            "type": "string",
            "description": "Unique identifier for the payout. This ensures idempotency for multiple payouts\nthat have been done by a single merchant. This field is auto generated and is returned in the API response.",
            "example": "payout_mbabizu24mvu3mela5njyhpit4",
            "maxLength": 30,
            "minLength": 30
          }
        }
      },
      "PayoutConnectors": {
        "type": "string",
        "enum": [
          "adyen",
          "wise"
        ]
      },
      "PayoutCreateRequest": {
        "type": "object",
        "required": [
          "merchant_id",
          "currency",
          "confirm",
          "payout_type",
          "customer_id",
          "auto_fulfill",
          "client_secret",
          "return_url",
          "business_country",
          "description",
          "entity_type"
        ],
        "properties": {
          "payout_id": {
            "type": "string",
            "description": "Unique identifier for the payout. This ensures idempotency for multiple payouts\nthat have been done by a single merchant. This field is auto generated and is returned in the API response.",
            "example": "payout_mbabizu24mvu3mela5njyhpit4",
            "nullable": true,
            "maxLength": 30,
            "minLength": 30
          },
          "merchant_id": {
            "type": "string",
            "description": "This is an identifier for the merchant account. This is inferred from the API key\nprovided during the request",
            "example": "merchant_1668273825",
            "maxLength": 255
          },
          "amount": {
            "type": "integer",
            "format": "int64",
            "description": "The payout amount. Amount for the payout in lowest denomination of the currency. (i.e) in cents for USD denomination, in paisa for INR denomination etc.,",
            "example": 1000
          },
          "currency": {
            "$ref": "#/components/schemas/Currency"
          },
          "routing": {
            "allOf": [
              {
                "$ref": "#/components/schemas/RoutingAlgorithm"
              }
            ],
            "nullable": true
          },
          "connector": {
            "type": "array",
            "items": {
              "$ref": "#/components/schemas/Connector"
            },
            "description": "This allows the merchant to manually select a connector with which the payout can go through",
            "example": [
              "wise",
              "adyen"
            ],
            "nullable": true
          },
          "confirm": {
            "type": "boolean",
            "description": "The boolean value to create payout with connector",
            "default": false,
            "example": true
          },
          "payout_type": {
            "$ref": "#/components/schemas/PayoutType"
          },
          "payout_method_data": {
            "allOf": [
              {
                "$ref": "#/components/schemas/PayoutMethodData"
              }
            ],
            "nullable": true
          },
          "billing": {
            "type": "object",
            "description": "The billing address for the payout",
            "nullable": true
          },
          "customer_id": {
            "type": "string",
            "description": "The identifier for the customer object. If not provided the customer ID will be autogenerated.",
            "example": "cus_y3oqhf46pyzuxjbcn2giaqnb44",
            "maxLength": 255
          },
          "auto_fulfill": {
            "type": "boolean",
            "description": "Set to true to confirm the payout without review, no further action required",
            "default": false,
            "example": true
          },
          "email": {
            "type": "string",
            "description": "description: The customer's email address",
            "example": "johntest@test.com",
            "nullable": true,
            "maxLength": 255
          },
          "name": {
            "type": "string",
            "description": "description: The customer's name",
            "example": "John Test",
            "nullable": true,
            "maxLength": 255
          },
          "phone": {
            "type": "string",
            "description": "The customer's phone number",
            "example": "3141592653",
            "nullable": true,
            "maxLength": 255
          },
          "phone_country_code": {
            "type": "string",
            "description": "The country code for the customer phone number",
            "example": "+1",
            "nullable": true,
            "maxLength": 255
          },
          "client_secret": {
            "type": "string",
            "description": "It's a token used for client side verification.",
            "example": "pay_U42c409qyHwOkWo3vK60_secret_el9ksDkiB8hi6j9N78yo"
          },
          "return_url": {
            "type": "string",
            "description": "The URL to redirect after the completion of the operation",
            "example": "https://hyperswitch.io"
          },
          "business_country": {
            "$ref": "#/components/schemas/CountryAlpha2"
          },
          "business_label": {
            "type": "string",
            "description": "Business label of the merchant for this payout",
            "example": "food",
            "nullable": true
          },
          "description": {
            "type": "string",
            "description": "A description of the payout",
            "example": "It's my first payout request"
          },
          "entity_type": {
            "$ref": "#/components/schemas/PayoutEntityType"
          },
          "recurring": {
            "type": "boolean",
            "description": "Specifies whether or not the payout request is recurring",
            "default": false,
            "nullable": true
          },
          "metadata": {
            "type": "object",
            "description": "You can specify up to 50 keys, with key names up to 40 characters long and values up to 500 characters long. Metadata is useful for storing additional, structured information on an object.",
            "nullable": true
          },
          "payout_token": {
            "type": "string",
            "description": "Provide a reference to a stored payment method",
            "example": "187282ab-40ef-47a9-9206-5099ba31e432",
            "nullable": true
          }
        }
      },
      "PayoutCreateResponse": {
        "type": "object",
        "required": [
          "payout_id",
          "merchant_id",
          "amount",
          "currency",
          "payout_type",
          "customer_id",
          "auto_fulfill",
          "client_secret",
          "return_url",
          "business_country",
          "description",
          "entity_type",
          "status",
          "error_message",
          "error_code"
        ],
        "properties": {
          "payout_id": {
            "type": "string",
            "description": "Unique identifier for the payout. This ensures idempotency for multiple payouts\nthat have been done by a single merchant. This field is auto generated and is returned in the API response.",
            "example": "payout_mbabizu24mvu3mela5njyhpit4",
            "maxLength": 30,
            "minLength": 30
          },
          "merchant_id": {
            "type": "string",
            "description": "This is an identifier for the merchant account. This is inferred from the API key\nprovided during the request",
            "example": "merchant_1668273825",
            "maxLength": 255
          },
          "amount": {
            "type": "integer",
            "format": "int64",
            "description": "The payout amount. Amount for the payout in lowest denomination of the currency. (i.e) in cents for USD denomination, in paisa for INR denomination etc.,",
            "example": 1000
          },
          "currency": {
            "$ref": "#/components/schemas/Currency"
          },
          "connector": {
            "type": "string",
            "description": "The connector used for the payout",
            "example": "wise",
            "nullable": true
          },
          "payout_type": {
            "$ref": "#/components/schemas/PayoutType"
          },
          "billing": {
            "type": "object",
            "description": "The billing address for the payout",
            "nullable": true
          },
          "customer_id": {
            "type": "string",
            "description": "The identifier for the customer object. If not provided the customer ID will be autogenerated.",
            "example": "cus_y3oqhf46pyzuxjbcn2giaqnb44",
            "maxLength": 255
          },
          "auto_fulfill": {
            "type": "boolean",
            "description": "Set to true to confirm the payout without review, no further action required",
            "default": false,
            "example": true
          },
          "email": {
            "type": "string",
            "description": "description: The customer's email address",
            "example": "johntest@test.com",
            "nullable": true,
            "maxLength": 255
          },
          "name": {
            "type": "string",
            "description": "description: The customer's name",
            "example": "John Test",
            "nullable": true,
            "maxLength": 255
          },
          "phone": {
            "type": "string",
            "description": "The customer's phone number",
            "example": "3141592653",
            "nullable": true,
            "maxLength": 255
          },
          "phone_country_code": {
            "type": "string",
            "description": "The country code for the customer phone number",
            "example": "+1",
            "nullable": true,
            "maxLength": 255
          },
          "client_secret": {
            "type": "string",
            "description": "It's a token used for client side verification.",
            "example": "pay_U42c409qyHwOkWo3vK60_secret_el9ksDkiB8hi6j9N78yo"
          },
          "return_url": {
            "type": "string",
            "description": "The URL to redirect after the completion of the operation",
            "example": "https://hyperswitch.io"
          },
          "business_country": {
            "$ref": "#/components/schemas/CountryAlpha2"
          },
          "business_label": {
            "type": "string",
            "description": "Business label of the merchant for this payout",
            "example": "food",
            "nullable": true
          },
          "description": {
            "type": "string",
            "description": "A description of the payout",
            "example": "It's my first payout request"
          },
          "entity_type": {
            "$ref": "#/components/schemas/PayoutEntityType"
          },
          "recurring": {
            "type": "boolean",
            "description": "Specifies whether or not the payout request is recurring",
            "default": false,
            "nullable": true
          },
          "metadata": {
            "type": "object",
            "description": "You can specify up to 50 keys, with key names up to 40 characters long and values up to 500 characters long. Metadata is useful for storing additional, structured information on an object.",
            "nullable": true
          },
          "status": {
            "$ref": "#/components/schemas/PayoutStatus"
          },
          "error_message": {
            "type": "string",
            "description": "If there was an error while calling the connector the error message is received here",
            "example": "Failed while verifying the card"
          },
          "error_code": {
            "type": "string",
            "description": "If there was an error while calling the connectors the code is received here",
            "example": "E0001"
          }
        }
      },
      "PayoutEntityType": {
        "type": "string",
        "enum": [
          "Individual",
          "Company",
          "NonProfit",
          "PublicSector",
          "lowercase",
          "Personal"
        ]
      },
      "PayoutMethodData": {
        "oneOf": [
          {
            "type": "object",
            "required": [
              "card"
            ],
            "properties": {
              "card": {
                "$ref": "#/components/schemas/Card"
              }
            }
          },
          {
            "type": "object",
            "required": [
              "bank"
            ],
            "properties": {
              "bank": {
                "$ref": "#/components/schemas/Bank"
              }
            }
          }
        ]
      },
      "PayoutRequest": {
        "oneOf": [
          {
            "type": "object",
            "required": [
              "PayoutActionRequest"
            ],
            "properties": {
              "PayoutActionRequest": {
                "$ref": "#/components/schemas/PayoutActionRequest"
              }
            }
          },
          {
            "type": "object",
            "required": [
              "PayoutCreateRequest"
            ],
            "properties": {
              "PayoutCreateRequest": {
                "$ref": "#/components/schemas/PayoutCreateRequest"
              }
            }
          },
          {
            "type": "object",
            "required": [
              "PayoutRetrieveRequest"
            ],
            "properties": {
              "PayoutRetrieveRequest": {
                "$ref": "#/components/schemas/PayoutRetrieveRequest"
              }
            }
          }
        ]
      },
      "PayoutRetrieveBody": {
        "type": "object",
        "properties": {
          "force_sync": {
            "type": "boolean",
            "nullable": true
          }
        }
      },
      "PayoutRetrieveRequest": {
        "type": "object",
        "required": [
          "payout_id"
        ],
        "properties": {
          "payout_id": {
            "type": "string",
            "description": "Unique identifier for the payout. This ensures idempotency for multiple payouts\nthat have been done by a single merchant. This field is auto generated and is returned in the API response.",
            "example": "payout_mbabizu24mvu3mela5njyhpit4",
            "maxLength": 30,
            "minLength": 30
          },
          "force_sync": {
            "type": "boolean",
            "description": "`force_sync` with the connector to get payout details\n(defaults to false)",
            "default": false,
            "example": true,
            "nullable": true
          }
        }
      },
      "PayoutStatus": {
        "type": "string",
        "enum": [
          "success",
          "failed",
          "cancelled",
          "pending",
          "ineligible",
          "requires_creation",
          "requires_payout_method_data",
          "requires_fulfillment"
        ]
      },
      "PayoutType": {
        "type": "string",
        "enum": [
          "card",
          "bank"
        ]
      },
      "PaypalRedirection": {
        "type": "object"
      },
      "PaypalSessionTokenResponse": {
        "type": "object",
        "required": [
          "session_token"
        ],
        "properties": {
          "session_token": {
            "type": "string",
            "description": "The session token for PayPal"
          }
        }
      },
      "PhoneDetails": {
        "type": "object",
        "properties": {
          "number": {
            "type": "string",
            "description": "The contact number",
            "example": "9999999999",
            "nullable": true
          },
          "country_code": {
            "type": "string",
            "description": "The country code attached to the number",
            "example": "+1",
            "nullable": true
          }
        }
      },
      "PrimaryBusinessDetails": {
        "type": "object",
        "required": [
          "country",
          "business"
        ],
        "properties": {
          "country": {
            "$ref": "#/components/schemas/CountryAlpha2"
          },
          "business": {
            "type": "string",
            "example": "food"
          }
        }
      },
      "ReceiverDetails": {
        "type": "object",
        "required": [
          "amount_received"
        ],
        "properties": {
          "amount_received": {
            "type": "integer",
            "format": "int64",
            "description": "The amount received by receiver"
          },
          "amount_charged": {
            "type": "integer",
            "format": "int64",
            "description": "The amount charged by ACH",
            "nullable": true
          },
          "amount_remaining": {
            "type": "integer",
            "format": "int64",
            "description": "The amount remaining to be sent via ACH",
            "nullable": true
          }
        }
      },
      "RedirectResponse": {
        "type": "object",
        "properties": {
          "param": {
            "type": "string",
            "nullable": true
          },
          "json_payload": {
            "type": "object",
            "nullable": true
          }
        }
      },
      "RefundListRequest": {
        "allOf": [
          {
            "allOf": [
              {
                "$ref": "#/components/schemas/TimeRange"
              }
            ],
            "nullable": true
          },
          {
            "type": "object",
            "properties": {
              "payment_id": {
                "type": "string",
                "description": "The identifier for the payment",
                "nullable": true
              },
              "refund_id": {
                "type": "string",
                "description": "The identifier for the refund",
                "nullable": true
              },
              "limit": {
                "type": "integer",
                "format": "int64",
                "description": "Limit on the number of objects to return",
                "nullable": true
              },
              "offset": {
                "type": "integer",
                "format": "int64",
                "description": "The starting point within a list of objects",
                "nullable": true
              },
              "connector": {
                "type": "array",
                "items": {
                  "type": "string"
                },
                "description": "The list of connectors to filter refunds list",
                "nullable": true
              },
              "currency": {
                "type": "array",
                "items": {
                  "$ref": "#/components/schemas/Currency"
                },
                "description": "The list of currencies to filter refunds list",
                "nullable": true
              },
              "refund_status": {
                "type": "array",
                "items": {
                  "$ref": "#/components/schemas/RefundStatus"
                },
                "description": "The list of refund statuses to filter refunds list",
                "nullable": true
              }
            }
          }
        ]
      },
      "RefundListResponse": {
        "type": "object",
        "required": [
          "count",
          "total_count",
          "data"
        ],
        "properties": {
          "count": {
            "type": "integer",
            "description": "The number of refunds included in the list",
            "minimum": 0.0
          },
          "total_count": {
            "type": "integer",
            "format": "int64",
            "description": "The total number of refunds in the list"
<<<<<<< HEAD
=======
          },
          "total_count": {
            "type": "integer",
            "format": "int64",
            "description": "The total number of refunds in the list"
>>>>>>> abc736bb
          },
          "data": {
            "type": "array",
            "items": {
              "$ref": "#/components/schemas/RefundResponse"
            },
            "description": "The List of refund response object"
          }
        }
      },
      "RefundRequest": {
        "type": "object",
        "required": [
          "payment_id"
        ],
        "properties": {
          "refund_id": {
            "type": "string",
            "description": "Unique Identifier for the Refund. This is to ensure idempotency for multiple partial refund initiated against the same payment. If the identifiers is not defined by the merchant, this filed shall be auto generated and provide in the API response. It is recommended to generate uuid(v4) as the refund_id.",
            "example": "ref_mbabizu24mvu3mela5njyhpit4",
            "nullable": true,
            "maxLength": 30,
            "minLength": 30
          },
          "payment_id": {
            "type": "string",
            "description": "Total amount for which the refund is to be initiated. Amount for the payment in lowest denomination of the currency. (i.e) in cents for USD denomination, in paisa for INR denomination etc. If not provided, this will default to the full payment amount",
            "example": "pay_mbabizu24mvu3mela5njyhpit4",
            "maxLength": 30,
            "minLength": 30
          },
          "merchant_id": {
            "type": "string",
            "description": "The identifier for the Merchant Account",
            "example": "y3oqhf46pyzuxjbcn2giaqnb44",
            "nullable": true,
            "maxLength": 255
          },
          "amount": {
            "type": "integer",
            "format": "int64",
            "description": "Total amount for which the refund is to be initiated. Amount for the payment in lowest denomination of the currency. (i.e) in cents for USD denomination, in paisa for INR denomination etc., If not provided, this will default to the full payment amount",
            "example": 6540,
            "nullable": true,
            "minimum": 100.0
          },
          "reason": {
            "type": "string",
            "description": "An arbitrary string attached to the object. Often useful for displaying to users and your customer support executive",
            "example": "Customer returned the product",
            "nullable": true,
            "maxLength": 255
          },
          "refund_type": {
            "allOf": [
              {
                "$ref": "#/components/schemas/RefundType"
              }
            ],
            "nullable": true
          },
          "metadata": {
            "type": "object",
            "description": "You can specify up to 50 keys, with key names up to 40 characters long and values up to 500 characters long. Metadata is useful for storing additional, structured information on an object.",
            "nullable": true
          },
          "merchant_connector_details": {
            "allOf": [
              {
                "$ref": "#/components/schemas/MerchantConnectorDetailsWrap"
              }
            ],
            "nullable": true
          }
        }
      },
      "RefundResponse": {
        "type": "object",
        "required": [
          "refund_id",
          "payment_id",
          "amount",
          "currency",
          "status",
          "connector"
        ],
        "properties": {
          "refund_id": {
            "type": "string",
            "description": "The identifier for refund"
          },
          "payment_id": {
            "type": "string",
            "description": "The identifier for payment"
          },
          "amount": {
            "type": "integer",
            "format": "int64",
            "description": "The refund amount, which should be less than or equal to the total payment amount. Amount for the payment in lowest denomination of the currency. (i.e) in cents for USD denomination, in paisa for INR denomination etc"
          },
          "currency": {
            "type": "string",
            "description": "The three-letter ISO currency code"
          },
          "reason": {
            "type": "string",
            "description": "An arbitrary string attached to the object. Often useful for displaying to users and your customer support executive",
            "nullable": true
          },
          "status": {
            "$ref": "#/components/schemas/RefundStatus"
          },
          "metadata": {
            "type": "object",
            "description": "You can specify up to 50 keys, with key names up to 40 characters long and values up to 500 characters long. Metadata is useful for storing additional, structured information on an object",
            "nullable": true
          },
          "error_message": {
            "type": "string",
            "description": "The error message",
            "nullable": true
          },
          "error_code": {
            "type": "string",
            "description": "The code for the error",
            "nullable": true
          },
          "created_at": {
            "type": "string",
            "format": "date-time",
            "description": "The timestamp at which refund is created",
            "nullable": true
          },
          "updated_at": {
            "type": "string",
            "format": "date-time",
            "description": "The timestamp at which refund is updated",
            "nullable": true
          },
          "connector": {
            "type": "string",
            "description": "The connector used for the refund and the corresponding payment",
            "example": "stripe"
          }
        }
      },
      "RefundStatus": {
        "type": "string",
        "description": "The status for refunds",
        "enum": [
          "succeeded",
          "failed",
          "pending",
          "review"
        ]
      },
      "RefundType": {
        "type": "string",
        "enum": [
          "scheduled",
          "instant"
        ]
      },
      "RefundUpdateRequest": {
        "type": "object",
        "properties": {
          "reason": {
            "type": "string",
            "description": "An arbitrary string attached to the object. Often useful for displaying to users and your customer support executive",
            "example": "Customer returned the product",
            "nullable": true,
            "maxLength": 255
          },
          "metadata": {
            "type": "object",
            "description": "You can specify up to 50 keys, with key names up to 40 characters long and values up to 500 characters long. Metadata is useful for storing additional, structured information on an object.",
            "nullable": true
          }
        }
      },
      "RequiredFieldInfo": {
        "type": "object",
        "description": "Required fields info used while listing the payment_method_data",
        "required": [
          "required_field",
          "display_name",
          "field_type"
        ],
        "properties": {
          "required_field": {
            "type": "string",
            "description": "Required field for a payment_method through a payment_method_type"
          },
          "display_name": {
            "type": "string",
            "description": "Display name of the required field in the front-end"
          },
          "field_type": {
            "$ref": "#/components/schemas/FieldType"
          },
          "value": {
            "type": "string",
            "nullable": true
          }
        }
      },
      "RetrieveApiKeyResponse": {
        "type": "object",
        "description": "The response body for retrieving an API Key.",
        "required": [
          "key_id",
          "merchant_id",
          "name",
          "prefix",
          "created",
          "expiration"
        ],
        "properties": {
          "key_id": {
            "type": "string",
            "description": "The identifier for the API Key.",
            "example": "5hEEqkgJUyuxgSKGArHA4mWSnX",
            "maxLength": 64
          },
          "merchant_id": {
            "type": "string",
            "description": "The identifier for the Merchant Account.",
            "example": "y3oqhf46pyzuxjbcn2giaqnb44",
            "maxLength": 64
          },
          "name": {
            "type": "string",
            "description": "The unique name for the API Key to help you identify it.",
            "example": "Sandbox integration key",
            "maxLength": 64
          },
          "description": {
            "type": "string",
            "description": "The description to provide more context about the API Key.",
            "example": "Key used by our developers to integrate with the sandbox environment",
            "nullable": true,
            "maxLength": 256
          },
          "prefix": {
            "type": "string",
            "description": "The first few characters of the plaintext API Key to help you identify it.",
            "maxLength": 64
          },
          "created": {
            "type": "string",
            "format": "date-time",
            "description": "The time at which the API Key was created.",
            "example": "2022-09-10T10:11:12Z"
          },
          "expiration": {
            "$ref": "#/components/schemas/ApiKeyExpiration"
          }
        }
      },
      "RetryAction": {
        "type": "string",
        "enum": [
          "manual_retry",
          "requeue"
        ]
      },
      "RevokeApiKeyResponse": {
        "type": "object",
        "description": "The response body for revoking an API Key.",
        "required": [
          "merchant_id",
          "key_id",
          "revoked"
        ],
        "properties": {
          "merchant_id": {
            "type": "string",
            "description": "The identifier for the Merchant Account.",
            "example": "y3oqhf46pyzuxjbcn2giaqnb44",
            "maxLength": 64
          },
          "key_id": {
            "type": "string",
            "description": "The identifier for the API Key.",
            "example": "5hEEqkgJUyuxgSKGArHA4mWSnX",
            "maxLength": 64
          },
          "revoked": {
            "type": "boolean",
            "description": "Indicates whether the API key was revoked or not.",
            "example": "true"
          }
        }
      },
      "RewardData": {
        "type": "object",
        "required": [
          "merchant_id"
        ],
        "properties": {
          "merchant_id": {
            "type": "string",
            "description": "The merchant ID with which we have to call the connector"
          }
        }
      },
      "RoutingAlgorithm": {
        "type": "string",
        "description": "The routing algorithm to be used to process the incoming request from merchant to outgoing payment processor or payment method. The default is 'Custom'",
        "enum": [
          "round_robin",
          "max_conversion",
          "min_cost",
          "custom"
        ],
        "example": "custom"
      },
      "SamsungPayWalletData": {
        "type": "object",
        "required": [
          "token"
        ],
        "properties": {
          "token": {
            "type": "string",
            "description": "The encrypted payment token from Samsung"
          }
        }
      },
      "SdkNextAction": {
        "type": "object",
        "required": [
          "next_action"
        ],
        "properties": {
          "next_action": {
            "$ref": "#/components/schemas/NextActionCall"
          }
        }
      },
      "SecretInfoToInitiateSdk": {
        "type": "object",
        "required": [
          "display",
          "payment"
        ],
        "properties": {
          "display": {
            "type": "string"
          },
          "payment": {
            "type": "string"
          }
        }
      },
      "SepaAndBacsBillingDetails": {
        "type": "object",
        "required": [
          "email",
          "name"
        ],
        "properties": {
          "email": {
            "type": "string",
            "description": "The Email ID for SEPA and BACS billing",
            "example": "example@me.com"
          },
          "name": {
            "type": "string",
            "description": "The billing name for SEPA and BACS billing",
            "example": "Jane Doe"
          }
        }
      },
      "SepaBankTransfer": {
        "type": "object",
        "required": [
          "bank_name",
          "bank_country_code",
          "bank_city",
          "iban",
          "bic"
        ],
        "properties": {
          "bank_name": {
            "type": "string",
            "description": "Bank name",
            "example": "Deutsche Bank"
          },
          "bank_country_code": {
            "$ref": "#/components/schemas/CountryAlpha2"
          },
          "bank_city": {
            "type": "string",
            "description": "Bank city",
            "example": "California"
          },
          "iban": {
            "type": "string",
            "description": "International Bank Account Number (iban) - used in many countries for identifying a bank along with it's customer.",
            "example": "DE89370400440532013000"
          },
          "bic": {
            "type": "string",
            "description": "[8 / 11 digits] Bank Identifier Code (bic) / Swift Code - used in many countries for identifying a bank and it's branches",
            "example": "HSBCGB2LXXX"
          }
        }
      },
      "SepaBankTransferInstructions": {
        "type": "object",
        "required": [
          "account_holder_name",
          "bic",
          "country",
          "iban"
        ],
        "properties": {
          "account_holder_name": {
            "type": "string",
            "example": "Jane Doe"
          },
          "bic": {
            "type": "string",
            "example": "1024419982"
          },
          "country": {
            "type": "string"
          },
          "iban": {
            "type": "string",
            "example": "123456789"
          }
        }
      },
      "SessionToken": {
        "oneOf": [
          {
            "allOf": [
              {
                "$ref": "#/components/schemas/GpaySessionTokenResponse"
              },
              {
                "type": "object",
                "required": [
                  "wallet_name"
                ],
                "properties": {
                  "wallet_name": {
                    "type": "string",
                    "enum": [
                      "google_pay"
                    ]
                  }
                }
              }
            ]
          },
          {
            "allOf": [
              {
                "$ref": "#/components/schemas/KlarnaSessionTokenResponse"
              },
              {
                "type": "object",
                "required": [
                  "wallet_name"
                ],
                "properties": {
                  "wallet_name": {
                    "type": "string",
                    "enum": [
                      "klarna"
                    ]
                  }
                }
              }
            ]
          },
          {
            "allOf": [
              {
                "$ref": "#/components/schemas/PaypalSessionTokenResponse"
              },
              {
                "type": "object",
                "required": [
                  "wallet_name"
                ],
                "properties": {
                  "wallet_name": {
                    "type": "string",
                    "enum": [
                      "paypal"
                    ]
                  }
                }
              }
            ]
          },
          {
            "allOf": [
              {
                "$ref": "#/components/schemas/ApplepaySessionTokenResponse"
              },
              {
                "type": "object",
                "required": [
                  "wallet_name"
                ],
                "properties": {
                  "wallet_name": {
                    "type": "string",
                    "enum": [
                      "apple_pay"
                    ]
                  }
                }
              }
            ]
          },
          {
            "type": "object",
            "required": [
              "wallet_name"
            ],
            "properties": {
              "wallet_name": {
                "type": "string",
                "enum": [
                  "no_session_token_received"
                ]
              }
            }
          }
        ],
        "discriminator": {
          "propertyName": "wallet_name"
        }
      },
      "SessionTokenInfo": {
        "type": "object",
        "required": [
          "certificate",
          "certificate_keys",
          "merchant_identifier",
          "display_name",
          "initiative",
          "initiative_context"
        ],
        "properties": {
          "certificate": {
            "type": "string"
          },
          "certificate_keys": {
            "type": "string"
          },
          "merchant_identifier": {
            "type": "string"
          },
          "display_name": {
            "type": "string"
          },
          "initiative": {
            "type": "string"
          },
          "initiative_context": {
            "type": "string"
          }
        }
      },
      "SwishQrData": {
        "type": "object"
      },
      "ThirdPartySdkSessionResponse": {
        "type": "object",
        "required": [
          "secrets"
        ],
        "properties": {
          "secrets": {
            "$ref": "#/components/schemas/SecretInfoToInitiateSdk"
          }
        }
      },
      "TimeRange": {
        "type": "object",
        "required": [
          "start_time"
        ],
        "properties": {
          "start_time": {
            "type": "string",
            "format": "date-time",
            "description": "The start time to filter refunds list or to get list of filters. To get list of filters start time is needed to be passed"
          },
          "end_time": {
            "type": "string",
            "format": "date-time",
            "description": "The end time to filter refunds list or to get list of filters. If not passed the default time is now",
            "nullable": true
          }
        }
      },
      "TouchNGoRedirection": {
        "type": "object"
      },
      "UpdateApiKeyRequest": {
        "type": "object",
        "description": "The request body for updating an API Key.",
        "properties": {
          "name": {
            "type": "string",
            "description": "A unique name for the API Key to help you identify it.",
            "example": "Sandbox integration key",
            "nullable": true,
            "maxLength": 64
          },
          "description": {
            "type": "string",
            "description": "A description to provide more context about the API Key.",
            "example": "Key used by our developers to integrate with the sandbox environment",
            "nullable": true,
            "maxLength": 256
          },
          "expiration": {
            "allOf": [
              {
                "$ref": "#/components/schemas/ApiKeyExpiration"
              }
            ],
            "nullable": true
          }
        }
      },
      "UpiData": {
        "type": "object",
        "properties": {
          "vpa_id": {
            "type": "string",
            "example": "successtest@iata",
            "nullable": true
          }
        }
      },
      "VoucherData": {
        "oneOf": [
          {
            "type": "object",
            "required": [
              "boleto"
            ],
            "properties": {
              "boleto": {
                "$ref": "#/components/schemas/BoletoVoucherData"
              }
            }
          },
          {
            "type": "string",
            "enum": [
              "efecty"
            ]
          },
          {
            "type": "string",
            "enum": [
              "pago_efectivo"
            ]
          },
          {
            "type": "string",
            "enum": [
              "red_compra"
            ]
          },
          {
            "type": "string",
            "enum": [
              "red_pagos"
            ]
          },
          {
            "type": "object",
            "required": [
              "alfamart"
            ],
            "properties": {
              "alfamart": {
                "$ref": "#/components/schemas/AlfamartVoucherData"
              }
            }
          },
          {
            "type": "object",
            "required": [
              "indomaret"
            ],
            "properties": {
              "indomaret": {
                "$ref": "#/components/schemas/IndomaretVoucherData"
              }
            }
          },
          {
            "type": "string",
            "enum": [
              "oxxo"
            ]
          },
          {
            "type": "object",
            "required": [
              "seven_eleven"
            ],
            "properties": {
              "seven_eleven": {
                "$ref": "#/components/schemas/JCSVoucherData"
              }
            }
          },
          {
            "type": "object",
            "required": [
              "lawson"
            ],
            "properties": {
              "lawson": {
                "$ref": "#/components/schemas/JCSVoucherData"
              }
            }
          },
          {
            "type": "object",
            "required": [
              "mini_stop"
            ],
            "properties": {
              "mini_stop": {
                "$ref": "#/components/schemas/JCSVoucherData"
              }
            }
          },
          {
            "type": "object",
            "required": [
              "family_mart"
            ],
            "properties": {
              "family_mart": {
                "$ref": "#/components/schemas/JCSVoucherData"
              }
            }
          },
          {
            "type": "object",
            "required": [
              "seicomart"
            ],
            "properties": {
              "seicomart": {
                "$ref": "#/components/schemas/JCSVoucherData"
              }
            }
          },
          {
            "type": "object",
            "required": [
              "pay_easy"
            ],
            "properties": {
              "pay_easy": {
                "$ref": "#/components/schemas/JCSVoucherData"
              }
            }
          }
        ]
      },
      "WalletData": {
        "oneOf": [
          {
            "type": "object",
            "required": [
              "ali_pay_qr"
            ],
            "properties": {
              "ali_pay_qr": {
                "$ref": "#/components/schemas/AliPayQr"
              }
            }
          },
          {
            "type": "object",
            "required": [
              "ali_pay_redirect"
            ],
            "properties": {
              "ali_pay_redirect": {
                "$ref": "#/components/schemas/AliPayRedirection"
              }
            }
          },
          {
            "type": "object",
            "required": [
              "ali_pay_hk_redirect"
            ],
            "properties": {
              "ali_pay_hk_redirect": {
                "$ref": "#/components/schemas/AliPayHkRedirection"
              }
            }
          },
          {
            "type": "object",
            "required": [
              "momo_redirect"
            ],
            "properties": {
              "momo_redirect": {
                "$ref": "#/components/schemas/MomoRedirection"
              }
            }
          },
          {
            "type": "object",
            "required": [
              "kakao_pay_redirect"
            ],
            "properties": {
              "kakao_pay_redirect": {
                "$ref": "#/components/schemas/KakaoPayRedirection"
              }
            }
          },
          {
            "type": "object",
            "required": [
              "go_pay_redirect"
            ],
            "properties": {
              "go_pay_redirect": {
                "$ref": "#/components/schemas/GoPayRedirection"
              }
            }
          },
          {
            "type": "object",
            "required": [
              "gcash_redirect"
            ],
            "properties": {
              "gcash_redirect": {
                "$ref": "#/components/schemas/GcashRedirection"
              }
            }
          },
          {
            "type": "object",
            "required": [
              "apple_pay"
            ],
            "properties": {
              "apple_pay": {
                "$ref": "#/components/schemas/ApplePayWalletData"
              }
            }
          },
          {
            "type": "object",
            "required": [
              "apple_pay_redirect"
            ],
            "properties": {
              "apple_pay_redirect": {
                "$ref": "#/components/schemas/ApplePayRedirectData"
              }
            }
          },
          {
            "type": "object",
            "required": [
              "apple_pay_third_party_sdk"
            ],
            "properties": {
              "apple_pay_third_party_sdk": {
                "$ref": "#/components/schemas/ApplePayThirdPartySdkData"
              }
            }
          },
          {
            "type": "object",
            "required": [
              "dana_redirect"
            ],
            "properties": {
              "dana_redirect": {
                "type": "object",
                "description": "Wallet data for DANA redirect flow"
              }
            }
          },
          {
            "type": "object",
            "required": [
              "google_pay"
            ],
            "properties": {
              "google_pay": {
                "$ref": "#/components/schemas/GooglePayWalletData"
              }
            }
          },
          {
            "type": "object",
            "required": [
              "google_pay_redirect"
            ],
            "properties": {
              "google_pay_redirect": {
                "$ref": "#/components/schemas/GooglePayRedirectData"
              }
            }
          },
          {
            "type": "object",
            "required": [
              "google_pay_third_party_sdk"
            ],
            "properties": {
              "google_pay_third_party_sdk": {
                "$ref": "#/components/schemas/GooglePayThirdPartySdkData"
              }
            }
          },
          {
            "type": "object",
            "required": [
              "mb_way_redirect"
            ],
            "properties": {
              "mb_way_redirect": {
                "$ref": "#/components/schemas/MbWayRedirection"
              }
            }
          },
          {
            "type": "object",
            "required": [
              "mobile_pay_redirect"
            ],
            "properties": {
              "mobile_pay_redirect": {
                "$ref": "#/components/schemas/MobilePayRedirection"
              }
            }
          },
          {
            "type": "object",
            "required": [
              "paypal_redirect"
            ],
            "properties": {
              "paypal_redirect": {
                "$ref": "#/components/schemas/PaypalRedirection"
              }
            }
          },
          {
            "type": "object",
            "required": [
              "paypal_sdk"
            ],
            "properties": {
              "paypal_sdk": {
                "$ref": "#/components/schemas/PayPalWalletData"
              }
            }
          },
          {
            "type": "object",
            "required": [
              "samsung_pay"
            ],
            "properties": {
              "samsung_pay": {
                "$ref": "#/components/schemas/SamsungPayWalletData"
              }
            }
          },
          {
            "type": "object",
            "required": [
              "twint_redirect"
            ],
            "properties": {
              "twint_redirect": {
                "type": "object",
                "description": "Wallet data for Twint Redirection"
              }
            }
          },
          {
            "type": "object",
            "required": [
              "vipps_redirect"
            ],
            "properties": {
              "vipps_redirect": {
                "type": "object",
                "description": "Wallet data for Vipps Redirection"
              }
            }
          },
          {
            "type": "object",
            "required": [
              "touch_n_go_redirect"
            ],
            "properties": {
              "touch_n_go_redirect": {
                "$ref": "#/components/schemas/TouchNGoRedirection"
              }
            }
          },
          {
            "type": "object",
            "required": [
              "we_chat_pay_redirect"
            ],
            "properties": {
              "we_chat_pay_redirect": {
                "$ref": "#/components/schemas/WeChatPayRedirection"
              }
            }
          },
          {
            "type": "object",
            "required": [
              "we_chat_pay_qr"
            ],
            "properties": {
              "we_chat_pay_qr": {
                "$ref": "#/components/schemas/WeChatPayQr"
              }
            }
          },
          {
            "type": "object",
            "required": [
              "cashapp_qr"
            ],
            "properties": {
              "cashapp_qr": {
                "$ref": "#/components/schemas/CashappQr"
              }
            }
          },
          {
            "type": "object",
            "required": [
              "swish_qr"
            ],
            "properties": {
              "swish_qr": {
                "$ref": "#/components/schemas/SwishQrData"
              }
            }
          }
        ]
      },
      "WeChatPay": {
        "type": "object"
      },
      "WeChatPayQr": {
        "type": "object"
      },
      "WeChatPayRedirection": {
        "type": "object"
      },
      "WebhookDetails": {
        "type": "object",
        "properties": {
          "webhook_version": {
            "type": "string",
            "description": "The version for Webhook",
            "example": "1.0.2",
            "nullable": true,
            "maxLength": 255
          },
          "webhook_username": {
            "type": "string",
            "description": "The user name for Webhook login",
            "example": "ekart_retail",
            "nullable": true,
            "maxLength": 255
          },
          "webhook_password": {
            "type": "string",
            "description": "The password for Webhook login",
            "example": "ekart@123",
            "nullable": true,
            "maxLength": 255
          },
          "webhook_url": {
            "type": "string",
            "description": "The url for the webhook endpoint",
            "example": "www.ekart.com/webhooks",
            "nullable": true
          },
          "payment_created_enabled": {
            "type": "boolean",
            "description": "If this property is true, a webhook message is posted whenever a new payment is created",
            "example": true,
            "nullable": true
          },
          "payment_succeeded_enabled": {
            "type": "boolean",
            "description": "If this property is true, a webhook message is posted whenever a payment is successful",
            "example": true,
            "nullable": true
          },
          "payment_failed_enabled": {
            "type": "boolean",
            "description": "If this property is true, a webhook message is posted whenever a payment fails",
            "example": true,
            "nullable": true
          }
        }
      }
    },
    "securitySchemes": {
      "admin_api_key": {
        "type": "apiKey",
        "in": "header",
        "name": "api-key",
        "description": "Admin API keys allow you to perform some privileged actions such as creating a merchant account and Merchant Connector account."
      },
      "api_key": {
        "type": "apiKey",
        "in": "header",
        "name": "api-key",
        "description": "API keys are the most common method of authentication and can be obtained from the HyperSwitch dashboard."
      },
      "ephemeral_key": {
        "type": "apiKey",
        "in": "header",
        "name": "api-key",
        "description": "Ephemeral keys provide temporary access to singular data, such as access to a single customer object for a short period of time."
      },
      "publishable_key": {
        "type": "apiKey",
        "in": "header",
        "name": "api-key",
        "description": "Publishable keys are a type of keys that can be public and have limited scope of usage."
      }
    }
  },
  "tags": [
    {
      "name": "Merchant Account",
      "description": "Create and manage merchant accounts"
    },
    {
      "name": "Merchant Connector Account",
      "description": "Create and manage merchant connector accounts"
    },
    {
      "name": "Payments",
      "description": "Create and manage one-time payments, recurring payments and mandates"
    },
    {
      "name": "Refunds",
      "description": "Create and manage refunds for successful payments"
    },
    {
      "name": "Mandates",
      "description": "Manage mandates"
    },
    {
      "name": "Customers",
      "description": "Create and manage customers"
    },
    {
      "name": "Payment Methods",
      "description": "Create and manage payment methods of customers"
    },
    {
      "name": "Disputes",
      "description": "Manage disputes"
    },
    {
      "name": "Payouts",
      "description": "Create and manage payouts"
    }
  ]
}<|MERGE_RESOLUTION|>--- conflicted
+++ resolved
@@ -10072,14 +10072,6 @@
             "type": "integer",
             "format": "int64",
             "description": "The total number of refunds in the list"
-<<<<<<< HEAD
-=======
-          },
-          "total_count": {
-            "type": "integer",
-            "format": "int64",
-            "description": "The total number of refunds in the list"
->>>>>>> abc736bb
           },
           "data": {
             "type": "array",
