--- conflicted
+++ resolved
@@ -6671,54 +6671,6 @@
                 ]
               }
             }
-          },
-          {
-            "type": "object",
-<<<<<<< HEAD
-=======
-            "description": "Contains the download url and the reference number for transaction",
->>>>>>> f2fcc259
-            "required": [
-              "voucher_details",
-              "type"
-            ],
-            "properties": {
-              "voucher_details": {
-                "type": "string"
-              },
-              "type": {
-                "type": "string",
-                "enum": [
-                  "display_voucher_information"
-                ]
-              }
-            }
-<<<<<<< HEAD
-=======
-          },
-          {
-            "type": "object",
-            "description": "Contains duration for displaying a wait screen, wait screen with timer is displayed by sdk",
-            "required": [
-              "display_from_timestamp",
-              "type"
-            ],
-            "properties": {
-              "display_from_timestamp": {
-                "type": "integer"
-              },
-              "display_to_timestamp": {
-                "type": "integer",
-                "nullable": true
-              },
-              "type": {
-                "type": "string",
-                "enum": [
-                  "wait_screen_information"
-                ]
-              }
-            }
->>>>>>> f2fcc259
           }
         ],
         "discriminator": {
@@ -10351,37 +10303,6 @@
             "enum": [
               "red_pagos"
             ]
-          },
-          {
-            "type": "object",
-            "required": [
-              "alfamart"
-            ],
-            "properties": {
-              "alfamart": {
-                "$ref": "#/components/schemas/AlfamartVoucherData"
-              }
-            }
-          },
-          {
-            "type": "object",
-            "required": [
-              "indomaret"
-            ],
-            "properties": {
-              "indomaret": {
-                "$ref": "#/components/schemas/IndomaretVoucherData"
-              }
-            }
-<<<<<<< HEAD
-          },
-          {
-            "type": "string",
-            "enum": [
-              "oxxo"
-            ]
-=======
->>>>>>> f2fcc259
           }
         ]
       },
