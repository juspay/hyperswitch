{
  "openapi": "3.0.3",
  "info": {
    "title": "Hyperswitch - API Documentation",
    "description": "\n## Get started\n\nHyperswitch provides a collection of APIs that enable you to process and manage payments.\nOur APIs accept and return JSON in the HTTP body, and return standard HTTP response codes.\n\nYou can consume the APIs directly using your favorite HTTP/REST library.\n\nWe have a testing environment referred to \"sandbox\", which you can setup to test API calls without\naffecting production data.\nCurrently, our sandbox environment is live while our production environment is under development\nand will be available soon.\nYou can sign up on our Dashboard to get API keys to access Hyperswitch API.\n\n### Environment\n\nUse the following base URLs when making requests to the APIs:\n\n| Environment   |  Base URL                          |\n|---------------|------------------------------------|\n| Sandbox       | <https://sandbox.hyperswitch.io>   |\n| Production    | <https://api.hyperswitch.io>       |\n\n## Authentication\n\nWhen you sign up on our [dashboard](https://app.hyperswitch.io) and create a merchant\naccount, you are given a secret key (also referred as api-key) and a publishable key.\nYou may authenticate all API requests with Hyperswitch server by providing the appropriate key in\nthe request Authorization header.\n\n| Key             |  Description                                                                                  |\n|-----------------|-----------------------------------------------------------------------------------------------|\n| api-key         | Private key. Used to authenticate all API requests from your merchant server                  |\n| publishable key | Unique identifier for your account. Used to authenticate API requests from your app's client  |\n\nNever share your secret api keys. Keep them guarded and secure.\n",
    "contact": {
      "name": "Hyperswitch Support",
      "url": "https://hyperswitch.io",
      "email": "hyperswitch@juspay.in"
    },
    "license": {
      "name": "Apache-2.0"
    },
    "version": "0.2.0"
  },
  "servers": [
    {
      "url": "https://sandbox.hyperswitch.io",
      "description": "Sandbox Environment"
    }
  ],
  "paths": {
    "/account/payment_methods": {
      "get": {
        "tags": [
          "Payment Methods"
        ],
        "summary": "List payment methods for a Merchant",
        "description": "List payment methods for a Merchant\n\nTo filter and list the applicable payment methods for a particular Merchant ID",
        "operationId": "List all Payment Methods for a Merchant",
        "parameters": [
          {
            "name": "account_id",
            "in": "path",
            "description": "The unique identifier for the merchant account",
            "required": true,
            "schema": {
              "type": "string"
            }
          },
          {
            "name": "accepted_country",
            "in": "query",
            "description": "The two-letter ISO currency code",
            "required": true,
            "schema": {
              "type": "array",
              "items": {
                "type": "string"
              }
            }
          },
          {
            "name": "accepted_currency",
            "in": "path",
            "description": "The three-letter ISO currency code",
            "required": true,
            "schema": {
              "type": "array",
              "items": {
                "$ref": "#/components/schemas/Currency"
              }
            }
          },
          {
            "name": "minimum_amount",
            "in": "query",
            "description": "The minimum amount accepted for processing by the particular payment method.",
            "required": true,
            "schema": {
              "type": "integer",
              "format": "int64"
            }
          },
          {
            "name": "maximum_amount",
            "in": "query",
            "description": "The maximum amount amount accepted for processing by the particular payment method.",
            "required": true,
            "schema": {
              "type": "integer",
              "format": "int64"
            }
          },
          {
            "name": "recurring_payment_enabled",
            "in": "query",
            "description": "Indicates whether the payment method is eligible for recurring payments",
            "required": true,
            "schema": {
              "type": "boolean"
            }
          },
          {
            "name": "installment_payment_enabled",
            "in": "query",
            "description": "Indicates whether the payment method is eligible for installment payments",
            "required": true,
            "schema": {
              "type": "boolean"
            }
          }
        ],
        "responses": {
          "200": {
            "description": "Payment Methods retrieved",
            "content": {
              "application/json": {
                "schema": {
                  "$ref": "#/components/schemas/PaymentMethodListResponse"
                }
              }
            }
          },
          "400": {
            "description": "Invalid Data"
          },
          "404": {
            "description": "Payment Methods does not exist in records"
          }
        },
        "security": [
          {
            "api_key": []
          },
          {
            "publishable_key": []
          }
        ]
      }
    },
    "/customers": {
      "post": {
        "tags": [
          "Customers"
        ],
        "summary": "Create Customer",
        "description": "Create Customer\n\nCreate a customer object and store the customer details to be reused for future payments. Incase the customer already exists in the system, this API will respond with the customer details.",
        "operationId": "Create a Customer",
        "requestBody": {
          "content": {
            "application/json": {
              "schema": {
                "$ref": "#/components/schemas/CustomerRequest"
              }
            }
          },
          "required": true
        },
        "responses": {
          "200": {
            "description": "Customer Created",
            "content": {
              "application/json": {
                "schema": {
                  "$ref": "#/components/schemas/CustomerResponse"
                }
              }
            }
          },
          "400": {
            "description": "Invalid data"
          }
        },
        "security": [
          {
            "api_key": []
          }
        ]
      }
    },
    "/customers/payment_methods": {
      "get": {
        "tags": [
          "Payment Methods"
        ],
        "summary": "List payment methods for a Customer",
        "description": "List payment methods for a Customer\n\nTo filter and list the applicable payment methods for a particular Customer ID",
        "operationId": "List all Payment Methods for a Customer",
        "parameters": [
          {
            "name": "client-secret",
            "in": "path",
            "description": "A secret known only to your application and the authorization server",
            "required": true,
            "schema": {
              "type": "string"
            }
          },
          {
            "name": "customer_id",
            "in": "path",
            "description": "The unique identifier for the customer account",
            "required": true,
            "schema": {
              "type": "string"
            }
          },
          {
            "name": "accepted_country",
            "in": "query",
            "description": "The two-letter ISO currency code",
            "required": true,
            "schema": {
              "type": "array",
              "items": {
                "type": "string"
              }
            }
          },
          {
            "name": "accepted_currency",
            "in": "path",
            "description": "The three-letter ISO currency code",
            "required": true,
            "schema": {
              "type": "array",
              "items": {
                "$ref": "#/components/schemas/Currency"
              }
            }
          },
          {
            "name": "minimum_amount",
            "in": "query",
            "description": "The minimum amount accepted for processing by the particular payment method.",
            "required": true,
            "schema": {
              "type": "integer",
              "format": "int64"
            }
          },
          {
            "name": "maximum_amount",
            "in": "query",
            "description": "The maximum amount amount accepted for processing by the particular payment method.",
            "required": true,
            "schema": {
              "type": "integer",
              "format": "int64"
            }
          },
          {
            "name": "recurring_payment_enabled",
            "in": "query",
            "description": "Indicates whether the payment method is eligible for recurring payments",
            "required": true,
            "schema": {
              "type": "boolean"
            }
          },
          {
            "name": "installment_payment_enabled",
            "in": "query",
            "description": "Indicates whether the payment method is eligible for installment payments",
            "required": true,
            "schema": {
              "type": "boolean"
            }
          }
        ],
        "responses": {
          "200": {
            "description": "Payment Methods retrieved for customer tied to its respective client-secret passed in the param",
            "content": {
              "application/json": {
                "schema": {
                  "$ref": "#/components/schemas/CustomerPaymentMethodsListResponse"
                }
              }
            }
          },
          "400": {
            "description": "Invalid Data"
          },
          "404": {
            "description": "Payment Methods does not exist in records"
          }
        },
        "security": [
          {
            "publishable_key": []
          }
        ]
      }
    },
    "/customers/{customer_id}": {
      "get": {
        "tags": [
          "Customers"
        ],
        "summary": "Retrieve Customer",
        "description": "Retrieve Customer\n\nRetrieve a customer's details.",
        "operationId": "Retrieve a Customer",
        "parameters": [
          {
            "name": "customer_id",
            "in": "path",
            "description": "The unique identifier for the Customer",
            "required": true,
            "schema": {
              "type": "string"
            }
          }
        ],
        "responses": {
          "200": {
            "description": "Customer Retrieved",
            "content": {
              "application/json": {
                "schema": {
                  "$ref": "#/components/schemas/CustomerResponse"
                }
              }
            }
          },
          "404": {
            "description": "Customer was not found"
          }
        },
        "security": [
          {
            "api_key": []
          },
          {
            "ephemeral_key": []
          }
        ]
      },
      "post": {
        "tags": [
          "Customers"
        ],
        "summary": "Update Customer",
        "description": "Update Customer\n\nUpdates the customer's details in a customer object.",
        "operationId": "Update a Customer",
        "parameters": [
          {
            "name": "customer_id",
            "in": "path",
            "description": "The unique identifier for the Customer",
            "required": true,
            "schema": {
              "type": "string"
            }
          }
        ],
        "requestBody": {
          "content": {
            "application/json": {
              "schema": {
                "$ref": "#/components/schemas/CustomerRequest"
              }
            }
          },
          "required": true
        },
        "responses": {
          "200": {
            "description": "Customer was Updated",
            "content": {
              "application/json": {
                "schema": {
                  "$ref": "#/components/schemas/CustomerResponse"
                }
              }
            }
          },
          "404": {
            "description": "Customer was not found"
          }
        },
        "security": [
          {
            "api_key": []
          }
        ]
      },
      "delete": {
        "tags": [
          "Customers"
        ],
        "summary": "Delete Customer",
        "description": "Delete Customer\n\nDelete a customer record.",
        "operationId": "Delete a Customer",
        "parameters": [
          {
            "name": "customer_id",
            "in": "path",
            "description": "The unique identifier for the Customer",
            "required": true,
            "schema": {
              "type": "string"
            }
          }
        ],
        "responses": {
          "200": {
            "description": "Customer was Deleted",
            "content": {
              "application/json": {
                "schema": {
                  "$ref": "#/components/schemas/CustomerDeleteResponse"
                }
              }
            }
          },
          "404": {
            "description": "Customer was not found"
          }
        },
        "security": [
          {
            "api_key": []
          }
        ]
      }
    },
    "/customers/{customer_id}/payment_methods": {
      "get": {
        "tags": [
          "Payment Methods"
        ],
        "summary": "List payment methods for a Customer",
        "description": "List payment methods for a Customer\n\nTo filter and list the applicable payment methods for a particular Customer ID",
        "operationId": "List all Payment Methods for a Customer",
        "parameters": [
          {
            "name": "customer_id",
            "in": "path",
            "description": "The unique identifier for the customer account",
            "required": true,
            "schema": {
              "type": "string"
            }
          },
          {
            "name": "accepted_country",
            "in": "query",
            "description": "The two-letter ISO currency code",
            "required": true,
            "schema": {
              "type": "array",
              "items": {
                "type": "string"
              }
            }
          },
          {
            "name": "accepted_currency",
            "in": "path",
            "description": "The three-letter ISO currency code",
            "required": true,
            "schema": {
              "type": "array",
              "items": {
                "$ref": "#/components/schemas/Currency"
              }
            }
          },
          {
            "name": "minimum_amount",
            "in": "query",
            "description": "The minimum amount accepted for processing by the particular payment method.",
            "required": true,
            "schema": {
              "type": "integer",
              "format": "int64"
            }
          },
          {
            "name": "maximum_amount",
            "in": "query",
            "description": "The maximum amount amount accepted for processing by the particular payment method.",
            "required": true,
            "schema": {
              "type": "integer",
              "format": "int64"
            }
          },
          {
            "name": "recurring_payment_enabled",
            "in": "query",
            "description": "Indicates whether the payment method is eligible for recurring payments",
            "required": true,
            "schema": {
              "type": "boolean"
            }
          },
          {
            "name": "installment_payment_enabled",
            "in": "query",
            "description": "Indicates whether the payment method is eligible for installment payments",
            "required": true,
            "schema": {
              "type": "boolean"
            }
          }
        ],
        "responses": {
          "200": {
            "description": "Payment Methods retrieved",
            "content": {
              "application/json": {
                "schema": {
                  "$ref": "#/components/schemas/CustomerPaymentMethodsListResponse"
                }
              }
            }
          },
          "400": {
            "description": "Invalid Data"
          },
          "404": {
            "description": "Payment Methods does not exist in records"
          }
        },
        "security": [
          {
            "api_key": []
          }
        ]
      }
    },
    "/disputes/list": {
      "get": {
        "tags": [
          "Disputes"
        ],
        "summary": "Disputes - List Disputes",
        "description": "Disputes - List Disputes",
        "operationId": "List Disputes",
        "parameters": [
          {
            "name": "limit",
            "in": "query",
            "description": "The maximum number of Dispute Objects to include in the response",
            "required": false,
            "schema": {
              "type": "integer",
              "format": "int64",
              "nullable": true
            }
          },
          {
            "name": "dispute_status",
            "in": "query",
            "description": "The status of dispute",
            "required": false,
            "schema": {
              "allOf": [
                {
                  "$ref": "#/components/schemas/DisputeStatus"
                }
              ],
              "nullable": true
            }
          },
          {
            "name": "dispute_stage",
            "in": "query",
            "description": "The stage of dispute",
            "required": false,
            "schema": {
              "allOf": [
                {
                  "$ref": "#/components/schemas/DisputeStage"
                }
              ],
              "nullable": true
            }
          },
          {
            "name": "reason",
            "in": "query",
            "description": "The reason for dispute",
            "required": false,
            "schema": {
              "type": "string",
              "nullable": true
            }
          },
          {
            "name": "connector",
            "in": "query",
            "description": "The connector linked to dispute",
            "required": false,
            "schema": {
              "type": "string",
              "nullable": true
            }
          },
          {
            "name": "received_time",
            "in": "query",
            "description": "The time at which dispute is received",
            "required": false,
            "schema": {
              "type": "string",
              "format": "date-time",
              "nullable": true
            }
          },
          {
            "name": "received_time.lt",
            "in": "query",
            "description": "Time less than the dispute received time",
            "required": false,
            "schema": {
              "type": "string",
              "format": "date-time",
              "nullable": true
            }
          },
          {
            "name": "received_time.gt",
            "in": "query",
            "description": "Time greater than the dispute received time",
            "required": false,
            "schema": {
              "type": "string",
              "format": "date-time",
              "nullable": true
            }
          },
          {
            "name": "received_time.lte",
            "in": "query",
            "description": "Time less than or equals to the dispute received time",
            "required": false,
            "schema": {
              "type": "string",
              "format": "date-time",
              "nullable": true
            }
          },
          {
            "name": "received_time.gte",
            "in": "query",
            "description": "Time greater than or equals to the dispute received time",
            "required": false,
            "schema": {
              "type": "string",
              "format": "date-time",
              "nullable": true
            }
          }
        ],
        "responses": {
          "200": {
            "description": "The dispute list was retrieved successfully",
            "content": {
              "application/json": {
                "schema": {
                  "type": "array",
                  "items": {
                    "$ref": "#/components/schemas/DisputeResponse"
                  }
                }
              }
            }
          },
          "401": {
            "description": "Unauthorized request"
          }
        },
        "security": [
          {
            "api_key": []
          }
        ]
      }
    },
    "/disputes/{dispute_id}": {
      "get": {
        "tags": [
          "Disputes"
        ],
        "summary": "Disputes - Retrieve Dispute",
        "description": "Disputes - Retrieve Dispute",
        "operationId": "Retrieve a Dispute",
        "parameters": [
          {
            "name": "dispute_id",
            "in": "path",
            "description": "The identifier for dispute",
            "required": true,
            "schema": {
              "type": "string"
            }
          }
        ],
        "responses": {
          "200": {
            "description": "The dispute was retrieved successfully",
            "content": {
              "application/json": {
                "schema": {
                  "$ref": "#/components/schemas/DisputeResponse"
                }
              }
            }
          },
          "404": {
            "description": "Dispute does not exist in our records"
          }
        },
        "security": [
          {
            "api_key": []
          }
        ]
      }
    },
    "/mandates/revoke/{mandate_id}": {
      "post": {
        "tags": [
          "Mandates"
        ],
        "summary": "Mandates - Revoke Mandate",
        "description": "Mandates - Revoke Mandate\n\nRevoke a mandate",
        "operationId": "Revoke a Mandate",
        "parameters": [
          {
            "name": "mandate_id",
            "in": "path",
            "description": "The identifier for mandate",
            "required": true,
            "schema": {
              "type": "string"
            }
          }
        ],
        "responses": {
          "200": {
            "description": "The mandate was revoked successfully",
            "content": {
              "application/json": {
                "schema": {
                  "$ref": "#/components/schemas/MandateRevokedResponse"
                }
              }
            }
          },
          "400": {
            "description": "Mandate does not exist in our records"
          }
        },
        "security": [
          {
            "api_key": []
          }
        ]
      }
    },
    "/mandates/{mandate_id}": {
      "get": {
        "tags": [
          "Mandates"
        ],
        "summary": "Mandates - Retrieve Mandate",
        "description": "Mandates - Retrieve Mandate\n\nRetrieve a mandate",
        "operationId": "Retrieve a Mandate",
        "parameters": [
          {
            "name": "mandate_id",
            "in": "path",
            "description": "The identifier for mandate",
            "required": true,
            "schema": {
              "type": "string"
            }
          }
        ],
        "responses": {
          "200": {
            "description": "The mandate was retrieved successfully",
            "content": {
              "application/json": {
                "schema": {
                  "$ref": "#/components/schemas/MandateResponse"
                }
              }
            }
          },
          "404": {
            "description": "Mandate does not exist in our records"
          }
        },
        "security": [
          {
            "api_key": []
          }
        ]
      }
    },
    "/payment_methods": {
      "post": {
        "tags": [
          "Payment Methods"
        ],
        "summary": "PaymentMethods - Create",
        "description": "PaymentMethods - Create\n\nTo create a payment method against a customer object. In case of cards, this API could be used only by PCI compliant merchants",
        "operationId": "Create a Payment Method",
        "requestBody": {
          "content": {
            "application/json": {
              "schema": {
                "$ref": "#/components/schemas/PaymentMethodCreate"
              }
            }
          },
          "required": true
        },
        "responses": {
          "200": {
            "description": "Payment Method Created",
            "content": {
              "application/json": {
                "schema": {
                  "$ref": "#/components/schemas/PaymentMethodResponse"
                }
              }
            }
          },
          "400": {
            "description": "Invalid Data"
          }
        },
        "security": [
          {
            "api_key": []
          }
        ]
      }
    },
    "/payment_methods/{method_id}": {
      "get": {
        "tags": [
          "Payment Methods"
        ],
        "summary": "Payment Method - Retrieve",
        "description": "Payment Method - Retrieve\n\nTo retrieve a payment method",
        "operationId": "Retrieve a Payment method",
        "parameters": [
          {
            "name": "method_id",
            "in": "path",
            "description": "The unique identifier for the Payment Method",
            "required": true,
            "schema": {
              "type": "string"
            }
          }
        ],
        "responses": {
          "200": {
            "description": "Payment Method retrieved",
            "content": {
              "application/json": {
                "schema": {
                  "$ref": "#/components/schemas/PaymentMethodResponse"
                }
              }
            }
          },
          "404": {
            "description": "Payment Method does not exist in records"
          }
        },
        "security": [
          {
            "api_key": []
          }
        ]
      },
      "post": {
        "tags": [
          "Payment Methods"
        ],
        "summary": "Payment Method - Update",
        "description": "Payment Method - Update\n\nTo update an existing payment method attached to a customer object. This API is useful for use cases such as updating the card number for expired cards to prevent discontinuity in recurring payments",
        "operationId": "Update a Payment method",
        "parameters": [
          {
            "name": "method_id",
            "in": "path",
            "description": "The unique identifier for the Payment Method",
            "required": true,
            "schema": {
              "type": "string"
            }
          }
        ],
        "requestBody": {
          "content": {
            "application/json": {
              "schema": {
                "$ref": "#/components/schemas/PaymentMethodUpdate"
              }
            }
          },
          "required": true
        },
        "responses": {
          "200": {
            "description": "Payment Method updated",
            "content": {
              "application/json": {
                "schema": {
                  "$ref": "#/components/schemas/PaymentMethodResponse"
                }
              }
            }
          },
          "404": {
            "description": "Payment Method does not exist in records"
          }
        },
        "security": [
          {
            "api_key": []
          }
        ]
      },
      "delete": {
        "tags": [
          "Payment Methods"
        ],
        "summary": "Payment Method - Delete",
        "description": "Payment Method - Delete\n\nDelete payment method",
        "operationId": "Delete a Payment method",
        "parameters": [
          {
            "name": "method_id",
            "in": "path",
            "description": "The unique identifier for the Payment Method",
            "required": true,
            "schema": {
              "type": "string"
            }
          }
        ],
        "responses": {
          "200": {
            "description": "Payment Method deleted",
            "content": {
              "application/json": {
                "schema": {
                  "$ref": "#/components/schemas/PaymentMethodDeleteResponse"
                }
              }
            }
          },
          "404": {
            "description": "Payment Method does not exist in records"
          }
        },
        "security": [
          {
            "api_key": []
          }
        ]
      }
    },
    "/payments": {
      "post": {
        "tags": [
          "Payments"
        ],
        "summary": "Payments - Create",
        "description": "Payments - Create\n\nTo process a payment you will have to create a payment, attach a payment method and confirm. Depending on the user journey you wish to achieve, you may opt to all the steps in a single request or in a sequence of API request using following APIs: (i) Payments - Update, (ii) Payments - Confirm, and (iii) Payments - Capture",
        "operationId": "Create a Payment",
        "requestBody": {
          "content": {
            "application/json": {
              "schema": {
                "$ref": "#/components/schemas/PaymentsCreateRequest"
              },
              "examples": {
                "Create a 3DS payment": {
                  "value": "{\n        \"amount\": 6540,\n        \"currency\": \"USD\",\n        \"authentication_type\" : \"three_ds\"\n    }"
                },
                "Create a manual capture payment": {
                  "value": "{\n        \"amount\": 6540,\n        \"currency\": \"USD\",\n        \"capture_method\":\"manual\"\n    }"
                },
                "Create a payment": {
                  "value": "{\n        \"amount\": 6540,\n        \"currency\": \"USD\",\n        \"payment_id\": \"abcdefghijklmnopqrstuvwxyz\",\n        \"customer\": {\n            \"id\":\"cus_abcdefgh\",\n            \"name\":\"John Dough\",\n            \"phone\":\"9999999999\",\n            \"email\":\"john@example.com\"\n        },\n        \"description\": \"Its my first payment request\",\n        \"statement_descriptor_name\": \"joseph\",\n        \"statement_descriptor_suffix\": \"JS\",\n        \"metadata\": {\n            \"udf1\": \"some-value\",\n            \"udf2\": \"some-value\"\n        }\n    }"
                },
                "Create a payment with address": {
                  "value": "{\n        \"amount\": 6540,\n        \"currency\": \"USD\",\n        \"customer\": {\n            \"id\" : \"cus_abcdefgh\"\n        },\n        \"billing\": {\n            \"address\": {\n                \"line1\": \"1467\",\n                \"line2\": \"Harrison Street\",\n                \"line3\": \"Harrison Street\",\n                \"city\": \"San Fransico\",\n                \"state\": \"California\",\n                \"zip\": \"94122\",\n                \"country\": \"US\",\n                \"first_name\": \"joseph\",\n                \"last_name\": \"Doe\"\n            },\n            \"phone\": {\n                \"number\": \"8056594427\",\n                \"country_code\": \"+91\"\n            }\n        }\n    }"
                },
                "Create a payment with customer details": {
                  "value": "{\n        \"amount\": 6540,\n        \"currency\": \"USD\",\n        \"customer\": {\n            \"id\":\"cus_abcdefgh\",\n            \"name\":\"John Dough\",\n            \"phone\":\"9999999999\",\n            \"email\":\"john@example.com\"\n        }\n    }"
                },
                "Create a payment with minimul fields": {
                  "value": "{\n        \"amount\": 6540,\n        \"currency\": \"USD\",\n    }"
                },
                "Create a payment with order category for noon": {
                  "value": "{\n        \"amount\": 6540,\n        \"currency\": \"USD\",\n        \"connector_metadata\": {\n            \"noon\": {\n                \"order_category\":\"shoes\"\n            }\n        }\n    }"
                },
                "Create a payment with order details": {
                  "value": "{\n        \"amount\": 6540,\n        \"currency\": \"USD\",\n        \"order_details\": [\n            {\n                \"product_name\": \"Apple iPhone 15\",\n                \"quantity\": 1,\n                \"amount\" : 6540\n            }\n        ]\n    }"
                }
              }
            }
          },
          "required": true
        },
        "responses": {
          "200": {
            "description": "Payment created",
            "content": {
              "application/json": {
                "schema": {
                  "$ref": "#/components/schemas/PaymentsResponse"
                }
              }
            }
          },
          "400": {
            "description": "Missing Mandatory fields"
          }
        },
        "security": [
          {
            "api_key": []
          }
        ]
      }
    },
    "/payments/list": {
      "get": {
        "tags": [
          "Payments"
        ],
        "summary": "Payments - List",
        "description": "Payments - List\n\nTo list the payments",
        "operationId": "List all Payments",
        "parameters": [
          {
            "name": "customer_id",
            "in": "query",
            "description": "The identifier for the customer",
            "required": true,
            "schema": {
              "type": "string"
            }
          },
          {
            "name": "starting_after",
            "in": "query",
            "description": "A cursor for use in pagination, fetch the next list after some object",
            "required": true,
            "schema": {
              "type": "string"
            }
          },
          {
            "name": "ending_before",
            "in": "query",
            "description": "A cursor for use in pagination, fetch the previous list before some object",
            "required": true,
            "schema": {
              "type": "string"
            }
          },
          {
            "name": "limit",
            "in": "query",
            "description": "Limit on the number of objects to return",
            "required": true,
            "schema": {
              "type": "integer",
              "format": "int64"
            }
          },
          {
            "name": "created",
            "in": "query",
            "description": "The time at which payment is created",
            "required": true,
            "schema": {
              "type": "string",
              "format": "date-time"
            }
          },
          {
            "name": "created_lt",
            "in": "query",
            "description": "Time less than the payment created time",
            "required": true,
            "schema": {
              "type": "string",
              "format": "date-time"
            }
          },
          {
            "name": "created_gt",
            "in": "query",
            "description": "Time greater than the payment created time",
            "required": true,
            "schema": {
              "type": "string",
              "format": "date-time"
            }
          },
          {
            "name": "created_lte",
            "in": "query",
            "description": "Time less than or equals to the payment created time",
            "required": true,
            "schema": {
              "type": "string",
              "format": "date-time"
            }
          },
          {
            "name": "created_gte",
            "in": "query",
            "description": "Time greater than or equals to the payment created time",
            "required": true,
            "schema": {
              "type": "string",
              "format": "date-time"
            }
          }
        ],
        "responses": {
          "200": {
            "description": "Received payment list"
          },
          "404": {
            "description": "No payments found"
          }
        },
        "security": [
          {
            "api_key": []
          }
        ]
      }
    },
    "/payments/session_tokens": {
      "post": {
        "tags": [
          "Payments"
        ],
        "summary": "Payments - Session token",
        "description": "Payments - Session token\n\nTo create the session object or to get session token for wallets",
        "operationId": "Create Session tokens for a Payment",
        "requestBody": {
          "content": {
            "application/json": {
              "schema": {
                "$ref": "#/components/schemas/PaymentsSessionRequest"
              }
            }
          },
          "required": true
        },
        "responses": {
          "200": {
            "description": "Payment session object created or session token was retrieved from wallets",
            "content": {
              "application/json": {
                "schema": {
                  "$ref": "#/components/schemas/PaymentsSessionResponse"
                }
              }
            }
          },
          "400": {
            "description": "Missing mandatory fields"
          }
        },
        "security": [
          {
            "publishable_key": []
          }
        ]
      }
    },
    "/payments/{payment_id}": {
      "get": {
        "tags": [
          "Payments"
        ],
        "summary": "Payments - Retrieve",
        "description": "Payments - Retrieve\n\nTo retrieve the properties of a Payment. This may be used to get the status of a previously initiated payment or next action for an ongoing payment",
        "operationId": "Retrieve a Payment",
        "parameters": [
          {
            "name": "payment_id",
            "in": "path",
            "description": "The identifier for payment",
            "required": true,
            "schema": {
              "type": "string"
            }
          }
        ],
        "requestBody": {
          "content": {
            "application/json": {
              "schema": {
                "$ref": "#/components/schemas/PaymentRetrieveBody"
              }
            }
          },
          "required": true
        },
        "responses": {
          "200": {
            "description": "Gets the payment with final status",
            "content": {
              "application/json": {
                "schema": {
                  "$ref": "#/components/schemas/PaymentsResponse"
                }
              }
            }
          },
          "404": {
            "description": "No payment found"
          }
        },
        "security": [
          {
            "api_key": []
          },
          {
            "publishable_key": []
          }
        ]
      },
      "post": {
        "tags": [
          "Payments"
        ],
        "summary": "Payments - Update",
        "description": "Payments - Update\n\nTo update the properties of a PaymentIntent object. This may include attaching a payment method, or attaching customer object or metadata fields after the Payment is created",
        "operationId": "Update a Payment",
        "parameters": [
          {
            "name": "payment_id",
            "in": "path",
            "description": "The identifier for payment",
            "required": true,
            "schema": {
              "type": "string"
            }
          }
        ],
        "requestBody": {
          "content": {
            "application/json": {
              "schema": {
                "$ref": "#/components/schemas/PaymentsRequest"
              }
            }
          },
          "required": true
        },
        "responses": {
          "200": {
            "description": "Payment updated",
            "content": {
              "application/json": {
                "schema": {
                  "$ref": "#/components/schemas/PaymentsResponse"
                }
              }
            }
          },
          "400": {
            "description": "Missing mandatory fields"
          }
        },
        "security": [
          {
            "api_key": []
          },
          {
            "publishable_key": []
          }
        ]
      }
    },
    "/payments/{payment_id}/cancel": {
      "post": {
        "tags": [
          "Payments"
        ],
        "summary": "Payments - Cancel",
        "description": "Payments - Cancel\n\nA Payment could can be cancelled when it is in one of these statuses: requires_payment_method, requires_capture, requires_confirmation, requires_customer_action",
        "operationId": "Cancel a Payment",
        "parameters": [
          {
            "name": "payment_id",
            "in": "path",
            "description": "The identifier for payment",
            "required": true,
            "schema": {
              "type": "string"
            }
          }
        ],
        "requestBody": {
          "content": {
            "application/json": {
              "schema": {
                "$ref": "#/components/schemas/PaymentsCancelRequest"
              }
            }
          },
          "required": true
        },
        "responses": {
          "200": {
            "description": "Payment canceled"
          },
          "400": {
            "description": "Missing mandatory fields"
          }
        },
        "security": [
          {
            "api_key": []
          }
        ]
      }
    },
    "/payments/{payment_id}/capture": {
      "post": {
        "tags": [
          "Payments"
        ],
        "summary": "Payments - Capture",
        "description": "Payments - Capture\n\nTo capture the funds for an uncaptured payment",
        "operationId": "Capture a Payment",
        "parameters": [
          {
            "name": "payment_id",
            "in": "path",
            "description": "The identifier for payment",
            "required": true,
            "schema": {
              "type": "string"
            }
          }
        ],
        "requestBody": {
          "content": {
            "application/json": {
              "schema": {
                "$ref": "#/components/schemas/PaymentsCaptureRequest"
              }
            }
          },
          "required": true
        },
        "responses": {
          "200": {
            "description": "Payment captured",
            "content": {
              "application/json": {
                "schema": {
                  "$ref": "#/components/schemas/PaymentsResponse"
                }
              }
            }
          },
          "400": {
            "description": "Missing mandatory fields"
          }
        },
        "security": [
          {
            "api_key": []
          }
        ]
      }
    },
    "/payments/{payment_id}/confirm": {
      "post": {
        "tags": [
          "Payments"
        ],
        "summary": "Payments - Confirm",
        "description": "Payments - Confirm\n\nThis API is to confirm the payment request and forward payment to the payment processor. This API provides more granular control upon when the API is forwarded to the payment processor. Alternatively you can confirm the payment within the Payments Create API",
        "operationId": "Confirm a Payment",
        "parameters": [
          {
            "name": "payment_id",
            "in": "path",
            "description": "The identifier for payment",
            "required": true,
            "schema": {
              "type": "string"
            }
          }
        ],
        "requestBody": {
          "content": {
            "application/json": {
              "schema": {
                "$ref": "#/components/schemas/PaymentsRequest"
              }
            }
          },
          "required": true
        },
        "responses": {
          "200": {
            "description": "Payment confirmed",
            "content": {
              "application/json": {
                "schema": {
                  "$ref": "#/components/schemas/PaymentsResponse"
                }
              }
            }
          },
          "400": {
            "description": "Missing mandatory fields"
          }
        },
        "security": [
          {
            "api_key": []
          },
          {
            "publishable_key": []
          }
        ]
      }
    },
    "/payouts/create": {
      "post": {
        "tags": [
          "Payouts"
        ],
        "summary": "Payouts - Create",
        "description": "Payouts - Create",
        "operationId": "Create a Payout",
        "requestBody": {
          "content": {
            "application/json": {
              "schema": {
                "$ref": "#/components/schemas/PayoutCreateRequest"
              }
            }
          },
          "required": true
        },
        "responses": {
          "200": {
            "description": "Payout created",
            "content": {
              "application/json": {
                "schema": {
                  "$ref": "#/components/schemas/PayoutCreateResponse"
                }
              }
            }
          },
          "400": {
            "description": "Missing Mandatory fields"
          }
        },
        "security": [
          {
            "api_key": []
          }
        ]
      }
    },
    "/payouts/{payout_id}": {
      "get": {
        "tags": [
          "Payouts"
        ],
        "summary": "Payouts - Retrieve",
        "description": "Payouts - Retrieve",
        "operationId": "Retrieve a Payout",
        "parameters": [
          {
            "name": "payout_id",
            "in": "path",
            "description": "The identifier for payout]",
            "required": true,
            "schema": {
              "type": "string"
            }
          }
        ],
        "responses": {
          "200": {
            "description": "Payout retrieved",
            "content": {
              "application/json": {
                "schema": {
                  "$ref": "#/components/schemas/PayoutCreateResponse"
                }
              }
            }
          },
          "404": {
            "description": "Payout does not exist in our records"
          }
        },
        "security": [
          {
            "api_key": []
          }
        ]
      },
      "post": {
        "tags": [
          "Payouts"
        ],
        "summary": "Payouts - Update",
        "description": "Payouts - Update",
        "operationId": "Update a Payout",
        "parameters": [
          {
            "name": "payout_id",
            "in": "path",
            "description": "The identifier for payout]",
            "required": true,
            "schema": {
              "type": "string"
            }
          }
        ],
        "requestBody": {
          "content": {
            "application/json": {
              "schema": {
                "$ref": "#/components/schemas/PayoutCreateRequest"
              }
            }
          },
          "required": true
        },
        "responses": {
          "200": {
            "description": "Payout updated",
            "content": {
              "application/json": {
                "schema": {
                  "$ref": "#/components/schemas/PayoutCreateResponse"
                }
              }
            }
          },
          "400": {
            "description": "Missing Mandatory fields"
          }
        },
        "security": [
          {
            "api_key": []
          }
        ]
      }
    },
    "/payouts/{payout_id}/cancel": {
      "post": {
        "tags": [
          "Payouts"
        ],
        "summary": "Payouts - Cancel",
        "description": "Payouts - Cancel",
        "operationId": "Cancel a Payout",
        "parameters": [
          {
            "name": "payout_id",
            "in": "path",
            "description": "The identifier for payout",
            "required": true,
            "schema": {
              "type": "string"
            }
          }
        ],
        "requestBody": {
          "content": {
            "application/json": {
              "schema": {
                "$ref": "#/components/schemas/PayoutActionRequest"
              }
            }
          },
          "required": true
        },
        "responses": {
          "200": {
            "description": "Payout cancelled",
            "content": {
              "application/json": {
                "schema": {
                  "$ref": "#/components/schemas/PayoutCreateResponse"
                }
              }
            }
          },
          "400": {
            "description": "Missing Mandatory fields"
          }
        },
        "security": [
          {
            "api_key": []
          }
        ]
      }
    },
    "/payouts/{payout_id}/fulfill": {
      "post": {
        "tags": [
          "Payouts"
        ],
        "summary": "Payouts - Fulfill",
        "description": "Payouts - Fulfill",
        "operationId": "Fulfill a Payout",
        "parameters": [
          {
            "name": "payout_id",
            "in": "path",
            "description": "The identifier for payout",
            "required": true,
            "schema": {
              "type": "string"
            }
          }
        ],
        "requestBody": {
          "content": {
            "application/json": {
              "schema": {
                "$ref": "#/components/schemas/PayoutActionRequest"
              }
            }
          },
          "required": true
        },
        "responses": {
          "200": {
            "description": "Payout fulfilled",
            "content": {
              "application/json": {
                "schema": {
                  "$ref": "#/components/schemas/PayoutCreateResponse"
                }
              }
            }
          },
          "400": {
            "description": "Missing Mandatory fields"
          }
        },
        "security": [
          {
            "api_key": []
          }
        ]
      }
    },
    "/refunds": {
      "post": {
        "tags": [
          "Refunds"
        ],
        "summary": "Refunds - Create",
        "description": "Refunds - Create\n\nTo create a refund against an already processed payment",
        "operationId": "Create a Refund",
        "requestBody": {
          "content": {
            "application/json": {
              "schema": {
                "$ref": "#/components/schemas/RefundRequest"
              }
            }
          },
          "required": true
        },
        "responses": {
          "200": {
            "description": "Refund created",
            "content": {
              "application/json": {
                "schema": {
                  "$ref": "#/components/schemas/RefundResponse"
                }
              }
            }
          },
          "400": {
            "description": "Missing Mandatory fields"
          }
        },
        "security": [
          {
            "api_key": []
          }
        ]
      }
    },
    "/refunds/list": {
      "post": {
        "tags": [
          "Refunds"
        ],
        "summary": "Refunds - List",
        "description": "Refunds - List\n\nTo list the refunds associated with a payment_id or with the merchant, if payment_id is not provided",
        "operationId": "List all Refunds",
        "requestBody": {
          "content": {
            "application/json": {
              "schema": {
                "$ref": "#/components/schemas/RefundListRequest"
              }
            }
          },
          "required": true
        },
        "responses": {
          "200": {
            "description": "List of refunds",
            "content": {
              "application/json": {
                "schema": {
                  "$ref": "#/components/schemas/RefundListResponse"
                }
              }
            }
          }
        },
        "security": [
          {
            "api_key": []
          }
        ]
      }
    },
    "/refunds/{refund_id}": {
      "get": {
        "tags": [
          "Refunds"
        ],
        "summary": "Refunds - Retrieve (GET)",
        "description": "Refunds - Retrieve (GET)\n\nTo retrieve the properties of a Refund. This may be used to get the status of a previously initiated payment or next action for an ongoing payment",
        "operationId": "Retrieve a Refund",
        "parameters": [
          {
            "name": "refund_id",
            "in": "path",
            "description": "The identifier for refund",
            "required": true,
            "schema": {
              "type": "string"
            }
          }
        ],
        "responses": {
          "200": {
            "description": "Refund retrieved",
            "content": {
              "application/json": {
                "schema": {
                  "$ref": "#/components/schemas/RefundResponse"
                }
              }
            }
          },
          "404": {
            "description": "Refund does not exist in our records"
          }
        },
        "security": [
          {
            "api_key": []
          }
        ]
      },
      "post": {
        "tags": [
          "Refunds"
        ],
        "summary": "Refunds - Update",
        "description": "Refunds - Update\n\nTo update the properties of a Refund object. This may include attaching a reason for the refund or metadata fields",
        "operationId": "Update a Refund",
        "parameters": [
          {
            "name": "refund_id",
            "in": "path",
            "description": "The identifier for refund",
            "required": true,
            "schema": {
              "type": "string"
            }
          }
        ],
        "requestBody": {
          "content": {
            "application/json": {
              "schema": {
                "$ref": "#/components/schemas/RefundUpdateRequest"
              }
            }
          },
          "required": true
        },
        "responses": {
          "200": {
            "description": "Refund updated",
            "content": {
              "application/json": {
                "schema": {
                  "$ref": "#/components/schemas/RefundResponse"
                }
              }
            }
          },
          "400": {
            "description": "Missing Mandatory fields"
          }
        },
        "security": [
          {
            "api_key": []
          }
        ]
      }
    }
  },
  "components": {
    "schemas": {
      "AcceptanceType": {
        "type": "string",
        "enum": [
          "online",
          "offline"
        ]
      },
      "AcceptedCountries": {
        "oneOf": [
          {
            "type": "object",
            "required": [
              "type",
              "list"
            ],
            "properties": {
              "type": {
                "type": "string",
                "enum": [
                  "enable_only"
                ]
              },
              "list": {
                "type": "array",
                "items": {
                  "$ref": "#/components/schemas/CountryAlpha2"
                }
              }
            }
          },
          {
            "type": "object",
            "required": [
              "type",
              "list"
            ],
            "properties": {
              "type": {
                "type": "string",
                "enum": [
                  "disable_only"
                ]
              },
              "list": {
                "type": "array",
                "items": {
                  "$ref": "#/components/schemas/CountryAlpha2"
                }
              }
            }
          },
          {
            "type": "object",
            "required": [
              "type"
            ],
            "properties": {
              "type": {
                "type": "string",
                "enum": [
                  "all_accepted"
                ]
              }
            }
          }
        ],
        "discriminator": {
          "propertyName": "type"
        }
      },
      "AcceptedCurrencies": {
        "oneOf": [
          {
            "type": "object",
            "required": [
              "type",
              "list"
            ],
            "properties": {
              "type": {
                "type": "string",
                "enum": [
                  "enable_only"
                ]
              },
              "list": {
                "type": "array",
                "items": {
                  "$ref": "#/components/schemas/Currency"
                }
              }
            }
          },
          {
            "type": "object",
            "required": [
              "type",
              "list"
            ],
            "properties": {
              "type": {
                "type": "string",
                "enum": [
                  "disable_only"
                ]
              },
              "list": {
                "type": "array",
                "items": {
                  "$ref": "#/components/schemas/Currency"
                }
              }
            }
          },
          {
            "type": "object",
            "required": [
              "type"
            ],
            "properties": {
              "type": {
                "type": "string",
                "enum": [
                  "all_accepted"
                ]
              }
            }
          }
        ],
        "discriminator": {
          "propertyName": "type"
        }
      },
      "AchBankTransfer": {
        "type": "object",
        "required": [
          "bank_name",
          "bank_country_code",
          "bank_city",
          "bank_account_number",
          "bank_routing_number"
        ],
        "properties": {
          "bank_name": {
            "type": "string",
            "description": "Bank name",
            "example": "Deutsche Bank"
          },
          "bank_country_code": {
            "$ref": "#/components/schemas/CountryAlpha2"
          },
          "bank_city": {
            "type": "string",
            "description": "Bank city",
            "example": "California"
          },
          "bank_account_number": {
            "type": "string",
            "description": "Bank account number is an unique identifier assigned by a bank to a customer.",
            "example": "000123456"
          },
          "bank_routing_number": {
            "type": "string",
            "description": "[9 digits] Routing number - used in USA for identifying a specific bank.",
            "example": "110000000"
          }
        }
      },
      "AchBillingDetails": {
        "type": "object",
        "required": [
          "email"
        ],
        "properties": {
          "email": {
            "type": "string",
            "description": "The Email ID for ACH billing",
            "example": "example@me.com"
          }
        }
      },
      "AchTransfer": {
        "type": "object",
        "required": [
          "account_number",
          "bank_name",
          "routing_number",
          "swift_code"
        ],
        "properties": {
          "account_number": {
            "type": "string",
            "example": "122385736258"
          },
          "bank_name": {
            "type": "string"
          },
          "routing_number": {
            "type": "string",
            "example": "012"
          },
          "swift_code": {
            "type": "string",
            "example": "234"
          }
        }
      },
      "Address": {
        "type": "object",
        "properties": {
          "address": {
            "allOf": [
              {
                "$ref": "#/components/schemas/AddressDetails"
              }
            ],
            "nullable": true
          },
          "phone": {
            "allOf": [
              {
                "$ref": "#/components/schemas/PhoneDetails"
              }
            ],
            "nullable": true
          }
        }
      },
      "AddressDetails": {
        "type": "object",
        "properties": {
          "city": {
            "type": "string",
            "description": "The address city",
            "example": "New York",
            "nullable": true,
            "maxLength": 50
          },
          "country": {
            "allOf": [
              {
                "$ref": "#/components/schemas/CountryAlpha2"
              }
            ],
            "nullable": true
          },
          "line1": {
            "type": "string",
            "description": "The first line of the address",
            "example": "123, King Street",
            "nullable": true,
            "maxLength": 200
          },
          "line2": {
            "type": "string",
            "description": "The second line of the address",
            "example": "Powelson Avenue",
            "nullable": true,
            "maxLength": 50
          },
          "line3": {
            "type": "string",
            "description": "The third line of the address",
            "example": "Bridgewater",
            "nullable": true,
            "maxLength": 50
          },
          "zip": {
            "type": "string",
            "description": "The zip/postal code for the address",
            "example": "08807",
            "nullable": true,
            "maxLength": 50
          },
          "state": {
            "type": "string",
            "description": "The address state",
            "example": "New York",
            "nullable": true
          },
          "first_name": {
            "type": "string",
            "description": "The first name for the address",
            "example": "John",
            "nullable": true,
            "maxLength": 255
          },
          "last_name": {
            "type": "string",
            "description": "The last name for the address",
            "example": "Doe",
            "nullable": true,
            "maxLength": 255
          }
        }
      },
      "AirwallexData": {
        "type": "object",
        "properties": {
          "payload": {
            "type": "string",
            "description": "payload required by airwallex",
            "nullable": true
          }
        }
      },
      "AlfamartVoucherData": {
        "type": "object",
        "required": [
          "first_name",
          "last_name",
          "email"
        ],
        "properties": {
          "first_name": {
            "type": "string",
            "description": "The billing first name for Alfamart",
            "example": "Jane"
          },
          "last_name": {
            "type": "string",
            "description": "The billing second name for Alfamart",
            "example": "Doe"
          },
          "email": {
            "type": "string",
            "description": "The Email ID for Alfamart",
            "example": "example@me.com"
          }
        }
      },
      "AliPayHkRedirection": {
        "type": "object"
      },
      "AliPayQr": {
        "type": "object"
      },
      "AliPayRedirection": {
        "type": "object"
      },
      "AmountInfo": {
        "type": "object",
        "required": [
          "label",
          "amount"
        ],
        "properties": {
          "label": {
            "type": "string",
            "description": "The label must be the name of the merchant."
          },
          "type": {
            "type": "string",
            "description": "A value that indicates whether the line item(Ex: total, tax, discount, or grand total) is final or pending.",
            "nullable": true
          },
          "amount": {
            "type": "string",
            "description": "The total amount for the payment"
          }
        }
      },
      "ApiKeyExpiration": {
        "oneOf": [
          {
            "type": "string",
            "enum": [
              "never"
            ]
          },
          {
            "type": "string",
            "format": "date-time"
          }
        ]
      },
      "ApplePayPaymentRequest": {
        "type": "object",
        "required": [
          "country_code",
          "currency_code",
          "total"
        ],
        "properties": {
          "country_code": {
            "$ref": "#/components/schemas/CountryAlpha2"
          },
          "currency_code": {
            "$ref": "#/components/schemas/Currency"
          },
          "total": {
            "$ref": "#/components/schemas/AmountInfo"
          },
          "merchant_capabilities": {
            "type": "array",
            "items": {
              "type": "string"
            },
            "description": "The list of merchant capabilities(ex: whether capable of 3ds or no-3ds)",
            "nullable": true
          },
          "supported_networks": {
            "type": "array",
            "items": {
              "type": "string"
            },
            "description": "The list of supported networks",
            "nullable": true
          },
          "merchant_identifier": {
            "type": "string",
            "nullable": true
          }
        }
      },
      "ApplePayRedirectData": {
        "type": "object"
      },
      "ApplePaySessionResponse": {
        "oneOf": [
          {
            "$ref": "#/components/schemas/ThirdPartySdkSessionResponse"
          },
          {
            "$ref": "#/components/schemas/NoThirdPartySdkSessionResponse"
          },
          {
            "type": "object",
            "default": null,
            "nullable": true
          }
        ]
      },
      "ApplePayThirdPartySdkData": {
        "type": "object"
      },
      "ApplePayWalletData": {
        "type": "object",
        "required": [
          "payment_data",
          "payment_method",
          "transaction_identifier"
        ],
        "properties": {
          "payment_data": {
            "type": "string",
            "description": "The payment data of Apple pay"
          },
          "payment_method": {
            "$ref": "#/components/schemas/ApplepayPaymentMethod"
          },
          "transaction_identifier": {
            "type": "string",
            "description": "The unique identifier for the transaction"
          }
        }
      },
      "ApplepayConnectorMetadataRequest": {
        "type": "object",
        "properties": {
          "session_token_data": {
            "allOf": [
              {
                "$ref": "#/components/schemas/SessionTokenInfo"
              }
            ],
            "nullable": true
          }
        }
      },
      "ApplepayPaymentMethod": {
        "type": "object",
        "required": [
          "display_name",
          "network",
          "type"
        ],
        "properties": {
          "display_name": {
            "type": "string",
            "description": "The name to be displayed on Apple Pay button"
          },
          "network": {
            "type": "string",
            "description": "The network of the Apple pay payment method"
          },
          "type": {
            "type": "string",
            "description": "The type of the payment method"
          }
        }
      },
      "ApplepaySessionTokenResponse": {
        "type": "object",
        "required": [
          "session_token_data",
          "connector",
          "delayed_session_token",
          "sdk_next_action"
        ],
        "properties": {
          "session_token_data": {
            "$ref": "#/components/schemas/ApplePaySessionResponse"
          },
          "payment_request_data": {
            "allOf": [
              {
                "$ref": "#/components/schemas/ApplePayPaymentRequest"
              }
            ],
            "nullable": true
          },
          "connector": {
            "type": "string",
            "description": "The session token is w.r.t this connector"
          },
          "delayed_session_token": {
            "type": "boolean",
            "description": "Identifier for the delayed session response"
          },
          "sdk_next_action": {
            "$ref": "#/components/schemas/SdkNextAction"
          },
          "connector_reference_id": {
            "type": "string",
            "description": "The connector transaction id",
            "nullable": true
          },
          "connector_sdk_public_key": {
            "type": "string",
            "description": "The public key id is to invoke third party sdk",
            "nullable": true
          }
        }
      },
      "AttemptStatus": {
        "type": "string",
        "enum": [
          "started",
          "authentication_failed",
          "router_declined",
          "authentication_pending",
          "authentication_successful",
          "authorized",
          "authorization_failed",
          "charged",
          "authorizing",
          "cod_initiated",
          "voided",
          "void_initiated",
          "capture_initiated",
          "capture_failed",
          "void_failed",
          "auto_refunded",
          "partial_charged",
          "unresolved",
          "pending",
          "failure",
          "payment_method_awaited",
          "confirmation_awaited",
          "device_data_collection_pending"
        ]
      },
      "AuthenticationType": {
        "type": "string",
        "enum": [
          "three_ds",
          "no_three_ds"
        ]
      },
      "BacsBankTransfer": {
        "type": "object",
        "required": [
          "bank_name",
          "bank_country_code",
          "bank_city",
          "bank_account_number",
          "bank_sort_code"
        ],
        "properties": {
          "bank_name": {
            "type": "string",
            "description": "Bank name",
            "example": "Deutsche Bank"
          },
          "bank_country_code": {
            "$ref": "#/components/schemas/CountryAlpha2"
          },
          "bank_city": {
            "type": "string",
            "description": "Bank city",
            "example": "California"
          },
          "bank_account_number": {
            "type": "string",
            "description": "Bank account number is an unique identifier assigned by a bank to a customer.",
            "example": "000123456"
          },
          "bank_sort_code": {
            "type": "string",
            "description": "[6 digits] Sort Code - used in UK and Ireland for identifying a bank and it's branches.",
            "example": "98-76-54"
          }
        }
      },
      "BacsBankTransferInstructions": {
        "type": "object",
        "required": [
          "account_holder_name",
          "account_number",
          "sort_code"
        ],
        "properties": {
          "account_holder_name": {
            "type": "string",
            "example": "Jane Doe"
          },
          "account_number": {
            "type": "string",
            "example": "10244123908"
          },
          "sort_code": {
            "type": "string",
            "example": "012"
          }
        }
      },
      "Bank": {
        "oneOf": [
          {
            "$ref": "#/components/schemas/AchBankTransfer"
          },
          {
            "$ref": "#/components/schemas/BacsBankTransfer"
          },
          {
            "$ref": "#/components/schemas/SepaBankTransfer"
          }
        ]
      },
      "BankDebitBilling": {
        "type": "object",
        "required": [
          "name",
          "email"
        ],
        "properties": {
          "name": {
            "type": "string",
            "description": "The billing name for bank debits",
            "example": "John Doe"
          },
          "email": {
            "type": "string",
            "description": "The billing email for bank debits",
            "example": "example@example.com"
          },
          "address": {
            "allOf": [
              {
                "$ref": "#/components/schemas/AddressDetails"
              }
            ],
            "nullable": true
          }
        }
      },
      "BankDebitData": {
        "oneOf": [
          {
            "type": "object",
            "required": [
              "ach_bank_debit"
            ],
            "properties": {
              "ach_bank_debit": {
                "type": "object",
                "description": "Payment Method data for Ach bank debit",
                "required": [
                  "billing_details",
                  "account_number",
                  "routing_number",
                  "card_holder_name",
                  "bank_account_holder_name",
                  "bank_name",
                  "bank_type",
                  "bank_holder_type"
                ],
                "properties": {
                  "billing_details": {
                    "$ref": "#/components/schemas/BankDebitBilling"
                  },
                  "account_number": {
                    "type": "string",
                    "description": "Account number for ach bank debit payment",
                    "example": "000123456789"
                  },
                  "routing_number": {
                    "type": "string",
                    "description": "Routing number for ach bank debit payment",
                    "example": "110000000"
                  },
                  "card_holder_name": {
                    "type": "string",
                    "example": "John Test"
                  },
                  "bank_account_holder_name": {
                    "type": "string",
                    "example": "John Doe"
                  },
                  "bank_name": {
                    "type": "string",
                    "example": "ACH"
                  },
                  "bank_type": {
                    "type": "string",
                    "example": "Checking"
                  },
                  "bank_holder_type": {
                    "type": "string",
                    "example": "Personal"
                  }
                }
              }
            }
          },
          {
            "type": "object",
            "required": [
              "sepa_bank_debit"
            ],
            "properties": {
              "sepa_bank_debit": {
                "type": "object",
                "required": [
                  "billing_details",
                  "iban",
                  "bank_account_holder_name"
                ],
                "properties": {
                  "billing_details": {
                    "$ref": "#/components/schemas/BankDebitBilling"
                  },
                  "iban": {
                    "type": "string",
                    "description": "International bank account number (iban) for SEPA",
                    "example": "DE89370400440532013000"
                  },
                  "bank_account_holder_name": {
                    "type": "string",
                    "description": "Owner name for bank debit",
                    "example": "A. Schneider"
                  }
                }
              }
            }
          },
          {
            "type": "object",
            "required": [
              "becs_bank_debit"
            ],
            "properties": {
              "becs_bank_debit": {
                "type": "object",
                "required": [
                  "billing_details",
                  "account_number",
                  "bsb_number"
                ],
                "properties": {
                  "billing_details": {
                    "$ref": "#/components/schemas/BankDebitBilling"
                  },
                  "account_number": {
                    "type": "string",
                    "description": "Account number for Becs payment method",
                    "example": "000123456"
                  },
                  "bsb_number": {
                    "type": "string",
                    "description": "Bank-State-Branch (bsb) number",
                    "example": "000000"
                  }
                }
              }
            }
          },
          {
            "type": "object",
            "required": [
              "bacs_bank_debit"
            ],
            "properties": {
              "bacs_bank_debit": {
                "type": "object",
                "required": [
                  "billing_details",
                  "account_number",
                  "sort_code",
                  "bank_account_holder_name"
                ],
                "properties": {
                  "billing_details": {
                    "$ref": "#/components/schemas/BankDebitBilling"
                  },
                  "account_number": {
                    "type": "string",
                    "description": "Account number for Bacs payment method",
                    "example": "00012345"
                  },
                  "sort_code": {
                    "type": "string",
                    "description": "Sort code for Bacs payment method",
                    "example": "108800"
                  },
                  "bank_account_holder_name": {
                    "type": "string",
                    "description": "holder name for bank debit",
                    "example": "A. Schneider"
                  }
                }
              }
            }
          }
        ]
      },
      "BankNames": {
        "type": "string",
        "description": "Name of banks supported by Hyperswitch",
        "enum": [
          "american_express",
          "affin_bank",
          "agro_bank",
          "alliance_bank",
          "am_bank",
          "bank_of_america",
          "bank_islam",
          "bank_muamalat",
          "bank_rakyat",
          "bank_simpanan_nasional",
          "barclays",
          "blik_p_s_p",
          "capital_one",
          "chase",
          "citi",
          "cimb_bank",
          "discover",
          "navy_federal_credit_union",
          "pentagon_federal_credit_union",
          "synchrony_bank",
          "wells_fargo",
          "abn_amro",
          "asn_bank",
          "bunq",
          "handelsbanken",
          "hong_leong_bank",
          "hsbc_bank",
          "ing",
          "knab",
          "kuwait_finance_house",
          "moneyou",
          "rabobank",
          "regiobank",
          "revolut",
          "sns_bank",
          "triodos_bank",
          "van_lanschot",
          "arzte_und_apotheker_bank",
          "austrian_anadi_bank_ag",
          "bank_austria",
          "bank99_ag",
          "bankhaus_carl_spangler",
          "bankhaus_schelhammer_und_schattera_ag",
          "bank_millennium",
          "bank_p_e_k_a_o_s_a",
          "bawag_psk_ag",
          "bks_bank_ag",
          "brull_kallmus_bank_ag",
          "btv_vier_lander_bank",
          "capital_bank_grawe_gruppe_ag",
          "ceska_sporitelna",
          "dolomitenbank",
          "easybank_ag",
          "e_platby_v_u_b",
          "erste_bank_und_sparkassen",
          "friesland_bank",
          "hypo_alpeadriabank_international_ag",
          "hypo_noe_lb_fur_niederosterreich_u_wien",
          "hypo_oberosterreich_salzburg_steiermark",
          "hypo_tirol_bank_ag",
          "hypo_vorarlberg_bank_ag",
          "hypo_bank_burgenland_aktiengesellschaft",
          "komercni_banka",
          "m_bank",
          "marchfelder_bank",
          "maybank",
          "oberbank_ag",
          "osterreichische_arzte_und_apothekerbank",
          "ocbc_bank",
          "pay_with_i_n_g",
          "place_z_i_p_k_o",
          "platnosc_online_karta_platnicza",
          "posojilnica_bank_e_gen",
          "postova_banka",
          "public_bank",
          "raiffeisen_bankengruppe_osterreich",
          "rhb_bank",
          "schelhammer_capital_bank_ag",
          "standard_chartered_bank",
          "schoellerbank_ag",
          "sparda_bank_wien",
          "sporo_pay",
          "santander_przelew24",
          "tatra_pay",
          "viamo",
          "volksbank_gruppe",
          "volkskreditbank_ag",
          "vr_bank_braunau",
          "uob_bank",
          "pay_with_alior_bank",
          "banki_spoldzielcze",
          "pay_with_inteligo",
          "b_n_p_paribas_poland",
          "bank_nowy_s_a",
          "credit_agricole",
          "pay_with_b_o_s",
          "pay_with_citi_handlowy",
          "pay_with_plus_bank",
          "toyota_bank",
          "velo_bank",
          "e_transfer_pocztowy24",
          "plus_bank",
          "etransfer_pocztowy24",
          "banki_spbdzielcze",
          "bank_nowy_bfg_sa",
          "getin_bank",
          "blik",
          "noble_pay",
          "idea_bank",
          "envelo_bank",
          "nest_przelew",
          "mbank_mtransfer",
          "inteligo",
          "pbac_z_ipko",
          "bnp_paribas",
          "bank_pekao_sa",
          "volkswagen_bank",
          "alior_bank",
          "boz",
          "bangkok_bank",
          "krungsri_bank",
          "krung_thai_bank",
          "the_siam_commercial_bank",
          "kasikorn_bank",
          "open_bank_success",
          "open_bank_failure",
          "open_bank_cancelled",
          "aib",
          "bank_of_scotland",
          "danske_bank",
          "first_direct",
          "first_trust",
          "halifax",
          "lloyds",
          "monzo",
          "nat_west",
          "nationwide_bank",
          "royal_bank_of_scotland",
          "starling",
          "tsb_bank",
          "tesco_bank",
          "ulster_bank"
        ]
      },
      "BankRedirectBilling": {
        "type": "object",
        "required": [
          "billing_name",
          "email"
        ],
        "properties": {
          "billing_name": {
            "type": "string",
            "description": "The name for which billing is issued",
            "example": "John Doe"
          },
          "email": {
            "type": "string",
            "description": "The billing email for bank redirect",
            "example": "example@example.com"
          }
        }
      },
      "BankRedirectData": {
        "oneOf": [
          {
            "type": "object",
            "required": [
              "bancontact_card"
            ],
            "properties": {
              "bancontact_card": {
                "type": "object",
                "required": [
                  "card_number",
                  "card_exp_month",
                  "card_exp_year",
                  "card_holder_name"
                ],
                "properties": {
                  "card_number": {
                    "type": "string",
                    "description": "The card number",
                    "example": "4242424242424242"
                  },
                  "card_exp_month": {
                    "type": "string",
                    "description": "The card's expiry month",
                    "example": "24"
                  },
                  "card_exp_year": {
                    "type": "string",
                    "description": "The card's expiry year",
                    "example": "24"
                  },
                  "card_holder_name": {
                    "type": "string",
                    "description": "The card holder's name",
                    "example": "John Test"
                  },
                  "billing_details": {
                    "allOf": [
                      {
                        "$ref": "#/components/schemas/BankRedirectBilling"
                      }
                    ],
                    "nullable": true
                  }
                }
              }
            }
          },
          {
            "type": "object",
            "required": [
              "bizum"
            ],
            "properties": {
              "bizum": {
                "type": "object"
              }
            }
          },
          {
            "type": "object",
            "required": [
              "blik"
            ],
            "properties": {
              "blik": {
                "type": "object",
                "required": [
                  "blik_code"
                ],
                "properties": {
                  "blik_code": {
                    "type": "string"
                  }
                }
              }
            }
          },
          {
            "type": "object",
            "required": [
              "eps"
            ],
            "properties": {
              "eps": {
                "type": "object",
                "required": [
                  "billing_details",
                  "bank_name",
                  "country"
                ],
                "properties": {
                  "billing_details": {
                    "$ref": "#/components/schemas/BankRedirectBilling"
                  },
                  "bank_name": {
                    "$ref": "#/components/schemas/BankNames"
                  },
                  "country": {
                    "$ref": "#/components/schemas/CountryAlpha2"
                  }
                }
              }
            }
          },
          {
            "type": "object",
            "required": [
              "giropay"
            ],
            "properties": {
              "giropay": {
                "type": "object",
                "required": [
                  "billing_details",
                  "country"
                ],
                "properties": {
                  "billing_details": {
                    "$ref": "#/components/schemas/BankRedirectBilling"
                  },
                  "bank_account_bic": {
                    "type": "string",
                    "description": "Bank account details for Giropay\nBank account bic code",
                    "nullable": true
                  },
                  "bank_account_iban": {
                    "type": "string",
                    "description": "Bank account iban",
                    "nullable": true
                  },
                  "country": {
                    "$ref": "#/components/schemas/CountryAlpha2"
                  }
                }
              }
            }
          },
          {
            "type": "object",
            "required": [
              "ideal"
            ],
            "properties": {
              "ideal": {
                "type": "object",
                "required": [
                  "billing_details",
                  "bank_name",
                  "country"
                ],
                "properties": {
                  "billing_details": {
                    "$ref": "#/components/schemas/BankRedirectBilling"
                  },
                  "bank_name": {
                    "$ref": "#/components/schemas/BankNames"
                  },
                  "country": {
                    "$ref": "#/components/schemas/CountryAlpha2"
                  }
                }
              }
            }
          },
          {
            "type": "object",
            "required": [
              "interac"
            ],
            "properties": {
              "interac": {
                "type": "object",
                "required": [
                  "country",
                  "email"
                ],
                "properties": {
                  "country": {
                    "$ref": "#/components/schemas/CountryAlpha2"
                  },
                  "email": {
                    "type": "string",
                    "example": "john.doe@example.com"
                  }
                }
              }
            }
          },
          {
            "type": "object",
            "required": [
              "online_banking_czech_republic"
            ],
            "properties": {
              "online_banking_czech_republic": {
                "type": "object",
                "required": [
                  "issuer"
                ],
                "properties": {
                  "issuer": {
                    "$ref": "#/components/schemas/BankNames"
                  }
                }
              }
            }
          },
          {
            "type": "object",
            "required": [
              "online_banking_finland"
            ],
            "properties": {
              "online_banking_finland": {
                "type": "object",
                "properties": {
                  "email": {
                    "type": "string",
                    "nullable": true
                  }
                }
              }
            }
          },
          {
            "type": "object",
            "required": [
              "online_banking_poland"
            ],
            "properties": {
              "online_banking_poland": {
                "type": "object",
                "required": [
                  "issuer"
                ],
                "properties": {
                  "issuer": {
                    "$ref": "#/components/schemas/BankNames"
                  }
                }
              }
            }
          },
          {
            "type": "object",
            "required": [
              "online_banking_slovakia"
            ],
            "properties": {
              "online_banking_slovakia": {
                "type": "object",
                "required": [
                  "issuer"
                ],
                "properties": {
                  "issuer": {
                    "$ref": "#/components/schemas/BankNames"
                  }
                }
              }
            }
          },
          {
            "type": "object",
            "required": [
              "open_banking_uk"
            ],
            "properties": {
              "open_banking_uk": {
                "type": "object",
                "required": [
                  "issuer",
                  "country"
                ],
                "properties": {
                  "issuer": {
                    "$ref": "#/components/schemas/BankNames"
                  },
                  "country": {
                    "$ref": "#/components/schemas/CountryAlpha2"
                  }
                }
              }
            }
          },
          {
            "type": "object",
            "required": [
              "przelewy24"
            ],
            "properties": {
              "przelewy24": {
                "type": "object",
                "required": [
                  "billing_details"
                ],
                "properties": {
                  "bank_name": {
                    "allOf": [
                      {
                        "$ref": "#/components/schemas/BankNames"
                      }
                    ],
                    "nullable": true
                  },
                  "billing_details": {
                    "$ref": "#/components/schemas/BankRedirectBilling"
                  }
                }
              }
            }
          },
          {
            "type": "object",
            "required": [
              "sofort"
            ],
            "properties": {
              "sofort": {
                "type": "object",
                "required": [
                  "billing_details",
                  "country",
                  "preferred_language"
                ],
                "properties": {
                  "billing_details": {
                    "$ref": "#/components/schemas/BankRedirectBilling"
                  },
                  "country": {
                    "$ref": "#/components/schemas/CountryAlpha2"
                  },
                  "preferred_language": {
                    "type": "string",
                    "description": "The preferred language",
                    "example": "en"
                  }
                }
              }
            }
          },
          {
            "type": "object",
            "required": [
              "trustly"
            ],
            "properties": {
              "trustly": {
                "type": "object",
                "required": [
                  "country"
                ],
                "properties": {
                  "country": {
                    "$ref": "#/components/schemas/CountryAlpha2"
                  }
                }
              }
            }
          },
          {
            "type": "object",
            "required": [
              "online_banking_fpx"
            ],
            "properties": {
              "online_banking_fpx": {
                "type": "object",
                "required": [
                  "issuer"
                ],
                "properties": {
                  "issuer": {
                    "$ref": "#/components/schemas/BankNames"
                  }
                }
              }
            }
          },
          {
            "type": "object",
            "required": [
              "online_banking_thailand"
            ],
            "properties": {
              "online_banking_thailand": {
                "type": "object",
                "required": [
                  "issuer"
                ],
                "properties": {
                  "issuer": {
                    "$ref": "#/components/schemas/BankNames"
                  }
                }
              }
            }
          }
        ]
      },
      "BankTransferData": {
        "oneOf": [
          {
            "type": "object",
            "required": [
              "ach_bank_transfer"
            ],
            "properties": {
              "ach_bank_transfer": {
                "type": "object",
                "required": [
                  "billing_details"
                ],
                "properties": {
                  "billing_details": {
                    "$ref": "#/components/schemas/AchBillingDetails"
                  }
                }
              }
            }
          },
          {
            "type": "object",
            "required": [
              "sepa_bank_transfer"
            ],
            "properties": {
              "sepa_bank_transfer": {
                "type": "object",
                "required": [
                  "billing_details",
                  "country"
                ],
                "properties": {
                  "billing_details": {
                    "$ref": "#/components/schemas/SepaAndBacsBillingDetails"
                  },
                  "country": {
                    "$ref": "#/components/schemas/CountryAlpha2"
                  }
                }
              }
            }
          },
          {
            "type": "object",
            "required": [
              "bacs_bank_transfer"
            ],
            "properties": {
              "bacs_bank_transfer": {
                "type": "object",
                "required": [
                  "billing_details"
                ],
                "properties": {
                  "billing_details": {
                    "$ref": "#/components/schemas/SepaAndBacsBillingDetails"
                  }
                }
              }
            }
          },
          {
            "type": "object",
            "required": [
              "multibanco_bank_transfer"
            ],
            "properties": {
              "multibanco_bank_transfer": {
                "type": "object",
                "required": [
                  "billing_details"
                ],
                "properties": {
                  "billing_details": {
                    "$ref": "#/components/schemas/MultibancoBillingDetails"
                  }
                }
              }
            }
          },
          {
            "type": "object",
            "required": [
              "permata_bank_transfer"
            ],
            "properties": {
              "permata_bank_transfer": {
                "type": "object",
                "required": [
                  "billing_details"
                ],
                "properties": {
                  "billing_details": {
                    "$ref": "#/components/schemas/DokuBillingDetails"
                  }
                }
              }
            }
          },
          {
            "type": "object",
            "required": [
              "bca_bank_transfer"
            ],
            "properties": {
              "bca_bank_transfer": {
                "type": "object",
                "required": [
                  "billing_details"
                ],
                "properties": {
                  "billing_details": {
                    "$ref": "#/components/schemas/DokuBillingDetails"
                  }
                }
              }
            }
          },
          {
            "type": "object",
            "required": [
              "bni_va_bank_transfer"
            ],
            "properties": {
              "bni_va_bank_transfer": {
                "type": "object",
                "required": [
                  "billing_details"
                ],
                "properties": {
                  "billing_details": {
                    "$ref": "#/components/schemas/DokuBillingDetails"
                  }
                }
              }
            }
          },
          {
            "type": "object",
            "required": [
              "bri_va_bank_transfer"
            ],
            "properties": {
              "bri_va_bank_transfer": {
                "type": "object",
                "required": [
                  "billing_details"
                ],
                "properties": {
                  "billing_details": {
                    "$ref": "#/components/schemas/DokuBillingDetails"
                  }
                }
              }
            }
          },
          {
            "type": "object",
            "required": [
              "cimb_va_bank_transfer"
            ],
            "properties": {
              "cimb_va_bank_transfer": {
                "type": "object",
                "required": [
                  "billing_details"
                ],
                "properties": {
                  "billing_details": {
                    "$ref": "#/components/schemas/DokuBillingDetails"
                  }
                }
              }
            }
          },
          {
            "type": "object",
            "required": [
              "danamon_va_bank_transfer"
            ],
            "properties": {
              "danamon_va_bank_transfer": {
                "type": "object",
                "required": [
                  "billing_details"
                ],
                "properties": {
                  "billing_details": {
                    "$ref": "#/components/schemas/DokuBillingDetails"
                  }
                }
              }
            }
          },
          {
            "type": "object",
            "required": [
              "mandiri_va_bank_transfer"
            ],
            "properties": {
              "mandiri_va_bank_transfer": {
                "type": "object",
                "required": [
                  "billing_details"
                ],
                "properties": {
                  "billing_details": {
                    "$ref": "#/components/schemas/DokuBillingDetails"
                  }
                }
              }
            }
          },
          {
            "type": "object",
            "required": [
              "pix"
            ],
            "properties": {
              "pix": {
                "type": "object"
              }
            }
          },
          {
            "type": "object",
            "required": [
              "pse"
            ],
            "properties": {
              "pse": {
                "type": "object"
              }
            }
          }
        ]
      },
      "BankTransferInstructions": {
        "oneOf": [
          {
            "type": "object",
            "required": [
              "doku_bank_transfer_instructions"
            ],
            "properties": {
              "doku_bank_transfer_instructions": {
                "$ref": "#/components/schemas/DokuBankTransferInstructions"
              }
            }
          },
          {
            "type": "object",
            "required": [
              "ach_credit_transfer"
            ],
            "properties": {
              "ach_credit_transfer": {
                "$ref": "#/components/schemas/AchTransfer"
              }
            }
          },
          {
            "type": "object",
            "required": [
              "sepa_bank_instructions"
            ],
            "properties": {
              "sepa_bank_instructions": {
                "$ref": "#/components/schemas/SepaBankTransferInstructions"
              }
            }
          },
          {
            "type": "object",
            "required": [
              "bacs_bank_instructions"
            ],
            "properties": {
              "bacs_bank_instructions": {
                "$ref": "#/components/schemas/BacsBankTransferInstructions"
              }
            }
          },
          {
            "type": "object",
            "required": [
              "multibanco"
            ],
            "properties": {
              "multibanco": {
                "$ref": "#/components/schemas/MultibancoTransferInstructions"
              }
            }
          }
        ]
      },
      "BankTransferNextStepsData": {
        "allOf": [
          {
            "$ref": "#/components/schemas/BankTransferInstructions"
          },
          {
            "type": "object",
            "properties": {
              "receiver": {
                "allOf": [
                  {
                    "$ref": "#/components/schemas/ReceiverDetails"
                  }
                ],
                "nullable": true
              }
            }
          }
        ]
      },
      "BoletoVoucherData": {
        "type": "object",
        "properties": {
          "social_security_number": {
            "type": "string",
            "description": "The shopper's social security number",
            "nullable": true
          }
        }
      },
      "CaptureMethod": {
        "type": "string",
        "enum": [
          "automatic",
          "manual",
          "manual_multiple",
          "scheduled"
        ]
      },
      "CaptureResponse": {
        "type": "object",
        "required": [
          "capture_id",
          "status",
          "amount",
          "connector",
          "authorized_attempt_id",
          "capture_sequence"
        ],
        "properties": {
          "capture_id": {
            "type": "string",
            "description": "unique identifier for the capture"
          },
          "status": {
            "$ref": "#/components/schemas/CaptureStatus"
          },
          "amount": {
            "type": "integer",
            "format": "int64",
            "description": "The capture amount. Amount for the payment in lowest denomination of the currency. (i.e) in cents for USD denomination, in paisa for INR denomination etc.,"
          },
          "currency": {
            "allOf": [
              {
                "$ref": "#/components/schemas/Currency"
              }
            ],
            "nullable": true
          },
          "connector": {
            "type": "string",
            "description": "The connector used for the payment"
          },
          "authorized_attempt_id": {
            "type": "string",
            "description": "unique identifier for the parent attempt on which this capture is made"
          },
          "connector_capture_id": {
            "type": "string",
            "description": "A unique identifier for a capture provided by the connector",
            "nullable": true
          },
          "capture_sequence": {
            "type": "integer",
            "format": "int32",
            "description": "sequence number of this capture"
          },
          "error_message": {
            "type": "string",
            "description": "If there was an error while calling the connector the error message is received here",
            "nullable": true
          },
          "error_code": {
            "type": "string",
            "description": "If there was an error while calling the connectors the code is received here",
            "nullable": true
          },
          "error_reason": {
            "type": "string",
            "description": "If there was an error while calling the connectors the reason is received here",
            "nullable": true
          },
          "reference_id": {
            "type": "string",
            "description": "reference to the capture at connector side",
            "nullable": true
          }
        }
      },
      "CaptureStatus": {
        "type": "string",
        "enum": [
          "started",
          "charged",
          "pending",
          "failed"
        ]
      },
      "Card": {
        "type": "object",
        "required": [
          "card_number",
          "expiry_month",
          "expiry_year",
          "card_holder_name"
        ],
        "properties": {
          "card_number": {
            "type": "string",
            "description": "The card number",
            "example": "4242424242424242"
          },
          "expiry_month": {
            "type": "string",
            "description": "The card's expiry month"
          },
          "expiry_year": {
            "type": "string",
            "description": "The card's expiry year"
          },
          "card_holder_name": {
            "type": "string",
            "description": "The card holder's name",
            "example": "John Doe"
          }
        }
      },
      "CardDetail": {
        "type": "object",
        "required": [
          "card_number",
          "card_exp_month",
          "card_exp_year",
          "card_holder_name"
        ],
        "properties": {
          "card_number": {
            "type": "string",
            "description": "Card Number",
            "example": "4111111145551142"
          },
          "card_exp_month": {
            "type": "string",
            "description": "Card Expiry Month",
            "example": "10"
          },
          "card_exp_year": {
            "type": "string",
            "description": "Card Expiry Year",
            "example": "25"
          },
          "card_holder_name": {
            "type": "string",
            "description": "Card Holder Name",
            "example": "John Doe"
          },
          "nick_name": {
            "type": "string",
            "description": "Card Holder's Nick Name",
            "example": "John Doe",
            "nullable": true
          }
        }
      },
      "CardDetailFromLocker": {
        "type": "object",
        "properties": {
          "scheme": {
            "type": "string",
            "nullable": true
          },
          "issuer_country": {
            "type": "string",
            "nullable": true
          },
          "last4_digits": {
            "type": "string",
            "nullable": true
          },
          "expiry_month": {
            "type": "string",
            "nullable": true
          },
          "expiry_year": {
            "type": "string",
            "nullable": true
          },
          "card_token": {
            "type": "string",
            "nullable": true
          },
          "card_holder_name": {
            "type": "string",
            "nullable": true
          },
          "card_fingerprint": {
            "type": "string",
            "nullable": true
          },
          "nick_name": {
            "type": "string",
            "nullable": true
          }
        }
      },
      "CardNetwork": {
        "type": "string",
        "enum": [
          "Visa",
          "Mastercard",
          "AmericanExpress",
          "JCB",
          "DinersClub",
          "Discover",
          "CartesBancaires",
          "UnionPay",
          "Interac",
          "RuPay",
          "Maestro"
        ]
      },
      "CardRedirectData": {
        "oneOf": [
          {
            "type": "object",
            "required": [
              "knet"
            ],
            "properties": {
              "knet": {
                "type": "object"
              }
            }
          },
          {
            "type": "object",
            "required": [
              "benefit"
            ],
            "properties": {
              "benefit": {
                "type": "object"
              }
            }
          },
          {
            "type": "object",
            "required": [
              "momo_atm"
            ],
            "properties": {
              "momo_atm": {
                "type": "object"
              }
            }
          }
        ]
      },
      "CashappQr": {
        "type": "object"
      },
      "Connector": {
        "type": "string",
        "enum": [
          "phonypay",
          "fauxpay",
          "pretendpay",
          "stripe_test",
          "adyen_test",
          "checkout_test",
          "paypal_test",
          "aci",
          "adyen",
          "airwallex",
          "authorizedotnet",
          "bitpay",
          "bambora",
          "bluesnap",
          "boku",
          "braintree",
          "cashtocode",
          "checkout",
          "coinbase",
          "cryptopay",
          "cybersource",
          "dlocal",
          "fiserv",
          "forte",
          "globalpay",
          "globepay",
          "iatapay",
          "klarna",
          "mollie",
          "multisafepay",
          "nexinets",
          "nmi",
          "noon",
          "nuvei",
          "opennode",
          "payme",
          "paypal",
          "payu",
          "powertranz",
          "rapyd",
          "shift4",
          "stax",
          "stripe",
          "trustpay",
          "tsys",
          "wise",
          "worldline",
          "worldpay",
          "zen",
          "signifyd"
        ]
      },
      "ConnectorMetadata": {
        "type": "object",
        "properties": {
          "apple_pay": {
            "allOf": [
              {
                "$ref": "#/components/schemas/ApplepayConnectorMetadataRequest"
              }
            ],
            "nullable": true
          },
          "airwallex": {
            "allOf": [
              {
                "$ref": "#/components/schemas/AirwallexData"
              }
            ],
            "nullable": true
          },
          "noon": {
            "allOf": [
              {
                "$ref": "#/components/schemas/NoonData"
              }
            ],
            "nullable": true
          }
        }
      },
      "ConnectorType": {
        "type": "string",
        "enum": [
          "payment_processor",
          "payment_vas",
          "fin_operations",
          "fiz_operations",
          "networks",
          "banking_entities",
          "non_banking_finance",
          "payout_processor"
        ]
      },
      "CountryAlpha2": {
        "type": "string",
        "enum": [
          "AF",
          "AX",
          "AL",
          "DZ",
          "AS",
          "AD",
          "AO",
          "AI",
          "AQ",
          "AG",
          "AR",
          "AM",
          "AW",
          "AU",
          "AT",
          "AZ",
          "BS",
          "BH",
          "BD",
          "BB",
          "BY",
          "BE",
          "BZ",
          "BJ",
          "BM",
          "BT",
          "BO",
          "BQ",
          "BA",
          "BW",
          "BV",
          "BR",
          "IO",
          "BN",
          "BG",
          "BF",
          "BI",
          "KH",
          "CM",
          "CA",
          "CV",
          "KY",
          "CF",
          "TD",
          "CL",
          "CN",
          "CX",
          "CC",
          "CO",
          "KM",
          "CG",
          "CD",
          "CK",
          "CR",
          "CI",
          "HR",
          "CU",
          "CW",
          "CY",
          "CZ",
          "DK",
          "DJ",
          "DM",
          "DO",
          "EC",
          "EG",
          "SV",
          "GQ",
          "ER",
          "EE",
          "ET",
          "FK",
          "FO",
          "FJ",
          "FI",
          "FR",
          "GF",
          "PF",
          "TF",
          "GA",
          "GM",
          "GE",
          "DE",
          "GH",
          "GI",
          "GR",
          "GL",
          "GD",
          "GP",
          "GU",
          "GT",
          "GG",
          "GN",
          "GW",
          "GY",
          "HT",
          "HM",
          "VA",
          "HN",
          "HK",
          "HU",
          "IS",
          "IN",
          "ID",
          "IR",
          "IQ",
          "IE",
          "IM",
          "IL",
          "IT",
          "JM",
          "JP",
          "JE",
          "JO",
          "KZ",
          "KE",
          "KI",
          "KP",
          "KR",
          "KW",
          "KG",
          "LA",
          "LV",
          "LB",
          "LS",
          "LR",
          "LY",
          "LI",
          "LT",
          "LU",
          "MO",
          "MK",
          "MG",
          "MW",
          "MY",
          "MV",
          "ML",
          "MT",
          "MH",
          "MQ",
          "MR",
          "MU",
          "YT",
          "MX",
          "FM",
          "MD",
          "MC",
          "MN",
          "ME",
          "MS",
          "MA",
          "MZ",
          "MM",
          "NA",
          "NR",
          "NP",
          "NL",
          "NC",
          "NZ",
          "NI",
          "NE",
          "NG",
          "NU",
          "NF",
          "MP",
          "NO",
          "OM",
          "PK",
          "PW",
          "PS",
          "PA",
          "PG",
          "PY",
          "PE",
          "PH",
          "PN",
          "PL",
          "PT",
          "PR",
          "QA",
          "RE",
          "RO",
          "RU",
          "RW",
          "BL",
          "SH",
          "KN",
          "LC",
          "MF",
          "PM",
          "VC",
          "WS",
          "SM",
          "ST",
          "SA",
          "SN",
          "RS",
          "SC",
          "SL",
          "SG",
          "SX",
          "SK",
          "SI",
          "SB",
          "SO",
          "ZA",
          "GS",
          "SS",
          "ES",
          "LK",
          "SD",
          "SR",
          "SJ",
          "SZ",
          "SE",
          "CH",
          "SY",
          "TW",
          "TJ",
          "TZ",
          "TH",
          "TL",
          "TG",
          "TK",
          "TO",
          "TT",
          "TN",
          "TR",
          "TM",
          "TC",
          "TV",
          "UG",
          "UA",
          "AE",
          "GB",
          "UM",
          "UY",
          "UZ",
          "VU",
          "VE",
          "VN",
          "VG",
          "VI",
          "WF",
          "EH",
          "YE",
          "ZM",
          "ZW",
          "US"
        ]
      },
      "CreateApiKeyRequest": {
        "type": "object",
        "description": "The request body for creating an API Key.",
        "required": [
          "name",
          "expiration"
        ],
        "properties": {
          "name": {
            "type": "string",
            "description": "A unique name for the API Key to help you identify it.",
            "example": "Sandbox integration key",
            "maxLength": 64
          },
          "description": {
            "type": "string",
            "description": "A description to provide more context about the API Key.",
            "example": "Key used by our developers to integrate with the sandbox environment",
            "nullable": true,
            "maxLength": 256
          },
          "expiration": {
            "$ref": "#/components/schemas/ApiKeyExpiration"
          }
        }
      },
      "CreateApiKeyResponse": {
        "type": "object",
        "description": "The response body for creating an API Key.",
        "required": [
          "key_id",
          "merchant_id",
          "name",
          "api_key",
          "created",
          "expiration"
        ],
        "properties": {
          "key_id": {
            "type": "string",
            "description": "The identifier for the API Key.",
            "example": "5hEEqkgJUyuxgSKGArHA4mWSnX",
            "maxLength": 64
          },
          "merchant_id": {
            "type": "string",
            "description": "The identifier for the Merchant Account.",
            "example": "y3oqhf46pyzuxjbcn2giaqnb44",
            "maxLength": 64
          },
          "name": {
            "type": "string",
            "description": "The unique name for the API Key to help you identify it.",
            "example": "Sandbox integration key",
            "maxLength": 64
          },
          "description": {
            "type": "string",
            "description": "The description to provide more context about the API Key.",
            "example": "Key used by our developers to integrate with the sandbox environment",
            "nullable": true,
            "maxLength": 256
          },
          "api_key": {
            "type": "string",
            "description": "The plaintext API Key used for server-side API access. Ensure you store the API Key\nsecurely as you will not be able to see it again.",
            "maxLength": 128
          },
          "created": {
            "type": "string",
            "format": "date-time",
            "description": "The time at which the API Key was created.",
            "example": "2022-09-10T10:11:12Z"
          },
          "expiration": {
            "$ref": "#/components/schemas/ApiKeyExpiration"
          }
        }
      },
      "CryptoData": {
        "type": "object",
        "properties": {
          "pay_currency": {
            "type": "string",
            "nullable": true
          }
        }
      },
      "Currency": {
        "type": "string",
        "enum": [
          "AED",
          "ALL",
          "AMD",
          "ANG",
          "ARS",
          "AUD",
          "AWG",
          "AZN",
          "BBD",
          "BDT",
          "BHD",
          "BIF",
          "BMD",
          "BND",
          "BOB",
          "BRL",
          "BSD",
          "BWP",
          "BZD",
          "CAD",
          "CHF",
          "CLP",
          "CNY",
          "COP",
          "CRC",
          "CUP",
          "CZK",
          "DJF",
          "DKK",
          "DOP",
          "DZD",
          "EGP",
          "ETB",
          "EUR",
          "FJD",
          "GBP",
          "GHS",
          "GIP",
          "GMD",
          "GNF",
          "GTQ",
          "GYD",
          "HKD",
          "HNL",
          "HRK",
          "HTG",
          "HUF",
          "IDR",
          "ILS",
          "INR",
          "JMD",
          "JOD",
          "JPY",
          "KES",
          "KGS",
          "KHR",
          "KMF",
          "KRW",
          "KWD",
          "KYD",
          "KZT",
          "LAK",
          "LBP",
          "LKR",
          "LRD",
          "LSL",
          "MAD",
          "MDL",
          "MGA",
          "MKD",
          "MMK",
          "MNT",
          "MOP",
          "MUR",
          "MVR",
          "MWK",
          "MXN",
          "MYR",
          "NAD",
          "NGN",
          "NIO",
          "NOK",
          "NPR",
          "NZD",
          "OMR",
          "PEN",
          "PGK",
          "PHP",
          "PKR",
          "PLN",
          "PYG",
          "QAR",
          "RON",
          "RUB",
          "RWF",
          "SAR",
          "SCR",
          "SEK",
          "SGD",
          "SLL",
          "SOS",
          "SSP",
          "SVC",
          "SZL",
          "THB",
          "TRY",
          "TTD",
          "TWD",
          "TZS",
          "UGX",
          "USD",
          "UYU",
          "UZS",
          "VND",
          "VUV",
          "XAF",
          "XOF",
          "XPF",
          "YER",
          "ZAR"
        ]
      },
      "CustomerAcceptance": {
        "type": "object",
        "required": [
          "acceptance_type"
        ],
        "properties": {
          "acceptance_type": {
            "$ref": "#/components/schemas/AcceptanceType"
          },
          "accepted_at": {
            "type": "string",
            "format": "date-time",
            "description": "Specifying when the customer acceptance was provided",
            "example": "2022-09-10T10:11:12Z",
            "nullable": true
          },
          "online": {
            "allOf": [
              {
                "$ref": "#/components/schemas/OnlineMandate"
              }
            ],
            "nullable": true
          }
        }
      },
      "CustomerDeleteResponse": {
        "type": "object",
        "required": [
          "customer_id",
          "customer_deleted",
          "address_deleted",
          "payment_methods_deleted"
        ],
        "properties": {
          "customer_id": {
            "type": "string",
            "description": "The identifier for the customer object",
            "example": "cus_y3oqhf46pyzuxjbcn2giaqnb44",
            "maxLength": 255
          },
          "customer_deleted": {
            "type": "boolean",
            "description": "Whether customer was deleted or not",
            "example": false
          },
          "address_deleted": {
            "type": "boolean",
            "description": "Whether address was deleted or not",
            "example": false
          },
          "payment_methods_deleted": {
            "type": "boolean",
            "description": "Whether payment methods deleted or not",
            "example": false
          }
        }
      },
      "CustomerDetails": {
        "type": "object",
        "required": [
          "id"
        ],
        "properties": {
          "id": {
            "type": "string",
            "description": "The identifier for the customer."
          },
          "name": {
            "type": "string",
            "description": "The customer's name",
            "example": "John Doe",
            "nullable": true,
            "maxLength": 255
          },
          "email": {
            "type": "string",
            "description": "The customer's email address",
            "example": "johntest@test.com",
            "nullable": true,
            "maxLength": 255
          },
          "phone": {
            "type": "string",
            "description": "The customer's phone number",
            "example": "3141592653",
            "nullable": true,
            "maxLength": 10
          },
          "phone_country_code": {
            "type": "string",
            "description": "The country code for the customer's phone number",
            "example": "+1",
            "nullable": true,
            "maxLength": 2
          }
        }
      },
      "CustomerPaymentMethod": {
        "type": "object",
        "required": [
          "payment_token",
          "customer_id",
          "payment_method",
          "recurring_enabled",
          "installment_payment_enabled",
          "requires_cvv"
        ],
        "properties": {
          "payment_token": {
            "type": "string",
            "description": "Token for payment method in temporary card locker which gets refreshed often",
            "example": "7ebf443f-a050-4067-84e5-e6f6d4800aef"
          },
          "customer_id": {
            "type": "string",
            "description": "The unique identifier of the customer.",
            "example": "cus_meowerunwiuwiwqw"
          },
          "payment_method": {
            "$ref": "#/components/schemas/PaymentMethodType"
          },
          "payment_method_type": {
            "allOf": [
              {
                "$ref": "#/components/schemas/PaymentMethodType"
              }
            ],
            "nullable": true
          },
          "payment_method_issuer": {
            "type": "string",
            "description": "The name of the bank/ provider issuing the payment method to the end user",
            "example": "Citibank",
            "nullable": true
          },
          "payment_method_issuer_code": {
            "allOf": [
              {
                "$ref": "#/components/schemas/PaymentMethodIssuerCode"
              }
            ],
            "nullable": true
          },
          "recurring_enabled": {
            "type": "boolean",
            "description": "Indicates whether the payment method is eligible for recurring payments",
            "example": true
          },
          "installment_payment_enabled": {
            "type": "boolean",
            "description": "Indicates whether the payment method is eligible for installment payments",
            "example": true
          },
          "payment_experience": {
            "type": "array",
            "items": {
              "$ref": "#/components/schemas/PaymentExperience"
            },
            "description": "Type of payment experience enabled with the connector",
            "example": [
              "redirect_to_url"
            ],
            "nullable": true
          },
          "card": {
            "allOf": [
              {
                "$ref": "#/components/schemas/CardDetailFromLocker"
              }
            ],
            "nullable": true
          },
          "metadata": {
            "type": "object",
            "description": "You can specify up to 50 keys, with key names up to 40 characters long and values up to 500 characters long. Metadata is useful for storing additional, structured information on an object.",
            "nullable": true
          },
          "created": {
            "type": "string",
            "format": "date-time",
            "description": "A timestamp (ISO 8601 code) that determines when the customer was created",
            "example": "2023-01-18T11:04:09.922Z",
            "nullable": true
          },
          "bank_transfer": {
            "allOf": [
              {
                "$ref": "#/components/schemas/Bank"
              }
            ],
            "nullable": true
          },
          "requires_cvv": {
            "type": "boolean",
            "description": "Whether this payment method requires CVV to be collected",
            "example": true
          }
        }
      },
      "CustomerPaymentMethodsListResponse": {
        "type": "object",
        "required": [
          "customer_payment_methods"
        ],
        "properties": {
          "customer_payment_methods": {
            "type": "array",
            "items": {
              "$ref": "#/components/schemas/CustomerPaymentMethod"
            },
            "description": "List of payment methods for customer"
          }
        }
      },
      "CustomerRequest": {
        "type": "object",
        "description": "The customer details",
        "properties": {
          "customer_id": {
            "type": "string",
            "description": "The identifier for the customer object. If not provided the customer ID will be autogenerated.",
            "example": "cus_y3oqhf46pyzuxjbcn2giaqnb44",
            "maxLength": 255
          },
          "name": {
            "type": "string",
            "description": "The customer's name",
            "example": "Jon Test",
            "nullable": true,
            "maxLength": 255
          },
          "email": {
            "type": "string",
            "description": "The customer's email address",
            "example": "JonTest@test.com",
            "nullable": true,
            "maxLength": 255
          },
          "phone": {
            "type": "string",
            "description": "The customer's phone number",
            "example": "9999999999",
            "nullable": true,
            "maxLength": 255
          },
          "description": {
            "type": "string",
            "description": "An arbitrary string that you can attach to a customer object.",
            "example": "First Customer",
            "nullable": true,
            "maxLength": 255
          },
          "phone_country_code": {
            "type": "string",
            "description": "The country code for the customer phone number",
            "example": "+65",
            "nullable": true,
            "maxLength": 255
          },
          "address": {
            "allOf": [
              {
                "$ref": "#/components/schemas/AddressDetails"
              }
            ],
            "nullable": true
          },
          "metadata": {
            "type": "object",
            "description": "You can specify up to 50 keys, with key names up to 40 characters long and values up to 500\ncharacters long. Metadata is useful for storing additional, structured information on an\nobject.",
            "nullable": true
          }
        }
      },
      "CustomerResponse": {
        "type": "object",
        "required": [
          "customer_id",
          "created_at"
        ],
        "properties": {
          "customer_id": {
            "type": "string",
            "description": "The identifier for the customer object. If not provided the customer ID will be autogenerated.",
            "example": "cus_y3oqhf46pyzuxjbcn2giaqnb44",
            "maxLength": 255
          },
          "name": {
            "type": "string",
            "description": "The customer's name",
            "example": "Jon Test",
            "nullable": true,
            "maxLength": 255
          },
          "email": {
            "type": "string",
            "description": "The customer's email address",
            "example": "JonTest@test.com",
            "nullable": true,
            "maxLength": 255
          },
          "phone": {
            "type": "string",
            "description": "The customer's phone number",
            "example": "9999999999",
            "nullable": true,
            "maxLength": 255
          },
          "phone_country_code": {
            "type": "string",
            "description": "The country code for the customer phone number",
            "example": "+65",
            "nullable": true,
            "maxLength": 255
          },
          "description": {
            "type": "string",
            "description": "An arbitrary string that you can attach to a customer object.",
            "example": "First Customer",
            "nullable": true,
            "maxLength": 255
          },
          "address": {
            "allOf": [
              {
                "$ref": "#/components/schemas/AddressDetails"
              }
            ],
            "nullable": true
          },
          "created_at": {
            "type": "string",
            "format": "date-time",
            "description": "A timestamp (ISO 8601 code) that determines when the customer was created",
            "example": "2023-01-18T11:04:09.922Z"
          },
          "metadata": {
            "type": "object",
            "description": "You can specify up to 50 keys, with key names up to 40 characters long and values up to 500\ncharacters long. Metadata is useful for storing additional, structured information on an\nobject.",
            "nullable": true
          }
        }
      },
      "DisputeResponse": {
        "type": "object",
        "required": [
          "dispute_id",
          "payment_id",
          "attempt_id",
          "amount",
          "currency",
          "dispute_stage",
          "dispute_status",
          "connector",
          "connector_status",
          "connector_dispute_id",
          "created_at"
        ],
        "properties": {
          "dispute_id": {
            "type": "string",
            "description": "The identifier for dispute"
          },
          "payment_id": {
            "type": "string",
            "description": "The identifier for payment_intent"
          },
          "attempt_id": {
            "type": "string",
            "description": "The identifier for payment_attempt"
          },
          "amount": {
            "type": "string",
            "description": "The dispute amount"
          },
          "currency": {
            "type": "string",
            "description": "The three-letter ISO currency code"
          },
          "dispute_stage": {
            "$ref": "#/components/schemas/DisputeStage"
          },
          "dispute_status": {
            "$ref": "#/components/schemas/DisputeStatus"
          },
          "connector": {
            "type": "string",
            "description": "connector to which dispute is associated with"
          },
          "connector_status": {
            "type": "string",
            "description": "Status of the dispute sent by connector"
          },
          "connector_dispute_id": {
            "type": "string",
            "description": "Dispute id sent by connector"
          },
          "connector_reason": {
            "type": "string",
            "description": "Reason of dispute sent by connector",
            "nullable": true
          },
          "connector_reason_code": {
            "type": "string",
            "description": "Reason code of dispute sent by connector",
            "nullable": true
          },
          "challenge_required_by": {
            "type": "string",
            "format": "date-time",
            "description": "Evidence deadline of dispute sent by connector",
            "nullable": true
          },
          "connector_created_at": {
            "type": "string",
            "format": "date-time",
            "description": "Dispute created time sent by connector",
            "nullable": true
          },
          "connector_updated_at": {
            "type": "string",
            "format": "date-time",
            "description": "Dispute updated time sent by connector",
            "nullable": true
          },
          "created_at": {
            "type": "string",
            "format": "date-time",
            "description": "Time at which dispute is received"
          }
        }
      },
      "DisputeResponsePaymentsRetrieve": {
        "type": "object",
        "required": [
          "dispute_id",
          "dispute_stage",
          "dispute_status",
          "connector_status",
          "connector_dispute_id",
          "created_at"
        ],
        "properties": {
          "dispute_id": {
            "type": "string",
            "description": "The identifier for dispute"
          },
          "dispute_stage": {
            "$ref": "#/components/schemas/DisputeStage"
          },
          "dispute_status": {
            "$ref": "#/components/schemas/DisputeStatus"
          },
          "connector_status": {
            "type": "string",
            "description": "Status of the dispute sent by connector"
          },
          "connector_dispute_id": {
            "type": "string",
            "description": "Dispute id sent by connector"
          },
          "connector_reason": {
            "type": "string",
            "description": "Reason of dispute sent by connector",
            "nullable": true
          },
          "connector_reason_code": {
            "type": "string",
            "description": "Reason code of dispute sent by connector",
            "nullable": true
          },
          "challenge_required_by": {
            "type": "string",
            "format": "date-time",
            "description": "Evidence deadline of dispute sent by connector",
            "nullable": true
          },
          "connector_created_at": {
            "type": "string",
            "format": "date-time",
            "description": "Dispute created time sent by connector",
            "nullable": true
          },
          "connector_updated_at": {
            "type": "string",
            "format": "date-time",
            "description": "Dispute updated time sent by connector",
            "nullable": true
          },
          "created_at": {
            "type": "string",
            "format": "date-time",
            "description": "Time at which dispute is received"
          }
        }
      },
      "DisputeStage": {
        "type": "string",
        "enum": [
          "pre_dispute",
          "dispute",
          "pre_arbitration"
        ]
      },
      "DisputeStatus": {
        "type": "string",
        "enum": [
          "dispute_opened",
          "dispute_expired",
          "dispute_accepted",
          "dispute_cancelled",
          "dispute_challenged",
          "dispute_won",
          "dispute_lost"
        ]
      },
      "DokuBankTransferInstructions": {
        "type": "object",
        "required": [
          "expires_at",
          "reference",
          "instructions_url"
        ],
        "properties": {
          "expires_at": {
            "type": "string",
            "example": "2023-07-26T17:33:00-07-21"
          },
          "reference": {
            "type": "string",
            "example": "122385736258"
          },
          "instructions_url": {
            "type": "string"
          }
        }
      },
      "DokuBillingDetails": {
        "type": "object",
        "required": [
          "first_name",
          "last_name",
          "email"
        ],
        "properties": {
          "first_name": {
            "type": "string",
            "description": "The billing first name for Doku",
            "example": "Jane"
          },
          "last_name": {
            "type": "string",
            "description": "The billing second name for Doku",
            "example": "Doe"
          },
          "email": {
            "type": "string",
            "description": "The Email ID for Doku billing",
            "example": "example@me.com"
          }
        }
      },
      "EphemeralKeyCreateResponse": {
        "type": "object",
        "required": [
          "customer_id",
          "created_at",
          "expires",
          "secret"
        ],
        "properties": {
          "customer_id": {
            "type": "string",
            "description": "customer_id to which this ephemeral key belongs to"
          },
          "created_at": {
            "type": "integer",
            "format": "int64",
            "description": "time at which this ephemeral key was created"
          },
          "expires": {
            "type": "integer",
            "format": "int64",
            "description": "time at which this ephemeral key would expire"
          },
          "secret": {
            "type": "string",
            "description": "ephemeral key"
          }
        }
      },
      "EventType": {
        "type": "string",
        "enum": [
          "payment_succeeded",
          "payment_failed",
          "payment_processing",
          "action_required",
          "refund_succeeded",
          "refund_failed",
          "dispute_opened",
          "dispute_expired",
          "dispute_accepted",
          "dispute_cancelled",
          "dispute_challenged",
          "dispute_won",
          "dispute_lost"
        ]
      },
      "FeatureMetadata": {
        "type": "object",
        "properties": {
          "redirect_response": {
            "allOf": [
              {
                "$ref": "#/components/schemas/RedirectResponse"
              }
            ],
            "nullable": true
          }
        }
      },
      "FieldType": {
        "oneOf": [
          {
            "type": "string",
            "enum": [
              "card_number"
            ]
          },
          {
            "type": "string",
            "enum": [
              "card_expiry_month"
            ]
          },
          {
            "type": "string",
            "enum": [
              "card_expiry_year"
            ]
          },
          {
            "type": "string",
            "enum": [
              "card_c_v_c"
            ]
          },
          {
            "type": "string",
            "enum": [
              "user_full_name"
            ]
          },
          {
            "type": "string",
            "enum": [
              "user_email_address"
            ]
          },
          {
            "type": "string",
            "enum": [
              "user_phone_number"
            ]
          },
          {
            "type": "string",
            "enum": [
              "user_country_code"
            ]
          },
          {
            "type": "object",
            "required": [
              "user_country"
            ],
            "properties": {
              "user_country": {
                "type": "object",
                "required": [
                  "options"
                ],
                "properties": {
                  "options": {
                    "type": "array",
                    "items": {
                      "type": "string"
                    }
                  }
                }
              }
            }
          },
          {
            "type": "object",
            "required": [
              "user_currency"
            ],
            "properties": {
              "user_currency": {
                "type": "object",
                "required": [
                  "options"
                ],
                "properties": {
                  "options": {
                    "type": "array",
                    "items": {
                      "type": "string"
                    }
                  }
                }
              }
            }
          },
          {
            "type": "string",
            "enum": [
              "user_billing_name"
            ]
          },
          {
            "type": "string",
            "enum": [
              "user_addressline1"
            ]
          },
          {
            "type": "string",
            "enum": [
              "user_addressline2"
            ]
          },
          {
            "type": "string",
            "enum": [
              "user_address_city"
            ]
          },
          {
            "type": "string",
            "enum": [
              "user_address_pincode"
            ]
          },
          {
            "type": "string",
            "enum": [
              "user_address_state"
            ]
          },
          {
            "type": "object",
            "required": [
              "user_address_country"
            ],
            "properties": {
              "user_address_country": {
                "type": "object",
                "required": [
                  "options"
                ],
                "properties": {
                  "options": {
                    "type": "array",
                    "items": {
                      "type": "string"
                    }
                  }
                }
              }
            }
          },
          {
            "type": "string",
            "enum": [
              "user_blik_code"
            ]
          },
          {
            "type": "string",
            "enum": [
              "user_bank"
            ]
          },
          {
            "type": "string",
            "enum": [
              "text"
            ]
          },
          {
            "type": "object",
            "required": [
              "drop_down"
            ],
            "properties": {
              "drop_down": {
                "type": "object",
                "required": [
                  "options"
                ],
                "properties": {
                  "options": {
                    "type": "array",
                    "items": {
                      "type": "string"
                    }
                  }
                }
              }
            }
          }
        ],
        "description": "Possible field type of required fields in payment_method_data"
      },
      "FrmAction": {
        "type": "string",
        "enum": [
          "cancel_txn",
          "auto_refund",
          "manual_review"
        ]
      },
      "FrmConfigs": {
        "type": "object",
        "description": "Details of FrmConfigs are mentioned here... it should be passed in payment connector create api call, and stored in merchant_connector_table",
        "required": [
          "gateway",
          "payment_methods"
        ],
        "properties": {
          "gateway": {
            "$ref": "#/components/schemas/ConnectorType"
          },
          "payment_methods": {
            "type": "array",
            "items": {
              "$ref": "#/components/schemas/FrmPaymentMethod"
            },
            "description": "payment methods that can be used in the payment"
          }
        }
      },
      "FrmMessage": {
        "type": "object",
        "description": "frm message is an object sent inside the payments response...when frm is invoked, its value is Some(...), else its None",
        "required": [
          "frm_name"
        ],
        "properties": {
          "frm_name": {
            "type": "string"
          },
          "frm_transaction_id": {
            "type": "string",
            "nullable": true
          },
          "frm_transaction_type": {
            "type": "string",
            "nullable": true
          },
          "frm_status": {
            "type": "string",
            "nullable": true
          },
          "frm_score": {
            "type": "integer",
            "format": "int32",
            "nullable": true
          },
          "frm_reason": {
            "nullable": true
          },
          "frm_error": {
            "type": "string",
            "nullable": true
          }
        }
      },
      "FrmPaymentMethod": {
        "type": "object",
        "description": "Details of FrmPaymentMethod are mentioned here... it should be passed in payment connector create api call, and stored in merchant_connector_table",
        "required": [
          "payment_method",
          "payment_method_types"
        ],
        "properties": {
          "payment_method": {
            "$ref": "#/components/schemas/PaymentMethod"
          },
          "payment_method_types": {
            "type": "array",
            "items": {
              "$ref": "#/components/schemas/FrmPaymentMethodType"
            },
            "description": "payment method types(credit, debit) that can be used in the payment"
          }
        }
      },
      "FrmPaymentMethodType": {
        "type": "object",
        "description": "Details of FrmPaymentMethodType are mentioned here... it should be passed in payment connector create api call, and stored in merchant_connector_table",
        "required": [
          "payment_method_type",
          "card_networks",
          "flow",
          "action"
        ],
        "properties": {
          "payment_method_type": {
            "$ref": "#/components/schemas/PaymentMethodType"
          },
          "card_networks": {
            "$ref": "#/components/schemas/CardNetwork"
          },
          "flow": {
            "$ref": "#/components/schemas/FrmPreferredFlowTypes"
          },
          "action": {
            "$ref": "#/components/schemas/FrmAction"
          }
        }
      },
      "FrmPreferredFlowTypes": {
        "type": "string",
        "enum": [
          "pre",
          "post"
        ]
      },
      "FutureUsage": {
        "type": "string",
        "enum": [
          "off_session",
          "on_session"
        ]
      },
      "GcashRedirection": {
        "type": "object"
      },
      "GiftCardData": {
        "oneOf": [
          {
            "type": "object",
            "required": [
              "givex"
            ],
            "properties": {
              "givex": {
                "$ref": "#/components/schemas/GiftCardDetails"
              }
            }
          },
          {
            "type": "object",
            "required": [
              "pay_safe_card"
            ],
            "properties": {
              "pay_safe_card": {
                "type": "object"
              }
            }
          }
        ]
      },
      "GiftCardDetails": {
        "type": "object",
        "required": [
          "number",
          "cvc"
        ],
        "properties": {
          "number": {
            "type": "string",
            "description": "The gift card number"
          },
          "cvc": {
            "type": "string",
            "description": "The card verification code."
          }
        }
      },
      "GoPayRedirection": {
        "type": "object"
      },
      "GooglePayPaymentMethodInfo": {
        "type": "object",
        "required": [
          "card_network",
          "card_details"
        ],
        "properties": {
          "card_network": {
            "type": "string",
            "description": "The name of the card network"
          },
          "card_details": {
            "type": "string",
            "description": "The details of the card"
          }
        }
      },
      "GooglePayRedirectData": {
        "type": "object"
      },
      "GooglePaySessionResponse": {
        "type": "object",
        "required": [
          "merchant_info",
          "allowed_payment_methods",
          "transaction_info",
          "delayed_session_token",
          "connector",
          "sdk_next_action"
        ],
        "properties": {
          "merchant_info": {
            "$ref": "#/components/schemas/GpayMerchantInfo"
          },
          "allowed_payment_methods": {
            "type": "array",
            "items": {
              "$ref": "#/components/schemas/GpayAllowedPaymentMethods"
            },
            "description": "List of the allowed payment meythods"
          },
          "transaction_info": {
            "$ref": "#/components/schemas/GpayTransactionInfo"
          },
          "delayed_session_token": {
            "type": "boolean",
            "description": "Identifier for the delayed session response"
          },
          "connector": {
            "type": "string",
            "description": "The name of the connector"
          },
          "sdk_next_action": {
            "$ref": "#/components/schemas/SdkNextAction"
          },
          "secrets": {
            "allOf": [
              {
                "$ref": "#/components/schemas/SecretInfoToInitiateSdk"
              }
            ],
            "nullable": true
          }
        }
      },
      "GooglePayThirdPartySdk": {
        "type": "object",
        "required": [
          "delayed_session_token",
          "connector",
          "sdk_next_action"
        ],
        "properties": {
          "delayed_session_token": {
            "type": "boolean",
            "description": "Identifier for the delayed session response"
          },
          "connector": {
            "type": "string",
            "description": "The name of the connector"
          },
          "sdk_next_action": {
            "$ref": "#/components/schemas/SdkNextAction"
          }
        }
      },
      "GooglePayThirdPartySdkData": {
        "type": "object"
      },
      "GooglePayWalletData": {
        "type": "object",
        "required": [
          "type",
          "description",
          "info",
          "tokenization_data"
        ],
        "properties": {
          "type": {
            "type": "string",
            "description": "The type of payment method"
          },
          "description": {
            "type": "string",
            "description": "User-facing message to describe the payment method that funds this transaction."
          },
          "info": {
            "$ref": "#/components/schemas/GooglePayPaymentMethodInfo"
          },
          "tokenization_data": {
            "$ref": "#/components/schemas/GpayTokenizationData"
          }
        }
      },
      "GpayAllowedMethodsParameters": {
        "type": "object",
        "required": [
          "allowed_auth_methods",
          "allowed_card_networks"
        ],
        "properties": {
          "allowed_auth_methods": {
            "type": "array",
            "items": {
              "type": "string"
            },
            "description": "The list of allowed auth methods (ex: 3DS, No3DS, PAN_ONLY etc)"
          },
          "allowed_card_networks": {
            "type": "array",
            "items": {
              "type": "string"
            },
            "description": "The list of allowed card networks (ex: AMEX,JCB etc)"
          }
        }
      },
      "GpayAllowedPaymentMethods": {
        "type": "object",
        "required": [
          "type",
          "parameters",
          "tokenization_specification"
        ],
        "properties": {
          "type": {
            "type": "string",
            "description": "The type of payment method"
          },
          "parameters": {
            "$ref": "#/components/schemas/GpayAllowedMethodsParameters"
          },
          "tokenization_specification": {
            "$ref": "#/components/schemas/GpayTokenizationSpecification"
          }
        }
      },
      "GpayMerchantInfo": {
        "type": "object",
        "required": [
          "merchant_name"
        ],
        "properties": {
          "merchant_name": {
            "type": "string",
            "description": "The name of the merchant"
          }
        }
      },
      "GpaySessionTokenResponse": {
        "oneOf": [
          {
            "$ref": "#/components/schemas/GooglePayThirdPartySdk"
          },
          {
            "$ref": "#/components/schemas/GooglePaySessionResponse"
          }
        ]
      },
      "GpayTokenParameters": {
        "type": "object",
        "required": [
          "gateway"
        ],
        "properties": {
          "gateway": {
            "type": "string",
            "description": "The name of the connector"
          },
          "gateway_merchant_id": {
            "type": "string",
            "description": "The merchant ID registered in the connector associated",
            "nullable": true
          },
          "stripe:version": {
            "type": "string",
            "nullable": true
          },
          "stripe:publishableKey": {
            "type": "string",
            "nullable": true
          }
        }
      },
      "GpayTokenizationData": {
        "type": "object",
        "required": [
          "type",
          "token"
        ],
        "properties": {
          "type": {
            "type": "string",
            "description": "The type of the token"
          },
          "token": {
            "type": "string",
            "description": "Token generated for the wallet"
          }
        }
      },
      "GpayTokenizationSpecification": {
        "type": "object",
        "required": [
          "type",
          "parameters"
        ],
        "properties": {
          "type": {
            "type": "string",
            "description": "The token specification type(ex: PAYMENT_GATEWAY)"
          },
          "parameters": {
            "$ref": "#/components/schemas/GpayTokenParameters"
          }
        }
      },
      "GpayTransactionInfo": {
        "type": "object",
        "required": [
          "country_code",
          "currency_code",
          "total_price_status",
          "total_price"
        ],
        "properties": {
          "country_code": {
            "$ref": "#/components/schemas/CountryAlpha2"
          },
          "currency_code": {
            "$ref": "#/components/schemas/Currency"
          },
          "total_price_status": {
            "type": "string",
            "description": "The total price status (ex: 'FINAL')"
          },
          "total_price": {
            "type": "string",
            "description": "The total price"
          }
        }
      },
      "IndomaretVoucherData": {
        "type": "object",
        "required": [
          "first_name",
          "last_name",
          "email"
        ],
        "properties": {
          "first_name": {
            "type": "string",
            "description": "The billing first name for Alfamart",
            "example": "Jane"
          },
          "last_name": {
            "type": "string",
            "description": "The billing second name for Alfamart",
            "example": "Doe"
          },
          "email": {
            "type": "string",
            "description": "The Email ID for Alfamart",
            "example": "example@me.com"
          }
        }
      },
      "IntentStatus": {
        "type": "string",
        "enum": [
          "succeeded",
          "failed",
          "cancelled",
          "processing",
          "requires_customer_action",
          "requires_merchant_action",
          "requires_payment_method",
          "requires_confirmation",
          "requires_capture",
          "partially_captured"
        ]
      },
      "JCSVoucherData": {
        "type": "object",
        "required": [
          "first_name",
          "last_name",
          "email",
          "phone_number"
        ],
        "properties": {
          "first_name": {
            "type": "string",
            "description": "The billing first name for Japanese convenience stores",
            "example": "Jane"
          },
          "last_name": {
            "type": "string",
            "description": "The billing second name Japanese convenience stores",
            "example": "Doe"
          },
          "email": {
            "type": "string",
            "description": "The Email ID for Japanese convenience stores",
            "example": "example@me.com"
          },
          "phone_number": {
            "type": "string",
            "description": "The telephone number for Japanese convenience stores",
            "example": "9999999999"
          }
        }
      },
      "KakaoPayRedirection": {
        "type": "object"
      },
      "KlarnaSessionTokenResponse": {
        "type": "object",
        "required": [
          "session_token",
          "session_id"
        ],
        "properties": {
          "session_token": {
            "type": "string",
            "description": "The session token for Klarna"
          },
          "session_id": {
            "type": "string",
            "description": "The identifier for the session"
          }
        }
      },
      "MandateAmountData": {
        "type": "object",
        "required": [
          "amount",
          "currency"
        ],
        "properties": {
          "amount": {
            "type": "integer",
            "format": "int64",
            "description": "The maximum amount to be debited for the mandate transaction",
            "example": 6540
          },
          "currency": {
            "$ref": "#/components/schemas/Currency"
          },
          "start_date": {
            "type": "string",
            "format": "date-time",
            "description": "Specifying start date of the mandate",
            "example": "2022-09-10T00:00:00Z",
            "nullable": true
          },
          "end_date": {
            "type": "string",
            "format": "date-time",
            "description": "Specifying end date of the mandate",
            "example": "2023-09-10T23:59:59Z",
            "nullable": true
          },
          "metadata": {
            "type": "object",
            "description": "Additional details required by mandate",
            "nullable": true
          }
        }
      },
      "MandateCardDetails": {
        "type": "object",
        "properties": {
          "last4_digits": {
            "type": "string",
            "description": "The last 4 digits of card",
            "nullable": true
          },
          "card_exp_month": {
            "type": "string",
            "description": "The expiry month of card",
            "nullable": true
          },
          "card_exp_year": {
            "type": "string",
            "description": "The expiry year of card",
            "nullable": true
          },
          "card_holder_name": {
            "type": "string",
            "description": "The card holder name",
            "nullable": true
          },
          "card_token": {
            "type": "string",
            "description": "The token from card locker",
            "nullable": true
          },
          "scheme": {
            "type": "string",
            "description": "The card scheme network for the particular card",
            "nullable": true
          },
          "issuer_country": {
            "type": "string",
            "description": "The country code in in which the card was issued",
            "nullable": true
          },
          "card_fingerprint": {
            "type": "string",
            "description": "A unique identifier alias to identify a particular card",
            "nullable": true
          }
        }
      },
      "MandateData": {
        "type": "object",
        "properties": {
          "customer_acceptance": {
            "allOf": [
              {
                "$ref": "#/components/schemas/CustomerAcceptance"
              }
            ],
            "nullable": true
          },
          "mandate_type": {
            "allOf": [
              {
                "$ref": "#/components/schemas/MandateType"
              }
            ],
            "nullable": true
          }
        }
      },
      "MandateResponse": {
        "type": "object",
        "required": [
          "mandate_id",
          "status",
          "payment_method_id",
          "payment_method"
        ],
        "properties": {
          "mandate_id": {
            "type": "string",
            "description": "The identifier for mandate"
          },
          "status": {
            "$ref": "#/components/schemas/MandateStatus"
          },
          "payment_method_id": {
            "type": "string",
            "description": "The identifier for payment method"
          },
          "payment_method": {
            "type": "string",
            "description": "The payment method"
          },
          "card": {
            "allOf": [
              {
                "$ref": "#/components/schemas/MandateCardDetails"
              }
            ],
            "nullable": true
          },
          "customer_acceptance": {
            "allOf": [
              {
                "$ref": "#/components/schemas/CustomerAcceptance"
              }
            ],
            "nullable": true
          }
        }
      },
      "MandateRevokedResponse": {
        "type": "object",
        "required": [
          "mandate_id",
          "status"
        ],
        "properties": {
          "mandate_id": {
            "type": "string",
            "description": "The identifier for mandate"
          },
          "status": {
            "$ref": "#/components/schemas/MandateStatus"
          }
        }
      },
      "MandateStatus": {
        "type": "string",
        "description": "The status of the mandate, which indicates whether it can be used to initiate a payment",
        "enum": [
          "active",
          "inactive",
          "pending",
          "revoked"
        ]
      },
      "MandateType": {
        "oneOf": [
          {
            "type": "object",
            "required": [
              "single_use"
            ],
            "properties": {
              "single_use": {
                "$ref": "#/components/schemas/MandateAmountData"
              }
            }
          },
          {
            "type": "object",
            "required": [
              "multi_use"
            ],
            "properties": {
              "multi_use": {
                "allOf": [
                  {
                    "$ref": "#/components/schemas/MandateAmountData"
                  }
                ],
                "nullable": true
              }
            }
          }
        ]
      },
      "MbWayRedirection": {
        "type": "object",
        "required": [
          "telephone_number"
        ],
        "properties": {
          "telephone_number": {
            "type": "string",
            "description": "Telephone number of the shopper. Should be Portuguese phone number."
          }
        }
      },
      "MerchantAccountCreate": {
        "type": "object",
        "required": [
          "merchant_id"
        ],
        "properties": {
          "merchant_id": {
            "type": "string",
            "description": "The identifier for the Merchant Account",
            "example": "y3oqhf46pyzuxjbcn2giaqnb44",
            "maxLength": 255
          },
          "merchant_name": {
            "type": "string",
            "description": "Name of the Merchant Account",
            "example": "NewAge Retailer",
            "nullable": true
          },
          "merchant_details": {
            "allOf": [
              {
                "$ref": "#/components/schemas/MerchantDetails"
              }
            ],
            "nullable": true
          },
          "return_url": {
            "type": "string",
            "description": "The URL to redirect after the completion of the operation",
            "example": "https://www.example.com/success",
            "nullable": true,
            "maxLength": 255
          },
          "webhook_details": {
            "allOf": [
              {
                "$ref": "#/components/schemas/WebhookDetails"
              }
            ],
            "nullable": true
          },
          "routing_algorithm": {
            "type": "object",
            "description": "The routing algorithm to be used for routing payments to desired connectors",
            "nullable": true
          },
          "payout_routing_algorithm": {
            "allOf": [
              {
                "$ref": "#/components/schemas/RoutingAlgorithm"
              }
            ],
            "nullable": true
          },
          "sub_merchants_enabled": {
            "type": "boolean",
            "description": "A boolean value to indicate if the merchant is a sub-merchant under a master or a parent merchant. By default, its value is false.",
            "default": false,
            "example": false,
            "nullable": true
          },
          "parent_merchant_id": {
            "type": "string",
            "description": "Refers to the Parent Merchant ID if the merchant being created is a sub-merchant",
            "example": "xkkdf909012sdjki2dkh5sdf",
            "nullable": true,
            "maxLength": 255
          },
          "enable_payment_response_hash": {
            "type": "boolean",
            "description": "A boolean value to indicate if payment response hash needs to be enabled",
            "default": false,
            "example": true,
            "nullable": true
          },
          "payment_response_hash_key": {
            "type": "string",
            "description": "Refers to the hash key used for calculating the signature for webhooks and redirect response\nIf the value is not provided, a default value is used",
            "nullable": true
          },
          "redirect_to_merchant_with_http_post": {
            "type": "boolean",
            "description": "A boolean value to indicate if redirect to merchant with http post needs to be enabled",
            "default": false,
            "example": true,
            "nullable": true
          },
          "metadata": {
            "type": "object",
            "description": "You can specify up to 50 keys, with key names up to 40 characters long and values up to 500 characters long. Metadata is useful for storing additional, structured information on an object.",
            "nullable": true
          },
          "publishable_key": {
            "type": "string",
            "description": "API key that will be used for server side API access",
            "example": "AH3423bkjbkjdsfbkj",
            "nullable": true
          },
          "locker_id": {
            "type": "string",
            "description": "An identifier for the vault used to store payment method information.",
            "example": "locker_abc123",
            "nullable": true
          },
          "primary_business_details": {
            "allOf": [
              {
                "$ref": "#/components/schemas/PrimaryBusinessDetails"
              }
            ],
            "nullable": true
          },
          "frm_routing_algorithm": {
            "type": "object",
            "description": "The frm routing algorithm to be used for routing payments to desired FRM's",
            "nullable": true
          },
          "intent_fulfillment_time": {
            "type": "integer",
            "format": "int32",
            "description": "Will be used to expire client secret after certain amount of time to be supplied in seconds\n(900) for 15 mins",
            "example": 900,
            "nullable": true,
            "minimum": 0.0
          },
          "organization_id": {
            "type": "string",
            "description": "The id of the organization to which the merchant belongs to",
            "nullable": true
          }
        }
      },
      "MerchantAccountDeleteResponse": {
        "type": "object",
        "required": [
          "merchant_id",
          "deleted"
        ],
        "properties": {
          "merchant_id": {
            "type": "string",
            "description": "The identifier for the Merchant Account",
            "example": "y3oqhf46pyzuxjbcn2giaqnb44",
            "maxLength": 255
          },
          "deleted": {
            "type": "boolean",
            "description": "If the connector is deleted or not",
            "example": false
          }
        }
      },
      "MerchantAccountResponse": {
        "type": "object",
        "required": [
          "merchant_id",
          "enable_payment_response_hash",
          "redirect_to_merchant_with_http_post",
          "primary_business_details",
          "is_recon_enabled"
        ],
        "properties": {
          "merchant_id": {
            "type": "string",
            "description": "The identifier for the Merchant Account",
            "example": "y3oqhf46pyzuxjbcn2giaqnb44",
            "maxLength": 255
          },
          "merchant_name": {
            "type": "string",
            "description": "Name of the Merchant Account",
            "example": "NewAge Retailer",
            "nullable": true
          },
          "return_url": {
            "type": "string",
            "description": "The URL to redirect after the completion of the operation",
            "example": "https://www.example.com/success",
            "nullable": true,
            "maxLength": 255
          },
          "enable_payment_response_hash": {
            "type": "boolean",
            "description": "A boolean value to indicate if payment response hash needs to be enabled",
            "default": false,
            "example": true
          },
          "payment_response_hash_key": {
            "type": "string",
            "description": "Refers to the Parent Merchant ID if the merchant being created is a sub-merchant",
            "example": "xkkdf909012sdjki2dkh5sdf",
            "nullable": true,
            "maxLength": 255
          },
          "redirect_to_merchant_with_http_post": {
            "type": "boolean",
            "description": "A boolean value to indicate if redirect to merchant with http post needs to be enabled",
            "default": false,
            "example": true
          },
          "merchant_details": {
            "allOf": [
              {
                "$ref": "#/components/schemas/MerchantDetails"
              }
            ],
            "nullable": true
          },
          "webhook_details": {
            "allOf": [
              {
                "$ref": "#/components/schemas/WebhookDetails"
              }
            ],
            "nullable": true
          },
          "routing_algorithm": {
            "allOf": [
              {
                "$ref": "#/components/schemas/RoutingAlgorithm"
              }
            ],
            "nullable": true
          },
          "payout_routing_algorithm": {
            "allOf": [
              {
                "$ref": "#/components/schemas/RoutingAlgorithm"
              }
            ],
            "nullable": true
          },
          "sub_merchants_enabled": {
            "type": "boolean",
            "description": "A boolean value to indicate if the merchant is a sub-merchant under a master or a parent merchant. By default, its value is false.",
            "default": false,
            "example": false,
            "nullable": true
          },
          "parent_merchant_id": {
            "type": "string",
            "description": "Refers to the Parent Merchant ID if the merchant being created is a sub-merchant",
            "example": "xkkdf909012sdjki2dkh5sdf",
            "nullable": true,
            "maxLength": 255
          },
          "publishable_key": {
            "type": "string",
            "description": "API key that will be used for server side API access",
            "example": "AH3423bkjbkjdsfbkj",
            "nullable": true
          },
          "metadata": {
            "type": "object",
            "description": "You can specify up to 50 keys, with key names up to 40 characters long and values up to 500 characters long. Metadata is useful for storing additional, structured information on an object.",
            "nullable": true
          },
          "locker_id": {
            "type": "string",
            "description": "An identifier for the vault used to store payment method information.",
            "example": "locker_abc123",
            "nullable": true
          },
          "primary_business_details": {
            "type": "array",
            "items": {
              "$ref": "#/components/schemas/PrimaryBusinessDetails"
            },
            "description": "Default business details for connector routing"
          },
          "frm_routing_algorithm": {
            "allOf": [
              {
                "$ref": "#/components/schemas/RoutingAlgorithm"
              }
            ],
            "nullable": true
          },
          "intent_fulfillment_time": {
            "type": "integer",
            "format": "int64",
            "description": "Will be used to expire client secret after certain amount of time to be supplied in seconds\n(900) for 15 mins",
            "nullable": true
          },
          "organization_id": {
            "type": "string",
            "description": "The organization id merchant is associated with",
            "nullable": true
          },
          "is_recon_enabled": {
            "type": "boolean",
            "description": "A boolean value to indicate if the merchant has recon service is enabled or not, by default value is false"
          },
          "default_profile": {
            "type": "string",
            "description": "The default business profile that must be used for creating merchant accounts and payments",
            "nullable": true,
            "maxLength": 64
          }
        }
      },
      "MerchantAccountUpdate": {
        "type": "object",
        "required": [
          "merchant_id"
        ],
        "properties": {
          "merchant_id": {
            "type": "string",
            "description": "The identifier for the Merchant Account",
            "example": "y3oqhf46pyzuxjbcn2giaqnb44",
            "maxLength": 255
          },
          "merchant_name": {
            "type": "string",
            "description": "Name of the Merchant Account",
            "example": "NewAge Retailer",
            "nullable": true
          },
          "merchant_details": {
            "allOf": [
              {
                "$ref": "#/components/schemas/MerchantDetails"
              }
            ],
            "nullable": true
          },
          "return_url": {
            "type": "string",
            "description": "The URL to redirect after the completion of the operation",
            "example": "https://www.example.com/success",
            "nullable": true,
            "maxLength": 255
          },
          "webhook_details": {
            "allOf": [
              {
                "$ref": "#/components/schemas/WebhookDetails"
              }
            ],
            "nullable": true
          },
          "routing_algorithm": {
            "type": "object",
            "description": "The routing algorithm to be used for routing payments to desired connectors",
            "nullable": true
          },
          "payout_routing_algorithm": {
            "allOf": [
              {
                "$ref": "#/components/schemas/RoutingAlgorithm"
              }
            ],
            "nullable": true
          },
          "sub_merchants_enabled": {
            "type": "boolean",
            "description": "A boolean value to indicate if the merchant is a sub-merchant under a master or a parent merchant. By default, its value is false.",
            "default": false,
            "example": false,
            "nullable": true
          },
          "parent_merchant_id": {
            "type": "string",
            "description": "Refers to the Parent Merchant ID if the merchant being created is a sub-merchant",
            "example": "xkkdf909012sdjki2dkh5sdf",
            "nullable": true,
            "maxLength": 255
          },
          "enable_payment_response_hash": {
            "type": "boolean",
            "description": "A boolean value to indicate if payment response hash needs to be enabled",
            "default": false,
            "example": true,
            "nullable": true
          },
          "payment_response_hash_key": {
            "type": "string",
            "description": "Refers to the hash key used for payment response",
            "nullable": true
          },
          "redirect_to_merchant_with_http_post": {
            "type": "boolean",
            "description": "A boolean value to indicate if redirect to merchant with http post needs to be enabled",
            "default": false,
            "example": true,
            "nullable": true
          },
          "metadata": {
            "type": "object",
            "description": "You can specify up to 50 keys, with key names up to 40 characters long and values up to 500 characters long. Metadata is useful for storing additional, structured information on an object.",
            "nullable": true
          },
          "publishable_key": {
            "type": "string",
            "description": "API key that will be used for server side API access",
            "example": "AH3423bkjbkjdsfbkj",
            "nullable": true
          },
          "locker_id": {
            "type": "string",
            "description": "An identifier for the vault used to store payment method information.",
            "example": "locker_abc123",
            "nullable": true
          },
          "primary_business_details": {
            "type": "array",
            "items": {
              "$ref": "#/components/schemas/PrimaryBusinessDetails"
            },
            "description": "Default business details for connector routing",
            "nullable": true
          },
          "frm_routing_algorithm": {
            "type": "object",
            "description": "The frm routing algorithm to be used for routing payments to desired FRM's",
            "nullable": true
          },
          "intent_fulfillment_time": {
            "type": "integer",
            "format": "int32",
            "description": "Will be used to expire client secret after certain amount of time to be supplied in seconds\n(900) for 15 mins",
            "nullable": true,
<<<<<<< HEAD
            "minimum": 0
          },
          "default_profile": {
            "type": "string",
            "description": "The default business profile that must be used for creating merchant accounts and payments",
=======
            "minimum": 0.0
          },
          "default_profile": {
            "type": "string",
            "description": "The default business profile that must be used for creating merchant accounts and payments\nTo unset this field, pass an empty string",
>>>>>>> 64ac3fbc
            "nullable": true,
            "maxLength": 64
          }
        }
      },
      "MerchantConnectorCreate": {
        "type": "object",
        "description": "Create a new Merchant Connector for the merchant account. The connector could be a payment processor / facilitator / acquirer or specialized services like Fraud / Accounting etc.\"",
        "required": [
          "connector_type",
          "connector_name",
          "connector_label",
          "business_country",
          "business_label"
        ],
        "properties": {
          "connector_type": {
            "$ref": "#/components/schemas/ConnectorType"
          },
          "connector_name": {
            "$ref": "#/components/schemas/Connector"
          },
          "connector_label": {
            "type": "string",
            "example": "stripe_US_travel"
          },
          "merchant_connector_id": {
            "type": "string",
            "description": "Unique ID of the connector",
            "example": "mca_5apGeP94tMts6rg3U3kR",
            "nullable": true
          },
          "connector_account_details": {
            "type": "object",
            "description": "Account details of the Connector. You can specify up to 50 keys, with key names up to 40 characters long and values up to 500 characters long. Useful for storing additional, structured information on an object.",
            "nullable": true
          },
          "test_mode": {
            "type": "boolean",
            "description": "A boolean value to indicate if the connector is in Test mode. By default, its value is false.",
            "default": false,
            "example": false,
            "nullable": true
          },
          "disabled": {
            "type": "boolean",
            "description": "A boolean value to indicate if the connector is disabled. By default, its value is false.",
            "default": false,
            "example": false,
            "nullable": true
          },
          "payment_methods_enabled": {
            "type": "array",
            "items": {
              "$ref": "#/components/schemas/PaymentMethodsEnabled"
            },
            "description": "Refers to the Parent Merchant ID if the merchant being created is a sub-merchant",
            "example": [
              {
                "payment_method": "wallet",
                "payment_method_types": [
                  "upi_collect",
                  "upi_intent"
                ],
                "payment_method_issuers": [
                  "labore magna ipsum",
                  "aute"
                ],
                "payment_schemes": [
                  "Discover",
                  "Discover"
                ],
                "accepted_currencies": {
                  "type": "enable_only",
                  "list": [
                    "USD",
                    "EUR"
                  ]
                },
                "accepted_countries": {
                  "type": "disable_only",
                  "list": [
                    "FR",
                    "DE",
                    "IN"
                  ]
                },
                "minimum_amount": 1,
                "maximum_amount": 68607706,
                "recurring_enabled": true,
                "installment_payment_enabled": true
              }
            ],
            "nullable": true
          },
          "metadata": {
            "type": "object",
            "description": "You can specify up to 50 keys, with key names up to 40 characters long and values up to 500 characters long. Metadata is useful for storing additional, structured information on an object.",
            "nullable": true
          },
          "frm_configs": {
            "type": "array",
            "items": {
              "$ref": "#/components/schemas/FrmConfigs"
            },
            "description": "contains the frm configs for the merchant connector",
            "example": "\n[{\"gateway\":\"stripe\",\"payment_methods\":[{\"payment_method\":\"card\",\"payment_method_types\":[{\"payment_method_type\":\"credit\",\"card_networks\":[\"Visa\"],\"flow\":\"pre\",\"action\":\"cancel_txn\"},{\"payment_method_type\":\"debit\",\"card_networks\":[\"Visa\"],\"flow\":\"pre\"}]}]}]\n",
            "nullable": true
          },
          "business_country": {
            "$ref": "#/components/schemas/CountryAlpha2"
          },
          "business_label": {
            "type": "string"
          },
          "business_sub_label": {
            "type": "string",
            "description": "Business Sub label of the merchant",
            "example": "chase",
            "nullable": true
          },
          "connector_webhook_details": {
            "allOf": [
              {
                "$ref": "#/components/schemas/MerchantConnectorWebhookDetails"
              }
            ],
            "nullable": true
          },
          "profile_id": {
            "type": "string",
            "description": "Identifier for the business profile, if not provided default will be chosen from merchant account",
            "nullable": true
          }
        }
      },
      "MerchantConnectorDeleteResponse": {
        "type": "object",
        "required": [
          "merchant_id",
          "merchant_connector_id",
          "deleted"
        ],
        "properties": {
          "merchant_id": {
            "type": "string",
            "description": "The identifier for the Merchant Account",
            "example": "y3oqhf46pyzuxjbcn2giaqnb44",
            "maxLength": 255
          },
          "merchant_connector_id": {
            "type": "string",
            "description": "Unique ID of the connector",
            "example": "mca_5apGeP94tMts6rg3U3kR"
          },
          "deleted": {
            "type": "boolean",
            "description": "If the connector is deleted or not",
            "example": false
          }
        }
      },
      "MerchantConnectorDetails": {
        "type": "object",
        "properties": {
          "connector_account_details": {
            "type": "object",
            "description": "Account details of the Connector. You can specify up to 50 keys, with key names up to 40 characters long and values up to 500 characters long. Useful for storing additional, structured information on an object.",
            "nullable": true
          },
          "metadata": {
            "type": "object",
            "description": "You can specify up to 50 keys, with key names up to 40 characters long and values up to 500 characters long. Metadata is useful for storing additional, structured information on an object.",
            "nullable": true
          }
        }
      },
      "MerchantConnectorDetailsWrap": {
        "type": "object",
        "required": [
          "creds_identifier"
        ],
        "properties": {
          "creds_identifier": {
            "type": "string",
            "description": "Creds Identifier is to uniquely identify the credentials. Do not send any sensitive info in this field. And do not send the string \"null\"."
          },
          "encoded_data": {
            "allOf": [
              {
                "$ref": "#/components/schemas/MerchantConnectorDetails"
              }
            ],
            "nullable": true
          }
        }
      },
      "MerchantConnectorId": {
        "type": "object",
        "required": [
          "merchant_id",
          "merchant_connector_id"
        ],
        "properties": {
          "merchant_id": {
            "type": "string"
          },
          "merchant_connector_id": {
            "type": "string"
          }
        }
      },
      "MerchantConnectorResponse": {
        "type": "object",
        "description": "Response of creating a new Merchant Connector for the merchant account.\"",
        "required": [
          "connector_type",
          "connector_name",
          "connector_label",
          "merchant_connector_id",
          "business_country",
          "business_label"
        ],
        "properties": {
          "connector_type": {
            "$ref": "#/components/schemas/ConnectorType"
          },
          "connector_name": {
            "type": "string",
            "description": "Name of the Connector",
            "example": "stripe"
          },
          "connector_label": {
            "type": "string",
            "example": "stripe_US_travel"
          },
          "merchant_connector_id": {
            "type": "string",
            "description": "Unique ID of the connector",
            "example": "mca_5apGeP94tMts6rg3U3kR"
          },
          "connector_account_details": {
            "type": "object",
            "description": "Account details of the Connector. You can specify up to 50 keys, with key names up to 40 characters long and values up to 500 characters long. Useful for storing additional, structured information on an object.",
            "nullable": true
          },
          "test_mode": {
            "type": "boolean",
            "description": "A boolean value to indicate if the connector is in Test mode. By default, its value is false.",
            "default": false,
            "example": false,
            "nullable": true
          },
          "disabled": {
            "type": "boolean",
            "description": "A boolean value to indicate if the connector is disabled. By default, its value is false.",
            "default": false,
            "example": false,
            "nullable": true
          },
          "payment_methods_enabled": {
            "type": "array",
            "items": {
              "$ref": "#/components/schemas/PaymentMethodsEnabled"
            },
            "description": "Refers to the Parent Merchant ID if the merchant being created is a sub-merchant",
            "example": [
              {
                "payment_method": "wallet",
                "payment_method_types": [
                  "upi_collect",
                  "upi_intent"
                ],
                "payment_method_issuers": [
                  "labore magna ipsum",
                  "aute"
                ],
                "payment_schemes": [
                  "Discover",
                  "Discover"
                ],
                "accepted_currencies": {
                  "type": "enable_only",
                  "list": [
                    "USD",
                    "EUR"
                  ]
                },
                "accepted_countries": {
                  "type": "disable_only",
                  "list": [
                    "FR",
                    "DE",
                    "IN"
                  ]
                },
                "minimum_amount": 1,
                "maximum_amount": 68607706,
                "recurring_enabled": true,
                "installment_payment_enabled": true
              }
            ],
            "nullable": true
          },
          "metadata": {
            "type": "object",
            "description": "You can specify up to 50 keys, with key names up to 40 characters long and values up to 500 characters long. Metadata is useful for storing additional, structured information on an object.",
            "nullable": true
          },
          "business_country": {
            "$ref": "#/components/schemas/CountryAlpha2"
          },
          "business_label": {
            "type": "string",
            "description": "Business Type of the merchant",
            "example": "travel"
          },
          "business_sub_label": {
            "type": "string",
            "description": "Business Sub label of the merchant",
            "example": "chase",
            "nullable": true
          },
          "frm_configs": {
            "type": "array",
            "items": {
              "$ref": "#/components/schemas/FrmConfigs"
            },
            "description": "contains the frm configs for the merchant connector",
            "example": "\n[{\"gateway\":\"stripe\",\"payment_methods\":[{\"payment_method\":\"card\",\"payment_method_types\":[{\"payment_method_type\":\"credit\",\"card_networks\":[\"Visa\"],\"flow\":\"pre\",\"action\":\"cancel_txn\"},{\"payment_method_type\":\"debit\",\"card_networks\":[\"Visa\"],\"flow\":\"pre\"}]}]}]\n",
            "nullable": true
          },
          "connector_webhook_details": {
            "allOf": [
              {
                "$ref": "#/components/schemas/MerchantConnectorWebhookDetails"
              }
            ],
            "nullable": true
          },
          "profile_id": {
            "type": "string",
            "description": "The business profile this connector must be created in\ndefault value from merchant account is taken if not passed",
            "nullable": true,
            "maxLength": 64
          }
        }
      },
      "MerchantConnectorUpdate": {
        "type": "object",
        "description": "Create a new Merchant Connector for the merchant account. The connector could be a payment processor / facilitator / acquirer or specialized services like Fraud / Accounting etc.\"",
        "required": [
          "connector_type"
        ],
        "properties": {
          "connector_type": {
            "$ref": "#/components/schemas/ConnectorType"
          },
          "connector_account_details": {
            "type": "object",
            "description": "Account details of the Connector. You can specify up to 50 keys, with key names up to 40 characters long and values up to 500 characters long. Useful for storing additional, structured information on an object.",
            "nullable": true
          },
          "test_mode": {
            "type": "boolean",
            "description": "A boolean value to indicate if the connector is in Test mode. By default, its value is false.",
            "default": false,
            "example": false,
            "nullable": true
          },
          "disabled": {
            "type": "boolean",
            "description": "A boolean value to indicate if the connector is disabled. By default, its value is false.",
            "default": false,
            "example": false,
            "nullable": true
          },
          "payment_methods_enabled": {
            "type": "array",
            "items": {
              "$ref": "#/components/schemas/PaymentMethodsEnabled"
            },
            "description": "Refers to the Parent Merchant ID if the merchant being created is a sub-merchant",
            "example": [
              {
                "payment_method": "wallet",
                "payment_method_types": [
                  "upi_collect",
                  "upi_intent"
                ],
                "payment_method_issuers": [
                  "labore magna ipsum",
                  "aute"
                ],
                "payment_schemes": [
                  "Discover",
                  "Discover"
                ],
                "accepted_currencies": {
                  "type": "enable_only",
                  "list": [
                    "USD",
                    "EUR"
                  ]
                },
                "accepted_countries": {
                  "type": "disable_only",
                  "list": [
                    "FR",
                    "DE",
                    "IN"
                  ]
                },
                "minimum_amount": 1,
                "maximum_amount": 68607706,
                "recurring_enabled": true,
                "installment_payment_enabled": true
              }
            ],
            "nullable": true
          },
          "metadata": {
            "type": "object",
            "description": "You can specify up to 50 keys, with key names up to 40 characters long and values up to 500 characters long. Metadata is useful for storing additional, structured information on an object.",
            "nullable": true
          },
          "frm_configs": {
            "type": "array",
            "items": {
              "$ref": "#/components/schemas/FrmConfigs"
            },
            "description": "contains the frm configs for the merchant connector",
            "example": "\n[{\"gateway\":\"stripe\",\"payment_methods\":[{\"payment_method\":\"card\",\"payment_method_types\":[{\"payment_method_type\":\"credit\",\"card_networks\":[\"Visa\"],\"flow\":\"pre\",\"action\":\"cancel_txn\"},{\"payment_method_type\":\"debit\",\"card_networks\":[\"Visa\"],\"flow\":\"pre\"}]}]}]\n",
            "nullable": true
          },
          "connector_webhook_details": {
            "allOf": [
              {
                "$ref": "#/components/schemas/MerchantConnectorWebhookDetails"
              }
            ],
            "nullable": true
          }
        }
      },
      "MerchantConnectorWebhookDetails": {
        "type": "object",
        "required": [
          "merchant_secret"
        ],
        "properties": {
          "merchant_secret": {
            "type": "string",
            "example": "12345678900987654321"
          }
        }
      },
      "MerchantDetails": {
        "type": "object",
        "properties": {
          "primary_contact_person": {
            "type": "string",
            "description": "The merchant's primary contact name",
            "example": "John Doe",
            "nullable": true,
            "maxLength": 255
          },
          "primary_phone": {
            "type": "string",
            "description": "The merchant's primary phone number",
            "example": "999999999",
            "nullable": true,
            "maxLength": 255
          },
          "primary_email": {
            "type": "string",
            "description": "The merchant's primary email address",
            "example": "johndoe@test.com",
            "nullable": true,
            "maxLength": 255
          },
          "secondary_contact_person": {
            "type": "string",
            "description": "The merchant's secondary contact name",
            "example": "John Doe2",
            "nullable": true,
            "maxLength": 255
          },
          "secondary_phone": {
            "type": "string",
            "description": "The merchant's secondary phone number",
            "example": "999999988",
            "nullable": true,
            "maxLength": 255
          },
          "secondary_email": {
            "type": "string",
            "description": "The merchant's secondary email address",
            "example": "johndoe2@test.com",
            "nullable": true,
            "maxLength": 255
          },
          "website": {
            "type": "string",
            "description": "The business website of the merchant",
            "example": "www.example.com",
            "nullable": true,
            "maxLength": 255
          },
          "about_business": {
            "type": "string",
            "description": "A brief description about merchant's business",
            "example": "Online Retail with a wide selection of organic products for North America",
            "nullable": true,
            "maxLength": 255
          },
          "address": {
            "allOf": [
              {
                "$ref": "#/components/schemas/AddressDetails"
              }
            ],
            "nullable": true
          }
        }
      },
      "MobilePayRedirection": {
        "type": "object"
      },
      "MomoRedirection": {
        "type": "object"
      },
      "MultibancoBillingDetails": {
        "type": "object",
        "required": [
          "email"
        ],
        "properties": {
          "email": {
            "type": "string",
            "example": "example@me.com"
          }
        }
      },
      "MultibancoTransferInstructions": {
        "type": "object",
        "required": [
          "reference",
          "entity"
        ],
        "properties": {
          "reference": {
            "type": "string",
            "example": "122385736258"
          },
          "entity": {
            "type": "string",
            "example": "12345"
          }
        }
      },
      "NextActionCall": {
        "type": "string",
        "enum": [
          "confirm",
          "sync"
        ]
      },
      "NextActionData": {
        "oneOf": [
          {
            "type": "object",
            "description": "Contains the url for redirection flow",
            "required": [
              "redirect_to_url",
              "type"
            ],
            "properties": {
              "redirect_to_url": {
                "type": "string"
              },
              "type": {
                "type": "string",
                "enum": [
                  "redirect_to_url"
                ]
              }
            }
          },
          {
            "type": "object",
            "description": "Informs the next steps for bank transfer and also contains the charges details (ex: amount received, amount charged etc)",
            "required": [
              "bank_transfer_steps_and_charges_details",
              "type"
            ],
            "properties": {
              "bank_transfer_steps_and_charges_details": {
                "$ref": "#/components/schemas/BankTransferNextStepsData"
              },
              "type": {
                "type": "string",
                "enum": [
                  "display_bank_transfer_information"
                ]
              }
            }
          },
          {
            "type": "object",
            "description": "Contains third party sdk session token response",
            "required": [
              "type"
            ],
            "properties": {
              "session_token": {
                "allOf": [
                  {
                    "$ref": "#/components/schemas/SessionToken"
                  }
                ],
                "nullable": true
              },
              "type": {
                "type": "string",
                "enum": [
                  "third_party_sdk_session_token"
                ]
              }
            }
          },
          {
            "type": "object",
            "description": "Contains url for Qr code image, this qr code has to be shown in sdk",
            "required": [
              "image_data_url",
              "type"
            ],
            "properties": {
              "image_data_url": {
                "type": "string"
              },
              "display_to_timestamp": {
                "type": "integer",
                "format": "int64",
                "nullable": true
              },
              "type": {
                "type": "string",
                "enum": [
                  "qr_code_information"
                ]
              }
            }
          },
          {
            "type": "object",
            "description": "Contains the download url and the reference number for transaction",
            "required": [
              "voucher_details",
              "type"
            ],
            "properties": {
              "voucher_details": {
                "type": "string"
              },
              "type": {
                "type": "string",
                "enum": [
                  "display_voucher_information"
                ]
              }
            }
          },
          {
            "type": "object",
            "description": "Contains duration for displaying a wait screen, wait screen with timer is displayed by sdk",
            "required": [
              "display_from_timestamp",
              "type"
            ],
            "properties": {
              "display_from_timestamp": {
                "type": "integer"
              },
              "display_to_timestamp": {
                "type": "integer",
                "nullable": true
              },
              "type": {
                "type": "string",
                "enum": [
                  "wait_screen_information"
                ]
              }
            }
          }
        ],
        "discriminator": {
          "propertyName": "type"
        }
      },
      "NextActionType": {
        "type": "string",
        "enum": [
          "redirect_to_url",
          "display_qr_code",
          "invoke_sdk_client",
          "trigger_api",
          "display_bank_transfer_information",
          "display_wait_screen"
        ]
      },
      "NoThirdPartySdkSessionResponse": {
        "type": "object",
        "required": [
          "epoch_timestamp",
          "expires_at",
          "merchant_session_identifier",
          "nonce",
          "merchant_identifier",
          "domain_name",
          "display_name",
          "signature",
          "operational_analytics_identifier",
          "retries",
          "psp_id"
        ],
        "properties": {
          "epoch_timestamp": {
            "type": "integer",
            "format": "int64",
            "description": "Timestamp at which session is requested",
            "minimum": 0.0
          },
          "expires_at": {
            "type": "integer",
            "format": "int64",
            "description": "Timestamp at which session expires",
            "minimum": 0.0
          },
          "merchant_session_identifier": {
            "type": "string",
            "description": "The identifier for the merchant session"
          },
          "nonce": {
            "type": "string",
            "description": "Apple pay generated unique ID (UUID) value"
          },
          "merchant_identifier": {
            "type": "string",
            "description": "The identifier for the merchant"
          },
          "domain_name": {
            "type": "string",
            "description": "The domain name of the merchant which is registered in Apple Pay"
          },
          "display_name": {
            "type": "string",
            "description": "The name to be displayed on Apple Pay button"
          },
          "signature": {
            "type": "string",
            "description": "A string which represents the properties of a payment"
          },
          "operational_analytics_identifier": {
            "type": "string",
            "description": "The identifier for the operational analytics"
          },
          "retries": {
            "type": "integer",
            "format": "int32",
            "description": "The number of retries to get the session response",
            "minimum": 0.0
          },
          "psp_id": {
            "type": "string",
            "description": "The identifier for the connector transaction"
          }
        }
      },
      "NoonData": {
        "type": "object",
        "properties": {
          "order_category": {
            "type": "string",
            "description": "Information about the order category that merchant wants to specify at connector level. (e.g. In Noon Payments it can take values like \"pay\", \"food\", or any other custom string set by the merchant in Noon's Dashboard)",
            "nullable": true
          }
        }
      },
      "OnlineMandate": {
        "type": "object",
        "required": [
          "ip_address",
          "user_agent"
        ],
        "properties": {
          "ip_address": {
            "type": "string",
            "description": "Ip address of the customer machine from which the mandate was created",
            "example": "123.32.25.123"
          },
          "user_agent": {
            "type": "string",
            "description": "The user-agent of the customer's browser"
          }
        }
      },
      "OrderDetails": {
        "type": "object",
        "required": [
          "product_name",
          "quantity"
        ],
        "properties": {
          "product_name": {
            "type": "string",
            "description": "Name of the product that is being purchased",
            "example": "shirt",
            "maxLength": 255
          },
          "quantity": {
            "type": "integer",
            "format": "int32",
            "description": "The quantity of the product to be purchased",
            "example": 1,
            "minimum": 0.0
          }
        }
      },
      "OrderDetailsWithAmount": {
        "type": "object",
        "required": [
          "product_name",
          "quantity",
          "amount"
        ],
        "properties": {
          "product_name": {
            "type": "string",
            "description": "Name of the product that is being purchased",
            "example": "shirt",
            "maxLength": 255
          },
          "quantity": {
            "type": "integer",
            "format": "int32",
            "description": "The quantity of the product to be purchased",
            "example": 1,
            "minimum": 0.0
          },
          "amount": {
            "type": "integer",
            "format": "int64",
            "description": "the amount per quantity of product"
          }
        }
      },
      "OutgoingWebhook": {
        "type": "object",
        "required": [
          "merchant_id",
          "event_id",
          "event_type",
          "content"
        ],
        "properties": {
          "merchant_id": {
            "type": "string",
            "description": "The merchant id of the merchant"
          },
          "event_id": {
            "type": "string",
            "description": "The unique event id for each webhook"
          },
          "event_type": {
            "$ref": "#/components/schemas/EventType"
          },
          "content": {
            "$ref": "#/components/schemas/OutgoingWebhookContent"
          },
          "timestamp": {
            "type": "string",
            "format": "date-time",
            "description": "The time at which webhook was sent"
          }
        }
      },
      "OutgoingWebhookContent": {
        "oneOf": [
          {
            "type": "object",
            "required": [
              "type",
              "object"
            ],
            "properties": {
              "type": {
                "type": "string",
                "enum": [
                  "payment_details"
                ]
              },
              "object": {
                "$ref": "#/components/schemas/PaymentsResponse"
              }
            }
          },
          {
            "type": "object",
            "required": [
              "type",
              "object"
            ],
            "properties": {
              "type": {
                "type": "string",
                "enum": [
                  "refund_details"
                ]
              },
              "object": {
                "$ref": "#/components/schemas/RefundResponse"
              }
            }
          },
          {
            "type": "object",
            "required": [
              "type",
              "object"
            ],
            "properties": {
              "type": {
                "type": "string",
                "enum": [
                  "dispute_details"
                ]
              },
              "object": {
                "$ref": "#/components/schemas/DisputeResponse"
              }
            }
          }
        ],
        "discriminator": {
          "propertyName": "type"
        }
      },
      "PayLaterData": {
        "oneOf": [
          {
            "type": "object",
            "required": [
              "klarna_redirect"
            ],
            "properties": {
              "klarna_redirect": {
                "type": "object",
                "description": "For KlarnaRedirect as PayLater Option",
                "required": [
                  "billing_email",
                  "billing_country"
                ],
                "properties": {
                  "billing_email": {
                    "type": "string",
                    "description": "The billing email"
                  },
                  "billing_country": {
                    "$ref": "#/components/schemas/CountryAlpha2"
                  }
                }
              }
            }
          },
          {
            "type": "object",
            "required": [
              "klarna_sdk"
            ],
            "properties": {
              "klarna_sdk": {
                "type": "object",
                "description": "For Klarna Sdk as PayLater Option",
                "required": [
                  "token"
                ],
                "properties": {
                  "token": {
                    "type": "string",
                    "description": "The token for the sdk workflow"
                  }
                }
              }
            }
          },
          {
            "type": "object",
            "required": [
              "affirm_redirect"
            ],
            "properties": {
              "affirm_redirect": {
                "type": "object",
                "description": "For Affirm redirect as PayLater Option"
              }
            }
          },
          {
            "type": "object",
            "required": [
              "afterpay_clearpay_redirect"
            ],
            "properties": {
              "afterpay_clearpay_redirect": {
                "type": "object",
                "description": "For AfterpayClearpay redirect as PayLater Option",
                "required": [
                  "billing_email",
                  "billing_name"
                ],
                "properties": {
                  "billing_email": {
                    "type": "string",
                    "description": "The billing email"
                  },
                  "billing_name": {
                    "type": "string",
                    "description": "The billing name"
                  }
                }
              }
            }
          },
          {
            "type": "object",
            "required": [
              "pay_bright_redirect"
            ],
            "properties": {
              "pay_bright_redirect": {
                "type": "object",
                "description": "For PayBright Redirect as PayLater Option"
              }
            }
          },
          {
            "type": "object",
            "required": [
              "walley_redirect"
            ],
            "properties": {
              "walley_redirect": {
                "type": "object",
                "description": "For WalleyRedirect as PayLater Option"
              }
            }
          },
          {
            "type": "object",
            "required": [
              "alma_redirect"
            ],
            "properties": {
              "alma_redirect": {
                "type": "object",
                "description": "For Alma Redirection as PayLater Option"
              }
            }
          },
          {
            "type": "object",
            "required": [
              "atome_redirect"
            ],
            "properties": {
              "atome_redirect": {
                "type": "object"
              }
            }
          }
        ]
      },
      "PayPalWalletData": {
        "type": "object",
        "required": [
          "token"
        ],
        "properties": {
          "token": {
            "type": "string",
            "description": "Token generated for the Apple pay"
          }
        }
      },
      "PaymentAttemptResponse": {
        "type": "object",
        "required": [
          "attempt_id",
          "status",
          "amount"
        ],
        "properties": {
          "attempt_id": {
            "type": "string",
            "description": "Unique identifier for the attempt"
          },
          "status": {
            "$ref": "#/components/schemas/AttemptStatus"
          },
          "amount": {
            "type": "integer",
            "format": "int64",
            "description": "The payment attempt amount. Amount for the payment in lowest denomination of the currency. (i.e) in cents for USD denomination, in paisa for INR denomination etc.,"
          },
          "currency": {
            "allOf": [
              {
                "$ref": "#/components/schemas/Currency"
              }
            ],
            "nullable": true
          },
          "connector": {
            "type": "string",
            "description": "The connector used for the payment",
            "nullable": true
          },
          "error_message": {
            "type": "string",
            "description": "If there was an error while calling the connector the error message is received here",
            "nullable": true
          },
          "payment_method": {
            "allOf": [
              {
                "$ref": "#/components/schemas/PaymentMethod"
              }
            ],
            "nullable": true
          },
          "connector_transaction_id": {
            "type": "string",
            "description": "A unique identifier for a payment provided by the connector",
            "nullable": true
          },
          "capture_method": {
            "allOf": [
              {
                "$ref": "#/components/schemas/CaptureMethod"
              }
            ],
            "nullable": true
          },
          "authentication_type": {
            "allOf": [
              {
                "$ref": "#/components/schemas/AuthenticationType"
              }
            ],
            "nullable": true
          },
          "cancellation_reason": {
            "type": "string",
            "description": "If the payment was cancelled the reason provided here",
            "nullable": true
          },
          "mandate_id": {
            "type": "string",
            "description": "A unique identifier to link the payment to a mandate, can be use instead of payment_method_data",
            "nullable": true
          },
          "error_code": {
            "type": "string",
            "description": "If there was an error while calling the connectors the code is received here",
            "nullable": true
          },
          "payment_token": {
            "type": "string",
            "description": "Provide a reference to a stored payment method",
            "nullable": true
          },
          "connector_metadata": {
            "description": "additional data related to some connectors",
            "nullable": true
          },
          "payment_experience": {
            "allOf": [
              {
                "$ref": "#/components/schemas/PaymentExperience"
              }
            ],
            "nullable": true
          },
          "payment_method_type": {
            "allOf": [
              {
                "$ref": "#/components/schemas/PaymentMethodType"
              }
            ],
            "nullable": true
          },
          "reference_id": {
            "type": "string",
            "description": "reference to the payment at connector side",
            "example": "993672945374576J",
            "nullable": true
          }
        }
      },
      "PaymentExperience": {
        "type": "string",
        "enum": [
          "redirect_to_url",
          "invoke_sdk_client",
          "display_qr_code",
          "one_click",
          "link_wallet",
          "invoke_payment_app",
          "display_wait_screen"
        ]
      },
      "PaymentIdType": {
        "oneOf": [
          {
            "type": "object",
            "required": [
              "PaymentIntentId"
            ],
            "properties": {
              "PaymentIntentId": {
                "type": "string",
                "description": "The identifier for payment intent"
              }
            }
          },
          {
            "type": "object",
            "required": [
              "ConnectorTransactionId"
            ],
            "properties": {
              "ConnectorTransactionId": {
                "type": "string",
                "description": "The identifier for connector transaction"
              }
            }
          },
          {
            "type": "object",
            "required": [
              "PaymentAttemptId"
            ],
            "properties": {
              "PaymentAttemptId": {
                "type": "string",
                "description": "The identifier for payment attempt"
              }
            }
          },
          {
            "type": "object",
            "required": [
              "PreprocessingId"
            ],
            "properties": {
              "PreprocessingId": {
                "type": "string",
                "description": "The identifier for preprocessing step"
              }
            }
          }
        ]
      },
      "PaymentListConstraints": {
        "type": "object",
        "properties": {
          "customer_id": {
            "type": "string",
            "description": "The identifier for customer",
            "example": "cus_meowuwunwiuwiwqw",
            "nullable": true
          },
          "starting_after": {
            "type": "string",
            "description": "A cursor for use in pagination, fetch the next list after some object",
            "example": "pay_fafa124123",
            "nullable": true
          },
          "ending_before": {
            "type": "string",
            "description": "A cursor for use in pagination, fetch the previous list before some object",
            "example": "pay_fafa124123",
            "nullable": true
          },
          "limit": {
            "type": "integer",
            "format": "int64",
            "description": "limit on the number of objects to return",
            "default": 10
          },
          "created": {
            "type": "string",
            "format": "date-time",
            "description": "The time at which payment is created",
            "example": "2022-09-10T10:11:12Z",
            "nullable": true
          },
          "created.lt": {
            "type": "string",
            "format": "date-time",
            "description": "Time less than the payment created time",
            "example": "2022-09-10T10:11:12Z",
            "nullable": true
          },
          "created.gt": {
            "type": "string",
            "format": "date-time",
            "description": "Time greater than the payment created time",
            "example": "2022-09-10T10:11:12Z",
            "nullable": true
          },
          "created.lte": {
            "type": "string",
            "format": "date-time",
            "description": "Time less than or equals to the payment created time",
            "example": "2022-09-10T10:11:12Z",
            "nullable": true
          },
          "created.gte": {
            "type": "string",
            "format": "date-time",
            "description": "Time greater than or equals to the payment created time",
            "example": "2022-09-10T10:11:12Z",
            "nullable": true
          }
        }
      },
      "PaymentListResponse": {
        "type": "object",
        "required": [
          "size",
          "attempt_count",
          "data"
        ],
        "properties": {
          "size": {
            "type": "integer",
            "description": "The number of payments included in the list",
            "minimum": 0.0
          },
          "attempt_count": {
            "type": "integer",
            "format": "int32",
            "description": "The total number of payment_attempts for intents included in the list"
          },
          "data": {
            "type": "array",
            "items": {
              "$ref": "#/components/schemas/PaymentsResponse"
            }
          }
        }
      },
      "PaymentMethod": {
        "type": "string",
        "enum": [
          "card",
          "card_redirect",
          "pay_later",
          "wallet",
          "bank_redirect",
          "bank_transfer",
          "crypto",
          "bank_debit",
          "reward",
          "upi",
          "voucher",
          "gift_card"
        ]
      },
      "PaymentMethodCreate": {
        "type": "object",
        "required": [
          "payment_method"
        ],
        "properties": {
          "payment_method": {
            "$ref": "#/components/schemas/PaymentMethodType"
          },
          "payment_method_type": {
            "allOf": [
              {
                "$ref": "#/components/schemas/PaymentMethodType"
              }
            ],
            "nullable": true
          },
          "payment_method_issuer": {
            "type": "string",
            "description": "The name of the bank/ provider issuing the payment method to the end user",
            "example": "Citibank",
            "nullable": true
          },
          "payment_method_issuer_code": {
            "allOf": [
              {
                "$ref": "#/components/schemas/PaymentMethodIssuerCode"
              }
            ],
            "nullable": true
          },
          "card": {
            "allOf": [
              {
                "$ref": "#/components/schemas/CardDetail"
              }
            ],
            "nullable": true
          },
          "metadata": {
            "type": "object",
            "description": "You can specify up to 50 keys, with key names up to 40 characters long and values up to 500 characters long. Metadata is useful for storing additional, structured information on an object.",
            "nullable": true
          },
          "customer_id": {
            "type": "string",
            "description": "The unique identifier of the customer.",
            "example": "cus_meowerunwiuwiwqw",
            "nullable": true
          },
          "card_network": {
            "type": "string",
            "description": "The card network",
            "example": "Visa",
            "nullable": true
          }
        }
      },
      "PaymentMethodData": {
        "oneOf": [
          {
            "type": "object",
            "required": [
              "card"
            ],
            "properties": {
              "card": {
                "$ref": "#/components/schemas/Card"
              }
            }
          },
          {
            "type": "object",
            "required": [
              "card_redirect"
            ],
            "properties": {
              "card_redirect": {
                "$ref": "#/components/schemas/CardRedirectData"
              }
            }
          },
          {
            "type": "object",
            "required": [
              "wallet"
            ],
            "properties": {
              "wallet": {
                "$ref": "#/components/schemas/WalletData"
              }
            }
          },
          {
            "type": "object",
            "required": [
              "pay_later"
            ],
            "properties": {
              "pay_later": {
                "$ref": "#/components/schemas/PayLaterData"
              }
            }
          },
          {
            "type": "object",
            "required": [
              "bank_redirect"
            ],
            "properties": {
              "bank_redirect": {
                "$ref": "#/components/schemas/BankRedirectData"
              }
            }
          },
          {
            "type": "object",
            "required": [
              "bank_debit"
            ],
            "properties": {
              "bank_debit": {
                "$ref": "#/components/schemas/BankDebitData"
              }
            }
          },
          {
            "type": "object",
            "required": [
              "bank_transfer"
            ],
            "properties": {
              "bank_transfer": {
                "$ref": "#/components/schemas/BankTransferData"
              }
            }
          },
          {
            "type": "object",
            "required": [
              "crypto"
            ],
            "properties": {
              "crypto": {
                "$ref": "#/components/schemas/CryptoData"
              }
            }
          },
          {
            "type": "string",
            "enum": [
              "mandate_payment"
            ]
          },
          {
            "type": "object",
            "required": [
              "reward"
            ],
            "properties": {
              "reward": {
                "$ref": "#/components/schemas/RewardData"
              }
            }
          },
          {
            "type": "object",
            "required": [
              "upi"
            ],
            "properties": {
              "upi": {
                "$ref": "#/components/schemas/UpiData"
              }
            }
          },
          {
            "type": "object",
            "required": [
              "voucher"
            ],
            "properties": {
              "voucher": {
                "$ref": "#/components/schemas/VoucherData"
              }
            }
          },
          {
            "type": "object",
            "required": [
              "gift_card"
            ],
            "properties": {
              "gift_card": {
                "$ref": "#/components/schemas/GiftCardData"
              }
            }
          }
        ]
      },
      "PaymentMethodDeleteResponse": {
        "type": "object",
        "required": [
          "payment_method_id",
          "deleted"
        ],
        "properties": {
          "payment_method_id": {
            "type": "string",
            "description": "The unique identifier of the Payment method",
            "example": "card_rGK4Vi5iSW70MY7J2mIy"
          },
          "deleted": {
            "type": "boolean",
            "description": "Whether payment method was deleted or not",
            "example": true
          }
        }
      },
      "PaymentMethodIssuerCode": {
        "type": "string",
        "enum": [
          "jp_hdfc",
          "jp_icici",
          "jp_googlepay",
          "jp_applepay",
          "jp_phonepay",
          "jp_wechat",
          "jp_sofort",
          "jp_giropay",
          "jp_sepa",
          "jp_bacs"
        ]
      },
      "PaymentMethodList": {
        "type": "object",
        "required": [
          "payment_method"
        ],
        "properties": {
          "payment_method": {
            "$ref": "#/components/schemas/PaymentMethod"
          },
          "payment_method_types": {
            "type": "array",
            "items": {
              "$ref": "#/components/schemas/PaymentMethodType"
            },
            "description": "This is a sub-category of payment method.",
            "example": [
              "credit"
            ],
            "nullable": true
          }
        }
      },
      "PaymentMethodListResponse": {
        "type": "object",
        "required": [
          "payment_methods",
          "mandate_payment"
        ],
        "properties": {
          "redirect_url": {
            "type": "string",
            "description": "Redirect URL of the merchant",
            "example": "https://www.google.com",
            "nullable": true
          },
          "payment_methods": {
            "type": "array",
            "items": {
              "$ref": "#/components/schemas/PaymentMethodList"
            },
            "description": "Information about the payment method",
            "example": [
              {
                "payment_method": "wallet",
                "payment_experience": null,
                "payment_method_issuers": [
                  "labore magna ipsum",
                  "aute"
                ]
              }
            ]
          },
          "mandate_payment": {
            "$ref": "#/components/schemas/MandateType"
          },
          "merchant_name": {
            "type": "string",
            "nullable": true
          }
        }
      },
      "PaymentMethodResponse": {
        "type": "object",
        "required": [
          "merchant_id",
          "payment_method_id",
          "payment_method",
          "recurring_enabled",
          "installment_payment_enabled"
        ],
        "properties": {
          "merchant_id": {
            "type": "string",
            "description": "Unique identifier for a merchant",
            "example": "merchant_1671528864"
          },
          "customer_id": {
            "type": "string",
            "description": "The unique identifier of the customer.",
            "example": "cus_meowerunwiuwiwqw",
            "nullable": true
          },
          "payment_method_id": {
            "type": "string",
            "description": "The unique identifier of the Payment method",
            "example": "card_rGK4Vi5iSW70MY7J2mIy"
          },
          "payment_method": {
            "$ref": "#/components/schemas/PaymentMethodType"
          },
          "payment_method_type": {
            "allOf": [
              {
                "$ref": "#/components/schemas/PaymentMethodType"
              }
            ],
            "nullable": true
          },
          "card": {
            "allOf": [
              {
                "$ref": "#/components/schemas/CardDetailFromLocker"
              }
            ],
            "nullable": true
          },
          "recurring_enabled": {
            "type": "boolean",
            "description": "Indicates whether the payment method is eligible for recurring payments",
            "example": true
          },
          "installment_payment_enabled": {
            "type": "boolean",
            "description": "Indicates whether the payment method is eligible for installment payments",
            "example": true
          },
          "payment_experience": {
            "type": "array",
            "items": {
              "$ref": "#/components/schemas/PaymentExperience"
            },
            "description": "Type of payment experience enabled with the connector",
            "example": [
              "redirect_to_url"
            ],
            "nullable": true
          },
          "metadata": {
            "type": "object",
            "description": "You can specify up to 50 keys, with key names up to 40 characters long and values up to 500 characters long. Metadata is useful for storing additional, structured information on an object.",
            "nullable": true
          },
          "created": {
            "type": "string",
            "format": "date-time",
            "description": "A timestamp (ISO 8601 code) that determines when the customer was created",
            "example": "2023-01-18T11:04:09.922Z",
            "nullable": true
          }
        }
      },
      "PaymentMethodType": {
        "type": "string",
        "enum": [
          "ach",
          "affirm",
          "afterpay_clearpay",
          "alfamart",
          "ali_pay",
          "ali_pay_hk",
          "alma",
          "apple_pay",
          "atome",
          "bacs",
          "bancontact_card",
          "becs",
          "benefit",
          "bizum",
          "blik",
          "boleto",
          "bca_bank_transfer",
          "bni_va",
          "bri_va",
          "cimb_va",
          "classic",
          "credit",
          "crypto_currency",
          "cashapp",
          "dana",
          "danamon_va",
          "debit",
          "efecty",
          "eps",
          "evoucher",
          "giropay",
          "givex",
          "google_pay",
          "go_pay",
          "gcash",
          "ideal",
          "interac",
          "indomaret",
          "klarna",
          "kakao_pay",
          "mandiri_va",
          "knet",
          "mb_way",
          "mobile_pay",
          "momo",
          "momo_atm",
          "multibanco",
          "online_banking_thailand",
          "online_banking_czech_republic",
          "online_banking_finland",
          "online_banking_fpx",
          "online_banking_poland",
          "online_banking_slovakia",
          "oxxo",
          "pago_efectivo",
          "permata_bank_transfer",
          "open_banking_uk",
          "pay_bright",
          "paypal",
          "pix",
          "pay_safe_card",
          "przelewy24",
          "pse",
          "red_compra",
          "red_pagos",
          "samsung_pay",
          "sepa",
          "sofort",
          "swish",
          "touch_n_go",
          "trustly",
          "twint",
          "upi_collect",
          "vipps",
          "walley",
          "we_chat_pay",
          "seven_eleven",
          "lawson",
          "mini_stop",
          "family_mart",
          "seicomart",
          "pay_easy"
        ]
      },
      "PaymentMethodUpdate": {
        "type": "object",
        "properties": {
          "card": {
            "allOf": [
              {
                "$ref": "#/components/schemas/CardDetail"
              }
            ],
            "nullable": true
          },
          "card_network": {
            "allOf": [
              {
                "$ref": "#/components/schemas/CardNetwork"
              }
            ],
            "nullable": true
          },
          "metadata": {
            "type": "object",
            "description": "You can specify up to 50 keys, with key names up to 40 characters long and values up to 500 characters long. Metadata is useful for storing additional, structured information on an object.",
            "nullable": true
          }
        }
      },
      "PaymentMethodsEnabled": {
        "type": "object",
        "description": "Details of all the payment methods enabled for the connector for the given merchant account",
        "required": [
          "payment_method"
        ],
        "properties": {
          "payment_method": {
            "$ref": "#/components/schemas/PaymentMethod"
          },
          "payment_method_types": {
            "type": "array",
            "items": {
              "$ref": "#/components/schemas/PaymentMethodType"
            },
            "description": "Subtype of payment method",
            "example": [
              "credit"
            ],
            "nullable": true
          }
        }
      },
      "PaymentRetrieveBody": {
        "type": "object",
        "properties": {
          "merchant_id": {
            "type": "string",
            "description": "The identifier for the Merchant Account.",
            "nullable": true
          },
          "force_sync": {
            "type": "boolean",
            "description": "Decider to enable or disable the connector call for retrieve request",
            "nullable": true
          },
          "client_secret": {
            "type": "string",
            "description": "This is a token which expires after 15 minutes, used from the client to authenticate and create sessions from the SDK",
            "nullable": true
          },
          "expand_attempts": {
            "type": "boolean",
            "description": "If enabled provides list of attempts linked to payment intent",
            "nullable": true
          }
        }
      },
      "PaymentsCancelRequest": {
        "type": "object",
        "required": [
          "merchant_connector_details"
        ],
        "properties": {
          "cancellation_reason": {
            "type": "string",
            "description": "The reason for the payment cancel",
            "nullable": true
          },
          "merchant_connector_details": {
            "$ref": "#/components/schemas/MerchantConnectorDetailsWrap"
          }
        }
      },
      "PaymentsCaptureRequest": {
        "type": "object",
        "properties": {
          "payment_id": {
            "type": "string",
            "description": "The unique identifier for the payment",
            "nullable": true
          },
          "merchant_id": {
            "type": "string",
            "description": "The unique identifier for the merchant",
            "nullable": true
          },
          "amount_to_capture": {
            "type": "integer",
            "format": "int64",
            "description": "The Amount to be captured/ debited from the user's payment method.",
            "nullable": true
          },
          "refund_uncaptured_amount": {
            "type": "boolean",
            "description": "Decider to refund the uncaptured amount",
            "nullable": true
          },
          "statement_descriptor_suffix": {
            "type": "string",
            "description": "Provides information about a card payment that customers see on their statements.",
            "nullable": true
          },
          "statement_descriptor_prefix": {
            "type": "string",
            "description": "Concatenated with the statement descriptor suffix that’s set on the account to form the complete statement descriptor.",
            "nullable": true
          },
          "merchant_connector_details": {
            "allOf": [
              {
                "$ref": "#/components/schemas/MerchantConnectorDetailsWrap"
              }
            ],
            "nullable": true
          }
        }
      },
      "PaymentsCreateRequest": {
        "type": "object",
        "required": [
          "amount",
          "currency"
        ],
        "properties": {
          "payment_id": {
            "type": "string",
            "description": "Unique identifier for the payment. This ensures idempotency for multiple payments\nthat have been done by a single merchant. This field is auto generated and is returned in the API response.",
            "example": "pay_mbabizu24mvu3mela5njyhpit4",
            "nullable": true,
            "maxLength": 30,
            "minLength": 30
          },
          "merchant_id": {
            "type": "string",
            "description": "This is an identifier for the merchant account. This is inferred from the API key\nprovided during the request",
            "example": "merchant_1668273825",
            "nullable": true,
            "maxLength": 255
          },
          "amount": {
            "type": "integer",
            "format": "int64",
            "description": "The payment amount. Amount for the payment in lowest denomination of the currency. (i.e) in cents for USD denomination, in paisa for INR denomination etc.,",
            "example": 6540,
            "nullable": true,
            "minimum": 0.0
          },
          "routing": {
            "allOf": [
              {
                "$ref": "#/components/schemas/RoutingAlgorithm"
              }
            ],
            "nullable": true
          },
          "connector": {
            "type": "array",
            "items": {
              "$ref": "#/components/schemas/Connector"
            },
            "description": "This allows the merchant to manually select a connector with which the payment can go through",
            "example": [
              "stripe",
              "adyen"
            ],
            "nullable": true
          },
          "currency": {
            "allOf": [
              {
                "$ref": "#/components/schemas/Currency"
              }
            ],
            "nullable": true
          },
          "capture_method": {
            "allOf": [
              {
                "$ref": "#/components/schemas/CaptureMethod"
              }
            ],
            "nullable": true
          },
          "amount_to_capture": {
            "type": "integer",
            "format": "int64",
            "description": "The Amount to be captured/ debited from the users payment method. It shall be in lowest denomination of the currency. (i.e) in cents for USD denomination, in paisa for INR denomination etc.,\nIf not provided, the default amount_to_capture will be the payment amount.",
            "example": 6540,
            "nullable": true
          },
          "capture_on": {
            "type": "string",
            "format": "date-time",
            "description": "A timestamp (ISO 8601 code) that determines when the payment should be captured.\nProviding this field will automatically set `capture` to true",
            "example": "2022-09-10T10:11:12Z",
            "nullable": true
          },
          "confirm": {
            "type": "boolean",
            "description": "Whether to confirm the payment (if applicable)",
            "default": false,
            "example": true,
            "nullable": true
          },
          "customer": {
            "allOf": [
              {
                "$ref": "#/components/schemas/CustomerDetails"
              }
            ],
            "nullable": true
          },
          "customer_id": {
            "type": "string",
            "description": "The identifier for the customer object.\nThis field will be deprecated soon, use the customer object instead",
            "example": "cus_y3oqhf46pyzuxjbcn2giaqnb44",
            "nullable": true,
            "maxLength": 255
          },
          "email": {
            "type": "string",
            "description": "The customer's email address\nThis field will be deprecated soon, use the customer object instead",
            "example": "johntest@test.com",
            "nullable": true,
            "maxLength": 255
          },
          "name": {
            "type": "string",
            "description": "description: The customer's name\nThis field will be deprecated soon, use the customer object instead",
            "example": "John Test",
            "nullable": true,
            "maxLength": 255
          },
          "phone": {
            "type": "string",
            "description": "The customer's phone number\nThis field will be deprecated soon, use the customer object instead",
            "example": "3141592653",
            "nullable": true,
            "maxLength": 255
          },
          "phone_country_code": {
            "type": "string",
            "description": "The country code for the customer phone number\nThis field will be deprecated soon, use the customer object instead",
            "example": "+1",
            "nullable": true,
            "maxLength": 255
          },
          "off_session": {
            "type": "boolean",
            "description": "Set to true to indicate that the customer is not in your checkout flow during this payment, and therefore is unable to authenticate. This parameter is intended for scenarios where you collect card details and charge them later. This parameter can only be used with `confirm: true`.",
            "example": true,
            "nullable": true
          },
          "description": {
            "type": "string",
            "description": "A description of the payment",
            "example": "It's my first payment request",
            "nullable": true
          },
          "return_url": {
            "type": "string",
            "description": "The URL to redirect after the completion of the operation",
            "example": "https://hyperswitch.io",
            "nullable": true
          },
          "setup_future_usage": {
            "allOf": [
              {
                "$ref": "#/components/schemas/FutureUsage"
              }
            ],
            "nullable": true
          },
          "authentication_type": {
            "allOf": [
              {
                "$ref": "#/components/schemas/AuthenticationType"
              }
            ],
            "nullable": true
          },
          "payment_method_data": {
            "allOf": [
              {
                "$ref": "#/components/schemas/PaymentMethodData"
              }
            ],
            "nullable": true
          },
          "payment_method": {
            "allOf": [
              {
                "$ref": "#/components/schemas/PaymentMethod"
              }
            ],
            "nullable": true
          },
          "payment_token": {
            "type": "string",
            "description": "Provide a reference to a stored payment method",
            "example": "187282ab-40ef-47a9-9206-5099ba31e432",
            "nullable": true
          },
          "card_cvc": {
            "type": "string",
            "description": "This is used when payment is to be confirmed and the card is not saved",
            "nullable": true
          },
          "shipping": {
            "allOf": [
              {
                "$ref": "#/components/schemas/Address"
              }
            ],
            "nullable": true
          },
          "billing": {
            "allOf": [
              {
                "$ref": "#/components/schemas/Address"
              }
            ],
            "nullable": true
          },
          "statement_descriptor_name": {
            "type": "string",
            "description": "For non-card charges, you can use this value as the complete description that appears on your customers’ statements. Must contain at least one letter, maximum 22 characters.",
            "example": "Hyperswitch Router",
            "nullable": true,
            "maxLength": 255
          },
          "statement_descriptor_suffix": {
            "type": "string",
            "description": "Provides information about a card payment that customers see on their statements. Concatenated with the prefix (shortened descriptor) or statement descriptor that’s set on the account to form the complete statement descriptor. Maximum 22 characters for the concatenated descriptor.",
            "example": "Payment for shoes purchase",
            "nullable": true,
            "maxLength": 255
          },
          "order_details": {
            "type": "array",
            "items": {
              "$ref": "#/components/schemas/OrderDetailsWithAmount"
            },
            "description": "Information about the product , quantity and amount for connectors. (e.g. Klarna)",
            "example": "[{\n        \"product_name\": \"gillete creme\",\n        \"quantity\": 15,\n        \"amount\" : 900\n    }]",
            "nullable": true
          },
          "client_secret": {
            "type": "string",
            "description": "It's a token used for client side verification.",
            "example": "pay_U42c409qyHwOkWo3vK60_secret_el9ksDkiB8hi6j9N78yo",
            "nullable": true
          },
          "mandate_data": {
            "allOf": [
              {
                "$ref": "#/components/schemas/MandateData"
              }
            ],
            "nullable": true
          },
          "mandate_id": {
            "type": "string",
            "description": "A unique identifier to link the payment to a mandate, can be use instead of payment_method_data",
            "example": "mandate_iwer89rnjef349dni3",
            "nullable": true,
            "maxLength": 255
          },
          "browser_info": {
            "type": "object",
            "description": "Additional details required by 3DS 2.0",
            "nullable": true
          },
          "payment_experience": {
            "allOf": [
              {
                "$ref": "#/components/schemas/PaymentExperience"
              }
            ],
            "nullable": true
          },
          "payment_method_type": {
            "allOf": [
              {
                "$ref": "#/components/schemas/PaymentMethodType"
              }
            ],
            "nullable": true
          },
          "business_country": {
            "allOf": [
              {
                "$ref": "#/components/schemas/CountryAlpha2"
              }
            ],
            "nullable": true
          },
          "business_label": {
            "type": "string",
            "description": "Business label of the merchant for this payment",
            "example": "food",
            "nullable": true
          },
          "merchant_connector_details": {
            "allOf": [
              {
                "$ref": "#/components/schemas/MerchantConnectorDetailsWrap"
              }
            ],
            "nullable": true
          },
          "allowed_payment_method_types": {
            "type": "array",
            "items": {
              "$ref": "#/components/schemas/PaymentMethodType"
            },
            "description": "Allowed Payment Method Types for a given PaymentIntent",
            "nullable": true
          },
          "business_sub_label": {
            "type": "string",
            "description": "Business sub label for the payment",
            "nullable": true
          },
          "retry_action": {
            "allOf": [
              {
                "$ref": "#/components/schemas/RetryAction"
              }
            ],
            "nullable": true
          },
          "metadata": {
            "type": "object",
            "description": "You can specify up to 50 keys, with key names up to 40 characters long and values up to 500 characters long. Metadata is useful for storing additional, structured information on an object.",
            "nullable": true
          },
          "connector_metadata": {
            "allOf": [
              {
                "$ref": "#/components/schemas/ConnectorMetadata"
              }
            ],
            "nullable": true
          },
          "feature_metadata": {
            "allOf": [
              {
                "$ref": "#/components/schemas/FeatureMetadata"
              }
            ],
            "nullable": true
          },
          "profile_id": {
            "type": "string",
            "description": "The business profile to use for this payment, if not passed the default business profile\nassociated with the merchant account will be used.",
            "nullable": true
          }
        }
      },
      "PaymentsRequest": {
        "type": "object",
        "properties": {
          "payment_id": {
            "type": "string",
            "description": "Unique identifier for the payment. This ensures idempotency for multiple payments\nthat have been done by a single merchant. This field is auto generated and is returned in the API response.",
            "example": "pay_mbabizu24mvu3mela5njyhpit4",
            "nullable": true,
            "maxLength": 30,
            "minLength": 30
          },
          "merchant_id": {
            "type": "string",
            "description": "This is an identifier for the merchant account. This is inferred from the API key\nprovided during the request",
            "example": "merchant_1668273825",
            "nullable": true,
            "maxLength": 255
          },
          "amount": {
            "type": "integer",
            "format": "int64",
            "description": "The payment amount. Amount for the payment in lowest denomination of the currency. (i.e) in cents for USD denomination, in paisa for INR denomination etc.,",
            "example": 6540,
            "nullable": true,
            "minimum": 0.0
          },
          "routing": {
            "allOf": [
              {
                "$ref": "#/components/schemas/RoutingAlgorithm"
              }
            ],
            "nullable": true
          },
          "connector": {
            "type": "array",
            "items": {
              "$ref": "#/components/schemas/Connector"
            },
            "description": "This allows the merchant to manually select a connector with which the payment can go through",
            "example": [
              "stripe",
              "adyen"
            ],
            "nullable": true
          },
          "currency": {
            "allOf": [
              {
                "$ref": "#/components/schemas/Currency"
              }
            ],
            "nullable": true
          },
          "capture_method": {
            "allOf": [
              {
                "$ref": "#/components/schemas/CaptureMethod"
              }
            ],
            "nullable": true
          },
          "amount_to_capture": {
            "type": "integer",
            "format": "int64",
            "description": "The Amount to be captured/ debited from the users payment method. It shall be in lowest denomination of the currency. (i.e) in cents for USD denomination, in paisa for INR denomination etc.,\nIf not provided, the default amount_to_capture will be the payment amount.",
            "example": 6540,
            "nullable": true
          },
          "capture_on": {
            "type": "string",
            "format": "date-time",
            "description": "A timestamp (ISO 8601 code) that determines when the payment should be captured.\nProviding this field will automatically set `capture` to true",
            "example": "2022-09-10T10:11:12Z",
            "nullable": true
          },
          "confirm": {
            "type": "boolean",
            "description": "Whether to confirm the payment (if applicable)",
            "default": false,
            "example": true,
            "nullable": true
          },
          "customer": {
            "allOf": [
              {
                "$ref": "#/components/schemas/CustomerDetails"
              }
            ],
            "nullable": true
          },
          "customer_id": {
            "type": "string",
            "description": "The identifier for the customer object.\nThis field will be deprecated soon, use the customer object instead",
            "example": "cus_y3oqhf46pyzuxjbcn2giaqnb44",
            "nullable": true,
            "maxLength": 255
          },
          "email": {
            "type": "string",
            "description": "The customer's email address\nThis field will be deprecated soon, use the customer object instead",
            "example": "johntest@test.com",
            "nullable": true,
            "maxLength": 255
          },
          "name": {
            "type": "string",
            "description": "description: The customer's name\nThis field will be deprecated soon, use the customer object instead",
            "example": "John Test",
            "nullable": true,
            "maxLength": 255
          },
          "phone": {
            "type": "string",
            "description": "The customer's phone number\nThis field will be deprecated soon, use the customer object instead",
            "example": "3141592653",
            "nullable": true,
            "maxLength": 255
          },
          "phone_country_code": {
            "type": "string",
            "description": "The country code for the customer phone number\nThis field will be deprecated soon, use the customer object instead",
            "example": "+1",
            "nullable": true,
            "maxLength": 255
          },
          "off_session": {
            "type": "boolean",
            "description": "Set to true to indicate that the customer is not in your checkout flow during this payment, and therefore is unable to authenticate. This parameter is intended for scenarios where you collect card details and charge them later. This parameter can only be used with `confirm: true`.",
            "example": true,
            "nullable": true
          },
          "description": {
            "type": "string",
            "description": "A description of the payment",
            "example": "It's my first payment request",
            "nullable": true
          },
          "return_url": {
            "type": "string",
            "description": "The URL to redirect after the completion of the operation",
            "example": "https://hyperswitch.io",
            "nullable": true
          },
          "setup_future_usage": {
            "allOf": [
              {
                "$ref": "#/components/schemas/FutureUsage"
              }
            ],
            "nullable": true
          },
          "authentication_type": {
            "allOf": [
              {
                "$ref": "#/components/schemas/AuthenticationType"
              }
            ],
            "nullable": true
          },
          "payment_method_data": {
            "allOf": [
              {
                "$ref": "#/components/schemas/PaymentMethodData"
              }
            ],
            "nullable": true
          },
          "payment_method": {
            "allOf": [
              {
                "$ref": "#/components/schemas/PaymentMethod"
              }
            ],
            "nullable": true
          },
          "payment_token": {
            "type": "string",
            "description": "Provide a reference to a stored payment method",
            "example": "187282ab-40ef-47a9-9206-5099ba31e432",
            "nullable": true
          },
          "card_cvc": {
            "type": "string",
            "description": "This is used when payment is to be confirmed and the card is not saved",
            "nullable": true
          },
          "shipping": {
            "allOf": [
              {
                "$ref": "#/components/schemas/Address"
              }
            ],
            "nullable": true
          },
          "billing": {
            "allOf": [
              {
                "$ref": "#/components/schemas/Address"
              }
            ],
            "nullable": true
          },
          "statement_descriptor_name": {
            "type": "string",
            "description": "For non-card charges, you can use this value as the complete description that appears on your customers’ statements. Must contain at least one letter, maximum 22 characters.",
            "example": "Hyperswitch Router",
            "nullable": true,
            "maxLength": 255
          },
          "statement_descriptor_suffix": {
            "type": "string",
            "description": "Provides information about a card payment that customers see on their statements. Concatenated with the prefix (shortened descriptor) or statement descriptor that’s set on the account to form the complete statement descriptor. Maximum 22 characters for the concatenated descriptor.",
            "example": "Payment for shoes purchase",
            "nullable": true,
            "maxLength": 255
          },
          "order_details": {
            "type": "array",
            "items": {
              "$ref": "#/components/schemas/OrderDetailsWithAmount"
            },
            "description": "Information about the product , quantity and amount for connectors. (e.g. Klarna)",
            "example": "[{\n        \"product_name\": \"gillete creme\",\n        \"quantity\": 15,\n        \"amount\" : 900\n    }]",
            "nullable": true
          },
          "client_secret": {
            "type": "string",
            "description": "It's a token used for client side verification.",
            "example": "pay_U42c409qyHwOkWo3vK60_secret_el9ksDkiB8hi6j9N78yo",
            "nullable": true
          },
          "mandate_data": {
            "allOf": [
              {
                "$ref": "#/components/schemas/MandateData"
              }
            ],
            "nullable": true
          },
          "mandate_id": {
            "type": "string",
            "description": "A unique identifier to link the payment to a mandate, can be use instead of payment_method_data",
            "example": "mandate_iwer89rnjef349dni3",
            "nullable": true,
            "maxLength": 255
          },
          "browser_info": {
            "type": "object",
            "description": "Additional details required by 3DS 2.0",
            "nullable": true
          },
          "payment_experience": {
            "allOf": [
              {
                "$ref": "#/components/schemas/PaymentExperience"
              }
            ],
            "nullable": true
          },
          "payment_method_type": {
            "allOf": [
              {
                "$ref": "#/components/schemas/PaymentMethodType"
              }
            ],
            "nullable": true
          },
          "business_country": {
            "allOf": [
              {
                "$ref": "#/components/schemas/CountryAlpha2"
              }
            ],
            "nullable": true
          },
          "business_label": {
            "type": "string",
            "description": "Business label of the merchant for this payment",
            "example": "food",
            "nullable": true
          },
          "merchant_connector_details": {
            "allOf": [
              {
                "$ref": "#/components/schemas/MerchantConnectorDetailsWrap"
              }
            ],
            "nullable": true
          },
          "allowed_payment_method_types": {
            "type": "array",
            "items": {
              "$ref": "#/components/schemas/PaymentMethodType"
            },
            "description": "Allowed Payment Method Types for a given PaymentIntent",
            "nullable": true
          },
          "business_sub_label": {
            "type": "string",
            "description": "Business sub label for the payment",
            "nullable": true
          },
          "retry_action": {
            "allOf": [
              {
                "$ref": "#/components/schemas/RetryAction"
              }
            ],
            "nullable": true
          },
          "metadata": {
            "type": "object",
            "description": "You can specify up to 50 keys, with key names up to 40 characters long and values up to 500 characters long. Metadata is useful for storing additional, structured information on an object.",
            "nullable": true
          },
          "connector_metadata": {
            "allOf": [
              {
                "$ref": "#/components/schemas/ConnectorMetadata"
              }
            ],
            "nullable": true
          },
          "feature_metadata": {
            "allOf": [
              {
                "$ref": "#/components/schemas/FeatureMetadata"
              }
            ],
            "nullable": true
          },
          "profile_id": {
            "type": "string",
            "description": "The business profile to use for this payment, if not passed the default business profile\nassociated with the merchant account will be used.",
            "nullable": true
          }
        }
      },
      "PaymentsResponse": {
        "type": "object",
        "required": [
          "status",
          "amount",
          "currency",
          "payment_method",
          "business_country",
          "business_label"
        ],
        "properties": {
          "payment_id": {
            "type": "string",
            "description": "Unique identifier for the payment. This ensures idempotency for multiple payments\nthat have been done by a single merchant.",
            "example": "pay_mbabizu24mvu3mela5njyhpit4",
            "nullable": true,
            "maxLength": 30,
            "minLength": 30
          },
          "merchant_id": {
            "type": "string",
            "description": "This is an identifier for the merchant account. This is inferred from the API key\nprovided during the request",
            "example": "merchant_1668273825",
            "nullable": true,
            "maxLength": 255
          },
          "status": {
            "$ref": "#/components/schemas/IntentStatus"
          },
          "amount": {
            "type": "integer",
            "format": "int64",
            "description": "The payment amount. Amount for the payment in lowest denomination of the currency. (i.e) in cents for USD denomination, in paisa for INR denomination etc.,",
            "example": 100
          },
          "amount_capturable": {
            "type": "integer",
            "format": "int64",
            "description": "The maximum amount that could be captured from the payment",
            "example": 6540,
            "nullable": true,
            "minimum": 100.0
          },
          "amount_received": {
            "type": "integer",
            "format": "int64",
            "description": "The amount which is already captured from the payment",
            "example": 6540,
            "nullable": true,
            "minimum": 100.0
          },
          "connector": {
            "type": "string",
            "description": "The connector used for the payment",
            "example": "stripe",
            "nullable": true
          },
          "client_secret": {
            "type": "string",
            "description": "It's a token used for client side verification.",
            "example": "pay_U42c409qyHwOkWo3vK60_secret_el9ksDkiB8hi6j9N78yo",
            "nullable": true
          },
          "created": {
            "type": "string",
            "format": "date-time",
            "description": "Time when the payment was created",
            "example": "2022-09-10T10:11:12Z",
            "nullable": true
          },
          "currency": {
            "$ref": "#/components/schemas/Currency"
          },
          "customer_id": {
            "type": "string",
            "description": "The identifier for the customer object. If not provided the customer ID will be autogenerated.",
            "example": "cus_y3oqhf46pyzuxjbcn2giaqnb44",
            "nullable": true,
            "maxLength": 255
          },
          "description": {
            "type": "string",
            "description": "A description of the payment",
            "example": "It's my first payment request",
            "nullable": true
          },
          "refunds": {
            "type": "array",
            "items": {
              "$ref": "#/components/schemas/RefundResponse"
            },
            "description": "List of refund that happened on this intent",
            "nullable": true
          },
          "disputes": {
            "type": "array",
            "items": {
              "$ref": "#/components/schemas/DisputeResponsePaymentsRetrieve"
            },
            "description": "List of dispute that happened on this intent",
            "nullable": true
          },
          "attempts": {
            "type": "array",
            "items": {
              "$ref": "#/components/schemas/PaymentAttemptResponse"
            },
            "description": "List of attempts that happened on this intent",
            "nullable": true
          },
          "captures": {
            "type": "array",
            "items": {
              "$ref": "#/components/schemas/CaptureResponse"
            },
            "description": "List of captures done on latest attempt",
            "nullable": true
          },
          "mandate_id": {
            "type": "string",
            "description": "A unique identifier to link the payment to a mandate, can be use instead of payment_method_data",
            "example": "mandate_iwer89rnjef349dni3",
            "nullable": true,
            "maxLength": 255
          },
          "mandate_data": {
            "allOf": [
              {
                "$ref": "#/components/schemas/MandateData"
              }
            ],
            "nullable": true
          },
          "setup_future_usage": {
            "allOf": [
              {
                "$ref": "#/components/schemas/FutureUsage"
              }
            ],
            "nullable": true
          },
          "off_session": {
            "type": "boolean",
            "description": "Set to true to indicate that the customer is not in your checkout flow during this payment, and therefore is unable to authenticate. This parameter is intended for scenarios where you collect card details and charge them later. This parameter can only be used with confirm=true.",
            "example": true,
            "nullable": true
          },
          "capture_on": {
            "type": "string",
            "format": "date-time",
            "description": "A timestamp (ISO 8601 code) that determines when the payment should be captured.\nProviding this field will automatically set `capture` to true",
            "example": "2022-09-10T10:11:12Z",
            "nullable": true
          },
          "capture_method": {
            "allOf": [
              {
                "$ref": "#/components/schemas/CaptureMethod"
              }
            ],
            "nullable": true
          },
          "payment_method": {
            "$ref": "#/components/schemas/PaymentMethodType"
          },
          "payment_method_data": {
            "allOf": [
              {
                "$ref": "#/components/schemas/PaymentMethod"
              }
            ],
            "nullable": true
          },
          "payment_token": {
            "type": "string",
            "description": "Provide a reference to a stored payment method",
            "example": "187282ab-40ef-47a9-9206-5099ba31e432",
            "nullable": true
          },
          "shipping": {
            "allOf": [
              {
                "$ref": "#/components/schemas/Address"
              }
            ],
            "nullable": true
          },
          "billing": {
            "allOf": [
              {
                "$ref": "#/components/schemas/Address"
              }
            ],
            "nullable": true
          },
          "order_details": {
            "type": "array",
            "items": {
              "$ref": "#/components/schemas/OrderDetailsWithAmount"
            },
            "description": "Information about the product , quantity and amount for connectors. (e.g. Klarna)",
            "example": "[{\n        \"product_name\": \"gillete creme\",\n        \"quantity\": 15,\n        \"amount\" : 900\n    }]",
            "nullable": true
          },
          "email": {
            "type": "string",
            "description": "description: The customer's email address",
            "example": "johntest@test.com",
            "nullable": true,
            "maxLength": 255
          },
          "name": {
            "type": "string",
            "description": "description: The customer's name",
            "example": "John Test",
            "nullable": true,
            "maxLength": 255
          },
          "phone": {
            "type": "string",
            "description": "The customer's phone number",
            "example": "3141592653",
            "nullable": true,
            "maxLength": 255
          },
          "return_url": {
            "type": "string",
            "description": "The URL to redirect after the completion of the operation",
            "example": "https://hyperswitch.io",
            "nullable": true
          },
          "authentication_type": {
            "allOf": [
              {
                "$ref": "#/components/schemas/AuthenticationType"
              }
            ],
            "nullable": true
          },
          "statement_descriptor_name": {
            "type": "string",
            "description": "For non-card charges, you can use this value as the complete description that appears on your customers’ statements. Must contain at least one letter, maximum 22 characters.",
            "example": "Hyperswitch Router",
            "nullable": true,
            "maxLength": 255
          },
          "statement_descriptor_suffix": {
            "type": "string",
            "description": "Provides information about a card payment that customers see on their statements. Concatenated with the prefix (shortened descriptor) or statement descriptor that’s set on the account to form the complete statement descriptor. Maximum 255 characters for the concatenated descriptor.",
            "example": "Payment for shoes purchase",
            "nullable": true,
            "maxLength": 255
          },
          "next_action": {
            "allOf": [
              {
                "$ref": "#/components/schemas/NextActionData"
              }
            ],
            "nullable": true
          },
          "cancellation_reason": {
            "type": "string",
            "description": "If the payment was cancelled the reason provided here",
            "nullable": true
          },
          "error_code": {
            "type": "string",
            "description": "If there was an error while calling the connectors the code is received here",
            "example": "E0001",
            "nullable": true
          },
          "error_message": {
            "type": "string",
            "description": "If there was an error while calling the connector the error message is received here",
            "example": "Failed while verifying the card",
            "nullable": true
          },
          "payment_experience": {
            "allOf": [
              {
                "$ref": "#/components/schemas/PaymentExperience"
              }
            ],
            "nullable": true
          },
          "payment_method_type": {
            "allOf": [
              {
                "$ref": "#/components/schemas/PaymentMethodType"
              }
            ],
            "nullable": true
          },
          "connector_label": {
            "type": "string",
            "description": "The connector used for this payment along with the country and business details",
            "example": "stripe_US_food",
            "nullable": true
          },
          "business_country": {
            "$ref": "#/components/schemas/CountryAlpha2"
          },
          "business_label": {
            "type": "string",
            "description": "The business label of merchant for this payment"
          },
          "business_sub_label": {
            "type": "string",
            "description": "The business_sub_label for this payment",
            "nullable": true
          },
          "allowed_payment_method_types": {
            "type": "array",
            "items": {
              "$ref": "#/components/schemas/PaymentMethodType"
            },
            "description": "Allowed Payment Method Types for a given PaymentIntent",
            "nullable": true
          },
          "ephemeral_key": {
            "allOf": [
              {
                "$ref": "#/components/schemas/EphemeralKeyCreateResponse"
              }
            ],
            "nullable": true
          },
          "manual_retry_allowed": {
            "type": "boolean",
            "description": "If true the payment can be retried with same or different payment method which means the confirm call can be made again.",
            "nullable": true
          },
          "connector_transaction_id": {
            "type": "string",
            "description": "A unique identifier for a payment provided by the connector",
            "example": "993672945374576J",
            "nullable": true
          },
          "frm_message": {
            "allOf": [
              {
                "$ref": "#/components/schemas/FrmMessage"
              }
            ],
            "nullable": true
          },
          "metadata": {
            "type": "object",
            "description": "You can specify up to 50 keys, with key names up to 40 characters long and values up to 500 characters long. Metadata is useful for storing additional, structured information on an object.",
            "nullable": true
          },
          "connector_metadata": {
            "allOf": [
              {
                "$ref": "#/components/schemas/ConnectorMetadata"
              }
            ],
            "nullable": true
          },
          "feature_metadata": {
            "allOf": [
              {
                "$ref": "#/components/schemas/FeatureMetadata"
              }
            ],
            "nullable": true
          },
          "reference_id": {
            "type": "string",
            "description": "reference to the payment at connector side",
            "example": "993672945374576J",
            "nullable": true
          },
          "profile_id": {
            "type": "string",
            "description": "The business profile that is associated with this payment",
            "nullable": true
          }
        }
      },
      "PaymentsRetrieveRequest": {
        "type": "object",
        "required": [
          "resource_id",
          "force_sync"
        ],
        "properties": {
          "resource_id": {
            "$ref": "#/components/schemas/PaymentIdType"
          },
          "merchant_id": {
            "type": "string",
            "description": "The identifier for the Merchant Account.",
            "nullable": true
          },
          "force_sync": {
            "type": "boolean",
            "description": "Decider to enable or disable the connector call for retrieve request"
          },
          "param": {
            "type": "string",
            "description": "The parameters passed to a retrieve request",
            "nullable": true
          },
          "connector": {
            "type": "string",
            "description": "The name of the connector",
            "nullable": true
          },
          "merchant_connector_details": {
            "allOf": [
              {
                "$ref": "#/components/schemas/MerchantConnectorDetailsWrap"
              }
            ],
            "nullable": true
          },
          "client_secret": {
            "type": "string",
            "description": "This is a token which expires after 15 minutes, used from the client to authenticate and create sessions from the SDK",
            "nullable": true
          },
          "expand_attempts": {
            "type": "boolean",
            "description": "If enabled provides list of attempts linked to payment intent",
            "nullable": true
          }
        }
      },
      "PaymentsSessionRequest": {
        "type": "object",
        "required": [
          "payment_id",
          "client_secret",
          "wallets"
        ],
        "properties": {
          "payment_id": {
            "type": "string",
            "description": "The identifier for the payment"
          },
          "client_secret": {
            "type": "string",
            "description": "This is a token which expires after 15 minutes, used from the client to authenticate and create sessions from the SDK"
          },
          "wallets": {
            "type": "array",
            "items": {
              "$ref": "#/components/schemas/PaymentMethodType"
            },
            "description": "The list of the supported wallets"
          },
          "merchant_connector_details": {
            "allOf": [
              {
                "$ref": "#/components/schemas/MerchantConnectorDetailsWrap"
              }
            ],
            "nullable": true
          }
        }
      },
      "PaymentsSessionResponse": {
        "type": "object",
        "required": [
          "payment_id",
          "client_secret",
          "session_token"
        ],
        "properties": {
          "payment_id": {
            "type": "string",
            "description": "The identifier for the payment"
          },
          "client_secret": {
            "type": "string",
            "description": "This is a token which expires after 15 minutes, used from the client to authenticate and create sessions from the SDK"
          },
          "session_token": {
            "type": "array",
            "items": {
              "$ref": "#/components/schemas/SessionToken"
            },
            "description": "The list of session token object"
          }
        }
      },
      "PaymentsStartRequest": {
        "type": "object",
        "required": [
          "payment_id",
          "merchant_id",
          "attempt_id"
        ],
        "properties": {
          "payment_id": {
            "type": "string",
            "description": "Unique identifier for the payment. This ensures idempotency for multiple payments\nthat have been done by a single merchant. This field is auto generated and is returned in the API response."
          },
          "merchant_id": {
            "type": "string",
            "description": "The identifier for the Merchant Account."
          },
          "attempt_id": {
            "type": "string",
            "description": "The identifier for the payment transaction"
          }
        }
      },
      "PayoutActionRequest": {
        "type": "object",
        "required": [
          "payout_id"
        ],
        "properties": {
          "payout_id": {
            "type": "string",
            "description": "Unique identifier for the payout. This ensures idempotency for multiple payouts\nthat have been done by a single merchant. This field is auto generated and is returned in the API response.",
            "example": "payout_mbabizu24mvu3mela5njyhpit4",
            "maxLength": 30,
            "minLength": 30
          }
        }
      },
      "PayoutConnectors": {
        "type": "string",
        "enum": [
          "adyen",
          "wise"
        ]
      },
      "PayoutCreateRequest": {
        "type": "object",
        "required": [
          "merchant_id",
          "currency",
          "confirm",
          "payout_type",
          "customer_id",
          "auto_fulfill",
          "client_secret",
          "return_url",
          "business_country",
          "description",
          "entity_type"
        ],
        "properties": {
          "payout_id": {
            "type": "string",
            "description": "Unique identifier for the payout. This ensures idempotency for multiple payouts\nthat have been done by a single merchant. This field is auto generated and is returned in the API response.",
            "example": "payout_mbabizu24mvu3mela5njyhpit4",
            "nullable": true,
            "maxLength": 30,
            "minLength": 30
          },
          "merchant_id": {
            "type": "string",
            "description": "This is an identifier for the merchant account. This is inferred from the API key\nprovided during the request",
            "example": "merchant_1668273825",
            "maxLength": 255
          },
          "amount": {
            "type": "integer",
            "format": "int64",
            "description": "The payout amount. Amount for the payout in lowest denomination of the currency. (i.e) in cents for USD denomination, in paisa for INR denomination etc.,",
            "example": 1000
          },
          "currency": {
            "$ref": "#/components/schemas/Currency"
          },
          "routing": {
            "allOf": [
              {
                "$ref": "#/components/schemas/RoutingAlgorithm"
              }
            ],
            "nullable": true
          },
          "connector": {
            "type": "array",
            "items": {
              "$ref": "#/components/schemas/Connector"
            },
            "description": "This allows the merchant to manually select a connector with which the payout can go through",
            "example": [
              "wise",
              "adyen"
            ],
            "nullable": true
          },
          "confirm": {
            "type": "boolean",
            "description": "The boolean value to create payout with connector",
            "default": false,
            "example": true
          },
          "payout_type": {
            "$ref": "#/components/schemas/PayoutType"
          },
          "payout_method_data": {
            "allOf": [
              {
                "$ref": "#/components/schemas/PayoutMethodData"
              }
            ],
            "nullable": true
          },
          "billing": {
            "type": "object",
            "description": "The billing address for the payout",
            "nullable": true
          },
          "customer_id": {
            "type": "string",
            "description": "The identifier for the customer object. If not provided the customer ID will be autogenerated.",
            "example": "cus_y3oqhf46pyzuxjbcn2giaqnb44",
            "maxLength": 255
          },
          "auto_fulfill": {
            "type": "boolean",
            "description": "Set to true to confirm the payout without review, no further action required",
            "default": false,
            "example": true
          },
          "email": {
            "type": "string",
            "description": "description: The customer's email address",
            "example": "johntest@test.com",
            "nullable": true,
            "maxLength": 255
          },
          "name": {
            "type": "string",
            "description": "description: The customer's name",
            "example": "John Test",
            "nullable": true,
            "maxLength": 255
          },
          "phone": {
            "type": "string",
            "description": "The customer's phone number",
            "example": "3141592653",
            "nullable": true,
            "maxLength": 255
          },
          "phone_country_code": {
            "type": "string",
            "description": "The country code for the customer phone number",
            "example": "+1",
            "nullable": true,
            "maxLength": 255
          },
          "client_secret": {
            "type": "string",
            "description": "It's a token used for client side verification.",
            "example": "pay_U42c409qyHwOkWo3vK60_secret_el9ksDkiB8hi6j9N78yo"
          },
          "return_url": {
            "type": "string",
            "description": "The URL to redirect after the completion of the operation",
            "example": "https://hyperswitch.io"
          },
          "business_country": {
            "$ref": "#/components/schemas/CountryAlpha2"
          },
          "business_label": {
            "type": "string",
            "description": "Business label of the merchant for this payout",
            "example": "food",
            "nullable": true
          },
          "description": {
            "type": "string",
            "description": "A description of the payout",
            "example": "It's my first payout request"
          },
          "entity_type": {
            "$ref": "#/components/schemas/PayoutEntityType"
          },
          "recurring": {
            "type": "boolean",
            "description": "Specifies whether or not the payout request is recurring",
            "default": false,
            "nullable": true
          },
          "metadata": {
            "type": "object",
            "description": "You can specify up to 50 keys, with key names up to 40 characters long and values up to 500 characters long. Metadata is useful for storing additional, structured information on an object.",
            "nullable": true
          },
          "payout_token": {
            "type": "string",
            "description": "Provide a reference to a stored payment method",
            "example": "187282ab-40ef-47a9-9206-5099ba31e432",
            "nullable": true
          }
        }
      },
      "PayoutCreateResponse": {
        "type": "object",
        "required": [
          "payout_id",
          "merchant_id",
          "amount",
          "currency",
          "payout_type",
          "customer_id",
          "auto_fulfill",
          "client_secret",
          "return_url",
          "business_country",
          "description",
          "entity_type",
          "status",
          "error_message",
          "error_code"
        ],
        "properties": {
          "payout_id": {
            "type": "string",
            "description": "Unique identifier for the payout. This ensures idempotency for multiple payouts\nthat have been done by a single merchant. This field is auto generated and is returned in the API response.",
            "example": "payout_mbabizu24mvu3mela5njyhpit4",
            "maxLength": 30,
            "minLength": 30
          },
          "merchant_id": {
            "type": "string",
            "description": "This is an identifier for the merchant account. This is inferred from the API key\nprovided during the request",
            "example": "merchant_1668273825",
            "maxLength": 255
          },
          "amount": {
            "type": "integer",
            "format": "int64",
            "description": "The payout amount. Amount for the payout in lowest denomination of the currency. (i.e) in cents for USD denomination, in paisa for INR denomination etc.,",
            "example": 1000
          },
          "currency": {
            "$ref": "#/components/schemas/Currency"
          },
          "connector": {
            "type": "string",
            "description": "The connector used for the payout",
            "example": "wise",
            "nullable": true
          },
          "payout_type": {
            "$ref": "#/components/schemas/PayoutType"
          },
          "billing": {
            "type": "object",
            "description": "The billing address for the payout",
            "nullable": true
          },
          "customer_id": {
            "type": "string",
            "description": "The identifier for the customer object. If not provided the customer ID will be autogenerated.",
            "example": "cus_y3oqhf46pyzuxjbcn2giaqnb44",
            "maxLength": 255
          },
          "auto_fulfill": {
            "type": "boolean",
            "description": "Set to true to confirm the payout without review, no further action required",
            "default": false,
            "example": true
          },
          "email": {
            "type": "string",
            "description": "description: The customer's email address",
            "example": "johntest@test.com",
            "nullable": true,
            "maxLength": 255
          },
          "name": {
            "type": "string",
            "description": "description: The customer's name",
            "example": "John Test",
            "nullable": true,
            "maxLength": 255
          },
          "phone": {
            "type": "string",
            "description": "The customer's phone number",
            "example": "3141592653",
            "nullable": true,
            "maxLength": 255
          },
          "phone_country_code": {
            "type": "string",
            "description": "The country code for the customer phone number",
            "example": "+1",
            "nullable": true,
            "maxLength": 255
          },
          "client_secret": {
            "type": "string",
            "description": "It's a token used for client side verification.",
            "example": "pay_U42c409qyHwOkWo3vK60_secret_el9ksDkiB8hi6j9N78yo"
          },
          "return_url": {
            "type": "string",
            "description": "The URL to redirect after the completion of the operation",
            "example": "https://hyperswitch.io"
          },
          "business_country": {
            "$ref": "#/components/schemas/CountryAlpha2"
          },
          "business_label": {
            "type": "string",
            "description": "Business label of the merchant for this payout",
            "example": "food",
            "nullable": true
          },
          "description": {
            "type": "string",
            "description": "A description of the payout",
            "example": "It's my first payout request"
          },
          "entity_type": {
            "$ref": "#/components/schemas/PayoutEntityType"
          },
          "recurring": {
            "type": "boolean",
            "description": "Specifies whether or not the payout request is recurring",
            "default": false,
            "nullable": true
          },
          "metadata": {
            "type": "object",
            "description": "You can specify up to 50 keys, with key names up to 40 characters long and values up to 500 characters long. Metadata is useful for storing additional, structured information on an object.",
            "nullable": true
          },
          "status": {
            "$ref": "#/components/schemas/PayoutStatus"
          },
          "error_message": {
            "type": "string",
            "description": "If there was an error while calling the connector the error message is received here",
            "example": "Failed while verifying the card"
          },
          "error_code": {
            "type": "string",
            "description": "If there was an error while calling the connectors the code is received here",
            "example": "E0001"
          }
        }
      },
      "PayoutEntityType": {
        "type": "string",
        "enum": [
          "Individual",
          "Company",
          "NonProfit",
          "PublicSector",
          "lowercase",
          "Personal"
        ]
      },
      "PayoutMethodData": {
        "oneOf": [
          {
            "type": "object",
            "required": [
              "card"
            ],
            "properties": {
              "card": {
                "$ref": "#/components/schemas/Card"
              }
            }
          },
          {
            "type": "object",
            "required": [
              "bank"
            ],
            "properties": {
              "bank": {
                "$ref": "#/components/schemas/Bank"
              }
            }
          }
        ]
      },
      "PayoutRequest": {
        "oneOf": [
          {
            "type": "object",
            "required": [
              "PayoutActionRequest"
            ],
            "properties": {
              "PayoutActionRequest": {
                "$ref": "#/components/schemas/PayoutActionRequest"
              }
            }
          },
          {
            "type": "object",
            "required": [
              "PayoutCreateRequest"
            ],
            "properties": {
              "PayoutCreateRequest": {
                "$ref": "#/components/schemas/PayoutCreateRequest"
              }
            }
          },
          {
            "type": "object",
            "required": [
              "PayoutRetrieveRequest"
            ],
            "properties": {
              "PayoutRetrieveRequest": {
                "$ref": "#/components/schemas/PayoutRetrieveRequest"
              }
            }
          }
        ]
      },
      "PayoutRetrieveBody": {
        "type": "object",
        "properties": {
          "force_sync": {
            "type": "boolean",
            "nullable": true
          }
        }
      },
      "PayoutRetrieveRequest": {
        "type": "object",
        "required": [
          "payout_id"
        ],
        "properties": {
          "payout_id": {
            "type": "string",
            "description": "Unique identifier for the payout. This ensures idempotency for multiple payouts\nthat have been done by a single merchant. This field is auto generated and is returned in the API response.",
            "example": "payout_mbabizu24mvu3mela5njyhpit4",
            "maxLength": 30,
            "minLength": 30
          },
          "force_sync": {
            "type": "boolean",
            "description": "`force_sync` with the connector to get payout details\n(defaults to false)",
            "default": false,
            "example": true,
            "nullable": true
          }
        }
      },
      "PayoutStatus": {
        "type": "string",
        "enum": [
          "success",
          "failed",
          "cancelled",
          "pending",
          "ineligible",
          "requires_creation",
          "requires_payout_method_data",
          "requires_fulfillment"
        ]
      },
      "PayoutType": {
        "type": "string",
        "enum": [
          "card",
          "bank"
        ]
      },
      "PaypalRedirection": {
        "type": "object"
      },
      "PaypalSessionTokenResponse": {
        "type": "object",
        "required": [
          "session_token"
        ],
        "properties": {
          "session_token": {
            "type": "string",
            "description": "The session token for PayPal"
          }
        }
      },
      "PhoneDetails": {
        "type": "object",
        "properties": {
          "number": {
            "type": "string",
            "description": "The contact number",
            "example": "9999999999",
            "nullable": true
          },
          "country_code": {
            "type": "string",
            "description": "The country code attached to the number",
            "example": "+1",
            "nullable": true
          }
        }
      },
      "PrimaryBusinessDetails": {
        "type": "object",
        "required": [
          "country",
          "business"
        ],
        "properties": {
          "country": {
            "$ref": "#/components/schemas/CountryAlpha2"
          },
          "business": {
            "type": "string",
            "example": "food"
          }
        }
      },
      "ReceiverDetails": {
        "type": "object",
        "required": [
          "amount_received"
        ],
        "properties": {
          "amount_received": {
            "type": "integer",
            "format": "int64",
            "description": "The amount received by receiver"
          },
          "amount_charged": {
            "type": "integer",
            "format": "int64",
            "description": "The amount charged by ACH",
            "nullable": true
          },
          "amount_remaining": {
            "type": "integer",
            "format": "int64",
            "description": "The amount remaining to be sent via ACH",
            "nullable": true
          }
        }
      },
      "RedirectResponse": {
        "type": "object",
        "properties": {
          "param": {
            "type": "string",
            "nullable": true
          },
          "json_payload": {
            "type": "object",
            "nullable": true
          }
        }
      },
      "RefundListRequest": {
        "allOf": [
          {
            "allOf": [
              {
                "$ref": "#/components/schemas/TimeRange"
              }
            ],
            "nullable": true
          },
          {
            "type": "object",
            "properties": {
              "payment_id": {
                "type": "string",
                "description": "The identifier for the payment",
                "nullable": true
              },
              "refund_id": {
                "type": "string",
                "description": "The identifier for the refund",
                "nullable": true
              },
              "limit": {
                "type": "integer",
                "format": "int64",
                "description": "Limit on the number of objects to return",
                "nullable": true
              },
              "offset": {
                "type": "integer",
                "format": "int64",
                "description": "The starting point within a list of objects",
                "nullable": true
              },
              "connector": {
                "type": "array",
                "items": {
                  "type": "string"
                },
                "description": "The list of connectors to filter refunds list",
                "nullable": true
              },
              "currency": {
                "type": "array",
                "items": {
                  "$ref": "#/components/schemas/Currency"
                },
                "description": "The list of currencies to filter refunds list",
                "nullable": true
              },
              "refund_status": {
                "type": "array",
                "items": {
                  "$ref": "#/components/schemas/RefundStatus"
                },
                "description": "The list of refund statuses to filter refunds list",
                "nullable": true
              }
            }
          }
        ]
      },
      "RefundListResponse": {
        "type": "object",
        "required": [
          "count",
          "total_count",
          "data"
        ],
        "properties": {
          "count": {
            "type": "integer",
            "description": "The number of refunds included in the list",
            "minimum": 0.0
          },
          "total_count": {
            "type": "integer",
            "format": "int64",
            "description": "The total number of refunds in the list"
          },
          "data": {
            "type": "array",
            "items": {
              "$ref": "#/components/schemas/RefundResponse"
            },
            "description": "The List of refund response object"
          }
        }
      },
      "RefundRequest": {
        "type": "object",
        "required": [
          "payment_id"
        ],
        "properties": {
          "refund_id": {
            "type": "string",
            "description": "Unique Identifier for the Refund. This is to ensure idempotency for multiple partial refund initiated against the same payment. If the identifiers is not defined by the merchant, this filed shall be auto generated and provide in the API response. It is recommended to generate uuid(v4) as the refund_id.",
            "example": "ref_mbabizu24mvu3mela5njyhpit4",
            "nullable": true,
            "maxLength": 30,
            "minLength": 30
          },
          "payment_id": {
            "type": "string",
            "description": "Total amount for which the refund is to be initiated. Amount for the payment in lowest denomination of the currency. (i.e) in cents for USD denomination, in paisa for INR denomination etc. If not provided, this will default to the full payment amount",
            "example": "pay_mbabizu24mvu3mela5njyhpit4",
            "maxLength": 30,
            "minLength": 30
          },
          "merchant_id": {
            "type": "string",
            "description": "The identifier for the Merchant Account",
            "example": "y3oqhf46pyzuxjbcn2giaqnb44",
            "nullable": true,
            "maxLength": 255
          },
          "amount": {
            "type": "integer",
            "format": "int64",
            "description": "Total amount for which the refund is to be initiated. Amount for the payment in lowest denomination of the currency. (i.e) in cents for USD denomination, in paisa for INR denomination etc., If not provided, this will default to the full payment amount",
            "example": 6540,
            "nullable": true,
            "minimum": 100.0
          },
          "reason": {
            "type": "string",
            "description": "An arbitrary string attached to the object. Often useful for displaying to users and your customer support executive",
            "example": "Customer returned the product",
            "nullable": true,
            "maxLength": 255
          },
          "refund_type": {
            "allOf": [
              {
                "$ref": "#/components/schemas/RefundType"
              }
            ],
            "nullable": true
          },
          "metadata": {
            "type": "object",
            "description": "You can specify up to 50 keys, with key names up to 40 characters long and values up to 500 characters long. Metadata is useful for storing additional, structured information on an object.",
            "nullable": true
          },
          "merchant_connector_details": {
            "allOf": [
              {
                "$ref": "#/components/schemas/MerchantConnectorDetailsWrap"
              }
            ],
            "nullable": true
          }
        }
      },
      "RefundResponse": {
        "type": "object",
        "required": [
          "refund_id",
          "payment_id",
          "amount",
          "currency",
          "status",
          "connector"
        ],
        "properties": {
          "refund_id": {
            "type": "string",
            "description": "The identifier for refund"
          },
          "payment_id": {
            "type": "string",
            "description": "The identifier for payment"
          },
          "amount": {
            "type": "integer",
            "format": "int64",
            "description": "The refund amount, which should be less than or equal to the total payment amount. Amount for the payment in lowest denomination of the currency. (i.e) in cents for USD denomination, in paisa for INR denomination etc"
          },
          "currency": {
            "type": "string",
            "description": "The three-letter ISO currency code"
          },
          "reason": {
            "type": "string",
            "description": "An arbitrary string attached to the object. Often useful for displaying to users and your customer support executive",
            "nullable": true
          },
          "status": {
            "$ref": "#/components/schemas/RefundStatus"
          },
          "metadata": {
            "type": "object",
            "description": "You can specify up to 50 keys, with key names up to 40 characters long and values up to 500 characters long. Metadata is useful for storing additional, structured information on an object",
            "nullable": true
          },
          "error_message": {
            "type": "string",
            "description": "The error message",
            "nullable": true
          },
          "error_code": {
            "type": "string",
            "description": "The code for the error",
            "nullable": true
          },
          "created_at": {
            "type": "string",
            "format": "date-time",
            "description": "The timestamp at which refund is created",
            "nullable": true
          },
          "updated_at": {
            "type": "string",
            "format": "date-time",
            "description": "The timestamp at which refund is updated",
            "nullable": true
          },
          "connector": {
            "type": "string",
            "description": "The connector used for the refund and the corresponding payment",
            "example": "stripe"
          }
        }
      },
      "RefundStatus": {
        "type": "string",
        "description": "The status for refunds",
        "enum": [
          "succeeded",
          "failed",
          "pending",
          "review"
        ]
      },
      "RefundType": {
        "type": "string",
        "enum": [
          "scheduled",
          "instant"
        ]
      },
      "RefundUpdateRequest": {
        "type": "object",
        "properties": {
          "reason": {
            "type": "string",
            "description": "An arbitrary string attached to the object. Often useful for displaying to users and your customer support executive",
            "example": "Customer returned the product",
            "nullable": true,
            "maxLength": 255
          },
          "metadata": {
            "type": "object",
            "description": "You can specify up to 50 keys, with key names up to 40 characters long and values up to 500 characters long. Metadata is useful for storing additional, structured information on an object.",
            "nullable": true
          }
        }
      },
      "RequiredFieldInfo": {
        "type": "object",
        "description": "Required fields info used while listing the payment_method_data",
        "required": [
          "required_field",
          "display_name",
          "field_type"
        ],
        "properties": {
          "required_field": {
            "type": "string",
            "description": "Required field for a payment_method through a payment_method_type"
          },
          "display_name": {
            "type": "string",
            "description": "Display name of the required field in the front-end"
          },
          "field_type": {
            "$ref": "#/components/schemas/FieldType"
          },
          "value": {
            "type": "string",
            "nullable": true
          }
        }
      },
      "RetrieveApiKeyResponse": {
        "type": "object",
        "description": "The response body for retrieving an API Key.",
        "required": [
          "key_id",
          "merchant_id",
          "name",
          "prefix",
          "created",
          "expiration"
        ],
        "properties": {
          "key_id": {
            "type": "string",
            "description": "The identifier for the API Key.",
            "example": "5hEEqkgJUyuxgSKGArHA4mWSnX",
            "maxLength": 64
          },
          "merchant_id": {
            "type": "string",
            "description": "The identifier for the Merchant Account.",
            "example": "y3oqhf46pyzuxjbcn2giaqnb44",
            "maxLength": 64
          },
          "name": {
            "type": "string",
            "description": "The unique name for the API Key to help you identify it.",
            "example": "Sandbox integration key",
            "maxLength": 64
          },
          "description": {
            "type": "string",
            "description": "The description to provide more context about the API Key.",
            "example": "Key used by our developers to integrate with the sandbox environment",
            "nullable": true,
            "maxLength": 256
          },
          "prefix": {
            "type": "string",
            "description": "The first few characters of the plaintext API Key to help you identify it.",
            "maxLength": 64
          },
          "created": {
            "type": "string",
            "format": "date-time",
            "description": "The time at which the API Key was created.",
            "example": "2022-09-10T10:11:12Z"
          },
          "expiration": {
            "$ref": "#/components/schemas/ApiKeyExpiration"
          }
        }
      },
      "RetryAction": {
        "type": "string",
        "enum": [
          "manual_retry",
          "requeue"
        ]
      },
      "RevokeApiKeyResponse": {
        "type": "object",
        "description": "The response body for revoking an API Key.",
        "required": [
          "merchant_id",
          "key_id",
          "revoked"
        ],
        "properties": {
          "merchant_id": {
            "type": "string",
            "description": "The identifier for the Merchant Account.",
            "example": "y3oqhf46pyzuxjbcn2giaqnb44",
            "maxLength": 64
          },
          "key_id": {
            "type": "string",
            "description": "The identifier for the API Key.",
            "example": "5hEEqkgJUyuxgSKGArHA4mWSnX",
            "maxLength": 64
          },
          "revoked": {
            "type": "boolean",
            "description": "Indicates whether the API key was revoked or not.",
            "example": "true"
          }
        }
      },
      "RewardData": {
        "type": "object",
        "required": [
          "merchant_id"
        ],
        "properties": {
          "merchant_id": {
            "type": "string",
            "description": "The merchant ID with which we have to call the connector"
          }
        }
      },
      "RoutingAlgorithm": {
        "type": "string",
        "description": "The routing algorithm to be used to process the incoming request from merchant to outgoing payment processor or payment method. The default is 'Custom'",
        "enum": [
          "round_robin",
          "max_conversion",
          "min_cost",
          "custom"
        ],
        "example": "custom"
      },
      "SamsungPayWalletData": {
        "type": "object",
        "required": [
          "token"
        ],
        "properties": {
          "token": {
            "type": "string",
            "description": "The encrypted payment token from Samsung"
          }
        }
      },
      "SdkNextAction": {
        "type": "object",
        "required": [
          "next_action"
        ],
        "properties": {
          "next_action": {
            "$ref": "#/components/schemas/NextActionCall"
          }
        }
      },
      "SecretInfoToInitiateSdk": {
        "type": "object",
        "required": [
          "display",
          "payment"
        ],
        "properties": {
          "display": {
            "type": "string"
          },
          "payment": {
            "type": "string"
          }
        }
      },
      "SepaAndBacsBillingDetails": {
        "type": "object",
        "required": [
          "email",
          "name"
        ],
        "properties": {
          "email": {
            "type": "string",
            "description": "The Email ID for SEPA and BACS billing",
            "example": "example@me.com"
          },
          "name": {
            "type": "string",
            "description": "The billing name for SEPA and BACS billing",
            "example": "Jane Doe"
          }
        }
      },
      "SepaBankTransfer": {
        "type": "object",
        "required": [
          "bank_name",
          "bank_country_code",
          "bank_city",
          "iban",
          "bic"
        ],
        "properties": {
          "bank_name": {
            "type": "string",
            "description": "Bank name",
            "example": "Deutsche Bank"
          },
          "bank_country_code": {
            "$ref": "#/components/schemas/CountryAlpha2"
          },
          "bank_city": {
            "type": "string",
            "description": "Bank city",
            "example": "California"
          },
          "iban": {
            "type": "string",
            "description": "International Bank Account Number (iban) - used in many countries for identifying a bank along with it's customer.",
            "example": "DE89370400440532013000"
          },
          "bic": {
            "type": "string",
            "description": "[8 / 11 digits] Bank Identifier Code (bic) / Swift Code - used in many countries for identifying a bank and it's branches",
            "example": "HSBCGB2LXXX"
          }
        }
      },
      "SepaBankTransferInstructions": {
        "type": "object",
        "required": [
          "account_holder_name",
          "bic",
          "country",
          "iban"
        ],
        "properties": {
          "account_holder_name": {
            "type": "string",
            "example": "Jane Doe"
          },
          "bic": {
            "type": "string",
            "example": "1024419982"
          },
          "country": {
            "type": "string"
          },
          "iban": {
            "type": "string",
            "example": "123456789"
          }
        }
      },
      "SessionToken": {
        "oneOf": [
          {
            "allOf": [
              {
                "$ref": "#/components/schemas/GpaySessionTokenResponse"
              },
              {
                "type": "object",
                "required": [
                  "wallet_name"
                ],
                "properties": {
                  "wallet_name": {
                    "type": "string",
                    "enum": [
                      "google_pay"
                    ]
                  }
                }
              }
            ]
          },
          {
            "allOf": [
              {
                "$ref": "#/components/schemas/KlarnaSessionTokenResponse"
              },
              {
                "type": "object",
                "required": [
                  "wallet_name"
                ],
                "properties": {
                  "wallet_name": {
                    "type": "string",
                    "enum": [
                      "klarna"
                    ]
                  }
                }
              }
            ]
          },
          {
            "allOf": [
              {
                "$ref": "#/components/schemas/PaypalSessionTokenResponse"
              },
              {
                "type": "object",
                "required": [
                  "wallet_name"
                ],
                "properties": {
                  "wallet_name": {
                    "type": "string",
                    "enum": [
                      "paypal"
                    ]
                  }
                }
              }
            ]
          },
          {
            "allOf": [
              {
                "$ref": "#/components/schemas/ApplepaySessionTokenResponse"
              },
              {
                "type": "object",
                "required": [
                  "wallet_name"
                ],
                "properties": {
                  "wallet_name": {
                    "type": "string",
                    "enum": [
                      "apple_pay"
                    ]
                  }
                }
              }
            ]
          },
          {
            "type": "object",
            "required": [
              "wallet_name"
            ],
            "properties": {
              "wallet_name": {
                "type": "string",
                "enum": [
                  "no_session_token_received"
                ]
              }
            }
          }
        ],
        "discriminator": {
          "propertyName": "wallet_name"
        }
      },
      "SessionTokenInfo": {
        "type": "object",
        "required": [
          "certificate",
          "certificate_keys",
          "merchant_identifier",
          "display_name",
          "initiative",
          "initiative_context"
        ],
        "properties": {
          "certificate": {
            "type": "string"
          },
          "certificate_keys": {
            "type": "string"
          },
          "merchant_identifier": {
            "type": "string"
          },
          "display_name": {
            "type": "string"
          },
          "initiative": {
            "type": "string"
          },
          "initiative_context": {
            "type": "string"
          }
        }
      },
      "SwishQrData": {
        "type": "object"
      },
      "ThirdPartySdkSessionResponse": {
        "type": "object",
        "required": [
          "secrets"
        ],
        "properties": {
          "secrets": {
            "$ref": "#/components/schemas/SecretInfoToInitiateSdk"
          }
        }
      },
      "TimeRange": {
        "type": "object",
        "required": [
          "start_time"
        ],
        "properties": {
          "start_time": {
            "type": "string",
            "format": "date-time",
            "description": "The start time to filter refunds list or to get list of filters. To get list of filters start time is needed to be passed"
          },
          "end_time": {
            "type": "string",
            "format": "date-time",
            "description": "The end time to filter refunds list or to get list of filters. If not passed the default time is now",
            "nullable": true
          }
        }
      },
      "TouchNGoRedirection": {
        "type": "object"
      },
      "UpdateApiKeyRequest": {
        "type": "object",
        "description": "The request body for updating an API Key.",
        "properties": {
          "name": {
            "type": "string",
            "description": "A unique name for the API Key to help you identify it.",
            "example": "Sandbox integration key",
            "nullable": true,
            "maxLength": 64
          },
          "description": {
            "type": "string",
            "description": "A description to provide more context about the API Key.",
            "example": "Key used by our developers to integrate with the sandbox environment",
            "nullable": true,
            "maxLength": 256
          },
          "expiration": {
            "allOf": [
              {
                "$ref": "#/components/schemas/ApiKeyExpiration"
              }
            ],
            "nullable": true
          }
        }
      },
      "UpiData": {
        "type": "object",
        "properties": {
          "vpa_id": {
            "type": "string",
            "example": "successtest@iata",
            "nullable": true
          }
        }
      },
      "VoucherData": {
        "oneOf": [
          {
            "type": "object",
            "required": [
              "boleto"
            ],
            "properties": {
              "boleto": {
                "$ref": "#/components/schemas/BoletoVoucherData"
              }
            }
          },
          {
            "type": "string",
            "enum": [
              "efecty"
            ]
          },
          {
            "type": "string",
            "enum": [
              "pago_efectivo"
            ]
          },
          {
            "type": "string",
            "enum": [
              "red_compra"
            ]
          },
          {
            "type": "string",
            "enum": [
              "red_pagos"
            ]
          },
          {
            "type": "object",
            "required": [
              "alfamart"
            ],
            "properties": {
              "alfamart": {
                "$ref": "#/components/schemas/AlfamartVoucherData"
              }
            }
          },
          {
            "type": "object",
            "required": [
              "indomaret"
            ],
            "properties": {
              "indomaret": {
                "$ref": "#/components/schemas/IndomaretVoucherData"
              }
            }
          },
          {
            "type": "string",
            "enum": [
              "oxxo"
            ]
          },
          {
            "type": "object",
            "required": [
              "seven_eleven"
            ],
            "properties": {
              "seven_eleven": {
                "$ref": "#/components/schemas/JCSVoucherData"
              }
            }
          },
          {
            "type": "object",
            "required": [
              "lawson"
            ],
            "properties": {
              "lawson": {
                "$ref": "#/components/schemas/JCSVoucherData"
              }
            }
          },
          {
            "type": "object",
            "required": [
              "mini_stop"
            ],
            "properties": {
              "mini_stop": {
                "$ref": "#/components/schemas/JCSVoucherData"
              }
            }
          },
          {
            "type": "object",
            "required": [
              "family_mart"
            ],
            "properties": {
              "family_mart": {
                "$ref": "#/components/schemas/JCSVoucherData"
              }
            }
          },
          {
            "type": "object",
            "required": [
              "seicomart"
            ],
            "properties": {
              "seicomart": {
                "$ref": "#/components/schemas/JCSVoucherData"
              }
            }
          },
          {
            "type": "object",
            "required": [
              "pay_easy"
            ],
            "properties": {
              "pay_easy": {
                "$ref": "#/components/schemas/JCSVoucherData"
              }
            }
          }
        ]
      },
      "WalletData": {
        "oneOf": [
          {
            "type": "object",
            "required": [
              "ali_pay_qr"
            ],
            "properties": {
              "ali_pay_qr": {
                "$ref": "#/components/schemas/AliPayQr"
              }
            }
          },
          {
            "type": "object",
            "required": [
              "ali_pay_redirect"
            ],
            "properties": {
              "ali_pay_redirect": {
                "$ref": "#/components/schemas/AliPayRedirection"
              }
            }
          },
          {
            "type": "object",
            "required": [
              "ali_pay_hk_redirect"
            ],
            "properties": {
              "ali_pay_hk_redirect": {
                "$ref": "#/components/schemas/AliPayHkRedirection"
              }
            }
          },
          {
            "type": "object",
            "required": [
              "momo_redirect"
            ],
            "properties": {
              "momo_redirect": {
                "$ref": "#/components/schemas/MomoRedirection"
              }
            }
          },
          {
            "type": "object",
            "required": [
              "kakao_pay_redirect"
            ],
            "properties": {
              "kakao_pay_redirect": {
                "$ref": "#/components/schemas/KakaoPayRedirection"
              }
            }
          },
          {
            "type": "object",
            "required": [
              "go_pay_redirect"
            ],
            "properties": {
              "go_pay_redirect": {
                "$ref": "#/components/schemas/GoPayRedirection"
              }
            }
          },
          {
            "type": "object",
            "required": [
              "gcash_redirect"
            ],
            "properties": {
              "gcash_redirect": {
                "$ref": "#/components/schemas/GcashRedirection"
              }
            }
          },
          {
            "type": "object",
            "required": [
              "apple_pay"
            ],
            "properties": {
              "apple_pay": {
                "$ref": "#/components/schemas/ApplePayWalletData"
              }
            }
          },
          {
            "type": "object",
            "required": [
              "apple_pay_redirect"
            ],
            "properties": {
              "apple_pay_redirect": {
                "$ref": "#/components/schemas/ApplePayRedirectData"
              }
            }
          },
          {
            "type": "object",
            "required": [
              "apple_pay_third_party_sdk"
            ],
            "properties": {
              "apple_pay_third_party_sdk": {
                "$ref": "#/components/schemas/ApplePayThirdPartySdkData"
              }
            }
          },
          {
            "type": "object",
            "required": [
              "dana_redirect"
            ],
            "properties": {
              "dana_redirect": {
                "type": "object",
                "description": "Wallet data for DANA redirect flow"
              }
            }
          },
          {
            "type": "object",
            "required": [
              "google_pay"
            ],
            "properties": {
              "google_pay": {
                "$ref": "#/components/schemas/GooglePayWalletData"
              }
            }
          },
          {
            "type": "object",
            "required": [
              "google_pay_redirect"
            ],
            "properties": {
              "google_pay_redirect": {
                "$ref": "#/components/schemas/GooglePayRedirectData"
              }
            }
          },
          {
            "type": "object",
            "required": [
              "google_pay_third_party_sdk"
            ],
            "properties": {
              "google_pay_third_party_sdk": {
                "$ref": "#/components/schemas/GooglePayThirdPartySdkData"
              }
            }
          },
          {
            "type": "object",
            "required": [
              "mb_way_redirect"
            ],
            "properties": {
              "mb_way_redirect": {
                "$ref": "#/components/schemas/MbWayRedirection"
              }
            }
          },
          {
            "type": "object",
            "required": [
              "mobile_pay_redirect"
            ],
            "properties": {
              "mobile_pay_redirect": {
                "$ref": "#/components/schemas/MobilePayRedirection"
              }
            }
          },
          {
            "type": "object",
            "required": [
              "paypal_redirect"
            ],
            "properties": {
              "paypal_redirect": {
                "$ref": "#/components/schemas/PaypalRedirection"
              }
            }
          },
          {
            "type": "object",
            "required": [
              "paypal_sdk"
            ],
            "properties": {
              "paypal_sdk": {
                "$ref": "#/components/schemas/PayPalWalletData"
              }
            }
          },
          {
            "type": "object",
            "required": [
              "samsung_pay"
            ],
            "properties": {
              "samsung_pay": {
                "$ref": "#/components/schemas/SamsungPayWalletData"
              }
            }
          },
          {
            "type": "object",
            "required": [
              "twint_redirect"
            ],
            "properties": {
              "twint_redirect": {
                "type": "object",
                "description": "Wallet data for Twint Redirection"
              }
            }
          },
          {
            "type": "object",
            "required": [
              "vipps_redirect"
            ],
            "properties": {
              "vipps_redirect": {
                "type": "object",
                "description": "Wallet data for Vipps Redirection"
              }
            }
          },
          {
            "type": "object",
            "required": [
              "touch_n_go_redirect"
            ],
            "properties": {
              "touch_n_go_redirect": {
                "$ref": "#/components/schemas/TouchNGoRedirection"
              }
            }
          },
          {
            "type": "object",
            "required": [
              "we_chat_pay_redirect"
            ],
            "properties": {
              "we_chat_pay_redirect": {
                "$ref": "#/components/schemas/WeChatPayRedirection"
              }
            }
          },
          {
            "type": "object",
            "required": [
              "we_chat_pay_qr"
            ],
            "properties": {
              "we_chat_pay_qr": {
                "$ref": "#/components/schemas/WeChatPayQr"
              }
            }
          },
          {
            "type": "object",
            "required": [
              "cashapp_qr"
            ],
            "properties": {
              "cashapp_qr": {
                "$ref": "#/components/schemas/CashappQr"
              }
            }
          },
          {
            "type": "object",
            "required": [
              "swish_qr"
            ],
            "properties": {
              "swish_qr": {
                "$ref": "#/components/schemas/SwishQrData"
              }
            }
          }
        ]
      },
      "WeChatPay": {
        "type": "object"
      },
      "WeChatPayQr": {
        "type": "object"
      },
      "WeChatPayRedirection": {
        "type": "object"
      },
      "WebhookDetails": {
        "type": "object",
        "properties": {
          "webhook_version": {
            "type": "string",
            "description": "The version for Webhook",
            "example": "1.0.2",
            "nullable": true,
            "maxLength": 255
          },
          "webhook_username": {
            "type": "string",
            "description": "The user name for Webhook login",
            "example": "ekart_retail",
            "nullable": true,
            "maxLength": 255
          },
          "webhook_password": {
            "type": "string",
            "description": "The password for Webhook login",
            "example": "ekart@123",
            "nullable": true,
            "maxLength": 255
          },
          "webhook_url": {
            "type": "string",
            "description": "The url for the webhook endpoint",
            "example": "www.ekart.com/webhooks",
            "nullable": true
          },
          "payment_created_enabled": {
            "type": "boolean",
            "description": "If this property is true, a webhook message is posted whenever a new payment is created",
            "example": true,
            "nullable": true
          },
          "payment_succeeded_enabled": {
            "type": "boolean",
            "description": "If this property is true, a webhook message is posted whenever a payment is successful",
            "example": true,
            "nullable": true
          },
          "payment_failed_enabled": {
            "type": "boolean",
            "description": "If this property is true, a webhook message is posted whenever a payment fails",
            "example": true,
            "nullable": true
          }
        }
      }
    },
    "securitySchemes": {
      "admin_api_key": {
        "type": "apiKey",
        "in": "header",
        "name": "api-key",
        "description": "Admin API keys allow you to perform some privileged actions such as creating a merchant account and Merchant Connector account."
      },
      "api_key": {
        "type": "apiKey",
        "in": "header",
        "name": "api-key",
        "description": "API keys are the most common method of authentication and can be obtained from the HyperSwitch dashboard."
      },
      "ephemeral_key": {
        "type": "apiKey",
        "in": "header",
        "name": "api-key",
        "description": "Ephemeral keys provide temporary access to singular data, such as access to a single customer object for a short period of time."
      },
      "publishable_key": {
        "type": "apiKey",
        "in": "header",
        "name": "api-key",
        "description": "Publishable keys are a type of keys that can be public and have limited scope of usage."
      }
    }
  },
  "tags": [
    {
      "name": "Merchant Account",
      "description": "Create and manage merchant accounts"
    },
    {
      "name": "Merchant Connector Account",
      "description": "Create and manage merchant connector accounts"
    },
    {
      "name": "Payments",
      "description": "Create and manage one-time payments, recurring payments and mandates"
    },
    {
      "name": "Refunds",
      "description": "Create and manage refunds for successful payments"
    },
    {
      "name": "Mandates",
      "description": "Manage mandates"
    },
    {
      "name": "Customers",
      "description": "Create and manage customers"
    },
    {
      "name": "Payment Methods",
      "description": "Create and manage payment methods of customers"
    },
    {
      "name": "Disputes",
      "description": "Manage disputes"
    },
    {
      "name": "Payouts",
      "description": "Create and manage payouts"
    }
  ]
}<|MERGE_RESOLUTION|>--- conflicted
+++ resolved
@@ -6357,19 +6357,11 @@
             "format": "int32",
             "description": "Will be used to expire client secret after certain amount of time to be supplied in seconds\n(900) for 15 mins",
             "nullable": true,
-<<<<<<< HEAD
-            "minimum": 0
+            "minimum": 0.0
           },
           "default_profile": {
             "type": "string",
-            "description": "The default business profile that must be used for creating merchant accounts and payments",
-=======
-            "minimum": 0.0
-          },
-          "default_profile": {
-            "type": "string",
             "description": "The default business profile that must be used for creating merchant accounts and payments\nTo unset this field, pass an empty string",
->>>>>>> 64ac3fbc
             "nullable": true,
             "maxLength": 64
           }
