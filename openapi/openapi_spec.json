--- conflicted
+++ resolved
@@ -6702,54 +6702,6 @@
                 ]
               }
             }
-          },
-          {
-            "type": "object",
-<<<<<<< HEAD
-=======
-            "description": "Contains the download url and the reference number for transaction",
->>>>>>> c2f471ef
-            "required": [
-              "voucher_details",
-              "type"
-            ],
-            "properties": {
-              "voucher_details": {
-                "type": "string"
-              },
-              "type": {
-                "type": "string",
-                "enum": [
-                  "display_voucher_information"
-                ]
-              }
-            }
-<<<<<<< HEAD
-=======
-          },
-          {
-            "type": "object",
-            "description": "Contains duration for displaying a wait screen, wait screen with timer is displayed by sdk",
-            "required": [
-              "display_from_timestamp",
-              "type"
-            ],
-            "properties": {
-              "display_from_timestamp": {
-                "type": "integer"
-              },
-              "display_to_timestamp": {
-                "type": "integer",
-                "nullable": true
-              },
-              "type": {
-                "type": "string",
-                "enum": [
-                  "wait_screen_information"
-                ]
-              }
-            }
->>>>>>> c2f471ef
           }
         ],
         "discriminator": {
@@ -10388,101 +10340,6 @@
             "enum": [
               "red_pagos"
             ]
-          },
-          {
-            "type": "object",
-            "required": [
-              "alfamart"
-            ],
-            "properties": {
-              "alfamart": {
-                "$ref": "#/components/schemas/AlfamartVoucherData"
-              }
-            }
-          },
-          {
-            "type": "object",
-            "required": [
-              "indomaret"
-            ],
-            "properties": {
-              "indomaret": {
-                "$ref": "#/components/schemas/IndomaretVoucherData"
-              }
-            }
-          },
-          {
-<<<<<<< HEAD
-            "type": "object",
-            "required": [
-              "seven_eleven"
-            ],
-            "properties": {
-              "seven_eleven": {
-                "$ref": "#/components/schemas/JCSVoucherData"
-              }
-            }
-          },
-          {
-            "type": "object",
-            "required": [
-              "lawson"
-            ],
-            "properties": {
-              "lawson": {
-                "$ref": "#/components/schemas/JCSVoucherData"
-              }
-            }
-          },
-          {
-            "type": "object",
-            "required": [
-              "mini_stop"
-            ],
-            "properties": {
-              "mini_stop": {
-                "$ref": "#/components/schemas/JCSVoucherData"
-              }
-            }
-          },
-          {
-            "type": "object",
-            "required": [
-              "family_mart"
-            ],
-            "properties": {
-              "family_mart": {
-                "$ref": "#/components/schemas/JCSVoucherData"
-              }
-            }
-          },
-          {
-            "type": "object",
-            "required": [
-              "seicomart"
-            ],
-            "properties": {
-              "seicomart": {
-                "$ref": "#/components/schemas/JCSVoucherData"
-              }
-            }
-          },
-          {
-            "type": "object",
-            "required": [
-              "pay_easy"
-            ],
-            "properties": {
-              "pay_easy": {
-                "$ref": "#/components/schemas/JCSVoucherData"
-              }
-            }
-=======
-            "type": "string",
-            "enum": [
-              "oxxo"
-            ]
->>>>>>> c2f471ef
           }
         ]
       },
