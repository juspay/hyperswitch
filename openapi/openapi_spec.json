--- conflicted
+++ resolved
@@ -7069,19 +7069,22 @@
           {
             "type": "object",
             "required": [
-<<<<<<< HEAD
+              "gift_card"
+            ],
+            "properties": {
+              "gift_card": {
+                "$ref": "#/components/schemas/GiftCardData"
+              }
+            }
+          },
+          {
+            "type": "object",
+            "required": [
               "voucher"
             ],
             "properties": {
               "voucher": {
                 "$ref": "#/components/schemas/VoucherData"
-=======
-              "gift_card"
-            ],
-            "properties": {
-              "gift_card": {
-                "$ref": "#/components/schemas/GiftCardData"
->>>>>>> 83696267
               }
             }
           }
