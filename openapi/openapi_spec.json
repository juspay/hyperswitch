{
  "openapi": "3.0.3",
  "info": {
    "title": "Hyperswitch - API Documentation",
    "description": "\n## Get started\n\nHyperswitch provides a collection of APIs that enable you to process and manage payments.\nOur APIs accept and return JSON in the HTTP body, and return standard HTTP response codes.\n\nYou can consume the APIs directly using your favorite HTTP/REST library.\n\nWe have a testing environment referred to \"sandbox\", which you can setup to test API calls without\naffecting production data.\nCurrently, our sandbox environment is live while our production environment is under development\nand will be available soon.\nYou can sign up on our Dashboard to get API keys to access Hyperswitch API.\n\n### Environment\n\nUse the following base URLs when making requests to the APIs:\n\n| Environment   |  Base URL                          |\n|---------------|------------------------------------|\n| Sandbox       | <https://sandbox.hyperswitch.io>   |\n| Production    | <https://api.hyperswitch.io>       |\n\n## Authentication\n\nWhen you sign up on our [dashboard](https://app.hyperswitch.io) and create a merchant\naccount, you are given a secret key (also referred as api-key) and a publishable key.\nYou may authenticate all API requests with Hyperswitch server by providing the appropriate key in\nthe request Authorization header.\n\n| Key             |  Description                                                                                  |\n|-----------------|-----------------------------------------------------------------------------------------------|\n| api-key         | Private key. Used to authenticate all API requests from your merchant server                  |\n| publishable key | Unique identifier for your account. Used to authenticate API requests from your app's client  |\n\nNever share your secret api keys. Keep them guarded and secure.\n",
    "contact": {
      "name": "Hyperswitch Support",
      "url": "https://hyperswitch.io",
      "email": "hyperswitch@juspay.in"
    },
    "license": {
      "name": "Apache-2.0"
    },
    "version": "0.2.0"
  },
  "servers": [
    {
      "url": "https://sandbox.hyperswitch.io",
      "description": "Sandbox Environment"
    }
  ],
  "paths": {
    "/account/payment_methods": {
      "get": {
        "tags": [
          "Payment Methods"
        ],
        "summary": "List payment methods for a Merchant",
        "description": "List payment methods for a Merchant\n\nTo filter and list the applicable payment methods for a particular Merchant ID",
        "operationId": "List all Payment Methods for a Merchant",
        "parameters": [
          {
            "name": "account_id",
            "in": "path",
            "description": "The unique identifier for the merchant account",
            "required": true,
            "schema": {
              "type": "string"
            }
          },
          {
            "name": "accepted_country",
            "in": "query",
            "description": "The two-letter ISO currency code",
            "required": true,
            "schema": {
              "type": "array",
              "items": {
                "type": "string"
              }
            }
          },
          {
            "name": "accepted_currency",
            "in": "path",
            "description": "The three-letter ISO currency code",
            "required": true,
            "schema": {
              "type": "array",
              "items": {
                "$ref": "#/components/schemas/Currency"
              }
            }
          },
          {
            "name": "minimum_amount",
            "in": "query",
            "description": "The minimum amount accepted for processing by the particular payment method.",
            "required": true,
            "schema": {
              "type": "integer",
              "format": "int64"
            }
          },
          {
            "name": "maximum_amount",
            "in": "query",
            "description": "The maximum amount amount accepted for processing by the particular payment method.",
            "required": true,
            "schema": {
              "type": "integer",
              "format": "int64"
            }
          },
          {
            "name": "recurring_payment_enabled",
            "in": "query",
            "description": "Indicates whether the payment method is eligible for recurring payments",
            "required": true,
            "schema": {
              "type": "boolean"
            }
          },
          {
            "name": "installment_payment_enabled",
            "in": "query",
            "description": "Indicates whether the payment method is eligible for installment payments",
            "required": true,
            "schema": {
              "type": "boolean"
            }
          }
        ],
        "responses": {
          "200": {
            "description": "Payment Methods retrieved",
            "content": {
              "application/json": {
                "schema": {
                  "$ref": "#/components/schemas/PaymentMethodListResponse"
                }
              }
            }
          },
          "400": {
            "description": "Invalid Data"
          },
          "404": {
            "description": "Payment Methods does not exist in records"
          }
        },
        "security": [
          {
            "api_key": []
          },
          {
            "publishable_key": []
          }
        ]
      }
    },
    "/customer/{customer_id}/payment_methods": {
      "get": {
        "tags": [
          "Payment Methods"
        ],
        "summary": "List payment methods for a Customer",
        "description": "List payment methods for a Customer\n\nTo filter and list the applicable payment methods for a particular Customer ID",
        "operationId": "List all Payment Methods for a Customer",
        "parameters": [
          {
            "name": "customer_id",
            "in": "path",
            "description": "The unique identifier for the customer account",
            "required": true,
            "schema": {
              "type": "string"
            }
          },
          {
            "name": "accepted_country",
            "in": "query",
            "description": "The two-letter ISO currency code",
            "required": true,
            "schema": {
              "type": "array",
              "items": {
                "type": "string"
              }
            }
          },
          {
            "name": "accepted_currency",
            "in": "path",
            "description": "The three-letter ISO currency code",
            "required": true,
            "schema": {
              "type": "array",
              "items": {
                "$ref": "#/components/schemas/Currency"
              }
            }
          },
          {
            "name": "minimum_amount",
            "in": "query",
            "description": "The minimum amount accepted for processing by the particular payment method.",
            "required": true,
            "schema": {
              "type": "integer",
              "format": "int64"
            }
          },
          {
            "name": "maximum_amount",
            "in": "query",
            "description": "The maximum amount amount accepted for processing by the particular payment method.",
            "required": true,
            "schema": {
              "type": "integer",
              "format": "int64"
            }
          },
          {
            "name": "recurring_payment_enabled",
            "in": "query",
            "description": "Indicates whether the payment method is eligible for recurring payments",
            "required": true,
            "schema": {
              "type": "boolean"
            }
          },
          {
            "name": "installment_payment_enabled",
            "in": "query",
            "description": "Indicates whether the payment method is eligible for installment payments",
            "required": true,
            "schema": {
              "type": "boolean"
            }
          }
        ],
        "responses": {
          "200": {
            "description": "Payment Methods retrieved",
            "content": {
              "application/json": {
                "schema": {
                  "$ref": "#/components/schemas/CustomerPaymentMethodsListResponse"
                }
              }
            }
          },
          "400": {
            "description": "Invalid Data"
          },
          "404": {
            "description": "Payment Methods does not exist in records"
          }
        },
        "security": [
          {
            "api_key": []
          },
          {
            "ephemeral_key": []
          }
        ]
      }
    },
    "/customers": {
      "post": {
        "tags": [
          "Customers"
        ],
        "summary": "Create Customer",
        "description": "Create Customer\n\nCreate a customer object and store the customer details to be reused for future payments. Incase the customer already exists in the system, this API will respond with the customer details.",
        "operationId": "Create a Customer",
        "requestBody": {
          "content": {
            "application/json": {
              "schema": {
                "$ref": "#/components/schemas/CustomerRequest"
              }
            }
          },
          "required": true
        },
        "responses": {
          "200": {
            "description": "Customer Created",
            "content": {
              "application/json": {
                "schema": {
                  "$ref": "#/components/schemas/CustomerResponse"
                }
              }
            }
          },
          "400": {
            "description": "Invalid data"
          }
        },
        "security": [
          {
            "api_key": []
          }
        ]
      }
    },
    "/customers/{customer_id}": {
      "get": {
        "tags": [
          "Customers"
        ],
        "summary": "Retrieve Customer",
        "description": "Retrieve Customer\n\nRetrieve a customer's details.",
        "operationId": "Retrieve a Customer",
        "parameters": [
          {
            "name": "customer_id",
            "in": "path",
            "description": "The unique identifier for the Customer",
            "required": true,
            "schema": {
              "type": "string"
            }
          }
        ],
        "responses": {
          "200": {
            "description": "Customer Retrieved",
            "content": {
              "application/json": {
                "schema": {
                  "$ref": "#/components/schemas/CustomerResponse"
                }
              }
            }
          },
          "404": {
            "description": "Customer was not found"
          }
        },
        "security": [
          {
            "api_key": []
          },
          {
            "ephemeral_key": []
          }
        ]
      },
      "post": {
        "tags": [
          "Customers"
        ],
        "summary": "Update Customer",
        "description": "Update Customer\n\nUpdates the customer's details in a customer object.",
        "operationId": "Update a Customer",
        "parameters": [
          {
            "name": "customer_id",
            "in": "path",
            "description": "The unique identifier for the Customer",
            "required": true,
            "schema": {
              "type": "string"
            }
          }
        ],
        "requestBody": {
          "content": {
            "application/json": {
              "schema": {
                "$ref": "#/components/schemas/CustomerRequest"
              }
            }
          },
          "required": true
        },
        "responses": {
          "200": {
            "description": "Customer was Updated",
            "content": {
              "application/json": {
                "schema": {
                  "$ref": "#/components/schemas/CustomerResponse"
                }
              }
            }
          },
          "404": {
            "description": "Customer was not found"
          }
        },
        "security": [
          {
            "api_key": []
          }
        ]
      },
      "delete": {
        "tags": [
          "Customers"
        ],
        "summary": "Delete Customer",
        "description": "Delete Customer\n\nDelete a customer record.",
        "operationId": "Delete a Customer",
        "parameters": [
          {
            "name": "customer_id",
            "in": "path",
            "description": "The unique identifier for the Customer",
            "required": true,
            "schema": {
              "type": "string"
            }
          }
        ],
        "responses": {
          "200": {
            "description": "Customer was Deleted",
            "content": {
              "application/json": {
                "schema": {
                  "$ref": "#/components/schemas/CustomerDeleteResponse"
                }
              }
            }
          },
          "404": {
            "description": "Customer was not found"
          }
        },
        "security": [
          {
            "api_key": []
          }
        ]
      }
    },
    "/disputes/list": {
      "get": {
        "tags": [
          "Disputes"
        ],
        "summary": "Disputes - List Disputes",
        "description": "Disputes - List Disputes",
        "operationId": "List Disputes",
        "parameters": [
          {
            "name": "limit",
            "in": "query",
            "description": "The maximum number of Dispute Objects to include in the response",
            "required": false,
            "schema": {
              "type": "integer",
              "format": "int64",
              "nullable": true
            }
          },
          {
            "name": "dispute_status",
            "in": "query",
            "description": "The status of dispute",
            "required": false,
            "schema": {
              "allOf": [
                {
                  "$ref": "#/components/schemas/DisputeStatus"
                }
              ],
              "nullable": true
            }
          },
          {
            "name": "dispute_stage",
            "in": "query",
            "description": "The stage of dispute",
            "required": false,
            "schema": {
              "allOf": [
                {
                  "$ref": "#/components/schemas/DisputeStage"
                }
              ],
              "nullable": true
            }
          },
          {
            "name": "reason",
            "in": "query",
            "description": "The reason for dispute",
            "required": false,
            "schema": {
              "type": "string",
              "nullable": true
            }
          },
          {
            "name": "connector",
            "in": "query",
            "description": "The connector linked to dispute",
            "required": false,
            "schema": {
              "type": "string",
              "nullable": true
            }
          },
          {
            "name": "received_time",
            "in": "query",
            "description": "The time at which dispute is received",
            "required": false,
            "schema": {
              "type": "string",
              "format": "date-time",
              "nullable": true
            }
          },
          {
            "name": "received_time.lt",
            "in": "query",
            "description": "Time less than the dispute received time",
            "required": false,
            "schema": {
              "type": "string",
              "format": "date-time",
              "nullable": true
            }
          },
          {
            "name": "received_time.gt",
            "in": "query",
            "description": "Time greater than the dispute received time",
            "required": false,
            "schema": {
              "type": "string",
              "format": "date-time",
              "nullable": true
            }
          },
          {
            "name": "received_time.lte",
            "in": "query",
            "description": "Time less than or equals to the dispute received time",
            "required": false,
            "schema": {
              "type": "string",
              "format": "date-time",
              "nullable": true
            }
          },
          {
            "name": "received_time.gte",
            "in": "query",
            "description": "Time greater than or equals to the dispute received time",
            "required": false,
            "schema": {
              "type": "string",
              "format": "date-time",
              "nullable": true
            }
          }
        ],
        "responses": {
          "200": {
            "description": "The dispute list was retrieved successfully",
            "content": {
              "application/json": {
                "schema": {
                  "type": "array",
                  "items": {
                    "$ref": "#/components/schemas/DisputeResponse"
                  }
                }
              }
            }
          },
          "401": {
            "description": "Unauthorized request"
          }
        },
        "security": [
          {
            "api_key": []
          }
        ]
      }
    },
    "/disputes/{dispute_id}": {
      "get": {
        "tags": [
          "Disputes"
        ],
        "summary": "Disputes - Retrieve Dispute",
        "description": "Disputes - Retrieve Dispute",
        "operationId": "Retrieve a Dispute",
        "parameters": [
          {
            "name": "dispute_id",
            "in": "path",
            "description": "The identifier for dispute",
            "required": true,
            "schema": {
              "type": "string"
            }
          }
        ],
        "responses": {
          "200": {
            "description": "The dispute was retrieved successfully",
            "content": {
              "application/json": {
                "schema": {
                  "$ref": "#/components/schemas/DisputeResponse"
                }
              }
            }
          },
          "404": {
            "description": "Dispute does not exist in our records"
          }
        },
        "security": [
          {
            "api_key": []
          }
        ]
      }
    },
    "/mandates/revoke/{mandate_id}": {
      "post": {
        "tags": [
          "Mandates"
        ],
        "summary": "Mandates - Revoke Mandate",
        "description": "Mandates - Revoke Mandate\n\nRevoke a mandate",
        "operationId": "Revoke a Mandate",
        "parameters": [
          {
            "name": "mandate_id",
            "in": "path",
            "description": "The identifier for mandate",
            "required": true,
            "schema": {
              "type": "string"
            }
          }
        ],
        "responses": {
          "200": {
            "description": "The mandate was revoked successfully",
            "content": {
              "application/json": {
                "schema": {
                  "$ref": "#/components/schemas/MandateRevokedResponse"
                }
              }
            }
          },
          "400": {
            "description": "Mandate does not exist in our records"
          }
        },
        "security": [
          {
            "api_key": []
          }
        ]
      }
    },
    "/mandates/{mandate_id}": {
      "get": {
        "tags": [
          "Mandates"
        ],
        "summary": "Mandates - Retrieve Mandate",
        "description": "Mandates - Retrieve Mandate\n\nRetrieve a mandate",
        "operationId": "Retrieve a Mandate",
        "parameters": [
          {
            "name": "mandate_id",
            "in": "path",
            "description": "The identifier for mandate",
            "required": true,
            "schema": {
              "type": "string"
            }
          }
        ],
        "responses": {
          "200": {
            "description": "The mandate was retrieved successfully",
            "content": {
              "application/json": {
                "schema": {
                  "$ref": "#/components/schemas/MandateResponse"
                }
              }
            }
          },
          "404": {
            "description": "Mandate does not exist in our records"
          }
        },
        "security": [
          {
            "api_key": []
          }
        ]
      }
    },
    "/payment_methods": {
      "post": {
        "tags": [
          "Payment Methods"
        ],
        "summary": "PaymentMethods - Create",
        "description": "PaymentMethods - Create\n\nTo create a payment method against a customer object. In case of cards, this API could be used only by PCI compliant merchants",
        "operationId": "Create a Payment Method",
        "requestBody": {
          "content": {
            "application/json": {
              "schema": {
                "$ref": "#/components/schemas/PaymentMethodCreate"
              }
            }
          },
          "required": true
        },
        "responses": {
          "200": {
            "description": "Payment Method Created",
            "content": {
              "application/json": {
                "schema": {
                  "$ref": "#/components/schemas/PaymentMethodResponse"
                }
              }
            }
          },
          "400": {
            "description": "Invalid Data"
          }
        },
        "security": [
          {
            "api_key": []
          }
        ]
      }
    },
    "/payment_methods/{method_id}": {
      "get": {
        "tags": [
          "Payment Methods"
        ],
        "summary": "Payment Method - Retrieve",
        "description": "Payment Method - Retrieve\n\nTo retrieve a payment method",
        "operationId": "Retrieve a Payment method",
        "parameters": [
          {
            "name": "method_id",
            "in": "path",
            "description": "The unique identifier for the Payment Method",
            "required": true,
            "schema": {
              "type": "string"
            }
          }
        ],
        "responses": {
          "200": {
            "description": "Payment Method retrieved",
            "content": {
              "application/json": {
                "schema": {
                  "$ref": "#/components/schemas/PaymentMethodResponse"
                }
              }
            }
          },
          "404": {
            "description": "Payment Method does not exist in records"
          }
        },
        "security": [
          {
            "api_key": []
          }
        ]
      },
      "post": {
        "tags": [
          "Payment Methods"
        ],
        "summary": "Payment Method - Update",
        "description": "Payment Method - Update\n\nTo update an existing payment method attached to a customer object. This API is useful for use cases such as updating the card number for expired cards to prevent discontinuity in recurring payments",
        "operationId": "Update a Payment method",
        "parameters": [
          {
            "name": "method_id",
            "in": "path",
            "description": "The unique identifier for the Payment Method",
            "required": true,
            "schema": {
              "type": "string"
            }
          }
        ],
        "requestBody": {
          "content": {
            "application/json": {
              "schema": {
                "$ref": "#/components/schemas/PaymentMethodUpdate"
              }
            }
          },
          "required": true
        },
        "responses": {
          "200": {
            "description": "Payment Method updated",
            "content": {
              "application/json": {
                "schema": {
                  "$ref": "#/components/schemas/PaymentMethodResponse"
                }
              }
            }
          },
          "404": {
            "description": "Payment Method does not exist in records"
          }
        },
        "security": [
          {
            "api_key": []
          }
        ]
      },
      "delete": {
        "tags": [
          "Payment Methods"
        ],
        "summary": "Payment Method - Delete",
        "description": "Payment Method - Delete\n\nDelete payment method",
        "operationId": "Delete a Payment method",
        "parameters": [
          {
            "name": "method_id",
            "in": "path",
            "description": "The unique identifier for the Payment Method",
            "required": true,
            "schema": {
              "type": "string"
            }
          }
        ],
        "responses": {
          "200": {
            "description": "Payment Method deleted",
            "content": {
              "application/json": {
                "schema": {
                  "$ref": "#/components/schemas/PaymentMethodDeleteResponse"
                }
              }
            }
          },
          "404": {
            "description": "Payment Method does not exist in records"
          }
        },
        "security": [
          {
            "api_key": []
          }
        ]
      }
    },
    "/payments": {
      "post": {
        "tags": [
          "Payments"
        ],
        "summary": "Payments - Create",
        "description": "Payments - Create\n\nTo process a payment you will have to create a payment, attach a payment method and confirm. Depending on the user journey you wish to achieve, you may opt to all the steps in a single request or in a sequence of API request using following APIs: (i) Payments - Update, (ii) Payments - Confirm, and (iii) Payments - Capture",
        "operationId": "Create a Payment",
        "requestBody": {
          "content": {
            "application/json": {
              "schema": {
                "$ref": "#/components/schemas/PaymentsCreateRequest"
              }
            }
          },
          "required": true
        },
        "responses": {
          "200": {
            "description": "Payment created",
            "content": {
              "application/json": {
                "schema": {
                  "$ref": "#/components/schemas/PaymentsResponse"
                }
              }
            }
          },
          "400": {
            "description": "Missing Mandatory fields"
          }
        },
        "security": [
          {
            "api_key": []
          }
        ]
      }
    },
    "/payments/list": {
      "get": {
        "tags": [
          "Payments"
        ],
        "summary": "Payments - List",
        "description": "Payments - List\n\nTo list the payments",
        "operationId": "List all Payments",
        "parameters": [
          {
            "name": "customer_id",
            "in": "query",
            "description": "The identifier for the customer",
            "required": true,
            "schema": {
              "type": "string"
            }
          },
          {
            "name": "starting_after",
            "in": "query",
            "description": "A cursor for use in pagination, fetch the next list after some object",
            "required": true,
            "schema": {
              "type": "string"
            }
          },
          {
            "name": "ending_before",
            "in": "query",
            "description": "A cursor for use in pagination, fetch the previous list before some object",
            "required": true,
            "schema": {
              "type": "string"
            }
          },
          {
            "name": "limit",
            "in": "query",
            "description": "Limit on the number of objects to return",
            "required": true,
            "schema": {
              "type": "integer",
              "format": "int64"
            }
          },
          {
            "name": "created",
            "in": "query",
            "description": "The time at which payment is created",
            "required": true,
            "schema": {
              "type": "string",
              "format": "date-time"
            }
          },
          {
            "name": "created_lt",
            "in": "query",
            "description": "Time less than the payment created time",
            "required": true,
            "schema": {
              "type": "string",
              "format": "date-time"
            }
          },
          {
            "name": "created_gt",
            "in": "query",
            "description": "Time greater than the payment created time",
            "required": true,
            "schema": {
              "type": "string",
              "format": "date-time"
            }
          },
          {
            "name": "created_lte",
            "in": "query",
            "description": "Time less than or equals to the payment created time",
            "required": true,
            "schema": {
              "type": "string",
              "format": "date-time"
            }
          },
          {
            "name": "created_gte",
            "in": "query",
            "description": "Time greater than or equals to the payment created time",
            "required": true,
            "schema": {
              "type": "string",
              "format": "date-time"
            }
          }
        ],
        "responses": {
          "200": {
            "description": "Received payment list"
          },
          "404": {
            "description": "No payments found"
          }
        },
        "security": [
          {
            "api_key": []
          }
        ]
      }
    },
    "/payments/session_tokens": {
      "post": {
        "tags": [
          "Payments"
        ],
        "summary": "Payments - Session token",
        "description": "Payments - Session token\n\nTo create the session object or to get session token for wallets",
        "operationId": "Create Session tokens for a Payment",
        "requestBody": {
          "content": {
            "application/json": {
              "schema": {
                "$ref": "#/components/schemas/PaymentsSessionRequest"
              }
            }
          },
          "required": true
        },
        "responses": {
          "200": {
            "description": "Payment session object created or session token was retrieved from wallets",
            "content": {
              "application/json": {
                "schema": {
                  "$ref": "#/components/schemas/PaymentsSessionResponse"
                }
              }
            }
          },
          "400": {
            "description": "Missing mandatory fields"
          }
        },
        "security": [
          {
            "publishable_key": []
          }
        ]
      }
    },
    "/payments/{payment_id}": {
      "get": {
        "tags": [
          "Payments"
        ],
        "summary": "Payments - Retrieve",
        "description": "Payments - Retrieve\n\nTo retrieve the properties of a Payment. This may be used to get the status of a previously initiated payment or next action for an ongoing payment",
        "operationId": "Retrieve a Payment",
        "parameters": [
          {
            "name": "payment_id",
            "in": "path",
            "description": "The identifier for payment",
            "required": true,
            "schema": {
              "type": "string"
            }
          }
        ],
        "requestBody": {
          "content": {
            "application/json": {
              "schema": {
                "$ref": "#/components/schemas/PaymentRetrieveBody"
              }
            }
          },
          "required": true
        },
        "responses": {
          "200": {
            "description": "Gets the payment with final status",
            "content": {
              "application/json": {
                "schema": {
                  "$ref": "#/components/schemas/PaymentsResponse"
                }
              }
            }
          },
          "404": {
            "description": "No payment found"
          }
        },
        "security": [
          {
            "api_key": []
          },
          {
            "publishable_key": []
          }
        ]
      },
      "post": {
        "tags": [
          "Payments"
        ],
        "summary": "Payments - Update",
        "description": "Payments - Update\n\nTo update the properties of a PaymentIntent object. This may include attaching a payment method, or attaching customer object or metadata fields after the Payment is created",
        "operationId": "Update a Payment",
        "parameters": [
          {
            "name": "payment_id",
            "in": "path",
            "description": "The identifier for payment",
            "required": true,
            "schema": {
              "type": "string"
            }
          }
        ],
        "requestBody": {
          "content": {
            "application/json": {
              "schema": {
                "$ref": "#/components/schemas/PaymentsRequest"
              }
            }
          },
          "required": true
        },
        "responses": {
          "200": {
            "description": "Payment updated",
            "content": {
              "application/json": {
                "schema": {
                  "$ref": "#/components/schemas/PaymentsResponse"
                }
              }
            }
          },
          "400": {
            "description": "Missing mandatory fields"
          }
        },
        "security": [
          {
            "api_key": []
          },
          {
            "publishable_key": []
          }
        ]
      }
    },
    "/payments/{payment_id}/cancel": {
      "post": {
        "tags": [
          "Payments"
        ],
        "summary": "Payments - Cancel",
        "description": "Payments - Cancel\n\nA Payment could can be cancelled when it is in one of these statuses: requires_payment_method, requires_capture, requires_confirmation, requires_customer_action",
        "operationId": "Cancel a Payment",
        "parameters": [
          {
            "name": "payment_id",
            "in": "path",
            "description": "The identifier for payment",
            "required": true,
            "schema": {
              "type": "string"
            }
          }
        ],
        "requestBody": {
          "content": {
            "application/json": {
              "schema": {
                "$ref": "#/components/schemas/PaymentsCancelRequest"
              }
            }
          },
          "required": true
        },
        "responses": {
          "200": {
            "description": "Payment canceled"
          },
          "400": {
            "description": "Missing mandatory fields"
          }
        },
        "security": [
          {
            "api_key": []
          }
        ]
      }
    },
    "/payments/{payment_id}/capture": {
      "post": {
        "tags": [
          "Payments"
        ],
        "summary": "Payments - Capture",
        "description": "Payments - Capture\n\nTo capture the funds for an uncaptured payment",
        "operationId": "Capture a Payment",
        "parameters": [
          {
            "name": "payment_id",
            "in": "path",
            "description": "The identifier for payment",
            "required": true,
            "schema": {
              "type": "string"
            }
          }
        ],
        "requestBody": {
          "content": {
            "application/json": {
              "schema": {
                "$ref": "#/components/schemas/PaymentsCaptureRequest"
              }
            }
          },
          "required": true
        },
        "responses": {
          "200": {
            "description": "Payment captured",
            "content": {
              "application/json": {
                "schema": {
                  "$ref": "#/components/schemas/PaymentsResponse"
                }
              }
            }
          },
          "400": {
            "description": "Missing mandatory fields"
          }
        },
        "security": [
          {
            "api_key": []
          }
        ]
      }
    },
    "/payments/{payment_id}/confirm": {
      "post": {
        "tags": [
          "Payments"
        ],
        "summary": "Payments - Confirm",
        "description": "Payments - Confirm\n\nThis API is to confirm the payment request and forward payment to the payment processor. This API provides more granular control upon when the API is forwarded to the payment processor. Alternatively you can confirm the payment within the Payments Create API",
        "operationId": "Confirm a Payment",
        "parameters": [
          {
            "name": "payment_id",
            "in": "path",
            "description": "The identifier for payment",
            "required": true,
            "schema": {
              "type": "string"
            }
          }
        ],
        "requestBody": {
          "content": {
            "application/json": {
              "schema": {
                "$ref": "#/components/schemas/PaymentsRequest"
              }
            }
          },
          "required": true
        },
        "responses": {
          "200": {
            "description": "Payment confirmed",
            "content": {
              "application/json": {
                "schema": {
                  "$ref": "#/components/schemas/PaymentsResponse"
                }
              }
            }
          },
          "400": {
            "description": "Missing mandatory fields"
          }
        },
        "security": [
          {
            "api_key": []
          },
          {
            "publishable_key": []
          }
        ]
      }
    },
    "/refunds": {
      "post": {
        "tags": [
          "Refunds"
        ],
        "summary": "Refunds - Create",
        "description": "Refunds - Create\n\nTo create a refund against an already processed payment",
        "operationId": "Create a Refund",
        "requestBody": {
          "content": {
            "application/json": {
              "schema": {
                "$ref": "#/components/schemas/RefundRequest"
              }
            }
          },
          "required": true
        },
        "responses": {
          "200": {
            "description": "Refund created",
            "content": {
              "application/json": {
                "schema": {
                  "$ref": "#/components/schemas/RefundResponse"
                }
              }
            }
          },
          "400": {
            "description": "Missing Mandatory fields"
          }
        },
        "security": [
          {
            "api_key": []
          }
        ]
      }
    },
    "/refunds/list": {
      "post": {
        "tags": [
          "Refunds"
        ],
        "summary": "Refunds - List",
        "description": "Refunds - List\n\nTo list the refunds associated with a payment_id or with the merchant, if payment_id is not provided",
        "operationId": "List all Refunds",
        "requestBody": {
          "content": {
            "application/json": {
              "schema": {
                "$ref": "#/components/schemas/RefundListRequest"
              }
            }
          },
          "required": true
        },
        "responses": {
          "200": {
            "description": "List of refunds",
            "content": {
              "application/json": {
                "schema": {
                  "$ref": "#/components/schemas/RefundListResponse"
                }
              }
            }
          }
        },
        "security": [
          {
            "api_key": []
          }
        ]
      }
    },
    "/refunds/{refund_id}": {
      "get": {
        "tags": [
          "Refunds"
        ],
        "summary": "Refunds - Retrieve (GET)",
        "description": "Refunds - Retrieve (GET)\n\nTo retrieve the properties of a Refund. This may be used to get the status of a previously initiated payment or next action for an ongoing payment",
        "operationId": "Retrieve a Refund",
        "parameters": [
          {
            "name": "refund_id",
            "in": "path",
            "description": "The identifier for refund",
            "required": true,
            "schema": {
              "type": "string"
            }
          }
        ],
        "responses": {
          "200": {
            "description": "Refund retrieved",
            "content": {
              "application/json": {
                "schema": {
                  "$ref": "#/components/schemas/RefundResponse"
                }
              }
            }
          },
          "404": {
            "description": "Refund does not exist in our records"
          }
        },
        "security": [
          {
            "api_key": []
          }
        ]
      },
      "post": {
        "tags": [
          "Refunds"
        ],
        "summary": "Refunds - Update",
        "description": "Refunds - Update\n\nTo update the properties of a Refund object. This may include attaching a reason for the refund or metadata fields",
        "operationId": "Update a Refund",
        "parameters": [
          {
            "name": "refund_id",
            "in": "path",
            "description": "The identifier for refund",
            "required": true,
            "schema": {
              "type": "string"
            }
          }
        ],
        "requestBody": {
          "content": {
            "application/json": {
              "schema": {
                "$ref": "#/components/schemas/RefundUpdateRequest"
              }
            }
          },
          "required": true
        },
        "responses": {
          "200": {
            "description": "Refund updated",
            "content": {
              "application/json": {
                "schema": {
                  "$ref": "#/components/schemas/RefundResponse"
                }
              }
            }
          },
          "400": {
            "description": "Missing Mandatory fields"
          }
        },
        "security": [
          {
            "api_key": []
          }
        ]
      }
    }
  },
  "components": {
    "schemas": {
      "AcceptanceType": {
        "type": "string",
        "enum": [
          "online",
          "offline"
        ]
      },
      "AcceptedCountries": {
        "oneOf": [
          {
            "type": "object",
            "required": [
              "type",
              "list"
            ],
            "properties": {
              "type": {
                "type": "string",
                "enum": [
                  "enable_only"
                ]
              },
              "list": {
                "type": "array",
                "items": {
                  "$ref": "#/components/schemas/CountryAlpha2"
                }
              }
            }
          },
          {
            "type": "object",
            "required": [
              "type",
              "list"
            ],
            "properties": {
              "type": {
                "type": "string",
                "enum": [
                  "disable_only"
                ]
              },
              "list": {
                "type": "array",
                "items": {
                  "$ref": "#/components/schemas/CountryAlpha2"
                }
              }
            }
          },
          {
            "type": "object",
            "required": [
              "type"
            ],
            "properties": {
              "type": {
                "type": "string",
                "enum": [
                  "all_accepted"
                ]
              }
            }
          }
        ],
        "discriminator": {
          "propertyName": "type"
        }
      },
      "AcceptedCurrencies": {
        "oneOf": [
          {
            "type": "object",
            "required": [
              "type",
              "list"
            ],
            "properties": {
              "type": {
                "type": "string",
                "enum": [
                  "enable_only"
                ]
              },
              "list": {
                "type": "array",
                "items": {
                  "$ref": "#/components/schemas/Currency"
                }
              }
            }
          },
          {
            "type": "object",
            "required": [
              "type",
              "list"
            ],
            "properties": {
              "type": {
                "type": "string",
                "enum": [
                  "disable_only"
                ]
              },
              "list": {
                "type": "array",
                "items": {
                  "$ref": "#/components/schemas/Currency"
                }
              }
            }
          },
          {
            "type": "object",
            "required": [
              "type"
            ],
            "properties": {
              "type": {
                "type": "string",
                "enum": [
                  "all_accepted"
                ]
              }
            }
          }
        ],
        "discriminator": {
          "propertyName": "type"
        }
      },
      "AchBillingDetails": {
        "type": "object",
        "required": [
          "email"
        ],
        "properties": {
          "email": {
            "type": "string",
            "description": "The Email ID for ACH billing",
            "example": "example@me.com"
          }
        }
      },
      "AchTransfer": {
        "type": "object",
        "required": [
          "account_number",
          "bank_name",
          "routing_number",
          "swift_code"
        ],
        "properties": {
          "account_number": {
            "type": "string",
            "example": "122385736258"
          },
          "bank_name": {
            "type": "string"
          },
          "routing_number": {
            "type": "string",
            "example": "012"
          },
          "swift_code": {
            "type": "string",
            "example": "234"
          }
        }
      },
      "Address": {
        "type": "object",
        "properties": {
          "address": {
            "allOf": [
              {
                "$ref": "#/components/schemas/AddressDetails"
              }
            ],
            "nullable": true
          },
          "phone": {
            "allOf": [
              {
                "$ref": "#/components/schemas/PhoneDetails"
              }
            ],
            "nullable": true
          }
        }
      },
      "AddressDetails": {
        "type": "object",
        "properties": {
          "city": {
            "type": "string",
            "description": "The address city",
            "example": "New York",
            "nullable": true,
            "maxLength": 50
          },
          "country": {
            "allOf": [
              {
                "$ref": "#/components/schemas/CountryAlpha2"
              }
            ],
            "nullable": true
          },
          "line1": {
            "type": "string",
            "description": "The first line of the address",
            "example": "123, King Street",
            "nullable": true,
            "maxLength": 200
          },
          "line2": {
            "type": "string",
            "description": "The second line of the address",
            "example": "Powelson Avenue",
            "nullable": true,
            "maxLength": 50
          },
          "line3": {
            "type": "string",
            "description": "The third line of the address",
            "example": "Bridgewater",
            "nullable": true,
            "maxLength": 50
          },
          "zip": {
            "type": "string",
            "description": "The zip/postal code for the address",
            "example": "08807",
            "nullable": true,
            "maxLength": 50
          },
          "state": {
            "type": "string",
            "description": "The address state",
            "example": "New York",
            "nullable": true
          },
          "first_name": {
            "type": "string",
            "description": "The first name for the address",
            "example": "John",
            "nullable": true,
            "maxLength": 255
          },
          "last_name": {
            "type": "string",
            "description": "The last name for the address",
            "example": "Doe",
            "nullable": true,
            "maxLength": 255
          }
        }
      },
      "AirwallexData": {
        "type": "object",
        "properties": {
          "payload": {
            "type": "string",
            "description": "payload required by airwallex",
            "nullable": true
          }
        }
      },
      "AliPay": {
        "type": "object"
      },
      "AliPayHkRedirection": {
        "type": "object"
      },
      "AliPayRedirection": {
        "type": "object"
      },
      "GcashRedirection": {
        "type": "object"
      },
      "AmountInfo": {
        "type": "object",
        "required": [
          "label",
          "amount"
        ],
        "properties": {
          "label": {
            "type": "string",
            "description": "The label must be the name of the merchant."
          },
          "type": {
            "type": "string",
            "description": "A value that indicates whether the line item(Ex: total, tax, discount, or grand total) is final or pending.",
            "nullable": true
          },
          "amount": {
            "type": "string",
            "description": "The total amount for the payment"
          }
        }
      },
      "ApiKeyExpiration": {
        "oneOf": [
          {
            "type": "string",
            "enum": [
              "never"
            ]
          },
          {
            "type": "string",
            "format": "date-time"
          }
        ]
      },
      "ApplePayPaymentRequest": {
        "type": "object",
        "required": [
          "country_code",
          "currency_code",
          "total",
          "merchant_capabilities",
          "supported_networks"
        ],
        "properties": {
          "country_code": {
            "$ref": "#/components/schemas/CountryAlpha2"
          },
          "currency_code": {
            "$ref": "#/components/schemas/Currency"
          },
          "total": {
            "$ref": "#/components/schemas/AmountInfo"
          },
          "merchant_capabilities": {
            "type": "array",
            "items": {
              "type": "string"
            },
            "description": "The list of merchant capabilities(ex: whether capable of 3ds or no-3ds)"
          },
          "supported_networks": {
            "type": "array",
            "items": {
              "type": "string"
            },
            "description": "The list of supported networks"
          },
          "merchant_identifier": {
            "type": "string",
            "nullable": true
          }
        }
      },
      "ApplePayRedirectData": {
        "type": "object"
      },
      "ApplePaySessionResponse": {
        "oneOf": [
          {
            "$ref": "#/components/schemas/ThirdPartySdkSessionResponse"
          },
          {
            "$ref": "#/components/schemas/NoThirdPartySdkSessionResponse"
          },
          {
            "type": "object",
            "default": null,
            "nullable": true
          }
        ]
      },
      "ApplePayThirdPartySdkData": {
        "type": "object"
      },
      "ApplePayWalletData": {
        "type": "object",
        "required": [
          "payment_data",
          "payment_method",
          "transaction_identifier"
        ],
        "properties": {
          "payment_data": {
            "type": "string",
            "description": "The payment data of Apple pay"
          },
          "payment_method": {
            "$ref": "#/components/schemas/ApplepayPaymentMethod"
          },
          "transaction_identifier": {
            "type": "string",
            "description": "The unique identifier for the transaction"
          }
        }
      },
      "ApplepayConnectorMetadataRequest": {
        "type": "object",
        "properties": {
          "session_token_data": {
            "allOf": [
              {
                "$ref": "#/components/schemas/SessionTokenInfo"
              }
            ],
            "nullable": true
          }
        }
      },
      "ApplepayPaymentMethod": {
        "type": "object",
        "required": [
          "display_name",
          "network",
          "type"
        ],
        "properties": {
          "display_name": {
            "type": "string",
            "description": "The name to be displayed on Apple Pay button"
          },
          "network": {
            "type": "string",
            "description": "The network of the Apple pay payment method"
          },
          "type": {
            "type": "string",
            "description": "The type of the payment method"
          }
        }
      },
      "ApplepaySessionTokenResponse": {
        "type": "object",
        "required": [
          "session_token_data",
          "connector",
          "delayed_session_token",
          "sdk_next_action"
        ],
        "properties": {
          "session_token_data": {
            "$ref": "#/components/schemas/ApplePaySessionResponse"
          },
          "payment_request_data": {
            "allOf": [
              {
                "$ref": "#/components/schemas/ApplePayPaymentRequest"
              }
            ],
            "nullable": true
          },
          "connector": {
            "type": "string",
            "description": "The session token is w.r.t this connector"
          },
          "delayed_session_token": {
            "type": "boolean",
            "description": "Identifier for the delayed session response"
          },
          "sdk_next_action": {
            "$ref": "#/components/schemas/SdkNextAction"
          }
        }
      },
      "AuthenticationType": {
        "type": "string",
        "enum": [
          "three_ds",
          "no_three_ds"
        ]
      },
      "BacsBankTransferInstructions": {
        "type": "object",
        "required": [
          "account_holder_name",
          "account_number",
          "sort_code"
        ],
        "properties": {
          "account_holder_name": {
            "type": "string",
            "example": "Jane Doe"
          },
          "account_number": {
            "type": "string",
            "example": "10244123908"
          },
          "sort_code": {
            "type": "string",
            "example": "012"
          }
        }
      },
      "BankDebitBilling": {
        "type": "object",
        "required": [
          "name",
          "email"
        ],
        "properties": {
          "name": {
            "type": "string",
            "description": "The billing name for bank debits",
            "example": "John Doe"
          },
          "email": {
            "type": "string",
            "description": "The billing email for bank debits",
            "example": "example@example.com"
          },
          "address": {
            "allOf": [
              {
                "$ref": "#/components/schemas/AddressDetails"
              }
            ],
            "nullable": true
          }
        }
      },
      "BankDebitData": {
        "oneOf": [
          {
            "type": "object",
            "required": [
              "ach_bank_debit"
            ],
            "properties": {
              "ach_bank_debit": {
                "type": "object",
                "description": "Payment Method data for Ach bank debit",
                "required": [
                  "billing_details",
                  "account_number",
                  "routing_number",
                  "card_holder_name",
                  "bank_account_holder_name"
                ],
                "properties": {
                  "billing_details": {
                    "$ref": "#/components/schemas/BankDebitBilling"
                  },
                  "account_number": {
                    "type": "string",
                    "description": "Account number for ach bank debit payment",
                    "example": "000123456789"
                  },
                  "routing_number": {
                    "type": "string",
                    "description": "Routing number for ach bank debit payment",
                    "example": "110000000"
                  },
                  "card_holder_name": {
                    "type": "string",
                    "example": "John Test"
                  },
                  "bank_account_holder_name": {
                    "type": "string",
                    "example": "John Doe"
                  }
                }
              }
            }
          },
          {
            "type": "object",
            "required": [
              "sepa_bank_debit"
            ],
            "properties": {
              "sepa_bank_debit": {
                "type": "object",
                "required": [
                  "billing_details",
                  "iban",
                  "bank_account_holder_name"
                ],
                "properties": {
                  "billing_details": {
                    "$ref": "#/components/schemas/BankDebitBilling"
                  },
                  "iban": {
                    "type": "string",
                    "description": "International bank account number (iban) for SEPA",
                    "example": "DE89370400440532013000"
                  },
                  "bank_account_holder_name": {
                    "type": "string",
                    "description": "Owner name for bank debit",
                    "example": "A. Schneider"
                  }
                }
              }
            }
          },
          {
            "type": "object",
            "required": [
              "becs_bank_debit"
            ],
            "properties": {
              "becs_bank_debit": {
                "type": "object",
                "required": [
                  "billing_details",
                  "account_number",
                  "bsb_number"
                ],
                "properties": {
                  "billing_details": {
                    "$ref": "#/components/schemas/BankDebitBilling"
                  },
                  "account_number": {
                    "type": "string",
                    "description": "Account number for Becs payment method",
                    "example": "000123456"
                  },
                  "bsb_number": {
                    "type": "string",
                    "description": "Bank-State-Branch (bsb) number",
                    "example": "000000"
                  }
                }
              }
            }
          },
          {
            "type": "object",
            "required": [
              "bacs_bank_debit"
            ],
            "properties": {
              "bacs_bank_debit": {
                "type": "object",
                "required": [
                  "billing_details",
                  "account_number",
                  "sort_code",
                  "bank_account_holder_name"
                ],
                "properties": {
                  "billing_details": {
                    "$ref": "#/components/schemas/BankDebitBilling"
                  },
                  "account_number": {
                    "type": "string",
                    "description": "Account number for Bacs payment method",
                    "example": "00012345"
                  },
                  "sort_code": {
                    "type": "string",
                    "description": "Sort code for Bacs payment method",
                    "example": "108800"
                  },
                  "bank_account_holder_name": {
                    "type": "string",
                    "description": "holder name for bank debit",
                    "example": "A. Schneider"
                  }
                }
              }
            }
          }
        ]
      },
      "BankNames": {
        "type": "string",
        "description": "Name of banks supported by Hyperswitch",
        "enum": [
          "american_express",
          "bank_of_america",
          "barclays",
          "blik_p_s_p",
          "capital_one",
          "chase",
          "citi",
          "discover",
          "navy_federal_credit_union",
          "pentagon_federal_credit_union",
          "synchrony_bank",
          "wells_fargo",
          "abn_amro",
          "asn_bank",
          "bunq",
          "handelsbanken",
          "ing",
          "knab",
          "moneyou",
          "rabobank",
          "regiobank",
          "revolut",
          "sns_bank",
          "triodos_bank",
          "van_lanschot",
          "arzte_und_apotheker_bank",
          "austrian_anadi_bank_ag",
          "bank_austria",
          "bank99_ag",
          "bankhaus_carl_spangler",
          "bankhaus_schelhammer_und_schattera_ag",
          "bank_millennium",
          "bank_p_e_k_a_o_s_a",
          "bawag_psk_ag",
          "bks_bank_ag",
          "brull_kallmus_bank_ag",
          "btv_vier_lander_bank",
          "capital_bank_grawe_gruppe_ag",
          "ceska_sporitelna",
          "dolomitenbank",
          "easybank_ag",
          "e_platby_v_u_b",
          "erste_bank_und_sparkassen",
          "friesland_bank",
          "hypo_alpeadriabank_international_ag",
          "hypo_noe_lb_fur_niederosterreich_u_wien",
          "hypo_oberosterreich_salzburg_steiermark",
          "hypo_tirol_bank_ag",
          "hypo_vorarlberg_bank_ag",
          "hypo_bank_burgenland_aktiengesellschaft",
          "komercni_banka",
          "m_bank",
          "marchfelder_bank",
          "oberbank_ag",
          "osterreichische_arzte_und_apothekerbank",
          "pay_with_i_n_g",
          "place_z_i_p_k_o",
          "platnosc_online_karta_platnicza",
          "posojilnica_bank_e_gen",
          "postova_banka",
          "raiffeisen_bankengruppe_osterreich",
          "schelhammer_capital_bank_ag",
          "schoellerbank_ag",
          "sparda_bank_wien",
          "sporo_pay",
          "santander_przelew24",
          "tatra_pay",
          "viamo",
          "volksbank_gruppe",
          "volkskreditbank_ag",
          "vr_bank_braunau",
          "pay_with_alior_bank",
          "banki_spoldzielcze",
          "pay_with_inteligo",
          "b_n_p_paribas_poland",
          "bank_nowy_s_a",
          "credit_agricole",
          "pay_with_b_o_s",
          "pay_with_citi_handlowy",
          "pay_with_plus_bank",
          "toyota_bank",
          "velo_bank",
          "e_transfer_pocztowy24",
          "plus_bank",
          "etransfer_pocztowy24",
          "banki_spbdzielcze",
          "bank_nowy_bfg_sa",
          "getin_bank",
          "blik",
          "noble_pay",
          "idea_bank",
          "envelo_bank",
          "nest_przelew",
          "mbank_mtransfer",
          "inteligo",
          "pbac_z_ipko",
          "bnp_paribas",
          "bank_pekao_sa",
          "volkswagen_bank",
          "alior_bank",
          "boz"
        ]
      },
      "BankRedirectBilling": {
        "type": "object",
        "required": [
          "billing_name",
          "email"
        ],
        "properties": {
          "billing_name": {
            "type": "string",
            "description": "The name for which billing is issued",
            "example": "John Doe"
          },
          "email": {
            "type": "string",
            "description": "The billing email for bank redirect",
            "example": "example@example.com"
          }
        }
      },
      "BankRedirectData": {
        "oneOf": [
          {
            "type": "object",
            "required": [
              "bancontact_card"
            ],
            "properties": {
              "bancontact_card": {
                "type": "object",
                "required": [
                  "card_number",
                  "card_exp_month",
                  "card_exp_year",
                  "card_holder_name"
                ],
                "properties": {
                  "card_number": {
                    "type": "string",
                    "description": "The card number",
                    "example": "4242424242424242"
                  },
                  "card_exp_month": {
                    "type": "string",
                    "description": "The card's expiry month",
                    "example": "24"
                  },
                  "card_exp_year": {
                    "type": "string",
                    "description": "The card's expiry year",
                    "example": "24"
                  },
                  "card_holder_name": {
                    "type": "string",
                    "description": "The card holder's name",
                    "example": "John Test"
                  },
                  "billing_details": {
                    "allOf": [
                      {
                        "$ref": "#/components/schemas/BankRedirectBilling"
                      }
                    ],
                    "nullable": true
                  }
                }
              }
            }
          },
          {
            "type": "object",
            "required": [
              "blik"
            ],
            "properties": {
              "blik": {
                "type": "object",
                "required": [
                  "blik_code"
                ],
                "properties": {
                  "blik_code": {
                    "type": "string"
                  }
                }
              }
            }
          },
          {
            "type": "object",
            "required": [
              "eps"
            ],
            "properties": {
              "eps": {
                "type": "object",
                "required": [
                  "billing_details",
                  "bank_name"
                ],
                "properties": {
                  "billing_details": {
                    "$ref": "#/components/schemas/BankRedirectBilling"
                  },
                  "bank_name": {
                    "$ref": "#/components/schemas/BankNames"
                  }
                }
              }
            }
          },
          {
            "type": "object",
            "required": [
              "giropay"
            ],
            "properties": {
              "giropay": {
                "type": "object",
                "required": [
                  "billing_details"
                ],
                "properties": {
                  "billing_details": {
                    "$ref": "#/components/schemas/BankRedirectBilling"
                  },
                  "bank_account_bic": {
                    "type": "string",
                    "description": "Bank account details for Giropay\nBank account bic code",
                    "nullable": true
                  },
                  "bank_account_iban": {
                    "type": "string",
                    "description": "Bank account iban",
                    "nullable": true
                  }
                }
              }
            }
          },
          {
            "type": "object",
            "required": [
              "ideal"
            ],
            "properties": {
              "ideal": {
                "type": "object",
                "required": [
                  "billing_details",
                  "bank_name"
                ],
                "properties": {
                  "billing_details": {
                    "$ref": "#/components/schemas/BankRedirectBilling"
                  },
                  "bank_name": {
                    "$ref": "#/components/schemas/BankNames"
                  }
                }
              }
            }
          },
          {
            "type": "object",
            "required": [
              "interac"
            ],
            "properties": {
              "interac": {
                "type": "object",
                "required": [
                  "country",
                  "email"
                ],
                "properties": {
                  "country": {
                    "$ref": "#/components/schemas/CountryAlpha2"
                  },
                  "email": {
                    "type": "string",
                    "example": "john.doe@example.com"
                  }
                }
              }
            }
          },
          {
            "type": "object",
            "required": [
              "online_banking_czech_republic"
            ],
            "properties": {
              "online_banking_czech_republic": {
                "type": "object",
                "required": [
                  "issuer"
                ],
                "properties": {
                  "issuer": {
                    "$ref": "#/components/schemas/BankNames"
                  }
                }
              }
            }
          },
          {
            "type": "object",
            "required": [
              "online_banking_finland"
            ],
            "properties": {
              "online_banking_finland": {
                "type": "object",
                "properties": {
                  "email": {
                    "type": "string",
                    "nullable": true
                  }
                }
              }
            }
          },
          {
            "type": "object",
            "required": [
              "online_banking_poland"
            ],
            "properties": {
              "online_banking_poland": {
                "type": "object",
                "required": [
                  "issuer"
                ],
                "properties": {
                  "issuer": {
                    "$ref": "#/components/schemas/BankNames"
                  }
                }
              }
            }
          },
          {
            "type": "object",
            "required": [
              "online_banking_slovakia"
            ],
            "properties": {
              "online_banking_slovakia": {
                "type": "object",
                "required": [
                  "issuer"
                ],
                "properties": {
                  "issuer": {
                    "$ref": "#/components/schemas/BankNames"
                  }
                }
              }
            }
          },
          {
            "type": "object",
            "required": [
              "przelewy24"
            ],
            "properties": {
              "przelewy24": {
                "type": "object",
                "required": [
                  "billing_details"
                ],
                "properties": {
                  "bank_name": {
                    "allOf": [
                      {
                        "$ref": "#/components/schemas/BankNames"
                      }
                    ],
                    "nullable": true
                  },
                  "billing_details": {
                    "$ref": "#/components/schemas/BankRedirectBilling"
                  }
                }
              }
            }
          },
          {
            "type": "object",
            "required": [
              "sofort"
            ],
            "properties": {
              "sofort": {
                "type": "object",
                "required": [
                  "billing_details",
                  "country",
                  "preferred_language"
                ],
                "properties": {
                  "billing_details": {
                    "$ref": "#/components/schemas/BankRedirectBilling"
                  },
                  "country": {
                    "$ref": "#/components/schemas/CountryAlpha2"
                  },
                  "preferred_language": {
                    "type": "string",
                    "description": "The preferred language",
                    "example": "en"
                  }
                }
              }
            }
          },
          {
            "type": "object",
            "required": [
              "swish"
            ],
            "properties": {
              "swish": {
                "type": "object"
              }
            }
          },
          {
            "type": "object",
            "required": [
              "trustly"
            ],
            "properties": {
              "trustly": {
                "type": "object",
                "required": [
                  "country"
                ],
                "properties": {
                  "country": {
                    "$ref": "#/components/schemas/CountryAlpha2"
                  }
                }
              }
            }
          }
        ]
      },
      "BankTransferData": {
        "oneOf": [
          {
            "type": "object",
            "required": [
              "ach_bank_transfer"
            ],
            "properties": {
              "ach_bank_transfer": {
                "type": "object",
                "required": [
                  "billing_details"
                ],
                "properties": {
                  "billing_details": {
                    "$ref": "#/components/schemas/AchBillingDetails"
                  }
                }
              }
            }
          },
          {
            "type": "object",
            "required": [
              "sepa_bank_transfer"
            ],
            "properties": {
              "sepa_bank_transfer": {
                "type": "object",
                "required": [
                  "billing_details",
                  "country"
                ],
                "properties": {
                  "billing_details": {
                    "$ref": "#/components/schemas/SepaAndBacsBillingDetails"
                  },
                  "country": {
                    "$ref": "#/components/schemas/CountryAlpha2"
                  }
                }
              }
            }
          },
          {
            "type": "object",
            "required": [
              "bacs_bank_transfer"
            ],
            "properties": {
              "bacs_bank_transfer": {
                "type": "object",
                "required": [
                  "billing_details"
                ],
                "properties": {
                  "billing_details": {
                    "$ref": "#/components/schemas/SepaAndBacsBillingDetails"
                  }
                }
              }
            }
          },
          {
            "type": "object",
            "required": [
              "multibanco_bank_transfer"
            ],
            "properties": {
              "multibanco_bank_transfer": {
                "type": "object",
                "required": [
                  "billing_details"
                ],
                "properties": {
                  "billing_details": {
                    "$ref": "#/components/schemas/MultibancoBillingDetails"
                  }
                }
              }
            }
          }
        ]
      },
      "BankTransferInstructions": {
        "oneOf": [
          {
            "type": "object",
            "required": [
              "ach_credit_transfer"
            ],
            "properties": {
              "ach_credit_transfer": {
                "$ref": "#/components/schemas/AchTransfer"
              }
            }
          },
          {
            "type": "object",
            "required": [
              "sepa_bank_instructions"
            ],
            "properties": {
              "sepa_bank_instructions": {
                "$ref": "#/components/schemas/SepaBankTransferInstructions"
              }
            }
          },
          {
            "type": "object",
            "required": [
              "bacs_bank_instructions"
            ],
            "properties": {
              "bacs_bank_instructions": {
                "$ref": "#/components/schemas/BacsBankTransferInstructions"
              }
            }
          },
          {
            "type": "object",
            "required": [
              "multibanco"
            ],
            "properties": {
              "multibanco": {
                "$ref": "#/components/schemas/MultibancoTransferInstructions"
              }
            }
          }
        ]
      },
      "BankTransferNextStepsData": {
        "allOf": [
          {
            "$ref": "#/components/schemas/BankTransferInstructions"
          },
          {
            "type": "object",
            "required": [
              "receiver"
            ],
            "properties": {
              "receiver": {
                "$ref": "#/components/schemas/ReceiverDetails"
              }
            }
          }
        ]
      },
      "CaptureMethod": {
        "type": "string",
        "enum": [
          "automatic",
          "manual",
          "manual_multiple",
          "scheduled"
        ]
      },
      "Card": {
        "type": "object",
        "required": [
          "card_number",
          "card_exp_month",
          "card_exp_year",
          "card_holder_name",
          "card_cvc"
        ],
        "properties": {
          "card_number": {
            "type": "string",
            "description": "The card number",
            "example": "4242424242424242"
          },
          "card_exp_month": {
            "type": "string",
            "description": "The card's expiry month",
            "example": "24"
          },
          "card_exp_year": {
            "type": "string",
            "description": "The card's expiry year",
            "example": "24"
          },
          "card_holder_name": {
            "type": "string",
            "description": "The card holder's name",
            "example": "John Test"
          },
          "card_cvc": {
            "type": "string",
            "description": "The CVC number for the card",
            "example": "242"
          },
          "card_issuer": {
            "type": "string",
            "description": "The name of the issuer of card",
            "example": "chase",
            "nullable": true
          },
          "card_network": {
            "allOf": [
              {
                "$ref": "#/components/schemas/CardNetwork"
              }
            ],
            "nullable": true
          },
          "card_type": {
            "type": "string",
            "example": "CREDIT",
            "nullable": true
          },
          "card_issuing_country": {
            "type": "string",
            "example": "INDIA",
            "nullable": true
          },
          "bank_code": {
            "type": "string",
            "example": "JP_AMEX",
            "nullable": true
          },
          "nick_name": {
            "type": "string",
            "description": "The card holder's nick name",
            "example": "John Test",
            "nullable": true
          }
        }
      },
      "CardDetail": {
        "type": "object",
        "required": [
          "card_number",
          "card_exp_month",
          "card_exp_year",
          "card_holder_name"
        ],
        "properties": {
          "card_number": {
            "type": "string",
            "description": "Card Number",
            "example": "4111111145551142"
          },
          "card_exp_month": {
            "type": "string",
            "description": "Card Expiry Month",
            "example": "10"
          },
          "card_exp_year": {
            "type": "string",
            "description": "Card Expiry Year",
            "example": "25"
          },
          "card_holder_name": {
            "type": "string",
            "description": "Card Holder Name",
            "example": "John Doe"
          },
          "nick_name": {
            "type": "string",
            "description": "Card Holder's Nick Name",
            "example": "John Doe",
            "nullable": true
          }
        }
      },
      "CardDetailFromLocker": {
        "type": "object",
        "properties": {
          "scheme": {
            "type": "string",
            "nullable": true
          },
          "issuer_country": {
            "type": "string",
            "nullable": true
          },
          "last4_digits": {
            "type": "string",
            "nullable": true
          },
          "expiry_month": {
            "type": "string",
            "nullable": true
          },
          "expiry_year": {
            "type": "string",
            "nullable": true
          },
          "card_token": {
            "type": "string",
            "nullable": true
          },
          "card_holder_name": {
            "type": "string",
            "nullable": true
          },
          "card_fingerprint": {
            "type": "string",
            "nullable": true
          },
          "nick_name": {
            "type": "string",
            "nullable": true
          }
        }
      },
      "CardNetwork": {
        "type": "string",
        "enum": [
          "Visa",
          "Mastercard",
          "AmericanExpress",
          "JCB",
          "DinersClub",
          "Discover",
          "CartesBancaires",
          "UnionPay",
          "Interac",
          "RuPay",
          "Maestro"
        ]
      },
      "Connector": {
        "type": "string",
        "enum": [
          "aci",
          "adyen",
          "airwallex",
          "authorizedotnet",
          "bitpay",
          "bluesnap",
          "braintree",
          "cashtocode",
          "checkout",
          "coinbase",
          "cryptopay",
          "cybersource",
          "iatapay",
          "phonypay",
          "fauxpay",
          "pretendpay",
          "stripe_test",
          "adyen_test",
          "checkout_test",
          "paypal_test",
          "bambora",
          "dlocal",
          "fiserv",
          "forte",
          "globalpay",
          "globepay",
          "klarna",
          "mollie",
          "multisafepay",
          "nexinets",
          "nmi",
          "noon",
          "nuvei",
          "opennode",
          "payme",
          "paypal",
          "payu",
          "powertranz",
          "rapyd",
          "shift4",
          "stripe",
          "trustpay",
          "worldline",
          "worldpay",
          "zen"
        ]
      },
      "ConnectorMetadata": {
        "type": "object",
        "properties": {
          "apple_pay": {
            "allOf": [
              {
                "$ref": "#/components/schemas/ApplepayConnectorMetadataRequest"
              }
            ],
            "nullable": true
          },
          "airwallex": {
            "allOf": [
              {
                "$ref": "#/components/schemas/AirwallexData"
              }
            ],
            "nullable": true
          },
          "noon": {
            "allOf": [
              {
                "$ref": "#/components/schemas/NoonData"
              }
            ],
            "nullable": true
          }
        }
      },
      "ConnectorType": {
        "type": "string",
        "enum": [
          "payment_processor",
          "payment_vas",
          "fin_operations",
          "fiz_operations",
          "networks",
          "banking_entities",
          "non_banking_finance"
        ]
      },
      "CountryAlpha2": {
        "type": "string",
        "enum": [
          "AF",
          "AX",
          "AL",
          "DZ",
          "AS",
          "AD",
          "AO",
          "AI",
          "AQ",
          "AG",
          "AR",
          "AM",
          "AW",
          "AU",
          "AT",
          "AZ",
          "BS",
          "BH",
          "BD",
          "BB",
          "BY",
          "BE",
          "BZ",
          "BJ",
          "BM",
          "BT",
          "BO",
          "BQ",
          "BA",
          "BW",
          "BV",
          "BR",
          "IO",
          "BN",
          "BG",
          "BF",
          "BI",
          "KH",
          "CM",
          "CA",
          "CV",
          "KY",
          "CF",
          "TD",
          "CL",
          "CN",
          "CX",
          "CC",
          "CO",
          "KM",
          "CG",
          "CD",
          "CK",
          "CR",
          "CI",
          "HR",
          "CU",
          "CW",
          "CY",
          "CZ",
          "DK",
          "DJ",
          "DM",
          "DO",
          "EC",
          "EG",
          "SV",
          "GQ",
          "ER",
          "EE",
          "ET",
          "FK",
          "FO",
          "FJ",
          "FI",
          "FR",
          "GF",
          "PF",
          "TF",
          "GA",
          "GM",
          "GE",
          "DE",
          "GH",
          "GI",
          "GR",
          "GL",
          "GD",
          "GP",
          "GU",
          "GT",
          "GG",
          "GN",
          "GW",
          "GY",
          "HT",
          "HM",
          "VA",
          "HN",
          "HK",
          "HU",
          "IS",
          "IN",
          "ID",
          "IR",
          "IQ",
          "IE",
          "IM",
          "IL",
          "IT",
          "JM",
          "JP",
          "JE",
          "JO",
          "KZ",
          "KE",
          "KI",
          "KP",
          "KR",
          "KW",
          "KG",
          "LA",
          "LV",
          "LB",
          "LS",
          "LR",
          "LY",
          "LI",
          "LT",
          "LU",
          "MO",
          "MK",
          "MG",
          "MW",
          "MY",
          "MV",
          "ML",
          "MT",
          "MH",
          "MQ",
          "MR",
          "MU",
          "YT",
          "MX",
          "FM",
          "MD",
          "MC",
          "MN",
          "ME",
          "MS",
          "MA",
          "MZ",
          "MM",
          "NA",
          "NR",
          "NP",
          "NL",
          "NC",
          "NZ",
          "NI",
          "NE",
          "NG",
          "NU",
          "NF",
          "MP",
          "NO",
          "OM",
          "PK",
          "PW",
          "PS",
          "PA",
          "PG",
          "PY",
          "PE",
          "PH",
          "PN",
          "PL",
          "PT",
          "PR",
          "QA",
          "RE",
          "RO",
          "RU",
          "RW",
          "BL",
          "SH",
          "KN",
          "LC",
          "MF",
          "PM",
          "VC",
          "WS",
          "SM",
          "ST",
          "SA",
          "SN",
          "RS",
          "SC",
          "SL",
          "SG",
          "SX",
          "SK",
          "SI",
          "SB",
          "SO",
          "ZA",
          "GS",
          "SS",
          "ES",
          "LK",
          "SD",
          "SR",
          "SJ",
          "SZ",
          "SE",
          "CH",
          "SY",
          "TW",
          "TJ",
          "TZ",
          "TH",
          "TL",
          "TG",
          "TK",
          "TO",
          "TT",
          "TN",
          "TR",
          "TM",
          "TC",
          "TV",
          "UG",
          "UA",
          "AE",
          "GB",
          "UM",
          "UY",
          "UZ",
          "VU",
          "VE",
          "VN",
          "VG",
          "VI",
          "WF",
          "EH",
          "YE",
          "ZM",
          "ZW",
          "US"
        ]
      },
      "CreateApiKeyRequest": {
        "type": "object",
        "description": "The request body for creating an API Key.",
        "required": [
          "name",
          "expiration"
        ],
        "properties": {
          "name": {
            "type": "string",
            "description": "A unique name for the API Key to help you identify it.",
            "example": "Sandbox integration key",
            "maxLength": 64
          },
          "description": {
            "type": "string",
            "description": "A description to provide more context about the API Key.",
            "example": "Key used by our developers to integrate with the sandbox environment",
            "nullable": true,
            "maxLength": 256
          },
          "expiration": {
            "$ref": "#/components/schemas/ApiKeyExpiration"
          }
        }
      },
      "CreateApiKeyResponse": {
        "type": "object",
        "description": "The response body for creating an API Key.",
        "required": [
          "key_id",
          "merchant_id",
          "name",
          "api_key",
          "created",
          "expiration"
        ],
        "properties": {
          "key_id": {
            "type": "string",
            "description": "The identifier for the API Key.",
            "example": "5hEEqkgJUyuxgSKGArHA4mWSnX",
            "maxLength": 64
          },
          "merchant_id": {
            "type": "string",
            "description": "The identifier for the Merchant Account.",
            "example": "y3oqhf46pyzuxjbcn2giaqnb44",
            "maxLength": 64
          },
          "name": {
            "type": "string",
            "description": "The unique name for the API Key to help you identify it.",
            "example": "Sandbox integration key",
            "maxLength": 64
          },
          "description": {
            "type": "string",
            "description": "The description to provide more context about the API Key.",
            "example": "Key used by our developers to integrate with the sandbox environment",
            "nullable": true,
            "maxLength": 256
          },
          "api_key": {
            "type": "string",
            "description": "The plaintext API Key used for server-side API access. Ensure you store the API Key\nsecurely as you will not be able to see it again.",
            "maxLength": 128
          },
          "created": {
            "type": "string",
            "format": "date-time",
            "description": "The time at which the API Key was created.",
            "example": "2022-09-10T10:11:12Z"
          },
          "expiration": {
            "$ref": "#/components/schemas/ApiKeyExpiration"
          }
        }
      },
      "CryptoData": {
        "type": "object",
        "properties": {
          "pay_currency": {
            "type": "string",
            "nullable": true
          }
        }
      },
      "Currency": {
        "type": "string",
        "enum": [
          "AED",
          "ALL",
          "AMD",
          "ANG",
          "ARS",
          "AUD",
          "AWG",
          "AZN",
          "BBD",
          "BDT",
          "BHD",
          "BMD",
          "BND",
          "BOB",
          "BRL",
          "BSD",
          "BWP",
          "BZD",
          "CAD",
          "CHF",
          "CNY",
          "COP",
          "CRC",
          "CUP",
          "CZK",
          "DKK",
          "DOP",
          "DZD",
          "EGP",
          "ETB",
          "EUR",
          "FJD",
          "GBP",
          "GHS",
          "GIP",
          "GMD",
          "GTQ",
          "GYD",
          "HKD",
          "HNL",
          "HRK",
          "HTG",
          "HUF",
          "IDR",
          "ILS",
          "INR",
          "JMD",
          "JOD",
          "JPY",
          "KES",
          "KGS",
          "KHR",
          "KRW",
          "KWD",
          "KYD",
          "KZT",
          "LAK",
          "LBP",
          "LKR",
          "LRD",
          "LSL",
          "MAD",
          "MDL",
          "MKD",
          "MMK",
          "MNT",
          "MOP",
          "MUR",
          "MVR",
          "MWK",
          "MXN",
          "MYR",
          "NAD",
          "NGN",
          "NIO",
          "NOK",
          "NPR",
          "NZD",
          "OMR",
          "PEN",
          "PGK",
          "PHP",
          "PKR",
          "PLN",
          "QAR",
          "RON",
          "RUB",
          "SAR",
          "SCR",
          "SEK",
          "SGD",
          "SLL",
          "SOS",
          "SSP",
          "SVC",
          "SZL",
          "THB",
          "TRY",
          "TTD",
          "TWD",
          "TZS",
          "USD",
          "UYU",
          "UZS",
          "YER",
          "ZAR"
        ]
      },
      "CustomerAcceptance": {
        "type": "object",
        "required": [
          "acceptance_type"
        ],
        "properties": {
          "acceptance_type": {
            "$ref": "#/components/schemas/AcceptanceType"
          },
          "accepted_at": {
            "type": "string",
            "format": "date-time",
            "description": "Specifying when the customer acceptance was provided",
            "example": "2022-09-10T10:11:12Z",
            "nullable": true
          },
          "online": {
            "allOf": [
              {
                "$ref": "#/components/schemas/OnlineMandate"
              }
            ],
            "nullable": true
          }
        }
      },
      "CustomerDeleteResponse": {
        "type": "object",
        "required": [
          "customer_id",
          "customer_deleted",
          "address_deleted",
          "payment_methods_deleted"
        ],
        "properties": {
          "customer_id": {
            "type": "string",
            "description": "The identifier for the customer object",
            "example": "cus_y3oqhf46pyzuxjbcn2giaqnb44",
            "maxLength": 255
          },
          "customer_deleted": {
            "type": "boolean",
            "description": "Whether customer was deleted or not",
            "example": false
          },
          "address_deleted": {
            "type": "boolean",
            "description": "Whether address was deleted or not",
            "example": false
          },
          "payment_methods_deleted": {
            "type": "boolean",
            "description": "Whether payment methods deleted or not",
            "example": false
          }
        }
      },
      "CustomerDetails": {
        "type": "object",
        "required": [
          "id"
        ],
        "properties": {
          "id": {
            "type": "string",
            "description": "The identifier for the customer."
          },
          "name": {
            "type": "string",
            "description": "The customer's name",
            "example": "John Doe",
            "nullable": true,
            "maxLength": 255
          },
          "email": {
            "type": "string",
            "description": "The customer's email address",
            "example": "johntest@test.com",
            "nullable": true,
            "maxLength": 255
          },
          "phone": {
            "type": "string",
            "description": "The customer's phone number",
            "example": "3141592653",
            "nullable": true,
            "maxLength": 10
          },
          "phone_country_code": {
            "type": "string",
            "description": "The country code for the customer's phone number",
            "example": "+1",
            "nullable": true,
            "maxLength": 2
          }
        }
      },
      "CustomerPaymentMethod": {
        "type": "object",
        "required": [
          "payment_token",
          "customer_id",
          "payment_method",
          "recurring_enabled",
          "installment_payment_enabled"
        ],
        "properties": {
          "payment_token": {
            "type": "string",
            "description": "Token for payment method in temporary card locker which gets refreshed often",
            "example": "7ebf443f-a050-4067-84e5-e6f6d4800aef"
          },
          "customer_id": {
            "type": "string",
            "description": "The unique identifier of the customer.",
            "example": "cus_meowerunwiuwiwqw"
          },
          "payment_method": {
            "$ref": "#/components/schemas/PaymentMethodType"
          },
          "payment_method_type": {
            "allOf": [
              {
                "$ref": "#/components/schemas/PaymentMethodType"
              }
            ],
            "nullable": true
          },
          "payment_method_issuer": {
            "type": "string",
            "description": "The name of the bank/ provider issuing the payment method to the end user",
            "example": "Citibank",
            "nullable": true
          },
          "payment_method_issuer_code": {
            "allOf": [
              {
                "$ref": "#/components/schemas/PaymentMethodIssuerCode"
              }
            ],
            "nullable": true
          },
          "recurring_enabled": {
            "type": "boolean",
            "description": "Indicates whether the payment method is eligible for recurring payments",
            "example": true
          },
          "installment_payment_enabled": {
            "type": "boolean",
            "description": "Indicates whether the payment method is eligible for installment payments",
            "example": true
          },
          "payment_experience": {
            "type": "array",
            "items": {
              "$ref": "#/components/schemas/PaymentExperience"
            },
            "description": "Type of payment experience enabled with the connector",
            "example": [
              "redirect_to_url"
            ],
            "nullable": true
          },
          "card": {
            "allOf": [
              {
                "$ref": "#/components/schemas/CardDetailFromLocker"
              }
            ],
            "nullable": true
          },
          "metadata": {
            "type": "object",
            "description": "You can specify up to 50 keys, with key names up to 40 characters long and values up to 500 characters long. Metadata is useful for storing additional, structured information on an object.",
            "nullable": true
          },
          "created": {
            "type": "string",
            "format": "date-time",
            "description": "A timestamp (ISO 8601 code) that determines when the customer was created",
            "example": "2023-01-18T11:04:09.922Z",
            "nullable": true
          }
        }
      },
      "CustomerPaymentMethodsListResponse": {
        "type": "object",
        "required": [
          "customer_payment_methods"
        ],
        "properties": {
          "customer_payment_methods": {
            "type": "array",
            "items": {
              "$ref": "#/components/schemas/CustomerPaymentMethod"
            },
            "description": "List of payment methods for customer"
          }
        }
      },
      "CustomerRequest": {
        "type": "object",
        "description": "The customer details",
        "properties": {
          "customer_id": {
            "type": "string",
            "description": "The identifier for the customer object. If not provided the customer ID will be autogenerated.",
            "example": "cus_y3oqhf46pyzuxjbcn2giaqnb44",
            "maxLength": 255
          },
          "name": {
            "type": "string",
            "description": "The customer's name",
            "example": "Jon Test",
            "nullable": true,
            "maxLength": 255
          },
          "email": {
            "type": "string",
            "description": "The customer's email address",
            "example": "JonTest@test.com",
            "nullable": true,
            "maxLength": 255
          },
          "phone": {
            "type": "string",
            "description": "The customer's phone number",
            "example": "9999999999",
            "nullable": true,
            "maxLength": 255
          },
          "description": {
            "type": "string",
            "description": "An arbitrary string that you can attach to a customer object.",
            "example": "First Customer",
            "nullable": true,
            "maxLength": 255
          },
          "phone_country_code": {
            "type": "string",
            "description": "The country code for the customer phone number",
            "example": "+65",
            "nullable": true,
            "maxLength": 255
          },
          "address": {
            "allOf": [
              {
                "$ref": "#/components/schemas/AddressDetails"
              }
            ],
            "nullable": true
          },
          "metadata": {
            "type": "object",
            "description": "You can specify up to 50 keys, with key names up to 40 characters long and values up to 500\ncharacters long. Metadata is useful for storing additional, structured information on an\nobject.",
            "nullable": true
          }
        }
      },
      "CustomerResponse": {
        "type": "object",
        "required": [
          "customer_id",
          "created_at"
        ],
        "properties": {
          "customer_id": {
            "type": "string",
            "description": "The identifier for the customer object. If not provided the customer ID will be autogenerated.",
            "example": "cus_y3oqhf46pyzuxjbcn2giaqnb44",
            "maxLength": 255
          },
          "name": {
            "type": "string",
            "description": "The customer's name",
            "example": "Jon Test",
            "nullable": true,
            "maxLength": 255
          },
          "email": {
            "type": "string",
            "description": "The customer's email address",
            "example": "JonTest@test.com",
            "nullable": true,
            "maxLength": 255
          },
          "phone": {
            "type": "string",
            "description": "The customer's phone number",
            "example": "9999999999",
            "nullable": true,
            "maxLength": 255
          },
          "phone_country_code": {
            "type": "string",
            "description": "The country code for the customer phone number",
            "example": "+65",
            "nullable": true,
            "maxLength": 255
          },
          "description": {
            "type": "string",
            "description": "An arbitrary string that you can attach to a customer object.",
            "example": "First Customer",
            "nullable": true,
            "maxLength": 255
          },
          "address": {
            "allOf": [
              {
                "$ref": "#/components/schemas/AddressDetails"
              }
            ],
            "nullable": true
          },
          "created_at": {
            "type": "string",
            "format": "date-time",
            "description": "A timestamp (ISO 8601 code) that determines when the customer was created",
            "example": "2023-01-18T11:04:09.922Z"
          },
          "metadata": {
            "type": "object",
            "description": "You can specify up to 50 keys, with key names up to 40 characters long and values up to 500\ncharacters long. Metadata is useful for storing additional, structured information on an\nobject.",
            "nullable": true
          }
        }
      },
      "DisputeResponse": {
        "type": "object",
        "required": [
          "dispute_id",
          "payment_id",
          "attempt_id",
          "amount",
          "currency",
          "dispute_stage",
          "dispute_status",
          "connector",
          "connector_status",
          "connector_dispute_id",
          "created_at"
        ],
        "properties": {
          "dispute_id": {
            "type": "string",
            "description": "The identifier for dispute"
          },
          "payment_id": {
            "type": "string",
            "description": "The identifier for payment_intent"
          },
          "attempt_id": {
            "type": "string",
            "description": "The identifier for payment_attempt"
          },
          "amount": {
            "type": "string",
            "description": "The dispute amount"
          },
          "currency": {
            "type": "string",
            "description": "The three-letter ISO currency code"
          },
          "dispute_stage": {
            "$ref": "#/components/schemas/DisputeStage"
          },
          "dispute_status": {
            "$ref": "#/components/schemas/DisputeStatus"
          },
          "connector": {
            "type": "string",
            "description": "connector to which dispute is associated with"
          },
          "connector_status": {
            "type": "string",
            "description": "Status of the dispute sent by connector"
          },
          "connector_dispute_id": {
            "type": "string",
            "description": "Dispute id sent by connector"
          },
          "connector_reason": {
            "type": "string",
            "description": "Reason of dispute sent by connector",
            "nullable": true
          },
          "connector_reason_code": {
            "type": "string",
            "description": "Reason code of dispute sent by connector",
            "nullable": true
          },
          "challenge_required_by": {
            "type": "string",
            "format": "date-time",
            "description": "Evidence deadline of dispute sent by connector",
            "nullable": true
          },
          "connector_created_at": {
            "type": "string",
            "format": "date-time",
            "description": "Dispute created time sent by connector",
            "nullable": true
          },
          "connector_updated_at": {
            "type": "string",
            "format": "date-time",
            "description": "Dispute updated time sent by connector",
            "nullable": true
          },
          "created_at": {
            "type": "string",
            "format": "date-time",
            "description": "Time at which dispute is received"
          }
        }
      },
      "DisputeResponsePaymentsRetrieve": {
        "type": "object",
        "required": [
          "dispute_id",
          "dispute_stage",
          "dispute_status",
          "connector_status",
          "connector_dispute_id",
          "created_at"
        ],
        "properties": {
          "dispute_id": {
            "type": "string",
            "description": "The identifier for dispute"
          },
          "dispute_stage": {
            "$ref": "#/components/schemas/DisputeStage"
          },
          "dispute_status": {
            "$ref": "#/components/schemas/DisputeStatus"
          },
          "connector_status": {
            "type": "string",
            "description": "Status of the dispute sent by connector"
          },
          "connector_dispute_id": {
            "type": "string",
            "description": "Dispute id sent by connector"
          },
          "connector_reason": {
            "type": "string",
            "description": "Reason of dispute sent by connector",
            "nullable": true
          },
          "connector_reason_code": {
            "type": "string",
            "description": "Reason code of dispute sent by connector",
            "nullable": true
          },
          "challenge_required_by": {
            "type": "string",
            "format": "date-time",
            "description": "Evidence deadline of dispute sent by connector",
            "nullable": true
          },
          "connector_created_at": {
            "type": "string",
            "format": "date-time",
            "description": "Dispute created time sent by connector",
            "nullable": true
          },
          "connector_updated_at": {
            "type": "string",
            "format": "date-time",
            "description": "Dispute updated time sent by connector",
            "nullable": true
          },
          "created_at": {
            "type": "string",
            "format": "date-time",
            "description": "Time at which dispute is received"
          }
        }
      },
      "DisputeStage": {
        "type": "string",
        "enum": [
          "pre_dispute",
          "dispute",
          "pre_arbitration"
        ]
      },
      "DisputeStatus": {
        "type": "string",
        "enum": [
          "dispute_opened",
          "dispute_expired",
          "dispute_accepted",
          "dispute_cancelled",
          "dispute_challenged",
          "dispute_won",
          "dispute_lost"
        ]
      },
      "EphemeralKeyCreateResponse": {
        "type": "object",
        "required": [
          "customer_id",
          "created_at",
          "expires",
          "secret"
        ],
        "properties": {
          "customer_id": {
            "type": "string",
            "description": "customer_id to which this ephemeral key belongs to"
          },
          "created_at": {
            "type": "integer",
            "format": "int64",
            "description": "time at which this ephemeral key was created"
          },
          "expires": {
            "type": "integer",
            "format": "int64",
            "description": "time at which this ephemeral key would expire"
          },
          "secret": {
            "type": "string",
            "description": "ephemeral key"
          }
        }
      },
      "FeatureMetadata": {
        "type": "object",
        "properties": {
          "redirect_response": {
            "allOf": [
              {
                "$ref": "#/components/schemas/RedirectResponse"
              }
            ],
            "nullable": true
          }
        }
      },
      "FieldType": {
        "oneOf": [
          {
            "type": "string",
            "enum": [
              "user_full_name"
            ]
          },
          {
            "type": "string",
            "enum": [
              "user_email_address"
            ]
          },
          {
            "type": "string",
            "enum": [
              "user_phone_number"
            ]
          },
          {
            "type": "object",
            "required": [
              "user_country"
            ],
            "properties": {
              "user_country": {
                "type": "object",
                "required": [
                  "options"
                ],
                "properties": {
                  "options": {
                    "type": "array",
                    "items": {
                      "type": "string"
                    }
                  }
                }
              }
            }
          },
          {
            "type": "string",
            "enum": [
              "user_addressline1"
            ]
          },
          {
            "type": "string",
            "enum": [
              "user_addressline2"
            ]
          },
          {
            "type": "string",
            "enum": [
              "user_address_city"
            ]
          },
          {
            "type": "string",
            "enum": [
              "user_address_pincode"
            ]
          },
          {
            "type": "string",
            "enum": [
              "user_address_state"
            ]
          },
          {
            "type": "string",
            "enum": [
              "user_address_country"
            ]
          },
          {
            "type": "string",
            "enum": [
              "user_blik_code"
            ]
          },
          {
            "type": "string",
            "enum": [
              "fields_complete"
            ]
          },
          {
            "type": "string",
            "enum": [
              "user_billing_name"
            ]
          },
          {
            "type": "string",
            "enum": [
              "user_bank"
            ]
          },
          {
            "type": "string",
            "enum": [
              "text"
            ]
          },
          {
            "type": "object",
            "required": [
              "drop_down"
            ],
            "properties": {
              "drop_down": {
                "type": "object",
                "required": [
                  "options"
                ],
                "properties": {
                  "options": {
                    "type": "array",
                    "items": {
                      "type": "string"
                    }
                  }
                }
              }
            }
          }
        ],
        "description": "Possible field type of required fields in payment_method_data"
      },
      "FrmAction": {
        "type": "string",
        "enum": [
          "cancel_txn",
          "auto_refund",
          "manual_review"
        ]
      },
      "FrmConfigs": {
        "type": "object",
        "description": "Details of FrmConfigs are mentioned here... it should be passed in payment connector create api call, and stored in merchant_connector_table",
        "required": [
          "frm_action",
          "frm_preferred_flow_type"
        ],
        "properties": {
          "frm_enabled_pms": {
            "type": "array",
            "items": {
              "type": "string"
            },
            "nullable": true
          },
          "frm_enabled_pm_types": {
            "type": "array",
            "items": {
              "type": "string"
            },
            "nullable": true
          },
          "frm_enabled_gateways": {
            "type": "array",
            "items": {
              "type": "string"
            },
            "nullable": true
          },
          "frm_action": {
            "$ref": "#/components/schemas/FrmAction"
          },
          "frm_preferred_flow_type": {
            "$ref": "#/components/schemas/FrmPreferredFlowTypes"
          }
        }
      },
      "FrmPreferredFlowTypes": {
        "type": "string",
        "enum": [
          "pre",
          "post"
        ]
      },
      "FutureUsage": {
        "type": "string",
        "enum": [
          "off_session",
          "on_session"
        ]
      },
      "GoPayRedirection": {
        "type": "object"
      },
      "GooglePayPaymentMethodInfo": {
        "type": "object",
        "required": [
          "card_network",
          "card_details"
        ],
        "properties": {
          "card_network": {
            "type": "string",
            "description": "The name of the card network"
          },
          "card_details": {
            "type": "string",
            "description": "The details of the card"
          }
        }
      },
      "GooglePayRedirectData": {
        "type": "object"
      },
      "GooglePaySessionResponse": {
        "type": "object",
        "required": [
          "merchant_info",
          "allowed_payment_methods",
          "transaction_info",
          "delayed_session_token",
          "connector",
          "sdk_next_action"
        ],
        "properties": {
          "merchant_info": {
            "$ref": "#/components/schemas/GpayMerchantInfo"
          },
          "allowed_payment_methods": {
            "type": "array",
            "items": {
              "$ref": "#/components/schemas/GpayAllowedPaymentMethods"
            },
            "description": "List of the allowed payment meythods"
          },
          "transaction_info": {
            "$ref": "#/components/schemas/GpayTransactionInfo"
          },
          "delayed_session_token": {
            "type": "boolean",
            "description": "Identifier for the delayed session response"
          },
          "connector": {
            "type": "string",
            "description": "The name of the connector"
          },
          "sdk_next_action": {
            "$ref": "#/components/schemas/SdkNextAction"
          },
          "secrets": {
            "allOf": [
              {
                "$ref": "#/components/schemas/SecretInfoToInitiateSdk"
              }
            ],
            "nullable": true
          }
        }
      },
      "GooglePayThirdPartySdk": {
        "type": "object",
        "required": [
          "delayed_session_token",
          "connector",
          "sdk_next_action"
        ],
        "properties": {
          "delayed_session_token": {
            "type": "boolean",
            "description": "Identifier for the delayed session response"
          },
          "connector": {
            "type": "string",
            "description": "The name of the connector"
          },
          "sdk_next_action": {
            "$ref": "#/components/schemas/SdkNextAction"
          }
        }
      },
      "GooglePayThirdPartySdkData": {
        "type": "object"
      },
      "GooglePayWalletData": {
        "type": "object",
        "required": [
          "type",
          "description",
          "info",
          "tokenization_data"
        ],
        "properties": {
          "type": {
            "type": "string",
            "description": "The type of payment method"
          },
          "description": {
            "type": "string",
            "description": "User-facing message to describe the payment method that funds this transaction."
          },
          "info": {
            "$ref": "#/components/schemas/GooglePayPaymentMethodInfo"
          },
          "tokenization_data": {
            "$ref": "#/components/schemas/GpayTokenizationData"
          }
        }
      },
      "GpayAllowedMethodsParameters": {
        "type": "object",
        "required": [
          "allowed_auth_methods",
          "allowed_card_networks"
        ],
        "properties": {
          "allowed_auth_methods": {
            "type": "array",
            "items": {
              "type": "string"
            },
            "description": "The list of allowed auth methods (ex: 3DS, No3DS, PAN_ONLY etc)"
          },
          "allowed_card_networks": {
            "type": "array",
            "items": {
              "type": "string"
            },
            "description": "The list of allowed card networks (ex: AMEX,JCB etc)"
          }
        }
      },
      "GpayAllowedPaymentMethods": {
        "type": "object",
        "required": [
          "type",
          "parameters",
          "tokenization_specification"
        ],
        "properties": {
          "type": {
            "type": "string",
            "description": "The type of payment method"
          },
          "parameters": {
            "$ref": "#/components/schemas/GpayAllowedMethodsParameters"
          },
          "tokenization_specification": {
            "$ref": "#/components/schemas/GpayTokenizationSpecification"
          }
        }
      },
      "GpayMerchantInfo": {
        "type": "object",
        "required": [
          "merchant_name"
        ],
        "properties": {
          "merchant_name": {
            "type": "string",
            "description": "The name of the merchant"
          }
        }
      },
      "GpaySessionTokenResponse": {
        "oneOf": [
          {
            "$ref": "#/components/schemas/GooglePayThirdPartySdk"
          },
          {
            "$ref": "#/components/schemas/GooglePaySessionResponse"
          }
        ]
      },
      "GpayTokenParameters": {
        "type": "object",
        "required": [
          "gateway"
        ],
        "properties": {
          "gateway": {
            "type": "string",
            "description": "The name of the connector"
          },
          "gateway_merchant_id": {
            "type": "string",
            "description": "The merchant ID registered in the connector associated",
            "nullable": true
          },
          "stripe:version": {
            "type": "string",
            "nullable": true
          },
          "stripe:publishableKey": {
            "type": "string",
            "nullable": true
          }
        }
      },
      "GpayTokenizationData": {
        "type": "object",
        "required": [
          "type",
          "token"
        ],
        "properties": {
          "type": {
            "type": "string",
            "description": "The type of the token"
          },
          "token": {
            "type": "string",
            "description": "Token generated for the wallet"
          }
        }
      },
      "GpayTokenizationSpecification": {
        "type": "object",
        "required": [
          "type",
          "parameters"
        ],
        "properties": {
          "type": {
            "type": "string",
            "description": "The token specification type(ex: PAYMENT_GATEWAY)"
          },
          "parameters": {
            "$ref": "#/components/schemas/GpayTokenParameters"
          }
        }
      },
      "GpayTransactionInfo": {
        "type": "object",
        "required": [
          "country_code",
          "currency_code",
          "total_price_status",
          "total_price"
        ],
        "properties": {
          "country_code": {
            "$ref": "#/components/schemas/CountryAlpha2"
          },
          "currency_code": {
            "$ref": "#/components/schemas/Currency"
          },
          "total_price_status": {
            "type": "string",
            "description": "The total price status (ex: 'FINAL')"
          },
          "total_price": {
            "type": "string",
            "description": "The total price"
          }
        }
      },
      "IntentStatus": {
        "type": "string",
        "enum": [
          "succeeded",
          "failed",
          "cancelled",
          "processing",
          "requires_customer_action",
          "requires_merchant_action",
          "requires_payment_method",
          "requires_confirmation",
          "requires_capture"
        ]
      },
      "KakaoPayRedirection": {
        "type": "object"
      },
      "KlarnaSessionTokenResponse": {
        "type": "object",
        "required": [
          "session_token",
          "session_id"
        ],
        "properties": {
          "session_token": {
            "type": "string",
            "description": "The session token for Klarna"
          },
          "session_id": {
            "type": "string",
            "description": "The identifier for the session"
          }
        }
      },
      "MandateAmountData": {
        "type": "object",
        "required": [
          "amount",
          "currency"
        ],
        "properties": {
          "amount": {
            "type": "integer",
            "format": "int64",
            "description": "The maximum amount to be debited for the mandate transaction",
            "example": 6540
          },
          "currency": {
            "$ref": "#/components/schemas/Currency"
          },
          "start_date": {
            "type": "string",
            "format": "date-time",
            "description": "Specifying start date of the mandate",
            "example": "2022-09-10T00:00:00Z",
            "nullable": true
          },
          "end_date": {
            "type": "string",
            "format": "date-time",
            "description": "Specifying end date of the mandate",
            "example": "2023-09-10T23:59:59Z",
            "nullable": true
          },
          "metadata": {
            "type": "object",
            "description": "Additional details required by mandate",
            "nullable": true
          }
        }
      },
      "MandateCardDetails": {
        "type": "object",
        "properties": {
          "last4_digits": {
            "type": "string",
            "description": "The last 4 digits of card",
            "nullable": true
          },
          "card_exp_month": {
            "type": "string",
            "description": "The expiry month of card",
            "nullable": true
          },
          "card_exp_year": {
            "type": "string",
            "description": "The expiry year of card",
            "nullable": true
          },
          "card_holder_name": {
            "type": "string",
            "description": "The card holder name",
            "nullable": true
          },
          "card_token": {
            "type": "string",
            "description": "The token from card locker",
            "nullable": true
          },
          "scheme": {
            "type": "string",
            "description": "The card scheme network for the particular card",
            "nullable": true
          },
          "issuer_country": {
            "type": "string",
            "description": "The country code in in which the card was issued",
            "nullable": true
          },
          "card_fingerprint": {
            "type": "string",
            "description": "A unique identifier alias to identify a particular card",
            "nullable": true
          }
        }
      },
      "MandateData": {
        "type": "object",
        "properties": {
          "customer_acceptance": {
            "allOf": [
              {
                "$ref": "#/components/schemas/CustomerAcceptance"
              }
            ],
            "nullable": true
          },
          "mandate_type": {
            "allOf": [
              {
                "$ref": "#/components/schemas/MandateType"
              }
            ],
            "nullable": true
          }
        }
      },
      "MandateResponse": {
        "type": "object",
        "required": [
          "mandate_id",
          "status",
          "payment_method_id",
          "payment_method"
        ],
        "properties": {
          "mandate_id": {
            "type": "string",
            "description": "The identifier for mandate"
          },
          "status": {
            "$ref": "#/components/schemas/MandateStatus"
          },
          "payment_method_id": {
            "type": "string",
            "description": "The identifier for payment method"
          },
          "payment_method": {
            "type": "string",
            "description": "The payment method"
          },
          "card": {
            "allOf": [
              {
                "$ref": "#/components/schemas/MandateCardDetails"
              }
            ],
            "nullable": true
          },
          "customer_acceptance": {
            "allOf": [
              {
                "$ref": "#/components/schemas/CustomerAcceptance"
              }
            ],
            "nullable": true
          }
        }
      },
      "MandateRevokedResponse": {
        "type": "object",
        "required": [
          "mandate_id",
          "status"
        ],
        "properties": {
          "mandate_id": {
            "type": "string",
            "description": "The identifier for mandate"
          },
          "status": {
            "$ref": "#/components/schemas/MandateStatus"
          }
        }
      },
      "MandateStatus": {
        "type": "string",
        "description": "The status of the mandate, which indicates whether it can be used to initiate a payment",
        "enum": [
          "active",
          "inactive",
          "pending",
          "revoked"
        ]
      },
      "MandateType": {
        "oneOf": [
          {
            "type": "object",
            "required": [
              "single_use"
            ],
            "properties": {
              "single_use": {
                "$ref": "#/components/schemas/MandateAmountData"
              }
            }
          },
          {
            "type": "object",
            "required": [
              "multi_use"
            ],
            "properties": {
              "multi_use": {
                "allOf": [
                  {
                    "$ref": "#/components/schemas/MandateAmountData"
                  }
                ],
                "nullable": true
              }
            }
          }
        ]
      },
      "MbWayRedirection": {
        "type": "object",
        "required": [
          "telephone_number"
        ],
        "properties": {
          "telephone_number": {
            "type": "string",
            "description": "Telephone number of the shopper. Should be Portuguese phone number."
          }
        }
      },
      "MerchantAccountCreate": {
        "type": "object",
        "required": [
          "merchant_id"
        ],
        "properties": {
          "merchant_id": {
            "type": "string",
            "description": "The identifier for the Merchant Account",
            "example": "y3oqhf46pyzuxjbcn2giaqnb44",
            "maxLength": 255
          },
          "merchant_name": {
            "type": "string",
            "description": "Name of the Merchant Account",
            "example": "NewAge Retailer",
            "nullable": true
          },
          "merchant_details": {
            "allOf": [
              {
                "$ref": "#/components/schemas/MerchantDetails"
              }
            ],
            "nullable": true
          },
          "return_url": {
            "type": "string",
            "description": "The URL to redirect after the completion of the operation",
            "example": "https://www.example.com/success",
            "nullable": true,
            "maxLength": 255
          },
          "webhook_details": {
            "allOf": [
              {
                "$ref": "#/components/schemas/WebhookDetails"
              }
            ],
            "nullable": true
          },
          "routing_algorithm": {
            "type": "object",
            "description": "The routing algorithm to be used for routing payments to desired connectors",
            "nullable": true
          },
          "sub_merchants_enabled": {
            "type": "boolean",
            "description": "A boolean value to indicate if the merchant is a sub-merchant under a master or a parent merchant. By default, its value is false.",
            "default": false,
            "example": false,
            "nullable": true
          },
          "parent_merchant_id": {
            "type": "string",
            "description": "Refers to the Parent Merchant ID if the merchant being created is a sub-merchant",
            "example": "xkkdf909012sdjki2dkh5sdf",
            "nullable": true,
            "maxLength": 255
          },
          "enable_payment_response_hash": {
            "type": "boolean",
            "description": "A boolean value to indicate if payment response hash needs to be enabled",
            "default": false,
            "example": true,
            "nullable": true
          },
          "payment_response_hash_key": {
            "type": "string",
            "description": "Refers to the hash key used for payment response",
            "nullable": true
          },
          "redirect_to_merchant_with_http_post": {
            "type": "boolean",
            "description": "A boolean value to indicate if redirect to merchant with http post needs to be enabled",
            "default": false,
            "example": true,
            "nullable": true
          },
          "metadata": {
            "type": "object",
            "description": "You can specify up to 50 keys, with key names up to 40 characters long and values up to 500 characters long. Metadata is useful for storing additional, structured information on an object.",
            "nullable": true
          },
          "publishable_key": {
            "type": "string",
            "description": "API key that will be used for server side API access",
            "example": "AH3423bkjbkjdsfbkj",
            "nullable": true
          },
          "locker_id": {
            "type": "string",
            "description": "An identifier for the vault used to store payment method information.",
            "example": "locker_abc123",
            "nullable": true
          },
          "primary_business_details": {
            "allOf": [
              {
                "$ref": "#/components/schemas/PrimaryBusinessDetails"
              }
            ],
            "nullable": true
          },
          "frm_routing_algorithm": {
            "type": "object",
            "description": "The frm routing algorithm to be used for routing payments to desired FRM's",
            "nullable": true
          },
          "intent_fulfillment_time": {
            "type": "integer",
            "format": "int32",
            "description": "Will be used to expire client secret after certain amount of time to be supplied in seconds\n(900) for 15 mins",
            "example": 900,
            "nullable": true,
            "minimum": 0.0
          }
        }
      },
      "MerchantAccountDeleteResponse": {
        "type": "object",
        "required": [
          "merchant_id",
          "deleted"
        ],
        "properties": {
          "merchant_id": {
            "type": "string",
            "description": "The identifier for the Merchant Account",
            "example": "y3oqhf46pyzuxjbcn2giaqnb44",
            "maxLength": 255
          },
          "deleted": {
            "type": "boolean",
            "description": "If the connector is deleted or not",
            "example": false
          }
        }
      },
      "MerchantAccountResponse": {
        "type": "object",
        "required": [
          "merchant_id",
          "enable_payment_response_hash",
          "redirect_to_merchant_with_http_post",
          "primary_business_details"
        ],
        "properties": {
          "merchant_id": {
            "type": "string",
            "description": "The identifier for the Merchant Account",
            "example": "y3oqhf46pyzuxjbcn2giaqnb44",
            "maxLength": 255
          },
          "merchant_name": {
            "type": "string",
            "description": "Name of the Merchant Account",
            "example": "NewAge Retailer",
            "nullable": true
          },
          "return_url": {
            "type": "string",
            "description": "The URL to redirect after the completion of the operation",
            "example": "https://www.example.com/success",
            "nullable": true,
            "maxLength": 255
          },
          "enable_payment_response_hash": {
            "type": "boolean",
            "description": "A boolean value to indicate if payment response hash needs to be enabled",
            "default": false,
            "example": true
          },
          "payment_response_hash_key": {
            "type": "string",
            "description": "Refers to the Parent Merchant ID if the merchant being created is a sub-merchant",
            "example": "xkkdf909012sdjki2dkh5sdf",
            "nullable": true,
            "maxLength": 255
          },
          "redirect_to_merchant_with_http_post": {
            "type": "boolean",
            "description": "A boolean value to indicate if redirect to merchant with http post needs to be enabled",
            "default": false,
            "example": true
          },
          "merchant_details": {
            "allOf": [
              {
                "$ref": "#/components/schemas/MerchantDetails"
              }
            ],
            "nullable": true
          },
          "webhook_details": {
            "allOf": [
              {
                "$ref": "#/components/schemas/WebhookDetails"
              }
            ],
            "nullable": true
          },
          "routing_algorithm": {
            "allOf": [
              {
                "$ref": "#/components/schemas/RoutingAlgorithm"
              }
            ],
            "nullable": true
          },
          "sub_merchants_enabled": {
            "type": "boolean",
            "description": "A boolean value to indicate if the merchant is a sub-merchant under a master or a parent merchant. By default, its value is false.",
            "default": false,
            "example": false,
            "nullable": true
          },
          "parent_merchant_id": {
            "type": "string",
            "description": "Refers to the Parent Merchant ID if the merchant being created is a sub-merchant",
            "example": "xkkdf909012sdjki2dkh5sdf",
            "nullable": true,
            "maxLength": 255
          },
          "publishable_key": {
            "type": "string",
            "description": "API key that will be used for server side API access",
            "example": "AH3423bkjbkjdsfbkj",
            "nullable": true
          },
          "metadata": {
            "type": "object",
            "description": "You can specify up to 50 keys, with key names up to 40 characters long and values up to 500 characters long. Metadata is useful for storing additional, structured information on an object.",
            "nullable": true
          },
          "locker_id": {
            "type": "string",
            "description": "An identifier for the vault used to store payment method information.",
            "example": "locker_abc123",
            "nullable": true
          },
          "primary_business_details": {
            "type": "array",
            "items": {
              "$ref": "#/components/schemas/PrimaryBusinessDetails"
            },
            "description": "Default business details for connector routing"
          },
          "frm_routing_algorithm": {
            "allOf": [
              {
                "$ref": "#/components/schemas/RoutingAlgorithm"
              }
            ],
            "nullable": true
          },
          "intent_fulfillment_time": {
            "type": "integer",
            "format": "int64",
            "description": "Will be used to expire client secret after certain amount of time to be supplied in seconds\n(900) for 15 mins",
            "nullable": true
          }
        }
      },
      "MerchantAccountUpdate": {
        "type": "object",
        "required": [
          "merchant_id"
        ],
        "properties": {
          "merchant_id": {
            "type": "string",
            "description": "The identifier for the Merchant Account",
            "example": "y3oqhf46pyzuxjbcn2giaqnb44",
            "maxLength": 255
          },
          "merchant_name": {
            "type": "string",
            "description": "Name of the Merchant Account",
            "example": "NewAge Retailer",
            "nullable": true
          },
          "merchant_details": {
            "allOf": [
              {
                "$ref": "#/components/schemas/MerchantDetails"
              }
            ],
            "nullable": true
          },
          "return_url": {
            "type": "string",
            "description": "The URL to redirect after the completion of the operation",
            "example": "https://www.example.com/success",
            "nullable": true,
            "maxLength": 255
          },
          "webhook_details": {
            "allOf": [
              {
                "$ref": "#/components/schemas/WebhookDetails"
              }
            ],
            "nullable": true
          },
          "routing_algorithm": {
            "type": "object",
            "description": "The routing algorithm to be used for routing payments to desired connectors",
            "nullable": true
          },
          "sub_merchants_enabled": {
            "type": "boolean",
            "description": "A boolean value to indicate if the merchant is a sub-merchant under a master or a parent merchant. By default, its value is false.",
            "default": false,
            "example": false,
            "nullable": true
          },
          "parent_merchant_id": {
            "type": "string",
            "description": "Refers to the Parent Merchant ID if the merchant being created is a sub-merchant",
            "example": "xkkdf909012sdjki2dkh5sdf",
            "nullable": true,
            "maxLength": 255
          },
          "enable_payment_response_hash": {
            "type": "boolean",
            "description": "A boolean value to indicate if payment response hash needs to be enabled",
            "default": false,
            "example": true,
            "nullable": true
          },
          "payment_response_hash_key": {
            "type": "string",
            "description": "Refers to the hash key used for payment response",
            "nullable": true
          },
          "redirect_to_merchant_with_http_post": {
            "type": "boolean",
            "description": "A boolean value to indicate if redirect to merchant with http post needs to be enabled",
            "default": false,
            "example": true,
            "nullable": true
          },
          "metadata": {
            "type": "object",
            "description": "You can specify up to 50 keys, with key names up to 40 characters long and values up to 500 characters long. Metadata is useful for storing additional, structured information on an object.",
            "nullable": true
          },
          "publishable_key": {
            "type": "string",
            "description": "API key that will be used for server side API access",
            "example": "AH3423bkjbkjdsfbkj",
            "nullable": true
          },
          "locker_id": {
            "type": "string",
            "description": "An identifier for the vault used to store payment method information.",
            "example": "locker_abc123",
            "nullable": true
          },
          "primary_business_details": {
            "type": "array",
            "items": {
              "$ref": "#/components/schemas/PrimaryBusinessDetails"
            },
            "description": "Default business details for connector routing",
            "nullable": true
          },
          "frm_routing_algorithm": {
            "type": "object",
            "description": "The frm routing algorithm to be used for routing payments to desired FRM's",
            "nullable": true
          },
          "intent_fulfillment_time": {
            "type": "integer",
            "format": "int32",
            "description": "Will be used to expire client secret after certain amount of time to be supplied in seconds\n(900) for 15 mins",
            "nullable": true,
            "minimum": 0.0
          }
        }
      },
      "MerchantConnectorCreate": {
        "type": "object",
        "description": "Create a new Merchant Connector for the merchant account. The connector could be a payment processor / facilitator / acquirer or specialized services like Fraud / Accounting etc.\"",
        "required": [
          "connector_type",
          "connector_name",
          "connector_label"
        ],
        "properties": {
          "connector_type": {
            "$ref": "#/components/schemas/ConnectorType"
          },
          "connector_name": {
            "$ref": "#/components/schemas/Connector"
          },
          "connector_label": {
            "type": "string",
            "example": "stripe_US_travel"
          },
          "merchant_connector_id": {
            "type": "string",
            "description": "Unique ID of the connector",
            "example": "mca_5apGeP94tMts6rg3U3kR",
            "nullable": true
          },
          "connector_account_details": {
            "type": "object",
            "description": "Account details of the Connector. You can specify up to 50 keys, with key names up to 40 characters long and values up to 500 characters long. Useful for storing additional, structured information on an object.",
            "nullable": true
          },
          "test_mode": {
            "type": "boolean",
            "description": "A boolean value to indicate if the connector is in Test mode. By default, its value is false.",
            "default": false,
            "example": false,
            "nullable": true
          },
          "disabled": {
            "type": "boolean",
            "description": "A boolean value to indicate if the connector is disabled. By default, its value is false.",
            "default": false,
            "example": false,
            "nullable": true
          },
          "payment_methods_enabled": {
            "type": "array",
            "items": {
              "$ref": "#/components/schemas/PaymentMethodsEnabled"
            },
            "description": "Refers to the Parent Merchant ID if the merchant being created is a sub-merchant",
            "example": [
              {
                "payment_method": "wallet",
                "payment_method_types": [
                  "upi_collect",
                  "upi_intent"
                ],
                "payment_method_issuers": [
                  "labore magna ipsum",
                  "aute"
                ],
                "payment_schemes": [
                  "Discover",
                  "Discover"
                ],
                "accepted_currencies": {
                  "type": "enable_only",
                  "list": [
                    "USD",
                    "EUR"
                  ]
                },
                "accepted_countries": {
                  "type": "disable_only",
                  "list": [
                    "FR",
                    "DE",
                    "IN"
                  ]
                },
                "minimum_amount": 1,
                "maximum_amount": 68607706,
                "recurring_enabled": true,
                "installment_payment_enabled": true
              }
            ],
            "nullable": true
          },
          "metadata": {
            "type": "object",
            "description": "You can specify up to 50 keys, with key names up to 40 characters long and values up to 500 characters long. Metadata is useful for storing additional, structured information on an object.",
            "nullable": true
          },
          "frm_configs": {
            "allOf": [
              {
                "$ref": "#/components/schemas/FrmConfigs"
              }
            ],
            "nullable": true
          },
          "business_country": {
            "allOf": [
              {
                "$ref": "#/components/schemas/CountryAlpha2"
              }
            ],
            "nullable": true
          },
          "business_label": {
            "type": "string",
            "nullable": true
          },
          "business_sub_label": {
            "type": "string",
            "description": "Business Sub label of the merchant",
            "example": "chase",
            "nullable": true
          }
        }
      },
      "MerchantConnectorDeleteResponse": {
        "type": "object",
        "required": [
          "merchant_id",
          "merchant_connector_id",
          "deleted"
        ],
        "properties": {
          "merchant_id": {
            "type": "string",
            "description": "The identifier for the Merchant Account",
            "example": "y3oqhf46pyzuxjbcn2giaqnb44",
            "maxLength": 255
          },
          "merchant_connector_id": {
            "type": "string",
            "description": "Unique ID of the connector",
            "example": "mca_5apGeP94tMts6rg3U3kR"
          },
          "deleted": {
            "type": "boolean",
            "description": "If the connector is deleted or not",
            "example": false
          }
        }
      },
      "MerchantConnectorDetails": {
        "type": "object",
        "properties": {
          "connector_account_details": {
            "type": "object",
            "description": "Account details of the Connector. You can specify up to 50 keys, with key names up to 40 characters long and values up to 500 characters long. Useful for storing additional, structured information on an object.",
            "nullable": true
          },
          "metadata": {
            "type": "object",
            "description": "You can specify up to 50 keys, with key names up to 40 characters long and values up to 500 characters long. Metadata is useful for storing additional, structured information on an object.",
            "nullable": true
          }
        }
      },
      "MerchantConnectorDetailsWrap": {
        "type": "object",
        "required": [
          "creds_identifier"
        ],
        "properties": {
          "creds_identifier": {
            "type": "string",
            "description": "Creds Identifier is to uniquely identify the credentials. Do not send any sensitive info in this field. And do not send the string \"null\"."
          },
          "encoded_data": {
            "allOf": [
              {
                "$ref": "#/components/schemas/MerchantConnectorDetails"
              }
            ],
            "nullable": true
          }
        }
      },
      "MerchantConnectorId": {
        "type": "object",
        "required": [
          "merchant_id",
          "merchant_connector_id"
        ],
        "properties": {
          "merchant_id": {
            "type": "string"
          },
          "merchant_connector_id": {
            "type": "string"
          }
        }
      },
      "MerchantConnectorResponse": {
        "type": "object",
        "description": "Response of creating a new Merchant Connector for the merchant account.\"",
        "required": [
          "connector_type",
          "connector_name",
          "connector_label",
          "merchant_connector_id",
          "business_country",
          "business_label"
        ],
        "properties": {
          "connector_type": {
            "$ref": "#/components/schemas/ConnectorType"
          },
          "connector_name": {
            "type": "string",
            "description": "Name of the Connector",
            "example": "stripe"
          },
          "connector_label": {
            "type": "string",
            "example": "stripe_US_travel"
          },
          "merchant_connector_id": {
            "type": "string",
            "description": "Unique ID of the connector",
            "example": "mca_5apGeP94tMts6rg3U3kR"
          },
          "connector_account_details": {
            "type": "object",
            "description": "Account details of the Connector. You can specify up to 50 keys, with key names up to 40 characters long and values up to 500 characters long. Useful for storing additional, structured information on an object.",
            "nullable": true
          },
          "test_mode": {
            "type": "boolean",
            "description": "A boolean value to indicate if the connector is in Test mode. By default, its value is false.",
            "default": false,
            "example": false,
            "nullable": true
          },
          "disabled": {
            "type": "boolean",
            "description": "A boolean value to indicate if the connector is disabled. By default, its value is false.",
            "default": false,
            "example": false,
            "nullable": true
          },
          "payment_methods_enabled": {
            "type": "array",
            "items": {
              "$ref": "#/components/schemas/PaymentMethodsEnabled"
            },
            "description": "Refers to the Parent Merchant ID if the merchant being created is a sub-merchant",
            "example": [
              {
                "payment_method": "wallet",
                "payment_method_types": [
                  "upi_collect",
                  "upi_intent"
                ],
                "payment_method_issuers": [
                  "labore magna ipsum",
                  "aute"
                ],
                "payment_schemes": [
                  "Discover",
                  "Discover"
                ],
                "accepted_currencies": {
                  "type": "enable_only",
                  "list": [
                    "USD",
                    "EUR"
                  ]
                },
                "accepted_countries": {
                  "type": "disable_only",
                  "list": [
                    "FR",
                    "DE",
                    "IN"
                  ]
                },
                "minimum_amount": 1,
                "maximum_amount": 68607706,
                "recurring_enabled": true,
                "installment_payment_enabled": true
              }
            ],
            "nullable": true
          },
          "metadata": {
            "type": "object",
            "description": "You can specify up to 50 keys, with key names up to 40 characters long and values up to 500 characters long. Metadata is useful for storing additional, structured information on an object.",
            "nullable": true
          },
          "business_country": {
            "$ref": "#/components/schemas/CountryAlpha2"
          },
          "business_label": {
            "type": "string",
            "description": "Business Type of the merchant",
            "example": "travel"
          },
          "business_sub_label": {
            "type": "string",
            "description": "Business Sub label of the merchant",
            "example": "chase",
            "nullable": true
          },
          "frm_configs": {
            "allOf": [
              {
                "$ref": "#/components/schemas/FrmConfigs"
              }
            ],
            "nullable": true
          }
        }
      },
      "MerchantConnectorUpdate": {
        "type": "object",
        "description": "Create a new Merchant Connector for the merchant account. The connector could be a payment processor / facilitator / acquirer or specialized services like Fraud / Accounting etc.\"",
        "required": [
          "connector_type"
        ],
        "properties": {
          "connector_type": {
            "$ref": "#/components/schemas/ConnectorType"
          },
          "connector_account_details": {
            "type": "object",
            "description": "Account details of the Connector. You can specify up to 50 keys, with key names up to 40 characters long and values up to 500 characters long. Useful for storing additional, structured information on an object.",
            "nullable": true
          },
          "test_mode": {
            "type": "boolean",
            "description": "A boolean value to indicate if the connector is in Test mode. By default, its value is false.",
            "default": false,
            "example": false,
            "nullable": true
          },
          "disabled": {
            "type": "boolean",
            "description": "A boolean value to indicate if the connector is disabled. By default, its value is false.",
            "default": false,
            "example": false,
            "nullable": true
          },
          "payment_methods_enabled": {
            "type": "array",
            "items": {
              "$ref": "#/components/schemas/PaymentMethodsEnabled"
            },
            "description": "Refers to the Parent Merchant ID if the merchant being created is a sub-merchant",
            "example": [
              {
                "payment_method": "wallet",
                "payment_method_types": [
                  "upi_collect",
                  "upi_intent"
                ],
                "payment_method_issuers": [
                  "labore magna ipsum",
                  "aute"
                ],
                "payment_schemes": [
                  "Discover",
                  "Discover"
                ],
                "accepted_currencies": {
                  "type": "enable_only",
                  "list": [
                    "USD",
                    "EUR"
                  ]
                },
                "accepted_countries": {
                  "type": "disable_only",
                  "list": [
                    "FR",
                    "DE",
                    "IN"
                  ]
                },
                "minimum_amount": 1,
                "maximum_amount": 68607706,
                "recurring_enabled": true,
                "installment_payment_enabled": true
              }
            ],
            "nullable": true
          },
          "metadata": {
            "type": "object",
            "description": "You can specify up to 50 keys, with key names up to 40 characters long and values up to 500 characters long. Metadata is useful for storing additional, structured information on an object.",
            "nullable": true
          },
          "frm_configs": {
            "allOf": [
              {
                "$ref": "#/components/schemas/FrmConfigs"
              }
            ],
            "nullable": true
          }
        }
      },
      "MerchantDetails": {
        "type": "object",
        "properties": {
          "primary_contact_person": {
            "type": "string",
            "description": "The merchant's primary contact name",
            "example": "John Doe",
            "nullable": true,
            "maxLength": 255
          },
          "primary_phone": {
            "type": "string",
            "description": "The merchant's primary phone number",
            "example": "999999999",
            "nullable": true,
            "maxLength": 255
          },
          "primary_email": {
            "type": "string",
            "description": "The merchant's primary email address",
            "example": "johndoe@test.com",
            "nullable": true,
            "maxLength": 255
          },
          "secondary_contact_person": {
            "type": "string",
            "description": "The merchant's secondary contact name",
            "example": "John Doe2",
            "nullable": true,
            "maxLength": 255
          },
          "secondary_phone": {
            "type": "string",
            "description": "The merchant's secondary phone number",
            "example": "999999988",
            "nullable": true,
            "maxLength": 255
          },
          "secondary_email": {
            "type": "string",
            "description": "The merchant's secondary email address",
            "example": "johndoe2@test.com",
            "nullable": true,
            "maxLength": 255
          },
          "website": {
            "type": "string",
            "description": "The business website of the merchant",
            "example": "www.example.com",
            "nullable": true,
            "maxLength": 255
          },
          "about_business": {
            "type": "string",
            "description": "A brief description about merchant's business",
            "example": "Online Retail with a wide selection of organic products for North America",
            "nullable": true,
            "maxLength": 255
          },
          "address": {
            "allOf": [
              {
                "$ref": "#/components/schemas/AddressDetails"
              }
            ],
            "nullable": true
          }
        }
      },
      "MobilePayRedirection": {
        "type": "object"
      },
      "MultibancoBillingDetails": {
        "type": "object",
        "required": [
          "email"
        ],
        "properties": {
          "email": {
            "type": "string",
            "example": "example@me.com"
          }
        }
      },
      "MultibancoTransferInstructions": {
        "type": "object",
        "required": [
          "reference",
          "entity"
        ],
        "properties": {
          "reference": {
            "type": "string",
            "example": "122385736258"
          },
          "entity": {
            "type": "string",
            "example": "12345"
          }
        }
      },
      "NextActionCall": {
        "type": "string",
        "enum": [
          "confirm",
          "sync"
        ]
      },
      "NextActionData": {
        "oneOf": [
          {
            "type": "object",
            "description": "Contains the url for redirection flow",
            "required": [
              "redirect_to_url",
              "type"
            ],
            "properties": {
              "redirect_to_url": {
                "type": "string"
              },
              "type": {
                "type": "string",
                "enum": [
                  "redirect_to_url"
                ]
              }
            }
          },
          {
            "type": "object",
            "description": "Informs the next steps for bank transfer and also contains the charges details (ex: amount received, amount charged etc)",
            "required": [
              "bank_transfer_steps_and_charges_details",
              "type"
            ],
            "properties": {
              "bank_transfer_steps_and_charges_details": {
                "$ref": "#/components/schemas/BankTransferNextStepsData"
              },
              "type": {
                "type": "string",
                "enum": [
                  "display_bank_transfer_information"
                ]
              }
            }
          },
          {
            "type": "object",
            "description": "Contains third party sdk session token response",
            "required": [
              "type"
            ],
            "properties": {
              "session_token": {
                "allOf": [
                  {
                    "$ref": "#/components/schemas/SessionToken"
                  }
                ],
                "nullable": true
              },
              "type": {
                "type": "string",
                "enum": [
                  "third_party_sdk_session_token"
                ]
              }
            }
          },
          {
            "type": "object",
            "description": "Contains url for Qr code image, this qr code has to be shown in sdk",
            "required": [
              "image_data_url",
              "type"
            ],
            "properties": {
              "image_data_url": {
                "type": "string"
              },
              "type": {
                "type": "string",
                "enum": [
                  "qr_code_information"
                ]
              }
            }
          }
        ],
        "discriminator": {
          "propertyName": "type"
        }
      },
      "NextActionType": {
        "type": "string",
        "enum": [
          "redirect_to_url",
          "display_qr_code",
          "invoke_sdk_client",
          "trigger_api",
          "display_bank_transfer_information"
        ]
      },
      "NoThirdPartySdkSessionResponse": {
        "type": "object",
        "required": [
          "epoch_timestamp",
          "expires_at",
          "merchant_session_identifier",
          "nonce",
          "merchant_identifier",
          "domain_name",
          "display_name",
          "signature",
          "operational_analytics_identifier",
          "retries",
          "psp_id"
        ],
        "properties": {
          "epoch_timestamp": {
            "type": "integer",
            "format": "int64",
            "description": "Timestamp at which session is requested",
            "minimum": 0.0
          },
          "expires_at": {
            "type": "integer",
            "format": "int64",
            "description": "Timestamp at which session expires",
            "minimum": 0.0
          },
          "merchant_session_identifier": {
            "type": "string",
            "description": "The identifier for the merchant session"
          },
          "nonce": {
            "type": "string",
            "description": "Apple pay generated unique ID (UUID) value"
          },
          "merchant_identifier": {
            "type": "string",
            "description": "The identifier for the merchant"
          },
          "domain_name": {
            "type": "string",
            "description": "The domain name of the merchant which is registered in Apple Pay"
          },
          "display_name": {
            "type": "string",
            "description": "The name to be displayed on Apple Pay button"
          },
          "signature": {
            "type": "string",
            "description": "A string which represents the properties of a payment"
          },
          "operational_analytics_identifier": {
            "type": "string",
            "description": "The identifier for the operational analytics"
          },
          "retries": {
            "type": "integer",
            "format": "int32",
            "description": "The number of retries to get the session response",
            "minimum": 0.0
          },
          "psp_id": {
            "type": "string",
            "description": "The identifier for the connector transaction"
          }
        }
      },
      "NoonData": {
        "type": "object",
        "properties": {
          "order_category": {
            "type": "string",
            "description": "Information about the order category that merchant wants to specify at connector level. (e.g. In Noon Payments it can take values like \"pay\", \"food\", or any other custom string set by the merchant in Noon's Dashboard)",
            "nullable": true
          }
        }
      },
      "OnlineMandate": {
        "type": "object",
        "required": [
          "ip_address",
          "user_agent"
        ],
        "properties": {
          "ip_address": {
            "type": "string",
            "description": "Ip address of the customer machine from which the mandate was created",
            "example": "123.32.25.123"
          },
          "user_agent": {
            "type": "string",
            "description": "The user-agent of the customer's browser"
          }
        }
      },
      "OrderDetails": {
        "type": "object",
        "required": [
          "product_name",
          "quantity"
        ],
        "properties": {
          "product_name": {
            "type": "string",
            "description": "Name of the product that is being purchased",
            "example": "shirt",
            "maxLength": 255
          },
          "quantity": {
            "type": "integer",
            "format": "int32",
            "description": "The quantity of the product to be purchased",
            "example": 1,
            "minimum": 0.0
          }
        }
      },
      "OrderDetailsWithAmount": {
        "type": "object",
        "required": [
          "product_name",
          "quantity",
          "amount"
        ],
        "properties": {
          "product_name": {
            "type": "string",
            "description": "Name of the product that is being purchased",
            "example": "shirt",
            "maxLength": 255
          },
          "quantity": {
            "type": "integer",
            "format": "int32",
            "description": "The quantity of the product to be purchased",
            "example": 1,
            "minimum": 0.0
          },
          "amount": {
            "type": "integer",
            "format": "int64",
            "description": "the amount per quantity of product"
          }
        }
      },
      "PayLaterData": {
        "oneOf": [
          {
            "type": "object",
            "required": [
              "klarna_redirect"
            ],
            "properties": {
              "klarna_redirect": {
                "type": "object",
                "description": "For KlarnaRedirect as PayLater Option",
                "required": [
                  "billing_email",
                  "billing_country"
                ],
                "properties": {
                  "billing_email": {
                    "type": "string",
                    "description": "The billing email"
                  },
                  "billing_country": {
                    "$ref": "#/components/schemas/CountryAlpha2"
                  }
                }
              }
            }
          },
          {
            "type": "object",
            "required": [
              "klarna_sdk"
            ],
            "properties": {
              "klarna_sdk": {
                "type": "object",
                "description": "For Klarna Sdk as PayLater Option",
                "required": [
                  "token"
                ],
                "properties": {
                  "token": {
                    "type": "string",
                    "description": "The token for the sdk workflow"
                  }
                }
              }
            }
          },
          {
            "type": "object",
            "required": [
              "affirm_redirect"
            ],
            "properties": {
              "affirm_redirect": {
                "type": "object",
                "description": "For Affirm redirect as PayLater Option"
              }
            }
          },
          {
            "type": "object",
            "required": [
              "afterpay_clearpay_redirect"
            ],
            "properties": {
              "afterpay_clearpay_redirect": {
                "type": "object",
                "description": "For AfterpayClearpay redirect as PayLater Option",
                "required": [
                  "billing_email",
                  "billing_name"
                ],
                "properties": {
                  "billing_email": {
                    "type": "string",
                    "description": "The billing email"
                  },
                  "billing_name": {
                    "type": "string",
                    "description": "The billing name"
                  }
                }
              }
            }
          },
          {
            "type": "object",
            "required": [
              "pay_bright_redirect"
            ],
            "properties": {
              "pay_bright_redirect": {
                "type": "object"
              }
            }
          },
          {
            "type": "object",
            "required": [
              "walley_redirect"
            ],
            "properties": {
              "walley_redirect": {
                "type": "object"
              }
            }
          }
        ]
      },
      "PayPalWalletData": {
        "type": "object",
        "required": [
          "token"
        ],
        "properties": {
          "token": {
            "type": "string",
            "description": "Token generated for the Apple pay"
          }
        }
      },
      "PaymentExperience": {
        "type": "string",
        "enum": [
          "redirect_to_url",
          "invoke_sdk_client",
          "display_qr_code",
          "one_click",
          "link_wallet",
          "invoke_payment_app"
        ]
      },
      "PaymentIdType": {
        "oneOf": [
          {
            "type": "object",
            "required": [
              "PaymentIntentId"
            ],
            "properties": {
              "PaymentIntentId": {
                "type": "string",
                "description": "The identifier for payment intent"
              }
            }
          },
          {
            "type": "object",
            "required": [
              "ConnectorTransactionId"
            ],
            "properties": {
              "ConnectorTransactionId": {
                "type": "string",
                "description": "The identifier for connector transaction"
              }
            }
          },
          {
            "type": "object",
            "required": [
              "PaymentAttemptId"
            ],
            "properties": {
              "PaymentAttemptId": {
                "type": "string",
                "description": "The identifier for payment attempt"
              }
            }
          },
          {
            "type": "object",
            "required": [
              "PreprocessingId"
            ],
            "properties": {
              "PreprocessingId": {
                "type": "string",
                "description": "The identifier for preprocessing step"
              }
            }
          }
        ]
      },
      "PaymentListConstraints": {
        "type": "object",
        "properties": {
          "customer_id": {
            "type": "string",
            "description": "The identifier for customer",
            "example": "cus_meowuwunwiuwiwqw",
            "nullable": true
          },
          "starting_after": {
            "type": "string",
            "description": "A cursor for use in pagination, fetch the next list after some object",
            "example": "pay_fafa124123",
            "nullable": true
          },
          "ending_before": {
            "type": "string",
            "description": "A cursor for use in pagination, fetch the previous list before some object",
            "example": "pay_fafa124123",
            "nullable": true
          },
          "limit": {
            "type": "integer",
            "format": "int64",
            "description": "limit on the number of objects to return",
            "default": 10
          },
          "created": {
            "type": "string",
            "format": "date-time",
            "description": "The time at which payment is created",
            "example": "2022-09-10T10:11:12Z",
            "nullable": true
          },
          "created.lt": {
            "type": "string",
            "format": "date-time",
            "description": "Time less than the payment created time",
            "example": "2022-09-10T10:11:12Z",
            "nullable": true
          },
          "created.gt": {
            "type": "string",
            "format": "date-time",
            "description": "Time greater than the payment created time",
            "example": "2022-09-10T10:11:12Z",
            "nullable": true
          },
          "created.lte": {
            "type": "string",
            "format": "date-time",
            "description": "Time less than or equals to the payment created time",
            "example": "2022-09-10T10:11:12Z",
            "nullable": true
          },
          "created.gte": {
            "type": "string",
            "format": "date-time",
            "description": "Time greater than or equals to the payment created time",
            "example": "2022-09-10T10:11:12Z",
            "nullable": true
          }
        }
      },
      "PaymentListResponse": {
        "type": "object",
        "required": [
          "size",
          "data"
        ],
        "properties": {
          "size": {
            "type": "integer",
            "description": "The number of payments included in the list",
            "minimum": 0.0
          },
          "data": {
            "type": "array",
            "items": {
              "$ref": "#/components/schemas/PaymentsResponse"
            }
          }
        }
      },
      "PaymentMethod": {
        "type": "string",
        "enum": [
          "card",
          "pay_later",
          "wallet",
          "bank_redirect",
          "bank_transfer",
          "crypto",
          "bank_debit",
          "reward",
          "upi"
        ]
      },
      "PaymentMethodCreate": {
        "type": "object",
        "required": [
          "payment_method"
        ],
        "properties": {
          "payment_method": {
            "$ref": "#/components/schemas/PaymentMethodType"
          },
          "payment_method_type": {
            "allOf": [
              {
                "$ref": "#/components/schemas/PaymentMethodType"
              }
            ],
            "nullable": true
          },
          "payment_method_issuer": {
            "type": "string",
            "description": "The name of the bank/ provider issuing the payment method to the end user",
            "example": "Citibank",
            "nullable": true
          },
          "payment_method_issuer_code": {
            "allOf": [
              {
                "$ref": "#/components/schemas/PaymentMethodIssuerCode"
              }
            ],
            "nullable": true
          },
          "card": {
            "allOf": [
              {
                "$ref": "#/components/schemas/CardDetail"
              }
            ],
            "nullable": true
          },
          "metadata": {
            "type": "object",
            "description": "You can specify up to 50 keys, with key names up to 40 characters long and values up to 500 characters long. Metadata is useful for storing additional, structured information on an object.",
            "nullable": true
          },
          "customer_id": {
            "type": "string",
            "description": "The unique identifier of the customer.",
            "example": "cus_meowerunwiuwiwqw",
            "nullable": true
          },
          "card_network": {
            "type": "string",
            "description": "The card network",
            "example": "Visa",
            "nullable": true
          }
        }
      },
      "PaymentMethodData": {
        "oneOf": [
          {
            "type": "object",
            "required": [
              "card"
            ],
            "properties": {
              "card": {
                "$ref": "#/components/schemas/Card"
              }
            }
          },
          {
            "type": "object",
            "required": [
              "wallet"
            ],
            "properties": {
              "wallet": {
                "$ref": "#/components/schemas/WalletData"
              }
            }
          },
          {
            "type": "object",
            "required": [
              "pay_later"
            ],
            "properties": {
              "pay_later": {
                "$ref": "#/components/schemas/PayLaterData"
              }
            }
          },
          {
            "type": "object",
            "required": [
              "bank_redirect"
            ],
            "properties": {
              "bank_redirect": {
                "$ref": "#/components/schemas/BankRedirectData"
              }
            }
          },
          {
            "type": "object",
            "required": [
              "bank_debit"
            ],
            "properties": {
              "bank_debit": {
                "$ref": "#/components/schemas/BankDebitData"
              }
            }
          },
          {
            "type": "object",
            "required": [
              "bank_transfer"
            ],
            "properties": {
              "bank_transfer": {
                "$ref": "#/components/schemas/BankTransferData"
              }
            }
          },
          {
            "type": "object",
            "required": [
              "crypto"
            ],
            "properties": {
              "crypto": {
                "$ref": "#/components/schemas/CryptoData"
              }
            }
          },
          {
            "type": "string",
            "enum": [
              "mandate_payment"
            ]
          },
          {
            "type": "object",
            "required": [
              "reward"
            ],
            "properties": {
              "reward": {
                "$ref": "#/components/schemas/RewardData"
              }
            }
          },
          {
            "type": "object",
            "required": [
              "upi"
            ],
            "properties": {
              "upi": {
                "$ref": "#/components/schemas/UpiData"
              }
            }
          }
        ]
      },
      "PaymentMethodDeleteResponse": {
        "type": "object",
        "required": [
          "payment_method_id",
          "deleted"
        ],
        "properties": {
          "payment_method_id": {
            "type": "string",
            "description": "The unique identifier of the Payment method",
            "example": "card_rGK4Vi5iSW70MY7J2mIy"
          },
          "deleted": {
            "type": "boolean",
            "description": "Whether payment method was deleted or not",
            "example": true
          }
        }
      },
      "PaymentMethodIssuerCode": {
        "type": "string",
        "enum": [
          "jp_hdfc",
          "jp_icici",
          "jp_googlepay",
          "jp_applepay",
          "jp_phonepay",
          "jp_wechat",
          "jp_sofort",
          "jp_giropay",
          "jp_sepa",
          "jp_bacs"
        ]
      },
      "PaymentMethodList": {
        "type": "object",
        "required": [
          "payment_method"
        ],
        "properties": {
          "payment_method": {
            "$ref": "#/components/schemas/PaymentMethod"
          },
          "payment_method_types": {
            "type": "array",
            "items": {
              "$ref": "#/components/schemas/PaymentMethodType"
            },
            "description": "This is a sub-category of payment method.",
            "example": [
              "credit"
            ],
            "nullable": true
          }
        }
      },
      "PaymentMethodListResponse": {
        "type": "object",
        "required": [
          "payment_methods",
          "mandate_payment"
        ],
        "properties": {
          "redirect_url": {
            "type": "string",
            "description": "Redirect URL of the merchant",
            "example": "https://www.google.com",
            "nullable": true
          },
          "payment_methods": {
            "type": "array",
            "items": {
              "$ref": "#/components/schemas/PaymentMethodList"
            },
            "description": "Information about the payment method",
            "example": [
              {
                "payment_method": "wallet",
                "payment_experience": null,
                "payment_method_issuers": [
                  "labore magna ipsum",
                  "aute"
                ]
              }
            ]
          },
          "mandate_payment": {
            "$ref": "#/components/schemas/MandateType"
          },
          "merchant_name": {
            "type": "string",
            "nullable": true
          }
        }
      },
      "PaymentMethodResponse": {
        "type": "object",
        "required": [
          "merchant_id",
          "payment_method_id",
          "payment_method",
          "recurring_enabled",
          "installment_payment_enabled"
        ],
        "properties": {
          "merchant_id": {
            "type": "string",
            "description": "Unique identifier for a merchant",
            "example": "merchant_1671528864"
          },
          "customer_id": {
            "type": "string",
            "description": "The unique identifier of the customer.",
            "example": "cus_meowerunwiuwiwqw",
            "nullable": true
          },
          "payment_method_id": {
            "type": "string",
            "description": "The unique identifier of the Payment method",
            "example": "card_rGK4Vi5iSW70MY7J2mIy"
          },
          "payment_method": {
            "$ref": "#/components/schemas/PaymentMethodType"
          },
          "payment_method_type": {
            "allOf": [
              {
                "$ref": "#/components/schemas/PaymentMethodType"
              }
            ],
            "nullable": true
          },
          "card": {
            "allOf": [
              {
                "$ref": "#/components/schemas/CardDetailFromLocker"
              }
            ],
            "nullable": true
          },
          "recurring_enabled": {
            "type": "boolean",
            "description": "Indicates whether the payment method is eligible for recurring payments",
            "example": true
          },
          "installment_payment_enabled": {
            "type": "boolean",
            "description": "Indicates whether the payment method is eligible for installment payments",
            "example": true
          },
          "payment_experience": {
            "type": "array",
            "items": {
              "$ref": "#/components/schemas/PaymentExperience"
            },
            "description": "Type of payment experience enabled with the connector",
            "example": [
              "redirect_to_url"
            ],
            "nullable": true
          },
          "metadata": {
            "type": "object",
            "description": "You can specify up to 50 keys, with key names up to 40 characters long and values up to 500 characters long. Metadata is useful for storing additional, structured information on an object.",
            "nullable": true
          },
          "created": {
            "type": "string",
            "format": "date-time",
            "description": "A timestamp (ISO 8601 code) that determines when the customer was created",
            "example": "2023-01-18T11:04:09.922Z",
            "nullable": true
          }
        }
      },
      "PaymentMethodType": {
        "type": "string",
        "enum": [
          "ach",
          "affirm",
          "afterpay_clearpay",
          "ali_pay",
          "ali_pay_hk",
          "apple_pay",
          "bacs",
          "bancontact_card",
          "becs",
          "blik",
          "classic",
          "credit",
          "crypto_currency",
          "debit",
          "eps",
          "evoucher",
          "gcash",
          "giropay",
          "google_pay",
          "go_pay",
          "ideal",
          "interac",
          "kakao_pay",
          "klarna",
          "mb_way",
          "mobile_pay",
          "multibanco",
          "online_banking_czech_republic",
          "online_banking_finland",
          "online_banking_poland",
          "online_banking_slovakia",
          "pay_bright",
          "paypal",
          "przelewy24",
          "samsung_pay",
          "sepa",
          "sofort",
          "swish",
          "trustly",
          "upi_collect",
          "walley",
          "we_chat_pay"
        ]
      },
      "PaymentMethodUpdate": {
        "type": "object",
        "properties": {
          "card": {
            "allOf": [
              {
                "$ref": "#/components/schemas/CardDetail"
              }
            ],
            "nullable": true
          },
          "card_network": {
            "allOf": [
              {
                "$ref": "#/components/schemas/CardNetwork"
              }
            ],
            "nullable": true
          },
          "metadata": {
            "type": "object",
            "description": "You can specify up to 50 keys, with key names up to 40 characters long and values up to 500 characters long. Metadata is useful for storing additional, structured information on an object.",
            "nullable": true
          }
        }
      },
      "PaymentMethodsEnabled": {
        "type": "object",
        "description": "Details of all the payment methods enabled for the connector for the given merchant account",
        "required": [
          "payment_method"
        ],
        "properties": {
          "payment_method": {
            "$ref": "#/components/schemas/PaymentMethod"
          },
          "payment_method_types": {
            "type": "array",
            "items": {
              "$ref": "#/components/schemas/PaymentMethodType"
            },
            "description": "Subtype of payment method",
            "example": [
              "credit"
            ],
            "nullable": true
          }
        }
      },
      "PaymentRetrieveBody": {
        "type": "object",
        "properties": {
          "merchant_id": {
            "type": "string",
            "description": "The identifier for the Merchant Account.",
            "nullable": true
          },
          "force_sync": {
            "type": "boolean",
            "description": "Decider to enable or disable the connector call for retrieve request",
            "nullable": true
          },
          "client_secret": {
            "type": "string",
            "description": "This is a token which expires after 15 minutes, used from the client to authenticate and create sessions from the SDK",
            "nullable": true
          }
        }
      },
      "PaymentsCancelRequest": {
        "type": "object",
        "required": [
          "merchant_connector_details"
        ],
        "properties": {
          "cancellation_reason": {
            "type": "string",
            "description": "The reason for the payment cancel",
            "nullable": true
          },
          "merchant_connector_details": {
            "$ref": "#/components/schemas/MerchantConnectorDetailsWrap"
          }
        }
      },
      "PaymentsCaptureRequest": {
        "type": "object",
        "properties": {
          "payment_id": {
            "type": "string",
            "description": "The unique identifier for the payment",
            "nullable": true
          },
          "merchant_id": {
            "type": "string",
            "description": "The unique identifier for the merchant",
            "nullable": true
          },
          "amount_to_capture": {
            "type": "integer",
            "format": "int64",
            "description": "The Amount to be captured/ debited from the user's payment method.",
            "nullable": true
          },
          "refund_uncaptured_amount": {
            "type": "boolean",
            "description": "Decider to refund the uncaptured amount",
            "nullable": true
          },
          "statement_descriptor_suffix": {
            "type": "string",
            "description": "Provides information about a card payment that customers see on their statements.",
            "nullable": true
          },
          "statement_descriptor_prefix": {
            "type": "string",
            "description": "Concatenated with the statement descriptor suffix that’s set on the account to form the complete statement descriptor.",
            "nullable": true
          },
          "merchant_connector_details": {
            "allOf": [
              {
                "$ref": "#/components/schemas/MerchantConnectorDetailsWrap"
              }
            ],
            "nullable": true
          }
        }
      },
      "PaymentsCreateRequest": {
        "type": "object",
        "required": [
          "amount",
          "currency"
        ],
        "properties": {
          "payment_id": {
            "type": "string",
            "description": "Unique identifier for the payment. This ensures idempotency for multiple payments\nthat have been done by a single merchant. This field is auto generated and is returned in the API response.",
            "example": "pay_mbabizu24mvu3mela5njyhpit4",
            "nullable": true,
            "maxLength": 30,
            "minLength": 30
          },
          "merchant_id": {
            "type": "string",
            "description": "This is an identifier for the merchant account. This is inferred from the API key\nprovided during the request",
            "example": "merchant_1668273825",
            "nullable": true,
            "maxLength": 255
          },
          "amount": {
            "type": "integer",
            "format": "int64",
            "description": "The payment amount. Amount for the payment in lowest denomination of the currency. (i.e) in cents for USD denomination, in paisa for INR denomination etc.,",
            "example": 6540,
            "nullable": true,
            "minimum": 0.0
          },
          "routing": {
            "allOf": [
              {
                "$ref": "#/components/schemas/RoutingAlgorithm"
              }
            ],
            "nullable": true
          },
          "connector": {
            "type": "array",
            "items": {
              "$ref": "#/components/schemas/Connector"
            },
            "description": "This allows the merchant to manually select a connector with which the payment can go through",
            "example": [
              "stripe",
              "adyen"
            ],
            "nullable": true
          },
          "currency": {
            "allOf": [
              {
                "$ref": "#/components/schemas/Currency"
              }
            ],
            "nullable": true
          },
          "capture_method": {
            "allOf": [
              {
                "$ref": "#/components/schemas/CaptureMethod"
              }
            ],
            "nullable": true
          },
          "amount_to_capture": {
            "type": "integer",
            "format": "int64",
            "description": "The Amount to be captured/ debited from the users payment method. It shall be in lowest denomination of the currency. (i.e) in cents for USD denomination, in paisa for INR denomination etc.,\nIf not provided, the default amount_to_capture will be the payment amount.",
            "example": 6540,
            "nullable": true
          },
          "capture_on": {
            "type": "string",
            "format": "date-time",
            "description": "A timestamp (ISO 8601 code) that determines when the payment should be captured.\nProviding this field will automatically set `capture` to true",
            "example": "2022-09-10T10:11:12Z",
            "nullable": true
          },
          "confirm": {
            "type": "boolean",
            "description": "Whether to confirm the payment (if applicable)",
            "default": false,
            "example": true,
            "nullable": true
          },
          "customer": {
            "allOf": [
              {
                "$ref": "#/components/schemas/CustomerDetails"
              }
            ],
            "nullable": true
          },
          "customer_id": {
            "type": "string",
            "description": "The identifier for the customer object.\nThis field will be deprecated soon, use the customer object instead",
            "example": "cus_y3oqhf46pyzuxjbcn2giaqnb44",
            "nullable": true,
            "maxLength": 255
          },
          "email": {
            "type": "string",
            "description": "The customer's email address\nThis field will be deprecated soon, use the customer object instead",
            "example": "johntest@test.com",
            "nullable": true,
            "maxLength": 255
          },
          "name": {
            "type": "string",
            "description": "description: The customer's name\nThis field will be deprecated soon, use the customer object instead",
            "example": "John Test",
            "nullable": true,
            "maxLength": 255
          },
          "phone": {
            "type": "string",
            "description": "The customer's phone number\nThis field will be deprecated soon, use the customer object instead",
            "example": "3141592653",
            "nullable": true,
            "maxLength": 255
          },
          "phone_country_code": {
            "type": "string",
            "description": "The country code for the customer phone number\nThis field will be deprecated soon, use the customer object instead",
            "example": "+1",
            "nullable": true,
            "maxLength": 255
          },
          "off_session": {
            "type": "boolean",
            "description": "Set to true to indicate that the customer is not in your checkout flow during this payment, and therefore is unable to authenticate. This parameter is intended for scenarios where you collect card details and charge them later. This parameter can only be used with `confirm: true`.",
            "example": true,
            "nullable": true
          },
          "description": {
            "type": "string",
            "description": "A description of the payment",
            "example": "It's my first payment request",
            "nullable": true
          },
          "return_url": {
            "type": "string",
            "description": "The URL to redirect after the completion of the operation",
            "example": "https://hyperswitch.io",
            "nullable": true
          },
          "setup_future_usage": {
            "allOf": [
              {
                "$ref": "#/components/schemas/FutureUsage"
              }
            ],
            "nullable": true
          },
          "authentication_type": {
            "allOf": [
              {
                "$ref": "#/components/schemas/AuthenticationType"
              }
            ],
            "nullable": true
          },
          "payment_method_data": {
            "allOf": [
              {
                "$ref": "#/components/schemas/PaymentMethodData"
              }
            ],
            "nullable": true
          },
          "payment_method": {
            "allOf": [
              {
                "$ref": "#/components/schemas/PaymentMethod"
              }
            ],
            "nullable": true
          },
          "payment_token": {
            "type": "string",
            "description": "Provide a reference to a stored payment method",
            "example": "187282ab-40ef-47a9-9206-5099ba31e432",
            "nullable": true
          },
          "card_cvc": {
            "type": "string",
            "description": "This is used when payment is to be confirmed and the card is not saved",
            "nullable": true
          },
          "shipping": {
            "allOf": [
              {
                "$ref": "#/components/schemas/Address"
              }
            ],
            "nullable": true
          },
          "billing": {
            "allOf": [
              {
                "$ref": "#/components/schemas/Address"
              }
            ],
            "nullable": true
          },
          "statement_descriptor_name": {
            "type": "string",
            "description": "For non-card charges, you can use this value as the complete description that appears on your customers’ statements. Must contain at least one letter, maximum 22 characters.",
            "example": "Hyperswitch Router",
            "nullable": true,
            "maxLength": 255
          },
          "statement_descriptor_suffix": {
            "type": "string",
            "description": "Provides information about a card payment that customers see on their statements. Concatenated with the prefix (shortened descriptor) or statement descriptor that’s set on the account to form the complete statement descriptor. Maximum 22 characters for the concatenated descriptor.",
            "example": "Payment for shoes purchase",
            "nullable": true,
            "maxLength": 255
          },
          "order_details": {
            "type": "array",
            "items": {
              "$ref": "#/components/schemas/OrderDetailsWithAmount"
            },
            "description": "Information about the product , quantity and amount for connectors. (e.g. Klarna)",
            "example": "[{\n        \"product_name\": \"gillete creme\",\n        \"quantity\": 15,\n        \"amount\" : 900\n    }]",
            "nullable": true
          },
          "client_secret": {
            "type": "string",
            "description": "It's a token used for client side verification.",
            "example": "pay_U42c409qyHwOkWo3vK60_secret_el9ksDkiB8hi6j9N78yo",
            "nullable": true
          },
          "mandate_data": {
            "allOf": [
              {
                "$ref": "#/components/schemas/MandateData"
              }
            ],
            "nullable": true
          },
          "mandate_id": {
            "type": "string",
            "description": "A unique identifier to link the payment to a mandate, can be use instead of payment_method_data",
            "example": "mandate_iwer89rnjef349dni3",
            "nullable": true,
            "maxLength": 255
          },
          "browser_info": {
            "type": "object",
            "description": "Additional details required by 3DS 2.0",
            "nullable": true
          },
          "payment_experience": {
            "allOf": [
              {
                "$ref": "#/components/schemas/PaymentExperience"
              }
            ],
            "nullable": true
          },
          "payment_method_type": {
            "allOf": [
              {
                "$ref": "#/components/schemas/PaymentMethodType"
              }
            ],
            "nullable": true
          },
          "business_country": {
            "allOf": [
              {
                "$ref": "#/components/schemas/CountryAlpha2"
              }
            ],
            "nullable": true
          },
          "business_label": {
            "type": "string",
            "description": "Business label of the merchant for this payment",
            "example": "food",
            "nullable": true
          },
          "merchant_connector_details": {
            "allOf": [
              {
                "$ref": "#/components/schemas/MerchantConnectorDetailsWrap"
              }
            ],
            "nullable": true
          },
          "allowed_payment_method_types": {
            "type": "array",
            "items": {
              "$ref": "#/components/schemas/PaymentMethodType"
            },
            "description": "Allowed Payment Method Types for a given PaymentIntent",
            "nullable": true
          },
          "business_sub_label": {
            "type": "string",
            "description": "Business sub label for the payment",
            "nullable": true
          },
          "retry_action": {
            "allOf": [
              {
                "$ref": "#/components/schemas/RetryAction"
              }
            ],
            "nullable": true
          },
          "metadata": {
            "type": "object",
            "description": "You can specify up to 50 keys, with key names up to 40 characters long and values up to 500 characters long. Metadata is useful for storing additional, structured information on an object.",
            "nullable": true
          },
          "connector_metadata": {
            "allOf": [
              {
                "$ref": "#/components/schemas/ConnectorMetadata"
              }
            ],
            "nullable": true
          },
          "feature_metadata": {
            "allOf": [
              {
                "$ref": "#/components/schemas/FeatureMetadata"
              }
            ],
            "nullable": true
          }
        }
      },
      "PaymentsRequest": {
        "type": "object",
        "properties": {
          "payment_id": {
            "type": "string",
            "description": "Unique identifier for the payment. This ensures idempotency for multiple payments\nthat have been done by a single merchant. This field is auto generated and is returned in the API response.",
            "example": "pay_mbabizu24mvu3mela5njyhpit4",
            "nullable": true,
            "maxLength": 30,
            "minLength": 30
          },
          "merchant_id": {
            "type": "string",
            "description": "This is an identifier for the merchant account. This is inferred from the API key\nprovided during the request",
            "example": "merchant_1668273825",
            "nullable": true,
            "maxLength": 255
          },
          "amount": {
            "type": "integer",
            "format": "int64",
            "description": "The payment amount. Amount for the payment in lowest denomination of the currency. (i.e) in cents for USD denomination, in paisa for INR denomination etc.,",
            "example": 6540,
            "nullable": true,
            "minimum": 0.0
          },
          "routing": {
            "allOf": [
              {
                "$ref": "#/components/schemas/RoutingAlgorithm"
              }
            ],
            "nullable": true
          },
          "connector": {
            "type": "array",
            "items": {
              "$ref": "#/components/schemas/Connector"
            },
            "description": "This allows the merchant to manually select a connector with which the payment can go through",
            "example": [
              "stripe",
              "adyen"
            ],
            "nullable": true
          },
          "currency": {
            "allOf": [
              {
                "$ref": "#/components/schemas/Currency"
              }
            ],
            "nullable": true
          },
          "capture_method": {
            "allOf": [
              {
                "$ref": "#/components/schemas/CaptureMethod"
              }
            ],
            "nullable": true
          },
          "amount_to_capture": {
            "type": "integer",
            "format": "int64",
            "description": "The Amount to be captured/ debited from the users payment method. It shall be in lowest denomination of the currency. (i.e) in cents for USD denomination, in paisa for INR denomination etc.,\nIf not provided, the default amount_to_capture will be the payment amount.",
            "example": 6540,
            "nullable": true
          },
          "capture_on": {
            "type": "string",
            "format": "date-time",
            "description": "A timestamp (ISO 8601 code) that determines when the payment should be captured.\nProviding this field will automatically set `capture` to true",
            "example": "2022-09-10T10:11:12Z",
            "nullable": true
          },
          "confirm": {
            "type": "boolean",
            "description": "Whether to confirm the payment (if applicable)",
            "default": false,
            "example": true,
            "nullable": true
          },
          "customer": {
            "allOf": [
              {
                "$ref": "#/components/schemas/CustomerDetails"
              }
            ],
            "nullable": true
          },
          "customer_id": {
            "type": "string",
            "description": "The identifier for the customer object.\nThis field will be deprecated soon, use the customer object instead",
            "example": "cus_y3oqhf46pyzuxjbcn2giaqnb44",
            "nullable": true,
            "maxLength": 255
          },
          "email": {
            "type": "string",
            "description": "The customer's email address\nThis field will be deprecated soon, use the customer object instead",
            "example": "johntest@test.com",
            "nullable": true,
            "maxLength": 255
          },
          "name": {
            "type": "string",
            "description": "description: The customer's name\nThis field will be deprecated soon, use the customer object instead",
            "example": "John Test",
            "nullable": true,
            "maxLength": 255
          },
          "phone": {
            "type": "string",
            "description": "The customer's phone number\nThis field will be deprecated soon, use the customer object instead",
            "example": "3141592653",
            "nullable": true,
            "maxLength": 255
          },
          "phone_country_code": {
            "type": "string",
            "description": "The country code for the customer phone number\nThis field will be deprecated soon, use the customer object instead",
            "example": "+1",
            "nullable": true,
            "maxLength": 255
          },
          "off_session": {
            "type": "boolean",
            "description": "Set to true to indicate that the customer is not in your checkout flow during this payment, and therefore is unable to authenticate. This parameter is intended for scenarios where you collect card details and charge them later. This parameter can only be used with `confirm: true`.",
            "example": true,
            "nullable": true
          },
          "description": {
            "type": "string",
            "description": "A description of the payment",
            "example": "It's my first payment request",
            "nullable": true
          },
          "return_url": {
            "type": "string",
            "description": "The URL to redirect after the completion of the operation",
            "example": "https://hyperswitch.io",
            "nullable": true
          },
          "setup_future_usage": {
            "allOf": [
              {
                "$ref": "#/components/schemas/FutureUsage"
              }
            ],
            "nullable": true
          },
          "authentication_type": {
            "allOf": [
              {
                "$ref": "#/components/schemas/AuthenticationType"
              }
            ],
            "nullable": true
          },
          "payment_method_data": {
            "allOf": [
              {
                "$ref": "#/components/schemas/PaymentMethodData"
              }
            ],
            "nullable": true
          },
          "payment_method": {
            "allOf": [
              {
                "$ref": "#/components/schemas/PaymentMethod"
              }
            ],
            "nullable": true
          },
          "payment_token": {
            "type": "string",
            "description": "Provide a reference to a stored payment method",
            "example": "187282ab-40ef-47a9-9206-5099ba31e432",
            "nullable": true
          },
          "card_cvc": {
            "type": "string",
            "description": "This is used when payment is to be confirmed and the card is not saved",
            "nullable": true
          },
          "shipping": {
            "allOf": [
              {
                "$ref": "#/components/schemas/Address"
              }
            ],
            "nullable": true
          },
          "billing": {
            "allOf": [
              {
                "$ref": "#/components/schemas/Address"
              }
            ],
            "nullable": true
          },
          "statement_descriptor_name": {
            "type": "string",
            "description": "For non-card charges, you can use this value as the complete description that appears on your customers’ statements. Must contain at least one letter, maximum 22 characters.",
            "example": "Hyperswitch Router",
            "nullable": true,
            "maxLength": 255
          },
          "statement_descriptor_suffix": {
            "type": "string",
            "description": "Provides information about a card payment that customers see on their statements. Concatenated with the prefix (shortened descriptor) or statement descriptor that’s set on the account to form the complete statement descriptor. Maximum 22 characters for the concatenated descriptor.",
            "example": "Payment for shoes purchase",
            "nullable": true,
            "maxLength": 255
          },
          "order_details": {
            "type": "array",
            "items": {
              "$ref": "#/components/schemas/OrderDetailsWithAmount"
            },
            "description": "Information about the product , quantity and amount for connectors. (e.g. Klarna)",
            "example": "[{\n        \"product_name\": \"gillete creme\",\n        \"quantity\": 15,\n        \"amount\" : 900\n    }]",
            "nullable": true
          },
          "client_secret": {
            "type": "string",
            "description": "It's a token used for client side verification.",
            "example": "pay_U42c409qyHwOkWo3vK60_secret_el9ksDkiB8hi6j9N78yo",
            "nullable": true
          },
          "mandate_data": {
            "allOf": [
              {
                "$ref": "#/components/schemas/MandateData"
              }
            ],
            "nullable": true
          },
          "mandate_id": {
            "type": "string",
            "description": "A unique identifier to link the payment to a mandate, can be use instead of payment_method_data",
            "example": "mandate_iwer89rnjef349dni3",
            "nullable": true,
            "maxLength": 255
          },
          "browser_info": {
            "type": "object",
            "description": "Additional details required by 3DS 2.0",
            "nullable": true
          },
          "payment_experience": {
            "allOf": [
              {
                "$ref": "#/components/schemas/PaymentExperience"
              }
            ],
            "nullable": true
          },
          "payment_method_type": {
            "allOf": [
              {
                "$ref": "#/components/schemas/PaymentMethodType"
              }
            ],
            "nullable": true
          },
          "business_country": {
            "allOf": [
              {
                "$ref": "#/components/schemas/CountryAlpha2"
              }
            ],
            "nullable": true
          },
          "business_label": {
            "type": "string",
            "description": "Business label of the merchant for this payment",
            "example": "food",
            "nullable": true
          },
          "merchant_connector_details": {
            "allOf": [
              {
                "$ref": "#/components/schemas/MerchantConnectorDetailsWrap"
              }
            ],
            "nullable": true
          },
          "allowed_payment_method_types": {
            "type": "array",
            "items": {
              "$ref": "#/components/schemas/PaymentMethodType"
            },
            "description": "Allowed Payment Method Types for a given PaymentIntent",
            "nullable": true
          },
          "business_sub_label": {
            "type": "string",
            "description": "Business sub label for the payment",
            "nullable": true
          },
          "retry_action": {
            "allOf": [
              {
                "$ref": "#/components/schemas/RetryAction"
              }
            ],
            "nullable": true
          },
          "metadata": {
            "type": "object",
            "description": "You can specify up to 50 keys, with key names up to 40 characters long and values up to 500 characters long. Metadata is useful for storing additional, structured information on an object.",
            "nullable": true
          },
          "connector_metadata": {
            "allOf": [
              {
                "$ref": "#/components/schemas/ConnectorMetadata"
              }
            ],
            "nullable": true
          },
          "feature_metadata": {
            "allOf": [
              {
                "$ref": "#/components/schemas/FeatureMetadata"
              }
            ],
            "nullable": true
          }
        }
      },
      "PaymentsResponse": {
        "type": "object",
        "required": [
          "status",
          "amount",
          "currency",
          "payment_method",
          "business_country",
          "business_label"
        ],
        "properties": {
          "payment_id": {
            "type": "string",
            "description": "Unique identifier for the payment. This ensures idempotency for multiple payments\nthat have been done by a single merchant.",
            "example": "pay_mbabizu24mvu3mela5njyhpit4",
            "nullable": true,
            "maxLength": 30,
            "minLength": 30
          },
          "merchant_id": {
            "type": "string",
            "description": "This is an identifier for the merchant account. This is inferred from the API key\nprovided during the request",
            "example": "merchant_1668273825",
            "nullable": true,
            "maxLength": 255
          },
          "status": {
            "$ref": "#/components/schemas/IntentStatus"
          },
          "amount": {
            "type": "integer",
            "format": "int64",
            "description": "The payment amount. Amount for the payment in lowest denomination of the currency. (i.e) in cents for USD denomination, in paisa for INR denomination etc.,",
            "example": 100
          },
          "amount_capturable": {
            "type": "integer",
            "format": "int64",
            "description": "The maximum amount that could be captured from the payment",
            "example": 6540,
            "nullable": true,
            "minimum": 100.0
          },
          "amount_received": {
            "type": "integer",
            "format": "int64",
            "description": "The amount which is already captured from the payment",
            "example": 6540,
            "nullable": true,
            "minimum": 100.0
          },
          "connector": {
            "type": "string",
            "description": "The connector used for the payment",
            "example": "stripe",
            "nullable": true
          },
          "client_secret": {
            "type": "string",
            "description": "It's a token used for client side verification.",
            "example": "pay_U42c409qyHwOkWo3vK60_secret_el9ksDkiB8hi6j9N78yo",
            "nullable": true
          },
          "created": {
            "type": "string",
            "format": "date-time",
            "description": "Time when the payment was created",
            "example": "2022-09-10T10:11:12Z",
            "nullable": true
          },
          "currency": {
            "$ref": "#/components/schemas/Currency"
          },
          "customer_id": {
            "type": "string",
            "description": "The identifier for the customer object. If not provided the customer ID will be autogenerated.",
            "example": "cus_y3oqhf46pyzuxjbcn2giaqnb44",
            "nullable": true,
            "maxLength": 255
          },
          "description": {
            "type": "string",
            "description": "A description of the payment",
            "example": "It's my first payment request",
            "nullable": true
          },
          "refunds": {
            "type": "array",
            "items": {
              "$ref": "#/components/schemas/RefundResponse"
            },
            "description": "List of refund that happened on this intent",
            "nullable": true
          },
          "disputes": {
            "type": "array",
            "items": {
              "$ref": "#/components/schemas/DisputeResponsePaymentsRetrieve"
            },
            "description": "List of dispute that happened on this intent",
            "nullable": true
          },
          "mandate_id": {
            "type": "string",
            "description": "A unique identifier to link the payment to a mandate, can be use instead of payment_method_data",
            "example": "mandate_iwer89rnjef349dni3",
            "nullable": true,
            "maxLength": 255
          },
          "mandate_data": {
            "allOf": [
              {
                "$ref": "#/components/schemas/MandateData"
              }
            ],
            "nullable": true
          },
          "setup_future_usage": {
            "allOf": [
              {
                "$ref": "#/components/schemas/FutureUsage"
              }
            ],
            "nullable": true
          },
          "off_session": {
            "type": "boolean",
            "description": "Set to true to indicate that the customer is not in your checkout flow during this payment, and therefore is unable to authenticate. This parameter is intended for scenarios where you collect card details and charge them later. This parameter can only be used with confirm=true.",
            "example": true,
            "nullable": true
          },
          "capture_on": {
            "type": "string",
            "format": "date-time",
            "description": "A timestamp (ISO 8601 code) that determines when the payment should be captured.\nProviding this field will automatically set `capture` to true",
            "example": "2022-09-10T10:11:12Z",
            "nullable": true
          },
          "capture_method": {
            "allOf": [
              {
                "$ref": "#/components/schemas/CaptureMethod"
              }
            ],
            "nullable": true
          },
          "payment_method": {
            "$ref": "#/components/schemas/PaymentMethodType"
          },
          "payment_method_data": {
            "allOf": [
              {
                "$ref": "#/components/schemas/PaymentMethod"
              }
            ],
            "nullable": true
          },
          "payment_token": {
            "type": "string",
            "description": "Provide a reference to a stored payment method",
            "example": "187282ab-40ef-47a9-9206-5099ba31e432",
            "nullable": true
          },
          "shipping": {
            "allOf": [
              {
                "$ref": "#/components/schemas/Address"
              }
            ],
            "nullable": true
          },
          "billing": {
            "allOf": [
              {
                "$ref": "#/components/schemas/Address"
              }
            ],
            "nullable": true
          },
          "order_details": {
            "type": "array",
            "items": {
              "$ref": "#/components/schemas/OrderDetailsWithAmount"
            },
            "description": "Information about the product , quantity and amount for connectors. (e.g. Klarna)",
            "example": "[{\n        \"product_name\": \"gillete creme\",\n        \"quantity\": 15,\n        \"amount\" : 900\n    }]",
            "nullable": true
          },
          "email": {
            "type": "string",
            "description": "description: The customer's email address",
            "example": "johntest@test.com",
            "nullable": true,
            "maxLength": 255
          },
          "name": {
            "type": "string",
            "description": "description: The customer's name",
            "example": "John Test",
            "nullable": true,
            "maxLength": 255
          },
          "phone": {
            "type": "string",
            "description": "The customer's phone number",
            "example": "3141592653",
            "nullable": true,
            "maxLength": 255
          },
          "return_url": {
            "type": "string",
            "description": "The URL to redirect after the completion of the operation",
            "example": "https://hyperswitch.io",
            "nullable": true
          },
          "authentication_type": {
            "allOf": [
              {
                "$ref": "#/components/schemas/AuthenticationType"
              }
            ],
            "nullable": true
          },
          "statement_descriptor_name": {
            "type": "string",
            "description": "For non-card charges, you can use this value as the complete description that appears on your customers’ statements. Must contain at least one letter, maximum 22 characters.",
            "example": "Hyperswitch Router",
            "nullable": true,
            "maxLength": 255
          },
          "statement_descriptor_suffix": {
            "type": "string",
            "description": "Provides information about a card payment that customers see on their statements. Concatenated with the prefix (shortened descriptor) or statement descriptor that’s set on the account to form the complete statement descriptor. Maximum 255 characters for the concatenated descriptor.",
            "example": "Payment for shoes purchase",
            "nullable": true,
            "maxLength": 255
          },
          "next_action": {
            "allOf": [
              {
                "$ref": "#/components/schemas/NextActionData"
              }
            ],
            "nullable": true
          },
          "cancellation_reason": {
            "type": "string",
            "description": "If the payment was cancelled the reason provided here",
            "nullable": true
          },
          "error_code": {
            "type": "string",
            "description": "If there was an error while calling the connectors the code is received here",
            "example": "E0001",
            "nullable": true
          },
          "error_message": {
            "type": "string",
            "description": "If there was an error while calling the connector the error message is received here",
            "example": "Failed while verifying the card",
            "nullable": true
          },
          "payment_experience": {
            "allOf": [
              {
                "$ref": "#/components/schemas/PaymentExperience"
              }
            ],
            "nullable": true
          },
          "payment_method_type": {
            "allOf": [
              {
                "$ref": "#/components/schemas/PaymentMethodType"
              }
            ],
            "nullable": true
          },
          "connector_label": {
            "type": "string",
            "description": "The connector used for this payment along with the country and business details",
            "example": "stripe_US_food",
            "nullable": true
          },
          "business_country": {
            "$ref": "#/components/schemas/CountryAlpha2"
          },
          "business_label": {
            "type": "string",
            "description": "The business label of merchant for this payment"
          },
          "business_sub_label": {
            "type": "string",
            "description": "The business_sub_label for this payment",
            "nullable": true
          },
          "allowed_payment_method_types": {
            "type": "array",
            "items": {
              "$ref": "#/components/schemas/PaymentMethodType"
            },
            "description": "Allowed Payment Method Types for a given PaymentIntent",
            "nullable": true
          },
          "ephemeral_key": {
            "allOf": [
              {
                "$ref": "#/components/schemas/EphemeralKeyCreateResponse"
              }
            ],
            "nullable": true
          },
          "manual_retry_allowed": {
            "type": "boolean",
            "description": "If true the payment can be retried with same or different payment method which means the confirm call can be made again.",
            "nullable": true
          },
          "connector_transaction_id": {
            "type": "string",
            "description": "A unique identifier for a payment provided by the connector",
            "example": "993672945374576J",
            "nullable": true
          },
          "metadata": {
            "type": "object",
            "description": "You can specify up to 50 keys, with key names up to 40 characters long and values up to 500 characters long. Metadata is useful for storing additional, structured information on an object.",
            "nullable": true
          },
          "connector_metadata": {
            "allOf": [
              {
                "$ref": "#/components/schemas/ConnectorMetadata"
              }
            ],
            "nullable": true
          },
          "feature_metadata": {
            "allOf": [
              {
                "$ref": "#/components/schemas/FeatureMetadata"
              }
            ],
            "nullable": true
          },
          "reference_id": {
            "type": "string",
            "description": "reference to the payment at connector side",
            "example": "993672945374576J",
            "nullable": true
          }
        }
      },
      "PaymentsRetrieveRequest": {
        "type": "object",
        "required": [
          "resource_id",
          "force_sync"
        ],
        "properties": {
          "resource_id": {
            "$ref": "#/components/schemas/PaymentIdType"
          },
          "merchant_id": {
            "type": "string",
            "description": "The identifier for the Merchant Account.",
            "nullable": true
          },
          "force_sync": {
            "type": "boolean",
            "description": "Decider to enable or disable the connector call for retrieve request"
          },
          "param": {
            "type": "string",
            "description": "The parameters passed to a retrieve request",
            "nullable": true
          },
          "connector": {
            "type": "string",
            "description": "The name of the connector",
            "nullable": true
          },
          "merchant_connector_details": {
            "allOf": [
              {
                "$ref": "#/components/schemas/MerchantConnectorDetailsWrap"
              }
            ],
            "nullable": true
          },
          "client_secret": {
            "type": "string",
            "description": "This is a token which expires after 15 minutes, used from the client to authenticate and create sessions from the SDK",
            "nullable": true
          }
        }
      },
      "PaymentsSessionRequest": {
        "type": "object",
        "required": [
          "payment_id",
          "client_secret",
          "wallets"
        ],
        "properties": {
          "payment_id": {
            "type": "string",
            "description": "The identifier for the payment"
          },
          "client_secret": {
            "type": "string",
            "description": "This is a token which expires after 15 minutes, used from the client to authenticate and create sessions from the SDK"
          },
          "wallets": {
            "type": "array",
            "items": {
              "$ref": "#/components/schemas/PaymentMethodType"
            },
            "description": "The list of the supported wallets"
          },
          "merchant_connector_details": {
            "allOf": [
              {
                "$ref": "#/components/schemas/MerchantConnectorDetailsWrap"
              }
            ],
            "nullable": true
          }
        }
      },
      "PaymentsSessionResponse": {
        "type": "object",
        "required": [
          "payment_id",
          "client_secret",
          "session_token"
        ],
        "properties": {
          "payment_id": {
            "type": "string",
            "description": "The identifier for the payment"
          },
          "client_secret": {
            "type": "string",
            "description": "This is a token which expires after 15 minutes, used from the client to authenticate and create sessions from the SDK"
          },
          "session_token": {
            "type": "array",
            "items": {
              "$ref": "#/components/schemas/SessionToken"
            },
            "description": "The list of session token object"
          }
        }
      },
      "PaymentsStartRequest": {
        "type": "object",
        "required": [
          "payment_id",
          "merchant_id",
          "attempt_id"
        ],
        "properties": {
          "payment_id": {
            "type": "string",
            "description": "Unique identifier for the payment. This ensures idempotency for multiple payments\nthat have been done by a single merchant. This field is auto generated and is returned in the API response."
          },
          "merchant_id": {
            "type": "string",
            "description": "The identifier for the Merchant Account."
          },
          "attempt_id": {
            "type": "string",
            "description": "The identifier for the payment transaction"
          }
        }
      },
      "PaypalRedirection": {
        "type": "object"
      },
      "PaypalSessionTokenResponse": {
        "type": "object",
        "required": [
          "session_token"
        ],
        "properties": {
          "session_token": {
            "type": "string",
            "description": "The session token for PayPal"
          }
        }
      },
      "PhoneDetails": {
        "type": "object",
        "properties": {
          "number": {
            "type": "string",
            "description": "The contact number",
            "example": "9999999999",
            "nullable": true
          },
          "country_code": {
            "type": "string",
            "description": "The country code attached to the number",
            "example": "+1",
            "nullable": true
          }
        }
      },
      "PrimaryBusinessDetails": {
        "type": "object",
        "required": [
          "country",
          "business"
        ],
        "properties": {
          "country": {
            "$ref": "#/components/schemas/CountryAlpha2"
          },
          "business": {
            "type": "string",
            "example": "food"
          }
        }
      },
      "ReceiverDetails": {
        "type": "object",
        "required": [
          "amount_received"
        ],
        "properties": {
          "amount_received": {
            "type": "integer",
            "format": "int64",
            "description": "The amount received by receiver"
          },
          "amount_charged": {
            "type": "integer",
            "format": "int64",
            "description": "The amount charged by ACH",
            "nullable": true
          },
          "amount_remaining": {
            "type": "integer",
            "format": "int64",
            "description": "The amount remaining to be sent via ACH",
            "nullable": true
          }
        }
      },
      "RedirectResponse": {
        "type": "object",
        "properties": {
          "param": {
            "type": "string",
            "nullable": true
          },
          "json_payload": {
            "type": "object",
            "nullable": true
          }
        }
      },
      "RefundListRequest": {
        "type": "object",
        "properties": {
          "payment_id": {
            "type": "string",
            "description": "The identifier for the payment",
            "nullable": true
          },
          "limit": {
            "type": "integer",
            "format": "int64",
            "description": "Limit on the number of objects to return",
            "nullable": true
          },
          "offset": {
            "type": "integer",
            "format": "int64",
            "description": "The starting point within a list of objects",
            "nullable": true
          },
          "time_range": {
            "allOf": [
              {
                "$ref": "#/components/schemas/TimeRange"
              }
            ],
            "nullable": true
          },
          "connector": {
            "type": "array",
            "items": {
              "type": "string"
            },
            "description": "The list of connectors to filter refunds list",
            "nullable": true
          },
          "currency": {
            "type": "array",
            "items": {
              "$ref": "#/components/schemas/Currency"
            },
            "description": "The list of currencies to filter refunds list",
            "nullable": true
          },
          "refund_status": {
            "type": "array",
            "items": {
              "$ref": "#/components/schemas/RefundStatus"
            },
            "description": "The list of refund statuses to filter refunds list",
            "nullable": true
          }
        }
      },
      "RefundListResponse": {
        "type": "object",
        "required": [
          "size",
          "data"
        ],
        "properties": {
          "size": {
            "type": "integer",
            "description": "The number of refunds included in the list",
            "minimum": 0.0
          },
          "data": {
            "type": "array",
            "items": {
              "$ref": "#/components/schemas/RefundResponse"
            },
            "description": "The List of refund response object"
          }
        }
      },
      "RefundRequest": {
        "type": "object",
        "required": [
          "payment_id"
        ],
        "properties": {
          "refund_id": {
            "type": "string",
            "description": "Unique Identifier for the Refund. This is to ensure idempotency for multiple partial refund initiated against the same payment. If the identifiers is not defined by the merchant, this filed shall be auto generated and provide in the API response. It is recommended to generate uuid(v4) as the refund_id.",
            "example": "ref_mbabizu24mvu3mela5njyhpit4",
            "nullable": true,
            "maxLength": 30,
            "minLength": 30
          },
          "payment_id": {
            "type": "string",
            "description": "Total amount for which the refund is to be initiated. Amount for the payment in lowest denomination of the currency. (i.e) in cents for USD denomination, in paisa for INR denomination etc. If not provided, this will default to the full payment amount",
            "example": "pay_mbabizu24mvu3mela5njyhpit4",
            "maxLength": 30,
            "minLength": 30
          },
          "merchant_id": {
            "type": "string",
            "description": "The identifier for the Merchant Account",
            "example": "y3oqhf46pyzuxjbcn2giaqnb44",
            "nullable": true,
            "maxLength": 255
          },
          "amount": {
            "type": "integer",
            "format": "int64",
            "description": "Total amount for which the refund is to be initiated. Amount for the payment in lowest denomination of the currency. (i.e) in cents for USD denomination, in paisa for INR denomination etc., If not provided, this will default to the full payment amount",
            "example": 6540,
            "nullable": true,
            "minimum": 100.0
          },
          "reason": {
            "type": "string",
            "description": "An arbitrary string attached to the object. Often useful for displaying to users and your customer support executive",
            "example": "Customer returned the product",
            "nullable": true,
            "maxLength": 255
          },
          "refund_type": {
            "allOf": [
              {
                "$ref": "#/components/schemas/RefundType"
              }
            ],
            "nullable": true
          },
          "metadata": {
            "type": "object",
            "description": "You can specify up to 50 keys, with key names up to 40 characters long and values up to 500 characters long. Metadata is useful for storing additional, structured information on an object.",
            "nullable": true
          },
          "merchant_connector_details": {
            "allOf": [
              {
                "$ref": "#/components/schemas/MerchantConnectorDetailsWrap"
              }
            ],
            "nullable": true
          }
        }
      },
      "RefundResponse": {
        "type": "object",
        "required": [
          "refund_id",
          "payment_id",
          "amount",
          "currency",
          "status",
          "connector"
        ],
        "properties": {
          "refund_id": {
            "type": "string",
            "description": "The identifier for refund"
          },
          "payment_id": {
            "type": "string",
            "description": "The identifier for payment"
          },
          "amount": {
            "type": "integer",
            "format": "int64",
            "description": "The refund amount, which should be less than or equal to the total payment amount. Amount for the payment in lowest denomination of the currency. (i.e) in cents for USD denomination, in paisa for INR denomination etc"
          },
          "currency": {
            "type": "string",
            "description": "The three-letter ISO currency code"
          },
          "reason": {
            "type": "string",
            "description": "An arbitrary string attached to the object. Often useful for displaying to users and your customer support executive",
            "nullable": true
          },
          "status": {
            "$ref": "#/components/schemas/RefundStatus"
          },
          "metadata": {
            "type": "object",
            "description": "You can specify up to 50 keys, with key names up to 40 characters long and values up to 500 characters long. Metadata is useful for storing additional, structured information on an object",
            "nullable": true
          },
          "error_message": {
            "type": "string",
            "description": "The error message",
            "nullable": true
          },
          "error_code": {
            "type": "string",
            "description": "The code for the error",
            "nullable": true
          },
          "created_at": {
            "type": "string",
            "format": "date-time",
            "description": "The timestamp at which refund is created",
            "nullable": true
          },
          "updated_at": {
            "type": "string",
            "format": "date-time",
            "description": "The timestamp at which refund is updated",
            "nullable": true
          },
          "connector": {
            "type": "string",
            "description": "The connector used for the refund and the corresponding payment",
            "example": "stripe"
          }
        }
      },
      "RefundStatus": {
        "type": "string",
        "description": "The status for refunds",
        "enum": [
          "succeeded",
          "failed",
          "pending",
          "review"
        ]
      },
      "RefundType": {
        "type": "string",
        "enum": [
          "scheduled",
          "instant"
        ]
      },
      "RefundUpdateRequest": {
        "type": "object",
        "properties": {
          "reason": {
            "type": "string",
            "description": "An arbitrary string attached to the object. Often useful for displaying to users and your customer support executive",
            "example": "Customer returned the product",
            "nullable": true,
            "maxLength": 255
          },
          "metadata": {
            "type": "object",
            "description": "You can specify up to 50 keys, with key names up to 40 characters long and values up to 500 characters long. Metadata is useful for storing additional, structured information on an object.",
            "nullable": true
          }
        }
      },
      "RequiredFieldInfo": {
        "type": "object",
        "description": "Required fields info used while listing the payment_method_data",
        "required": [
          "required_field",
          "display_name",
          "field_type"
        ],
        "properties": {
          "required_field": {
            "type": "string",
            "description": "Required field for a payment_method through a payment_method_type"
          },
          "display_name": {
            "type": "string",
            "description": "Display name of the required field in the front-end"
          },
          "field_type": {
            "$ref": "#/components/schemas/FieldType"
          }
        }
      },
      "RetrieveApiKeyResponse": {
        "type": "object",
        "description": "The response body for retrieving an API Key.",
        "required": [
          "key_id",
          "merchant_id",
          "name",
          "prefix",
          "created",
          "expiration"
        ],
        "properties": {
          "key_id": {
            "type": "string",
            "description": "The identifier for the API Key.",
            "example": "5hEEqkgJUyuxgSKGArHA4mWSnX",
            "maxLength": 64
          },
          "merchant_id": {
            "type": "string",
            "description": "The identifier for the Merchant Account.",
            "example": "y3oqhf46pyzuxjbcn2giaqnb44",
            "maxLength": 64
          },
          "name": {
            "type": "string",
            "description": "The unique name for the API Key to help you identify it.",
            "example": "Sandbox integration key",
            "maxLength": 64
          },
          "description": {
            "type": "string",
            "description": "The description to provide more context about the API Key.",
            "example": "Key used by our developers to integrate with the sandbox environment",
            "nullable": true,
            "maxLength": 256
          },
          "prefix": {
            "type": "string",
            "description": "The first few characters of the plaintext API Key to help you identify it.",
            "maxLength": 64
          },
          "created": {
            "type": "string",
            "format": "date-time",
            "description": "The time at which the API Key was created.",
            "example": "2022-09-10T10:11:12Z"
          },
          "expiration": {
            "$ref": "#/components/schemas/ApiKeyExpiration"
          }
        }
      },
      "RetryAction": {
        "type": "string",
        "enum": [
          "manual_retry",
          "requeue"
        ]
      },
      "RevokeApiKeyResponse": {
        "type": "object",
        "description": "The response body for revoking an API Key.",
        "required": [
          "merchant_id",
          "key_id",
          "revoked"
        ],
        "properties": {
          "merchant_id": {
            "type": "string",
            "description": "The identifier for the Merchant Account.",
            "example": "y3oqhf46pyzuxjbcn2giaqnb44",
            "maxLength": 64
          },
          "key_id": {
            "type": "string",
            "description": "The identifier for the API Key.",
            "example": "5hEEqkgJUyuxgSKGArHA4mWSnX",
            "maxLength": 64
          },
          "revoked": {
            "type": "boolean",
            "description": "Indicates whether the API key was revoked or not.",
            "example": "true"
          }
        }
      },
      "RewardData": {
        "type": "object",
        "required": [
          "merchant_id"
        ],
        "properties": {
          "merchant_id": {
            "type": "string",
            "description": "The merchant ID with which we have to call the connector"
          }
        }
      },
      "RoutingAlgorithm": {
        "type": "string",
        "description": "The routing algorithm to be used to process the incoming request from merchant to outgoing payment processor or payment method. The default is 'Custom'",
        "enum": [
          "round_robin",
          "max_conversion",
          "min_cost",
          "custom"
        ],
        "example": "custom"
      },
      "SamsungPayWalletData": {
        "type": "object",
        "required": [
          "token"
        ],
        "properties": {
          "token": {
            "type": "string",
            "description": "The encrypted payment token from Samsung"
          }
        }
      },
      "SdkNextAction": {
        "type": "object",
        "required": [
          "next_action"
        ],
        "properties": {
          "next_action": {
            "$ref": "#/components/schemas/NextActionCall"
          }
        }
      },
      "SecretInfoToInitiateSdk": {
        "type": "object",
        "required": [
          "display",
          "payment"
        ],
        "properties": {
          "display": {
            "type": "string"
          },
          "payment": {
            "type": "string"
          }
        }
      },
      "SepaAndBacsBillingDetails": {
        "type": "object",
        "required": [
          "email",
          "name"
        ],
        "properties": {
          "email": {
            "type": "string",
            "description": "The Email ID for SEPA and BACS billing",
            "example": "example@me.com"
          },
          "name": {
            "type": "string",
            "description": "The billing name for SEPA and BACS billing",
            "example": "Jane Doe"
          }
        }
      },
      "SepaBankTransferInstructions": {
        "type": "object",
        "required": [
          "account_holder_name",
          "bic",
          "country",
          "iban"
        ],
        "properties": {
          "account_holder_name": {
            "type": "string",
            "example": "Jane Doe"
          },
          "bic": {
            "type": "string",
            "example": "1024419982"
          },
          "country": {
            "type": "string"
          },
          "iban": {
            "type": "string",
            "example": "123456789"
          }
        }
      },
      "SessionToken": {
        "oneOf": [
          {
            "allOf": [
              {
                "$ref": "#/components/schemas/GpaySessionTokenResponse"
              },
              {
                "type": "object",
                "required": [
                  "wallet_name"
                ],
                "properties": {
                  "wallet_name": {
                    "type": "string",
                    "enum": [
                      "google_pay"
                    ]
                  }
                }
              }
            ]
          },
          {
            "allOf": [
              {
                "$ref": "#/components/schemas/KlarnaSessionTokenResponse"
              },
              {
                "type": "object",
                "required": [
                  "wallet_name"
                ],
                "properties": {
                  "wallet_name": {
                    "type": "string",
                    "enum": [
                      "klarna"
                    ]
                  }
                }
              }
            ]
          },
          {
            "allOf": [
              {
                "$ref": "#/components/schemas/PaypalSessionTokenResponse"
              },
              {
                "type": "object",
                "required": [
                  "wallet_name"
                ],
                "properties": {
                  "wallet_name": {
                    "type": "string",
                    "enum": [
                      "paypal"
                    ]
                  }
                }
              }
            ]
          },
          {
            "allOf": [
              {
                "$ref": "#/components/schemas/ApplepaySessionTokenResponse"
              },
              {
                "type": "object",
                "required": [
                  "wallet_name"
                ],
                "properties": {
                  "wallet_name": {
                    "type": "string",
                    "enum": [
                      "apple_pay"
                    ]
                  }
                }
              }
            ]
          },
          {
            "type": "object",
            "required": [
              "wallet_name"
            ],
            "properties": {
              "wallet_name": {
                "type": "string",
                "enum": [
                  "no_session_token_received"
                ]
              }
            }
          }
        ],
        "discriminator": {
          "propertyName": "wallet_name"
        }
      },
      "SessionTokenInfo": {
        "type": "object",
        "required": [
          "certificate",
          "certificate_keys",
          "merchant_identifier",
          "display_name",
          "initiative",
          "initiative_context"
        ],
        "properties": {
          "certificate": {
            "type": "string"
          },
          "certificate_keys": {
            "type": "string"
          },
          "merchant_identifier": {
            "type": "string"
          },
          "display_name": {
            "type": "string"
          },
          "initiative": {
            "type": "string"
          },
          "initiative_context": {
            "type": "string"
          }
        }
      },
      "ThirdPartySdkSessionResponse": {
        "type": "object",
        "required": [
          "secrets"
        ],
        "properties": {
          "secrets": {
            "$ref": "#/components/schemas/SecretInfoToInitiateSdk"
          }
        }
      },
      "TimeRange": {
        "type": "object",
        "required": [
          "start_time"
        ],
        "properties": {
          "start_time": {
            "type": "string",
            "format": "date-time",
            "description": "The start time to filter refunds list or to get list of filters. To get list of filters start time is needed to be passed"
          },
          "end_time": {
            "type": "string",
            "format": "date-time",
            "description": "The end time to filter refunds list or to get list of filters. If not passed the default time is now",
            "nullable": true
          }
        }
      },
      "UpdateApiKeyRequest": {
        "type": "object",
        "description": "The request body for updating an API Key.",
        "properties": {
          "name": {
            "type": "string",
            "description": "A unique name for the API Key to help you identify it.",
            "example": "Sandbox integration key",
            "nullable": true,
            "maxLength": 64
          },
          "description": {
            "type": "string",
            "description": "A description to provide more context about the API Key.",
            "example": "Key used by our developers to integrate with the sandbox environment",
            "nullable": true,
            "maxLength": 256
          },
          "expiration": {
            "allOf": [
              {
                "$ref": "#/components/schemas/ApiKeyExpiration"
              }
            ],
            "nullable": true
          }
        }
      },
      "UpiData": {
        "type": "object",
        "properties": {
          "vpa_id": {
            "type": "string",
            "example": "successtest@iata",
            "nullable": true
          }
        }
      },
      "WalletData": {
        "oneOf": [
          {
            "type": "object",
            "required": [
              "ali_pay"
            ],
            "properties": {
              "ali_pay": {
                "$ref": "#/components/schemas/AliPay"
              }
            }
          },
          {
            "type": "object",
            "required": [
<<<<<<< HEAD
              "gcash_redirect"
            ],
            "properties": {
              "gcash_redirect": {
                "$ref": "#/components/schemas/GcashRedirection"
              }
            }
          },
          {
            "type": "object",
            "required": [
            "kakao_pay_redirect"
=======
              "ali_pay_redirect"
>>>>>>> 1926b4e1
            ],
            "properties": {
              "ali_pay_redirect": {
                "$ref": "#/components/schemas/AliPayRedirection"
              }
            }
          },
          {
            "type": "object",
            "required": [
              "ali_pay_hk_redirect"
            ],
            "properties": {
              "ali_pay_hk_redirect": {
                "$ref": "#/components/schemas/AliPayHkRedirection"
              }
            }
          },
          {
            "type": "object",
            "required": [
              "kakao_pay_redirect"
            ],
            "properties": {
              "kakao_pay_redirect": {
                "$ref": "#/components/schemas/KakaoPayRedirection"
              }
            }
          },
          {
            "type": "object",
            "required": [
              "go_pay_redirect"
            ],
            "properties": {
              "go_pay_redirect": {
                "$ref": "#/components/schemas/GoPayRedirection"
              }
            }
          },
          {
            "type": "object",
            "required": [
              "apple_pay"
            ],
            "properties": {
              "apple_pay": {
                "$ref": "#/components/schemas/ApplePayWalletData"
              }
            }
          },
          {
            "type": "object",
            "required": [
              "apple_pay_redirect"
            ],
            "properties": {
              "apple_pay_redirect": {
                "$ref": "#/components/schemas/ApplePayRedirectData"
              }
            }
          },
          {
            "type": "object",
            "required": [
              "apple_pay_third_party_sdk"
            ],
            "properties": {
              "apple_pay_third_party_sdk": {
                "$ref": "#/components/schemas/ApplePayThirdPartySdkData"
              }
            }
          },
          {
            "type": "object",
            "required": [
              "google_pay"
            ],
            "properties": {
              "google_pay": {
                "$ref": "#/components/schemas/GooglePayWalletData"
              }
            }
          },
          {
            "type": "object",
            "required": [
              "google_pay_redirect"
            ],
            "properties": {
              "google_pay_redirect": {
                "$ref": "#/components/schemas/GooglePayRedirectData"
              }
            }
          },
          {
            "type": "object",
            "required": [
              "google_pay_third_party_sdk"
            ],
            "properties": {
              "google_pay_third_party_sdk": {
                "$ref": "#/components/schemas/GooglePayThirdPartySdkData"
              }
            }
          },
          {
            "type": "object",
            "required": [
              "mb_way_redirect"
            ],
            "properties": {
              "mb_way_redirect": {
                "$ref": "#/components/schemas/MbWayRedirection"
              }
            }
          },
          {
            "type": "object",
            "required": [
              "mobile_pay_redirect"
            ],
            "properties": {
              "mobile_pay_redirect": {
                "$ref": "#/components/schemas/MobilePayRedirection"
              }
            }
          },
          {
            "type": "object",
            "required": [
              "paypal_redirect"
            ],
            "properties": {
              "paypal_redirect": {
                "$ref": "#/components/schemas/PaypalRedirection"
              }
            }
          },
          {
            "type": "object",
            "required": [
              "paypal_sdk"
            ],
            "properties": {
              "paypal_sdk": {
                "$ref": "#/components/schemas/PayPalWalletData"
              }
            }
          },
          {
            "type": "object",
            "required": [
              "samsung_pay"
            ],
            "properties": {
              "samsung_pay": {
                "$ref": "#/components/schemas/SamsungPayWalletData"
              }
            }
          },
          {
            "type": "object",
            "required": [
              "we_chat_pay_redirect"
            ],
            "properties": {
              "we_chat_pay_redirect": {
                "$ref": "#/components/schemas/WeChatPayRedirection"
              }
            }
          },
          {
            "type": "object",
            "required": [
              "we_chat_pay"
            ],
            "properties": {
              "we_chat_pay": {
                "$ref": "#/components/schemas/WeChatPay"
              }
            }
          }
        ]
      },
      "WeChatPay": {
        "type": "object"
      },
      "WeChatPayRedirection": {
        "type": "object"
      },
      "WebhookDetails": {
        "type": "object",
        "properties": {
          "webhook_version": {
            "type": "string",
            "description": "The version for Webhook",
            "example": "1.0.2",
            "nullable": true,
            "maxLength": 255
          },
          "webhook_username": {
            "type": "string",
            "description": "The user name for Webhook login",
            "example": "ekart_retail",
            "nullable": true,
            "maxLength": 255
          },
          "webhook_password": {
            "type": "string",
            "description": "The password for Webhook login",
            "example": "ekart@123",
            "nullable": true,
            "maxLength": 255
          },
          "webhook_url": {
            "type": "string",
            "description": "The url for the webhook endpoint",
            "example": "www.ekart.com/webhooks",
            "nullable": true
          },
          "payment_created_enabled": {
            "type": "boolean",
            "description": "If this property is true, a webhook message is posted whenever a new payment is created",
            "example": true,
            "nullable": true
          },
          "payment_succeeded_enabled": {
            "type": "boolean",
            "description": "If this property is true, a webhook message is posted whenever a payment is successful",
            "example": true,
            "nullable": true
          },
          "payment_failed_enabled": {
            "type": "boolean",
            "description": "If this property is true, a webhook message is posted whenever a payment fails",
            "example": true,
            "nullable": true
          }
        }
      }
    },
    "securitySchemes": {
      "admin_api_key": {
        "type": "apiKey",
        "in": "header",
        "name": "api-key",
        "description": "Admin API keys allow you to perform some privileged actions such as creating a merchant account and Merchant Connector account."
      },
      "api_key": {
        "type": "apiKey",
        "in": "header",
        "name": "api-key",
        "description": "API keys are the most common method of authentication and can be obtained from the HyperSwitch dashboard."
      },
      "ephemeral_key": {
        "type": "apiKey",
        "in": "header",
        "name": "api-key",
        "description": "Ephemeral keys provide temporary access to singular data, such as access to a single customer object for a short period of time."
      },
      "publishable_key": {
        "type": "apiKey",
        "in": "header",
        "name": "api-key",
        "description": "Publishable keys are a type of keys that can be public and have limited scope of usage."
      }
    }
  },
  "tags": [
    {
      "name": "Merchant Account",
      "description": "Create and manage merchant accounts"
    },
    {
      "name": "Merchant Connector Account",
      "description": "Create and manage merchant connector accounts"
    },
    {
      "name": "Payments",
      "description": "Create and manage one-time payments, recurring payments and mandates"
    },
    {
      "name": "Refunds",
      "description": "Create and manage refunds for successful payments"
    },
    {
      "name": "Mandates",
      "description": "Manage mandates"
    },
    {
      "name": "Customers",
      "description": "Create and manage customers"
    },
    {
      "name": "Payment Methods",
      "description": "Create and manage payment methods of customers"
    },
    {
      "name": "Disputes",
      "description": "Manage disputes"
    }
  ]
}<|MERGE_RESOLUTION|>--- conflicted
+++ resolved
@@ -8566,7 +8566,6 @@
           {
             "type": "object",
             "required": [
-<<<<<<< HEAD
               "gcash_redirect"
             ],
             "properties": {
@@ -8578,10 +8577,7 @@
           {
             "type": "object",
             "required": [
-            "kakao_pay_redirect"
-=======
-              "ali_pay_redirect"
->>>>>>> 1926b4e1
+              "kakao_pay_redirect"
             ],
             "properties": {
               "ali_pay_redirect": {
