--- conflicted
+++ resolved
@@ -9059,7 +9059,6 @@
           {
             "type": "object",
             "required": [
-<<<<<<< HEAD
               "vipps_redirect"
             ],
             "properties": {
@@ -9072,8 +9071,6 @@
           {
             "type": "object",
             "required": [
-=======
->>>>>>> ec35d55d
               "we_chat_pay_redirect"
             ],
             "properties": {
