--- conflicted
+++ resolved
@@ -8168,7 +8168,6 @@
           {
             "type": "object",
             "required": [
-<<<<<<< HEAD
               "momo_redirect"
             ],
             "properties": {
@@ -8180,9 +8179,7 @@
           {
             "type": "object",
             "required": [
-=======
->>>>>>> c3a07d0a
-            "kakao_pay_redirect"
+              "kakao_pay_redirect"
             ],
             "properties": {
               "kakao_pay_redirect": {
