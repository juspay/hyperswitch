--- conflicted
+++ resolved
@@ -4800,12 +4800,9 @@
           "on_session"
         ]
       },
-<<<<<<< HEAD
-=======
       "GcashRedirection": {
         "type": "object"
       },
->>>>>>> 7607b6b6
       "GiftCardData": {
         "type": "object",
         "required": [
@@ -4823,12 +4820,9 @@
           }
         }
       },
-<<<<<<< HEAD
-=======
       "GoPayRedirection": {
         "type": "object"
       },
->>>>>>> 7607b6b6
       "GooglePayPaymentMethodInfo": {
         "type": "object",
         "required": [
@@ -6980,11 +6974,8 @@
           "bank_debit",
           "reward",
           "upi",
-<<<<<<< HEAD
+          "voucher",
           "gift_card"
-=======
-          "voucher"
->>>>>>> 7607b6b6
         ]
       },
       "PaymentMethodCreate": {
@@ -7155,8 +7146,6 @@
           {
             "type": "object",
             "required": [
-<<<<<<< HEAD
-=======
               "voucher"
             ],
             "properties": {
@@ -7168,7 +7157,6 @@
           {
             "type": "object",
             "required": [
->>>>>>> 7607b6b6
               "gift_card"
             ],
             "properties": {
@@ -7380,6 +7368,7 @@
           "eps",
           "evoucher",
           "giropay",
+          "givex",
           "google_pay",
           "go_pay",
           "gcash",
@@ -7415,8 +7404,7 @@
           "upi_collect",
           "vipps",
           "walley",
-          "we_chat_pay",
-          "baby_gift_card"
+          "we_chat_pay"
         ]
       },
       "PaymentMethodUpdate": {
