{
  "openapi": "3.0.3",
  "info": {
    "title": "Hyperswitch - API Documentation",
    "description": "\n## Get started\n\nHyperswitch provides a collection of APIs that enable you to process and manage payments.\nOur APIs accept and return JSON in the HTTP body, and return standard HTTP response codes.\n\nYou can consume the APIs directly using your favorite HTTP/REST library.\n\nWe have a testing environment referred to \"sandbox\", which you can setup to test API calls without\naffecting production data.\nCurrently, our sandbox environment is live while our production environment is under development\nand will be available soon.\nYou can sign up on our Dashboard to get API keys to access Hyperswitch API.\n\n### Environment\n\nUse the following base URLs when making requests to the APIs:\n\n| Environment   |  Base URL                          |\n|---------------|------------------------------------|\n| Sandbox       | <https://sandbox.hyperswitch.io>   |\n| Production    | <https://api.hyperswitch.io>       |\n\n## Authentication\n\nWhen you sign up on our [dashboard](https://app.hyperswitch.io) and create a merchant\naccount, you are given a secret key (also referred as api-key) and a publishable key.\nYou may authenticate all API requests with Hyperswitch server by providing the appropriate key in\nthe request Authorization header.\n\n| Key             |  Description                                                                                  |\n|-----------------|-----------------------------------------------------------------------------------------------|\n| api-key         | Private key. Used to authenticate all API requests from your merchant server                  |\n| publishable key | Unique identifier for your account. Used to authenticate API requests from your app's client  |\n\nNever share your secret api keys. Keep them guarded and secure.\n",
    "contact": {
      "name": "Hyperswitch Support",
      "url": "https://hyperswitch.io",
      "email": "hyperswitch@juspay.in"
    },
    "license": {
      "name": "Apache-2.0"
    },
    "version": "0.2.0"
  },
  "servers": [
    {
      "url": "https://sandbox.hyperswitch.io",
      "description": "Sandbox Environment"
    }
  ],
  "paths": {
    "/account/payment_methods": {
      "get": {
        "tags": [
          "Payment Methods"
        ],
        "summary": "List payment methods for a Merchant",
        "description": "List payment methods for a Merchant\n\nTo filter and list the applicable payment methods for a particular Merchant ID",
        "operationId": "List all Payment Methods for a Merchant",
        "parameters": [
          {
            "name": "account_id",
            "in": "path",
            "description": "The unique identifier for the merchant account",
            "required": true,
            "schema": {
              "type": "string"
            }
          },
          {
            "name": "accepted_country",
            "in": "query",
            "description": "The two-letter ISO currency code",
            "required": true,
            "schema": {
              "type": "array",
              "items": {
                "type": "string"
              }
            }
          },
          {
            "name": "accepted_currency",
            "in": "path",
            "description": "The three-letter ISO currency code",
            "required": true,
            "schema": {
              "type": "array",
              "items": {
                "$ref": "#/components/schemas/Currency"
              }
            }
          },
          {
            "name": "minimum_amount",
            "in": "query",
            "description": "The minimum amount accepted for processing by the particular payment method.",
            "required": true,
            "schema": {
              "type": "integer",
              "format": "int64"
            }
          },
          {
            "name": "maximum_amount",
            "in": "query",
            "description": "The maximum amount amount accepted for processing by the particular payment method.",
            "required": true,
            "schema": {
              "type": "integer",
              "format": "int64"
            }
          },
          {
            "name": "recurring_payment_enabled",
            "in": "query",
            "description": "Indicates whether the payment method is eligible for recurring payments",
            "required": true,
            "schema": {
              "type": "boolean"
            }
          },
          {
            "name": "installment_payment_enabled",
            "in": "query",
            "description": "Indicates whether the payment method is eligible for installment payments",
            "required": true,
            "schema": {
              "type": "boolean"
            }
          }
        ],
        "responses": {
          "200": {
            "description": "Payment Methods retrieved",
            "content": {
              "application/json": {
                "schema": {
                  "$ref": "#/components/schemas/PaymentMethodListResponse"
                }
              }
            }
          },
          "400": {
            "description": "Invalid Data"
          },
          "404": {
            "description": "Payment Methods does not exist in records"
          }
        },
        "security": [
          {
            "api_key": []
          },
          {
            "publishable_key": []
          }
        ]
      }
    },
    "/accounts/{account_id}/connectors": {
      "get": {
        "tags": [
          "Merchant Connector Account"
        ],
        "summary": "Merchant Connector - List",
        "description": "Merchant Connector - List\n\nList Merchant Connector Details for the merchant",
        "operationId": "List all Merchant Connectors",
        "parameters": [
          {
            "name": "account_id",
            "in": "path",
            "description": "The unique identifier for the merchant account",
            "required": true,
            "schema": {
              "type": "string"
            }
          }
        ],
        "responses": {
          "200": {
            "description": "Merchant Connector list retrieved successfully",
            "content": {
              "application/json": {
                "schema": {
                  "type": "array",
                  "items": {
                    "$ref": "#/components/schemas/MerchantConnectorResponse"
                  }
                }
              }
            }
          },
          "401": {
            "description": "Unauthorized request"
          },
          "404": {
            "description": "Merchant Connector does not exist in records"
          }
        },
        "security": [
          {
            "admin_api_key": []
          }
        ]
      },
      "post": {
        "tags": [
          "Merchant Connector Account"
        ],
        "summary": "Merchant Connector - Create",
        "description": "Merchant Connector - Create\n\nCreate a new Merchant Connector for the merchant account. The connector could be a payment processor / facilitator / acquirer or specialized services like Fraud / Accounting etc.\"",
        "operationId": "Create a Merchant Connector",
        "requestBody": {
          "content": {
            "application/json": {
              "schema": {
                "$ref": "#/components/schemas/MerchantConnectorCreate"
              }
            }
          },
          "required": true
        },
        "responses": {
          "200": {
            "description": "Merchant Connector Created",
            "content": {
              "application/json": {
                "schema": {
                  "$ref": "#/components/schemas/MerchantConnectorResponse"
                }
              }
            }
          },
          "400": {
            "description": "Missing Mandatory fields"
          }
        },
        "security": [
          {
            "admin_api_key": []
          }
        ]
      }
    },
    "/accounts/{account_id}/connectors/{connector_id}": {
      "get": {
        "tags": [
          "Merchant Connector Account"
        ],
        "summary": "Merchant Connector - Retrieve",
        "description": "Merchant Connector - Retrieve\n\nRetrieve Merchant Connector Details",
        "operationId": "Retrieve a Merchant Connector",
        "parameters": [
          {
            "name": "account_id",
            "in": "path",
            "description": "The unique identifier for the merchant account",
            "required": true,
            "schema": {
              "type": "string"
            }
          },
          {
            "name": "connector_id",
            "in": "path",
            "description": "The unique identifier for the Merchant Connector",
            "required": true,
            "schema": {
              "type": "integer",
              "format": "int32"
            }
          }
        ],
        "responses": {
          "200": {
            "description": "Merchant Connector retrieved successfully",
            "content": {
              "application/json": {
                "schema": {
                  "$ref": "#/components/schemas/MerchantConnectorResponse"
                }
              }
            }
          },
          "401": {
            "description": "Unauthorized request"
          },
          "404": {
            "description": "Merchant Connector does not exist in records"
          }
        },
        "security": [
          {
            "admin_api_key": []
          }
        ]
      },
      "post": {
        "tags": [
          "Merchant Connector Account"
        ],
        "summary": "Merchant Connector - Update",
        "description": "Merchant Connector - Update\n\nTo update an existing Merchant Connector. Helpful in enabling / disabling different payment methods and other settings for the connector etc.",
        "operationId": "Update a Merchant Connector",
        "parameters": [
          {
            "name": "account_id",
            "in": "path",
            "description": "The unique identifier for the merchant account",
            "required": true,
            "schema": {
              "type": "string"
            }
          },
          {
            "name": "connector_id",
            "in": "path",
            "description": "The unique identifier for the Merchant Connector",
            "required": true,
            "schema": {
              "type": "integer",
              "format": "int32"
            }
          }
        ],
        "requestBody": {
          "content": {
            "application/json": {
              "schema": {
                "$ref": "#/components/schemas/MerchantConnectorUpdate"
              }
            }
          },
          "required": true
        },
        "responses": {
          "200": {
            "description": "Merchant Connector Updated",
            "content": {
              "application/json": {
                "schema": {
                  "$ref": "#/components/schemas/MerchantConnectorResponse"
                }
              }
            }
          },
          "401": {
            "description": "Unauthorized request"
          },
          "404": {
            "description": "Merchant Connector does not exist in records"
          }
        },
        "security": [
          {
            "admin_api_key": []
          }
        ]
      },
      "delete": {
        "tags": [
          "Merchant Connector Account"
        ],
        "summary": "Merchant Connector - Delete",
        "description": "Merchant Connector - Delete\n\nDelete or Detach a Merchant Connector from Merchant Account",
        "operationId": "Delete a Merchant Connector",
        "parameters": [
          {
            "name": "account_id",
            "in": "path",
            "description": "The unique identifier for the merchant account",
            "required": true,
            "schema": {
              "type": "string"
            }
          },
          {
            "name": "connector_id",
            "in": "path",
            "description": "The unique identifier for the Merchant Connector",
            "required": true,
            "schema": {
              "type": "integer",
              "format": "int32"
            }
          }
        ],
        "responses": {
          "200": {
            "description": "Merchant Connector Deleted",
            "content": {
              "application/json": {
                "schema": {
                  "$ref": "#/components/schemas/MerchantConnectorDeleteResponse"
                }
              }
            }
          },
          "401": {
            "description": "Unauthorized request"
          },
          "404": {
            "description": "Merchant Connector does not exist in records"
          }
        },
        "security": [
          {
            "admin_api_key": []
          }
        ]
      }
    },
    "/customers": {
      "post": {
        "tags": [
          "Customers"
        ],
        "summary": "Create Customer",
        "description": "Create Customer\n\nCreate a customer object and store the customer details to be reused for future payments. Incase the customer already exists in the system, this API will respond with the customer details.",
        "operationId": "Create a Customer",
        "requestBody": {
          "content": {
            "application/json": {
              "schema": {
                "$ref": "#/components/schemas/CustomerRequest"
              }
            }
          },
          "required": true
        },
        "responses": {
          "200": {
            "description": "Customer Created",
            "content": {
              "application/json": {
                "schema": {
                  "$ref": "#/components/schemas/CustomerResponse"
                }
              }
            }
          },
          "400": {
            "description": "Invalid data"
          }
        },
        "security": [
          {
            "api_key": []
          }
        ]
      }
    },
    "/customers/list": {
      "post": {
        "tags": [
          "Customers List"
        ],
        "summary": "List customers for a merchant",
        "description": "List customers for a merchant\n\nTo filter and list the customers for a particular merchant id",
        "operationId": "List all Customers for a Merchant",
        "responses": {
          "200": {
            "description": "Customers retrieved",
            "content": {
              "application/json": {
                "schema": {
                  "type": "array",
                  "items": {
                    "$ref": "#/components/schemas/CustomerResponse"
                  }
                }
              }
            }
          },
          "400": {
            "description": "Invalid Data"
          }
        },
        "security": [
          {
            "api_key": []
          }
        ]
      }
    },
    "/customers/payment_methods": {
      "get": {
        "tags": [
          "Payment Methods"
        ],
        "summary": "List payment methods for a Customer",
        "description": "List payment methods for a Customer\n\nTo filter and list the applicable payment methods for a particular Customer ID",
        "operationId": "List all Payment Methods for a Customer",
        "parameters": [
          {
            "name": "client-secret",
            "in": "path",
            "description": "A secret known only to your application and the authorization server",
            "required": true,
            "schema": {
              "type": "string"
            }
          },
          {
            "name": "customer_id",
            "in": "path",
            "description": "The unique identifier for the customer account",
            "required": true,
            "schema": {
              "type": "string"
            }
          },
          {
            "name": "accepted_country",
            "in": "query",
            "description": "The two-letter ISO currency code",
            "required": true,
            "schema": {
              "type": "array",
              "items": {
                "type": "string"
              }
            }
          },
          {
            "name": "accepted_currency",
            "in": "path",
            "description": "The three-letter ISO currency code",
            "required": true,
            "schema": {
              "type": "array",
              "items": {
                "$ref": "#/components/schemas/Currency"
              }
            }
          },
          {
            "name": "minimum_amount",
            "in": "query",
            "description": "The minimum amount accepted for processing by the particular payment method.",
            "required": true,
            "schema": {
              "type": "integer",
              "format": "int64"
            }
          },
          {
            "name": "maximum_amount",
            "in": "query",
            "description": "The maximum amount amount accepted for processing by the particular payment method.",
            "required": true,
            "schema": {
              "type": "integer",
              "format": "int64"
            }
          },
          {
            "name": "recurring_payment_enabled",
            "in": "query",
            "description": "Indicates whether the payment method is eligible for recurring payments",
            "required": true,
            "schema": {
              "type": "boolean"
            }
          },
          {
            "name": "installment_payment_enabled",
            "in": "query",
            "description": "Indicates whether the payment method is eligible for installment payments",
            "required": true,
            "schema": {
              "type": "boolean"
            }
          }
        ],
        "responses": {
          "200": {
            "description": "Payment Methods retrieved for customer tied to its respective client-secret passed in the param",
            "content": {
              "application/json": {
                "schema": {
                  "$ref": "#/components/schemas/CustomerPaymentMethodsListResponse"
                }
              }
            }
          },
          "400": {
            "description": "Invalid Data"
          },
          "404": {
            "description": "Payment Methods does not exist in records"
          }
        },
        "security": [
          {
            "publishable_key": []
          }
        ]
      }
    },
    "/customers/{customer_id}": {
      "get": {
        "tags": [
          "Customers"
        ],
        "summary": "Retrieve Customer",
        "description": "Retrieve Customer\n\nRetrieve a customer's details.",
        "operationId": "Retrieve a Customer",
        "parameters": [
          {
            "name": "customer_id",
            "in": "path",
            "description": "The unique identifier for the Customer",
            "required": true,
            "schema": {
              "type": "string"
            }
          }
        ],
        "responses": {
          "200": {
            "description": "Customer Retrieved",
            "content": {
              "application/json": {
                "schema": {
                  "$ref": "#/components/schemas/CustomerResponse"
                }
              }
            }
          },
          "404": {
            "description": "Customer was not found"
          }
        },
        "security": [
          {
            "api_key": []
          },
          {
            "ephemeral_key": []
          }
        ]
      },
      "post": {
        "tags": [
          "Customers"
        ],
        "summary": "Update Customer",
        "description": "Update Customer\n\nUpdates the customer's details in a customer object.",
        "operationId": "Update a Customer",
        "parameters": [
          {
            "name": "customer_id",
            "in": "path",
            "description": "The unique identifier for the Customer",
            "required": true,
            "schema": {
              "type": "string"
            }
          }
        ],
        "requestBody": {
          "content": {
            "application/json": {
              "schema": {
                "$ref": "#/components/schemas/CustomerRequest"
              }
            }
          },
          "required": true
        },
        "responses": {
          "200": {
            "description": "Customer was Updated",
            "content": {
              "application/json": {
                "schema": {
                  "$ref": "#/components/schemas/CustomerResponse"
                }
              }
            }
          },
          "404": {
            "description": "Customer was not found"
          }
        },
        "security": [
          {
            "api_key": []
          }
        ]
      },
      "delete": {
        "tags": [
          "Customers"
        ],
        "summary": "Delete Customer",
        "description": "Delete Customer\n\nDelete a customer record.",
        "operationId": "Delete a Customer",
        "parameters": [
          {
            "name": "customer_id",
            "in": "path",
            "description": "The unique identifier for the Customer",
            "required": true,
            "schema": {
              "type": "string"
            }
          }
        ],
        "responses": {
          "200": {
            "description": "Customer was Deleted",
            "content": {
              "application/json": {
                "schema": {
                  "$ref": "#/components/schemas/CustomerDeleteResponse"
                }
              }
            }
          },
          "404": {
            "description": "Customer was not found"
          }
        },
        "security": [
          {
            "api_key": []
          }
        ]
      }
    },
    "/customers/{customer_id}/payment_methods": {
      "get": {
        "tags": [
          "Payment Methods"
        ],
        "summary": "List payment methods for a Customer",
        "description": "List payment methods for a Customer\n\nTo filter and list the applicable payment methods for a particular Customer ID",
        "operationId": "List all Payment Methods for a Customer",
        "parameters": [
          {
            "name": "customer_id",
            "in": "path",
            "description": "The unique identifier for the customer account",
            "required": true,
            "schema": {
              "type": "string"
            }
          },
          {
            "name": "accepted_country",
            "in": "query",
            "description": "The two-letter ISO currency code",
            "required": true,
            "schema": {
              "type": "array",
              "items": {
                "type": "string"
              }
            }
          },
          {
            "name": "accepted_currency",
            "in": "path",
            "description": "The three-letter ISO currency code",
            "required": true,
            "schema": {
              "type": "array",
              "items": {
                "$ref": "#/components/schemas/Currency"
              }
            }
          },
          {
            "name": "minimum_amount",
            "in": "query",
            "description": "The minimum amount accepted for processing by the particular payment method.",
            "required": true,
            "schema": {
              "type": "integer",
              "format": "int64"
            }
          },
          {
            "name": "maximum_amount",
            "in": "query",
            "description": "The maximum amount amount accepted for processing by the particular payment method.",
            "required": true,
            "schema": {
              "type": "integer",
              "format": "int64"
            }
          },
          {
            "name": "recurring_payment_enabled",
            "in": "query",
            "description": "Indicates whether the payment method is eligible for recurring payments",
            "required": true,
            "schema": {
              "type": "boolean"
            }
          },
          {
            "name": "installment_payment_enabled",
            "in": "query",
            "description": "Indicates whether the payment method is eligible for installment payments",
            "required": true,
            "schema": {
              "type": "boolean"
            }
          }
        ],
        "responses": {
          "200": {
            "description": "Payment Methods retrieved",
            "content": {
              "application/json": {
                "schema": {
                  "$ref": "#/components/schemas/CustomerPaymentMethodsListResponse"
                }
              }
            }
          },
          "400": {
            "description": "Invalid Data"
          },
          "404": {
            "description": "Payment Methods does not exist in records"
          }
        },
        "security": [
          {
            "api_key": []
          }
        ]
      }
    },
    "/disputes/list": {
      "get": {
        "tags": [
          "Disputes"
        ],
        "summary": "Disputes - List Disputes",
        "description": "Disputes - List Disputes",
        "operationId": "List Disputes",
        "parameters": [
          {
            "name": "limit",
            "in": "query",
            "description": "The maximum number of Dispute Objects to include in the response",
            "required": false,
            "schema": {
              "type": "integer",
              "format": "int64",
              "nullable": true
            }
          },
          {
            "name": "dispute_status",
            "in": "query",
            "description": "The status of dispute",
            "required": false,
            "schema": {
              "allOf": [
                {
                  "$ref": "#/components/schemas/DisputeStatus"
                }
              ],
              "nullable": true
            }
          },
          {
            "name": "dispute_stage",
            "in": "query",
            "description": "The stage of dispute",
            "required": false,
            "schema": {
              "allOf": [
                {
                  "$ref": "#/components/schemas/DisputeStage"
                }
              ],
              "nullable": true
            }
          },
          {
            "name": "reason",
            "in": "query",
            "description": "The reason for dispute",
            "required": false,
            "schema": {
              "type": "string",
              "nullable": true
            }
          },
          {
            "name": "connector",
            "in": "query",
            "description": "The connector linked to dispute",
            "required": false,
            "schema": {
              "type": "string",
              "nullable": true
            }
          },
          {
            "name": "received_time",
            "in": "query",
            "description": "The time at which dispute is received",
            "required": false,
            "schema": {
              "type": "string",
              "format": "date-time",
              "nullable": true
            }
          },
          {
            "name": "received_time.lt",
            "in": "query",
            "description": "Time less than the dispute received time",
            "required": false,
            "schema": {
              "type": "string",
              "format": "date-time",
              "nullable": true
            }
          },
          {
            "name": "received_time.gt",
            "in": "query",
            "description": "Time greater than the dispute received time",
            "required": false,
            "schema": {
              "type": "string",
              "format": "date-time",
              "nullable": true
            }
          },
          {
            "name": "received_time.lte",
            "in": "query",
            "description": "Time less than or equals to the dispute received time",
            "required": false,
            "schema": {
              "type": "string",
              "format": "date-time",
              "nullable": true
            }
          },
          {
            "name": "received_time.gte",
            "in": "query",
            "description": "Time greater than or equals to the dispute received time",
            "required": false,
            "schema": {
              "type": "string",
              "format": "date-time",
              "nullable": true
            }
          }
        ],
        "responses": {
          "200": {
            "description": "The dispute list was retrieved successfully",
            "content": {
              "application/json": {
                "schema": {
                  "type": "array",
                  "items": {
                    "$ref": "#/components/schemas/DisputeResponse"
                  }
                }
              }
            }
          },
          "401": {
            "description": "Unauthorized request"
          }
        },
        "security": [
          {
            "api_key": []
          }
        ]
      }
    },
    "/disputes/{dispute_id}": {
      "get": {
        "tags": [
          "Disputes"
        ],
        "summary": "Disputes - Retrieve Dispute",
        "description": "Disputes - Retrieve Dispute",
        "operationId": "Retrieve a Dispute",
        "parameters": [
          {
            "name": "dispute_id",
            "in": "path",
            "description": "The identifier for dispute",
            "required": true,
            "schema": {
              "type": "string"
            }
          }
        ],
        "responses": {
          "200": {
            "description": "The dispute was retrieved successfully",
            "content": {
              "application/json": {
                "schema": {
                  "$ref": "#/components/schemas/DisputeResponse"
                }
              }
            }
          },
          "404": {
            "description": "Dispute does not exist in our records"
          }
        },
        "security": [
          {
            "api_key": []
          }
        ]
      }
    },
    "/gsm": {
      "post": {
        "tags": [
          "Gsm"
        ],
        "summary": "Gsm - Create",
        "description": "Gsm - Create\n\nTo create a Gsm Rule",
        "operationId": "Create Gsm Rule",
        "requestBody": {
          "content": {
            "application/json": {
              "schema": {
                "$ref": "#/components/schemas/GsmCreateRequest"
              }
            }
          },
          "required": true
        },
        "responses": {
          "200": {
            "description": "Gsm created",
            "content": {
              "application/json": {
                "schema": {
                  "$ref": "#/components/schemas/GsmResponse"
                }
              }
            }
          },
          "400": {
            "description": "Missing Mandatory fields"
          }
        },
        "security": [
          {
            "admin_api_key": []
          }
        ]
      }
    },
    "/gsm/delete": {
      "post": {
        "tags": [
          "Gsm"
        ],
        "summary": "Gsm - Delete",
        "description": "Gsm - Delete\n\nTo delete a Gsm Rule",
        "operationId": "Delete Gsm Rule",
        "requestBody": {
          "content": {
            "application/json": {
              "schema": {
                "$ref": "#/components/schemas/GsmDeleteRequest"
              }
            }
          },
          "required": true
        },
        "responses": {
          "200": {
            "description": "Gsm deleted",
            "content": {
              "application/json": {
                "schema": {
                  "$ref": "#/components/schemas/GsmDeleteResponse"
                }
              }
            }
          },
          "400": {
            "description": "Missing Mandatory fields"
          }
        },
        "security": [
          {
            "admin_api_key": []
          }
        ]
      }
    },
    "/gsm/get": {
      "post": {
        "tags": [
          "Gsm"
        ],
        "summary": "Gsm - Get",
        "description": "Gsm - Get\n\nTo get a Gsm Rule",
        "operationId": "Retrieve Gsm Rule",
        "requestBody": {
          "content": {
            "application/json": {
              "schema": {
                "$ref": "#/components/schemas/GsmRetrieveRequest"
              }
            }
          },
          "required": true
        },
        "responses": {
          "200": {
            "description": "Gsm retrieved",
            "content": {
              "application/json": {
                "schema": {
                  "$ref": "#/components/schemas/GsmResponse"
                }
              }
            }
          },
          "400": {
            "description": "Missing Mandatory fields"
          }
        },
        "security": [
          {
            "admin_api_key": []
          }
        ]
      }
    },
    "/gsm/update": {
      "post": {
        "tags": [
          "Gsm"
        ],
        "summary": "Gsm - Update",
        "description": "Gsm - Update\n\nTo update a Gsm Rule",
        "operationId": "Update Gsm Rule",
        "requestBody": {
          "content": {
            "application/json": {
              "schema": {
                "$ref": "#/components/schemas/GsmUpdateRequest"
              }
            }
          },
          "required": true
        },
        "responses": {
          "200": {
            "description": "Gsm updated",
            "content": {
              "application/json": {
                "schema": {
                  "$ref": "#/components/schemas/GsmResponse"
                }
              }
            }
          },
          "400": {
            "description": "Missing Mandatory fields"
          }
        },
        "security": [
          {
            "admin_api_key": []
          }
        ]
      }
    },
    "/mandates/revoke/{mandate_id}": {
      "post": {
        "tags": [
          "Mandates"
        ],
        "summary": "Mandates - Revoke Mandate",
        "description": "Mandates - Revoke Mandate\n\nRevoke a mandate",
        "operationId": "Revoke a Mandate",
        "parameters": [
          {
            "name": "mandate_id",
            "in": "path",
            "description": "The identifier for mandate",
            "required": true,
            "schema": {
              "type": "string"
            }
          }
        ],
        "responses": {
          "200": {
            "description": "The mandate was revoked successfully",
            "content": {
              "application/json": {
                "schema": {
                  "$ref": "#/components/schemas/MandateRevokedResponse"
                }
              }
            }
          },
          "400": {
            "description": "Mandate does not exist in our records"
          }
        },
        "security": [
          {
            "api_key": []
          }
        ]
      }
    },
    "/mandates/{mandate_id}": {
      "get": {
        "tags": [
          "Mandates"
        ],
        "summary": "Mandates - Retrieve Mandate",
        "description": "Mandates - Retrieve Mandate\n\nRetrieve a mandate",
        "operationId": "Retrieve a Mandate",
        "parameters": [
          {
            "name": "mandate_id",
            "in": "path",
            "description": "The identifier for mandate",
            "required": true,
            "schema": {
              "type": "string"
            }
          }
        ],
        "responses": {
          "200": {
            "description": "The mandate was retrieved successfully",
            "content": {
              "application/json": {
                "schema": {
                  "$ref": "#/components/schemas/MandateResponse"
                }
              }
            }
          },
          "404": {
            "description": "Mandate does not exist in our records"
          }
        },
        "security": [
          {
            "api_key": []
          }
        ]
      }
    },
    "/payment_link/{payment_link_id}": {
      "get": {
        "tags": [
          "Payments"
        ],
        "summary": "Payments Link - Retrieve",
        "description": "Payments Link - Retrieve\n\nTo retrieve the properties of a Payment Link. This may be used to get the status of a previously initiated payment or next action for an ongoing payment",
        "operationId": "Retrieve a Payment Link",
        "parameters": [
          {
            "name": "payment_link_id",
            "in": "path",
            "description": "The identifier for payment link",
            "required": true,
            "schema": {
              "type": "string"
            }
          }
        ],
        "requestBody": {
          "content": {
            "application/json": {
              "schema": {
                "$ref": "#/components/schemas/RetrievePaymentLinkRequest"
              }
            }
          },
          "required": true
        },
        "responses": {
          "200": {
            "description": "Gets details regarding payment link",
            "content": {
              "application/json": {
                "schema": {
                  "$ref": "#/components/schemas/RetrievePaymentLinkResponse"
                }
              }
            }
          },
          "404": {
            "description": "No payment link found"
          }
        },
        "security": [
          {
            "api_key": []
          },
          {
            "publishable_key": []
          }
        ]
      }
    },
    "/payment_methods": {
      "post": {
        "tags": [
          "Payment Methods"
        ],
        "summary": "PaymentMethods - Create",
        "description": "PaymentMethods - Create\n\nTo create a payment method against a customer object. In case of cards, this API could be used only by PCI compliant merchants",
        "operationId": "Create a Payment Method",
        "requestBody": {
          "content": {
            "application/json": {
              "schema": {
                "$ref": "#/components/schemas/PaymentMethodCreate"
              }
            }
          },
          "required": true
        },
        "responses": {
          "200": {
            "description": "Payment Method Created",
            "content": {
              "application/json": {
                "schema": {
                  "$ref": "#/components/schemas/PaymentMethodResponse"
                }
              }
            }
          },
          "400": {
            "description": "Invalid Data"
          }
        },
        "security": [
          {
            "api_key": []
          }
        ]
      }
    },
    "/payment_methods/{method_id}": {
      "get": {
        "tags": [
          "Payment Methods"
        ],
        "summary": "Payment Method - Retrieve",
        "description": "Payment Method - Retrieve\n\nTo retrieve a payment method",
        "operationId": "Retrieve a Payment method",
        "parameters": [
          {
            "name": "method_id",
            "in": "path",
            "description": "The unique identifier for the Payment Method",
            "required": true,
            "schema": {
              "type": "string"
            }
          }
        ],
        "responses": {
          "200": {
            "description": "Payment Method retrieved",
            "content": {
              "application/json": {
                "schema": {
                  "$ref": "#/components/schemas/PaymentMethodResponse"
                }
              }
            }
          },
          "404": {
            "description": "Payment Method does not exist in records"
          }
        },
        "security": [
          {
            "api_key": []
          }
        ]
      },
      "post": {
        "tags": [
          "Payment Methods"
        ],
        "summary": "Payment Method - Update",
        "description": "Payment Method - Update\n\nTo update an existing payment method attached to a customer object. This API is useful for use cases such as updating the card number for expired cards to prevent discontinuity in recurring payments",
        "operationId": "Update a Payment method",
        "parameters": [
          {
            "name": "method_id",
            "in": "path",
            "description": "The unique identifier for the Payment Method",
            "required": true,
            "schema": {
              "type": "string"
            }
          }
        ],
        "requestBody": {
          "content": {
            "application/json": {
              "schema": {
                "$ref": "#/components/schemas/PaymentMethodUpdate"
              }
            }
          },
          "required": true
        },
        "responses": {
          "200": {
            "description": "Payment Method updated",
            "content": {
              "application/json": {
                "schema": {
                  "$ref": "#/components/schemas/PaymentMethodResponse"
                }
              }
            }
          },
          "404": {
            "description": "Payment Method does not exist in records"
          }
        },
        "security": [
          {
            "api_key": []
          }
        ]
      },
      "delete": {
        "tags": [
          "Payment Methods"
        ],
        "summary": "Payment Method - Delete",
        "description": "Payment Method - Delete\n\nDelete payment method",
        "operationId": "Delete a Payment method",
        "parameters": [
          {
            "name": "method_id",
            "in": "path",
            "description": "The unique identifier for the Payment Method",
            "required": true,
            "schema": {
              "type": "string"
            }
          }
        ],
        "responses": {
          "200": {
            "description": "Payment Method deleted",
            "content": {
              "application/json": {
                "schema": {
                  "$ref": "#/components/schemas/PaymentMethodDeleteResponse"
                }
              }
            }
          },
          "404": {
            "description": "Payment Method does not exist in records"
          }
        },
        "security": [
          {
            "api_key": []
          }
        ]
      }
    },
    "/payments": {
      "post": {
        "tags": [
          "Payments"
        ],
        "summary": "Payments - Create",
        "description": "Payments - Create\n\nTo process a payment you will have to create a payment, attach a payment method and confirm. Depending on the user journey you wish to achieve, you may opt to all the steps in a single request or in a sequence of API request using following APIs: (i) Payments - Update, (ii) Payments - Confirm, and (iii) Payments - Capture",
        "operationId": "Create a Payment",
        "requestBody": {
          "content": {
            "application/json": {
              "schema": {
                "$ref": "#/components/schemas/PaymentsCreateRequest"
              }
            }
          },
          "required": true
        },
        "responses": {
          "200": {
            "description": "Payment created",
            "content": {
              "application/json": {
                "schema": {
                  "$ref": "#/components/schemas/PaymentsResponse"
                }
              }
            }
          },
          "400": {
            "description": "Missing Mandatory fields"
          }
        },
        "security": [
          {
            "api_key": []
          }
        ]
      }
    },
    "/payments/list": {
      "get": {
        "tags": [
          "Payments"
        ],
        "summary": "Payments - List",
        "description": "Payments - List\n\nTo list the payments",
        "operationId": "List all Payments",
        "parameters": [
          {
            "name": "customer_id",
            "in": "query",
            "description": "The identifier for the customer",
            "required": true,
            "schema": {
              "type": "string"
            }
          },
          {
            "name": "starting_after",
            "in": "query",
            "description": "A cursor for use in pagination, fetch the next list after some object",
            "required": true,
            "schema": {
              "type": "string"
            }
          },
          {
            "name": "ending_before",
            "in": "query",
            "description": "A cursor for use in pagination, fetch the previous list before some object",
            "required": true,
            "schema": {
              "type": "string"
            }
          },
          {
            "name": "limit",
            "in": "query",
            "description": "Limit on the number of objects to return",
            "required": true,
            "schema": {
              "type": "integer",
              "format": "int64"
            }
          },
          {
            "name": "created",
            "in": "query",
            "description": "The time at which payment is created",
            "required": true,
            "schema": {
              "type": "string",
              "format": "date-time"
            }
          },
          {
            "name": "created_lt",
            "in": "query",
            "description": "Time less than the payment created time",
            "required": true,
            "schema": {
              "type": "string",
              "format": "date-time"
            }
          },
          {
            "name": "created_gt",
            "in": "query",
            "description": "Time greater than the payment created time",
            "required": true,
            "schema": {
              "type": "string",
              "format": "date-time"
            }
          },
          {
            "name": "created_lte",
            "in": "query",
            "description": "Time less than or equals to the payment created time",
            "required": true,
            "schema": {
              "type": "string",
              "format": "date-time"
            }
          },
          {
            "name": "created_gte",
            "in": "query",
            "description": "Time greater than or equals to the payment created time",
            "required": true,
            "schema": {
              "type": "string",
              "format": "date-time"
            }
          }
        ],
        "responses": {
          "200": {
            "description": "Received payment list"
          },
          "404": {
            "description": "No payments found"
          }
        },
        "security": [
          {
            "api_key": []
          }
        ]
      }
    },
    "/payments/session_tokens": {
      "post": {
        "tags": [
          "Payments"
        ],
        "summary": "Payments - Session token",
        "description": "Payments - Session token\n\nTo create the session object or to get session token for wallets",
        "operationId": "Create Session tokens for a Payment",
        "requestBody": {
          "content": {
            "application/json": {
              "schema": {
                "$ref": "#/components/schemas/PaymentsSessionRequest"
              }
            }
          },
          "required": true
        },
        "responses": {
          "200": {
            "description": "Payment session object created or session token was retrieved from wallets",
            "content": {
              "application/json": {
                "schema": {
                  "$ref": "#/components/schemas/PaymentsSessionResponse"
                }
              }
            }
          },
          "400": {
            "description": "Missing mandatory fields"
          }
        },
        "security": [
          {
            "publishable_key": []
          }
        ]
      }
    },
    "/payments/{payment_id}": {
      "get": {
        "tags": [
          "Payments"
        ],
        "summary": "Payments - Retrieve",
        "description": "Payments - Retrieve\n\nTo retrieve the properties of a Payment. This may be used to get the status of a previously initiated payment or next action for an ongoing payment",
        "operationId": "Retrieve a Payment",
        "parameters": [
          {
            "name": "payment_id",
            "in": "path",
            "description": "The identifier for payment",
            "required": true,
            "schema": {
              "type": "string"
            }
          }
        ],
        "requestBody": {
          "content": {
            "application/json": {
              "schema": {
                "$ref": "#/components/schemas/PaymentRetrieveBody"
              }
            }
          },
          "required": true
        },
        "responses": {
          "200": {
            "description": "Gets the payment with final status",
            "content": {
              "application/json": {
                "schema": {
                  "$ref": "#/components/schemas/PaymentsResponse"
                }
              }
            }
          },
          "404": {
            "description": "No payment found"
          }
        },
        "security": [
          {
            "api_key": []
          },
          {
            "publishable_key": []
          }
        ]
      },
      "post": {
        "tags": [
          "Payments"
        ],
        "summary": "Payments - Update",
        "description": "Payments - Update\n\nTo update the properties of a PaymentIntent object. This may include attaching a payment method, or attaching customer object or metadata fields after the Payment is created",
        "operationId": "Update a Payment",
        "parameters": [
          {
            "name": "payment_id",
            "in": "path",
            "description": "The identifier for payment",
            "required": true,
            "schema": {
              "type": "string"
            }
          }
        ],
        "requestBody": {
          "content": {
            "application/json": {
              "schema": {
                "$ref": "#/components/schemas/PaymentsRequest"
              }
            }
          },
          "required": true
        },
        "responses": {
          "200": {
            "description": "Payment updated",
            "content": {
              "application/json": {
                "schema": {
                  "$ref": "#/components/schemas/PaymentsResponse"
                }
              }
            }
          },
          "400": {
            "description": "Missing mandatory fields"
          }
        },
        "security": [
          {
            "api_key": []
          },
          {
            "publishable_key": []
          }
        ]
      }
    },
    "/payments/{payment_id}/cancel": {
      "post": {
        "tags": [
          "Payments"
        ],
        "summary": "Payments - Cancel",
        "description": "Payments - Cancel\n\nA Payment could can be cancelled when it is in one of these statuses: requires_payment_method, requires_capture, requires_confirmation, requires_customer_action",
        "operationId": "Cancel a Payment",
        "parameters": [
          {
            "name": "payment_id",
            "in": "path",
            "description": "The identifier for payment",
            "required": true,
            "schema": {
              "type": "string"
            }
          }
        ],
        "requestBody": {
          "content": {
            "application/json": {
              "schema": {
                "$ref": "#/components/schemas/PaymentsCancelRequest"
              }
            }
          },
          "required": true
        },
        "responses": {
          "200": {
            "description": "Payment canceled"
          },
          "400": {
            "description": "Missing mandatory fields"
          }
        },
        "security": [
          {
            "api_key": []
          }
        ]
      }
    },
    "/payments/{payment_id}/capture": {
      "post": {
        "tags": [
          "Payments"
        ],
        "summary": "Payments - Capture",
        "description": "Payments - Capture\n\nTo capture the funds for an uncaptured payment",
        "operationId": "Capture a Payment",
        "parameters": [
          {
            "name": "payment_id",
            "in": "path",
            "description": "The identifier for payment",
            "required": true,
            "schema": {
              "type": "string"
            }
          }
        ],
        "requestBody": {
          "content": {
            "application/json": {
              "schema": {
                "$ref": "#/components/schemas/PaymentsCaptureRequest"
              }
            }
          },
          "required": true
        },
        "responses": {
          "200": {
            "description": "Payment captured",
            "content": {
              "application/json": {
                "schema": {
                  "$ref": "#/components/schemas/PaymentsResponse"
                }
              }
            }
          },
          "400": {
            "description": "Missing mandatory fields"
          }
        },
        "security": [
          {
            "api_key": []
          }
        ]
      }
    },
    "/payments/{payment_id}/confirm": {
      "post": {
        "tags": [
          "Payments"
        ],
        "summary": "Payments - Confirm",
        "description": "Payments - Confirm\n\nThis API is to confirm the payment request and forward payment to the payment processor. This API provides more granular control upon when the API is forwarded to the payment processor. Alternatively you can confirm the payment within the Payments Create API",
        "operationId": "Confirm a Payment",
        "parameters": [
          {
            "name": "payment_id",
            "in": "path",
            "description": "The identifier for payment",
            "required": true,
            "schema": {
              "type": "string"
            }
          }
        ],
        "requestBody": {
          "content": {
            "application/json": {
              "schema": {
                "$ref": "#/components/schemas/PaymentsRequest"
              }
            }
          },
          "required": true
        },
        "responses": {
          "200": {
            "description": "Payment confirmed",
            "content": {
              "application/json": {
                "schema": {
                  "$ref": "#/components/schemas/PaymentsResponse"
                }
              }
            }
          },
          "400": {
            "description": "Missing mandatory fields"
          }
        },
        "security": [
          {
            "api_key": []
          },
          {
            "publishable_key": []
          }
        ]
      }
    },
    "/payouts/create": {
      "post": {
        "tags": [
          "Payouts"
        ],
        "summary": "Payouts - Create",
        "description": "Payouts - Create",
        "operationId": "Create a Payout",
        "requestBody": {
          "content": {
            "application/json": {
              "schema": {
                "$ref": "#/components/schemas/PayoutCreateRequest"
              }
            }
          },
          "required": true
        },
        "responses": {
          "200": {
            "description": "Payout created",
            "content": {
              "application/json": {
                "schema": {
                  "$ref": "#/components/schemas/PayoutCreateResponse"
                }
              }
            }
          },
          "400": {
            "description": "Missing Mandatory fields"
          }
        },
        "security": [
          {
            "api_key": []
          }
        ]
      }
    },
    "/payouts/{payout_id}": {
      "get": {
        "tags": [
          "Payouts"
        ],
        "summary": "Payouts - Retrieve",
        "description": "Payouts - Retrieve",
        "operationId": "Retrieve a Payout",
        "parameters": [
          {
            "name": "payout_id",
            "in": "path",
            "description": "The identifier for payout]",
            "required": true,
            "schema": {
              "type": "string"
            }
          }
        ],
        "responses": {
          "200": {
            "description": "Payout retrieved",
            "content": {
              "application/json": {
                "schema": {
                  "$ref": "#/components/schemas/PayoutCreateResponse"
                }
              }
            }
          },
          "404": {
            "description": "Payout does not exist in our records"
          }
        },
        "security": [
          {
            "api_key": []
          }
        ]
      },
      "post": {
        "tags": [
          "Payouts"
        ],
        "summary": "Payouts - Update",
        "description": "Payouts - Update",
        "operationId": "Update a Payout",
        "parameters": [
          {
            "name": "payout_id",
            "in": "path",
            "description": "The identifier for payout]",
            "required": true,
            "schema": {
              "type": "string"
            }
          }
        ],
        "requestBody": {
          "content": {
            "application/json": {
              "schema": {
                "$ref": "#/components/schemas/PayoutCreateRequest"
              }
            }
          },
          "required": true
        },
        "responses": {
          "200": {
            "description": "Payout updated",
            "content": {
              "application/json": {
                "schema": {
                  "$ref": "#/components/schemas/PayoutCreateResponse"
                }
              }
            }
          },
          "400": {
            "description": "Missing Mandatory fields"
          }
        },
        "security": [
          {
            "api_key": []
          }
        ]
      }
    },
    "/payouts/{payout_id}/cancel": {
      "post": {
        "tags": [
          "Payouts"
        ],
        "summary": "Payouts - Cancel",
        "description": "Payouts - Cancel",
        "operationId": "Cancel a Payout",
        "parameters": [
          {
            "name": "payout_id",
            "in": "path",
            "description": "The identifier for payout",
            "required": true,
            "schema": {
              "type": "string"
            }
          }
        ],
        "requestBody": {
          "content": {
            "application/json": {
              "schema": {
                "$ref": "#/components/schemas/PayoutActionRequest"
              }
            }
          },
          "required": true
        },
        "responses": {
          "200": {
            "description": "Payout cancelled",
            "content": {
              "application/json": {
                "schema": {
                  "$ref": "#/components/schemas/PayoutCreateResponse"
                }
              }
            }
          },
          "400": {
            "description": "Missing Mandatory fields"
          }
        },
        "security": [
          {
            "api_key": []
          }
        ]
      }
    },
    "/payouts/{payout_id}/fulfill": {
      "post": {
        "tags": [
          "Payouts"
        ],
        "summary": "Payouts - Fulfill",
        "description": "Payouts - Fulfill",
        "operationId": "Fulfill a Payout",
        "parameters": [
          {
            "name": "payout_id",
            "in": "path",
            "description": "The identifier for payout",
            "required": true,
            "schema": {
              "type": "string"
            }
          }
        ],
        "requestBody": {
          "content": {
            "application/json": {
              "schema": {
                "$ref": "#/components/schemas/PayoutActionRequest"
              }
            }
          },
          "required": true
        },
        "responses": {
          "200": {
            "description": "Payout fulfilled",
            "content": {
              "application/json": {
                "schema": {
                  "$ref": "#/components/schemas/PayoutCreateResponse"
                }
              }
            }
          },
          "400": {
            "description": "Missing Mandatory fields"
          }
        },
        "security": [
          {
            "api_key": []
          }
        ]
      }
    },
    "/refunds": {
      "post": {
        "tags": [
          "Refunds"
        ],
        "summary": "Refunds - Create",
        "description": "Refunds - Create\n\nTo create a refund against an already processed payment",
        "operationId": "Create a Refund",
        "requestBody": {
          "content": {
            "application/json": {
              "schema": {
                "$ref": "#/components/schemas/RefundRequest"
              }
            }
          },
          "required": true
        },
        "responses": {
          "200": {
            "description": "Refund created",
            "content": {
              "application/json": {
                "schema": {
                  "$ref": "#/components/schemas/RefundResponse"
                }
              }
            }
          },
          "400": {
            "description": "Missing Mandatory fields"
          }
        },
        "security": [
          {
            "api_key": []
          }
        ]
      }
    },
    "/refunds/list": {
      "post": {
        "tags": [
          "Refunds"
        ],
        "summary": "Refunds - List",
        "description": "Refunds - List\n\nTo list the refunds associated with a payment_id or with the merchant, if payment_id is not provided",
        "operationId": "List all Refunds",
        "requestBody": {
          "content": {
            "application/json": {
              "schema": {
                "$ref": "#/components/schemas/RefundListRequest"
              }
            }
          },
          "required": true
        },
        "responses": {
          "200": {
            "description": "List of refunds",
            "content": {
              "application/json": {
                "schema": {
                  "$ref": "#/components/schemas/RefundListResponse"
                }
              }
            }
          }
        },
        "security": [
          {
            "api_key": []
          }
        ]
      }
    },
    "/refunds/{refund_id}": {
      "get": {
        "tags": [
          "Refunds"
        ],
        "summary": "Refunds - Retrieve (GET)",
        "description": "Refunds - Retrieve (GET)\n\nTo retrieve the properties of a Refund. This may be used to get the status of a previously initiated payment or next action for an ongoing payment",
        "operationId": "Retrieve a Refund",
        "parameters": [
          {
            "name": "refund_id",
            "in": "path",
            "description": "The identifier for refund",
            "required": true,
            "schema": {
              "type": "string"
            }
          }
        ],
        "responses": {
          "200": {
            "description": "Refund retrieved",
            "content": {
              "application/json": {
                "schema": {
                  "$ref": "#/components/schemas/RefundResponse"
                }
              }
            }
          },
          "404": {
            "description": "Refund does not exist in our records"
          }
        },
        "security": [
          {
            "api_key": []
          }
        ]
      },
      "post": {
        "tags": [
          "Refunds"
        ],
        "summary": "Refunds - Update",
        "description": "Refunds - Update\n\nTo update the properties of a Refund object. This may include attaching a reason for the refund or metadata fields",
        "operationId": "Update a Refund",
        "parameters": [
          {
            "name": "refund_id",
            "in": "path",
            "description": "The identifier for refund",
            "required": true,
            "schema": {
              "type": "string"
            }
          }
        ],
        "requestBody": {
          "content": {
            "application/json": {
              "schema": {
                "$ref": "#/components/schemas/RefundUpdateRequest"
              }
            }
          },
          "required": true
        },
        "responses": {
          "200": {
            "description": "Refund updated",
            "content": {
              "application/json": {
                "schema": {
                  "$ref": "#/components/schemas/RefundResponse"
                }
              }
            }
          },
          "400": {
            "description": "Missing Mandatory fields"
          }
        },
        "security": [
          {
            "api_key": []
          }
        ]
      }
    }
  },
  "components": {
    "schemas": {
      "AcceptanceType": {
        "type": "string",
        "enum": [
          "online",
          "offline"
        ]
      },
      "AcceptedCountries": {
        "oneOf": [
          {
            "type": "object",
            "required": [
              "type",
              "list"
            ],
            "properties": {
              "type": {
                "type": "string",
                "enum": [
                  "enable_only"
                ]
              },
              "list": {
                "type": "array",
                "items": {
                  "$ref": "#/components/schemas/CountryAlpha2"
                }
              }
            }
          },
          {
            "type": "object",
            "required": [
              "type",
              "list"
            ],
            "properties": {
              "type": {
                "type": "string",
                "enum": [
                  "disable_only"
                ]
              },
              "list": {
                "type": "array",
                "items": {
                  "$ref": "#/components/schemas/CountryAlpha2"
                }
              }
            }
          },
          {
            "type": "object",
            "required": [
              "type"
            ],
            "properties": {
              "type": {
                "type": "string",
                "enum": [
                  "all_accepted"
                ]
              }
            }
          }
        ],
        "discriminator": {
          "propertyName": "type"
        }
      },
      "AcceptedCurrencies": {
        "oneOf": [
          {
            "type": "object",
            "required": [
              "type",
              "list"
            ],
            "properties": {
              "type": {
                "type": "string",
                "enum": [
                  "enable_only"
                ]
              },
              "list": {
                "type": "array",
                "items": {
                  "$ref": "#/components/schemas/Currency"
                }
              }
            }
          },
          {
            "type": "object",
            "required": [
              "type",
              "list"
            ],
            "properties": {
              "type": {
                "type": "string",
                "enum": [
                  "disable_only"
                ]
              },
              "list": {
                "type": "array",
                "items": {
                  "$ref": "#/components/schemas/Currency"
                }
              }
            }
          },
          {
            "type": "object",
            "required": [
              "type"
            ],
            "properties": {
              "type": {
                "type": "string",
                "enum": [
                  "all_accepted"
                ]
              }
            }
          }
        ],
        "discriminator": {
          "propertyName": "type"
        }
      },
      "AchBankTransfer": {
        "type": "object",
        "required": [
          "bank_name",
          "bank_country_code",
          "bank_city",
          "bank_account_number",
          "bank_routing_number"
        ],
        "properties": {
          "bank_name": {
            "type": "string",
            "description": "Bank name",
            "example": "Deutsche Bank"
          },
          "bank_country_code": {
            "$ref": "#/components/schemas/CountryAlpha2"
          },
          "bank_city": {
            "type": "string",
            "description": "Bank city",
            "example": "California"
          },
          "bank_account_number": {
            "type": "string",
            "description": "Bank account number is an unique identifier assigned by a bank to a customer.",
            "example": "000123456"
          },
          "bank_routing_number": {
            "type": "string",
            "description": "[9 digits] Routing number - used in USA for identifying a specific bank.",
            "example": "110000000"
          }
        }
      },
      "AchBillingDetails": {
        "type": "object",
        "required": [
          "email"
        ],
        "properties": {
          "email": {
            "type": "string",
            "description": "The Email ID for ACH billing",
            "example": "example@me.com"
          }
        }
      },
      "AchTransfer": {
        "type": "object",
        "required": [
          "account_number",
          "bank_name",
          "routing_number",
          "swift_code"
        ],
        "properties": {
          "account_number": {
            "type": "string",
            "example": "122385736258"
          },
          "bank_name": {
            "type": "string"
          },
          "routing_number": {
            "type": "string",
            "example": "012"
          },
          "swift_code": {
            "type": "string",
            "example": "234"
          }
        }
      },
      "Address": {
        "type": "object",
        "properties": {
          "address": {
            "allOf": [
              {
                "$ref": "#/components/schemas/AddressDetails"
              }
            ],
            "nullable": true
          },
          "phone": {
            "allOf": [
              {
                "$ref": "#/components/schemas/PhoneDetails"
              }
            ],
            "nullable": true
          }
        }
      },
      "AddressDetails": {
        "type": "object",
        "properties": {
          "city": {
            "type": "string",
            "description": "The address city",
            "example": "New York",
            "nullable": true,
            "maxLength": 50
          },
          "country": {
            "allOf": [
              {
                "$ref": "#/components/schemas/CountryAlpha2"
              }
            ],
            "nullable": true
          },
          "line1": {
            "type": "string",
            "description": "The first line of the address",
            "example": "123, King Street",
            "nullable": true,
            "maxLength": 200
          },
          "line2": {
            "type": "string",
            "description": "The second line of the address",
            "example": "Powelson Avenue",
            "nullable": true,
            "maxLength": 50
          },
          "line3": {
            "type": "string",
            "description": "The third line of the address",
            "example": "Bridgewater",
            "nullable": true,
            "maxLength": 50
          },
          "zip": {
            "type": "string",
            "description": "The zip/postal code for the address",
            "example": "08807",
            "nullable": true,
            "maxLength": 50
          },
          "state": {
            "type": "string",
            "description": "The address state",
            "example": "New York",
            "nullable": true
          },
          "first_name": {
            "type": "string",
            "description": "The first name for the address",
            "example": "John",
            "nullable": true,
            "maxLength": 255
          },
          "last_name": {
            "type": "string",
            "description": "The last name for the address",
            "example": "Doe",
            "nullable": true,
            "maxLength": 255
          }
        }
      },
      "AirwallexData": {
        "type": "object",
        "properties": {
          "payload": {
            "type": "string",
            "description": "payload required by airwallex",
            "nullable": true
          }
        }
      },
      "AlfamartVoucherData": {
        "type": "object",
        "required": [
          "first_name",
          "last_name",
          "email"
        ],
        "properties": {
          "first_name": {
            "type": "string",
            "description": "The billing first name for Alfamart",
            "example": "Jane"
          },
          "last_name": {
            "type": "string",
            "description": "The billing second name for Alfamart",
            "example": "Doe"
          },
          "email": {
            "type": "string",
            "description": "The Email ID for Alfamart",
            "example": "example@me.com"
          }
        }
      },
      "AliPayHkRedirection": {
        "type": "object"
      },
      "AliPayQr": {
        "type": "object"
      },
      "AliPayRedirection": {
        "type": "object"
      },
      "AmountInfo": {
        "type": "object",
        "required": [
          "label",
          "amount"
        ],
        "properties": {
          "label": {
            "type": "string",
            "description": "The label must be the name of the merchant."
          },
          "type": {
            "type": "string",
            "description": "A value that indicates whether the line item(Ex: total, tax, discount, or grand total) is final or pending.",
            "nullable": true
          },
          "amount": {
            "type": "string",
            "description": "The total amount for the payment"
          }
        }
      },
      "ApiKeyExpiration": {
        "oneOf": [
          {
            "type": "string",
            "enum": [
              "never"
            ]
          },
          {
            "type": "string",
            "format": "date-time"
          }
        ]
      },
      "ApplePayPaymentRequest": {
        "type": "object",
        "required": [
          "country_code",
          "currency_code",
          "total"
        ],
        "properties": {
          "country_code": {
            "$ref": "#/components/schemas/CountryAlpha2"
          },
          "currency_code": {
            "$ref": "#/components/schemas/Currency"
          },
          "total": {
            "$ref": "#/components/schemas/AmountInfo"
          },
          "merchant_capabilities": {
            "type": "array",
            "items": {
              "type": "string"
            },
            "description": "The list of merchant capabilities(ex: whether capable of 3ds or no-3ds)",
            "nullable": true
          },
          "supported_networks": {
            "type": "array",
            "items": {
              "type": "string"
            },
            "description": "The list of supported networks",
            "nullable": true
          },
          "merchant_identifier": {
            "type": "string",
            "nullable": true
          }
        }
      },
      "ApplePayRedirectData": {
        "type": "object"
      },
      "ApplePaySessionResponse": {
        "oneOf": [
          {
            "$ref": "#/components/schemas/ThirdPartySdkSessionResponse"
          },
          {
            "$ref": "#/components/schemas/NoThirdPartySdkSessionResponse"
          },
          {
            "type": "object",
            "default": null,
            "nullable": true
          }
        ]
      },
      "ApplePayThirdPartySdkData": {
        "type": "object"
      },
      "ApplePayWalletData": {
        "type": "object",
        "required": [
          "payment_data",
          "payment_method",
          "transaction_identifier"
        ],
        "properties": {
          "payment_data": {
            "type": "string",
            "description": "The payment data of Apple pay"
          },
          "payment_method": {
            "$ref": "#/components/schemas/ApplepayPaymentMethod"
          },
          "transaction_identifier": {
            "type": "string",
            "description": "The unique identifier for the transaction"
          }
        }
      },
      "ApplepayConnectorMetadataRequest": {
        "type": "object",
        "properties": {
          "session_token_data": {
            "allOf": [
              {
                "$ref": "#/components/schemas/SessionTokenInfo"
              }
            ],
            "nullable": true
          }
        }
      },
      "ApplepayPaymentMethod": {
        "type": "object",
        "required": [
          "display_name",
          "network",
          "type"
        ],
        "properties": {
          "display_name": {
            "type": "string",
            "description": "The name to be displayed on Apple Pay button"
          },
          "network": {
            "type": "string",
            "description": "The network of the Apple pay payment method"
          },
          "type": {
            "type": "string",
            "description": "The type of the payment method"
          }
        }
      },
      "ApplepaySessionTokenResponse": {
        "type": "object",
        "required": [
          "session_token_data",
          "connector",
          "delayed_session_token",
          "sdk_next_action"
        ],
        "properties": {
          "session_token_data": {
            "$ref": "#/components/schemas/ApplePaySessionResponse"
          },
          "payment_request_data": {
            "allOf": [
              {
                "$ref": "#/components/schemas/ApplePayPaymentRequest"
              }
            ],
            "nullable": true
          },
          "connector": {
            "type": "string",
            "description": "The session token is w.r.t this connector"
          },
          "delayed_session_token": {
            "type": "boolean",
            "description": "Identifier for the delayed session response"
          },
          "sdk_next_action": {
            "$ref": "#/components/schemas/SdkNextAction"
          },
          "connector_reference_id": {
            "type": "string",
            "description": "The connector transaction id",
            "nullable": true
          },
          "connector_sdk_public_key": {
            "type": "string",
            "description": "The public key id is to invoke third party sdk",
            "nullable": true
          },
          "connector_merchant_id": {
            "type": "string",
            "description": "The connector merchant id",
            "nullable": true
          }
        }
      },
      "AttemptStatus": {
        "type": "string",
        "enum": [
          "started",
          "authentication_failed",
          "router_declined",
          "authentication_pending",
          "authentication_successful",
          "authorized",
          "authorization_failed",
          "charged",
          "authorizing",
          "cod_initiated",
          "voided",
          "void_initiated",
          "capture_initiated",
          "capture_failed",
          "void_failed",
          "auto_refunded",
          "partial_charged",
          "partial_charged_and_chargeable",
          "unresolved",
          "pending",
          "failure",
          "payment_method_awaited",
          "confirmation_awaited",
          "device_data_collection_pending"
        ]
      },
      "AuthenticationType": {
        "type": "string",
        "enum": [
          "three_ds",
          "no_three_ds"
        ]
      },
      "AuthorizationStatus": {
        "type": "string",
        "enum": [
          "success",
          "failure",
          "processing",
          "unresolved"
        ]
      },
      "BacsBankTransfer": {
        "type": "object",
        "required": [
          "bank_name",
          "bank_country_code",
          "bank_city",
          "bank_account_number",
          "bank_sort_code"
        ],
        "properties": {
          "bank_name": {
            "type": "string",
            "description": "Bank name",
            "example": "Deutsche Bank"
          },
          "bank_country_code": {
            "$ref": "#/components/schemas/CountryAlpha2"
          },
          "bank_city": {
            "type": "string",
            "description": "Bank city",
            "example": "California"
          },
          "bank_account_number": {
            "type": "string",
            "description": "Bank account number is an unique identifier assigned by a bank to a customer.",
            "example": "000123456"
          },
          "bank_sort_code": {
            "type": "string",
            "description": "[6 digits] Sort Code - used in UK and Ireland for identifying a bank and it's branches.",
            "example": "98-76-54"
          }
        }
      },
      "BacsBankTransferInstructions": {
        "type": "object",
        "required": [
          "account_holder_name",
          "account_number",
          "sort_code"
        ],
        "properties": {
          "account_holder_name": {
            "type": "string",
            "example": "Jane Doe"
          },
          "account_number": {
            "type": "string",
            "example": "10244123908"
          },
          "sort_code": {
            "type": "string",
            "example": "012"
          }
        }
      },
      "Bank": {
        "oneOf": [
          {
            "$ref": "#/components/schemas/AchBankTransfer"
          },
          {
            "$ref": "#/components/schemas/BacsBankTransfer"
          },
          {
            "$ref": "#/components/schemas/SepaBankTransfer"
          }
        ]
      },
      "BankDebitBilling": {
        "type": "object",
        "required": [
          "name",
          "email"
        ],
        "properties": {
          "name": {
            "type": "string",
            "description": "The billing name for bank debits",
            "example": "John Doe"
          },
          "email": {
            "type": "string",
            "description": "The billing email for bank debits",
            "example": "example@example.com"
          },
          "address": {
            "allOf": [
              {
                "$ref": "#/components/schemas/AddressDetails"
              }
            ],
            "nullable": true
          }
        }
      },
      "BankDebitData": {
        "oneOf": [
          {
            "type": "object",
            "required": [
              "ach_bank_debit"
            ],
            "properties": {
              "ach_bank_debit": {
                "type": "object",
                "description": "Payment Method data for Ach bank debit",
                "required": [
                  "billing_details",
                  "account_number",
                  "routing_number",
                  "card_holder_name",
                  "bank_account_holder_name",
                  "bank_name",
                  "bank_type",
                  "bank_holder_type"
                ],
                "properties": {
                  "billing_details": {
                    "$ref": "#/components/schemas/BankDebitBilling"
                  },
                  "account_number": {
                    "type": "string",
                    "description": "Account number for ach bank debit payment",
                    "example": "000123456789"
                  },
                  "routing_number": {
                    "type": "string",
                    "description": "Routing number for ach bank debit payment",
                    "example": "110000000"
                  },
                  "card_holder_name": {
                    "type": "string",
                    "example": "John Test"
                  },
                  "bank_account_holder_name": {
                    "type": "string",
                    "example": "John Doe"
                  },
                  "bank_name": {
                    "type": "string",
                    "example": "ACH"
                  },
                  "bank_type": {
                    "type": "string",
                    "example": "Checking"
                  },
                  "bank_holder_type": {
                    "type": "string",
                    "example": "Personal"
                  }
                }
              }
            }
          },
          {
            "type": "object",
            "required": [
              "sepa_bank_debit"
            ],
            "properties": {
              "sepa_bank_debit": {
                "type": "object",
                "required": [
                  "billing_details",
                  "iban",
                  "bank_account_holder_name"
                ],
                "properties": {
                  "billing_details": {
                    "$ref": "#/components/schemas/BankDebitBilling"
                  },
                  "iban": {
                    "type": "string",
                    "description": "International bank account number (iban) for SEPA",
                    "example": "DE89370400440532013000"
                  },
                  "bank_account_holder_name": {
                    "type": "string",
                    "description": "Owner name for bank debit",
                    "example": "A. Schneider"
                  }
                }
              }
            }
          },
          {
            "type": "object",
            "required": [
              "becs_bank_debit"
            ],
            "properties": {
              "becs_bank_debit": {
                "type": "object",
                "required": [
                  "billing_details",
                  "account_number",
                  "bsb_number"
                ],
                "properties": {
                  "billing_details": {
                    "$ref": "#/components/schemas/BankDebitBilling"
                  },
                  "account_number": {
                    "type": "string",
                    "description": "Account number for Becs payment method",
                    "example": "000123456"
                  },
                  "bsb_number": {
                    "type": "string",
                    "description": "Bank-State-Branch (bsb) number",
                    "example": "000000"
                  },
                  "bank_account_holder_name": {
                    "type": "string",
                    "description": "Owner name for bank debit",
                    "example": "A. Schneider",
                    "nullable": true
                  }
                }
              }
            }
          },
          {
            "type": "object",
            "required": [
              "bacs_bank_debit"
            ],
            "properties": {
              "bacs_bank_debit": {
                "type": "object",
                "required": [
                  "billing_details",
                  "account_number",
                  "sort_code",
                  "bank_account_holder_name"
                ],
                "properties": {
                  "billing_details": {
                    "$ref": "#/components/schemas/BankDebitBilling"
                  },
                  "account_number": {
                    "type": "string",
                    "description": "Account number for Bacs payment method",
                    "example": "00012345"
                  },
                  "sort_code": {
                    "type": "string",
                    "description": "Sort code for Bacs payment method",
                    "example": "108800"
                  },
                  "bank_account_holder_name": {
                    "type": "string",
                    "description": "holder name for bank debit",
                    "example": "A. Schneider"
                  }
                }
              }
            }
          }
        ]
      },
      "BankNames": {
        "type": "string",
        "description": "Name of banks supported by Hyperswitch",
        "enum": [
          "american_express",
          "affin_bank",
          "agro_bank",
          "alliance_bank",
          "am_bank",
          "bank_of_america",
          "bank_islam",
          "bank_muamalat",
          "bank_rakyat",
          "bank_simpanan_nasional",
          "barclays",
          "blik_p_s_p",
          "capital_one",
          "chase",
          "citi",
          "cimb_bank",
          "discover",
          "navy_federal_credit_union",
          "pentagon_federal_credit_union",
          "synchrony_bank",
          "wells_fargo",
          "abn_amro",
          "asn_bank",
          "bunq",
          "handelsbanken",
          "hong_leong_bank",
          "hsbc_bank",
          "ing",
          "knab",
          "kuwait_finance_house",
          "moneyou",
          "rabobank",
          "regiobank",
          "revolut",
          "sns_bank",
          "triodos_bank",
          "van_lanschot",
          "arzte_und_apotheker_bank",
          "austrian_anadi_bank_ag",
          "bank_austria",
          "bank99_ag",
          "bankhaus_carl_spangler",
          "bankhaus_schelhammer_und_schattera_ag",
          "bank_millennium",
          "bank_p_e_k_a_o_s_a",
          "bawag_psk_ag",
          "bks_bank_ag",
          "brull_kallmus_bank_ag",
          "btv_vier_lander_bank",
          "capital_bank_grawe_gruppe_ag",
          "ceska_sporitelna",
          "dolomitenbank",
          "easybank_ag",
          "e_platby_v_u_b",
          "erste_bank_und_sparkassen",
          "friesland_bank",
          "hypo_alpeadriabank_international_ag",
          "hypo_noe_lb_fur_niederosterreich_u_wien",
          "hypo_oberosterreich_salzburg_steiermark",
          "hypo_tirol_bank_ag",
          "hypo_vorarlberg_bank_ag",
          "hypo_bank_burgenland_aktiengesellschaft",
          "komercni_banka",
          "m_bank",
          "marchfelder_bank",
          "maybank",
          "oberbank_ag",
          "osterreichische_arzte_und_apothekerbank",
          "ocbc_bank",
          "pay_with_i_n_g",
          "place_z_i_p_k_o",
          "platnosc_online_karta_platnicza",
          "posojilnica_bank_e_gen",
          "postova_banka",
          "public_bank",
          "raiffeisen_bankengruppe_osterreich",
          "rhb_bank",
          "schelhammer_capital_bank_ag",
          "standard_chartered_bank",
          "schoellerbank_ag",
          "sparda_bank_wien",
          "sporo_pay",
          "santander_przelew24",
          "tatra_pay",
          "viamo",
          "volksbank_gruppe",
          "volkskreditbank_ag",
          "vr_bank_braunau",
          "uob_bank",
          "pay_with_alior_bank",
          "banki_spoldzielcze",
          "pay_with_inteligo",
          "b_n_p_paribas_poland",
          "bank_nowy_s_a",
          "credit_agricole",
          "pay_with_b_o_s",
          "pay_with_citi_handlowy",
          "pay_with_plus_bank",
          "toyota_bank",
          "velo_bank",
          "e_transfer_pocztowy24",
          "plus_bank",
          "etransfer_pocztowy24",
          "banki_spbdzielcze",
          "bank_nowy_bfg_sa",
          "getin_bank",
          "blik",
          "noble_pay",
          "idea_bank",
          "envelo_bank",
          "nest_przelew",
          "mbank_mtransfer",
          "inteligo",
          "pbac_z_ipko",
          "bnp_paribas",
          "bank_pekao_sa",
          "volkswagen_bank",
          "alior_bank",
          "boz",
          "bangkok_bank",
          "krungsri_bank",
          "krung_thai_bank",
          "the_siam_commercial_bank",
          "kasikorn_bank",
          "open_bank_success",
          "open_bank_failure",
          "open_bank_cancelled",
          "aib",
          "bank_of_scotland",
          "danske_bank",
          "first_direct",
          "first_trust",
          "halifax",
          "lloyds",
          "monzo",
          "nat_west",
          "nationwide_bank",
          "royal_bank_of_scotland",
          "starling",
          "tsb_bank",
          "tesco_bank",
          "ulster_bank"
        ]
      },
      "BankRedirectBilling": {
        "type": "object",
        "required": [
          "billing_name",
          "email"
        ],
        "properties": {
          "billing_name": {
            "type": "string",
            "description": "The name for which billing is issued",
            "example": "John Doe"
          },
          "email": {
            "type": "string",
            "description": "The billing email for bank redirect",
            "example": "example@example.com"
          }
        }
      },
      "BankRedirectData": {
        "oneOf": [
          {
            "type": "object",
            "required": [
              "bancontact_card"
            ],
            "properties": {
              "bancontact_card": {
                "type": "object",
                "required": [
                  "card_number",
                  "card_exp_month",
                  "card_exp_year",
                  "card_holder_name"
                ],
                "properties": {
                  "card_number": {
                    "type": "string",
                    "description": "The card number",
                    "example": "4242424242424242"
                  },
                  "card_exp_month": {
                    "type": "string",
                    "description": "The card's expiry month",
                    "example": "24"
                  },
                  "card_exp_year": {
                    "type": "string",
                    "description": "The card's expiry year",
                    "example": "24"
                  },
                  "card_holder_name": {
                    "type": "string",
                    "description": "The card holder's name",
                    "example": "John Test"
                  },
                  "billing_details": {
                    "allOf": [
                      {
                        "$ref": "#/components/schemas/BankRedirectBilling"
                      }
                    ],
                    "nullable": true
                  }
                }
              }
            }
          },
          {
            "type": "object",
            "required": [
              "bizum"
            ],
            "properties": {
              "bizum": {
                "type": "object"
              }
            }
          },
          {
            "type": "object",
            "required": [
              "blik"
            ],
            "properties": {
              "blik": {
                "type": "object",
                "properties": {
                  "blik_code": {
                    "type": "string",
                    "nullable": true
                  }
                }
              }
            }
          },
          {
            "type": "object",
            "required": [
              "eps"
            ],
            "properties": {
              "eps": {
                "type": "object",
                "required": [
                  "billing_details",
                  "bank_name",
                  "country"
                ],
                "properties": {
                  "billing_details": {
                    "$ref": "#/components/schemas/BankRedirectBilling"
                  },
                  "bank_name": {
                    "$ref": "#/components/schemas/BankNames"
                  },
                  "country": {
                    "$ref": "#/components/schemas/CountryAlpha2"
                  }
                }
              }
            }
          },
          {
            "type": "object",
            "required": [
              "giropay"
            ],
            "properties": {
              "giropay": {
                "type": "object",
                "required": [
                  "billing_details",
                  "country"
                ],
                "properties": {
                  "billing_details": {
                    "$ref": "#/components/schemas/BankRedirectBilling"
                  },
                  "bank_account_bic": {
                    "type": "string",
                    "description": "Bank account details for Giropay\nBank account bic code",
                    "nullable": true
                  },
                  "bank_account_iban": {
                    "type": "string",
                    "description": "Bank account iban",
                    "nullable": true
                  },
                  "country": {
                    "$ref": "#/components/schemas/CountryAlpha2"
                  }
                }
              }
            }
          },
          {
            "type": "object",
            "required": [
              "ideal"
            ],
            "properties": {
              "ideal": {
                "type": "object",
                "required": [
                  "billing_details",
                  "bank_name",
                  "country"
                ],
                "properties": {
                  "billing_details": {
                    "$ref": "#/components/schemas/BankRedirectBilling"
                  },
                  "bank_name": {
                    "$ref": "#/components/schemas/BankNames"
                  },
                  "country": {
                    "$ref": "#/components/schemas/CountryAlpha2"
                  }
                }
              }
            }
          },
          {
            "type": "object",
            "required": [
              "interac"
            ],
            "properties": {
              "interac": {
                "type": "object",
                "required": [
                  "country",
                  "email"
                ],
                "properties": {
                  "country": {
                    "$ref": "#/components/schemas/CountryAlpha2"
                  },
                  "email": {
                    "type": "string",
                    "example": "john.doe@example.com"
                  }
                }
              }
            }
          },
          {
            "type": "object",
            "required": [
              "online_banking_czech_republic"
            ],
            "properties": {
              "online_banking_czech_republic": {
                "type": "object",
                "required": [
                  "issuer"
                ],
                "properties": {
                  "issuer": {
                    "$ref": "#/components/schemas/BankNames"
                  }
                }
              }
            }
          },
          {
            "type": "object",
            "required": [
              "online_banking_finland"
            ],
            "properties": {
              "online_banking_finland": {
                "type": "object",
                "properties": {
                  "email": {
                    "type": "string",
                    "nullable": true
                  }
                }
              }
            }
          },
          {
            "type": "object",
            "required": [
              "online_banking_poland"
            ],
            "properties": {
              "online_banking_poland": {
                "type": "object",
                "required": [
                  "issuer"
                ],
                "properties": {
                  "issuer": {
                    "$ref": "#/components/schemas/BankNames"
                  }
                }
              }
            }
          },
          {
            "type": "object",
            "required": [
              "online_banking_slovakia"
            ],
            "properties": {
              "online_banking_slovakia": {
                "type": "object",
                "required": [
                  "issuer"
                ],
                "properties": {
                  "issuer": {
                    "$ref": "#/components/schemas/BankNames"
                  }
                }
              }
            }
          },
          {
            "type": "object",
            "required": [
              "open_banking_uk"
            ],
            "properties": {
              "open_banking_uk": {
                "type": "object",
                "required": [
                  "issuer",
                  "country"
                ],
                "properties": {
                  "issuer": {
                    "$ref": "#/components/schemas/BankNames"
                  },
                  "country": {
                    "$ref": "#/components/schemas/CountryAlpha2"
                  }
                }
              }
            }
          },
          {
            "type": "object",
            "required": [
              "przelewy24"
            ],
            "properties": {
              "przelewy24": {
                "type": "object",
                "required": [
                  "billing_details"
                ],
                "properties": {
                  "bank_name": {
                    "allOf": [
                      {
                        "$ref": "#/components/schemas/BankNames"
                      }
                    ],
                    "nullable": true
                  },
                  "billing_details": {
                    "$ref": "#/components/schemas/BankRedirectBilling"
                  }
                }
              }
            }
          },
          {
            "type": "object",
            "required": [
              "sofort"
            ],
            "properties": {
              "sofort": {
                "type": "object",
                "required": [
                  "billing_details",
                  "country",
                  "preferred_language"
                ],
                "properties": {
                  "billing_details": {
                    "$ref": "#/components/schemas/BankRedirectBilling"
                  },
                  "country": {
                    "$ref": "#/components/schemas/CountryAlpha2"
                  },
                  "preferred_language": {
                    "type": "string",
                    "description": "The preferred language",
                    "example": "en"
                  }
                }
              }
            }
          },
          {
            "type": "object",
            "required": [
              "trustly"
            ],
            "properties": {
              "trustly": {
                "type": "object",
                "required": [
                  "country"
                ],
                "properties": {
                  "country": {
                    "$ref": "#/components/schemas/CountryAlpha2"
                  }
                }
              }
            }
          },
          {
            "type": "object",
            "required": [
              "online_banking_fpx"
            ],
            "properties": {
              "online_banking_fpx": {
                "type": "object",
                "required": [
                  "issuer"
                ],
                "properties": {
                  "issuer": {
                    "$ref": "#/components/schemas/BankNames"
                  }
                }
              }
            }
          },
          {
            "type": "object",
            "required": [
              "online_banking_thailand"
            ],
            "properties": {
              "online_banking_thailand": {
                "type": "object",
                "required": [
                  "issuer"
                ],
                "properties": {
                  "issuer": {
                    "$ref": "#/components/schemas/BankNames"
                  }
                }
              }
            }
          }
        ]
      },
      "BankTransferData": {
        "oneOf": [
          {
            "type": "object",
            "required": [
              "ach_bank_transfer"
            ],
            "properties": {
              "ach_bank_transfer": {
                "type": "object",
                "required": [
                  "billing_details"
                ],
                "properties": {
                  "billing_details": {
                    "$ref": "#/components/schemas/AchBillingDetails"
                  }
                }
              }
            }
          },
          {
            "type": "object",
            "required": [
              "sepa_bank_transfer"
            ],
            "properties": {
              "sepa_bank_transfer": {
                "type": "object",
                "required": [
                  "billing_details",
                  "country"
                ],
                "properties": {
                  "billing_details": {
                    "$ref": "#/components/schemas/SepaAndBacsBillingDetails"
                  },
                  "country": {
                    "$ref": "#/components/schemas/CountryAlpha2"
                  }
                }
              }
            }
          },
          {
            "type": "object",
            "required": [
              "bacs_bank_transfer"
            ],
            "properties": {
              "bacs_bank_transfer": {
                "type": "object",
                "required": [
                  "billing_details"
                ],
                "properties": {
                  "billing_details": {
                    "$ref": "#/components/schemas/SepaAndBacsBillingDetails"
                  }
                }
              }
            }
          },
          {
            "type": "object",
            "required": [
              "multibanco_bank_transfer"
            ],
            "properties": {
              "multibanco_bank_transfer": {
                "type": "object",
                "required": [
                  "billing_details"
                ],
                "properties": {
                  "billing_details": {
                    "$ref": "#/components/schemas/MultibancoBillingDetails"
                  }
                }
              }
            }
          },
          {
            "type": "object",
            "required": [
              "permata_bank_transfer"
            ],
            "properties": {
              "permata_bank_transfer": {
                "type": "object",
                "required": [
                  "billing_details"
                ],
                "properties": {
                  "billing_details": {
                    "$ref": "#/components/schemas/DokuBillingDetails"
                  }
                }
              }
            }
          },
          {
            "type": "object",
            "required": [
              "bca_bank_transfer"
            ],
            "properties": {
              "bca_bank_transfer": {
                "type": "object",
                "required": [
                  "billing_details"
                ],
                "properties": {
                  "billing_details": {
                    "$ref": "#/components/schemas/DokuBillingDetails"
                  }
                }
              }
            }
          },
          {
            "type": "object",
            "required": [
              "bni_va_bank_transfer"
            ],
            "properties": {
              "bni_va_bank_transfer": {
                "type": "object",
                "required": [
                  "billing_details"
                ],
                "properties": {
                  "billing_details": {
                    "$ref": "#/components/schemas/DokuBillingDetails"
                  }
                }
              }
            }
          },
          {
            "type": "object",
            "required": [
              "bri_va_bank_transfer"
            ],
            "properties": {
              "bri_va_bank_transfer": {
                "type": "object",
                "required": [
                  "billing_details"
                ],
                "properties": {
                  "billing_details": {
                    "$ref": "#/components/schemas/DokuBillingDetails"
                  }
                }
              }
            }
          },
          {
            "type": "object",
            "required": [
              "cimb_va_bank_transfer"
            ],
            "properties": {
              "cimb_va_bank_transfer": {
                "type": "object",
                "required": [
                  "billing_details"
                ],
                "properties": {
                  "billing_details": {
                    "$ref": "#/components/schemas/DokuBillingDetails"
                  }
                }
              }
            }
          },
          {
            "type": "object",
            "required": [
              "danamon_va_bank_transfer"
            ],
            "properties": {
              "danamon_va_bank_transfer": {
                "type": "object",
                "required": [
                  "billing_details"
                ],
                "properties": {
                  "billing_details": {
                    "$ref": "#/components/schemas/DokuBillingDetails"
                  }
                }
              }
            }
          },
          {
            "type": "object",
            "required": [
              "mandiri_va_bank_transfer"
            ],
            "properties": {
              "mandiri_va_bank_transfer": {
                "type": "object",
                "required": [
                  "billing_details"
                ],
                "properties": {
                  "billing_details": {
                    "$ref": "#/components/schemas/DokuBillingDetails"
                  }
                }
              }
            }
          },
          {
            "type": "object",
            "required": [
              "pix"
            ],
            "properties": {
              "pix": {
                "type": "object"
              }
            }
          },
          {
            "type": "object",
            "required": [
              "pse"
            ],
            "properties": {
              "pse": {
                "type": "object"
              }
            }
          }
        ]
      },
      "BankTransferInstructions": {
        "oneOf": [
          {
            "type": "object",
            "required": [
              "doku_bank_transfer_instructions"
            ],
            "properties": {
              "doku_bank_transfer_instructions": {
                "$ref": "#/components/schemas/DokuBankTransferInstructions"
              }
            }
          },
          {
            "type": "object",
            "required": [
              "ach_credit_transfer"
            ],
            "properties": {
              "ach_credit_transfer": {
                "$ref": "#/components/schemas/AchTransfer"
              }
            }
          },
          {
            "type": "object",
            "required": [
              "sepa_bank_instructions"
            ],
            "properties": {
              "sepa_bank_instructions": {
                "$ref": "#/components/schemas/SepaBankTransferInstructions"
              }
            }
          },
          {
            "type": "object",
            "required": [
              "bacs_bank_instructions"
            ],
            "properties": {
              "bacs_bank_instructions": {
                "$ref": "#/components/schemas/BacsBankTransferInstructions"
              }
            }
          },
          {
            "type": "object",
            "required": [
              "multibanco"
            ],
            "properties": {
              "multibanco": {
                "$ref": "#/components/schemas/MultibancoTransferInstructions"
              }
            }
          }
        ]
      },
      "BankTransferNextStepsData": {
        "allOf": [
          {
            "$ref": "#/components/schemas/BankTransferInstructions"
          },
          {
            "type": "object",
            "properties": {
              "receiver": {
                "allOf": [
                  {
                    "$ref": "#/components/schemas/ReceiverDetails"
                  }
                ],
                "nullable": true
              }
            }
          }
        ]
      },
      "BoletoVoucherData": {
        "type": "object",
        "properties": {
          "social_security_number": {
            "type": "string",
            "description": "The shopper's social security number",
            "nullable": true
          }
        }
      },
      "BusinessPaymentLinkConfig": {
        "allOf": [
          {
            "$ref": "#/components/schemas/PaymentLinkConfigRequest"
          },
          {
            "type": "object",
            "properties": {
              "domain_name": {
                "type": "string",
                "nullable": true
              }
            }
          }
        ]
      },
      "CaptureMethod": {
        "type": "string",
        "enum": [
          "automatic",
          "manual",
          "manual_multiple",
          "scheduled"
        ]
      },
      "CaptureResponse": {
        "type": "object",
        "required": [
          "capture_id",
          "status",
          "amount",
          "connector",
          "authorized_attempt_id",
          "capture_sequence"
        ],
        "properties": {
          "capture_id": {
            "type": "string",
            "description": "unique identifier for the capture"
          },
          "status": {
            "$ref": "#/components/schemas/CaptureStatus"
          },
          "amount": {
            "type": "integer",
            "format": "int64",
            "description": "The capture amount. Amount for the payment in lowest denomination of the currency. (i.e) in cents for USD denomination, in paisa for INR denomination etc.,"
          },
          "currency": {
            "allOf": [
              {
                "$ref": "#/components/schemas/Currency"
              }
            ],
            "nullable": true
          },
          "connector": {
            "type": "string",
            "description": "The connector used for the payment"
          },
          "authorized_attempt_id": {
            "type": "string",
            "description": "unique identifier for the parent attempt on which this capture is made"
          },
          "connector_capture_id": {
            "type": "string",
            "description": "A unique identifier for a capture provided by the connector",
            "nullable": true
          },
          "capture_sequence": {
            "type": "integer",
            "format": "int32",
            "description": "sequence number of this capture"
          },
          "error_message": {
            "type": "string",
            "description": "If there was an error while calling the connector the error message is received here",
            "nullable": true
          },
          "error_code": {
            "type": "string",
            "description": "If there was an error while calling the connectors the code is received here",
            "nullable": true
          },
          "error_reason": {
            "type": "string",
            "description": "If there was an error while calling the connectors the reason is received here",
            "nullable": true
          },
          "reference_id": {
            "type": "string",
            "description": "reference to the capture at connector side",
            "nullable": true
          }
        }
      },
      "CaptureStatus": {
        "type": "string",
        "enum": [
          "started",
          "charged",
          "pending",
          "failed"
        ]
      },
      "Card": {
        "type": "object",
        "required": [
          "card_number",
          "expiry_month",
          "expiry_year",
          "card_holder_name"
        ],
        "properties": {
          "card_number": {
            "type": "string",
            "description": "The card number",
            "example": "4242424242424242"
          },
          "expiry_month": {
            "type": "string",
            "description": "The card's expiry month"
          },
          "expiry_year": {
            "type": "string",
            "description": "The card's expiry year"
          },
          "card_holder_name": {
            "type": "string",
            "description": "The card holder's name",
            "example": "John Doe"
          }
        }
      },
      "CardDetail": {
        "type": "object",
        "required": [
          "card_number",
          "card_exp_month",
          "card_exp_year",
          "card_holder_name"
        ],
        "properties": {
          "card_number": {
            "type": "string",
            "description": "Card Number",
            "example": "4111111145551142"
          },
          "card_exp_month": {
            "type": "string",
            "description": "Card Expiry Month",
            "example": "10"
          },
          "card_exp_year": {
            "type": "string",
            "description": "Card Expiry Year",
            "example": "25"
          },
          "card_holder_name": {
            "type": "string",
            "description": "Card Holder Name",
            "example": "John Doe"
          },
          "nick_name": {
            "type": "string",
            "description": "Card Holder's Nick Name",
            "example": "John Doe",
            "nullable": true
          }
        }
      },
      "CardDetailFromLocker": {
        "type": "object",
        "properties": {
          "scheme": {
            "type": "string",
            "nullable": true
          },
          "issuer_country": {
            "type": "string",
            "nullable": true
          },
          "last4_digits": {
            "type": "string",
            "nullable": true
          },
          "expiry_month": {
            "type": "string",
            "nullable": true
          },
          "expiry_year": {
            "type": "string",
            "nullable": true
          },
          "card_token": {
            "type": "string",
            "nullable": true
          },
          "card_holder_name": {
            "type": "string",
            "nullable": true
          },
          "card_fingerprint": {
            "type": "string",
            "nullable": true
          },
          "nick_name": {
            "type": "string",
            "nullable": true
          }
        }
      },
      "CardNetwork": {
        "type": "string",
        "enum": [
          "Visa",
          "Mastercard",
          "AmericanExpress",
          "JCB",
          "DinersClub",
          "Discover",
          "CartesBancaires",
          "UnionPay",
          "Interac",
          "RuPay",
          "Maestro"
        ]
      },
      "CardRedirectData": {
        "oneOf": [
          {
            "type": "object",
            "required": [
              "knet"
            ],
            "properties": {
              "knet": {
                "type": "object"
              }
            }
          },
          {
            "type": "object",
            "required": [
              "benefit"
            ],
            "properties": {
              "benefit": {
                "type": "object"
              }
            }
          },
          {
            "type": "object",
            "required": [
              "momo_atm"
            ],
            "properties": {
              "momo_atm": {
                "type": "object"
              }
            }
          },
          {
            "type": "object",
            "required": [
              "card_redirect"
            ],
            "properties": {
              "card_redirect": {
                "type": "object"
              }
            }
          }
        ]
      },
      "CardToken": {
        "type": "object",
        "required": [
          "card_holder_name"
        ],
        "properties": {
          "card_holder_name": {
            "type": "string",
            "description": "The card holder's name",
            "example": "John Test"
          },
          "card_cvc": {
            "type": "string",
            "description": "The CVC number for the card",
            "nullable": true
          }
        }
      },
      "CashappQr": {
        "type": "object"
      },
      "Connector": {
        "type": "string",
        "enum": [
          "phonypay",
          "fauxpay",
          "pretendpay",
          "stripe_test",
          "adyen_test",
          "checkout_test",
          "paypal_test",
          "aci",
          "adyen",
          "airwallex",
          "authorizedotnet",
          "bambora",
          "bankofamerica",
          "bitpay",
          "bluesnap",
          "boku",
          "braintree",
          "cashtocode",
          "checkout",
          "coinbase",
          "cryptopay",
          "cybersource",
          "dlocal",
          "fiserv",
          "forte",
          "globalpay",
          "globepay",
          "gocardless",
          "helcim",
          "iatapay",
          "klarna",
          "mollie",
          "multisafepay",
          "nexinets",
          "nmi",
          "noon",
          "nuvei",
          "opennode",
          "payme",
          "paypal",
          "payu",
          "powertranz",
          "prophetpay",
          "rapyd",
          "shift4",
          "square",
          "stax",
          "stripe",
          "trustpay",
          "tsys",
          "volt",
          "wise",
          "worldline",
          "worldpay",
          "zen",
          "signifyd",
          "plaid"
        ]
      },
      "ConnectorMetadata": {
        "type": "object",
        "properties": {
          "apple_pay": {
            "allOf": [
              {
                "$ref": "#/components/schemas/ApplepayConnectorMetadataRequest"
              }
            ],
            "nullable": true
          },
          "airwallex": {
            "allOf": [
              {
                "$ref": "#/components/schemas/AirwallexData"
              }
            ],
            "nullable": true
          },
          "noon": {
            "allOf": [
              {
                "$ref": "#/components/schemas/NoonData"
              }
            ],
            "nullable": true
          }
        }
      },
      "ConnectorStatus": {
        "type": "string",
        "enum": [
          "inactive",
          "active"
        ]
      },
      "ConnectorType": {
        "type": "string",
        "enum": [
          "payment_processor",
          "payment_vas",
          "fin_operations",
          "fiz_operations",
          "networks",
          "banking_entities",
          "non_banking_finance",
          "payout_processor",
          "payment_method_auth"
        ]
      },
      "CountryAlpha2": {
        "type": "string",
        "enum": [
          "AF",
          "AX",
          "AL",
          "DZ",
          "AS",
          "AD",
          "AO",
          "AI",
          "AQ",
          "AG",
          "AR",
          "AM",
          "AW",
          "AU",
          "AT",
          "AZ",
          "BS",
          "BH",
          "BD",
          "BB",
          "BY",
          "BE",
          "BZ",
          "BJ",
          "BM",
          "BT",
          "BO",
          "BQ",
          "BA",
          "BW",
          "BV",
          "BR",
          "IO",
          "BN",
          "BG",
          "BF",
          "BI",
          "KH",
          "CM",
          "CA",
          "CV",
          "KY",
          "CF",
          "TD",
          "CL",
          "CN",
          "CX",
          "CC",
          "CO",
          "KM",
          "CG",
          "CD",
          "CK",
          "CR",
          "CI",
          "HR",
          "CU",
          "CW",
          "CY",
          "CZ",
          "DK",
          "DJ",
          "DM",
          "DO",
          "EC",
          "EG",
          "SV",
          "GQ",
          "ER",
          "EE",
          "ET",
          "FK",
          "FO",
          "FJ",
          "FI",
          "FR",
          "GF",
          "PF",
          "TF",
          "GA",
          "GM",
          "GE",
          "DE",
          "GH",
          "GI",
          "GR",
          "GL",
          "GD",
          "GP",
          "GU",
          "GT",
          "GG",
          "GN",
          "GW",
          "GY",
          "HT",
          "HM",
          "VA",
          "HN",
          "HK",
          "HU",
          "IS",
          "IN",
          "ID",
          "IR",
          "IQ",
          "IE",
          "IM",
          "IL",
          "IT",
          "JM",
          "JP",
          "JE",
          "JO",
          "KZ",
          "KE",
          "KI",
          "KP",
          "KR",
          "KW",
          "KG",
          "LA",
          "LV",
          "LB",
          "LS",
          "LR",
          "LY",
          "LI",
          "LT",
          "LU",
          "MO",
          "MK",
          "MG",
          "MW",
          "MY",
          "MV",
          "ML",
          "MT",
          "MH",
          "MQ",
          "MR",
          "MU",
          "YT",
          "MX",
          "FM",
          "MD",
          "MC",
          "MN",
          "ME",
          "MS",
          "MA",
          "MZ",
          "MM",
          "NA",
          "NR",
          "NP",
          "NL",
          "NC",
          "NZ",
          "NI",
          "NE",
          "NG",
          "NU",
          "NF",
          "MP",
          "NO",
          "OM",
          "PK",
          "PW",
          "PS",
          "PA",
          "PG",
          "PY",
          "PE",
          "PH",
          "PN",
          "PL",
          "PT",
          "PR",
          "QA",
          "RE",
          "RO",
          "RU",
          "RW",
          "BL",
          "SH",
          "KN",
          "LC",
          "MF",
          "PM",
          "VC",
          "WS",
          "SM",
          "ST",
          "SA",
          "SN",
          "RS",
          "SC",
          "SL",
          "SG",
          "SX",
          "SK",
          "SI",
          "SB",
          "SO",
          "ZA",
          "GS",
          "SS",
          "ES",
          "LK",
          "SD",
          "SR",
          "SJ",
          "SZ",
          "SE",
          "CH",
          "SY",
          "TW",
          "TJ",
          "TZ",
          "TH",
          "TL",
          "TG",
          "TK",
          "TO",
          "TT",
          "TN",
          "TR",
          "TM",
          "TC",
          "TV",
          "UG",
          "UA",
          "AE",
          "GB",
          "UM",
          "UY",
          "UZ",
          "VU",
          "VE",
          "VN",
          "VG",
          "VI",
          "WF",
          "EH",
          "YE",
          "ZM",
          "ZW",
          "US"
        ]
      },
      "CreateApiKeyRequest": {
        "type": "object",
        "description": "The request body for creating an API Key.",
        "required": [
          "name",
          "expiration"
        ],
        "properties": {
          "name": {
            "type": "string",
            "description": "A unique name for the API Key to help you identify it.",
            "example": "Sandbox integration key",
            "maxLength": 64
          },
          "description": {
            "type": "string",
            "description": "A description to provide more context about the API Key.",
            "example": "Key used by our developers to integrate with the sandbox environment",
            "nullable": true,
            "maxLength": 256
          },
          "expiration": {
            "$ref": "#/components/schemas/ApiKeyExpiration"
          }
        }
      },
      "CreateApiKeyResponse": {
        "type": "object",
        "description": "The response body for creating an API Key.",
        "required": [
          "key_id",
          "merchant_id",
          "name",
          "api_key",
          "created",
          "expiration"
        ],
        "properties": {
          "key_id": {
            "type": "string",
            "description": "The identifier for the API Key.",
            "example": "5hEEqkgJUyuxgSKGArHA4mWSnX",
            "maxLength": 64
          },
          "merchant_id": {
            "type": "string",
            "description": "The identifier for the Merchant Account.",
            "example": "y3oqhf46pyzuxjbcn2giaqnb44",
            "maxLength": 64
          },
          "name": {
            "type": "string",
            "description": "The unique name for the API Key to help you identify it.",
            "example": "Sandbox integration key",
            "maxLength": 64
          },
          "description": {
            "type": "string",
            "description": "The description to provide more context about the API Key.",
            "example": "Key used by our developers to integrate with the sandbox environment",
            "nullable": true,
            "maxLength": 256
          },
          "api_key": {
            "type": "string",
            "description": "The plaintext API Key used for server-side API access. Ensure you store the API Key\nsecurely as you will not be able to see it again.",
            "maxLength": 128
          },
          "created": {
            "type": "string",
            "format": "date-time",
            "description": "The time at which the API Key was created.",
            "example": "2022-09-10T10:11:12Z"
          },
          "expiration": {
            "$ref": "#/components/schemas/ApiKeyExpiration"
          }
        }
      },
      "CryptoData": {
        "type": "object",
        "properties": {
          "pay_currency": {
            "type": "string",
            "nullable": true
          }
        }
      },
      "Currency": {
        "type": "string",
        "enum": [
          "AED",
          "ALL",
          "AMD",
          "ANG",
          "ARS",
          "AUD",
          "AWG",
          "AZN",
          "BBD",
          "BDT",
          "BHD",
          "BIF",
          "BMD",
          "BND",
          "BOB",
          "BRL",
          "BSD",
          "BWP",
          "BZD",
          "CAD",
          "CHF",
          "CLP",
          "CNY",
          "COP",
          "CRC",
          "CUP",
          "CZK",
          "DJF",
          "DKK",
          "DOP",
          "DZD",
          "EGP",
          "ETB",
          "EUR",
          "FJD",
          "GBP",
          "GHS",
          "GIP",
          "GMD",
          "GNF",
          "GTQ",
          "GYD",
          "HKD",
          "HNL",
          "HRK",
          "HTG",
          "HUF",
          "IDR",
          "ILS",
          "INR",
          "JMD",
          "JOD",
          "JPY",
          "KES",
          "KGS",
          "KHR",
          "KMF",
          "KRW",
          "KWD",
          "KYD",
          "KZT",
          "LAK",
          "LBP",
          "LKR",
          "LRD",
          "LSL",
          "MAD",
          "MDL",
          "MGA",
          "MKD",
          "MMK",
          "MNT",
          "MOP",
          "MUR",
          "MVR",
          "MWK",
          "MXN",
          "MYR",
          "NAD",
          "NGN",
          "NIO",
          "NOK",
          "NPR",
          "NZD",
          "OMR",
          "PEN",
          "PGK",
          "PHP",
          "PKR",
          "PLN",
          "PYG",
          "QAR",
          "RON",
          "RUB",
          "RWF",
          "SAR",
          "SCR",
          "SEK",
          "SGD",
          "SLL",
          "SOS",
          "SSP",
          "SVC",
          "SZL",
          "THB",
          "TRY",
          "TTD",
          "TWD",
          "TZS",
          "UGX",
          "USD",
          "UYU",
          "UZS",
          "VND",
          "VUV",
          "XAF",
          "XOF",
          "XPF",
          "YER",
          "ZAR"
        ]
      },
      "CustomerAcceptance": {
        "type": "object",
        "required": [
          "acceptance_type"
        ],
        "properties": {
          "acceptance_type": {
            "$ref": "#/components/schemas/AcceptanceType"
          },
          "accepted_at": {
            "type": "string",
            "format": "date-time",
            "description": "Specifying when the customer acceptance was provided",
            "example": "2022-09-10T10:11:12Z",
            "nullable": true
          },
          "online": {
            "allOf": [
              {
                "$ref": "#/components/schemas/OnlineMandate"
              }
            ],
            "nullable": true
          }
        }
      },
      "CustomerDeleteResponse": {
        "type": "object",
        "required": [
          "customer_id",
          "customer_deleted",
          "address_deleted",
          "payment_methods_deleted"
        ],
        "properties": {
          "customer_id": {
            "type": "string",
            "description": "The identifier for the customer object",
            "example": "cus_y3oqhf46pyzuxjbcn2giaqnb44",
            "maxLength": 255
          },
          "customer_deleted": {
            "type": "boolean",
            "description": "Whether customer was deleted or not",
            "example": false
          },
          "address_deleted": {
            "type": "boolean",
            "description": "Whether address was deleted or not",
            "example": false
          },
          "payment_methods_deleted": {
            "type": "boolean",
            "description": "Whether payment methods deleted or not",
            "example": false
          }
        }
      },
      "CustomerDetails": {
        "type": "object",
        "required": [
          "id"
        ],
        "properties": {
          "id": {
            "type": "string",
            "description": "The identifier for the customer."
          },
          "name": {
            "type": "string",
            "description": "The customer's name",
            "example": "John Doe",
            "nullable": true,
            "maxLength": 255
          },
          "email": {
            "type": "string",
            "description": "The customer's email address",
            "example": "johntest@test.com",
            "nullable": true,
            "maxLength": 255
          },
          "phone": {
            "type": "string",
            "description": "The customer's phone number",
            "example": "3141592653",
            "nullable": true,
            "maxLength": 10
          },
          "phone_country_code": {
            "type": "string",
            "description": "The country code for the customer's phone number",
            "example": "+1",
            "nullable": true,
            "maxLength": 2
          }
        }
      },
      "CustomerPaymentMethod": {
        "type": "object",
        "required": [
          "payment_token",
          "customer_id",
          "payment_method",
          "recurring_enabled",
          "installment_payment_enabled",
          "requires_cvv"
        ],
        "properties": {
          "payment_token": {
            "type": "string",
            "description": "Token for payment method in temporary card locker which gets refreshed often",
            "example": "7ebf443f-a050-4067-84e5-e6f6d4800aef"
          },
          "customer_id": {
            "type": "string",
            "description": "The unique identifier of the customer.",
            "example": "cus_meowerunwiuwiwqw"
          },
          "payment_method": {
            "$ref": "#/components/schemas/PaymentMethodType"
          },
          "payment_method_type": {
            "allOf": [
              {
                "$ref": "#/components/schemas/PaymentMethodType"
              }
            ],
            "nullable": true
          },
          "payment_method_issuer": {
            "type": "string",
            "description": "The name of the bank/ provider issuing the payment method to the end user",
            "example": "Citibank",
            "nullable": true
          },
          "payment_method_issuer_code": {
            "allOf": [
              {
                "$ref": "#/components/schemas/PaymentMethodIssuerCode"
              }
            ],
            "nullable": true
          },
          "recurring_enabled": {
            "type": "boolean",
            "description": "Indicates whether the payment method is eligible for recurring payments",
            "example": true
          },
          "installment_payment_enabled": {
            "type": "boolean",
            "description": "Indicates whether the payment method is eligible for installment payments",
            "example": true
          },
          "payment_experience": {
            "type": "array",
            "items": {
              "$ref": "#/components/schemas/PaymentExperience"
            },
            "description": "Type of payment experience enabled with the connector",
            "example": [
              "redirect_to_url"
            ],
            "nullable": true
          },
          "card": {
            "allOf": [
              {
                "$ref": "#/components/schemas/CardDetailFromLocker"
              }
            ],
            "nullable": true
          },
          "metadata": {
            "type": "object",
            "description": "You can specify up to 50 keys, with key names up to 40 characters long and values up to 500 characters long. Metadata is useful for storing additional, structured information on an object.",
            "nullable": true
          },
          "created": {
            "type": "string",
            "format": "date-time",
            "description": "A timestamp (ISO 8601 code) that determines when the customer was created",
            "example": "2023-01-18T11:04:09.922Z",
            "nullable": true
          },
          "bank_transfer": {
            "allOf": [
              {
                "$ref": "#/components/schemas/Bank"
              }
            ],
            "nullable": true
          },
          "bank": {
            "allOf": [
              {
                "$ref": "#/components/schemas/MaskedBankDetails"
              }
            ],
            "nullable": true
          },
          "surcharge_details": {
            "allOf": [
              {
                "$ref": "#/components/schemas/SurchargeDetailsResponse"
              }
            ],
            "nullable": true
          },
          "requires_cvv": {
            "type": "boolean",
            "description": "Whether this payment method requires CVV to be collected",
            "example": true
          }
        }
      },
      "CustomerPaymentMethodsListResponse": {
        "type": "object",
        "required": [
          "customer_payment_methods"
        ],
        "properties": {
          "customer_payment_methods": {
            "type": "array",
            "items": {
              "$ref": "#/components/schemas/CustomerPaymentMethod"
            },
            "description": "List of payment methods for customer"
          }
        }
      },
      "CustomerRequest": {
        "type": "object",
        "description": "The customer details",
        "properties": {
          "customer_id": {
            "type": "string",
            "description": "The identifier for the customer object. If not provided the customer ID will be autogenerated.",
            "example": "cus_y3oqhf46pyzuxjbcn2giaqnb44",
            "maxLength": 255
          },
          "name": {
            "type": "string",
            "description": "The customer's name",
            "example": "Jon Test",
            "nullable": true,
            "maxLength": 255
          },
          "email": {
            "type": "string",
            "description": "The customer's email address",
            "example": "JonTest@test.com",
            "nullable": true,
            "maxLength": 255
          },
          "phone": {
            "type": "string",
            "description": "The customer's phone number",
            "example": "9999999999",
            "nullable": true,
            "maxLength": 255
          },
          "description": {
            "type": "string",
            "description": "An arbitrary string that you can attach to a customer object.",
            "example": "First Customer",
            "nullable": true,
            "maxLength": 255
          },
          "phone_country_code": {
            "type": "string",
            "description": "The country code for the customer phone number",
            "example": "+65",
            "nullable": true,
            "maxLength": 255
          },
          "address": {
            "allOf": [
              {
                "$ref": "#/components/schemas/AddressDetails"
              }
            ],
            "nullable": true
          },
          "metadata": {
            "type": "object",
            "description": "You can specify up to 50 keys, with key names up to 40 characters long and values up to 500\ncharacters long. Metadata is useful for storing additional, structured information on an\nobject.",
            "nullable": true
          }
        }
      },
      "CustomerResponse": {
        "type": "object",
        "required": [
          "customer_id",
          "created_at"
        ],
        "properties": {
          "customer_id": {
            "type": "string",
            "description": "The identifier for the customer object. If not provided the customer ID will be autogenerated.",
            "example": "cus_y3oqhf46pyzuxjbcn2giaqnb44",
            "maxLength": 255
          },
          "name": {
            "type": "string",
            "description": "The customer's name",
            "example": "Jon Test",
            "nullable": true,
            "maxLength": 255
          },
          "email": {
            "type": "string",
            "description": "The customer's email address",
            "example": "JonTest@test.com",
            "nullable": true,
            "maxLength": 255
          },
          "phone": {
            "type": "string",
            "description": "The customer's phone number",
            "example": "9999999999",
            "nullable": true,
            "maxLength": 255
          },
          "phone_country_code": {
            "type": "string",
            "description": "The country code for the customer phone number",
            "example": "+65",
            "nullable": true,
            "maxLength": 255
          },
          "description": {
            "type": "string",
            "description": "An arbitrary string that you can attach to a customer object.",
            "example": "First Customer",
            "nullable": true,
            "maxLength": 255
          },
          "address": {
            "allOf": [
              {
                "$ref": "#/components/schemas/AddressDetails"
              }
            ],
            "nullable": true
          },
          "created_at": {
            "type": "string",
            "format": "date-time",
            "description": "A timestamp (ISO 8601 code) that determines when the customer was created",
            "example": "2023-01-18T11:04:09.922Z"
          },
          "metadata": {
            "type": "object",
            "description": "You can specify up to 50 keys, with key names up to 40 characters long and values up to 500\ncharacters long. Metadata is useful for storing additional, structured information on an\nobject.",
            "nullable": true
          }
        }
      },
      "DisputeResponse": {
        "type": "object",
        "required": [
          "dispute_id",
          "payment_id",
          "attempt_id",
          "amount",
          "currency",
          "dispute_stage",
          "dispute_status",
          "connector",
          "connector_status",
          "connector_dispute_id",
          "created_at"
        ],
        "properties": {
          "dispute_id": {
            "type": "string",
            "description": "The identifier for dispute"
          },
          "payment_id": {
            "type": "string",
            "description": "The identifier for payment_intent"
          },
          "attempt_id": {
            "type": "string",
            "description": "The identifier for payment_attempt"
          },
          "amount": {
            "type": "string",
            "description": "The dispute amount"
          },
          "currency": {
            "type": "string",
            "description": "The three-letter ISO currency code"
          },
          "dispute_stage": {
            "$ref": "#/components/schemas/DisputeStage"
          },
          "dispute_status": {
            "$ref": "#/components/schemas/DisputeStatus"
          },
          "connector": {
            "type": "string",
            "description": "connector to which dispute is associated with"
          },
          "connector_status": {
            "type": "string",
            "description": "Status of the dispute sent by connector"
          },
          "connector_dispute_id": {
            "type": "string",
            "description": "Dispute id sent by connector"
          },
          "connector_reason": {
            "type": "string",
            "description": "Reason of dispute sent by connector",
            "nullable": true
          },
          "connector_reason_code": {
            "type": "string",
            "description": "Reason code of dispute sent by connector",
            "nullable": true
          },
          "challenge_required_by": {
            "type": "string",
            "format": "date-time",
            "description": "Evidence deadline of dispute sent by connector",
            "nullable": true
          },
          "connector_created_at": {
            "type": "string",
            "format": "date-time",
            "description": "Dispute created time sent by connector",
            "nullable": true
          },
          "connector_updated_at": {
            "type": "string",
            "format": "date-time",
            "description": "Dispute updated time sent by connector",
            "nullable": true
          },
          "created_at": {
            "type": "string",
            "format": "date-time",
            "description": "Time at which dispute is received"
          }
        }
      },
      "DisputeResponsePaymentsRetrieve": {
        "type": "object",
        "required": [
          "dispute_id",
          "dispute_stage",
          "dispute_status",
          "connector_status",
          "connector_dispute_id",
          "created_at"
        ],
        "properties": {
          "dispute_id": {
            "type": "string",
            "description": "The identifier for dispute"
          },
          "dispute_stage": {
            "$ref": "#/components/schemas/DisputeStage"
          },
          "dispute_status": {
            "$ref": "#/components/schemas/DisputeStatus"
          },
          "connector_status": {
            "type": "string",
            "description": "Status of the dispute sent by connector"
          },
          "connector_dispute_id": {
            "type": "string",
            "description": "Dispute id sent by connector"
          },
          "connector_reason": {
            "type": "string",
            "description": "Reason of dispute sent by connector",
            "nullable": true
          },
          "connector_reason_code": {
            "type": "string",
            "description": "Reason code of dispute sent by connector",
            "nullable": true
          },
          "challenge_required_by": {
            "type": "string",
            "format": "date-time",
            "description": "Evidence deadline of dispute sent by connector",
            "nullable": true
          },
          "connector_created_at": {
            "type": "string",
            "format": "date-time",
            "description": "Dispute created time sent by connector",
            "nullable": true
          },
          "connector_updated_at": {
            "type": "string",
            "format": "date-time",
            "description": "Dispute updated time sent by connector",
            "nullable": true
          },
          "created_at": {
            "type": "string",
            "format": "date-time",
            "description": "Time at which dispute is received"
          }
        }
      },
      "DisputeStage": {
        "type": "string",
        "enum": [
          "pre_dispute",
          "dispute",
          "pre_arbitration"
        ]
      },
      "DisputeStatus": {
        "type": "string",
        "enum": [
          "dispute_opened",
          "dispute_expired",
          "dispute_accepted",
          "dispute_cancelled",
          "dispute_challenged",
          "dispute_won",
          "dispute_lost"
        ]
      },
      "DokuBankTransferInstructions": {
        "type": "object",
        "required": [
          "expires_at",
          "reference",
          "instructions_url"
        ],
        "properties": {
          "expires_at": {
            "type": "string",
            "example": "2023-07-26T17:33:00-07-21"
          },
          "reference": {
            "type": "string",
            "example": "122385736258"
          },
          "instructions_url": {
            "type": "string"
          }
        }
      },
      "DokuBillingDetails": {
        "type": "object",
        "required": [
          "first_name",
          "last_name",
          "email"
        ],
        "properties": {
          "first_name": {
            "type": "string",
            "description": "The billing first name for Doku",
            "example": "Jane"
          },
          "last_name": {
            "type": "string",
            "description": "The billing second name for Doku",
            "example": "Doe"
          },
          "email": {
            "type": "string",
            "description": "The Email ID for Doku billing",
            "example": "example@me.com"
          }
        }
      },
      "EphemeralKeyCreateResponse": {
        "type": "object",
        "required": [
          "customer_id",
          "created_at",
          "expires",
          "secret"
        ],
        "properties": {
          "customer_id": {
            "type": "string",
            "description": "customer_id to which this ephemeral key belongs to"
          },
          "created_at": {
            "type": "integer",
            "format": "int64",
            "description": "time at which this ephemeral key was created"
          },
          "expires": {
            "type": "integer",
            "format": "int64",
            "description": "time at which this ephemeral key would expire"
          },
          "secret": {
            "type": "string",
            "description": "ephemeral key"
          }
        }
      },
      "EventType": {
        "type": "string",
        "enum": [
          "payment_succeeded",
          "payment_failed",
          "payment_processing",
          "payment_cancelled",
          "action_required",
          "refund_succeeded",
          "refund_failed",
          "dispute_opened",
          "dispute_expired",
          "dispute_accepted",
          "dispute_cancelled",
          "dispute_challenged",
          "dispute_won",
          "dispute_lost",
          "mandate_active",
          "mandate_revoked"
        ]
      },
      "FeatureMetadata": {
        "type": "object",
        "properties": {
          "redirect_response": {
            "allOf": [
              {
                "$ref": "#/components/schemas/RedirectResponse"
              }
            ],
            "nullable": true
          }
        }
      },
      "FieldType": {
        "oneOf": [
          {
            "type": "string",
            "enum": [
              "user_card_number"
            ]
          },
          {
            "type": "string",
            "enum": [
              "user_card_expiry_month"
            ]
          },
          {
            "type": "string",
            "enum": [
              "user_card_expiry_year"
            ]
          },
          {
            "type": "string",
            "enum": [
              "user_card_cvc"
            ]
          },
          {
            "type": "string",
            "enum": [
              "user_full_name"
            ]
          },
          {
            "type": "string",
            "enum": [
              "user_email_address"
            ]
          },
          {
            "type": "string",
            "enum": [
              "user_phone_number"
            ]
          },
          {
            "type": "string",
            "enum": [
              "user_country_code"
            ]
          },
          {
            "type": "object",
            "required": [
              "user_country"
            ],
            "properties": {
              "user_country": {
                "type": "object",
                "required": [
                  "options"
                ],
                "properties": {
                  "options": {
                    "type": "array",
                    "items": {
                      "type": "string"
                    }
                  }
                }
              }
            }
          },
          {
            "type": "object",
            "required": [
              "user_currency"
            ],
            "properties": {
              "user_currency": {
                "type": "object",
                "required": [
                  "options"
                ],
                "properties": {
                  "options": {
                    "type": "array",
                    "items": {
                      "type": "string"
                    }
                  }
                }
              }
            }
          },
          {
            "type": "string",
            "enum": [
              "user_billing_name"
            ]
          },
          {
            "type": "string",
            "enum": [
              "user_address_line1"
            ]
          },
          {
            "type": "string",
            "enum": [
              "user_address_line2"
            ]
          },
          {
            "type": "string",
            "enum": [
              "user_address_city"
            ]
          },
          {
            "type": "string",
            "enum": [
              "user_address_pincode"
            ]
          },
          {
            "type": "string",
            "enum": [
              "user_address_state"
            ]
          },
          {
            "type": "object",
            "required": [
              "user_address_country"
            ],
            "properties": {
              "user_address_country": {
                "type": "object",
                "required": [
                  "options"
                ],
                "properties": {
                  "options": {
                    "type": "array",
                    "items": {
                      "type": "string"
                    }
                  }
                }
              }
            }
          },
          {
            "type": "string",
            "enum": [
              "user_blik_code"
            ]
          },
          {
            "type": "string",
            "enum": [
              "user_bank"
            ]
          },
          {
            "type": "string",
            "enum": [
              "text"
            ]
          },
          {
            "type": "object",
            "required": [
              "drop_down"
            ],
            "properties": {
              "drop_down": {
                "type": "object",
                "required": [
                  "options"
                ],
                "properties": {
                  "options": {
                    "type": "array",
                    "items": {
                      "type": "string"
                    }
                  }
                }
              }
            }
          }
        ],
        "description": "Possible field type of required fields in payment_method_data"
      },
      "FrmAction": {
        "type": "string",
        "enum": [
          "cancel_txn",
          "auto_refund",
          "manual_review"
        ]
      },
      "FrmConfigs": {
        "type": "object",
        "description": "Details of FrmConfigs are mentioned here... it should be passed in payment connector create api call, and stored in merchant_connector_table",
        "required": [
          "gateway",
          "payment_methods"
        ],
        "properties": {
          "gateway": {
            "$ref": "#/components/schemas/ConnectorType"
          },
          "payment_methods": {
            "type": "array",
            "items": {
              "$ref": "#/components/schemas/FrmPaymentMethod"
            },
            "description": "payment methods that can be used in the payment"
          }
        }
      },
      "FrmMessage": {
        "type": "object",
        "description": "frm message is an object sent inside the payments response...when frm is invoked, its value is Some(...), else its None",
        "required": [
          "frm_name"
        ],
        "properties": {
          "frm_name": {
            "type": "string"
          },
          "frm_transaction_id": {
            "type": "string",
            "nullable": true
          },
          "frm_transaction_type": {
            "type": "string",
            "nullable": true
          },
          "frm_status": {
            "type": "string",
            "nullable": true
          },
          "frm_score": {
            "type": "integer",
            "format": "int32",
            "nullable": true
          },
          "frm_reason": {
            "nullable": true
          },
          "frm_error": {
            "type": "string",
            "nullable": true
          }
        }
      },
      "FrmPaymentMethod": {
        "type": "object",
        "description": "Details of FrmPaymentMethod are mentioned here... it should be passed in payment connector create api call, and stored in merchant_connector_table",
        "required": [
          "payment_method",
          "payment_method_types"
        ],
        "properties": {
          "payment_method": {
            "$ref": "#/components/schemas/PaymentMethod"
          },
          "payment_method_types": {
            "type": "array",
            "items": {
              "$ref": "#/components/schemas/FrmPaymentMethodType"
            },
            "description": "payment method types(credit, debit) that can be used in the payment"
          }
        }
      },
      "FrmPaymentMethodType": {
        "type": "object",
        "description": "Details of FrmPaymentMethodType are mentioned here... it should be passed in payment connector create api call, and stored in merchant_connector_table",
        "required": [
          "payment_method_type",
          "card_networks",
          "flow",
          "action"
        ],
        "properties": {
          "payment_method_type": {
            "$ref": "#/components/schemas/PaymentMethodType"
          },
          "card_networks": {
            "$ref": "#/components/schemas/CardNetwork"
          },
          "flow": {
            "$ref": "#/components/schemas/FrmPreferredFlowTypes"
          },
          "action": {
            "$ref": "#/components/schemas/FrmAction"
          }
        }
      },
      "FrmPreferredFlowTypes": {
        "type": "string",
        "enum": [
          "pre",
          "post"
        ]
      },
      "FutureUsage": {
        "type": "string",
        "enum": [
          "off_session",
          "on_session"
        ]
      },
      "GcashRedirection": {
        "type": "object"
      },
      "GiftCardData": {
        "oneOf": [
          {
            "type": "object",
            "required": [
              "givex"
            ],
            "properties": {
              "givex": {
                "$ref": "#/components/schemas/GiftCardDetails"
              }
            }
          },
          {
            "type": "object",
            "required": [
              "pay_safe_card"
            ],
            "properties": {
              "pay_safe_card": {
                "type": "object"
              }
            }
          }
        ]
      },
      "GiftCardDetails": {
        "type": "object",
        "required": [
          "number",
          "cvc"
        ],
        "properties": {
          "number": {
            "type": "string",
            "description": "The gift card number"
          },
          "cvc": {
            "type": "string",
            "description": "The card verification code."
          }
        }
      },
      "GoPayRedirection": {
        "type": "object"
      },
      "GooglePayPaymentMethodInfo": {
        "type": "object",
        "required": [
          "card_network",
          "card_details"
        ],
        "properties": {
          "card_network": {
            "type": "string",
            "description": "The name of the card network"
          },
          "card_details": {
            "type": "string",
            "description": "The details of the card"
          }
        }
      },
      "GooglePayRedirectData": {
        "type": "object"
      },
      "GooglePaySessionResponse": {
        "type": "object",
        "required": [
          "merchant_info",
          "allowed_payment_methods",
          "transaction_info",
          "delayed_session_token",
          "connector",
          "sdk_next_action"
        ],
        "properties": {
          "merchant_info": {
            "$ref": "#/components/schemas/GpayMerchantInfo"
          },
          "allowed_payment_methods": {
            "type": "array",
            "items": {
              "$ref": "#/components/schemas/GpayAllowedPaymentMethods"
            },
            "description": "List of the allowed payment meythods"
          },
          "transaction_info": {
            "$ref": "#/components/schemas/GpayTransactionInfo"
          },
          "delayed_session_token": {
            "type": "boolean",
            "description": "Identifier for the delayed session response"
          },
          "connector": {
            "type": "string",
            "description": "The name of the connector"
          },
          "sdk_next_action": {
            "$ref": "#/components/schemas/SdkNextAction"
          },
          "secrets": {
            "allOf": [
              {
                "$ref": "#/components/schemas/SecretInfoToInitiateSdk"
              }
            ],
            "nullable": true
          }
        }
      },
      "GooglePayThirdPartySdk": {
        "type": "object",
        "required": [
          "delayed_session_token",
          "connector",
          "sdk_next_action"
        ],
        "properties": {
          "delayed_session_token": {
            "type": "boolean",
            "description": "Identifier for the delayed session response"
          },
          "connector": {
            "type": "string",
            "description": "The name of the connector"
          },
          "sdk_next_action": {
            "$ref": "#/components/schemas/SdkNextAction"
          }
        }
      },
      "GooglePayThirdPartySdkData": {
        "type": "object"
      },
      "GooglePayWalletData": {
        "type": "object",
        "required": [
          "type",
          "description",
          "info",
          "tokenization_data"
        ],
        "properties": {
          "type": {
            "type": "string",
            "description": "The type of payment method"
          },
          "description": {
            "type": "string",
            "description": "User-facing message to describe the payment method that funds this transaction."
          },
          "info": {
            "$ref": "#/components/schemas/GooglePayPaymentMethodInfo"
          },
          "tokenization_data": {
            "$ref": "#/components/schemas/GpayTokenizationData"
          }
        }
      },
      "GpayAllowedMethodsParameters": {
        "type": "object",
        "required": [
          "allowed_auth_methods",
          "allowed_card_networks"
        ],
        "properties": {
          "allowed_auth_methods": {
            "type": "array",
            "items": {
              "type": "string"
            },
            "description": "The list of allowed auth methods (ex: 3DS, No3DS, PAN_ONLY etc)"
          },
          "allowed_card_networks": {
            "type": "array",
            "items": {
              "type": "string"
            },
            "description": "The list of allowed card networks (ex: AMEX,JCB etc)"
          }
        }
      },
      "GpayAllowedPaymentMethods": {
        "type": "object",
        "required": [
          "type",
          "parameters",
          "tokenization_specification"
        ],
        "properties": {
          "type": {
            "type": "string",
            "description": "The type of payment method"
          },
          "parameters": {
            "$ref": "#/components/schemas/GpayAllowedMethodsParameters"
          },
          "tokenization_specification": {
            "$ref": "#/components/schemas/GpayTokenizationSpecification"
          }
        }
      },
      "GpayMerchantInfo": {
        "type": "object",
        "required": [
          "merchant_name"
        ],
        "properties": {
          "merchant_id": {
            "type": "string",
            "description": "The merchant Identifier that needs to be passed while invoking Gpay SDK",
            "nullable": true
          },
          "merchant_name": {
            "type": "string",
            "description": "The name of the merchant that needs to be displayed on Gpay PopUp"
          }
        }
      },
      "GpaySessionTokenResponse": {
        "oneOf": [
          {
            "$ref": "#/components/schemas/GooglePayThirdPartySdk"
          },
          {
            "$ref": "#/components/schemas/GooglePaySessionResponse"
          }
        ]
      },
      "GpayTokenParameters": {
        "type": "object",
        "required": [
          "gateway"
        ],
        "properties": {
          "gateway": {
            "type": "string",
            "description": "The name of the connector"
          },
          "gateway_merchant_id": {
            "type": "string",
            "description": "The merchant ID registered in the connector associated",
            "nullable": true
          },
          "stripe:version": {
            "type": "string",
            "nullable": true
          },
          "stripe:publishableKey": {
            "type": "string",
            "nullable": true
          }
        }
      },
      "GpayTokenizationData": {
        "type": "object",
        "required": [
          "type",
          "token"
        ],
        "properties": {
          "type": {
            "type": "string",
            "description": "The type of the token"
          },
          "token": {
            "type": "string",
            "description": "Token generated for the wallet"
          }
        }
      },
      "GpayTokenizationSpecification": {
        "type": "object",
        "required": [
          "type",
          "parameters"
        ],
        "properties": {
          "type": {
            "type": "string",
            "description": "The token specification type(ex: PAYMENT_GATEWAY)"
          },
          "parameters": {
            "$ref": "#/components/schemas/GpayTokenParameters"
          }
        }
      },
      "GpayTransactionInfo": {
        "type": "object",
        "required": [
          "country_code",
          "currency_code",
          "total_price_status",
          "total_price"
        ],
        "properties": {
          "country_code": {
            "$ref": "#/components/schemas/CountryAlpha2"
          },
          "currency_code": {
            "$ref": "#/components/schemas/Currency"
          },
          "total_price_status": {
            "type": "string",
            "description": "The total price status (ex: 'FINAL')"
          },
          "total_price": {
            "type": "string",
            "description": "The total price"
          }
        }
      },
      "GsmCreateRequest": {
        "type": "object",
        "required": [
          "connector",
          "flow",
          "sub_flow",
          "code",
          "message",
          "status",
          "decision",
          "step_up_possible"
        ],
        "properties": {
          "connector": {
            "$ref": "#/components/schemas/Connector"
          },
          "flow": {
            "type": "string"
          },
          "sub_flow": {
            "type": "string"
          },
          "code": {
            "type": "string"
          },
          "message": {
            "type": "string"
          },
          "status": {
            "type": "string"
          },
          "router_error": {
            "type": "string",
            "nullable": true
          },
          "decision": {
            "$ref": "#/components/schemas/GsmDecision"
          },
          "step_up_possible": {
            "type": "boolean"
          },
          "unified_code": {
            "type": "string",
            "nullable": true
          },
          "unified_message": {
            "type": "string",
            "nullable": true
          }
        }
      },
      "GsmDecision": {
        "type": "string",
        "enum": [
          "retry",
          "requeue",
          "do_default"
        ]
      },
      "GsmDeleteRequest": {
        "type": "object",
        "required": [
          "connector",
          "flow",
          "sub_flow",
          "code",
          "message"
        ],
        "properties": {
          "connector": {
            "type": "string"
          },
          "flow": {
            "type": "string"
          },
          "sub_flow": {
            "type": "string"
          },
          "code": {
            "type": "string"
          },
          "message": {
            "type": "string"
          }
        }
      },
      "GsmDeleteResponse": {
        "type": "object",
        "required": [
          "gsm_rule_delete",
          "connector",
          "flow",
          "sub_flow",
          "code"
        ],
        "properties": {
          "gsm_rule_delete": {
            "type": "boolean"
          },
          "connector": {
            "type": "string"
          },
          "flow": {
            "type": "string"
          },
          "sub_flow": {
            "type": "string"
          },
          "code": {
            "type": "string"
          }
        }
      },
      "GsmResponse": {
        "type": "object",
        "required": [
          "connector",
          "flow",
          "sub_flow",
          "code",
          "message",
          "status",
          "decision",
          "step_up_possible"
        ],
        "properties": {
          "connector": {
            "type": "string"
          },
          "flow": {
            "type": "string"
          },
          "sub_flow": {
            "type": "string"
          },
          "code": {
            "type": "string"
          },
          "message": {
            "type": "string"
          },
          "status": {
            "type": "string"
          },
          "router_error": {
            "type": "string",
            "nullable": true
          },
          "decision": {
            "type": "string"
          },
          "step_up_possible": {
            "type": "boolean"
          },
          "unified_code": {
            "type": "string",
            "nullable": true
          },
          "unified_message": {
            "type": "string",
            "nullable": true
          }
        }
      },
      "GsmRetrieveRequest": {
        "type": "object",
        "required": [
          "connector",
          "flow",
          "sub_flow",
          "code",
          "message"
        ],
        "properties": {
          "connector": {
            "$ref": "#/components/schemas/Connector"
          },
          "flow": {
            "type": "string"
          },
          "sub_flow": {
            "type": "string"
          },
          "code": {
            "type": "string"
          },
          "message": {
            "type": "string"
          }
        }
      },
      "GsmUpdateRequest": {
        "type": "object",
        "required": [
          "connector",
          "flow",
          "sub_flow",
          "code",
          "message"
        ],
        "properties": {
          "connector": {
            "type": "string"
          },
          "flow": {
            "type": "string"
          },
          "sub_flow": {
            "type": "string"
          },
          "code": {
            "type": "string"
          },
          "message": {
            "type": "string"
          },
          "status": {
            "type": "string",
            "nullable": true
          },
          "router_error": {
            "type": "string",
            "nullable": true
          },
          "decision": {
            "allOf": [
              {
                "$ref": "#/components/schemas/GsmDecision"
              }
            ],
            "nullable": true
          },
          "step_up_possible": {
            "type": "boolean",
            "nullable": true
          },
          "unified_code": {
            "type": "string",
            "nullable": true
          },
          "unified_message": {
            "type": "string",
            "nullable": true
          }
        }
      },
      "IncrementalAuthorizationResponse": {
        "type": "object",
        "required": [
          "authorization_id",
          "amount",
          "status",
          "previously_authorized_amount"
        ],
        "properties": {
          "authorization_id": {
            "type": "string",
            "description": "The unique identifier of authorization"
          },
          "amount": {
            "type": "integer",
            "format": "int64",
            "description": "Amount the authorization has been made for"
          },
          "status": {
            "$ref": "#/components/schemas/AuthorizationStatus"
          },
          "error_code": {
            "type": "string",
            "description": "Error code sent by the connector for authorization",
            "nullable": true
          },
          "error_message": {
            "type": "string",
            "description": "Error message sent by the connector for authorization",
            "nullable": true
          },
          "previously_authorized_amount": {
            "type": "integer",
            "format": "int64",
            "description": "Previously authorized amount for the payment"
          }
        }
      },
      "IndomaretVoucherData": {
        "type": "object",
        "required": [
          "first_name",
          "last_name",
          "email"
        ],
        "properties": {
          "first_name": {
            "type": "string",
            "description": "The billing first name for Alfamart",
            "example": "Jane"
          },
          "last_name": {
            "type": "string",
            "description": "The billing second name for Alfamart",
            "example": "Doe"
          },
          "email": {
            "type": "string",
            "description": "The Email ID for Alfamart",
            "example": "example@me.com"
          }
        }
      },
      "IntentStatus": {
        "type": "string",
        "enum": [
          "succeeded",
          "failed",
          "cancelled",
          "processing",
          "requires_customer_action",
          "requires_merchant_action",
          "requires_payment_method",
          "requires_confirmation",
          "requires_capture",
          "partially_captured",
          "partially_captured_and_capturable"
        ]
      },
      "JCSVoucherData": {
        "type": "object",
        "required": [
          "first_name",
          "last_name",
          "email",
          "phone_number"
        ],
        "properties": {
          "first_name": {
            "type": "string",
            "description": "The billing first name for Japanese convenience stores",
            "example": "Jane"
          },
          "last_name": {
            "type": "string",
            "description": "The billing second name Japanese convenience stores",
            "example": "Doe"
          },
          "email": {
            "type": "string",
            "description": "The Email ID for Japanese convenience stores",
            "example": "example@me.com"
          },
          "phone_number": {
            "type": "string",
            "description": "The telephone number for Japanese convenience stores",
            "example": "9999999999"
          }
        }
      },
      "KakaoPayRedirection": {
        "type": "object"
      },
      "KlarnaSessionTokenResponse": {
        "type": "object",
        "required": [
          "session_token",
          "session_id"
        ],
        "properties": {
          "session_token": {
            "type": "string",
            "description": "The session token for Klarna"
          },
          "session_id": {
            "type": "string",
            "description": "The identifier for the session"
          }
        }
      },
      "MandateAmountData": {
        "type": "object",
        "required": [
          "amount",
          "currency"
        ],
        "properties": {
          "amount": {
            "type": "integer",
            "format": "int64",
            "description": "The maximum amount to be debited for the mandate transaction",
            "example": 6540
          },
          "currency": {
            "$ref": "#/components/schemas/Currency"
          },
          "start_date": {
            "type": "string",
            "format": "date-time",
            "description": "Specifying start date of the mandate",
            "example": "2022-09-10T00:00:00Z",
            "nullable": true
          },
          "end_date": {
            "type": "string",
            "format": "date-time",
            "description": "Specifying end date of the mandate",
            "example": "2023-09-10T23:59:59Z",
            "nullable": true
          },
          "metadata": {
            "type": "object",
            "description": "Additional details required by mandate",
            "nullable": true
          }
        }
      },
      "MandateCardDetails": {
        "type": "object",
        "properties": {
          "last4_digits": {
            "type": "string",
            "description": "The last 4 digits of card",
            "nullable": true
          },
          "card_exp_month": {
            "type": "string",
            "description": "The expiry month of card",
            "nullable": true
          },
          "card_exp_year": {
            "type": "string",
            "description": "The expiry year of card",
            "nullable": true
          },
          "card_holder_name": {
            "type": "string",
            "description": "The card holder name",
            "nullable": true
          },
          "card_token": {
            "type": "string",
            "description": "The token from card locker",
            "nullable": true
          },
          "scheme": {
            "type": "string",
            "description": "The card scheme network for the particular card",
            "nullable": true
          },
          "issuer_country": {
            "type": "string",
            "description": "The country code in in which the card was issued",
            "nullable": true
          },
          "card_fingerprint": {
            "type": "string",
            "description": "A unique identifier alias to identify a particular card",
            "nullable": true
          }
        }
      },
      "MandateData": {
        "type": "object",
        "properties": {
          "customer_acceptance": {
            "allOf": [
              {
                "$ref": "#/components/schemas/CustomerAcceptance"
              }
            ],
            "nullable": true
          },
          "mandate_type": {
            "allOf": [
              {
                "$ref": "#/components/schemas/MandateType"
              }
            ],
            "nullable": true
          }
        }
      },
      "MandateResponse": {
        "type": "object",
        "required": [
          "mandate_id",
          "status",
          "payment_method_id",
          "payment_method"
        ],
        "properties": {
          "mandate_id": {
            "type": "string",
            "description": "The identifier for mandate"
          },
          "status": {
            "$ref": "#/components/schemas/MandateStatus"
          },
          "payment_method_id": {
            "type": "string",
            "description": "The identifier for payment method"
          },
          "payment_method": {
            "type": "string",
            "description": "The payment method"
          },
          "card": {
            "allOf": [
              {
                "$ref": "#/components/schemas/MandateCardDetails"
              }
            ],
            "nullable": true
          },
          "customer_acceptance": {
            "allOf": [
              {
                "$ref": "#/components/schemas/CustomerAcceptance"
              }
            ],
            "nullable": true
          }
        }
      },
      "MandateRevokedResponse": {
        "type": "object",
        "required": [
          "mandate_id",
          "status"
        ],
        "properties": {
          "mandate_id": {
            "type": "string",
            "description": "The identifier for mandate"
          },
          "status": {
            "$ref": "#/components/schemas/MandateStatus"
          }
        }
      },
      "MandateStatus": {
        "type": "string",
        "description": "The status of the mandate, which indicates whether it can be used to initiate a payment",
        "enum": [
          "active",
          "inactive",
          "pending",
          "revoked"
        ]
      },
      "MandateType": {
        "oneOf": [
          {
            "type": "object",
            "required": [
              "single_use"
            ],
            "properties": {
              "single_use": {
                "$ref": "#/components/schemas/MandateAmountData"
              }
            }
          },
          {
            "type": "object",
            "required": [
              "multi_use"
            ],
            "properties": {
              "multi_use": {
                "allOf": [
                  {
                    "$ref": "#/components/schemas/MandateAmountData"
                  }
                ],
                "nullable": true
              }
            }
          }
        ]
      },
      "MaskedBankDetails": {
        "type": "object",
        "required": [
          "mask"
        ],
        "properties": {
          "mask": {
            "type": "string"
          }
        }
      },
      "MbWayRedirection": {
        "type": "object",
        "required": [
          "telephone_number"
        ],
        "properties": {
          "telephone_number": {
            "type": "string",
            "description": "Telephone number of the shopper. Should be Portuguese phone number."
          }
        }
      },
      "MerchantAccountCreate": {
        "type": "object",
        "required": [
          "merchant_id"
        ],
        "properties": {
          "merchant_id": {
            "type": "string",
            "description": "The identifier for the Merchant Account",
            "example": "y3oqhf46pyzuxjbcn2giaqnb44",
            "maxLength": 255
          },
          "merchant_name": {
            "type": "string",
            "description": "Name of the Merchant Account",
            "example": "NewAge Retailer",
            "nullable": true
          },
          "merchant_details": {
            "allOf": [
              {
                "$ref": "#/components/schemas/MerchantDetails"
              }
            ],
            "nullable": true
          },
          "return_url": {
            "type": "string",
            "description": "The URL to redirect after the completion of the operation",
            "example": "https://www.example.com/success",
            "nullable": true,
            "maxLength": 255
          },
          "webhook_details": {
            "allOf": [
              {
                "$ref": "#/components/schemas/WebhookDetails"
              }
            ],
            "nullable": true
          },
          "routing_algorithm": {
            "type": "object",
            "description": "The routing algorithm to be used for routing payments to desired connectors",
            "nullable": true
          },
          "payout_routing_algorithm": {
            "allOf": [
              {
                "$ref": "#/components/schemas/RoutingAlgorithm"
              }
            ],
            "nullable": true
          },
          "sub_merchants_enabled": {
            "type": "boolean",
            "description": "A boolean value to indicate if the merchant is a sub-merchant under a master or a parent merchant. By default, its value is false.",
            "default": false,
            "example": false,
            "nullable": true
          },
          "parent_merchant_id": {
            "type": "string",
            "description": "Refers to the Parent Merchant ID if the merchant being created is a sub-merchant",
            "example": "xkkdf909012sdjki2dkh5sdf",
            "nullable": true,
            "maxLength": 255
          },
          "enable_payment_response_hash": {
            "type": "boolean",
            "description": "A boolean value to indicate if payment response hash needs to be enabled",
            "default": false,
            "example": true,
            "nullable": true
          },
          "payment_response_hash_key": {
            "type": "string",
            "description": "Refers to the hash key used for calculating the signature for webhooks and redirect response\nIf the value is not provided, a default value is used",
            "nullable": true
          },
          "redirect_to_merchant_with_http_post": {
            "type": "boolean",
            "description": "A boolean value to indicate if redirect to merchant with http post needs to be enabled",
            "default": false,
            "example": true,
            "nullable": true
          },
          "metadata": {
            "type": "object",
            "description": "You can specify up to 50 keys, with key names up to 40 characters long and values up to 500 characters long. Metadata is useful for storing additional, structured information on an object.",
            "nullable": true
          },
          "publishable_key": {
            "type": "string",
            "description": "API key that will be used for server side API access",
            "example": "AH3423bkjbkjdsfbkj",
            "nullable": true
          },
          "locker_id": {
            "type": "string",
            "description": "An identifier for the vault used to store payment method information.",
            "example": "locker_abc123",
            "nullable": true
          },
          "primary_business_details": {
            "allOf": [
              {
                "$ref": "#/components/schemas/PrimaryBusinessDetails"
              }
            ],
            "nullable": true
          },
          "frm_routing_algorithm": {
            "type": "object",
            "description": "The frm routing algorithm to be used for routing payments to desired FRM's",
            "nullable": true
          },
          "intent_fulfillment_time": {
            "type": "integer",
            "format": "int32",
            "description": "Will be used to expire client secret after certain amount of time to be supplied in seconds\n(900) for 15 mins",
            "example": 900,
            "nullable": true,
            "minimum": 0
          },
          "organization_id": {
            "type": "string",
            "description": "The id of the organization to which the merchant belongs to",
            "nullable": true
          }
        }
      },
      "MerchantAccountDeleteResponse": {
        "type": "object",
        "required": [
          "merchant_id",
          "deleted"
        ],
        "properties": {
          "merchant_id": {
            "type": "string",
            "description": "The identifier for the Merchant Account",
            "example": "y3oqhf46pyzuxjbcn2giaqnb44",
            "maxLength": 255
          },
          "deleted": {
            "type": "boolean",
            "description": "If the connector is deleted or not",
            "example": false
          }
        }
      },
      "MerchantAccountResponse": {
        "type": "object",
        "required": [
          "merchant_id",
          "enable_payment_response_hash",
          "redirect_to_merchant_with_http_post",
          "primary_business_details",
          "organization_id",
          "is_recon_enabled",
          "recon_status"
        ],
        "properties": {
          "merchant_id": {
            "type": "string",
            "description": "The identifier for the Merchant Account",
            "example": "y3oqhf46pyzuxjbcn2giaqnb44",
            "maxLength": 255
          },
          "merchant_name": {
            "type": "string",
            "description": "Name of the Merchant Account",
            "example": "NewAge Retailer",
            "nullable": true
          },
          "return_url": {
            "type": "string",
            "description": "The URL to redirect after the completion of the operation",
            "example": "https://www.example.com/success",
            "nullable": true,
            "maxLength": 255
          },
          "enable_payment_response_hash": {
            "type": "boolean",
            "description": "A boolean value to indicate if payment response hash needs to be enabled",
            "default": false,
            "example": true
          },
          "payment_response_hash_key": {
            "type": "string",
            "description": "Refers to the Parent Merchant ID if the merchant being created is a sub-merchant",
            "example": "xkkdf909012sdjki2dkh5sdf",
            "nullable": true,
            "maxLength": 255
          },
          "redirect_to_merchant_with_http_post": {
            "type": "boolean",
            "description": "A boolean value to indicate if redirect to merchant with http post needs to be enabled",
            "default": false,
            "example": true
          },
          "merchant_details": {
            "allOf": [
              {
                "$ref": "#/components/schemas/MerchantDetails"
              }
            ],
            "nullable": true
          },
          "webhook_details": {
            "allOf": [
              {
                "$ref": "#/components/schemas/WebhookDetails"
              }
            ],
            "nullable": true
          },
          "routing_algorithm": {
            "allOf": [
              {
                "$ref": "#/components/schemas/RoutingAlgorithm"
              }
            ],
            "nullable": true
          },
          "payout_routing_algorithm": {
            "allOf": [
              {
                "$ref": "#/components/schemas/RoutingAlgorithm"
              }
            ],
            "nullable": true
          },
          "sub_merchants_enabled": {
            "type": "boolean",
            "description": "A boolean value to indicate if the merchant is a sub-merchant under a master or a parent merchant. By default, its value is false.",
            "default": false,
            "example": false,
            "nullable": true
          },
          "parent_merchant_id": {
            "type": "string",
            "description": "Refers to the Parent Merchant ID if the merchant being created is a sub-merchant",
            "example": "xkkdf909012sdjki2dkh5sdf",
            "nullable": true,
            "maxLength": 255
          },
          "publishable_key": {
            "type": "string",
            "description": "API key that will be used for server side API access",
            "example": "AH3423bkjbkjdsfbkj",
            "nullable": true
          },
          "metadata": {
            "type": "object",
            "description": "You can specify up to 50 keys, with key names up to 40 characters long and values up to 500 characters long. Metadata is useful for storing additional, structured information on an object.",
            "nullable": true
          },
          "locker_id": {
            "type": "string",
            "description": "An identifier for the vault used to store payment method information.",
            "example": "locker_abc123",
            "nullable": true
          },
          "primary_business_details": {
            "type": "array",
            "items": {
              "$ref": "#/components/schemas/PrimaryBusinessDetails"
            },
            "description": "Default business details for connector routing"
          },
          "frm_routing_algorithm": {
            "allOf": [
              {
                "$ref": "#/components/schemas/RoutingAlgorithm"
              }
            ],
            "nullable": true
          },
          "intent_fulfillment_time": {
            "type": "integer",
            "format": "int64",
            "description": "Will be used to expire client secret after certain amount of time to be supplied in seconds\n(900) for 15 mins",
            "nullable": true
          },
          "organization_id": {
            "type": "string",
            "description": "The organization id merchant is associated with"
          },
          "is_recon_enabled": {
            "type": "boolean",
            "description": "A boolean value to indicate if the merchant has recon service is enabled or not, by default value is false"
          },
          "default_profile": {
            "type": "string",
            "description": "The default business profile that must be used for creating merchant accounts and payments",
            "nullable": true,
            "maxLength": 64
          },
          "recon_status": {
            "$ref": "#/components/schemas/ReconStatus"
          }
        }
      },
      "MerchantAccountUpdate": {
        "type": "object",
        "required": [
          "merchant_id"
        ],
        "properties": {
          "merchant_id": {
            "type": "string",
            "description": "The identifier for the Merchant Account",
            "example": "y3oqhf46pyzuxjbcn2giaqnb44",
            "maxLength": 255
          },
          "merchant_name": {
            "type": "string",
            "description": "Name of the Merchant Account",
            "example": "NewAge Retailer",
            "nullable": true
          },
          "merchant_details": {
            "allOf": [
              {
                "$ref": "#/components/schemas/MerchantDetails"
              }
            ],
            "nullable": true
          },
          "return_url": {
            "type": "string",
            "description": "The URL to redirect after the completion of the operation",
            "example": "https://www.example.com/success",
            "nullable": true,
            "maxLength": 255
          },
          "webhook_details": {
            "allOf": [
              {
                "$ref": "#/components/schemas/WebhookDetails"
              }
            ],
            "nullable": true
          },
          "routing_algorithm": {
            "type": "object",
            "description": "The routing algorithm to be used for routing payments to desired connectors",
            "nullable": true
          },
          "payout_routing_algorithm": {
            "allOf": [
              {
                "$ref": "#/components/schemas/RoutingAlgorithm"
              }
            ],
            "nullable": true
          },
          "sub_merchants_enabled": {
            "type": "boolean",
            "description": "A boolean value to indicate if the merchant is a sub-merchant under a master or a parent merchant. By default, its value is false.",
            "default": false,
            "example": false,
            "nullable": true
          },
          "parent_merchant_id": {
            "type": "string",
            "description": "Refers to the Parent Merchant ID if the merchant being created is a sub-merchant",
            "example": "xkkdf909012sdjki2dkh5sdf",
            "nullable": true,
            "maxLength": 255
          },
          "enable_payment_response_hash": {
            "type": "boolean",
            "description": "A boolean value to indicate if payment response hash needs to be enabled",
            "default": false,
            "example": true,
            "nullable": true
          },
          "payment_response_hash_key": {
            "type": "string",
            "description": "Refers to the hash key used for payment response",
            "nullable": true
          },
          "redirect_to_merchant_with_http_post": {
            "type": "boolean",
            "description": "A boolean value to indicate if redirect to merchant with http post needs to be enabled",
            "default": false,
            "example": true,
            "nullable": true
          },
          "metadata": {
            "type": "object",
            "description": "You can specify up to 50 keys, with key names up to 40 characters long and values up to 500 characters long. Metadata is useful for storing additional, structured information on an object.",
            "nullable": true
          },
          "publishable_key": {
            "type": "string",
            "description": "API key that will be used for server side API access",
            "example": "AH3423bkjbkjdsfbkj",
            "nullable": true
          },
          "locker_id": {
            "type": "string",
            "description": "An identifier for the vault used to store payment method information.",
            "example": "locker_abc123",
            "nullable": true
          },
          "primary_business_details": {
            "type": "array",
            "items": {
              "$ref": "#/components/schemas/PrimaryBusinessDetails"
            },
            "description": "Default business details for connector routing",
            "nullable": true
          },
          "frm_routing_algorithm": {
            "type": "object",
            "description": "The frm routing algorithm to be used for routing payments to desired FRM's",
            "nullable": true
          },
          "intent_fulfillment_time": {
            "type": "integer",
            "format": "int32",
            "description": "Will be used to expire client secret after certain amount of time to be supplied in seconds\n(900) for 15 mins",
            "nullable": true,
            "minimum": 0
          },
          "default_profile": {
            "type": "string",
            "description": "The default business profile that must be used for creating merchant accounts and payments\nTo unset this field, pass an empty string",
            "nullable": true,
            "maxLength": 64
          },
          "payment_link_config": {
            "nullable": true
          }
        }
      },
      "MerchantConnectorCreate": {
        "type": "object",
        "description": "Create a new Merchant Connector for the merchant account. The connector could be a payment processor / facilitator / acquirer or specialized services like Fraud / Accounting etc.\"",
        "required": [
          "connector_type",
          "connector_name",
          "status"
        ],
        "properties": {
          "connector_type": {
            "$ref": "#/components/schemas/ConnectorType"
          },
          "connector_name": {
            "$ref": "#/components/schemas/Connector"
          },
          "connector_label": {
            "type": "string",
            "description": "Connector label for a connector, this can serve as a field to identify the connector as per business details",
            "example": "stripe_US_travel",
            "nullable": true
          },
          "merchant_connector_id": {
            "type": "string",
            "description": "Unique ID of the connector",
            "example": "mca_5apGeP94tMts6rg3U3kR",
            "nullable": true
          },
          "connector_account_details": {
            "type": "object",
            "description": "Account details of the Connector. You can specify up to 50 keys, with key names up to 40 characters long and values up to 500 characters long. Useful for storing additional, structured information on an object.",
            "nullable": true
          },
          "test_mode": {
            "type": "boolean",
            "description": "A boolean value to indicate if the connector is in Test mode. By default, its value is false.",
            "default": false,
            "example": false,
            "nullable": true
          },
          "disabled": {
            "type": "boolean",
            "description": "A boolean value to indicate if the connector is disabled. By default, its value is false.",
            "default": false,
            "example": false,
            "nullable": true
          },
          "payment_methods_enabled": {
            "type": "array",
            "items": {
              "$ref": "#/components/schemas/PaymentMethodsEnabled"
            },
            "description": "Refers to the Parent Merchant ID if the merchant being created is a sub-merchant",
            "example": [
              {
                "payment_method": "wallet",
                "payment_method_types": [
                  "upi_collect",
                  "upi_intent"
                ],
                "payment_method_issuers": [
                  "labore magna ipsum",
                  "aute"
                ],
                "payment_schemes": [
                  "Discover",
                  "Discover"
                ],
                "accepted_currencies": {
                  "type": "enable_only",
                  "list": [
                    "USD",
                    "EUR"
                  ]
                },
                "accepted_countries": {
                  "type": "disable_only",
                  "list": [
                    "FR",
                    "DE",
                    "IN"
                  ]
                },
                "minimum_amount": 1,
                "maximum_amount": 68607706,
                "recurring_enabled": true,
                "installment_payment_enabled": true
              }
            ],
            "nullable": true
          },
          "metadata": {
            "type": "object",
            "description": "You can specify up to 50 keys, with key names up to 40 characters long and values up to 500 characters long. Metadata is useful for storing additional, structured information on an object.",
            "nullable": true
          },
          "frm_configs": {
            "type": "array",
            "items": {
              "$ref": "#/components/schemas/FrmConfigs"
            },
            "description": "contains the frm configs for the merchant connector",
            "example": "\n[{\"gateway\":\"stripe\",\"payment_methods\":[{\"payment_method\":\"card\",\"payment_method_types\":[{\"payment_method_type\":\"credit\",\"card_networks\":[\"Visa\"],\"flow\":\"pre\",\"action\":\"cancel_txn\"},{\"payment_method_type\":\"debit\",\"card_networks\":[\"Visa\"],\"flow\":\"pre\"}]}]}]\n",
            "nullable": true
          },
          "business_country": {
            "allOf": [
              {
                "$ref": "#/components/schemas/CountryAlpha2"
              }
            ],
            "nullable": true
          },
          "business_label": {
            "type": "string",
            "nullable": true
          },
          "business_sub_label": {
            "type": "string",
            "description": "Business Sub label of the merchant",
            "example": "chase",
            "nullable": true
          },
          "connector_webhook_details": {
            "allOf": [
              {
                "$ref": "#/components/schemas/MerchantConnectorWebhookDetails"
              }
            ],
            "nullable": true
          },
          "profile_id": {
            "type": "string",
            "description": "Identifier for the business profile, if not provided default will be chosen from merchant account",
            "nullable": true
          },
          "pm_auth_config": {
            "nullable": true
          },
          "status": {
            "$ref": "#/components/schemas/ConnectorStatus"
          }
        }
      },
      "MerchantConnectorDeleteResponse": {
        "type": "object",
        "required": [
          "merchant_id",
          "merchant_connector_id",
          "deleted"
        ],
        "properties": {
          "merchant_id": {
            "type": "string",
            "description": "The identifier for the Merchant Account",
            "example": "y3oqhf46pyzuxjbcn2giaqnb44",
            "maxLength": 255
          },
          "merchant_connector_id": {
            "type": "string",
            "description": "Unique ID of the connector",
            "example": "mca_5apGeP94tMts6rg3U3kR"
          },
          "deleted": {
            "type": "boolean",
            "description": "If the connector is deleted or not",
            "example": false
          }
        }
      },
      "MerchantConnectorDetails": {
        "type": "object",
        "properties": {
          "connector_account_details": {
            "type": "object",
            "description": "Account details of the Connector. You can specify up to 50 keys, with key names up to 40 characters long and values up to 500 characters long. Useful for storing additional, structured information on an object.",
            "nullable": true
          },
          "metadata": {
            "type": "object",
            "description": "You can specify up to 50 keys, with key names up to 40 characters long and values up to 500 characters long. Metadata is useful for storing additional, structured information on an object.",
            "nullable": true
          }
        }
      },
      "MerchantConnectorDetailsWrap": {
        "type": "object",
        "required": [
          "creds_identifier"
        ],
        "properties": {
          "creds_identifier": {
            "type": "string",
            "description": "Creds Identifier is to uniquely identify the credentials. Do not send any sensitive info in this field. And do not send the string \"null\"."
          },
          "encoded_data": {
            "allOf": [
              {
                "$ref": "#/components/schemas/MerchantConnectorDetails"
              }
            ],
            "nullable": true
          }
        }
      },
      "MerchantConnectorId": {
        "type": "object",
        "required": [
          "merchant_id",
          "merchant_connector_id"
        ],
        "properties": {
          "merchant_id": {
            "type": "string"
          },
          "merchant_connector_id": {
            "type": "string"
          }
        }
      },
      "MerchantConnectorResponse": {
        "type": "object",
        "description": "Response of creating a new Merchant Connector for the merchant account.\"",
        "required": [
          "connector_type",
          "connector_name",
          "merchant_connector_id",
          "status"
        ],
        "properties": {
          "connector_type": {
            "$ref": "#/components/schemas/ConnectorType"
          },
          "connector_name": {
            "type": "string",
            "description": "Name of the Connector",
            "example": "stripe"
          },
          "connector_label": {
            "type": "string",
            "description": "Connector label for a connector, this can serve as a field to identify the connector as per business details",
            "example": "stripe_US_travel",
            "nullable": true
          },
          "merchant_connector_id": {
            "type": "string",
            "description": "Unique ID of the connector",
            "example": "mca_5apGeP94tMts6rg3U3kR"
          },
          "connector_account_details": {
            "type": "object",
            "description": "Account details of the Connector. You can specify up to 50 keys, with key names up to 40 characters long and values up to 500 characters long. Useful for storing additional, structured information on an object.",
            "nullable": true
          },
          "test_mode": {
            "type": "boolean",
            "description": "A boolean value to indicate if the connector is in Test mode. By default, its value is false.",
            "default": false,
            "example": false,
            "nullable": true
          },
          "disabled": {
            "type": "boolean",
            "description": "A boolean value to indicate if the connector is disabled. By default, its value is false.",
            "default": false,
            "example": false,
            "nullable": true
          },
          "payment_methods_enabled": {
            "type": "array",
            "items": {
              "$ref": "#/components/schemas/PaymentMethodsEnabled"
            },
            "description": "Refers to the Parent Merchant ID if the merchant being created is a sub-merchant",
            "example": [
              {
                "payment_method": "wallet",
                "payment_method_types": [
                  "upi_collect",
                  "upi_intent"
                ],
                "payment_method_issuers": [
                  "labore magna ipsum",
                  "aute"
                ],
                "payment_schemes": [
                  "Discover",
                  "Discover"
                ],
                "accepted_currencies": {
                  "type": "enable_only",
                  "list": [
                    "USD",
                    "EUR"
                  ]
                },
                "accepted_countries": {
                  "type": "disable_only",
                  "list": [
                    "FR",
                    "DE",
                    "IN"
                  ]
                },
                "minimum_amount": 1,
                "maximum_amount": 68607706,
                "recurring_enabled": true,
                "installment_payment_enabled": true
              }
            ],
            "nullable": true
          },
          "metadata": {
            "type": "object",
            "description": "You can specify up to 50 keys, with key names up to 40 characters long and values up to 500 characters long. Metadata is useful for storing additional, structured information on an object.",
            "nullable": true
          },
          "business_country": {
            "allOf": [
              {
                "$ref": "#/components/schemas/CountryAlpha2"
              }
            ],
            "nullable": true
          },
          "business_label": {
            "type": "string",
            "description": "Business Type of the merchant",
            "example": "travel",
            "nullable": true
          },
          "business_sub_label": {
            "type": "string",
            "description": "Business Sub label of the merchant",
            "example": "chase",
            "nullable": true
          },
          "frm_configs": {
            "type": "array",
            "items": {
              "$ref": "#/components/schemas/FrmConfigs"
            },
            "description": "contains the frm configs for the merchant connector",
            "example": "\n[{\"gateway\":\"stripe\",\"payment_methods\":[{\"payment_method\":\"card\",\"payment_method_types\":[{\"payment_method_type\":\"credit\",\"card_networks\":[\"Visa\"],\"flow\":\"pre\",\"action\":\"cancel_txn\"},{\"payment_method_type\":\"debit\",\"card_networks\":[\"Visa\"],\"flow\":\"pre\"}]}]}]\n",
            "nullable": true
          },
          "connector_webhook_details": {
            "allOf": [
              {
                "$ref": "#/components/schemas/MerchantConnectorWebhookDetails"
              }
            ],
            "nullable": true
          },
          "profile_id": {
            "type": "string",
            "description": "The business profile this connector must be created in\ndefault value from merchant account is taken if not passed",
            "nullable": true,
            "maxLength": 64
          },
          "applepay_verified_domains": {
            "type": "array",
            "items": {
              "type": "string"
            },
            "description": "identifier for the verified domains of a particular connector account",
            "nullable": true
          },
          "pm_auth_config": {
            "nullable": true
          },
          "status": {
            "$ref": "#/components/schemas/ConnectorStatus"
          }
        }
      },
      "MerchantConnectorUpdate": {
        "type": "object",
        "description": "Create a new Merchant Connector for the merchant account. The connector could be a payment processor / facilitator / acquirer or specialized services like Fraud / Accounting etc.\"",
        "required": [
          "connector_type",
          "status"
        ],
        "properties": {
          "connector_type": {
            "$ref": "#/components/schemas/ConnectorType"
          },
          "connector_label": {
            "type": "string",
            "description": "Connector label for a connector, this can serve as a field to identify the connector as per business details",
            "nullable": true
          },
          "connector_account_details": {
            "type": "object",
            "description": "Account details of the Connector. You can specify up to 50 keys, with key names up to 40 characters long and values up to 500 characters long. Useful for storing additional, structured information on an object.",
            "nullable": true
          },
          "test_mode": {
            "type": "boolean",
            "description": "A boolean value to indicate if the connector is in Test mode. By default, its value is false.",
            "default": false,
            "example": false,
            "nullable": true
          },
          "disabled": {
            "type": "boolean",
            "description": "A boolean value to indicate if the connector is disabled. By default, its value is false.",
            "default": false,
            "example": false,
            "nullable": true
          },
          "payment_methods_enabled": {
            "type": "array",
            "items": {
              "$ref": "#/components/schemas/PaymentMethodsEnabled"
            },
            "description": "Refers to the Parent Merchant ID if the merchant being created is a sub-merchant",
            "example": [
              {
                "payment_method": "wallet",
                "payment_method_types": [
                  "upi_collect",
                  "upi_intent"
                ],
                "payment_method_issuers": [
                  "labore magna ipsum",
                  "aute"
                ],
                "payment_schemes": [
                  "Discover",
                  "Discover"
                ],
                "accepted_currencies": {
                  "type": "enable_only",
                  "list": [
                    "USD",
                    "EUR"
                  ]
                },
                "accepted_countries": {
                  "type": "disable_only",
                  "list": [
                    "FR",
                    "DE",
                    "IN"
                  ]
                },
                "minimum_amount": 1,
                "maximum_amount": 68607706,
                "recurring_enabled": true,
                "installment_payment_enabled": true
              }
            ],
            "nullable": true
          },
          "metadata": {
            "type": "object",
            "description": "You can specify up to 50 keys, with key names up to 40 characters long and values up to 500 characters long. Metadata is useful for storing additional, structured information on an object.",
            "nullable": true
          },
          "frm_configs": {
            "type": "array",
            "items": {
              "$ref": "#/components/schemas/FrmConfigs"
            },
            "description": "contains the frm configs for the merchant connector",
            "example": "\n[{\"gateway\":\"stripe\",\"payment_methods\":[{\"payment_method\":\"card\",\"payment_method_types\":[{\"payment_method_type\":\"credit\",\"card_networks\":[\"Visa\"],\"flow\":\"pre\",\"action\":\"cancel_txn\"},{\"payment_method_type\":\"debit\",\"card_networks\":[\"Visa\"],\"flow\":\"pre\"}]}]}]\n",
            "nullable": true
          },
          "connector_webhook_details": {
            "allOf": [
              {
                "$ref": "#/components/schemas/MerchantConnectorWebhookDetails"
              }
            ],
            "nullable": true
          },
          "pm_auth_config": {
            "nullable": true
          },
          "status": {
            "$ref": "#/components/schemas/ConnectorStatus"
          }
        }
      },
      "MerchantConnectorWebhookDetails": {
        "type": "object",
        "required": [
          "merchant_secret",
          "additional_secret"
        ],
        "properties": {
          "merchant_secret": {
            "type": "string",
            "example": "12345678900987654321"
          },
          "additional_secret": {
            "type": "string",
            "example": "12345678900987654321"
          }
        }
      },
      "MerchantDetails": {
        "type": "object",
        "properties": {
          "primary_contact_person": {
            "type": "string",
            "description": "The merchant's primary contact name",
            "example": "John Doe",
            "nullable": true,
            "maxLength": 255
          },
          "primary_phone": {
            "type": "string",
            "description": "The merchant's primary phone number",
            "example": "999999999",
            "nullable": true,
            "maxLength": 255
          },
          "primary_email": {
            "type": "string",
            "description": "The merchant's primary email address",
            "example": "johndoe@test.com",
            "nullable": true,
            "maxLength": 255
          },
          "secondary_contact_person": {
            "type": "string",
            "description": "The merchant's secondary contact name",
            "example": "John Doe2",
            "nullable": true,
            "maxLength": 255
          },
          "secondary_phone": {
            "type": "string",
            "description": "The merchant's secondary phone number",
            "example": "999999988",
            "nullable": true,
            "maxLength": 255
          },
          "secondary_email": {
            "type": "string",
            "description": "The merchant's secondary email address",
            "example": "johndoe2@test.com",
            "nullable": true,
            "maxLength": 255
          },
          "website": {
            "type": "string",
            "description": "The business website of the merchant",
            "example": "www.example.com",
            "nullable": true,
            "maxLength": 255
          },
          "about_business": {
            "type": "string",
            "description": "A brief description about merchant's business",
            "example": "Online Retail with a wide selection of organic products for North America",
            "nullable": true,
            "maxLength": 255
          },
          "address": {
            "allOf": [
              {
                "$ref": "#/components/schemas/AddressDetails"
              }
            ],
            "nullable": true
          }
        }
      },
      "MobilePayRedirection": {
        "type": "object"
      },
      "MomoRedirection": {
        "type": "object"
      },
      "MultibancoBillingDetails": {
        "type": "object",
        "required": [
          "email"
        ],
        "properties": {
          "email": {
            "type": "string",
            "example": "example@me.com"
          }
        }
      },
      "MultibancoTransferInstructions": {
        "type": "object",
        "required": [
          "reference",
          "entity"
        ],
        "properties": {
          "reference": {
            "type": "string",
            "example": "122385736258"
          },
          "entity": {
            "type": "string",
            "example": "12345"
          }
        }
      },
      "NextActionCall": {
        "type": "string",
        "enum": [
          "confirm",
          "sync"
        ]
      },
      "NextActionData": {
        "oneOf": [
          {
            "type": "object",
            "description": "Contains the url for redirection flow",
            "required": [
              "redirect_to_url",
              "type"
            ],
            "properties": {
              "redirect_to_url": {
                "type": "string"
              },
              "type": {
                "type": "string",
                "enum": [
                  "redirect_to_url"
                ]
              }
            }
          },
          {
            "type": "object",
            "description": "Informs the next steps for bank transfer and also contains the charges details (ex: amount received, amount charged etc)",
            "required": [
              "bank_transfer_steps_and_charges_details",
              "type"
            ],
            "properties": {
              "bank_transfer_steps_and_charges_details": {
                "$ref": "#/components/schemas/BankTransferNextStepsData"
              },
              "type": {
                "type": "string",
                "enum": [
                  "display_bank_transfer_information"
                ]
              }
            }
          },
          {
            "type": "object",
            "description": "Contains third party sdk session token response",
            "required": [
              "type"
            ],
            "properties": {
              "session_token": {
                "allOf": [
                  {
                    "$ref": "#/components/schemas/SessionToken"
                  }
                ],
                "nullable": true
              },
              "type": {
                "type": "string",
                "enum": [
                  "third_party_sdk_session_token"
                ]
              }
            }
          },
          {
            "type": "object",
            "description": "Contains url for Qr code image, this qr code has to be shown in sdk",
            "required": [
              "image_data_url",
              "type"
            ],
            "properties": {
              "image_data_url": {
                "type": "string"
              },
              "display_to_timestamp": {
                "type": "integer",
                "format": "int64",
                "nullable": true
              },
              "type": {
                "type": "string",
                "enum": [
                  "qr_code_information"
                ]
              }
            }
          },
          {
            "type": "object",
            "description": "Contains the download url and the reference number for transaction",
            "required": [
              "voucher_details",
              "type"
            ],
            "properties": {
              "voucher_details": {
                "type": "string"
              },
              "type": {
                "type": "string",
                "enum": [
                  "display_voucher_information"
                ]
              }
            }
          },
          {
            "type": "object",
            "description": "Contains duration for displaying a wait screen, wait screen with timer is displayed by sdk",
            "required": [
              "display_from_timestamp",
              "type"
            ],
            "properties": {
              "display_from_timestamp": {
                "type": "integer"
              },
              "display_to_timestamp": {
                "type": "integer",
                "nullable": true
              },
              "type": {
                "type": "string",
                "enum": [
                  "wait_screen_information"
                ]
              }
            }
          }
        ],
        "discriminator": {
          "propertyName": "type"
        }
      },
      "NextActionType": {
        "type": "string",
        "enum": [
          "redirect_to_url",
          "display_qr_code",
          "invoke_sdk_client",
          "trigger_api",
          "display_bank_transfer_information",
          "display_wait_screen"
        ]
      },
      "NoThirdPartySdkSessionResponse": {
        "type": "object",
        "required": [
          "epoch_timestamp",
          "expires_at",
          "merchant_session_identifier",
          "nonce",
          "merchant_identifier",
          "domain_name",
          "display_name",
          "signature",
          "operational_analytics_identifier",
          "retries",
          "psp_id"
        ],
        "properties": {
          "epoch_timestamp": {
            "type": "integer",
            "format": "int64",
            "description": "Timestamp at which session is requested",
            "minimum": 0
          },
          "expires_at": {
            "type": "integer",
            "format": "int64",
            "description": "Timestamp at which session expires",
            "minimum": 0
          },
          "merchant_session_identifier": {
            "type": "string",
            "description": "The identifier for the merchant session"
          },
          "nonce": {
            "type": "string",
            "description": "Apple pay generated unique ID (UUID) value"
          },
          "merchant_identifier": {
            "type": "string",
            "description": "The identifier for the merchant"
          },
          "domain_name": {
            "type": "string",
            "description": "The domain name of the merchant which is registered in Apple Pay"
          },
          "display_name": {
            "type": "string",
            "description": "The name to be displayed on Apple Pay button"
          },
          "signature": {
            "type": "string",
            "description": "A string which represents the properties of a payment"
          },
          "operational_analytics_identifier": {
            "type": "string",
            "description": "The identifier for the operational analytics"
          },
          "retries": {
            "type": "integer",
            "format": "int32",
            "description": "The number of retries to get the session response",
            "minimum": 0
          },
          "psp_id": {
            "type": "string",
            "description": "The identifier for the connector transaction"
          }
        }
      },
      "NoonData": {
        "type": "object",
        "properties": {
          "order_category": {
            "type": "string",
            "description": "Information about the order category that merchant wants to specify at connector level. (e.g. In Noon Payments it can take values like \"pay\", \"food\", or any other custom string set by the merchant in Noon's Dashboard)",
            "nullable": true
          }
        }
      },
      "OnlineMandate": {
        "type": "object",
        "required": [
          "ip_address",
          "user_agent"
        ],
        "properties": {
          "ip_address": {
            "type": "string",
            "description": "Ip address of the customer machine from which the mandate was created",
            "example": "123.32.25.123"
          },
          "user_agent": {
            "type": "string",
            "description": "The user-agent of the customer's browser"
          }
        }
      },
      "OrderDetails": {
        "type": "object",
        "required": [
          "product_name",
          "quantity"
        ],
        "properties": {
          "product_name": {
            "type": "string",
            "description": "Name of the product that is being purchased",
            "example": "shirt",
            "maxLength": 255
          },
          "quantity": {
            "type": "integer",
            "format": "int32",
            "description": "The quantity of the product to be purchased",
            "example": 1,
            "minimum": 0
          },
          "product_img_link": {
            "type": "string",
            "description": "The image URL of the product",
            "nullable": true
          }
        }
      },
      "OrderDetailsWithAmount": {
        "type": "object",
        "required": [
          "product_name",
          "quantity",
          "amount"
        ],
        "properties": {
          "product_name": {
            "type": "string",
            "description": "Name of the product that is being purchased",
            "example": "shirt",
            "maxLength": 255
          },
          "quantity": {
            "type": "integer",
            "format": "int32",
            "description": "The quantity of the product to be purchased",
            "example": 1,
            "minimum": 0
          },
          "amount": {
            "type": "integer",
            "format": "int64",
            "description": "the amount per quantity of product"
          },
          "product_img_link": {
            "type": "string",
            "description": "The image URL of the product",
            "nullable": true
          }
        }
      },
      "OutgoingWebhook": {
        "type": "object",
        "required": [
          "merchant_id",
          "event_id",
          "event_type",
          "content"
        ],
        "properties": {
          "merchant_id": {
            "type": "string",
            "description": "The merchant id of the merchant"
          },
          "event_id": {
            "type": "string",
            "description": "The unique event id for each webhook"
          },
          "event_type": {
            "$ref": "#/components/schemas/EventType"
          },
          "content": {
            "$ref": "#/components/schemas/OutgoingWebhookContent"
          },
          "timestamp": {
            "type": "string",
            "format": "date-time",
            "description": "The time at which webhook was sent"
          }
        }
      },
      "OutgoingWebhookContent": {
        "oneOf": [
          {
            "type": "object",
            "required": [
              "type",
              "object"
            ],
            "properties": {
              "type": {
                "type": "string",
                "enum": [
                  "payment_details"
                ]
              },
              "object": {
                "$ref": "#/components/schemas/PaymentsResponse"
              }
            }
          },
          {
            "type": "object",
            "required": [
              "type",
              "object"
            ],
            "properties": {
              "type": {
                "type": "string",
                "enum": [
                  "refund_details"
                ]
              },
              "object": {
                "$ref": "#/components/schemas/RefundResponse"
              }
            }
          },
          {
            "type": "object",
            "required": [
              "type",
              "object"
            ],
            "properties": {
              "type": {
                "type": "string",
                "enum": [
                  "dispute_details"
                ]
              },
              "object": {
                "$ref": "#/components/schemas/DisputeResponse"
              }
            }
          },
          {
            "type": "object",
            "required": [
              "type",
              "object"
            ],
            "properties": {
              "type": {
                "type": "string",
                "enum": [
                  "mandate_details"
                ]
              },
              "object": {
                "$ref": "#/components/schemas/MandateResponse"
              }
            }
          }
        ],
        "discriminator": {
          "propertyName": "type"
        }
      },
      "PayLaterData": {
        "oneOf": [
          {
            "type": "object",
            "required": [
              "klarna_redirect"
            ],
            "properties": {
              "klarna_redirect": {
                "type": "object",
                "description": "For KlarnaRedirect as PayLater Option",
                "required": [
                  "billing_email",
                  "billing_country"
                ],
                "properties": {
                  "billing_email": {
                    "type": "string",
                    "description": "The billing email"
                  },
                  "billing_country": {
                    "$ref": "#/components/schemas/CountryAlpha2"
                  }
                }
              }
            }
          },
          {
            "type": "object",
            "required": [
              "klarna_sdk"
            ],
            "properties": {
              "klarna_sdk": {
                "type": "object",
                "description": "For Klarna Sdk as PayLater Option",
                "required": [
                  "token"
                ],
                "properties": {
                  "token": {
                    "type": "string",
                    "description": "The token for the sdk workflow"
                  }
                }
              }
            }
          },
          {
            "type": "object",
            "required": [
              "affirm_redirect"
            ],
            "properties": {
              "affirm_redirect": {
                "type": "object",
                "description": "For Affirm redirect as PayLater Option"
              }
            }
          },
          {
            "type": "object",
            "required": [
              "afterpay_clearpay_redirect"
            ],
            "properties": {
              "afterpay_clearpay_redirect": {
                "type": "object",
                "description": "For AfterpayClearpay redirect as PayLater Option",
                "required": [
                  "billing_email",
                  "billing_name"
                ],
                "properties": {
                  "billing_email": {
                    "type": "string",
                    "description": "The billing email"
                  },
                  "billing_name": {
                    "type": "string",
                    "description": "The billing name"
                  }
                }
              }
            }
          },
          {
            "type": "object",
            "required": [
              "pay_bright_redirect"
            ],
            "properties": {
              "pay_bright_redirect": {
                "type": "object",
                "description": "For PayBright Redirect as PayLater Option"
              }
            }
          },
          {
            "type": "object",
            "required": [
              "walley_redirect"
            ],
            "properties": {
              "walley_redirect": {
                "type": "object",
                "description": "For WalleyRedirect as PayLater Option"
              }
            }
          },
          {
            "type": "object",
            "required": [
              "alma_redirect"
            ],
            "properties": {
              "alma_redirect": {
                "type": "object",
                "description": "For Alma Redirection as PayLater Option"
              }
            }
          },
          {
            "type": "object",
            "required": [
              "atome_redirect"
            ],
            "properties": {
              "atome_redirect": {
                "type": "object"
              }
            }
          }
        ]
      },
      "PayPalWalletData": {
        "type": "object",
        "required": [
          "token"
        ],
        "properties": {
          "token": {
            "type": "string",
            "description": "Token generated for the Apple pay"
          }
        }
      },
      "PaymentAttemptResponse": {
        "type": "object",
        "required": [
          "attempt_id",
          "status",
          "amount"
        ],
        "properties": {
          "attempt_id": {
            "type": "string",
            "description": "Unique identifier for the attempt"
          },
          "status": {
            "$ref": "#/components/schemas/AttemptStatus"
          },
          "amount": {
            "type": "integer",
            "format": "int64",
            "description": "The payment attempt amount. Amount for the payment in lowest denomination of the currency. (i.e) in cents for USD denomination, in paisa for INR denomination etc.,"
          },
          "currency": {
            "allOf": [
              {
                "$ref": "#/components/schemas/Currency"
              }
            ],
            "nullable": true
          },
          "connector": {
            "type": "string",
            "description": "The connector used for the payment",
            "nullable": true
          },
          "error_message": {
            "type": "string",
            "description": "If there was an error while calling the connector the error message is received here",
            "nullable": true
          },
          "payment_method": {
            "allOf": [
              {
                "$ref": "#/components/schemas/PaymentMethod"
              }
            ],
            "nullable": true
          },
          "connector_transaction_id": {
            "type": "string",
            "description": "A unique identifier for a payment provided by the connector",
            "nullable": true
          },
          "capture_method": {
            "allOf": [
              {
                "$ref": "#/components/schemas/CaptureMethod"
              }
            ],
            "nullable": true
          },
          "authentication_type": {
            "allOf": [
              {
                "$ref": "#/components/schemas/AuthenticationType"
              }
            ],
            "default": "three_ds",
            "nullable": true
          },
          "cancellation_reason": {
            "type": "string",
            "description": "If the payment was cancelled the reason provided here",
            "nullable": true
          },
          "mandate_id": {
            "type": "string",
            "description": "A unique identifier to link the payment to a mandate, can be use instead of payment_method_data",
            "nullable": true
          },
          "error_code": {
            "type": "string",
            "description": "If there was an error while calling the connectors the code is received here",
            "nullable": true
          },
          "payment_token": {
            "type": "string",
            "description": "Provide a reference to a stored payment method",
            "nullable": true
          },
          "connector_metadata": {
            "description": "additional data related to some connectors",
            "nullable": true
          },
          "payment_experience": {
            "allOf": [
              {
                "$ref": "#/components/schemas/PaymentExperience"
              }
            ],
            "nullable": true
          },
          "payment_method_type": {
            "allOf": [
              {
                "$ref": "#/components/schemas/PaymentMethodType"
              }
            ],
            "nullable": true
          },
          "reference_id": {
            "type": "string",
            "description": "reference to the payment at connector side",
            "example": "993672945374576J",
            "nullable": true
          },
          "unified_code": {
            "type": "string",
            "description": "error code unified across the connectors is received here if there was an error while calling connector",
            "nullable": true
          },
          "unified_message": {
            "type": "string",
            "description": "error message unified across the connectors is received here if there was an error while calling connector",
            "nullable": true
          }
        }
      },
      "PaymentCreatePaymentLinkConfig": {
        "allOf": [
          {
            "allOf": [
              {
                "$ref": "#/components/schemas/PaymentCreatePaymentLinkConfig"
              }
            ],
            "nullable": true
          },
          {
            "type": "object"
          }
        ]
      },
      "PaymentExperience": {
        "type": "string",
        "enum": [
          "redirect_to_url",
          "invoke_sdk_client",
          "display_qr_code",
          "one_click",
          "link_wallet",
          "invoke_payment_app",
          "display_wait_screen"
        ]
      },
      "PaymentIdType": {
        "oneOf": [
          {
            "type": "object",
            "required": [
              "PaymentIntentId"
            ],
            "properties": {
              "PaymentIntentId": {
                "type": "string",
                "description": "The identifier for payment intent"
              }
            }
          },
          {
            "type": "object",
            "required": [
              "ConnectorTransactionId"
            ],
            "properties": {
              "ConnectorTransactionId": {
                "type": "string",
                "description": "The identifier for connector transaction"
              }
            }
          },
          {
            "type": "object",
            "required": [
              "PaymentAttemptId"
            ],
            "properties": {
              "PaymentAttemptId": {
                "type": "string",
                "description": "The identifier for payment attempt"
              }
            }
          },
          {
            "type": "object",
            "required": [
              "PreprocessingId"
            ],
            "properties": {
              "PreprocessingId": {
                "type": "string",
                "description": "The identifier for preprocessing step"
              }
            }
          }
        ]
      },
      "PaymentLinkConfig": {
        "type": "object",
        "required": [
          "theme",
          "logo",
          "seller_name"
        ],
        "properties": {
          "theme": {
            "type": "string",
            "description": "custom theme for the payment link"
          },
          "logo": {
            "type": "string",
            "description": "merchant display logo"
          },
          "seller_name": {
            "type": "string",
            "description": "Custom merchant name for payment link"
          }
        }
      },
      "PaymentLinkConfigRequest": {
        "type": "object",
        "properties": {
          "theme": {
            "type": "string",
            "description": "custom theme for the payment link",
            "example": "#4E6ADD",
            "nullable": true,
            "maxLength": 255
          },
          "logo": {
            "type": "string",
            "description": "merchant display logo",
            "example": "https://i.pinimg.com/736x/4d/83/5c/4d835ca8aafbbb15f84d07d926fda473.jpg",
            "nullable": true,
            "maxLength": 255
          },
          "seller_name": {
            "type": "string",
            "description": "Custom merchant name for payment link",
            "example": "hyperswitch",
            "nullable": true,
            "maxLength": 255
          }
        }
      },
      "PaymentLinkInitiateRequest": {
        "type": "object",
        "required": [
          "merchant_id",
          "payment_id"
        ],
        "properties": {
          "merchant_id": {
            "type": "string"
          },
          "payment_id": {
            "type": "string"
          }
        }
      },
      "PaymentLinkResponse": {
        "type": "object",
        "required": [
          "link",
          "payment_link_id"
        ],
        "properties": {
          "link": {
            "type": "string"
          },
          "payment_link_id": {
            "type": "string"
          }
        }
      },
      "PaymentListConstraints": {
        "type": "object",
        "properties": {
          "customer_id": {
            "type": "string",
            "description": "The identifier for customer",
            "example": "cus_meowuwunwiuwiwqw",
            "nullable": true
          },
          "starting_after": {
            "type": "string",
            "description": "A cursor for use in pagination, fetch the next list after some object",
            "example": "pay_fafa124123",
            "nullable": true
          },
          "ending_before": {
            "type": "string",
            "description": "A cursor for use in pagination, fetch the previous list before some object",
            "example": "pay_fafa124123",
            "nullable": true
          },
          "limit": {
            "type": "integer",
            "format": "int32",
            "description": "limit on the number of objects to return",
            "default": 10,
            "maximum": 100,
            "minimum": 0
          },
          "created": {
            "type": "string",
            "format": "date-time",
            "description": "The time at which payment is created",
            "example": "2022-09-10T10:11:12Z",
            "nullable": true
          },
          "created.lt": {
            "type": "string",
            "format": "date-time",
            "description": "Time less than the payment created time",
            "example": "2022-09-10T10:11:12Z",
            "nullable": true
          },
          "created.gt": {
            "type": "string",
            "format": "date-time",
            "description": "Time greater than the payment created time",
            "example": "2022-09-10T10:11:12Z",
            "nullable": true
          },
          "created.lte": {
            "type": "string",
            "format": "date-time",
            "description": "Time less than or equals to the payment created time",
            "example": "2022-09-10T10:11:12Z",
            "nullable": true
          },
          "created.gte": {
            "type": "string",
            "format": "date-time",
            "description": "Time greater than or equals to the payment created time",
            "example": "2022-09-10T10:11:12Z",
            "nullable": true
          }
        }
      },
      "PaymentListResponse": {
        "type": "object",
        "required": [
          "size",
          "data"
        ],
        "properties": {
          "size": {
            "type": "integer",
            "description": "The number of payments included in the list",
            "minimum": 0
          },
          "data": {
            "type": "array",
            "items": {
              "$ref": "#/components/schemas/PaymentsResponse"
            }
          }
        }
      },
      "PaymentMethod": {
        "type": "string",
        "enum": [
          "card",
          "card_redirect",
          "pay_later",
          "wallet",
          "bank_redirect",
          "bank_transfer",
          "crypto",
          "bank_debit",
          "reward",
          "upi",
          "voucher",
          "gift_card"
        ]
      },
      "PaymentMethodCreate": {
        "type": "object",
        "required": [
          "payment_method"
        ],
        "properties": {
          "payment_method": {
            "$ref": "#/components/schemas/PaymentMethodType"
          },
          "payment_method_type": {
            "allOf": [
              {
                "$ref": "#/components/schemas/PaymentMethodType"
              }
            ],
            "nullable": true
          },
          "payment_method_issuer": {
            "type": "string",
            "description": "The name of the bank/ provider issuing the payment method to the end user",
            "example": "Citibank",
            "nullable": true
          },
          "payment_method_issuer_code": {
            "allOf": [
              {
                "$ref": "#/components/schemas/PaymentMethodIssuerCode"
              }
            ],
            "nullable": true
          },
          "card": {
            "allOf": [
              {
                "$ref": "#/components/schemas/CardDetail"
              }
            ],
            "nullable": true
          },
          "metadata": {
            "type": "object",
            "description": "You can specify up to 50 keys, with key names up to 40 characters long and values up to 500 characters long. Metadata is useful for storing additional, structured information on an object.",
            "nullable": true
          },
          "customer_id": {
            "type": "string",
            "description": "The unique identifier of the customer.",
            "example": "cus_meowerunwiuwiwqw",
            "nullable": true
          },
          "card_network": {
            "type": "string",
            "description": "The card network",
            "example": "Visa",
            "nullable": true
          }
        }
      },
      "PaymentMethodData": {
        "oneOf": [
          {
            "type": "object",
            "required": [
              "card"
            ],
            "properties": {
              "card": {
                "$ref": "#/components/schemas/Card"
              }
            }
          },
          {
            "type": "object",
            "required": [
              "card_redirect"
            ],
            "properties": {
              "card_redirect": {
                "$ref": "#/components/schemas/CardRedirectData"
              }
            }
          },
          {
            "type": "object",
            "required": [
              "wallet"
            ],
            "properties": {
              "wallet": {
                "$ref": "#/components/schemas/WalletData"
              }
            }
          },
          {
            "type": "object",
            "required": [
              "pay_later"
            ],
            "properties": {
              "pay_later": {
                "$ref": "#/components/schemas/PayLaterData"
              }
            }
          },
          {
            "type": "object",
            "required": [
              "bank_redirect"
            ],
            "properties": {
              "bank_redirect": {
                "$ref": "#/components/schemas/BankRedirectData"
              }
            }
          },
          {
            "type": "object",
            "required": [
              "bank_debit"
            ],
            "properties": {
              "bank_debit": {
                "$ref": "#/components/schemas/BankDebitData"
              }
            }
          },
          {
            "type": "object",
            "required": [
              "bank_transfer"
            ],
            "properties": {
              "bank_transfer": {
                "$ref": "#/components/schemas/BankTransferData"
              }
            }
          },
          {
            "type": "object",
            "required": [
              "crypto"
            ],
            "properties": {
              "crypto": {
                "$ref": "#/components/schemas/CryptoData"
              }
            }
          },
          {
            "type": "string",
            "enum": [
              "mandate_payment"
            ]
          },
          {
            "type": "string",
            "enum": [
              "reward"
            ]
          },
          {
            "type": "object",
            "required": [
              "upi"
            ],
            "properties": {
              "upi": {
                "$ref": "#/components/schemas/UpiData"
              }
            }
          },
          {
            "type": "object",
            "required": [
              "voucher"
            ],
            "properties": {
              "voucher": {
                "$ref": "#/components/schemas/VoucherData"
              }
            }
          },
          {
            "type": "object",
            "required": [
              "gift_card"
            ],
            "properties": {
              "gift_card": {
                "$ref": "#/components/schemas/GiftCardData"
              }
            }
          },
          {
            "type": "object",
            "required": [
              "card_token"
            ],
            "properties": {
              "card_token": {
                "$ref": "#/components/schemas/CardToken"
              }
            }
          }
        ]
      },
      "PaymentMethodDeleteResponse": {
        "type": "object",
        "required": [
          "payment_method_id",
          "deleted"
        ],
        "properties": {
          "payment_method_id": {
            "type": "string",
            "description": "The unique identifier of the Payment method",
            "example": "card_rGK4Vi5iSW70MY7J2mIy"
          },
          "deleted": {
            "type": "boolean",
            "description": "Whether payment method was deleted or not",
            "example": true
          }
        }
      },
      "PaymentMethodIssuerCode": {
        "type": "string",
        "enum": [
          "jp_hdfc",
          "jp_icici",
          "jp_googlepay",
          "jp_applepay",
          "jp_phonepay",
          "jp_wechat",
          "jp_sofort",
          "jp_giropay",
          "jp_sepa",
          "jp_bacs"
        ]
      },
      "PaymentMethodList": {
        "type": "object",
        "required": [
          "payment_method"
        ],
        "properties": {
          "payment_method": {
            "$ref": "#/components/schemas/PaymentMethod"
          },
          "payment_method_types": {
            "type": "array",
            "items": {
              "$ref": "#/components/schemas/PaymentMethodType"
            },
            "description": "This is a sub-category of payment method.",
            "example": [
              "credit"
            ],
            "nullable": true
          }
        }
      },
      "PaymentMethodListResponse": {
        "type": "object",
        "required": [
          "payment_methods",
          "mandate_payment",
          "show_surcharge_breakup_screen"
        ],
        "properties": {
          "redirect_url": {
            "type": "string",
            "description": "Redirect URL of the merchant",
            "example": "https://www.google.com",
            "nullable": true
          },
          "payment_methods": {
            "type": "array",
            "items": {
              "$ref": "#/components/schemas/PaymentMethodList"
            },
            "description": "Information about the payment method",
            "example": [
              {
                "payment_method": "wallet",
                "payment_experience": null,
                "payment_method_issuers": [
                  "labore magna ipsum",
                  "aute"
                ]
              }
            ]
          },
          "mandate_payment": {
            "$ref": "#/components/schemas/MandateType"
          },
          "merchant_name": {
            "type": "string",
            "nullable": true
          },
          "show_surcharge_breakup_screen": {
            "type": "boolean",
            "description": "flag to indicate if surcharge and tax breakup screen should be shown or not"
          },
          "payment_type": {
            "allOf": [
              {
                "$ref": "#/components/schemas/PaymentType"
              }
            ],
            "nullable": true
          }
        }
      },
      "PaymentMethodResponse": {
        "type": "object",
        "required": [
          "merchant_id",
          "payment_method_id",
          "payment_method",
          "recurring_enabled",
          "installment_payment_enabled"
        ],
        "properties": {
          "merchant_id": {
            "type": "string",
            "description": "Unique identifier for a merchant",
            "example": "merchant_1671528864"
          },
          "customer_id": {
            "type": "string",
            "description": "The unique identifier of the customer.",
            "example": "cus_meowerunwiuwiwqw",
            "nullable": true
          },
          "payment_method_id": {
            "type": "string",
            "description": "The unique identifier of the Payment method",
            "example": "card_rGK4Vi5iSW70MY7J2mIy"
          },
          "payment_method": {
            "$ref": "#/components/schemas/PaymentMethodType"
          },
          "payment_method_type": {
            "allOf": [
              {
                "$ref": "#/components/schemas/PaymentMethodType"
              }
            ],
            "nullable": true
          },
          "card": {
            "allOf": [
              {
                "$ref": "#/components/schemas/CardDetailFromLocker"
              }
            ],
            "nullable": true
          },
          "recurring_enabled": {
            "type": "boolean",
            "description": "Indicates whether the payment method is eligible for recurring payments",
            "example": true
          },
          "installment_payment_enabled": {
            "type": "boolean",
            "description": "Indicates whether the payment method is eligible for installment payments",
            "example": true
          },
          "payment_experience": {
            "type": "array",
            "items": {
              "$ref": "#/components/schemas/PaymentExperience"
            },
            "description": "Type of payment experience enabled with the connector",
            "example": [
              "redirect_to_url"
            ],
            "nullable": true
          },
          "metadata": {
            "type": "object",
            "description": "You can specify up to 50 keys, with key names up to 40 characters long and values up to 500 characters long. Metadata is useful for storing additional, structured information on an object.",
            "nullable": true
          },
          "created": {
            "type": "string",
            "format": "date-time",
            "description": "A timestamp (ISO 8601 code) that determines when the customer was created",
            "example": "2023-01-18T11:04:09.922Z",
            "nullable": true
          }
        }
      },
      "PaymentMethodType": {
        "type": "string",
        "enum": [
          "ach",
          "affirm",
          "afterpay_clearpay",
          "alfamart",
          "ali_pay",
          "ali_pay_hk",
          "alma",
          "apple_pay",
          "atome",
          "bacs",
          "bancontact_card",
          "becs",
          "benefit",
          "bizum",
          "blik",
          "boleto",
          "bca_bank_transfer",
          "bni_va",
          "bri_va",
          "card_redirect",
          "cimb_va",
          "classic",
          "credit",
          "crypto_currency",
          "cashapp",
          "dana",
          "danamon_va",
          "debit",
          "efecty",
          "eps",
          "evoucher",
          "giropay",
          "givex",
          "google_pay",
          "go_pay",
          "gcash",
          "ideal",
          "interac",
          "indomaret",
          "klarna",
          "kakao_pay",
          "mandiri_va",
          "knet",
          "mb_way",
          "mobile_pay",
          "momo",
          "momo_atm",
          "multibanco",
          "online_banking_thailand",
          "online_banking_czech_republic",
          "online_banking_finland",
          "online_banking_fpx",
          "online_banking_poland",
          "online_banking_slovakia",
          "oxxo",
          "pago_efectivo",
          "permata_bank_transfer",
          "open_banking_uk",
          "pay_bright",
          "paypal",
          "pix",
          "pay_safe_card",
          "przelewy24",
          "pse",
          "red_compra",
          "red_pagos",
          "samsung_pay",
          "sepa",
          "sofort",
          "swish",
          "touch_n_go",
          "trustly",
          "twint",
          "upi_collect",
          "vipps",
          "walley",
          "we_chat_pay",
          "seven_eleven",
          "lawson",
          "mini_stop",
          "family_mart",
          "seicomart",
          "pay_easy"
        ]
      },
      "PaymentMethodUpdate": {
        "type": "object",
        "properties": {
          "card": {
            "allOf": [
              {
                "$ref": "#/components/schemas/CardDetail"
              }
            ],
            "nullable": true
          },
          "card_network": {
            "allOf": [
              {
                "$ref": "#/components/schemas/CardNetwork"
              }
            ],
            "nullable": true
          },
          "metadata": {
            "type": "object",
            "description": "You can specify up to 50 keys, with key names up to 40 characters long and values up to 500 characters long. Metadata is useful for storing additional, structured information on an object.",
            "nullable": true
          }
        }
      },
      "PaymentMethodsEnabled": {
        "type": "object",
        "description": "Details of all the payment methods enabled for the connector for the given merchant account",
        "required": [
          "payment_method"
        ],
        "properties": {
          "payment_method": {
            "$ref": "#/components/schemas/PaymentMethod"
          },
          "payment_method_types": {
            "type": "array",
            "items": {
              "$ref": "#/components/schemas/RequestPaymentMethodTypes"
            },
            "description": "Subtype of payment method",
            "example": [
              "credit"
            ],
            "nullable": true
          }
        }
      },
      "PaymentRetrieveBody": {
        "type": "object",
        "properties": {
          "merchant_id": {
            "type": "string",
            "description": "The identifier for the Merchant Account.",
            "nullable": true
          },
          "force_sync": {
            "type": "boolean",
            "description": "Decider to enable or disable the connector call for retrieve request",
            "nullable": true
          },
          "client_secret": {
            "type": "string",
            "description": "This is a token which expires after 15 minutes, used from the client to authenticate and create sessions from the SDK",
            "nullable": true
          },
          "expand_captures": {
            "type": "boolean",
            "description": "If enabled provides list of captures linked to latest attempt",
            "nullable": true
          },
          "expand_attempts": {
            "type": "boolean",
            "description": "If enabled provides list of attempts linked to payment intent",
            "nullable": true
          }
        }
      },
      "PaymentType": {
        "type": "string",
        "enum": [
          "normal",
          "new_mandate",
          "setup_mandate",
          "recurring_mandate"
        ]
      },
      "PaymentsCancelRequest": {
        "type": "object",
        "required": [
          "merchant_connector_details"
        ],
        "properties": {
          "cancellation_reason": {
            "type": "string",
            "description": "The reason for the payment cancel",
            "nullable": true
          },
          "merchant_connector_details": {
            "$ref": "#/components/schemas/MerchantConnectorDetailsWrap"
          }
        }
      },
      "PaymentsCaptureRequest": {
        "type": "object",
        "properties": {
          "merchant_id": {
            "type": "string",
            "description": "The unique identifier for the merchant",
            "nullable": true
          },
          "amount_to_capture": {
            "type": "integer",
            "format": "int64",
            "description": "The Amount to be captured/ debited from the user's payment method.",
            "nullable": true
          },
          "refund_uncaptured_amount": {
            "type": "boolean",
            "description": "Decider to refund the uncaptured amount",
            "nullable": true
          },
          "statement_descriptor_suffix": {
            "type": "string",
            "description": "Provides information about a card payment that customers see on their statements.",
            "nullable": true
          },
          "statement_descriptor_prefix": {
            "type": "string",
            "description": "Concatenated with the statement descriptor suffix that’s set on the account to form the complete statement descriptor.",
            "nullable": true
          },
          "merchant_connector_details": {
            "allOf": [
              {
                "$ref": "#/components/schemas/MerchantConnectorDetailsWrap"
              }
            ],
            "nullable": true
          }
        }
      },
      "PaymentsCreateRequest": {
        "type": "object",
        "required": [
          "amount",
          "currency"
        ],
        "properties": {
          "payment_id": {
            "type": "string",
            "description": "Unique identifier for the payment. This ensures idempotency for multiple payments\nthat have been done by a single merchant. This field is auto generated and is returned in the API response.",
            "example": "pay_mbabizu24mvu3mela5njyhpit4",
            "nullable": true,
            "maxLength": 30,
            "minLength": 30
          },
          "merchant_id": {
            "type": "string",
            "description": "This is an identifier for the merchant account. This is inferred from the API key\nprovided during the request",
            "example": "merchant_1668273825",
            "nullable": true,
            "maxLength": 255
          },
          "amount": {
            "type": "integer",
            "format": "int64",
            "description": "The payment amount. Amount for the payment in lowest denomination of the currency. (i.e) in cents for USD denomination, in paisa for INR denomination etc.,",
            "example": 6540,
            "nullable": true,
            "minimum": 0
          },
          "routing": {
            "allOf": [
              {
                "$ref": "#/components/schemas/RoutingAlgorithm"
              }
            ],
            "nullable": true
          },
          "connector": {
            "type": "array",
            "items": {
              "$ref": "#/components/schemas/Connector"
            },
            "description": "This allows the merchant to manually select a connector with which the payment can go through",
            "example": [
              "stripe",
              "adyen"
            ],
            "nullable": true
          },
          "currency": {
            "allOf": [
              {
                "$ref": "#/components/schemas/Currency"
              }
            ],
            "nullable": true
          },
          "capture_method": {
            "allOf": [
              {
                "$ref": "#/components/schemas/CaptureMethod"
              }
            ],
            "nullable": true
          },
          "amount_to_capture": {
            "type": "integer",
            "format": "int64",
            "description": "The Amount to be captured/ debited from the users payment method. It shall be in lowest denomination of the currency. (i.e) in cents for USD denomination, in paisa for INR denomination etc.,\nIf not provided, the default amount_to_capture will be the payment amount.",
            "example": 6540,
            "nullable": true
          },
          "capture_on": {
            "type": "string",
            "format": "date-time",
            "description": "A timestamp (ISO 8601 code) that determines when the payment should be captured.\nProviding this field will automatically set `capture` to true",
            "example": "2022-09-10T10:11:12Z",
            "nullable": true
          },
          "confirm": {
            "type": "boolean",
            "description": "Whether to confirm the payment (if applicable)",
            "default": false,
            "example": true,
            "nullable": true
          },
          "customer": {
            "allOf": [
              {
                "$ref": "#/components/schemas/CustomerDetails"
              }
            ],
            "nullable": true
          },
          "customer_id": {
            "type": "string",
            "description": "The identifier for the customer object.\nThis field will be deprecated soon, use the customer object instead",
            "example": "cus_y3oqhf46pyzuxjbcn2giaqnb44",
            "nullable": true,
            "maxLength": 255
          },
          "email": {
            "type": "string",
            "description": "The customer's email address\nThis field will be deprecated soon, use the customer object instead",
            "example": "johntest@test.com",
            "nullable": true,
            "maxLength": 255
          },
          "name": {
            "type": "string",
            "description": "description: The customer's name\nThis field will be deprecated soon, use the customer object instead",
            "example": "John Test",
            "nullable": true,
            "maxLength": 255
          },
          "phone": {
            "type": "string",
            "description": "The customer's phone number\nThis field will be deprecated soon, use the customer object instead",
            "example": "3141592653",
            "nullable": true,
            "maxLength": 255
          },
          "phone_country_code": {
            "type": "string",
            "description": "The country code for the customer phone number\nThis field will be deprecated soon, use the customer object instead",
            "example": "+1",
            "nullable": true,
            "maxLength": 255
          },
          "off_session": {
            "type": "boolean",
            "description": "Set to true to indicate that the customer is not in your checkout flow during this payment, and therefore is unable to authenticate. This parameter is intended for scenarios where you collect card details and charge them later. This parameter can only be used with `confirm: true`.",
            "example": true,
            "nullable": true
          },
          "description": {
            "type": "string",
            "description": "A description of the payment",
            "example": "It's my first payment request",
            "nullable": true
          },
          "return_url": {
            "type": "string",
            "description": "The URL to redirect after the completion of the operation",
            "example": "https://hyperswitch.io",
            "nullable": true
          },
          "setup_future_usage": {
            "allOf": [
              {
                "$ref": "#/components/schemas/FutureUsage"
              }
            ],
            "nullable": true
          },
          "authentication_type": {
            "allOf": [
              {
                "$ref": "#/components/schemas/AuthenticationType"
              }
            ],
            "default": "three_ds",
            "nullable": true
          },
          "payment_method_data": {
            "allOf": [
              {
                "$ref": "#/components/schemas/PaymentMethodData"
              }
            ],
            "nullable": true
          },
          "payment_method": {
            "allOf": [
              {
                "$ref": "#/components/schemas/PaymentMethod"
              }
            ],
            "nullable": true
          },
          "payment_token": {
            "type": "string",
            "description": "Provide a reference to a stored payment method",
            "example": "187282ab-40ef-47a9-9206-5099ba31e432",
            "nullable": true
          },
          "card_cvc": {
            "type": "string",
            "description": "This is used when payment is to be confirmed and the card is not saved.\nThis field will be deprecated soon, use the CardToken object instead",
            "deprecated": true,
            "nullable": true
          },
          "shipping": {
            "allOf": [
              {
                "$ref": "#/components/schemas/Address"
              }
            ],
            "nullable": true
          },
          "billing": {
            "allOf": [
              {
                "$ref": "#/components/schemas/Address"
              }
            ],
            "nullable": true
          },
          "statement_descriptor_name": {
            "type": "string",
            "description": "For non-card charges, you can use this value as the complete description that appears on your customers’ statements. Must contain at least one letter, maximum 22 characters.",
            "example": "Hyperswitch Router",
            "nullable": true,
            "maxLength": 255
          },
          "statement_descriptor_suffix": {
            "type": "string",
            "description": "Provides information about a card payment that customers see on their statements. Concatenated with the prefix (shortened descriptor) or statement descriptor that’s set on the account to form the complete statement descriptor. Maximum 22 characters for the concatenated descriptor.",
            "example": "Payment for shoes purchase",
            "nullable": true,
            "maxLength": 255
          },
          "order_details": {
            "type": "array",
            "items": {
              "$ref": "#/components/schemas/OrderDetailsWithAmount"
            },
            "description": "Information about the product , quantity and amount for connectors. (e.g. Klarna)",
            "example": "[{\n        \"product_name\": \"gillete creme\",\n        \"quantity\": 15,\n        \"amount\" : 900\n        \"product_img_link\" : \"https://dummy-img-link.com\"\n    }]",
            "nullable": true
          },
          "client_secret": {
            "type": "string",
            "description": "It's a token used for client side verification.",
            "example": "pay_U42c409qyHwOkWo3vK60_secret_el9ksDkiB8hi6j9N78yo",
            "nullable": true
          },
          "mandate_data": {
            "allOf": [
              {
                "$ref": "#/components/schemas/MandateData"
              }
            ],
            "nullable": true
          },
          "mandate_id": {
            "type": "string",
            "description": "A unique identifier to link the payment to a mandate, can be use instead of payment_method_data",
            "example": "mandate_iwer89rnjef349dni3",
            "nullable": true,
            "maxLength": 255
          },
          "browser_info": {
            "type": "object",
            "description": "Additional details required by 3DS 2.0",
            "nullable": true
          },
          "payment_experience": {
            "allOf": [
              {
                "$ref": "#/components/schemas/PaymentExperience"
              }
            ],
            "nullable": true
          },
          "payment_method_type": {
            "allOf": [
              {
                "$ref": "#/components/schemas/PaymentMethodType"
              }
            ],
            "nullable": true
          },
          "business_country": {
            "allOf": [
              {
                "$ref": "#/components/schemas/CountryAlpha2"
              }
            ],
            "nullable": true
          },
          "business_label": {
            "type": "string",
            "description": "Business label of the merchant for this payment",
            "example": "food",
            "nullable": true
          },
          "merchant_connector_details": {
            "allOf": [
              {
                "$ref": "#/components/schemas/MerchantConnectorDetailsWrap"
              }
            ],
            "nullable": true
          },
          "allowed_payment_method_types": {
            "type": "array",
            "items": {
              "$ref": "#/components/schemas/PaymentMethodType"
            },
            "description": "Allowed Payment Method Types for a given PaymentIntent",
            "nullable": true
          },
          "business_sub_label": {
            "type": "string",
            "description": "Business sub label for the payment",
            "nullable": true
          },
          "retry_action": {
            "allOf": [
              {
                "$ref": "#/components/schemas/RetryAction"
              }
            ],
            "nullable": true
          },
          "metadata": {
            "type": "object",
            "description": "You can specify up to 50 keys, with key names up to 40 characters long and values up to 500 characters long. Metadata is useful for storing additional, structured information on an object.",
            "nullable": true
          },
          "connector_metadata": {
            "allOf": [
              {
                "$ref": "#/components/schemas/ConnectorMetadata"
              }
            ],
            "nullable": true
          },
          "feature_metadata": {
            "allOf": [
              {
                "$ref": "#/components/schemas/FeatureMetadata"
              }
            ],
            "nullable": true
          },
          "payment_link": {
            "type": "boolean",
            "description": "Whether to get the payment link (if applicable)",
            "default": false,
            "example": true,
            "nullable": true
          },
          "payment_link_config": {
            "allOf": [
              {
                "$ref": "#/components/schemas/PaymentCreatePaymentLinkConfig"
              }
            ],
            "nullable": true
          },
          "profile_id": {
            "type": "string",
            "description": "The business profile to use for this payment, if not passed the default business profile\nassociated with the merchant account will be used.",
            "nullable": true
          },
          "surcharge_details": {
            "allOf": [
              {
                "$ref": "#/components/schemas/RequestSurchargeDetails"
              }
            ],
            "nullable": true
          },
          "payment_type": {
            "allOf": [
              {
                "$ref": "#/components/schemas/PaymentType"
              }
            ],
            "nullable": true
          },
          "request_incremental_authorization": {
            "type": "boolean",
            "description": "Request for an incremental authorization",
            "nullable": true
          },
          "intent_fulfillment_time": {
            "type": "integer",
            "format": "int32",
            "description": "Will be used to expire client secret after certain amount of time to be supplied in seconds\n(900) for 15 mins",
            "example": 900,
            "nullable": true,
            "minimum": 0
          }
        }
      },
      "PaymentsRequest": {
        "type": "object",
        "properties": {
          "payment_id": {
            "type": "string",
            "description": "Unique identifier for the payment. This ensures idempotency for multiple payments\nthat have been done by a single merchant. This field is auto generated and is returned in the API response.",
            "example": "pay_mbabizu24mvu3mela5njyhpit4",
            "nullable": true,
            "maxLength": 30,
            "minLength": 30
          },
          "merchant_id": {
            "type": "string",
            "description": "This is an identifier for the merchant account. This is inferred from the API key\nprovided during the request",
            "example": "merchant_1668273825",
            "nullable": true,
            "maxLength": 255
          },
          "amount": {
            "type": "integer",
            "format": "int64",
            "description": "The payment amount. Amount for the payment in lowest denomination of the currency. (i.e) in cents for USD denomination, in paisa for INR denomination etc.,",
            "example": 6540,
            "nullable": true,
            "minimum": 0
          },
          "routing": {
            "allOf": [
              {
                "$ref": "#/components/schemas/RoutingAlgorithm"
              }
            ],
            "nullable": true
          },
          "connector": {
            "type": "array",
            "items": {
              "$ref": "#/components/schemas/Connector"
            },
            "description": "This allows the merchant to manually select a connector with which the payment can go through",
            "example": [
              "stripe",
              "adyen"
            ],
            "nullable": true
          },
          "currency": {
            "allOf": [
              {
                "$ref": "#/components/schemas/Currency"
              }
            ],
            "nullable": true
          },
          "capture_method": {
            "allOf": [
              {
                "$ref": "#/components/schemas/CaptureMethod"
              }
            ],
            "nullable": true
          },
          "amount_to_capture": {
            "type": "integer",
            "format": "int64",
            "description": "The Amount to be captured/ debited from the users payment method. It shall be in lowest denomination of the currency. (i.e) in cents for USD denomination, in paisa for INR denomination etc.,\nIf not provided, the default amount_to_capture will be the payment amount.",
            "example": 6540,
            "nullable": true
          },
          "capture_on": {
            "type": "string",
            "format": "date-time",
            "description": "A timestamp (ISO 8601 code) that determines when the payment should be captured.\nProviding this field will automatically set `capture` to true",
            "example": "2022-09-10T10:11:12Z",
            "nullable": true
          },
          "confirm": {
            "type": "boolean",
            "description": "Whether to confirm the payment (if applicable)",
            "default": false,
            "example": true,
            "nullable": true
          },
          "customer": {
            "allOf": [
              {
                "$ref": "#/components/schemas/CustomerDetails"
              }
            ],
            "nullable": true
          },
          "customer_id": {
            "type": "string",
            "description": "The identifier for the customer object.\nThis field will be deprecated soon, use the customer object instead",
            "example": "cus_y3oqhf46pyzuxjbcn2giaqnb44",
            "nullable": true,
            "maxLength": 255
          },
          "email": {
            "type": "string",
            "description": "The customer's email address\nThis field will be deprecated soon, use the customer object instead",
            "example": "johntest@test.com",
            "nullable": true,
            "maxLength": 255
          },
          "name": {
            "type": "string",
            "description": "description: The customer's name\nThis field will be deprecated soon, use the customer object instead",
            "example": "John Test",
            "nullable": true,
            "maxLength": 255
          },
          "phone": {
            "type": "string",
            "description": "The customer's phone number\nThis field will be deprecated soon, use the customer object instead",
            "example": "3141592653",
            "nullable": true,
            "maxLength": 255
          },
          "phone_country_code": {
            "type": "string",
            "description": "The country code for the customer phone number\nThis field will be deprecated soon, use the customer object instead",
            "example": "+1",
            "nullable": true,
            "maxLength": 255
          },
          "off_session": {
            "type": "boolean",
            "description": "Set to true to indicate that the customer is not in your checkout flow during this payment, and therefore is unable to authenticate. This parameter is intended for scenarios where you collect card details and charge them later. This parameter can only be used with `confirm: true`.",
            "example": true,
            "nullable": true
          },
          "description": {
            "type": "string",
            "description": "A description of the payment",
            "example": "It's my first payment request",
            "nullable": true
          },
          "return_url": {
            "type": "string",
            "description": "The URL to redirect after the completion of the operation",
            "example": "https://hyperswitch.io",
            "nullable": true
          },
          "setup_future_usage": {
            "allOf": [
              {
                "$ref": "#/components/schemas/FutureUsage"
              }
            ],
            "nullable": true
          },
          "authentication_type": {
            "allOf": [
              {
                "$ref": "#/components/schemas/AuthenticationType"
              }
            ],
            "default": "three_ds",
            "nullable": true
          },
          "payment_method_data": {
            "allOf": [
              {
                "$ref": "#/components/schemas/PaymentMethodData"
              }
            ],
            "nullable": true
          },
          "payment_method": {
            "allOf": [
              {
                "$ref": "#/components/schemas/PaymentMethod"
              }
            ],
            "nullable": true
          },
          "payment_token": {
            "type": "string",
            "description": "Provide a reference to a stored payment method",
            "example": "187282ab-40ef-47a9-9206-5099ba31e432",
            "nullable": true
          },
          "card_cvc": {
            "type": "string",
            "description": "This is used when payment is to be confirmed and the card is not saved.\nThis field will be deprecated soon, use the CardToken object instead",
            "deprecated": true,
            "nullable": true
          },
          "shipping": {
            "allOf": [
              {
                "$ref": "#/components/schemas/Address"
              }
            ],
            "nullable": true
          },
          "billing": {
            "allOf": [
              {
                "$ref": "#/components/schemas/Address"
              }
            ],
            "nullable": true
          },
          "statement_descriptor_name": {
            "type": "string",
            "description": "For non-card charges, you can use this value as the complete description that appears on your customers’ statements. Must contain at least one letter, maximum 22 characters.",
            "example": "Hyperswitch Router",
            "nullable": true,
            "maxLength": 255
          },
          "statement_descriptor_suffix": {
            "type": "string",
            "description": "Provides information about a card payment that customers see on their statements. Concatenated with the prefix (shortened descriptor) or statement descriptor that’s set on the account to form the complete statement descriptor. Maximum 22 characters for the concatenated descriptor.",
            "example": "Payment for shoes purchase",
            "nullable": true,
            "maxLength": 255
          },
          "order_details": {
            "type": "array",
            "items": {
              "$ref": "#/components/schemas/OrderDetailsWithAmount"
            },
            "description": "Information about the product , quantity and amount for connectors. (e.g. Klarna)",
            "example": "[{\n        \"product_name\": \"gillete creme\",\n        \"quantity\": 15,\n        \"amount\" : 900\n        \"product_img_link\" : \"https://dummy-img-link.com\"\n    }]",
            "nullable": true
          },
          "client_secret": {
            "type": "string",
            "description": "It's a token used for client side verification.",
            "example": "pay_U42c409qyHwOkWo3vK60_secret_el9ksDkiB8hi6j9N78yo",
            "nullable": true
          },
          "mandate_data": {
            "allOf": [
              {
                "$ref": "#/components/schemas/MandateData"
              }
            ],
            "nullable": true
          },
          "mandate_id": {
            "type": "string",
            "description": "A unique identifier to link the payment to a mandate, can be use instead of payment_method_data",
            "example": "mandate_iwer89rnjef349dni3",
            "nullable": true,
            "maxLength": 255
          },
          "browser_info": {
            "type": "object",
            "description": "Additional details required by 3DS 2.0",
            "nullable": true
          },
          "payment_experience": {
            "allOf": [
              {
                "$ref": "#/components/schemas/PaymentExperience"
              }
            ],
            "nullable": true
          },
          "payment_method_type": {
            "allOf": [
              {
                "$ref": "#/components/schemas/PaymentMethodType"
              }
            ],
            "nullable": true
          },
          "business_country": {
            "allOf": [
              {
                "$ref": "#/components/schemas/CountryAlpha2"
              }
            ],
            "nullable": true
          },
          "business_label": {
            "type": "string",
            "description": "Business label of the merchant for this payment",
            "example": "food",
            "nullable": true
          },
          "merchant_connector_details": {
            "allOf": [
              {
                "$ref": "#/components/schemas/MerchantConnectorDetailsWrap"
              }
            ],
            "nullable": true
          },
          "allowed_payment_method_types": {
            "type": "array",
            "items": {
              "$ref": "#/components/schemas/PaymentMethodType"
            },
            "description": "Allowed Payment Method Types for a given PaymentIntent",
            "nullable": true
          },
          "business_sub_label": {
            "type": "string",
            "description": "Business sub label for the payment",
            "nullable": true
          },
          "retry_action": {
            "allOf": [
              {
                "$ref": "#/components/schemas/RetryAction"
              }
            ],
            "nullable": true
          },
          "metadata": {
            "type": "object",
            "description": "You can specify up to 50 keys, with key names up to 40 characters long and values up to 500 characters long. Metadata is useful for storing additional, structured information on an object.",
            "nullable": true
          },
          "connector_metadata": {
            "allOf": [
              {
                "$ref": "#/components/schemas/ConnectorMetadata"
              }
            ],
            "nullable": true
          },
          "feature_metadata": {
            "allOf": [
              {
                "$ref": "#/components/schemas/FeatureMetadata"
              }
            ],
            "nullable": true
          },
          "payment_link": {
            "type": "boolean",
            "description": "Whether to get the payment link (if applicable)",
            "default": false,
            "example": true,
            "nullable": true
          },
          "payment_link_config": {
            "allOf": [
              {
                "$ref": "#/components/schemas/PaymentCreatePaymentLinkConfig"
              }
            ],
            "nullable": true
          },
          "profile_id": {
            "type": "string",
            "description": "The business profile to use for this payment, if not passed the default business profile\nassociated with the merchant account will be used.",
            "nullable": true
          },
          "surcharge_details": {
            "allOf": [
              {
                "$ref": "#/components/schemas/RequestSurchargeDetails"
              }
            ],
            "nullable": true
          },
          "payment_type": {
            "allOf": [
              {
                "$ref": "#/components/schemas/PaymentType"
              }
            ],
            "nullable": true
          },
          "request_incremental_authorization": {
            "type": "boolean",
            "description": "Request for an incremental authorization",
            "nullable": true
          },
          "intent_fulfillment_time": {
            "type": "integer",
            "format": "int32",
            "description": "Will be used to expire client secret after certain amount of time to be supplied in seconds\n(900) for 15 mins",
            "example": 900,
            "nullable": true,
            "minimum": 0
          }
        }
      },
      "PaymentsResponse": {
        "type": "object",
        "required": [
          "status",
          "amount",
          "currency",
          "payment_method",
          "attempt_count"
        ],
        "properties": {
          "payment_id": {
            "type": "string",
            "description": "Unique identifier for the payment. This ensures idempotency for multiple payments\nthat have been done by a single merchant.",
            "example": "pay_mbabizu24mvu3mela5njyhpit4",
            "nullable": true,
            "maxLength": 30,
            "minLength": 30
          },
          "merchant_id": {
            "type": "string",
            "description": "This is an identifier for the merchant account. This is inferred from the API key\nprovided during the request",
            "example": "merchant_1668273825",
            "nullable": true,
            "maxLength": 255
          },
          "status": {
            "allOf": [
              {
                "$ref": "#/components/schemas/IntentStatus"
              }
            ],
            "default": "requires_confirmation"
          },
          "amount": {
            "type": "integer",
            "format": "int64",
            "description": "The payment amount. Amount for the payment in lowest denomination of the currency. (i.e) in cents for USD denomination, in paisa for INR denomination etc.,",
            "example": 100
          },
          "amount_capturable": {
            "type": "integer",
            "format": "int64",
            "description": "The maximum amount that could be captured from the payment",
            "example": 6540,
            "nullable": true,
            "minimum": 100
          },
          "amount_received": {
            "type": "integer",
            "format": "int64",
            "description": "The amount which is already captured from the payment",
            "example": 6540,
            "nullable": true,
            "minimum": 100
          },
          "connector": {
            "type": "string",
            "description": "The connector used for the payment",
            "example": "stripe",
            "nullable": true
          },
          "client_secret": {
            "type": "string",
            "description": "It's a token used for client side verification.",
            "example": "pay_U42c409qyHwOkWo3vK60_secret_el9ksDkiB8hi6j9N78yo",
            "nullable": true
          },
          "created": {
            "type": "string",
            "format": "date-time",
            "description": "Time when the payment was created",
            "example": "2022-09-10T10:11:12Z",
            "nullable": true
          },
          "currency": {
            "$ref": "#/components/schemas/Currency"
          },
          "customer_id": {
            "type": "string",
            "description": "The identifier for the customer object. If not provided the customer ID will be autogenerated.",
            "example": "cus_y3oqhf46pyzuxjbcn2giaqnb44",
            "nullable": true,
            "maxLength": 255
          },
          "description": {
            "type": "string",
            "description": "A description of the payment",
            "example": "It's my first payment request",
            "nullable": true
          },
          "refunds": {
            "type": "array",
            "items": {
              "$ref": "#/components/schemas/RefundResponse"
            },
            "description": "List of refund that happened on this intent",
            "nullable": true
          },
          "disputes": {
            "type": "array",
            "items": {
              "$ref": "#/components/schemas/DisputeResponsePaymentsRetrieve"
            },
            "description": "List of dispute that happened on this intent",
            "nullable": true
          },
          "attempts": {
            "type": "array",
            "items": {
              "$ref": "#/components/schemas/PaymentAttemptResponse"
            },
            "description": "List of attempts that happened on this intent",
            "nullable": true
          },
          "captures": {
            "type": "array",
            "items": {
              "$ref": "#/components/schemas/CaptureResponse"
            },
            "description": "List of captures done on latest attempt",
            "nullable": true
          },
          "mandate_id": {
            "type": "string",
            "description": "A unique identifier to link the payment to a mandate, can be use instead of payment_method_data",
            "example": "mandate_iwer89rnjef349dni3",
            "nullable": true,
            "maxLength": 255
          },
          "mandate_data": {
            "allOf": [
              {
                "$ref": "#/components/schemas/MandateData"
              }
            ],
            "nullable": true
          },
          "setup_future_usage": {
            "allOf": [
              {
                "$ref": "#/components/schemas/FutureUsage"
              }
            ],
            "nullable": true
          },
          "off_session": {
            "type": "boolean",
            "description": "Set to true to indicate that the customer is not in your checkout flow during this payment, and therefore is unable to authenticate. This parameter is intended for scenarios where you collect card details and charge them later. This parameter can only be used with confirm=true.",
            "example": true,
            "nullable": true
          },
          "capture_on": {
            "type": "string",
            "format": "date-time",
            "description": "A timestamp (ISO 8601 code) that determines when the payment should be captured.\nProviding this field will automatically set `capture` to true",
            "example": "2022-09-10T10:11:12Z",
            "nullable": true
          },
          "capture_method": {
            "allOf": [
              {
                "$ref": "#/components/schemas/CaptureMethod"
              }
            ],
            "nullable": true
          },
          "payment_method": {
            "$ref": "#/components/schemas/PaymentMethodType"
          },
          "payment_method_data": {
            "allOf": [
              {
                "$ref": "#/components/schemas/PaymentMethod"
              }
            ],
            "nullable": true
          },
          "payment_token": {
            "type": "string",
            "description": "Provide a reference to a stored payment method",
            "example": "187282ab-40ef-47a9-9206-5099ba31e432",
            "nullable": true
          },
          "shipping": {
            "allOf": [
              {
                "$ref": "#/components/schemas/Address"
              }
            ],
            "nullable": true
          },
          "billing": {
            "allOf": [
              {
                "$ref": "#/components/schemas/Address"
              }
            ],
            "nullable": true
          },
          "order_details": {
            "type": "array",
            "items": {
              "$ref": "#/components/schemas/OrderDetailsWithAmount"
            },
            "description": "Information about the product , quantity and amount for connectors. (e.g. Klarna)",
            "example": "[{\n        \"product_name\": \"gillete creme\",\n        \"quantity\": 15,\n        \"amount\" : 900\n    }]",
            "nullable": true
          },
          "email": {
            "type": "string",
            "description": "description: The customer's email address",
            "example": "johntest@test.com",
            "nullable": true,
            "maxLength": 255
          },
          "name": {
            "type": "string",
            "description": "description: The customer's name",
            "example": "John Test",
            "nullable": true,
            "maxLength": 255
          },
          "phone": {
            "type": "string",
            "description": "The customer's phone number",
            "example": "3141592653",
            "nullable": true,
            "maxLength": 255
          },
          "return_url": {
            "type": "string",
            "description": "The URL to redirect after the completion of the operation",
            "example": "https://hyperswitch.io",
            "nullable": true
          },
          "authentication_type": {
            "allOf": [
              {
                "$ref": "#/components/schemas/AuthenticationType"
              }
            ],
            "default": "three_ds",
            "nullable": true
          },
          "statement_descriptor_name": {
            "type": "string",
            "description": "For non-card charges, you can use this value as the complete description that appears on your customers’ statements. Must contain at least one letter, maximum 22 characters.",
            "example": "Hyperswitch Router",
            "nullable": true,
            "maxLength": 255
          },
          "statement_descriptor_suffix": {
            "type": "string",
            "description": "Provides information about a card payment that customers see on their statements. Concatenated with the prefix (shortened descriptor) or statement descriptor that’s set on the account to form the complete statement descriptor. Maximum 255 characters for the concatenated descriptor.",
            "example": "Payment for shoes purchase",
            "nullable": true,
            "maxLength": 255
          },
          "next_action": {
            "allOf": [
              {
                "$ref": "#/components/schemas/NextActionData"
              }
            ],
            "nullable": true
          },
          "cancellation_reason": {
            "type": "string",
            "description": "If the payment was cancelled the reason provided here",
            "nullable": true
          },
          "error_code": {
            "type": "string",
            "description": "If there was an error while calling the connectors the code is received here",
            "example": "E0001",
            "nullable": true
          },
          "error_message": {
            "type": "string",
            "description": "If there was an error while calling the connector the error message is received here",
            "example": "Failed while verifying the card",
            "nullable": true
          },
          "unified_code": {
            "type": "string",
            "description": "error code unified across the connectors is received here if there was an error while calling connector",
            "nullable": true
          },
          "unified_message": {
            "type": "string",
            "description": "error message unified across the connectors is received here if there was an error while calling connector",
            "nullable": true
          },
          "payment_experience": {
            "allOf": [
              {
                "$ref": "#/components/schemas/PaymentExperience"
              }
            ],
            "nullable": true
          },
          "payment_method_type": {
            "allOf": [
              {
                "$ref": "#/components/schemas/PaymentMethodType"
              }
            ],
            "nullable": true
          },
          "connector_label": {
            "type": "string",
            "description": "The connector used for this payment along with the country and business details",
            "example": "stripe_US_food",
            "nullable": true
          },
          "business_country": {
            "allOf": [
              {
                "$ref": "#/components/schemas/CountryAlpha2"
              }
            ],
            "nullable": true
          },
          "business_label": {
            "type": "string",
            "description": "The business label of merchant for this payment",
            "nullable": true
          },
          "business_sub_label": {
            "type": "string",
            "description": "The business_sub_label for this payment",
            "nullable": true
          },
          "allowed_payment_method_types": {
            "type": "array",
            "items": {
              "$ref": "#/components/schemas/PaymentMethodType"
            },
            "description": "Allowed Payment Method Types for a given PaymentIntent",
            "nullable": true
          },
          "ephemeral_key": {
            "allOf": [
              {
                "$ref": "#/components/schemas/EphemeralKeyCreateResponse"
              }
            ],
            "nullable": true
          },
          "manual_retry_allowed": {
            "type": "boolean",
            "description": "If true the payment can be retried with same or different payment method which means the confirm call can be made again.",
            "nullable": true
          },
          "connector_transaction_id": {
            "type": "string",
            "description": "A unique identifier for a payment provided by the connector",
            "example": "993672945374576J",
            "nullable": true
          },
          "frm_message": {
            "allOf": [
              {
                "$ref": "#/components/schemas/FrmMessage"
              }
            ],
            "nullable": true
          },
          "metadata": {
            "type": "object",
            "description": "You can specify up to 50 keys, with key names up to 40 characters long and values up to 500 characters long. Metadata is useful for storing additional, structured information on an object.",
            "nullable": true
          },
          "connector_metadata": {
            "allOf": [
              {
                "$ref": "#/components/schemas/ConnectorMetadata"
              }
            ],
            "nullable": true
          },
          "feature_metadata": {
            "allOf": [
              {
                "$ref": "#/components/schemas/FeatureMetadata"
              }
            ],
            "nullable": true
          },
          "reference_id": {
            "type": "string",
            "description": "reference to the payment at connector side",
            "example": "993672945374576J",
            "nullable": true
          },
          "payment_link": {
            "allOf": [
              {
                "$ref": "#/components/schemas/PaymentLinkResponse"
              }
            ],
            "nullable": true
          },
          "profile_id": {
            "type": "string",
            "description": "The business profile that is associated with this payment",
            "nullable": true
          },
          "surcharge_details": {
            "allOf": [
              {
                "$ref": "#/components/schemas/RequestSurchargeDetails"
              }
            ],
            "nullable": true
          },
          "attempt_count": {
            "type": "integer",
            "format": "int32",
            "description": "total number of attempts associated with this payment"
          },
          "merchant_decision": {
            "type": "string",
            "description": "Denotes the action(approve or reject) taken by merchant in case of manual review. Manual review can occur when the transaction is marked as risky by the frm_processor, payment processor or when there is underpayment/over payment incase of crypto payment",
            "nullable": true
          },
          "merchant_connector_id": {
            "type": "string",
            "description": "Identifier of the connector ( merchant connector account ) which was chosen to make the payment",
            "nullable": true
          },
          "incremental_authorization_allowed": {
            "type": "boolean",
            "description": "If true incremental authorization can be performed on this payment",
            "nullable": true
          },
          "authorization_count": {
            "type": "integer",
            "format": "int32",
            "description": "Total number of authorizations happened in an incremental_authorization payment",
            "nullable": true
          },
          "incremental_authorizations": {
            "type": "array",
            "items": {
              "$ref": "#/components/schemas/IncrementalAuthorizationResponse"
            },
            "description": "List of incremental authorizations happened to the payment",
            "nullable": true
          }
        }
      },
      "PaymentsRetrieveRequest": {
        "type": "object",
        "required": [
          "resource_id",
          "force_sync"
        ],
        "properties": {
          "resource_id": {
            "$ref": "#/components/schemas/PaymentIdType"
          },
          "merchant_id": {
            "type": "string",
            "description": "The identifier for the Merchant Account.",
            "nullable": true
          },
          "force_sync": {
            "type": "boolean",
            "description": "Decider to enable or disable the connector call for retrieve request"
          },
          "param": {
            "type": "string",
            "description": "The parameters passed to a retrieve request",
            "nullable": true
          },
          "connector": {
            "type": "string",
            "description": "The name of the connector",
            "nullable": true
          },
          "merchant_connector_details": {
            "allOf": [
              {
                "$ref": "#/components/schemas/MerchantConnectorDetailsWrap"
              }
            ],
            "nullable": true
          },
          "client_secret": {
            "type": "string",
            "description": "This is a token which expires after 15 minutes, used from the client to authenticate and create sessions from the SDK",
            "nullable": true
          },
          "expand_captures": {
            "type": "boolean",
            "description": "If enabled provides list of captures linked to latest attempt",
            "nullable": true
          },
          "expand_attempts": {
            "type": "boolean",
            "description": "If enabled provides list of attempts linked to payment intent",
            "nullable": true
          }
        }
      },
      "PaymentsSessionRequest": {
        "type": "object",
        "required": [
          "payment_id",
          "client_secret",
          "wallets"
        ],
        "properties": {
          "payment_id": {
            "type": "string",
            "description": "The identifier for the payment"
          },
          "client_secret": {
            "type": "string",
            "description": "This is a token which expires after 15 minutes, used from the client to authenticate and create sessions from the SDK"
          },
          "wallets": {
            "type": "array",
            "items": {
              "$ref": "#/components/schemas/PaymentMethodType"
            },
            "description": "The list of the supported wallets"
          },
          "merchant_connector_details": {
            "allOf": [
              {
                "$ref": "#/components/schemas/MerchantConnectorDetailsWrap"
              }
            ],
            "nullable": true
          }
        }
      },
      "PaymentsSessionResponse": {
        "type": "object",
        "required": [
          "payment_id",
          "client_secret",
          "session_token"
        ],
        "properties": {
          "payment_id": {
            "type": "string",
            "description": "The identifier for the payment"
          },
          "client_secret": {
            "type": "string",
            "description": "This is a token which expires after 15 minutes, used from the client to authenticate and create sessions from the SDK"
          },
          "session_token": {
            "type": "array",
            "items": {
              "$ref": "#/components/schemas/SessionToken"
            },
            "description": "The list of session token object"
          }
        }
      },
      "PaymentsStartRequest": {
        "type": "object",
        "required": [
          "payment_id",
          "merchant_id",
          "attempt_id"
        ],
        "properties": {
          "payment_id": {
            "type": "string",
            "description": "Unique identifier for the payment. This ensures idempotency for multiple payments\nthat have been done by a single merchant. This field is auto generated and is returned in the API response."
          },
          "merchant_id": {
            "type": "string",
            "description": "The identifier for the Merchant Account."
          },
          "attempt_id": {
            "type": "string",
            "description": "The identifier for the payment transaction"
          }
        }
      },
      "PayoutActionRequest": {
        "type": "object",
        "required": [
          "payout_id"
        ],
        "properties": {
          "payout_id": {
            "type": "string",
            "description": "Unique identifier for the payout. This ensures idempotency for multiple payouts\nthat have been done by a single merchant. This field is auto generated and is returned in the API response.",
            "example": "payout_mbabizu24mvu3mela5njyhpit4",
            "maxLength": 30,
            "minLength": 30
          }
        }
      },
      "PayoutConnectors": {
        "type": "string",
        "enum": [
          "adyen",
          "wise"
        ]
      },
      "PayoutCreateRequest": {
        "type": "object",
        "required": [
          "merchant_id",
          "currency",
          "confirm",
          "payout_type",
          "customer_id",
          "auto_fulfill",
          "client_secret",
          "return_url",
          "business_country",
          "description",
          "entity_type"
        ],
        "properties": {
          "payout_id": {
            "type": "string",
            "description": "Unique identifier for the payout. This ensures idempotency for multiple payouts\nthat have been done by a single merchant. This field is auto generated and is returned in the API response.",
            "example": "payout_mbabizu24mvu3mela5njyhpit4",
            "nullable": true,
            "maxLength": 30,
            "minLength": 30
          },
          "merchant_id": {
            "type": "string",
            "description": "This is an identifier for the merchant account. This is inferred from the API key\nprovided during the request",
            "example": "merchant_1668273825",
            "maxLength": 255
          },
          "amount": {
            "type": "integer",
            "format": "int64",
            "description": "The payout amount. Amount for the payout in lowest denomination of the currency. (i.e) in cents for USD denomination, in paisa for INR denomination etc.,",
            "example": 1000
          },
          "currency": {
            "$ref": "#/components/schemas/Currency"
          },
          "routing": {
            "allOf": [
              {
                "$ref": "#/components/schemas/RoutingAlgorithm"
              }
            ],
            "nullable": true
          },
          "connector": {
            "type": "array",
            "items": {
              "$ref": "#/components/schemas/Connector"
            },
            "description": "This allows the merchant to manually select a connector with which the payout can go through",
            "example": [
              "wise",
              "adyen"
            ],
            "nullable": true
          },
          "confirm": {
            "type": "boolean",
            "description": "The boolean value to create payout with connector",
            "default": false,
            "example": true
          },
          "payout_type": {
            "$ref": "#/components/schemas/PayoutType"
          },
          "payout_method_data": {
            "allOf": [
              {
                "$ref": "#/components/schemas/PayoutMethodData"
              }
            ],
            "nullable": true
          },
          "billing": {
            "type": "object",
            "description": "The billing address for the payout",
            "nullable": true
          },
          "customer_id": {
            "type": "string",
            "description": "The identifier for the customer object. If not provided the customer ID will be autogenerated.",
            "example": "cus_y3oqhf46pyzuxjbcn2giaqnb44",
            "maxLength": 255
          },
          "auto_fulfill": {
            "type": "boolean",
            "description": "Set to true to confirm the payout without review, no further action required",
            "default": false,
            "example": true
          },
          "email": {
            "type": "string",
            "description": "description: The customer's email address",
            "example": "johntest@test.com",
            "nullable": true,
            "maxLength": 255
          },
          "name": {
            "type": "string",
            "description": "description: The customer's name",
            "example": "John Test",
            "nullable": true,
            "maxLength": 255
          },
          "phone": {
            "type": "string",
            "description": "The customer's phone number",
            "example": "3141592653",
            "nullable": true,
            "maxLength": 255
          },
          "phone_country_code": {
            "type": "string",
            "description": "The country code for the customer phone number",
            "example": "+1",
            "nullable": true,
            "maxLength": 255
          },
          "client_secret": {
            "type": "string",
            "description": "It's a token used for client side verification.",
            "example": "pay_U42c409qyHwOkWo3vK60_secret_el9ksDkiB8hi6j9N78yo"
          },
          "return_url": {
            "type": "string",
            "description": "The URL to redirect after the completion of the operation",
            "example": "https://hyperswitch.io"
          },
          "business_country": {
            "$ref": "#/components/schemas/CountryAlpha2"
          },
          "business_label": {
            "type": "string",
            "description": "Business label of the merchant for this payout",
            "example": "food",
            "nullable": true
          },
          "description": {
            "type": "string",
            "description": "A description of the payout",
            "example": "It's my first payout request"
          },
          "entity_type": {
            "$ref": "#/components/schemas/PayoutEntityType"
          },
          "recurring": {
            "type": "boolean",
            "description": "Specifies whether or not the payout request is recurring",
            "default": false,
            "nullable": true
          },
          "metadata": {
            "type": "object",
            "description": "You can specify up to 50 keys, with key names up to 40 characters long and values up to 500 characters long. Metadata is useful for storing additional, structured information on an object.",
            "nullable": true
          },
          "payout_token": {
            "type": "string",
            "description": "Provide a reference to a stored payment method",
            "example": "187282ab-40ef-47a9-9206-5099ba31e432",
            "nullable": true
          },
          "profile_id": {
            "type": "string",
            "description": "The business profile to use for this payment, if not passed the default business profile\nassociated with the merchant account will be used.",
            "nullable": true
          }
        }
      },
      "PayoutCreateResponse": {
        "type": "object",
        "required": [
          "payout_id",
          "merchant_id",
          "amount",
          "currency",
          "payout_type",
          "customer_id",
          "auto_fulfill",
          "client_secret",
          "return_url",
          "business_country",
          "description",
          "entity_type",
          "status",
          "error_message",
          "error_code",
          "profile_id"
        ],
        "properties": {
          "payout_id": {
            "type": "string",
            "description": "Unique identifier for the payout. This ensures idempotency for multiple payouts\nthat have been done by a single merchant. This field is auto generated and is returned in the API response.",
            "example": "payout_mbabizu24mvu3mela5njyhpit4",
            "maxLength": 30,
            "minLength": 30
          },
          "merchant_id": {
            "type": "string",
            "description": "This is an identifier for the merchant account. This is inferred from the API key\nprovided during the request",
            "example": "merchant_1668273825",
            "maxLength": 255
          },
          "amount": {
            "type": "integer",
            "format": "int64",
            "description": "The payout amount. Amount for the payout in lowest denomination of the currency. (i.e) in cents for USD denomination, in paisa for INR denomination etc.,",
            "example": 1000
          },
          "currency": {
            "$ref": "#/components/schemas/Currency"
          },
          "connector": {
            "type": "string",
            "description": "The connector used for the payout",
            "example": "wise",
            "nullable": true
          },
          "payout_type": {
            "$ref": "#/components/schemas/PayoutType"
          },
          "billing": {
            "type": "object",
            "description": "The billing address for the payout",
            "nullable": true
          },
          "customer_id": {
            "type": "string",
            "description": "The identifier for the customer object. If not provided the customer ID will be autogenerated.",
            "example": "cus_y3oqhf46pyzuxjbcn2giaqnb44",
            "maxLength": 255
          },
          "auto_fulfill": {
            "type": "boolean",
            "description": "Set to true to confirm the payout without review, no further action required",
            "default": false,
            "example": true
          },
          "email": {
            "type": "string",
            "description": "description: The customer's email address",
            "example": "johntest@test.com",
            "nullable": true,
            "maxLength": 255
          },
          "name": {
            "type": "string",
            "description": "description: The customer's name",
            "example": "John Test",
            "nullable": true,
            "maxLength": 255
          },
          "phone": {
            "type": "string",
            "description": "The customer's phone number",
            "example": "3141592653",
            "nullable": true,
            "maxLength": 255
          },
          "phone_country_code": {
            "type": "string",
            "description": "The country code for the customer phone number",
            "example": "+1",
            "nullable": true,
            "maxLength": 255
          },
          "client_secret": {
            "type": "string",
            "description": "It's a token used for client side verification.",
            "example": "pay_U42c409qyHwOkWo3vK60_secret_el9ksDkiB8hi6j9N78yo"
          },
          "return_url": {
            "type": "string",
            "description": "The URL to redirect after the completion of the operation",
            "example": "https://hyperswitch.io"
          },
          "business_country": {
            "$ref": "#/components/schemas/CountryAlpha2"
          },
          "business_label": {
            "type": "string",
            "description": "Business label of the merchant for this payout",
            "example": "food",
            "nullable": true
          },
          "description": {
            "type": "string",
            "description": "A description of the payout",
            "example": "It's my first payout request"
          },
          "entity_type": {
            "$ref": "#/components/schemas/PayoutEntityType"
          },
          "recurring": {
            "type": "boolean",
            "description": "Specifies whether or not the payout request is recurring",
            "default": false,
            "nullable": true
          },
          "metadata": {
            "type": "object",
            "description": "You can specify up to 50 keys, with key names up to 40 characters long and values up to 500 characters long. Metadata is useful for storing additional, structured information on an object.",
            "nullable": true
          },
          "status": {
            "$ref": "#/components/schemas/PayoutStatus"
          },
          "error_message": {
            "type": "string",
            "description": "If there was an error while calling the connector the error message is received here",
            "example": "Failed while verifying the card"
          },
          "error_code": {
            "type": "string",
            "description": "If there was an error while calling the connectors the code is received here",
            "example": "E0001"
          },
          "profile_id": {
            "type": "string",
            "description": "The business profile that is associated with this payment"
          }
        }
      },
      "PayoutEntityType": {
        "type": "string",
        "enum": [
          "Individual",
          "Company",
          "NonProfit",
          "PublicSector",
          "lowercase",
          "Personal"
        ]
      },
      "PayoutMethodData": {
        "oneOf": [
          {
            "type": "object",
            "required": [
              "card"
            ],
            "properties": {
              "card": {
                "$ref": "#/components/schemas/Card"
              }
            }
          },
          {
            "type": "object",
            "required": [
              "bank"
            ],
            "properties": {
              "bank": {
                "$ref": "#/components/schemas/Bank"
              }
            }
          }
        ]
      },
      "PayoutRequest": {
        "oneOf": [
          {
            "type": "object",
            "required": [
              "PayoutActionRequest"
            ],
            "properties": {
              "PayoutActionRequest": {
                "$ref": "#/components/schemas/PayoutActionRequest"
              }
            }
          },
          {
            "type": "object",
            "required": [
              "PayoutCreateRequest"
            ],
            "properties": {
              "PayoutCreateRequest": {
                "$ref": "#/components/schemas/PayoutCreateRequest"
              }
            }
          },
          {
            "type": "object",
            "required": [
              "PayoutRetrieveRequest"
            ],
            "properties": {
              "PayoutRetrieveRequest": {
                "$ref": "#/components/schemas/PayoutRetrieveRequest"
              }
            }
          }
        ]
      },
      "PayoutRetrieveBody": {
        "type": "object",
        "properties": {
          "force_sync": {
            "type": "boolean",
            "nullable": true
          }
        }
      },
      "PayoutRetrieveRequest": {
        "type": "object",
        "required": [
          "payout_id"
        ],
        "properties": {
          "payout_id": {
            "type": "string",
            "description": "Unique identifier for the payout. This ensures idempotency for multiple payouts\nthat have been done by a single merchant. This field is auto generated and is returned in the API response.",
            "example": "payout_mbabizu24mvu3mela5njyhpit4",
            "maxLength": 30,
            "minLength": 30
          },
          "force_sync": {
            "type": "boolean",
            "description": "`force_sync` with the connector to get payout details\n(defaults to false)",
            "default": false,
            "example": true,
            "nullable": true
          }
        }
      },
      "PayoutStatus": {
        "type": "string",
        "enum": [
          "success",
          "failed",
          "cancelled",
          "pending",
          "ineligible",
          "requires_creation",
          "requires_payout_method_data",
          "requires_fulfillment"
        ]
      },
      "PayoutType": {
        "type": "string",
        "enum": [
          "card",
          "bank"
        ]
      },
      "PaypalRedirection": {
        "type": "object"
      },
      "PaypalSessionTokenResponse": {
        "type": "object",
        "required": [
          "session_token"
        ],
        "properties": {
          "session_token": {
            "type": "string",
            "description": "The session token for PayPal"
          }
        }
      },
      "PhoneDetails": {
        "type": "object",
        "properties": {
          "number": {
            "type": "string",
            "description": "The contact number",
            "example": "9999999999",
            "nullable": true
          },
          "country_code": {
            "type": "string",
            "description": "The country code attached to the number",
            "example": "+1",
            "nullable": true
          }
        }
      },
      "PrimaryBusinessDetails": {
        "type": "object",
        "required": [
          "country",
          "business"
        ],
        "properties": {
          "country": {
            "$ref": "#/components/schemas/CountryAlpha2"
          },
          "business": {
            "type": "string",
            "example": "food"
          }
        }
      },
      "ReceiverDetails": {
        "type": "object",
        "required": [
          "amount_received"
        ],
        "properties": {
          "amount_received": {
            "type": "integer",
            "format": "int64",
            "description": "The amount received by receiver"
          },
          "amount_charged": {
            "type": "integer",
            "format": "int64",
            "description": "The amount charged by ACH",
            "nullable": true
          },
          "amount_remaining": {
            "type": "integer",
            "format": "int64",
            "description": "The amount remaining to be sent via ACH",
            "nullable": true
          }
        }
      },
      "ReconStatus": {
        "type": "string",
        "enum": [
          "not_requested",
          "requested",
          "active",
          "disabled"
        ]
      },
      "RedirectResponse": {
        "type": "object",
        "properties": {
          "param": {
            "type": "string",
            "nullable": true
          },
          "json_payload": {
            "type": "object",
            "nullable": true
          }
        }
      },
      "RefundListRequest": {
        "allOf": [
          {
            "allOf": [
              {
                "$ref": "#/components/schemas/TimeRange"
              }
            ],
            "nullable": true
          },
          {
            "type": "object",
            "properties": {
              "payment_id": {
                "type": "string",
                "description": "The identifier for the payment",
                "nullable": true
              },
              "refund_id": {
                "type": "string",
                "description": "The identifier for the refund",
                "nullable": true
              },
              "profile_id": {
                "type": "string",
                "description": "The identifier for business profile",
                "nullable": true
              },
              "limit": {
                "type": "integer",
                "format": "int64",
                "description": "Limit on the number of objects to return",
                "nullable": true
              },
              "offset": {
                "type": "integer",
                "format": "int64",
                "description": "The starting point within a list of objects",
                "nullable": true
              },
              "connector": {
                "type": "array",
                "items": {
                  "type": "string"
                },
                "description": "The list of connectors to filter refunds list",
                "nullable": true
              },
              "currency": {
                "type": "array",
                "items": {
                  "$ref": "#/components/schemas/Currency"
                },
                "description": "The list of currencies to filter refunds list",
                "nullable": true
              },
              "refund_status": {
                "type": "array",
                "items": {
                  "$ref": "#/components/schemas/RefundStatus"
                },
                "description": "The list of refund statuses to filter refunds list",
                "nullable": true
              }
            }
          }
        ]
      },
      "RefundListResponse": {
        "type": "object",
        "required": [
          "count",
          "total_count",
          "data"
        ],
        "properties": {
          "count": {
            "type": "integer",
            "description": "The number of refunds included in the list",
            "minimum": 0
          },
          "total_count": {
            "type": "integer",
            "format": "int64",
            "description": "The total number of refunds in the list"
          },
          "data": {
            "type": "array",
            "items": {
              "$ref": "#/components/schemas/RefundResponse"
            },
            "description": "The List of refund response object"
          }
        }
      },
      "RefundRequest": {
        "type": "object",
        "required": [
          "payment_id"
        ],
        "properties": {
          "refund_id": {
            "type": "string",
            "description": "Unique Identifier for the Refund. This is to ensure idempotency for multiple partial refund initiated against the same payment. If the identifiers is not defined by the merchant, this filed shall be auto generated and provide in the API response. It is recommended to generate uuid(v4) as the refund_id.",
            "example": "ref_mbabizu24mvu3mela5njyhpit4",
            "nullable": true,
            "maxLength": 30,
            "minLength": 30
          },
          "payment_id": {
            "type": "string",
            "description": "Total amount for which the refund is to be initiated. Amount for the payment in lowest denomination of the currency. (i.e) in cents for USD denomination, in paisa for INR denomination etc. If not provided, this will default to the full payment amount",
            "example": "pay_mbabizu24mvu3mela5njyhpit4",
            "maxLength": 30,
            "minLength": 30
          },
          "merchant_id": {
            "type": "string",
            "description": "The identifier for the Merchant Account",
            "example": "y3oqhf46pyzuxjbcn2giaqnb44",
            "nullable": true,
            "maxLength": 255
          },
          "amount": {
            "type": "integer",
            "format": "int64",
            "description": "Total amount for which the refund is to be initiated. Amount for the payment in lowest denomination of the currency. (i.e) in cents for USD denomination, in paisa for INR denomination etc., If not provided, this will default to the full payment amount",
            "example": 6540,
            "nullable": true,
            "minimum": 100
          },
          "reason": {
            "type": "string",
            "description": "An arbitrary string attached to the object. Often useful for displaying to users and your customer support executive",
            "example": "Customer returned the product",
            "nullable": true,
            "maxLength": 255
          },
          "refund_type": {
            "allOf": [
              {
                "$ref": "#/components/schemas/RefundType"
              }
            ],
            "default": "Instant",
            "nullable": true
          },
          "metadata": {
            "type": "object",
            "description": "You can specify up to 50 keys, with key names up to 40 characters long and values up to 500 characters long. Metadata is useful for storing additional, structured information on an object.",
            "nullable": true
          },
          "merchant_connector_details": {
            "allOf": [
              {
                "$ref": "#/components/schemas/MerchantConnectorDetailsWrap"
              }
            ],
            "nullable": true
          }
        }
      },
      "RefundResponse": {
        "type": "object",
        "required": [
          "refund_id",
          "payment_id",
          "amount",
          "currency",
          "status",
          "connector"
        ],
        "properties": {
          "refund_id": {
            "type": "string",
            "description": "The identifier for refund"
          },
          "payment_id": {
            "type": "string",
            "description": "The identifier for payment"
          },
          "amount": {
            "type": "integer",
            "format": "int64",
            "description": "The refund amount, which should be less than or equal to the total payment amount. Amount for the payment in lowest denomination of the currency. (i.e) in cents for USD denomination, in paisa for INR denomination etc"
          },
          "currency": {
            "type": "string",
            "description": "The three-letter ISO currency code"
          },
          "reason": {
            "type": "string",
            "description": "An arbitrary string attached to the object. Often useful for displaying to users and your customer support executive",
            "nullable": true
          },
          "status": {
            "$ref": "#/components/schemas/RefundStatus"
          },
          "metadata": {
            "type": "object",
            "description": "You can specify up to 50 keys, with key names up to 40 characters long and values up to 500 characters long. Metadata is useful for storing additional, structured information on an object",
            "nullable": true
          },
          "error_message": {
            "type": "string",
            "description": "The error message",
            "nullable": true
          },
          "error_code": {
            "type": "string",
            "description": "The code for the error",
            "nullable": true
          },
          "created_at": {
            "type": "string",
            "format": "date-time",
            "description": "The timestamp at which refund is created",
            "nullable": true
          },
          "updated_at": {
            "type": "string",
            "format": "date-time",
            "description": "The timestamp at which refund is updated",
            "nullable": true
          },
          "connector": {
            "type": "string",
            "description": "The connector used for the refund and the corresponding payment",
            "example": "stripe"
          },
          "profile_id": {
            "type": "string",
            "nullable": true
          }
        }
      },
      "RefundStatus": {
        "type": "string",
        "description": "The status for refunds",
        "enum": [
          "succeeded",
          "failed",
          "pending",
          "review"
        ]
      },
      "RefundType": {
        "type": "string",
        "enum": [
          "scheduled",
          "instant"
        ]
      },
      "RefundUpdateRequest": {
        "type": "object",
        "properties": {
          "reason": {
            "type": "string",
            "description": "An arbitrary string attached to the object. Often useful for displaying to users and your customer support executive",
            "example": "Customer returned the product",
            "nullable": true,
            "maxLength": 255
          },
          "metadata": {
            "type": "object",
            "description": "You can specify up to 50 keys, with key names up to 40 characters long and values up to 500 characters long. Metadata is useful for storing additional, structured information on an object.",
            "nullable": true
          }
        }
      },
      "RequestPaymentMethodTypes": {
        "type": "object",
        "required": [
          "payment_method_type",
          "recurring_enabled",
          "installment_payment_enabled"
        ],
        "properties": {
          "payment_method_type": {
            "$ref": "#/components/schemas/PaymentMethodType"
          },
          "payment_experience": {
            "allOf": [
              {
                "$ref": "#/components/schemas/PaymentExperience"
              }
            ],
            "nullable": true
          },
          "card_networks": {
            "type": "array",
            "items": {
              "$ref": "#/components/schemas/CardNetwork"
            },
            "nullable": true
          },
          "accepted_currencies": {
            "allOf": [
              {
                "$ref": "#/components/schemas/AcceptedCurrencies"
              }
            ],
            "nullable": true
          },
          "accepted_countries": {
            "allOf": [
              {
                "$ref": "#/components/schemas/AcceptedCountries"
              }
            ],
            "nullable": true
          },
          "minimum_amount": {
            "type": "integer",
            "format": "int32",
            "description": "Minimum amount supported by the processor. To be represented in the lowest denomination of the target currency (For example, for USD it should be in cents)",
            "example": 1,
            "nullable": true
          },
          "maximum_amount": {
            "type": "integer",
            "format": "int32",
            "description": "Maximum amount supported by the processor. To be represented in the lowest denomination of\nthe target currency (For example, for USD it should be in cents)",
            "example": 1313,
            "nullable": true
          },
          "recurring_enabled": {
            "type": "boolean",
            "description": "Boolean to enable recurring payments / mandates. Default is true.",
            "default": true,
            "example": false
          },
          "installment_payment_enabled": {
            "type": "boolean",
            "description": "Boolean to enable installment / EMI / BNPL payments. Default is true.",
            "default": true,
            "example": false
          }
        }
      },
      "RequestSurchargeDetails": {
        "type": "object",
        "required": [
          "surcharge_amount"
        ],
        "properties": {
          "surcharge_amount": {
            "type": "integer",
            "format": "int64"
          },
          "tax_amount": {
            "type": "integer",
            "format": "int64",
            "nullable": true
          }
        }
      },
      "RequiredFieldInfo": {
        "type": "object",
        "description": "Required fields info used while listing the payment_method_data",
        "required": [
          "required_field",
          "display_name",
          "field_type"
        ],
        "properties": {
          "required_field": {
            "type": "string",
            "description": "Required field for a payment_method through a payment_method_type"
          },
          "display_name": {
            "type": "string",
            "description": "Display name of the required field in the front-end"
          },
          "field_type": {
            "$ref": "#/components/schemas/FieldType"
          },
          "value": {
            "type": "string",
            "nullable": true
          }
        }
      },
      "RetrieveApiKeyResponse": {
        "type": "object",
        "description": "The response body for retrieving an API Key.",
        "required": [
          "key_id",
          "merchant_id",
          "name",
          "prefix",
          "created",
          "expiration"
        ],
        "properties": {
          "key_id": {
            "type": "string",
            "description": "The identifier for the API Key.",
            "example": "5hEEqkgJUyuxgSKGArHA4mWSnX",
            "maxLength": 64
          },
          "merchant_id": {
            "type": "string",
            "description": "The identifier for the Merchant Account.",
            "example": "y3oqhf46pyzuxjbcn2giaqnb44",
            "maxLength": 64
          },
          "name": {
            "type": "string",
            "description": "The unique name for the API Key to help you identify it.",
            "example": "Sandbox integration key",
            "maxLength": 64
          },
          "description": {
            "type": "string",
            "description": "The description to provide more context about the API Key.",
            "example": "Key used by our developers to integrate with the sandbox environment",
            "nullable": true,
            "maxLength": 256
          },
          "prefix": {
            "type": "string",
            "description": "The first few characters of the plaintext API Key to help you identify it.",
            "maxLength": 64
          },
          "created": {
            "type": "string",
            "format": "date-time",
            "description": "The time at which the API Key was created.",
            "example": "2022-09-10T10:11:12Z"
          },
          "expiration": {
            "$ref": "#/components/schemas/ApiKeyExpiration"
          }
        }
      },
      "RetrievePaymentLinkRequest": {
        "type": "object",
        "properties": {
          "client_secret": {
            "type": "string",
            "nullable": true
          }
        }
      },
      "RetrievePaymentLinkResponse": {
        "type": "object",
        "required": [
          "payment_link_id",
          "merchant_id",
          "link_to_pay",
          "amount",
          "created_at",
<<<<<<< HEAD
          "expiry",
=======
>>>>>>> fe9da43e
          "status"
        ],
        "properties": {
          "payment_link_id": {
            "type": "string"
          },
          "merchant_id": {
            "type": "string"
          },
          "link_to_pay": {
            "type": "string"
          },
          "amount": {
            "type": "integer",
            "format": "int64"
          },
          "created_at": {
            "type": "string",
            "format": "date-time"
          },
          "expiry": {
            "type": "string",
            "format": "date-time",
            "nullable": true
          },
          "description": {
            "type": "string",
            "nullable": true
          },
          "status": {
            "type": "string"
          },
          "currency": {
            "allOf": [
              {
                "$ref": "#/components/schemas/Currency"
              }
            ],
            "nullable": true
          }
        }
      },
      "RetryAction": {
        "type": "string",
        "enum": [
          "manual_retry",
          "requeue"
        ]
      },
      "RevokeApiKeyResponse": {
        "type": "object",
        "description": "The response body for revoking an API Key.",
        "required": [
          "merchant_id",
          "key_id",
          "revoked"
        ],
        "properties": {
          "merchant_id": {
            "type": "string",
            "description": "The identifier for the Merchant Account.",
            "example": "y3oqhf46pyzuxjbcn2giaqnb44",
            "maxLength": 64
          },
          "key_id": {
            "type": "string",
            "description": "The identifier for the API Key.",
            "example": "5hEEqkgJUyuxgSKGArHA4mWSnX",
            "maxLength": 64
          },
          "revoked": {
            "type": "boolean",
            "description": "Indicates whether the API key was revoked or not.",
            "example": "true"
          }
        }
      },
      "RewardData": {
        "type": "object",
        "required": [
          "merchant_id"
        ],
        "properties": {
          "merchant_id": {
            "type": "string",
            "description": "The merchant ID with which we have to call the connector"
          }
        }
      },
      "RoutingAlgorithm": {
        "type": "string",
        "description": "The routing algorithm to be used to process the incoming request from merchant to outgoing payment processor or payment method. The default is 'Custom'",
        "enum": [
          "round_robin",
          "max_conversion",
          "min_cost",
          "custom"
        ],
        "example": "custom"
      },
      "SamsungPayWalletData": {
        "type": "object",
        "required": [
          "token"
        ],
        "properties": {
          "token": {
            "type": "string",
            "description": "The encrypted payment token from Samsung"
          }
        }
      },
      "SdkNextAction": {
        "type": "object",
        "required": [
          "next_action"
        ],
        "properties": {
          "next_action": {
            "$ref": "#/components/schemas/NextActionCall"
          }
        }
      },
      "SecretInfoToInitiateSdk": {
        "type": "object",
        "required": [
          "display",
          "payment"
        ],
        "properties": {
          "display": {
            "type": "string"
          },
          "payment": {
            "type": "string"
          }
        }
      },
      "SepaAndBacsBillingDetails": {
        "type": "object",
        "required": [
          "email",
          "name"
        ],
        "properties": {
          "email": {
            "type": "string",
            "description": "The Email ID for SEPA and BACS billing",
            "example": "example@me.com"
          },
          "name": {
            "type": "string",
            "description": "The billing name for SEPA and BACS billing",
            "example": "Jane Doe"
          }
        }
      },
      "SepaBankTransfer": {
        "type": "object",
        "required": [
          "bank_name",
          "bank_country_code",
          "bank_city",
          "iban",
          "bic"
        ],
        "properties": {
          "bank_name": {
            "type": "string",
            "description": "Bank name",
            "example": "Deutsche Bank"
          },
          "bank_country_code": {
            "$ref": "#/components/schemas/CountryAlpha2"
          },
          "bank_city": {
            "type": "string",
            "description": "Bank city",
            "example": "California"
          },
          "iban": {
            "type": "string",
            "description": "International Bank Account Number (iban) - used in many countries for identifying a bank along with it's customer.",
            "example": "DE89370400440532013000"
          },
          "bic": {
            "type": "string",
            "description": "[8 / 11 digits] Bank Identifier Code (bic) / Swift Code - used in many countries for identifying a bank and it's branches",
            "example": "HSBCGB2LXXX"
          }
        }
      },
      "SepaBankTransferInstructions": {
        "type": "object",
        "required": [
          "account_holder_name",
          "bic",
          "country",
          "iban"
        ],
        "properties": {
          "account_holder_name": {
            "type": "string",
            "example": "Jane Doe"
          },
          "bic": {
            "type": "string",
            "example": "1024419982"
          },
          "country": {
            "type": "string"
          },
          "iban": {
            "type": "string",
            "example": "123456789"
          }
        }
      },
      "SessionToken": {
        "oneOf": [
          {
            "allOf": [
              {
                "$ref": "#/components/schemas/GpaySessionTokenResponse"
              },
              {
                "type": "object",
                "required": [
                  "wallet_name"
                ],
                "properties": {
                  "wallet_name": {
                    "type": "string",
                    "enum": [
                      "google_pay"
                    ]
                  }
                }
              }
            ]
          },
          {
            "allOf": [
              {
                "$ref": "#/components/schemas/KlarnaSessionTokenResponse"
              },
              {
                "type": "object",
                "required": [
                  "wallet_name"
                ],
                "properties": {
                  "wallet_name": {
                    "type": "string",
                    "enum": [
                      "klarna"
                    ]
                  }
                }
              }
            ]
          },
          {
            "allOf": [
              {
                "$ref": "#/components/schemas/PaypalSessionTokenResponse"
              },
              {
                "type": "object",
                "required": [
                  "wallet_name"
                ],
                "properties": {
                  "wallet_name": {
                    "type": "string",
                    "enum": [
                      "paypal"
                    ]
                  }
                }
              }
            ]
          },
          {
            "allOf": [
              {
                "$ref": "#/components/schemas/ApplepaySessionTokenResponse"
              },
              {
                "type": "object",
                "required": [
                  "wallet_name"
                ],
                "properties": {
                  "wallet_name": {
                    "type": "string",
                    "enum": [
                      "apple_pay"
                    ]
                  }
                }
              }
            ]
          },
          {
            "type": "object",
            "required": [
              "wallet_name"
            ],
            "properties": {
              "wallet_name": {
                "type": "string",
                "enum": [
                  "no_session_token_received"
                ]
              }
            }
          }
        ],
        "discriminator": {
          "propertyName": "wallet_name"
        }
      },
      "SessionTokenInfo": {
        "type": "object",
        "required": [
          "certificate",
          "certificate_keys",
          "merchant_identifier",
          "display_name",
          "initiative",
          "initiative_context"
        ],
        "properties": {
          "certificate": {
            "type": "string"
          },
          "certificate_keys": {
            "type": "string"
          },
          "merchant_identifier": {
            "type": "string"
          },
          "display_name": {
            "type": "string"
          },
          "initiative": {
            "type": "string"
          },
          "initiative_context": {
            "type": "string"
          }
        }
      },
      "SurchargeDetailsResponse": {
        "type": "object",
        "required": [
          "surcharge",
          "display_surcharge_amount",
          "display_tax_on_surcharge_amount",
          "display_total_surcharge_amount",
          "display_final_amount"
        ],
        "properties": {
          "surcharge": {
            "$ref": "#/components/schemas/SurchargeResponse"
          },
          "tax_on_surcharge": {
            "allOf": [
              {
                "$ref": "#/components/schemas/SurchargePercentage"
              }
            ],
            "nullable": true
          },
          "display_surcharge_amount": {
            "type": "number",
            "format": "double",
            "description": "surcharge amount for this payment"
          },
          "display_tax_on_surcharge_amount": {
            "type": "number",
            "format": "double",
            "description": "tax on surcharge amount for this payment"
          },
          "display_total_surcharge_amount": {
            "type": "number",
            "format": "double",
            "description": "sum of display_surcharge_amount and display_tax_on_surcharge_amount"
          },
          "display_final_amount": {
            "type": "number",
            "format": "double",
            "description": "sum of original amount,"
          }
        }
      },
      "SurchargePercentage": {
        "type": "object",
        "required": [
          "percentage"
        ],
        "properties": {
          "percentage": {
            "type": "number",
            "format": "float"
          }
        }
      },
      "SurchargeResponse": {
        "oneOf": [
          {
            "type": "object",
            "required": [
              "type",
              "value"
            ],
            "properties": {
              "type": {
                "type": "string",
                "enum": [
                  "fixed"
                ]
              },
              "value": {
                "type": "integer",
                "format": "int64",
                "description": "Fixed Surcharge value"
              }
            }
          },
          {
            "type": "object",
            "required": [
              "type",
              "value"
            ],
            "properties": {
              "type": {
                "type": "string",
                "enum": [
                  "rate"
                ]
              },
              "value": {
                "$ref": "#/components/schemas/SurchargePercentage"
              }
            }
          }
        ],
        "discriminator": {
          "propertyName": "type"
        }
      },
      "SwishQrData": {
        "type": "object"
      },
      "ThirdPartySdkSessionResponse": {
        "type": "object",
        "required": [
          "secrets"
        ],
        "properties": {
          "secrets": {
            "$ref": "#/components/schemas/SecretInfoToInitiateSdk"
          }
        }
      },
      "TimeRange": {
        "type": "object",
        "required": [
          "start_time"
        ],
        "properties": {
          "start_time": {
            "type": "string",
            "format": "date-time",
            "description": "The start time to filter payments list or to get list of filters. To get list of filters start time is needed to be passed"
          },
          "end_time": {
            "type": "string",
            "format": "date-time",
            "description": "The end time to filter payments list or to get list of filters. If not passed the default time is now",
            "nullable": true
          }
        }
      },
      "TouchNGoRedirection": {
        "type": "object"
      },
      "UpdateApiKeyRequest": {
        "type": "object",
        "description": "The request body for updating an API Key.",
        "properties": {
          "name": {
            "type": "string",
            "description": "A unique name for the API Key to help you identify it.",
            "example": "Sandbox integration key",
            "nullable": true,
            "maxLength": 64
          },
          "description": {
            "type": "string",
            "description": "A description to provide more context about the API Key.",
            "example": "Key used by our developers to integrate with the sandbox environment",
            "nullable": true,
            "maxLength": 256
          },
          "expiration": {
            "allOf": [
              {
                "$ref": "#/components/schemas/ApiKeyExpiration"
              }
            ],
            "nullable": true
          }
        }
      },
      "UpiData": {
        "type": "object",
        "properties": {
          "vpa_id": {
            "type": "string",
            "example": "successtest@iata",
            "nullable": true
          }
        }
      },
      "VoucherData": {
        "oneOf": [
          {
            "type": "object",
            "required": [
              "boleto"
            ],
            "properties": {
              "boleto": {
                "$ref": "#/components/schemas/BoletoVoucherData"
              }
            }
          },
          {
            "type": "string",
            "enum": [
              "efecty"
            ]
          },
          {
            "type": "string",
            "enum": [
              "pago_efectivo"
            ]
          },
          {
            "type": "string",
            "enum": [
              "red_compra"
            ]
          },
          {
            "type": "string",
            "enum": [
              "red_pagos"
            ]
          },
          {
            "type": "object",
            "required": [
              "alfamart"
            ],
            "properties": {
              "alfamart": {
                "$ref": "#/components/schemas/AlfamartVoucherData"
              }
            }
          },
          {
            "type": "object",
            "required": [
              "indomaret"
            ],
            "properties": {
              "indomaret": {
                "$ref": "#/components/schemas/IndomaretVoucherData"
              }
            }
          },
          {
            "type": "string",
            "enum": [
              "oxxo"
            ]
          },
          {
            "type": "object",
            "required": [
              "seven_eleven"
            ],
            "properties": {
              "seven_eleven": {
                "$ref": "#/components/schemas/JCSVoucherData"
              }
            }
          },
          {
            "type": "object",
            "required": [
              "lawson"
            ],
            "properties": {
              "lawson": {
                "$ref": "#/components/schemas/JCSVoucherData"
              }
            }
          },
          {
            "type": "object",
            "required": [
              "mini_stop"
            ],
            "properties": {
              "mini_stop": {
                "$ref": "#/components/schemas/JCSVoucherData"
              }
            }
          },
          {
            "type": "object",
            "required": [
              "family_mart"
            ],
            "properties": {
              "family_mart": {
                "$ref": "#/components/schemas/JCSVoucherData"
              }
            }
          },
          {
            "type": "object",
            "required": [
              "seicomart"
            ],
            "properties": {
              "seicomart": {
                "$ref": "#/components/schemas/JCSVoucherData"
              }
            }
          },
          {
            "type": "object",
            "required": [
              "pay_easy"
            ],
            "properties": {
              "pay_easy": {
                "$ref": "#/components/schemas/JCSVoucherData"
              }
            }
          }
        ]
      },
      "WalletData": {
        "oneOf": [
          {
            "type": "object",
            "required": [
              "ali_pay_qr"
            ],
            "properties": {
              "ali_pay_qr": {
                "$ref": "#/components/schemas/AliPayQr"
              }
            }
          },
          {
            "type": "object",
            "required": [
              "ali_pay_redirect"
            ],
            "properties": {
              "ali_pay_redirect": {
                "$ref": "#/components/schemas/AliPayRedirection"
              }
            }
          },
          {
            "type": "object",
            "required": [
              "ali_pay_hk_redirect"
            ],
            "properties": {
              "ali_pay_hk_redirect": {
                "$ref": "#/components/schemas/AliPayHkRedirection"
              }
            }
          },
          {
            "type": "object",
            "required": [
              "momo_redirect"
            ],
            "properties": {
              "momo_redirect": {
                "$ref": "#/components/schemas/MomoRedirection"
              }
            }
          },
          {
            "type": "object",
            "required": [
              "kakao_pay_redirect"
            ],
            "properties": {
              "kakao_pay_redirect": {
                "$ref": "#/components/schemas/KakaoPayRedirection"
              }
            }
          },
          {
            "type": "object",
            "required": [
              "go_pay_redirect"
            ],
            "properties": {
              "go_pay_redirect": {
                "$ref": "#/components/schemas/GoPayRedirection"
              }
            }
          },
          {
            "type": "object",
            "required": [
              "gcash_redirect"
            ],
            "properties": {
              "gcash_redirect": {
                "$ref": "#/components/schemas/GcashRedirection"
              }
            }
          },
          {
            "type": "object",
            "required": [
              "apple_pay"
            ],
            "properties": {
              "apple_pay": {
                "$ref": "#/components/schemas/ApplePayWalletData"
              }
            }
          },
          {
            "type": "object",
            "required": [
              "apple_pay_redirect"
            ],
            "properties": {
              "apple_pay_redirect": {
                "$ref": "#/components/schemas/ApplePayRedirectData"
              }
            }
          },
          {
            "type": "object",
            "required": [
              "apple_pay_third_party_sdk"
            ],
            "properties": {
              "apple_pay_third_party_sdk": {
                "$ref": "#/components/schemas/ApplePayThirdPartySdkData"
              }
            }
          },
          {
            "type": "object",
            "required": [
              "dana_redirect"
            ],
            "properties": {
              "dana_redirect": {
                "type": "object",
                "description": "Wallet data for DANA redirect flow"
              }
            }
          },
          {
            "type": "object",
            "required": [
              "google_pay"
            ],
            "properties": {
              "google_pay": {
                "$ref": "#/components/schemas/GooglePayWalletData"
              }
            }
          },
          {
            "type": "object",
            "required": [
              "google_pay_redirect"
            ],
            "properties": {
              "google_pay_redirect": {
                "$ref": "#/components/schemas/GooglePayRedirectData"
              }
            }
          },
          {
            "type": "object",
            "required": [
              "google_pay_third_party_sdk"
            ],
            "properties": {
              "google_pay_third_party_sdk": {
                "$ref": "#/components/schemas/GooglePayThirdPartySdkData"
              }
            }
          },
          {
            "type": "object",
            "required": [
              "mb_way_redirect"
            ],
            "properties": {
              "mb_way_redirect": {
                "$ref": "#/components/schemas/MbWayRedirection"
              }
            }
          },
          {
            "type": "object",
            "required": [
              "mobile_pay_redirect"
            ],
            "properties": {
              "mobile_pay_redirect": {
                "$ref": "#/components/schemas/MobilePayRedirection"
              }
            }
          },
          {
            "type": "object",
            "required": [
              "paypal_redirect"
            ],
            "properties": {
              "paypal_redirect": {
                "$ref": "#/components/schemas/PaypalRedirection"
              }
            }
          },
          {
            "type": "object",
            "required": [
              "paypal_sdk"
            ],
            "properties": {
              "paypal_sdk": {
                "$ref": "#/components/schemas/PayPalWalletData"
              }
            }
          },
          {
            "type": "object",
            "required": [
              "samsung_pay"
            ],
            "properties": {
              "samsung_pay": {
                "$ref": "#/components/schemas/SamsungPayWalletData"
              }
            }
          },
          {
            "type": "object",
            "required": [
              "twint_redirect"
            ],
            "properties": {
              "twint_redirect": {
                "type": "object",
                "description": "Wallet data for Twint Redirection"
              }
            }
          },
          {
            "type": "object",
            "required": [
              "vipps_redirect"
            ],
            "properties": {
              "vipps_redirect": {
                "type": "object",
                "description": "Wallet data for Vipps Redirection"
              }
            }
          },
          {
            "type": "object",
            "required": [
              "touch_n_go_redirect"
            ],
            "properties": {
              "touch_n_go_redirect": {
                "$ref": "#/components/schemas/TouchNGoRedirection"
              }
            }
          },
          {
            "type": "object",
            "required": [
              "we_chat_pay_redirect"
            ],
            "properties": {
              "we_chat_pay_redirect": {
                "$ref": "#/components/schemas/WeChatPayRedirection"
              }
            }
          },
          {
            "type": "object",
            "required": [
              "we_chat_pay_qr"
            ],
            "properties": {
              "we_chat_pay_qr": {
                "$ref": "#/components/schemas/WeChatPayQr"
              }
            }
          },
          {
            "type": "object",
            "required": [
              "cashapp_qr"
            ],
            "properties": {
              "cashapp_qr": {
                "$ref": "#/components/schemas/CashappQr"
              }
            }
          },
          {
            "type": "object",
            "required": [
              "swish_qr"
            ],
            "properties": {
              "swish_qr": {
                "$ref": "#/components/schemas/SwishQrData"
              }
            }
          }
        ]
      },
      "WeChatPay": {
        "type": "object"
      },
      "WeChatPayQr": {
        "type": "object"
      },
      "WeChatPayRedirection": {
        "type": "object"
      },
      "WebhookDetails": {
        "type": "object",
        "properties": {
          "webhook_version": {
            "type": "string",
            "description": "The version for Webhook",
            "example": "1.0.2",
            "nullable": true,
            "maxLength": 255
          },
          "webhook_username": {
            "type": "string",
            "description": "The user name for Webhook login",
            "example": "ekart_retail",
            "nullable": true,
            "maxLength": 255
          },
          "webhook_password": {
            "type": "string",
            "description": "The password for Webhook login",
            "example": "ekart@123",
            "nullable": true,
            "maxLength": 255
          },
          "webhook_url": {
            "type": "string",
            "description": "The url for the webhook endpoint",
            "example": "www.ekart.com/webhooks",
            "nullable": true
          },
          "payment_created_enabled": {
            "type": "boolean",
            "description": "If this property is true, a webhook message is posted whenever a new payment is created",
            "example": true,
            "nullable": true
          },
          "payment_succeeded_enabled": {
            "type": "boolean",
            "description": "If this property is true, a webhook message is posted whenever a payment is successful",
            "example": true,
            "nullable": true
          },
          "payment_failed_enabled": {
            "type": "boolean",
            "description": "If this property is true, a webhook message is posted whenever a payment fails",
            "example": true,
            "nullable": true
          }
        }
      }
    },
    "securitySchemes": {
      "admin_api_key": {
        "type": "apiKey",
        "in": "header",
        "name": "api-key",
        "description": "Admin API keys allow you to perform some privileged actions such as creating a merchant account and Merchant Connector account."
      },
      "api_key": {
        "type": "apiKey",
        "in": "header",
        "name": "api-key",
        "description": "API keys are the most common method of authentication and can be obtained from the HyperSwitch dashboard."
      },
      "ephemeral_key": {
        "type": "apiKey",
        "in": "header",
        "name": "api-key",
        "description": "Ephemeral keys provide temporary access to singular data, such as access to a single customer object for a short period of time."
      },
      "publishable_key": {
        "type": "apiKey",
        "in": "header",
        "name": "api-key",
        "description": "Publishable keys are a type of keys that can be public and have limited scope of usage."
      }
    }
  },
  "tags": [
    {
      "name": "Merchant Account",
      "description": "Create and manage merchant accounts"
    },
    {
      "name": "Merchant Connector Account",
      "description": "Create and manage merchant connector accounts"
    },
    {
      "name": "Payments",
      "description": "Create and manage one-time payments, recurring payments and mandates"
    },
    {
      "name": "Refunds",
      "description": "Create and manage refunds for successful payments"
    },
    {
      "name": "Mandates",
      "description": "Manage mandates"
    },
    {
      "name": "Customers",
      "description": "Create and manage customers"
    },
    {
      "name": "Payment Methods",
      "description": "Create and manage payment methods of customers"
    },
    {
      "name": "Disputes",
      "description": "Manage disputes"
    },
    {
      "name": "Payouts",
      "description": "Create and manage payouts"
    },
    {
      "name": "payment link",
      "description": "Create payment link"
    }
  ]
}<|MERGE_RESOLUTION|>--- conflicted
+++ resolved
@@ -11808,10 +11808,7 @@
           "link_to_pay",
           "amount",
           "created_at",
-<<<<<<< HEAD
           "expiry",
-=======
->>>>>>> fe9da43e
           "status"
         ],
         "properties": {
