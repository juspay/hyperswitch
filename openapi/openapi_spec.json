--- conflicted
+++ resolved
@@ -7417,14 +7417,6 @@
           "manual_retry_allowed": {
             "type": "boolean",
             "description": "If true the payment can be retried with same or different payment method which means the confirm call can be made again.",
-<<<<<<< HEAD
-            "nullable": true
-          },
-          "udf": {
-            "type": "object",
-            "description": "Any user defined fields can be passed here.",
-=======
->>>>>>> cf7b6728
             "nullable": true
           },
           "connector_transaction_id": {
