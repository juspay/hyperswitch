{
  "openapi": "3.0.3",
  "info": {
    "title": "Hyperswitch - API Documentation",
    "description": "\n## Get started\n\nHyperswitch provides a collection of APIs that enable you to process and manage payments.\nOur APIs accept and return JSON in the HTTP body, and return standard HTTP response codes.\n\nYou can consume the APIs directly using your favorite HTTP/REST library.\n\nWe have a testing environment referred to \"sandbox\", which you can setup to test API calls without\naffecting production data.\nCurrently, our sandbox environment is live while our production environment is under development\nand will be available soon.\nYou can sign up on our Dashboard to get API keys to access Hyperswitch API.\n\n### Environment\n\nUse the following base URLs when making requests to the APIs:\n\n| Environment   |  Base URL                          |\n|---------------|------------------------------------|\n| Sandbox       | <https://sandbox.hyperswitch.io>   |\n| Production    | <https://api.hyperswitch.io>       |\n\n## Authentication\n\nWhen you sign up on our [dashboard](https://app.hyperswitch.io) and create a merchant\naccount, you are given a secret key (also referred as api-key) and a publishable key.\nYou may authenticate all API requests with Hyperswitch server by providing the appropriate key in\nthe request Authorization header.\n\n| Key             |  Description                                                                                  |\n|-----------------|-----------------------------------------------------------------------------------------------|\n| api-key         | Private key. Used to authenticate all API requests from your merchant server                  |\n| publishable key | Unique identifier for your account. Used to authenticate API requests from your app's client  |\n\nNever share your secret api keys. Keep them guarded and secure.\n",
    "contact": {
      "name": "Hyperswitch Support",
      "url": "https://hyperswitch.io",
      "email": "hyperswitch@juspay.in"
    },
    "license": {
      "name": "Apache-2.0"
    },
    "version": "0.2.0"
  },
  "servers": [
    {
      "url": "https://sandbox.hyperswitch.io",
      "description": "Sandbox Environment"
    }
  ],
  "paths": {
    "/account/payment_methods": {
      "get": {
        "tags": [
          "Payment Methods"
        ],
        "summary": "List payment methods for a Merchant",
        "description": "List payment methods for a Merchant\n\nTo filter and list the applicable payment methods for a particular Merchant ID",
        "operationId": "List all Payment Methods for a Merchant",
        "parameters": [
          {
            "name": "account_id",
            "in": "path",
            "description": "The unique identifier for the merchant account",
            "required": true,
            "schema": {
              "type": "string"
            }
          },
          {
            "name": "accepted_country",
            "in": "query",
            "description": "The two-letter ISO currency code",
            "required": true,
            "schema": {
              "type": "array",
              "items": {
                "type": "string"
              }
            }
          },
          {
            "name": "accepted_currency",
            "in": "path",
            "description": "The three-letter ISO currency code",
            "required": true,
            "schema": {
              "type": "array",
              "items": {
                "$ref": "#/components/schemas/Currency"
              }
            }
          },
          {
            "name": "minimum_amount",
            "in": "query",
            "description": "The minimum amount accepted for processing by the particular payment method.",
            "required": true,
            "schema": {
              "type": "integer",
              "format": "int64"
            }
          },
          {
            "name": "maximum_amount",
            "in": "query",
            "description": "The maximum amount amount accepted for processing by the particular payment method.",
            "required": true,
            "schema": {
              "type": "integer",
              "format": "int64"
            }
          },
          {
            "name": "recurring_payment_enabled",
            "in": "query",
            "description": "Indicates whether the payment method is eligible for recurring payments",
            "required": true,
            "schema": {
              "type": "boolean"
            }
          },
          {
            "name": "installment_payment_enabled",
            "in": "query",
            "description": "Indicates whether the payment method is eligible for installment payments",
            "required": true,
            "schema": {
              "type": "boolean"
            }
          }
        ],
        "responses": {
          "200": {
            "description": "Payment Methods retrieved",
            "content": {
              "application/json": {
                "schema": {
                  "$ref": "#/components/schemas/PaymentMethodListResponse"
                }
              }
            }
          },
          "400": {
            "description": "Invalid Data"
          },
          "404": {
            "description": "Payment Methods does not exist in records"
          }
        },
        "security": [
          {
            "api_key": []
          },
          {
            "publishable_key": []
          }
        ]
      }
    },
    "/customer/payment_methods": {
      "get": {
        "tags": [
          "Payment Methods"
        ],
        "summary": "List payment methods for a Customer",
        "description": "List payment methods for a Customer\n\nTo filter and list the applicable payment methods for a particular Customer ID",
        "operationId": "List all Payment Methods for a Customer",
        "parameters": [
          {
            "name": "customer_id",
            "in": "path",
            "description": "The unique identifier for the customer account",
            "required": true,
            "schema": {
              "type": "string"
            }
          },
          {
            "name": "accepted_country",
            "in": "query",
            "description": "The two-letter ISO currency code",
            "required": true,
            "schema": {
              "type": "array",
              "items": {
                "type": "string"
              }
            }
          },
          {
            "name": "accepted_currency",
            "in": "path",
            "description": "The three-letter ISO currency code",
            "required": true,
            "schema": {
              "type": "array",
              "items": {
                "$ref": "#/components/schemas/Currency"
              }
            }
          },
          {
            "name": "minimum_amount",
            "in": "query",
            "description": "The minimum amount accepted for processing by the particular payment method.",
            "required": true,
            "schema": {
              "type": "integer",
              "format": "int64"
            }
          },
          {
            "name": "maximum_amount",
            "in": "query",
            "description": "The maximum amount amount accepted for processing by the particular payment method.",
            "required": true,
            "schema": {
              "type": "integer",
              "format": "int64"
            }
          },
          {
            "name": "recurring_payment_enabled",
            "in": "query",
            "description": "Indicates whether the payment method is eligible for recurring payments",
            "required": true,
            "schema": {
              "type": "boolean"
            }
          },
          {
            "name": "installment_payment_enabled",
            "in": "query",
            "description": "Indicates whether the payment method is eligible for installment payments",
            "required": true,
            "schema": {
              "type": "boolean"
            }
          }
        ],
        "responses": {
          "200": {
            "description": "Payment Methods retrieved",
            "content": {
              "application/json": {
                "schema": {
                  "$ref": "#/components/schemas/CustomerPaymentMethodsListResponse"
                }
              }
            }
          },
          "400": {
            "description": "Invalid Data"
          },
          "404": {
            "description": "Payment Methods does not exist in records"
          }
        },
        "security": [
          {
            "api_key": []
          },
          {
            "publishable_key": []
          }
        ]
      }
    },
    "/customers": {
      "post": {
        "tags": [
          "Customers"
        ],
        "summary": "Create Customer",
        "description": "Create Customer\n\nCreate a customer object and store the customer details to be reused for future payments. Incase the customer already exists in the system, this API will respond with the customer details.",
        "operationId": "Create a Customer",
        "requestBody": {
          "content": {
            "application/json": {
              "schema": {
                "$ref": "#/components/schemas/CustomerRequest"
              }
            }
          },
          "required": true
        },
        "responses": {
          "200": {
            "description": "Customer Created",
            "content": {
              "application/json": {
                "schema": {
                  "$ref": "#/components/schemas/CustomerResponse"
                }
              }
            }
          },
          "400": {
            "description": "Invalid data"
          }
        },
        "security": [
          {
            "api_key": []
          }
        ]
      }
    },
    "/customers/{customer_id}": {
      "get": {
        "tags": [
          "Customers"
        ],
        "summary": "Retrieve Customer",
        "description": "Retrieve Customer\n\nRetrieve a customer's details.",
        "operationId": "Retrieve a Customer",
        "parameters": [
          {
            "name": "customer_id",
            "in": "path",
            "description": "The unique identifier for the Customer",
            "required": true,
            "schema": {
              "type": "string"
            }
          }
        ],
        "responses": {
          "200": {
            "description": "Customer Retrieved",
            "content": {
              "application/json": {
                "schema": {
                  "$ref": "#/components/schemas/CustomerResponse"
                }
              }
            }
          },
          "404": {
            "description": "Customer was not found"
          }
        },
        "security": [
          {
            "api_key": []
          },
          {
            "ephemeral_key": []
          }
        ]
      },
      "post": {
        "tags": [
          "Customers"
        ],
        "summary": "Update Customer",
        "description": "Update Customer\n\nUpdates the customer's details in a customer object.",
        "operationId": "Update a Customer",
        "parameters": [
          {
            "name": "customer_id",
            "in": "path",
            "description": "The unique identifier for the Customer",
            "required": true,
            "schema": {
              "type": "string"
            }
          }
        ],
        "requestBody": {
          "content": {
            "application/json": {
              "schema": {
                "$ref": "#/components/schemas/CustomerRequest"
              }
            }
          },
          "required": true
        },
        "responses": {
          "200": {
            "description": "Customer was Updated",
            "content": {
              "application/json": {
                "schema": {
                  "$ref": "#/components/schemas/CustomerResponse"
                }
              }
            }
          },
          "404": {
            "description": "Customer was not found"
          }
        },
        "security": [
          {
            "api_key": []
          }
        ]
      },
      "delete": {
        "tags": [
          "Customers"
        ],
        "summary": "Delete Customer",
        "description": "Delete Customer\n\nDelete a customer record.",
        "operationId": "Delete a Customer",
        "parameters": [
          {
            "name": "customer_id",
            "in": "path",
            "description": "The unique identifier for the Customer",
            "required": true,
            "schema": {
              "type": "string"
            }
          }
        ],
        "responses": {
          "200": {
            "description": "Customer was Deleted",
            "content": {
              "application/json": {
                "schema": {
                  "$ref": "#/components/schemas/CustomerDeleteResponse"
                }
              }
            }
          },
          "404": {
            "description": "Customer was not found"
          }
        },
        "security": [
          {
            "api_key": []
          }
        ]
      }
    },
    "/disputes/list": {
      "get": {
        "tags": [
          "Disputes"
        ],
        "summary": "Disputes - List Disputes",
        "description": "Disputes - List Disputes",
        "operationId": "List Disputes",
        "parameters": [
          {
            "name": "limit",
            "in": "query",
            "description": "The maximum number of Dispute Objects to include in the response",
            "required": false,
            "schema": {
              "type": "integer",
              "format": "int64",
              "nullable": true
            }
          },
          {
            "name": "dispute_status",
            "in": "query",
            "description": "The status of dispute",
            "required": false,
            "schema": {
              "allOf": [
                {
                  "$ref": "#/components/schemas/DisputeStatus"
                }
              ],
              "nullable": true
            }
          },
          {
            "name": "dispute_stage",
            "in": "query",
            "description": "The stage of dispute",
            "required": false,
            "schema": {
              "allOf": [
                {
                  "$ref": "#/components/schemas/DisputeStage"
                }
              ],
              "nullable": true
            }
          },
          {
            "name": "reason",
            "in": "query",
            "description": "The reason for dispute",
            "required": false,
            "schema": {
              "type": "string",
              "nullable": true
            }
          },
          {
            "name": "connector",
            "in": "query",
            "description": "The connector linked to dispute",
            "required": false,
            "schema": {
              "type": "string",
              "nullable": true
            }
          },
          {
            "name": "received_time",
            "in": "query",
            "description": "The time at which dispute is received",
            "required": false,
            "schema": {
              "type": "string",
              "format": "date-time",
              "nullable": true
            }
          },
          {
            "name": "received_time.lt",
            "in": "query",
            "description": "Time less than the dispute received time",
            "required": false,
            "schema": {
              "type": "string",
              "format": "date-time",
              "nullable": true
            }
          },
          {
            "name": "received_time.gt",
            "in": "query",
            "description": "Time greater than the dispute received time",
            "required": false,
            "schema": {
              "type": "string",
              "format": "date-time",
              "nullable": true
            }
          },
          {
            "name": "received_time.lte",
            "in": "query",
            "description": "Time less than or equals to the dispute received time",
            "required": false,
            "schema": {
              "type": "string",
              "format": "date-time",
              "nullable": true
            }
          },
          {
            "name": "received_time.gte",
            "in": "query",
            "description": "Time greater than or equals to the dispute received time",
            "required": false,
            "schema": {
              "type": "string",
              "format": "date-time",
              "nullable": true
            }
          }
        ],
        "responses": {
          "200": {
            "description": "The dispute list was retrieved successfully",
            "content": {
              "application/json": {
                "schema": {
                  "type": "array",
                  "items": {
                    "$ref": "#/components/schemas/DisputeResponse"
                  }
                }
              }
            }
          },
          "401": {
            "description": "Unauthorized request"
          }
        },
        "security": [
          {
            "api_key": []
          }
        ]
      }
    },
    "/disputes/{dispute_id}": {
      "get": {
        "tags": [
          "Disputes"
        ],
        "summary": "Disputes - Retrieve Dispute",
        "description": "Disputes - Retrieve Dispute",
        "operationId": "Retrieve a Dispute",
        "parameters": [
          {
            "name": "dispute_id",
            "in": "path",
            "description": "The identifier for dispute",
            "required": true,
            "schema": {
              "type": "string"
            }
          }
        ],
        "responses": {
          "200": {
            "description": "The dispute was retrieved successfully",
            "content": {
              "application/json": {
                "schema": {
                  "$ref": "#/components/schemas/DisputeResponse"
                }
              }
            }
          },
          "404": {
            "description": "Dispute does not exist in our records"
          }
        },
        "security": [
          {
            "api_key": []
          }
        ]
      }
    },
    "/mandates/revoke/{mandate_id}": {
      "post": {
        "tags": [
          "Mandates"
        ],
        "summary": "Mandates - Revoke Mandate",
        "description": "Mandates - Revoke Mandate\n\nRevoke a mandate",
        "operationId": "Revoke a Mandate",
        "parameters": [
          {
            "name": "mandate_id",
            "in": "path",
            "description": "The identifier for mandate",
            "required": true,
            "schema": {
              "type": "string"
            }
          }
        ],
        "responses": {
          "200": {
            "description": "The mandate was revoked successfully",
            "content": {
              "application/json": {
                "schema": {
                  "$ref": "#/components/schemas/MandateRevokedResponse"
                }
              }
            }
          },
          "400": {
            "description": "Mandate does not exist in our records"
          }
        },
        "security": [
          {
            "api_key": []
          }
        ]
      }
    },
    "/mandates/{mandate_id}": {
      "get": {
        "tags": [
          "Mandates"
        ],
        "summary": "Mandates - Retrieve Mandate",
        "description": "Mandates - Retrieve Mandate\n\nRetrieve a mandate",
        "operationId": "Retrieve a Mandate",
        "parameters": [
          {
            "name": "mandate_id",
            "in": "path",
            "description": "The identifier for mandate",
            "required": true,
            "schema": {
              "type": "string"
            }
          }
        ],
        "responses": {
          "200": {
            "description": "The mandate was retrieved successfully",
            "content": {
              "application/json": {
                "schema": {
                  "$ref": "#/components/schemas/MandateResponse"
                }
              }
            }
          },
          "404": {
            "description": "Mandate does not exist in our records"
          }
        },
        "security": [
          {
            "api_key": []
          }
        ]
      }
    },
    "/payment_methods": {
      "post": {
        "tags": [
          "Payment Methods"
        ],
        "summary": "PaymentMethods - Create",
        "description": "PaymentMethods - Create\n\nTo create a payment method against a customer object. In case of cards, this API could be used only by PCI compliant merchants",
        "operationId": "Create a Payment Method",
        "requestBody": {
          "content": {
            "application/json": {
              "schema": {
                "$ref": "#/components/schemas/PaymentMethodCreate"
              }
            }
          },
          "required": true
        },
        "responses": {
          "200": {
            "description": "Payment Method Created",
            "content": {
              "application/json": {
                "schema": {
                  "$ref": "#/components/schemas/PaymentMethodResponse"
                }
              }
            }
          },
          "400": {
            "description": "Invalid Data"
          }
        },
        "security": [
          {
            "api_key": []
          }
        ]
      }
    },
    "/payment_methods/{method_id}": {
      "get": {
        "tags": [
          "Payment Methods"
        ],
        "summary": "Payment Method - Retrieve",
        "description": "Payment Method - Retrieve\n\nTo retrieve a payment method",
        "operationId": "Retrieve a Payment method",
        "parameters": [
          {
            "name": "method_id",
            "in": "path",
            "description": "The unique identifier for the Payment Method",
            "required": true,
            "schema": {
              "type": "string"
            }
          }
        ],
        "responses": {
          "200": {
            "description": "Payment Method retrieved",
            "content": {
              "application/json": {
                "schema": {
                  "$ref": "#/components/schemas/PaymentMethodResponse"
                }
              }
            }
          },
          "404": {
            "description": "Payment Method does not exist in records"
          }
        },
        "security": [
          {
            "api_key": []
          }
        ]
      },
      "post": {
        "tags": [
          "Payment Methods"
        ],
        "summary": "Payment Method - Update",
        "description": "Payment Method - Update\n\nTo update an existing payment method attached to a customer object. This API is useful for use cases such as updating the card number for expired cards to prevent discontinuity in recurring payments",
        "operationId": "Update a Payment method",
        "parameters": [
          {
            "name": "method_id",
            "in": "path",
            "description": "The unique identifier for the Payment Method",
            "required": true,
            "schema": {
              "type": "string"
            }
          }
        ],
        "requestBody": {
          "content": {
            "application/json": {
              "schema": {
                "$ref": "#/components/schemas/PaymentMethodUpdate"
              }
            }
          },
          "required": true
        },
        "responses": {
          "200": {
            "description": "Payment Method updated",
            "content": {
              "application/json": {
                "schema": {
                  "$ref": "#/components/schemas/PaymentMethodResponse"
                }
              }
            }
          },
          "404": {
            "description": "Payment Method does not exist in records"
          }
        },
        "security": [
          {
            "api_key": []
          }
        ]
      },
      "delete": {
        "tags": [
          "Payment Methods"
        ],
        "summary": "Payment Method - Delete",
        "description": "Payment Method - Delete\n\nDelete payment method",
        "operationId": "Delete a Payment method",
        "parameters": [
          {
            "name": "method_id",
            "in": "path",
            "description": "The unique identifier for the Payment Method",
            "required": true,
            "schema": {
              "type": "string"
            }
          }
        ],
        "responses": {
          "200": {
            "description": "Payment Method deleted",
            "content": {
              "application/json": {
                "schema": {
                  "$ref": "#/components/schemas/PaymentMethodDeleteResponse"
                }
              }
            }
          },
          "404": {
            "description": "Payment Method does not exist in records"
          }
        },
        "security": [
          {
            "api_key": []
          }
        ]
      }
    },
    "/payments": {
      "post": {
        "tags": [
          "Payments"
        ],
        "summary": "Payments - Create",
        "description": "Payments - Create\n\nTo process a payment you will have to create a payment, attach a payment method and confirm. Depending on the user journey you wish to achieve, you may opt to all the steps in a single request or in a sequence of API request using following APIs: (i) Payments - Update, (ii) Payments - Confirm, and (iii) Payments - Capture",
        "operationId": "Create a Payment",
        "requestBody": {
          "content": {
            "application/json": {
              "schema": {
                "$ref": "#/components/schemas/PaymentsCreateRequest"
              }
            }
          },
          "required": true
        },
        "responses": {
          "200": {
            "description": "Payment created",
            "content": {
              "application/json": {
                "schema": {
                  "$ref": "#/components/schemas/PaymentsResponse"
                }
              }
            }
          },
          "400": {
            "description": "Missing Mandatory fields"
          }
        },
        "security": [
          {
            "api_key": []
          }
        ]
      }
    },
    "/payments/list": {
      "get": {
        "tags": [
          "Payments"
        ],
        "summary": "Payments - List",
        "description": "Payments - List\n\nTo list the payments",
        "operationId": "List all Payments",
        "parameters": [
          {
            "name": "customer_id",
            "in": "query",
            "description": "The identifier for the customer",
            "required": true,
            "schema": {
              "type": "string"
            }
          },
          {
            "name": "starting_after",
            "in": "query",
            "description": "A cursor for use in pagination, fetch the next list after some object",
            "required": true,
            "schema": {
              "type": "string"
            }
          },
          {
            "name": "ending_before",
            "in": "query",
            "description": "A cursor for use in pagination, fetch the previous list before some object",
            "required": true,
            "schema": {
              "type": "string"
            }
          },
          {
            "name": "limit",
            "in": "query",
            "description": "Limit on the number of objects to return",
            "required": true,
            "schema": {
              "type": "integer",
              "format": "int64"
            }
          },
          {
            "name": "created",
            "in": "query",
            "description": "The time at which payment is created",
            "required": true,
            "schema": {
              "type": "string",
              "format": "date-time"
            }
          },
          {
            "name": "created_lt",
            "in": "query",
            "description": "Time less than the payment created time",
            "required": true,
            "schema": {
              "type": "string",
              "format": "date-time"
            }
          },
          {
            "name": "created_gt",
            "in": "query",
            "description": "Time greater than the payment created time",
            "required": true,
            "schema": {
              "type": "string",
              "format": "date-time"
            }
          },
          {
            "name": "created_lte",
            "in": "query",
            "description": "Time less than or equals to the payment created time",
            "required": true,
            "schema": {
              "type": "string",
              "format": "date-time"
            }
          },
          {
            "name": "created_gte",
            "in": "query",
            "description": "Time greater than or equals to the payment created time",
            "required": true,
            "schema": {
              "type": "string",
              "format": "date-time"
            }
          }
        ],
        "responses": {
          "200": {
            "description": "Received payment list"
          },
          "404": {
            "description": "No payments found"
          }
        },
        "security": [
          {
            "api_key": []
          }
        ]
      }
    },
    "/payments/session_tokens": {
      "post": {
        "tags": [
          "Payments"
        ],
        "summary": "Payments - Session token",
        "description": "Payments - Session token\n\nTo create the session object or to get session token for wallets",
        "operationId": "Create Session tokens for a Payment",
        "requestBody": {
          "content": {
            "application/json": {
              "schema": {
                "$ref": "#/components/schemas/PaymentsSessionRequest"
              }
            }
          },
          "required": true
        },
        "responses": {
          "200": {
            "description": "Payment session object created or session token was retrieved from wallets",
            "content": {
              "application/json": {
                "schema": {
                  "$ref": "#/components/schemas/PaymentsSessionResponse"
                }
              }
            }
          },
          "400": {
            "description": "Missing mandatory fields"
          }
        },
        "security": [
          {
            "publishable_key": []
          }
        ]
      }
    },
    "/payments/{payment_id}": {
      "get": {
        "tags": [
          "Payments"
        ],
        "summary": "Payments - Retrieve",
        "description": "Payments - Retrieve\n\nTo retrieve the properties of a Payment. This may be used to get the status of a previously initiated payment or next action for an ongoing payment",
        "operationId": "Retrieve a Payment",
        "parameters": [
          {
            "name": "payment_id",
            "in": "path",
            "description": "The identifier for payment",
            "required": true,
            "schema": {
              "type": "string"
            }
          }
        ],
        "requestBody": {
          "content": {
            "application/json": {
              "schema": {
                "$ref": "#/components/schemas/PaymentRetrieveBody"
              }
            }
          },
          "required": true
        },
        "responses": {
          "200": {
            "description": "Gets the payment with final status",
            "content": {
              "application/json": {
                "schema": {
                  "$ref": "#/components/schemas/PaymentsResponse"
                }
              }
            }
          },
          "404": {
            "description": "No payment found"
          }
        },
        "security": [
          {
            "api_key": []
          },
          {
            "publishable_key": []
          }
        ]
      },
      "post": {
        "tags": [
          "Payments"
        ],
        "summary": "Payments - Update",
        "description": "Payments - Update\n\nTo update the properties of a PaymentIntent object. This may include attaching a payment method, or attaching customer object or metadata fields after the Payment is created",
        "operationId": "Update a Payment",
        "parameters": [
          {
            "name": "payment_id",
            "in": "path",
            "description": "The identifier for payment",
            "required": true,
            "schema": {
              "type": "string"
            }
          }
        ],
        "requestBody": {
          "content": {
            "application/json": {
              "schema": {
                "$ref": "#/components/schemas/PaymentsRequest"
              }
            }
          },
          "required": true
        },
        "responses": {
          "200": {
            "description": "Payment updated",
            "content": {
              "application/json": {
                "schema": {
                  "$ref": "#/components/schemas/PaymentsResponse"
                }
              }
            }
          },
          "400": {
            "description": "Missing mandatory fields"
          }
        },
        "security": [
          {
            "api_key": []
          },
          {
            "publishable_key": []
          }
        ]
      }
    },
    "/payments/{payment_id}/cancel": {
      "post": {
        "tags": [
          "Payments"
        ],
        "summary": "Payments - Cancel",
        "description": "Payments - Cancel\n\nA Payment could can be cancelled when it is in one of these statuses: requires_payment_method, requires_capture, requires_confirmation, requires_customer_action",
        "operationId": "Cancel a Payment",
        "parameters": [
          {
            "name": "payment_id",
            "in": "path",
            "description": "The identifier for payment",
            "required": true,
            "schema": {
              "type": "string"
            }
          }
        ],
        "requestBody": {
          "content": {
            "application/json": {
              "schema": {
                "$ref": "#/components/schemas/PaymentsCancelRequest"
              }
            }
          },
          "required": true
        },
        "responses": {
          "200": {
            "description": "Payment canceled"
          },
          "400": {
            "description": "Missing mandatory fields"
          }
        },
        "security": [
          {
            "api_key": []
          }
        ]
      }
    },
    "/payments/{payment_id}/capture": {
      "post": {
        "tags": [
          "Payments"
        ],
        "summary": "Payments - Capture",
        "description": "Payments - Capture\n\nTo capture the funds for an uncaptured payment",
        "operationId": "Capture a Payment",
        "parameters": [
          {
            "name": "payment_id",
            "in": "path",
            "description": "The identifier for payment",
            "required": true,
            "schema": {
              "type": "string"
            }
          }
        ],
        "requestBody": {
          "content": {
            "application/json": {
              "schema": {
                "$ref": "#/components/schemas/PaymentsCaptureRequest"
              }
            }
          },
          "required": true
        },
        "responses": {
          "200": {
            "description": "Payment captured",
            "content": {
              "application/json": {
                "schema": {
                  "$ref": "#/components/schemas/PaymentsResponse"
                }
              }
            }
          },
          "400": {
            "description": "Missing mandatory fields"
          }
        },
        "security": [
          {
            "api_key": []
          }
        ]
      }
    },
    "/payments/{payment_id}/confirm": {
      "post": {
        "tags": [
          "Payments"
        ],
        "summary": "Payments - Confirm",
        "description": "Payments - Confirm\n\nThis API is to confirm the payment request and forward payment to the payment processor. This API provides more granular control upon when the API is forwarded to the payment processor. Alternatively you can confirm the payment within the Payments Create API",
        "operationId": "Confirm a Payment",
        "parameters": [
          {
            "name": "payment_id",
            "in": "path",
            "description": "The identifier for payment",
            "required": true,
            "schema": {
              "type": "string"
            }
          }
        ],
        "requestBody": {
          "content": {
            "application/json": {
              "schema": {
                "$ref": "#/components/schemas/PaymentsRequest"
              }
            }
          },
          "required": true
        },
        "responses": {
          "200": {
            "description": "Payment confirmed",
            "content": {
              "application/json": {
                "schema": {
                  "$ref": "#/components/schemas/PaymentsResponse"
                }
              }
            }
          },
          "400": {
            "description": "Missing mandatory fields"
          }
        },
        "security": [
          {
            "api_key": []
          },
          {
            "publishable_key": []
          }
        ]
      }
    },
    "/refunds": {
      "post": {
        "tags": [
          "Refunds"
        ],
        "summary": "Refunds - Create",
        "description": "Refunds - Create\n\nTo create a refund against an already processed payment",
        "operationId": "Create a Refund",
        "requestBody": {
          "content": {
            "application/json": {
              "schema": {
                "$ref": "#/components/schemas/RefundRequest"
              }
            }
          },
          "required": true
        },
        "responses": {
          "200": {
            "description": "Refund created",
            "content": {
              "application/json": {
                "schema": {
                  "$ref": "#/components/schemas/RefundResponse"
                }
              }
            }
          },
          "400": {
            "description": "Missing Mandatory fields"
          }
        },
        "security": [
          {
            "api_key": []
          }
        ]
      }
    },
    "/refunds/list": {
      "post": {
        "tags": [
          "Refunds"
        ],
        "summary": "Refunds - List",
        "description": "Refunds - List\n\nTo list the refunds associated with a payment_id or with the merchant, if payment_id is not provided",
        "operationId": "List all Refunds",
        "requestBody": {
          "content": {
            "application/json": {
              "schema": {
                "$ref": "#/components/schemas/RefundListRequest"
              }
            }
          },
          "required": true
        },
        "responses": {
          "200": {
            "description": "List of refunds",
            "content": {
              "application/json": {
                "schema": {
                  "$ref": "#/components/schemas/RefundListResponse"
                }
              }
            }
          }
        },
        "security": [
          {
            "api_key": []
          }
        ]
      }
    },
    "/refunds/{refund_id}": {
      "get": {
        "tags": [
          "Refunds"
        ],
        "summary": "Refunds - Retrieve (GET)",
        "description": "Refunds - Retrieve (GET)\n\nTo retrieve the properties of a Refund. This may be used to get the status of a previously initiated payment or next action for an ongoing payment",
        "operationId": "Retrieve a Refund",
        "parameters": [
          {
            "name": "refund_id",
            "in": "path",
            "description": "The identifier for refund",
            "required": true,
            "schema": {
              "type": "string"
            }
          }
        ],
        "responses": {
          "200": {
            "description": "Refund retrieved",
            "content": {
              "application/json": {
                "schema": {
                  "$ref": "#/components/schemas/RefundResponse"
                }
              }
            }
          },
          "404": {
            "description": "Refund does not exist in our records"
          }
        },
        "security": [
          {
            "api_key": []
          }
        ]
      },
      "post": {
        "tags": [
          "Refunds"
        ],
        "summary": "Refunds - Update",
        "description": "Refunds - Update\n\nTo update the properties of a Refund object. This may include attaching a reason for the refund or metadata fields",
        "operationId": "Update a Refund",
        "parameters": [
          {
            "name": "refund_id",
            "in": "path",
            "description": "The identifier for refund",
            "required": true,
            "schema": {
              "type": "string"
            }
          }
        ],
        "requestBody": {
          "content": {
            "application/json": {
              "schema": {
                "$ref": "#/components/schemas/RefundUpdateRequest"
              }
            }
          },
          "required": true
        },
        "responses": {
          "200": {
            "description": "Refund updated",
            "content": {
              "application/json": {
                "schema": {
                  "$ref": "#/components/schemas/RefundResponse"
                }
              }
            }
          },
          "400": {
            "description": "Missing Mandatory fields"
          }
        },
        "security": [
          {
            "api_key": []
          }
        ]
      }
    }
  },
  "components": {
    "schemas": {
      "AcceptanceType": {
        "type": "string",
        "enum": [
          "online",
          "offline"
        ]
      },
      "AcceptedCountries": {
        "oneOf": [
          {
            "type": "object",
            "required": [
              "type",
              "list"
            ],
            "properties": {
              "type": {
                "type": "string",
                "enum": [
                  "enable_only"
                ]
              },
              "list": {
                "type": "array",
                "items": {
                  "$ref": "#/components/schemas/CountryAlpha2"
                }
              }
            }
          },
          {
            "type": "object",
            "required": [
              "type",
              "list"
            ],
            "properties": {
              "type": {
                "type": "string",
                "enum": [
                  "disable_only"
                ]
              },
              "list": {
                "type": "array",
                "items": {
                  "$ref": "#/components/schemas/CountryAlpha2"
                }
              }
            }
          },
          {
            "type": "object",
            "required": [
              "type"
            ],
            "properties": {
              "type": {
                "type": "string",
                "enum": [
                  "all_accepted"
                ]
              }
            }
          }
        ],
        "discriminator": {
          "propertyName": "type"
        }
      },
      "AcceptedCurrencies": {
        "oneOf": [
          {
            "type": "object",
            "required": [
              "type",
              "list"
            ],
            "properties": {
              "type": {
                "type": "string",
                "enum": [
                  "enable_only"
                ]
              },
              "list": {
                "type": "array",
                "items": {
                  "$ref": "#/components/schemas/Currency"
                }
              }
            }
          },
          {
            "type": "object",
            "required": [
              "type",
              "list"
            ],
            "properties": {
              "type": {
                "type": "string",
                "enum": [
                  "disable_only"
                ]
              },
              "list": {
                "type": "array",
                "items": {
                  "$ref": "#/components/schemas/Currency"
                }
              }
            }
          },
          {
            "type": "object",
            "required": [
              "type"
            ],
            "properties": {
              "type": {
                "type": "string",
                "enum": [
                  "all_accepted"
                ]
              }
            }
          }
        ],
        "discriminator": {
          "propertyName": "type"
        }
      },
      "AchBillingDetails": {
        "type": "object",
        "required": [
          "email"
        ],
        "properties": {
          "email": {
            "type": "string",
            "description": "The Email ID for ACH billing",
            "example": "example@me.com"
          }
        }
      },
      "AchTransfer": {
        "type": "object",
        "required": [
          "account_number",
          "bank_name",
          "routing_number",
          "swift_code"
        ],
        "properties": {
          "account_number": {
            "type": "string",
            "example": "122385736258"
          },
          "bank_name": {
            "type": "string"
          },
          "routing_number": {
            "type": "string",
            "example": "012"
          },
          "swift_code": {
            "type": "string",
            "example": "234"
          }
        }
      },
      "Address": {
        "type": "object",
        "properties": {
          "address": {
            "allOf": [
              {
                "$ref": "#/components/schemas/AddressDetails"
              }
            ],
            "nullable": true
          },
          "phone": {
            "allOf": [
              {
                "$ref": "#/components/schemas/PhoneDetails"
              }
            ],
            "nullable": true
          }
        }
      },
      "AddressDetails": {
        "type": "object",
        "properties": {
          "city": {
            "type": "string",
            "description": "The address city",
            "example": "New York",
            "nullable": true,
            "maxLength": 50
          },
          "country": {
            "allOf": [
              {
                "$ref": "#/components/schemas/CountryAlpha2"
              }
            ],
            "nullable": true
          },
          "line1": {
            "type": "string",
            "description": "The first line of the address",
            "example": "123, King Street",
            "nullable": true,
            "maxLength": 200
          },
          "line2": {
            "type": "string",
            "description": "The second line of the address",
            "example": "Powelson Avenue",
            "nullable": true,
            "maxLength": 50
          },
          "line3": {
            "type": "string",
            "description": "The third line of the address",
            "example": "Bridgewater",
            "nullable": true,
            "maxLength": 50
          },
          "zip": {
            "type": "string",
            "description": "The zip/postal code for the address",
            "example": "08807",
            "nullable": true,
            "maxLength": 50
          },
          "state": {
            "type": "string",
            "description": "The address state",
            "example": "New York",
            "nullable": true
          },
          "first_name": {
            "type": "string",
            "description": "The first name for the address",
            "example": "John",
            "nullable": true,
            "maxLength": 255
          },
          "last_name": {
            "type": "string",
            "description": "The last name for the address",
            "example": "Doe",
            "nullable": true,
            "maxLength": 255
          }
        }
      },
      "AirwallexData": {
        "type": "object",
        "properties": {
          "payload": {
            "type": "string",
            "description": "payload required by airwallex",
            "nullable": true
          }
        }
      },
      "AliPayHkRedirection": {
        "type": "object"
      },
      "AliPayRedirection": {
        "type": "object"
      },
      "AmountInfo": {
        "type": "object",
        "required": [
          "label",
          "amount"
        ],
        "properties": {
          "label": {
            "type": "string",
            "description": "The label must be the name of the merchant."
          },
          "type": {
            "type": "string",
            "description": "A value that indicates whether the line item(Ex: total, tax, discount, or grand total) is final or pending.",
            "nullable": true
          },
          "amount": {
            "type": "string",
            "description": "The total amount for the payment"
          }
        }
      },
      "ApiKeyExpiration": {
        "oneOf": [
          {
            "type": "string",
            "enum": [
              "never"
            ]
          },
          {
            "type": "string",
            "format": "date-time"
          }
        ]
      },
      "ApplePayPaymentRequest": {
        "type": "object",
        "required": [
          "country_code",
          "currency_code",
          "total",
          "merchant_capabilities",
          "supported_networks"
        ],
        "properties": {
          "country_code": {
            "$ref": "#/components/schemas/CountryAlpha2"
          },
          "currency_code": {
            "$ref": "#/components/schemas/Currency"
          },
          "total": {
            "$ref": "#/components/schemas/AmountInfo"
          },
          "merchant_capabilities": {
            "type": "array",
            "items": {
              "type": "string"
            },
            "description": "The list of merchant capabilities(ex: whether capable of 3ds or no-3ds)"
          },
          "supported_networks": {
            "type": "array",
            "items": {
              "type": "string"
            },
            "description": "The list of supported networks"
          },
          "merchant_identifier": {
            "type": "string",
            "nullable": true
          }
        }
      },
      "ApplePayRedirectData": {
        "type": "object"
      },
      "ApplePaySessionResponse": {
        "oneOf": [
          {
            "$ref": "#/components/schemas/ThirdPartySdkSessionResponse"
          },
          {
            "$ref": "#/components/schemas/NoThirdPartySdkSessionResponse"
          },
          {
            "type": "object",
            "default": null,
            "nullable": true
          }
        ]
      },
      "ApplePayThirdPartySdkData": {
        "type": "object"
      },
      "ApplePayWalletData": {
        "type": "object",
        "required": [
          "payment_data",
          "payment_method",
          "transaction_identifier"
        ],
        "properties": {
          "payment_data": {
            "type": "string",
            "description": "The payment data of Apple pay"
          },
          "payment_method": {
            "$ref": "#/components/schemas/ApplepayPaymentMethod"
          },
          "transaction_identifier": {
            "type": "string",
            "description": "The unique identifier for the transaction"
          }
        }
      },
      "ApplepayConnectorMetadataRequest": {
        "type": "object",
        "properties": {
          "session_token_data": {
            "allOf": [
              {
                "$ref": "#/components/schemas/SessionTokenInfo"
              }
            ],
            "nullable": true
          }
        }
      },
      "ApplepayPaymentMethod": {
        "type": "object",
        "required": [
          "display_name",
          "network",
          "type"
        ],
        "properties": {
          "display_name": {
            "type": "string",
            "description": "The name to be displayed on Apple Pay button"
          },
          "network": {
            "type": "string",
            "description": "The network of the Apple pay payment method"
          },
          "type": {
            "type": "string",
            "description": "The type of the payment method"
          }
        }
      },
      "ApplepaySessionTokenResponse": {
        "type": "object",
        "required": [
          "session_token_data",
          "connector",
          "delayed_session_token",
          "sdk_next_action"
        ],
        "properties": {
          "session_token_data": {
            "$ref": "#/components/schemas/ApplePaySessionResponse"
          },
          "payment_request_data": {
            "allOf": [
              {
                "$ref": "#/components/schemas/ApplePayPaymentRequest"
              }
            ],
            "nullable": true
          },
          "connector": {
            "type": "string",
            "description": "The session token is w.r.t this connector"
          },
          "delayed_session_token": {
            "type": "boolean",
            "description": "Identifier for the delayed session response"
          },
          "sdk_next_action": {
            "$ref": "#/components/schemas/SdkNextAction"
          }
        }
      },
      "AuthenticationType": {
        "type": "string",
        "enum": [
          "three_ds",
          "no_three_ds"
        ]
      },
      "BacsBankTransferInstructions": {
        "type": "object",
        "required": [
          "account_holder_name",
          "account_number",
          "sort_code"
        ],
        "properties": {
          "account_holder_name": {
            "type": "string",
            "example": "Jane Doe"
          },
          "account_number": {
            "type": "string",
            "example": "10244123908"
          },
          "sort_code": {
            "type": "string",
            "example": "012"
          }
        }
      },
      "BankDebitBilling": {
        "type": "object",
        "required": [
          "name",
          "email"
        ],
        "properties": {
          "name": {
            "type": "string",
            "description": "The billing name for bank debits",
            "example": "John Doe"
          },
          "email": {
            "type": "string",
            "description": "The billing email for bank debits",
            "example": "example@example.com"
          },
          "address": {
            "allOf": [
              {
                "$ref": "#/components/schemas/AddressDetails"
              }
            ],
            "nullable": true
          }
        }
      },
      "BankDebitData": {
        "oneOf": [
          {
            "type": "object",
            "required": [
              "ach_bank_debit"
            ],
            "properties": {
              "ach_bank_debit": {
                "type": "object",
                "description": "Payment Method data for Ach bank debit",
                "required": [
                  "billing_details",
                  "account_number",
                  "routing_number",
                  "card_holder_name",
                  "bank_account_holder_name"
                ],
                "properties": {
                  "billing_details": {
                    "$ref": "#/components/schemas/BankDebitBilling"
                  },
                  "account_number": {
                    "type": "string",
                    "description": "Account number for ach bank debit payment",
                    "example": "000123456789"
                  },
                  "routing_number": {
                    "type": "string",
                    "description": "Routing number for ach bank debit payment",
                    "example": "110000000"
                  },
                  "card_holder_name": {
                    "type": "string",
                    "example": "John Test"
                  },
                  "bank_account_holder_name": {
                    "type": "string",
                    "example": "John Doe"
                  }
                }
              }
            }
          },
          {
            "type": "object",
            "required": [
              "sepa_bank_debit"
            ],
            "properties": {
              "sepa_bank_debit": {
                "type": "object",
                "required": [
                  "billing_details",
                  "iban",
                  "bank_account_holder_name"
                ],
                "properties": {
                  "billing_details": {
                    "$ref": "#/components/schemas/BankDebitBilling"
                  },
                  "iban": {
                    "type": "string",
                    "description": "International bank account number (iban) for SEPA",
                    "example": "DE89370400440532013000"
                  },
                  "bank_account_holder_name": {
                    "type": "string",
                    "description": "Owner name for bank debit",
                    "example": "A. Schneider"
                  }
                }
              }
            }
          },
          {
            "type": "object",
            "required": [
              "becs_bank_debit"
            ],
            "properties": {
              "becs_bank_debit": {
                "type": "object",
                "required": [
                  "billing_details",
                  "account_number",
                  "bsb_number"
                ],
                "properties": {
                  "billing_details": {
                    "$ref": "#/components/schemas/BankDebitBilling"
                  },
                  "account_number": {
                    "type": "string",
                    "description": "Account number for Becs payment method",
                    "example": "000123456"
                  },
                  "bsb_number": {
                    "type": "string",
                    "description": "Bank-State-Branch (bsb) number",
                    "example": "000000"
                  }
                }
              }
            }
          },
          {
            "type": "object",
            "required": [
              "bacs_bank_debit"
            ],
            "properties": {
              "bacs_bank_debit": {
                "type": "object",
                "required": [
                  "billing_details",
                  "account_number",
                  "sort_code",
                  "bank_account_holder_name"
                ],
                "properties": {
                  "billing_details": {
                    "$ref": "#/components/schemas/BankDebitBilling"
                  },
                  "account_number": {
                    "type": "string",
                    "description": "Account number for Bacs payment method",
                    "example": "00012345"
                  },
                  "sort_code": {
                    "type": "string",
                    "description": "Sort code for Bacs payment method",
                    "example": "108800"
                  },
                  "bank_account_holder_name": {
                    "type": "string",
                    "description": "holder name for bank debit",
                    "example": "A. Schneider"
                  }
                }
              }
            }
          }
        ]
      },
      "BankNames": {
        "type": "string",
        "description": "Name of banks supported by Hyperswitch",
        "enum": [
          "american_express",
          "bank_of_america",
          "barclays",
          "blik_p_s_p",
          "capital_one",
          "chase",
          "citi",
          "discover",
          "navy_federal_credit_union",
          "pentagon_federal_credit_union",
          "synchrony_bank",
          "wells_fargo",
          "abn_amro",
          "asn_bank",
          "bunq",
          "handelsbanken",
          "ing",
          "knab",
          "moneyou",
          "rabobank",
          "regiobank",
          "revolut",
          "sns_bank",
          "triodos_bank",
          "van_lanschot",
          "arzte_und_apotheker_bank",
          "austrian_anadi_bank_ag",
          "bank_austria",
          "bank99_ag",
          "bankhaus_carl_spangler",
          "bankhaus_schelhammer_und_schattera_ag",
          "bank_millennium",
          "bank_p_e_k_a_o_s_a",
          "bawag_psk_ag",
          "bks_bank_ag",
          "brull_kallmus_bank_ag",
          "btv_vier_lander_bank",
          "capital_bank_grawe_gruppe_ag",
          "ceska_sporitelna",
          "dolomitenbank",
          "easybank_ag",
          "e_platby_v_u_b",
          "erste_bank_und_sparkassen",
          "friesland_bank",
          "hypo_alpeadriabank_international_ag",
          "hypo_noe_lb_fur_niederosterreich_u_wien",
          "hypo_oberosterreich_salzburg_steiermark",
          "hypo_tirol_bank_ag",
          "hypo_vorarlberg_bank_ag",
          "hypo_bank_burgenland_aktiengesellschaft",
          "komercni_banka",
          "m_bank",
          "marchfelder_bank",
          "oberbank_ag",
          "osterreichische_arzte_und_apothekerbank",
          "pay_with_i_n_g",
          "place_z_i_p_k_o",
          "platnosc_online_karta_platnicza",
          "posojilnica_bank_e_gen",
          "postova_banka",
          "raiffeisen_bankengruppe_osterreich",
          "schelhammer_capital_bank_ag",
          "schoellerbank_ag",
          "sparda_bank_wien",
          "sporo_pay",
          "santander_przelew24",
          "tatra_pay",
          "viamo",
          "volksbank_gruppe",
          "volkskreditbank_ag",
          "vr_bank_braunau",
          "pay_with_alior_bank",
          "banki_spoldzielcze",
          "pay_with_inteligo",
          "b_n_p_paribas_poland",
          "bank_nowy_s_a",
          "credit_agricole",
          "pay_with_b_o_s",
          "pay_with_citi_handlowy",
          "pay_with_plus_bank",
          "toyota_bank",
          "velo_bank",
          "e_transfer_pocztowy24",
          "plus_bank",
          "etransfer_pocztowy24",
          "banki_spbdzielcze",
          "bank_nowy_bfg_sa",
          "getin_bank",
          "blik",
          "noble_pay",
          "idea_bank",
          "envelo_bank",
          "nest_przelew",
          "mbank_mtransfer",
          "inteligo",
          "pbac_z_ipko",
          "bnp_paribas",
          "bank_pekao_sa",
          "volkswagen_bank",
          "alior_bank",
          "boz"
        ]
      },
      "BankRedirectBilling": {
        "type": "object",
        "required": [
          "billing_name",
          "email"
        ],
        "properties": {
          "billing_name": {
            "type": "string",
            "description": "The name for which billing is issued",
            "example": "John Doe"
          },
          "email": {
            "type": "string",
            "description": "The billing email for bank redirect",
            "example": "example@example.com"
          }
        }
      },
      "BankRedirectData": {
        "oneOf": [
          {
            "type": "object",
            "required": [
              "bancontact_card"
            ],
            "properties": {
              "bancontact_card": {
                "type": "object",
                "required": [
                  "card_number",
                  "card_exp_month",
                  "card_exp_year",
                  "card_holder_name"
                ],
                "properties": {
                  "card_number": {
                    "type": "string",
                    "description": "The card number",
                    "example": "4242424242424242"
                  },
                  "card_exp_month": {
                    "type": "string",
                    "description": "The card's expiry month",
                    "example": "24"
                  },
                  "card_exp_year": {
                    "type": "string",
                    "description": "The card's expiry year",
                    "example": "24"
                  },
                  "card_holder_name": {
                    "type": "string",
                    "description": "The card holder's name",
                    "example": "John Test"
                  },
                  "billing_details": {
                    "allOf": [
                      {
                        "$ref": "#/components/schemas/BankRedirectBilling"
                      }
                    ],
                    "nullable": true
                  }
                }
              }
            }
          },
          {
            "type": "object",
            "required": [
              "blik"
            ],
            "properties": {
              "blik": {
                "type": "object",
                "required": [
                  "blik_code"
                ],
                "properties": {
                  "blik_code": {
                    "type": "string"
                  }
                }
              }
            }
          },
          {
            "type": "object",
            "required": [
              "eps"
            ],
            "properties": {
              "eps": {
                "type": "object",
                "required": [
                  "billing_details",
                  "bank_name"
                ],
                "properties": {
                  "billing_details": {
                    "$ref": "#/components/schemas/BankRedirectBilling"
                  },
                  "bank_name": {
                    "$ref": "#/components/schemas/BankNames"
                  }
                }
              }
            }
          },
          {
            "type": "object",
            "required": [
              "giropay"
            ],
            "properties": {
              "giropay": {
                "type": "object",
                "required": [
                  "billing_details"
                ],
                "properties": {
                  "billing_details": {
                    "$ref": "#/components/schemas/BankRedirectBilling"
                  },
                  "bank_account_bic": {
                    "type": "string",
                    "description": "Bank account details for Giropay\nBank account bic code",
                    "nullable": true
                  },
                  "bank_account_iban": {
                    "type": "string",
                    "description": "Bank account iban",
                    "nullable": true
                  }
                }
              }
            }
          },
          {
            "type": "object",
            "required": [
              "ideal"
            ],
            "properties": {
              "ideal": {
                "type": "object",
                "required": [
                  "billing_details",
                  "bank_name"
                ],
                "properties": {
                  "billing_details": {
                    "$ref": "#/components/schemas/BankRedirectBilling"
                  },
                  "bank_name": {
                    "$ref": "#/components/schemas/BankNames"
                  }
                }
              }
            }
          },
          {
            "type": "object",
            "required": [
              "interac"
            ],
            "properties": {
              "interac": {
                "type": "object",
                "required": [
                  "country",
                  "email"
                ],
                "properties": {
                  "country": {
                    "$ref": "#/components/schemas/CountryAlpha2"
                  },
                  "email": {
                    "type": "string",
                    "example": "john.doe@example.com"
                  }
                }
              }
            }
          },
          {
            "type": "object",
            "required": [
              "online_banking_czech_republic"
            ],
            "properties": {
              "online_banking_czech_republic": {
                "type": "object",
                "required": [
                  "issuer"
                ],
                "properties": {
                  "issuer": {
                    "$ref": "#/components/schemas/BankNames"
                  }
                }
              }
            }
          },
          {
            "type": "object",
            "required": [
              "online_banking_finland"
            ],
            "properties": {
              "online_banking_finland": {
                "type": "object",
                "properties": {
                  "email": {
                    "type": "string",
                    "nullable": true
                  }
                }
              }
            }
          },
          {
            "type": "object",
            "required": [
              "online_banking_poland"
            ],
            "properties": {
              "online_banking_poland": {
                "type": "object",
                "required": [
                  "issuer"
                ],
                "properties": {
                  "issuer": {
                    "$ref": "#/components/schemas/BankNames"
                  }
                }
              }
            }
          },
          {
            "type": "object",
            "required": [
              "online_banking_slovakia"
            ],
            "properties": {
              "online_banking_slovakia": {
                "type": "object",
                "required": [
                  "issuer"
                ],
                "properties": {
                  "issuer": {
                    "$ref": "#/components/schemas/BankNames"
                  }
                }
              }
            }
          },
          {
            "type": "object",
            "required": [
              "przelewy24"
            ],
            "properties": {
              "przelewy24": {
                "type": "object",
                "required": [
                  "billing_details"
                ],
                "properties": {
                  "bank_name": {
                    "allOf": [
                      {
                        "$ref": "#/components/schemas/BankNames"
                      }
                    ],
                    "nullable": true
                  },
                  "billing_details": {
                    "$ref": "#/components/schemas/BankRedirectBilling"
                  }
                }
              }
            }
          },
          {
            "type": "object",
            "required": [
              "sofort"
            ],
            "properties": {
              "sofort": {
                "type": "object",
                "required": [
                  "billing_details",
                  "country",
                  "preferred_language"
                ],
                "properties": {
                  "billing_details": {
                    "$ref": "#/components/schemas/BankRedirectBilling"
                  },
                  "country": {
                    "$ref": "#/components/schemas/CountryAlpha2"
                  },
                  "preferred_language": {
                    "type": "string",
                    "description": "The preferred language",
                    "example": "en"
                  }
                }
              }
            }
          },
          {
            "type": "object",
            "required": [
              "swish"
            ],
            "properties": {
              "swish": {
                "type": "object"
              }
            }
          },
          {
            "type": "object",
            "required": [
              "trustly"
            ],
            "properties": {
              "trustly": {
                "type": "object",
                "required": [
                  "country"
                ],
                "properties": {
                  "country": {
                    "$ref": "#/components/schemas/CountryAlpha2"
                  }
                }
              }
            }
          }
        ]
      },
      "BankTransferData": {
        "oneOf": [
          {
            "type": "object",
            "required": [
              "ach_bank_transfer"
            ],
            "properties": {
              "ach_bank_transfer": {
                "type": "object",
                "required": [
                  "billing_details"
                ],
                "properties": {
                  "billing_details": {
                    "$ref": "#/components/schemas/AchBillingDetails"
                  }
                }
              }
            }
          },
          {
            "type": "object",
            "required": [
              "sepa_bank_transfer"
            ],
            "properties": {
              "sepa_bank_transfer": {
                "type": "object",
                "required": [
                  "billing_details",
                  "country"
                ],
                "properties": {
                  "billing_details": {
                    "$ref": "#/components/schemas/SepaAndBacsBillingDetails"
                  },
                  "country": {
                    "$ref": "#/components/schemas/CountryAlpha2"
                  }
                }
              }
            }
          },
          {
            "type": "object",
            "required": [
              "bacs_bank_transfer"
            ],
            "properties": {
              "bacs_bank_transfer": {
                "type": "object",
                "required": [
                  "billing_details"
                ],
                "properties": {
                  "billing_details": {
                    "$ref": "#/components/schemas/SepaAndBacsBillingDetails"
                  }
                }
              }
            }
          },
          {
            "type": "object",
            "required": [
              "multibanco_bank_transfer"
            ],
            "properties": {
              "multibanco_bank_transfer": {
                "type": "object",
                "required": [
                  "billing_details"
                ],
                "properties": {
                  "billing_details": {
                    "$ref": "#/components/schemas/MultibancoBillingDetails"
                  }
                }
              }
            }
          }
        ]
      },
      "BankTransferInstructions": {
        "oneOf": [
          {
            "type": "object",
            "required": [
              "ach_credit_transfer"
            ],
            "properties": {
              "ach_credit_transfer": {
                "$ref": "#/components/schemas/AchTransfer"
              }
            }
          },
          {
            "type": "object",
            "required": [
              "sepa_bank_instructions"
            ],
            "properties": {
              "sepa_bank_instructions": {
                "$ref": "#/components/schemas/SepaBankTransferInstructions"
              }
            }
          },
          {
            "type": "object",
            "required": [
              "bacs_bank_instructions"
            ],
            "properties": {
              "bacs_bank_instructions": {
                "$ref": "#/components/schemas/BacsBankTransferInstructions"
              }
            }
          },
          {
            "type": "object",
            "required": [
              "multibanco"
            ],
            "properties": {
              "multibanco": {
                "$ref": "#/components/schemas/MultibancoTransferInstructions"
              }
            }
          }
        ]
      },
      "BankTransferNextStepsData": {
        "allOf": [
          {
            "$ref": "#/components/schemas/BankTransferInstructions"
          },
          {
            "type": "object",
            "required": [
              "receiver"
            ],
            "properties": {
              "receiver": {
                "$ref": "#/components/schemas/ReceiverDetails"
              }
            }
          }
        ]
      },
      "CaptureMethod": {
        "type": "string",
        "enum": [
          "automatic",
          "manual",
          "manual_multiple",
          "scheduled"
        ]
      },
      "Card": {
        "type": "object",
        "required": [
          "card_number",
          "card_exp_month",
          "card_exp_year",
          "card_holder_name",
          "card_cvc"
        ],
        "properties": {
          "card_number": {
            "type": "string",
            "description": "The card number",
            "example": "4242424242424242"
          },
          "card_exp_month": {
            "type": "string",
            "description": "The card's expiry month",
            "example": "24"
          },
          "card_exp_year": {
            "type": "string",
            "description": "The card's expiry year",
            "example": "24"
          },
          "card_holder_name": {
            "type": "string",
            "description": "The card holder's name",
            "example": "John Test"
          },
          "card_cvc": {
            "type": "string",
            "description": "The CVC number for the card",
            "example": "242"
          },
          "card_issuer": {
            "type": "string",
            "description": "The name of the issuer of card",
            "example": "chase",
            "nullable": true
          },
          "card_network": {
            "allOf": [
              {
                "$ref": "#/components/schemas/CardNetwork"
              }
            ],
            "nullable": true
          },
<<<<<<< HEAD
=======
          "card_type": {
            "type": "string",
            "example": "CREDIT",
            "nullable": true
          },
          "card_issuing_country": {
            "type": "string",
            "example": "INDIA",
            "nullable": true
          },
          "bank_code": {
            "type": "string",
            "example": "JP_AMEX",
            "nullable": true
          },
>>>>>>> f7d369af
          "nick_name": {
            "type": "string",
            "description": "The card holder's nick name",
            "example": "John Test",
            "nullable": true
          }
        }
      },
      "CardDetail": {
        "type": "object",
        "required": [
          "card_number",
          "card_exp_month",
          "card_exp_year",
          "card_holder_name"
        ],
        "properties": {
          "card_number": {
            "type": "string",
            "description": "Card Number",
            "example": "4111111145551142"
          },
          "card_exp_month": {
            "type": "string",
            "description": "Card Expiry Month",
            "example": "10"
          },
          "card_exp_year": {
            "type": "string",
            "description": "Card Expiry Year",
            "example": "25"
          },
          "card_holder_name": {
            "type": "string",
            "description": "Card Holder Name",
            "example": "John Doe"
          },
          "nick_name": {
            "type": "string",
            "description": "Card Holder's Nick Name",
            "example": "John Doe",
            "nullable": true
          }
        }
      },
      "CardDetailFromLocker": {
        "type": "object",
        "properties": {
          "scheme": {
            "type": "string",
            "nullable": true
          },
          "issuer_country": {
            "type": "string",
            "nullable": true
          },
          "last4_digits": {
            "type": "string",
            "nullable": true
          },
          "expiry_month": {
            "type": "string",
            "nullable": true
          },
          "expiry_year": {
            "type": "string",
            "nullable": true
          },
          "card_token": {
            "type": "string",
            "nullable": true
          },
          "card_holder_name": {
            "type": "string",
            "nullable": true
          },
          "card_fingerprint": {
            "type": "string",
            "nullable": true
          },
          "nick_name": {
            "type": "string",
            "nullable": true
          }
        }
      },
      "CardNetwork": {
        "type": "string",
        "enum": [
          "Visa",
          "Mastercard",
          "AmericanExpress",
          "JCB",
          "DinersClub",
          "Discover",
          "CartesBancaires",
          "UnionPay",
          "Interac",
          "RuPay",
          "Maestro"
        ]
      },
      "Connector": {
        "type": "string",
        "enum": [
          "aci",
          "adyen",
          "airwallex",
          "authorizedotnet",
          "bitpay",
          "bluesnap",
          "braintree",
          "cashtocode",
          "checkout",
          "coinbase",
          "cryptopay",
          "cybersource",
          "iatapay",
          "phonypay",
          "fauxpay",
          "pretendpay",
          "stripe_test",
          "adyen_test",
          "checkout_test",
          "paypal_test",
          "bambora",
          "dlocal",
          "fiserv",
          "forte",
          "globalpay",
          "klarna",
          "mollie",
          "multisafepay",
          "nexinets",
          "nmi",
          "noon",
          "nuvei",
          "opennode",
          "payme",
          "paypal",
          "payu",
          "rapyd",
          "shift4",
          "stripe",
          "trustpay",
          "worldline",
          "worldpay",
          "zen"
        ]
      },
      "ConnectorMetadata": {
        "type": "object",
        "properties": {
          "apple_pay": {
            "allOf": [
              {
                "$ref": "#/components/schemas/ApplepayConnectorMetadataRequest"
              }
            ],
            "nullable": true
          },
          "airwallex": {
            "allOf": [
              {
                "$ref": "#/components/schemas/AirwallexData"
              }
            ],
            "nullable": true
          },
          "noon": {
            "allOf": [
              {
                "$ref": "#/components/schemas/NoonData"
              }
            ],
            "nullable": true
          }
        }
      },
      "ConnectorType": {
        "type": "string",
        "enum": [
          "payment_processor",
          "payment_vas",
          "fin_operations",
          "fiz_operations",
          "networks",
          "banking_entities",
          "non_banking_finance"
        ]
      },
      "CountryAlpha2": {
        "type": "string",
        "enum": [
          "AF",
          "AX",
          "AL",
          "DZ",
          "AS",
          "AD",
          "AO",
          "AI",
          "AQ",
          "AG",
          "AR",
          "AM",
          "AW",
          "AU",
          "AT",
          "AZ",
          "BS",
          "BH",
          "BD",
          "BB",
          "BY",
          "BE",
          "BZ",
          "BJ",
          "BM",
          "BT",
          "BO",
          "BQ",
          "BA",
          "BW",
          "BV",
          "BR",
          "IO",
          "BN",
          "BG",
          "BF",
          "BI",
          "KH",
          "CM",
          "CA",
          "CV",
          "KY",
          "CF",
          "TD",
          "CL",
          "CN",
          "CX",
          "CC",
          "CO",
          "KM",
          "CG",
          "CD",
          "CK",
          "CR",
          "CI",
          "HR",
          "CU",
          "CW",
          "CY",
          "CZ",
          "DK",
          "DJ",
          "DM",
          "DO",
          "EC",
          "EG",
          "SV",
          "GQ",
          "ER",
          "EE",
          "ET",
          "FK",
          "FO",
          "FJ",
          "FI",
          "FR",
          "GF",
          "PF",
          "TF",
          "GA",
          "GM",
          "GE",
          "DE",
          "GH",
          "GI",
          "GR",
          "GL",
          "GD",
          "GP",
          "GU",
          "GT",
          "GG",
          "GN",
          "GW",
          "GY",
          "HT",
          "HM",
          "VA",
          "HN",
          "HK",
          "HU",
          "IS",
          "IN",
          "ID",
          "IR",
          "IQ",
          "IE",
          "IM",
          "IL",
          "IT",
          "JM",
          "JP",
          "JE",
          "JO",
          "KZ",
          "KE",
          "KI",
          "KP",
          "KR",
          "KW",
          "KG",
          "LA",
          "LV",
          "LB",
          "LS",
          "LR",
          "LY",
          "LI",
          "LT",
          "LU",
          "MO",
          "MK",
          "MG",
          "MW",
          "MY",
          "MV",
          "ML",
          "MT",
          "MH",
          "MQ",
          "MR",
          "MU",
          "YT",
          "MX",
          "FM",
          "MD",
          "MC",
          "MN",
          "ME",
          "MS",
          "MA",
          "MZ",
          "MM",
          "NA",
          "NR",
          "NP",
          "NL",
          "NC",
          "NZ",
          "NI",
          "NE",
          "NG",
          "NU",
          "NF",
          "MP",
          "NO",
          "OM",
          "PK",
          "PW",
          "PS",
          "PA",
          "PG",
          "PY",
          "PE",
          "PH",
          "PN",
          "PL",
          "PT",
          "PR",
          "QA",
          "RE",
          "RO",
          "RU",
          "RW",
          "BL",
          "SH",
          "KN",
          "LC",
          "MF",
          "PM",
          "VC",
          "WS",
          "SM",
          "ST",
          "SA",
          "SN",
          "RS",
          "SC",
          "SL",
          "SG",
          "SX",
          "SK",
          "SI",
          "SB",
          "SO",
          "ZA",
          "GS",
          "SS",
          "ES",
          "LK",
          "SD",
          "SR",
          "SJ",
          "SZ",
          "SE",
          "CH",
          "SY",
          "TW",
          "TJ",
          "TZ",
          "TH",
          "TL",
          "TG",
          "TK",
          "TO",
          "TT",
          "TN",
          "TR",
          "TM",
          "TC",
          "TV",
          "UG",
          "UA",
          "AE",
          "GB",
          "UM",
          "UY",
          "UZ",
          "VU",
          "VE",
          "VN",
          "VG",
          "VI",
          "WF",
          "EH",
          "YE",
          "ZM",
          "ZW",
          "US"
        ]
      },
      "CreateApiKeyRequest": {
        "type": "object",
        "description": "The request body for creating an API Key.",
        "required": [
          "name",
          "expiration"
        ],
        "properties": {
          "name": {
            "type": "string",
            "description": "A unique name for the API Key to help you identify it.",
            "example": "Sandbox integration key",
            "maxLength": 64
          },
          "description": {
            "type": "string",
            "description": "A description to provide more context about the API Key.",
            "example": "Key used by our developers to integrate with the sandbox environment",
            "nullable": true,
            "maxLength": 256
          },
          "expiration": {
            "$ref": "#/components/schemas/ApiKeyExpiration"
          }
        }
      },
      "CreateApiKeyResponse": {
        "type": "object",
        "description": "The response body for creating an API Key.",
        "required": [
          "key_id",
          "merchant_id",
          "name",
          "api_key",
          "created",
          "expiration"
        ],
        "properties": {
          "key_id": {
            "type": "string",
            "description": "The identifier for the API Key.",
            "example": "5hEEqkgJUyuxgSKGArHA4mWSnX",
            "maxLength": 64
          },
          "merchant_id": {
            "type": "string",
            "description": "The identifier for the Merchant Account.",
            "example": "y3oqhf46pyzuxjbcn2giaqnb44",
            "maxLength": 64
          },
          "name": {
            "type": "string",
            "description": "The unique name for the API Key to help you identify it.",
            "example": "Sandbox integration key",
            "maxLength": 64
          },
          "description": {
            "type": "string",
            "description": "The description to provide more context about the API Key.",
            "example": "Key used by our developers to integrate with the sandbox environment",
            "nullable": true,
            "maxLength": 256
          },
          "api_key": {
            "type": "string",
            "description": "The plaintext API Key used for server-side API access. Ensure you store the API Key\nsecurely as you will not be able to see it again.",
            "maxLength": 128
          },
          "created": {
            "type": "string",
            "format": "date-time",
            "description": "The time at which the API Key was created.",
            "example": "2022-09-10T10:11:12Z"
          },
          "expiration": {
            "$ref": "#/components/schemas/ApiKeyExpiration"
          }
        }
      },
      "CryptoData": {
        "type": "object",
        "properties": {
          "pay_currency": {
            "type": "string",
            "nullable": true
          }
        }
      },
      "Currency": {
        "type": "string",
        "enum": [
          "AED",
          "ALL",
          "AMD",
          "ANG",
          "ARS",
          "AUD",
          "AWG",
          "AZN",
          "BBD",
          "BDT",
          "BHD",
          "BMD",
          "BND",
          "BOB",
          "BRL",
          "BSD",
          "BWP",
          "BZD",
          "CAD",
          "CHF",
          "CNY",
          "COP",
          "CRC",
          "CUP",
          "CZK",
          "DKK",
          "DOP",
          "DZD",
          "EGP",
          "ETB",
          "EUR",
          "FJD",
          "GBP",
          "GHS",
          "GIP",
          "GMD",
          "GTQ",
          "GYD",
          "HKD",
          "HNL",
          "HRK",
          "HTG",
          "HUF",
          "IDR",
          "ILS",
          "INR",
          "JMD",
          "JOD",
          "JPY",
          "KES",
          "KGS",
          "KHR",
          "KRW",
          "KWD",
          "KYD",
          "KZT",
          "LAK",
          "LBP",
          "LKR",
          "LRD",
          "LSL",
          "MAD",
          "MDL",
          "MKD",
          "MMK",
          "MNT",
          "MOP",
          "MUR",
          "MVR",
          "MWK",
          "MXN",
          "MYR",
          "NAD",
          "NGN",
          "NIO",
          "NOK",
          "NPR",
          "NZD",
          "OMR",
          "PEN",
          "PGK",
          "PHP",
          "PKR",
          "PLN",
          "QAR",
          "RON",
          "RUB",
          "SAR",
          "SCR",
          "SEK",
          "SGD",
          "SLL",
          "SOS",
          "SSP",
          "SVC",
          "SZL",
          "THB",
          "TRY",
          "TTD",
          "TWD",
          "TZS",
          "USD",
          "UYU",
          "UZS",
          "YER",
          "ZAR"
        ]
      },
      "CustomerAcceptance": {
        "type": "object",
        "required": [
          "acceptance_type"
        ],
        "properties": {
          "acceptance_type": {
            "$ref": "#/components/schemas/AcceptanceType"
          },
          "accepted_at": {
            "type": "string",
            "format": "date-time",
            "description": "Specifying when the customer acceptance was provided",
            "example": "2022-09-10T10:11:12Z",
            "nullable": true
          },
          "online": {
            "allOf": [
              {
                "$ref": "#/components/schemas/OnlineMandate"
              }
            ],
            "nullable": true
          }
        }
      },
      "CustomerDeleteResponse": {
        "type": "object",
        "required": [
          "customer_id",
          "customer_deleted",
          "address_deleted",
          "payment_methods_deleted"
        ],
        "properties": {
          "customer_id": {
            "type": "string",
            "description": "The identifier for the customer object",
            "example": "cus_y3oqhf46pyzuxjbcn2giaqnb44",
            "maxLength": 255
          },
          "customer_deleted": {
            "type": "boolean",
            "description": "Whether customer was deleted or not",
            "example": false
          },
          "address_deleted": {
            "type": "boolean",
            "description": "Whether address was deleted or not",
            "example": false
          },
          "payment_methods_deleted": {
            "type": "boolean",
            "description": "Whether payment methods deleted or not",
            "example": false
          }
        }
      },
      "CustomerDetails": {
        "type": "object",
        "required": [
          "id"
        ],
        "properties": {
          "id": {
            "type": "string",
            "description": "The identifier for the customer."
          },
          "name": {
            "type": "string",
            "description": "The customer's name",
            "example": "John Doe",
            "nullable": true,
            "maxLength": 255
          },
          "email": {
            "type": "string",
            "description": "The customer's email address",
            "example": "johntest@test.com",
            "nullable": true,
            "maxLength": 255
          },
          "phone": {
            "type": "string",
            "description": "The customer's phone number",
            "example": "3141592653",
            "nullable": true,
            "maxLength": 10
          },
          "phone_country_code": {
            "type": "string",
            "description": "The country code for the customer's phone number",
            "example": "+1",
            "nullable": true,
            "maxLength": 2
          }
        }
      },
      "CustomerPaymentMethod": {
        "type": "object",
        "required": [
          "payment_token",
          "customer_id",
          "payment_method",
          "recurring_enabled",
          "installment_payment_enabled"
        ],
        "properties": {
          "payment_token": {
            "type": "string",
            "description": "Token for payment method in temporary card locker which gets refreshed often",
            "example": "7ebf443f-a050-4067-84e5-e6f6d4800aef"
          },
          "customer_id": {
            "type": "string",
            "description": "The unique identifier of the customer.",
            "example": "cus_meowerunwiuwiwqw"
          },
          "payment_method": {
            "$ref": "#/components/schemas/PaymentMethodType"
          },
          "payment_method_type": {
            "allOf": [
              {
                "$ref": "#/components/schemas/PaymentMethodType"
              }
            ],
            "nullable": true
          },
          "payment_method_issuer": {
            "type": "string",
            "description": "The name of the bank/ provider issuing the payment method to the end user",
            "example": "Citibank",
            "nullable": true
          },
          "payment_method_issuer_code": {
            "allOf": [
              {
                "$ref": "#/components/schemas/PaymentMethodIssuerCode"
              }
            ],
            "nullable": true
          },
          "recurring_enabled": {
            "type": "boolean",
            "description": "Indicates whether the payment method is eligible for recurring payments",
            "example": true
          },
          "installment_payment_enabled": {
            "type": "boolean",
            "description": "Indicates whether the payment method is eligible for installment payments",
            "example": true
          },
          "payment_experience": {
            "type": "array",
            "items": {
              "$ref": "#/components/schemas/PaymentExperience"
            },
            "description": "Type of payment experience enabled with the connector",
            "example": [
              "redirect_to_url"
            ],
            "nullable": true
          },
          "card": {
            "allOf": [
              {
                "$ref": "#/components/schemas/CardDetailFromLocker"
              }
            ],
            "nullable": true
          },
          "metadata": {
            "type": "object",
            "description": "You can specify up to 50 keys, with key names up to 40 characters long and values up to 500 characters long. Metadata is useful for storing additional, structured information on an object.",
            "nullable": true
          },
          "created": {
            "type": "string",
            "format": "date-time",
            "description": "A timestamp (ISO 8601 code) that determines when the customer was created",
            "example": "2023-01-18T11:04:09.922Z",
            "nullable": true
          }
        }
      },
      "CustomerPaymentMethodsListResponse": {
        "type": "object",
        "required": [
          "customer_payment_methods"
        ],
        "properties": {
          "customer_payment_methods": {
            "type": "array",
            "items": {
              "$ref": "#/components/schemas/CustomerPaymentMethod"
            },
            "description": "List of payment methods for customer"
          }
        }
      },
      "CustomerRequest": {
        "type": "object",
        "description": "The customer details",
        "properties": {
          "customer_id": {
            "type": "string",
            "description": "The identifier for the customer object. If not provided the customer ID will be autogenerated.",
            "example": "cus_y3oqhf46pyzuxjbcn2giaqnb44",
            "maxLength": 255
          },
          "name": {
            "type": "string",
            "description": "The customer's name",
            "example": "Jon Test",
            "nullable": true,
            "maxLength": 255
          },
          "email": {
            "type": "string",
            "description": "The customer's email address",
            "example": "JonTest@test.com",
            "nullable": true,
            "maxLength": 255
          },
          "phone": {
            "type": "string",
            "description": "The customer's phone number",
            "example": "9999999999",
            "nullable": true,
            "maxLength": 255
          },
          "description": {
            "type": "string",
            "description": "An arbitrary string that you can attach to a customer object.",
            "example": "First Customer",
            "nullable": true,
            "maxLength": 255
          },
          "phone_country_code": {
            "type": "string",
            "description": "The country code for the customer phone number",
            "example": "+65",
            "nullable": true,
            "maxLength": 255
          },
          "address": {
            "allOf": [
              {
                "$ref": "#/components/schemas/AddressDetails"
              }
            ],
            "nullable": true
          },
          "metadata": {
            "type": "object",
            "description": "You can specify up to 50 keys, with key names up to 40 characters long and values up to 500\ncharacters long. Metadata is useful for storing additional, structured information on an\nobject.",
            "nullable": true
          }
        }
      },
      "CustomerResponse": {
        "type": "object",
        "required": [
          "customer_id",
          "created_at"
        ],
        "properties": {
          "customer_id": {
            "type": "string",
            "description": "The identifier for the customer object. If not provided the customer ID will be autogenerated.",
            "example": "cus_y3oqhf46pyzuxjbcn2giaqnb44",
            "maxLength": 255
          },
          "name": {
            "type": "string",
            "description": "The customer's name",
            "example": "Jon Test",
            "nullable": true,
            "maxLength": 255
          },
          "email": {
            "type": "string",
            "description": "The customer's email address",
            "example": "JonTest@test.com",
            "nullable": true,
            "maxLength": 255
          },
          "phone": {
            "type": "string",
            "description": "The customer's phone number",
            "example": "9999999999",
            "nullable": true,
            "maxLength": 255
          },
          "phone_country_code": {
            "type": "string",
            "description": "The country code for the customer phone number",
            "example": "+65",
            "nullable": true,
            "maxLength": 255
          },
          "description": {
            "type": "string",
            "description": "An arbitrary string that you can attach to a customer object.",
            "example": "First Customer",
            "nullable": true,
            "maxLength": 255
          },
          "address": {
            "allOf": [
              {
                "$ref": "#/components/schemas/AddressDetails"
              }
            ],
            "nullable": true
          },
          "created_at": {
            "type": "string",
            "format": "date-time",
            "description": "A timestamp (ISO 8601 code) that determines when the customer was created",
            "example": "2023-01-18T11:04:09.922Z"
          },
          "metadata": {
            "type": "object",
            "description": "You can specify up to 50 keys, with key names up to 40 characters long and values up to 500\ncharacters long. Metadata is useful for storing additional, structured information on an\nobject.",
            "nullable": true
          }
        }
      },
      "DisputeResponse": {
        "type": "object",
        "required": [
          "dispute_id",
          "payment_id",
          "attempt_id",
          "amount",
          "currency",
          "dispute_stage",
          "dispute_status",
          "connector",
          "connector_status",
          "connector_dispute_id",
          "created_at"
        ],
        "properties": {
          "dispute_id": {
            "type": "string",
            "description": "The identifier for dispute"
          },
          "payment_id": {
            "type": "string",
            "description": "The identifier for payment_intent"
          },
          "attempt_id": {
            "type": "string",
            "description": "The identifier for payment_attempt"
          },
          "amount": {
            "type": "string",
            "description": "The dispute amount"
          },
          "currency": {
            "type": "string",
            "description": "The three-letter ISO currency code"
          },
          "dispute_stage": {
            "$ref": "#/components/schemas/DisputeStage"
          },
          "dispute_status": {
            "$ref": "#/components/schemas/DisputeStatus"
          },
          "connector": {
            "type": "string",
            "description": "connector to which dispute is associated with"
          },
          "connector_status": {
            "type": "string",
            "description": "Status of the dispute sent by connector"
          },
          "connector_dispute_id": {
            "type": "string",
            "description": "Dispute id sent by connector"
          },
          "connector_reason": {
            "type": "string",
            "description": "Reason of dispute sent by connector",
            "nullable": true
          },
          "connector_reason_code": {
            "type": "string",
            "description": "Reason code of dispute sent by connector",
            "nullable": true
          },
          "challenge_required_by": {
            "type": "string",
            "format": "date-time",
            "description": "Evidence deadline of dispute sent by connector",
            "nullable": true
          },
          "connector_created_at": {
            "type": "string",
            "format": "date-time",
            "description": "Dispute created time sent by connector",
            "nullable": true
          },
          "connector_updated_at": {
            "type": "string",
            "format": "date-time",
            "description": "Dispute updated time sent by connector",
            "nullable": true
          },
          "created_at": {
            "type": "string",
            "format": "date-time",
            "description": "Time at which dispute is received"
          }
        }
      },
      "DisputeResponsePaymentsRetrieve": {
        "type": "object",
        "required": [
          "dispute_id",
          "dispute_stage",
          "dispute_status",
          "connector_status",
          "connector_dispute_id",
          "created_at"
        ],
        "properties": {
          "dispute_id": {
            "type": "string",
            "description": "The identifier for dispute"
          },
          "dispute_stage": {
            "$ref": "#/components/schemas/DisputeStage"
          },
          "dispute_status": {
            "$ref": "#/components/schemas/DisputeStatus"
          },
          "connector_status": {
            "type": "string",
            "description": "Status of the dispute sent by connector"
          },
          "connector_dispute_id": {
            "type": "string",
            "description": "Dispute id sent by connector"
          },
          "connector_reason": {
            "type": "string",
            "description": "Reason of dispute sent by connector",
            "nullable": true
          },
          "connector_reason_code": {
            "type": "string",
            "description": "Reason code of dispute sent by connector",
            "nullable": true
          },
          "challenge_required_by": {
            "type": "string",
            "format": "date-time",
            "description": "Evidence deadline of dispute sent by connector",
            "nullable": true
          },
          "connector_created_at": {
            "type": "string",
            "format": "date-time",
            "description": "Dispute created time sent by connector",
            "nullable": true
          },
          "connector_updated_at": {
            "type": "string",
            "format": "date-time",
            "description": "Dispute updated time sent by connector",
            "nullable": true
          },
          "created_at": {
            "type": "string",
            "format": "date-time",
            "description": "Time at which dispute is received"
          }
        }
      },
      "DisputeStage": {
        "type": "string",
        "enum": [
          "pre_dispute",
          "dispute",
          "pre_arbitration"
        ]
      },
      "DisputeStatus": {
        "type": "string",
        "enum": [
          "dispute_opened",
          "dispute_expired",
          "dispute_accepted",
          "dispute_cancelled",
          "dispute_challenged",
          "dispute_won",
          "dispute_lost"
        ]
      },
      "EphemeralKeyCreateResponse": {
        "type": "object",
        "required": [
          "customer_id",
          "created_at",
          "expires",
          "secret"
        ],
        "properties": {
          "customer_id": {
            "type": "string",
            "description": "customer_id to which this ephemeral key belongs to"
          },
          "created_at": {
            "type": "integer",
            "format": "int64",
            "description": "time at which this ephemeral key was created"
          },
          "expires": {
            "type": "integer",
            "format": "int64",
            "description": "time at which this ephemeral key would expire"
          },
          "secret": {
            "type": "string",
            "description": "ephemeral key"
          }
        }
      },
      "FeatureMetadata": {
        "type": "object",
        "properties": {
          "redirect_response": {
            "allOf": [
              {
                "$ref": "#/components/schemas/RedirectResponse"
              }
            ],
            "nullable": true
          }
        }
      },
      "FieldType": {
        "oneOf": [
          {
            "type": "string",
            "enum": [
              "user_full_name"
            ]
          },
          {
            "type": "string",
            "enum": [
              "user_email_address"
            ]
          },
          {
            "type": "string",
            "enum": [
              "user_phone_number"
            ]
          },
          {
            "type": "object",
            "required": [
              "user_country"
            ],
            "properties": {
              "user_country": {
                "type": "object",
                "required": [
                  "options"
                ],
                "properties": {
                  "options": {
                    "type": "array",
                    "items": {
                      "type": "string"
                    }
                  }
                }
              }
            }
          },
          {
            "type": "string",
            "enum": [
              "user_addressline1"
            ]
          },
          {
            "type": "string",
            "enum": [
              "user_addressline2"
            ]
          },
          {
            "type": "string",
            "enum": [
              "user_address_city"
            ]
          },
          {
            "type": "string",
            "enum": [
              "user_address_pincode"
            ]
          },
          {
            "type": "string",
            "enum": [
              "user_address_state"
            ]
          },
          {
            "type": "string",
            "enum": [
              "user_address_country"
            ]
          },
          {
            "type": "string",
            "enum": [
              "user_blik_code"
            ]
          },
          {
            "type": "string",
            "enum": [
              "fields_complete"
            ]
          },
          {
            "type": "string",
            "enum": [
              "user_billing_name"
            ]
          },
          {
            "type": "string",
            "enum": [
              "user_bank"
            ]
          },
          {
            "type": "string",
            "enum": [
              "text"
            ]
          },
          {
            "type": "object",
            "required": [
              "drop_down"
            ],
            "properties": {
              "drop_down": {
                "type": "object",
                "required": [
                  "options"
                ],
                "properties": {
                  "options": {
                    "type": "array",
                    "items": {
                      "type": "string"
                    }
                  }
                }
              }
            }
          }
        ],
        "description": "Possible field type of required fields in payment_method_data"
      },
      "FrmAction": {
        "type": "string",
        "enum": [
          "cancel_txn",
          "auto_refund",
          "manual_review"
        ]
      },
      "FrmConfigs": {
        "type": "object",
        "description": "Details of FrmConfigs are mentioned here... it should be passed in payment connector create api call, and stored in merchant_connector_table",
        "required": [
          "frm_action",
          "frm_preferred_flow_type"
        ],
        "properties": {
          "frm_enabled_pms": {
            "type": "array",
            "items": {
              "type": "string"
            },
            "nullable": true
          },
          "frm_enabled_pm_types": {
            "type": "array",
            "items": {
              "type": "string"
            },
            "nullable": true
          },
          "frm_enabled_gateways": {
            "type": "array",
            "items": {
              "type": "string"
            },
            "nullable": true
          },
          "frm_action": {
            "$ref": "#/components/schemas/FrmAction"
          },
          "frm_preferred_flow_type": {
            "$ref": "#/components/schemas/FrmPreferredFlowTypes"
          }
        }
      },
      "FrmPreferredFlowTypes": {
        "type": "string",
        "enum": [
          "pre",
          "post"
        ]
      },
      "FutureUsage": {
        "type": "string",
        "enum": [
          "off_session",
          "on_session"
        ]
      },
      "GooglePayPaymentMethodInfo": {
        "type": "object",
        "required": [
          "card_network",
          "card_details"
        ],
        "properties": {
          "card_network": {
            "type": "string",
            "description": "The name of the card network"
          },
          "card_details": {
            "type": "string",
            "description": "The details of the card"
          }
        }
      },
      "GooglePayRedirectData": {
        "type": "object"
      },
      "GooglePaySessionResponse": {
        "type": "object",
        "required": [
          "merchant_info",
          "allowed_payment_methods",
          "transaction_info",
          "delayed_session_token",
          "connector",
          "sdk_next_action"
        ],
        "properties": {
          "merchant_info": {
            "$ref": "#/components/schemas/GpayMerchantInfo"
          },
          "allowed_payment_methods": {
            "type": "array",
            "items": {
              "$ref": "#/components/schemas/GpayAllowedPaymentMethods"
            },
            "description": "List of the allowed payment meythods"
          },
          "transaction_info": {
            "$ref": "#/components/schemas/GpayTransactionInfo"
          },
          "delayed_session_token": {
            "type": "boolean",
            "description": "Identifier for the delayed session response"
          },
          "connector": {
            "type": "string",
            "description": "The name of the connector"
          },
          "sdk_next_action": {
            "$ref": "#/components/schemas/SdkNextAction"
          },
          "secrets": {
            "allOf": [
              {
                "$ref": "#/components/schemas/SecretInfoToInitiateSdk"
              }
            ],
            "nullable": true
          }
        }
      },
      "GooglePayThirdPartySdk": {
        "type": "object",
        "required": [
          "delayed_session_token",
          "connector",
          "sdk_next_action"
        ],
        "properties": {
          "delayed_session_token": {
            "type": "boolean",
            "description": "Identifier for the delayed session response"
          },
          "connector": {
            "type": "string",
            "description": "The name of the connector"
          },
          "sdk_next_action": {
            "$ref": "#/components/schemas/SdkNextAction"
          }
        }
      },
      "GooglePayThirdPartySdkData": {
        "type": "object"
      },
      "GooglePayWalletData": {
        "type": "object",
        "required": [
          "type",
          "description",
          "info",
          "tokenization_data"
        ],
        "properties": {
          "type": {
            "type": "string",
            "description": "The type of payment method"
          },
          "description": {
            "type": "string",
            "description": "User-facing message to describe the payment method that funds this transaction."
          },
          "info": {
            "$ref": "#/components/schemas/GooglePayPaymentMethodInfo"
          },
          "tokenization_data": {
            "$ref": "#/components/schemas/GpayTokenizationData"
          }
        }
      },
      "GpayAllowedMethodsParameters": {
        "type": "object",
        "required": [
          "allowed_auth_methods",
          "allowed_card_networks"
        ],
        "properties": {
          "allowed_auth_methods": {
            "type": "array",
            "items": {
              "type": "string"
            },
            "description": "The list of allowed auth methods (ex: 3DS, No3DS, PAN_ONLY etc)"
          },
          "allowed_card_networks": {
            "type": "array",
            "items": {
              "type": "string"
            },
            "description": "The list of allowed card networks (ex: AMEX,JCB etc)"
          }
        }
      },
      "GpayAllowedPaymentMethods": {
        "type": "object",
        "required": [
          "type",
          "parameters",
          "tokenization_specification"
        ],
        "properties": {
          "type": {
            "type": "string",
            "description": "The type of payment method"
          },
          "parameters": {
            "$ref": "#/components/schemas/GpayAllowedMethodsParameters"
          },
          "tokenization_specification": {
            "$ref": "#/components/schemas/GpayTokenizationSpecification"
          }
        }
      },
      "GpayMerchantInfo": {
        "type": "object",
        "required": [
          "merchant_name"
        ],
        "properties": {
          "merchant_name": {
            "type": "string",
            "description": "The name of the merchant"
          }
        }
      },
      "GpaySessionTokenResponse": {
        "oneOf": [
          {
            "$ref": "#/components/schemas/GooglePayThirdPartySdk"
          },
          {
            "$ref": "#/components/schemas/GooglePaySessionResponse"
          }
        ]
      },
      "GpayTokenParameters": {
        "type": "object",
        "required": [
          "gateway"
        ],
        "properties": {
          "gateway": {
            "type": "string",
            "description": "The name of the connector"
          },
          "gateway_merchant_id": {
            "type": "string",
            "description": "The merchant ID registered in the connector associated",
            "nullable": true
          },
          "stripe:version": {
            "type": "string",
            "nullable": true
          },
          "stripe:publishableKey": {
            "type": "string",
            "nullable": true
          }
        }
      },
      "GpayTokenizationData": {
        "type": "object",
        "required": [
          "type",
          "token"
        ],
        "properties": {
          "type": {
            "type": "string",
            "description": "The type of the token"
          },
          "token": {
            "type": "string",
            "description": "Token generated for the wallet"
          }
        }
      },
      "GpayTokenizationSpecification": {
        "type": "object",
        "required": [
          "type",
          "parameters"
        ],
        "properties": {
          "type": {
            "type": "string",
            "description": "The token specification type(ex: PAYMENT_GATEWAY)"
          },
          "parameters": {
            "$ref": "#/components/schemas/GpayTokenParameters"
          }
        }
      },
      "GpayTransactionInfo": {
        "type": "object",
        "required": [
          "country_code",
          "currency_code",
          "total_price_status",
          "total_price"
        ],
        "properties": {
          "country_code": {
            "$ref": "#/components/schemas/CountryAlpha2"
          },
          "currency_code": {
            "$ref": "#/components/schemas/Currency"
          },
          "total_price_status": {
            "type": "string",
            "description": "The total price status (ex: 'FINAL')"
          },
          "total_price": {
            "type": "string",
            "description": "The total price"
          }
        }
      },
      "IntentStatus": {
        "type": "string",
        "enum": [
          "succeeded",
          "failed",
          "cancelled",
          "processing",
          "requires_customer_action",
          "requires_merchant_action",
          "requires_payment_method",
          "requires_confirmation",
          "requires_capture"
        ]
      },
      "KlarnaSessionTokenResponse": {
        "type": "object",
        "required": [
          "session_token",
          "session_id"
        ],
        "properties": {
          "session_token": {
            "type": "string",
            "description": "The session token for Klarna"
          },
          "session_id": {
            "type": "string",
            "description": "The identifier for the session"
          }
        }
      },
      "MandateAmountData": {
        "type": "object",
        "required": [
          "amount",
          "currency"
        ],
        "properties": {
          "amount": {
            "type": "integer",
            "format": "int64",
            "description": "The maximum amount to be debited for the mandate transaction",
            "example": 6540
          },
          "currency": {
            "$ref": "#/components/schemas/Currency"
          },
          "start_date": {
            "type": "string",
            "format": "date-time",
            "description": "Specifying start date of the mandate",
            "example": "2022-09-10T00:00:00Z",
            "nullable": true
          },
          "end_date": {
            "type": "string",
            "format": "date-time",
            "description": "Specifying end date of the mandate",
            "example": "2023-09-10T23:59:59Z",
            "nullable": true
          },
          "metadata": {
            "type": "object",
            "description": "Additional details required by mandate",
            "nullable": true
          }
        }
      },
      "MandateCardDetails": {
        "type": "object",
        "properties": {
          "last4_digits": {
            "type": "string",
            "description": "The last 4 digits of card",
            "nullable": true
          },
          "card_exp_month": {
            "type": "string",
            "description": "The expiry month of card",
            "nullable": true
          },
          "card_exp_year": {
            "type": "string",
            "description": "The expiry year of card",
            "nullable": true
          },
          "card_holder_name": {
            "type": "string",
            "description": "The card holder name",
            "nullable": true
          },
          "card_token": {
            "type": "string",
            "description": "The token from card locker",
            "nullable": true
          },
          "scheme": {
            "type": "string",
            "description": "The card scheme network for the particular card",
            "nullable": true
          },
          "issuer_country": {
            "type": "string",
            "description": "The country code in in which the card was issued",
            "nullable": true
          },
          "card_fingerprint": {
            "type": "string",
            "description": "A unique identifier alias to identify a particular card",
            "nullable": true
          }
        }
      },
      "MandateData": {
        "type": "object",
        "properties": {
          "customer_acceptance": {
            "allOf": [
              {
                "$ref": "#/components/schemas/CustomerAcceptance"
              }
            ],
            "nullable": true
          },
          "mandate_type": {
            "allOf": [
              {
                "$ref": "#/components/schemas/MandateType"
              }
            ],
            "nullable": true
          }
        }
      },
      "MandateResponse": {
        "type": "object",
        "required": [
          "mandate_id",
          "status",
          "payment_method_id",
          "payment_method"
        ],
        "properties": {
          "mandate_id": {
            "type": "string",
            "description": "The identifier for mandate"
          },
          "status": {
            "$ref": "#/components/schemas/MandateStatus"
          },
          "payment_method_id": {
            "type": "string",
            "description": "The identifier for payment method"
          },
          "payment_method": {
            "type": "string",
            "description": "The payment method"
          },
          "card": {
            "allOf": [
              {
                "$ref": "#/components/schemas/MandateCardDetails"
              }
            ],
            "nullable": true
          },
          "customer_acceptance": {
            "allOf": [
              {
                "$ref": "#/components/schemas/CustomerAcceptance"
              }
            ],
            "nullable": true
          }
        }
      },
      "MandateRevokedResponse": {
        "type": "object",
        "required": [
          "mandate_id",
          "status"
        ],
        "properties": {
          "mandate_id": {
            "type": "string",
            "description": "The identifier for mandate"
          },
          "status": {
            "$ref": "#/components/schemas/MandateStatus"
          }
        }
      },
      "MandateStatus": {
        "type": "string",
        "description": "The status of the mandate, which indicates whether it can be used to initiate a payment",
        "enum": [
          "active",
          "inactive",
          "pending",
          "revoked"
        ]
      },
      "MandateType": {
        "oneOf": [
          {
            "type": "object",
            "required": [
              "single_use"
            ],
            "properties": {
              "single_use": {
                "$ref": "#/components/schemas/MandateAmountData"
              }
            }
          },
          {
            "type": "object",
            "required": [
              "multi_use"
            ],
            "properties": {
              "multi_use": {
                "allOf": [
                  {
                    "$ref": "#/components/schemas/MandateAmountData"
                  }
                ],
                "nullable": true
              }
            }
          }
        ]
      },
      "MbWayRedirection": {
        "type": "object",
        "required": [
          "telephone_number"
        ],
        "properties": {
          "telephone_number": {
            "type": "string",
            "description": "Telephone number of the shopper. Should be Portuguese phone number."
          }
        }
      },
      "MerchantAccountCreate": {
        "type": "object",
        "required": [
          "merchant_id"
        ],
        "properties": {
          "merchant_id": {
            "type": "string",
            "description": "The identifier for the Merchant Account",
            "example": "y3oqhf46pyzuxjbcn2giaqnb44",
            "maxLength": 255
          },
          "merchant_name": {
            "type": "string",
            "description": "Name of the Merchant Account",
            "example": "NewAge Retailer",
            "nullable": true
          },
          "merchant_details": {
            "allOf": [
              {
                "$ref": "#/components/schemas/MerchantDetails"
              }
            ],
            "nullable": true
          },
          "return_url": {
            "type": "string",
            "description": "The URL to redirect after the completion of the operation",
            "example": "https://www.example.com/success",
            "nullable": true,
            "maxLength": 255
          },
          "webhook_details": {
            "allOf": [
              {
                "$ref": "#/components/schemas/WebhookDetails"
              }
            ],
            "nullable": true
          },
          "routing_algorithm": {
            "type": "object",
            "description": "The routing algorithm to be used for routing payments to desired connectors",
            "nullable": true
          },
          "sub_merchants_enabled": {
            "type": "boolean",
            "description": "A boolean value to indicate if the merchant is a sub-merchant under a master or a parent merchant. By default, its value is false.",
            "default": false,
            "example": false,
            "nullable": true
          },
          "parent_merchant_id": {
            "type": "string",
            "description": "Refers to the Parent Merchant ID if the merchant being created is a sub-merchant",
            "example": "xkkdf909012sdjki2dkh5sdf",
            "nullable": true,
            "maxLength": 255
          },
          "enable_payment_response_hash": {
            "type": "boolean",
            "description": "A boolean value to indicate if payment response hash needs to be enabled",
            "default": false,
            "example": true,
            "nullable": true
          },
          "payment_response_hash_key": {
            "type": "string",
            "description": "Refers to the hash key used for payment response",
            "nullable": true
          },
          "redirect_to_merchant_with_http_post": {
            "type": "boolean",
            "description": "A boolean value to indicate if redirect to merchant with http post needs to be enabled",
            "default": false,
            "example": true,
            "nullable": true
          },
          "metadata": {
            "type": "object",
            "description": "You can specify up to 50 keys, with key names up to 40 characters long and values up to 500 characters long. Metadata is useful for storing additional, structured information on an object.",
            "nullable": true
          },
          "publishable_key": {
            "type": "string",
            "description": "API key that will be used for server side API access",
            "example": "AH3423bkjbkjdsfbkj",
            "nullable": true
          },
          "locker_id": {
            "type": "string",
            "description": "An identifier for the vault used to store payment method information.",
            "example": "locker_abc123",
            "nullable": true
          },
          "primary_business_details": {
            "allOf": [
              {
                "$ref": "#/components/schemas/PrimaryBusinessDetails"
              }
            ],
            "nullable": true
          },
          "frm_routing_algorithm": {
            "type": "object",
            "description": "The frm routing algorithm to be used for routing payments to desired FRM's",
            "nullable": true
          },
          "intent_fulfillment_time": {
            "type": "integer",
            "format": "int32",
            "description": "Will be used to expire client secret after certain amount of time to be supplied in seconds\n(900) for 15 mins",
            "example": 900,
            "nullable": true,
            "minimum": 0.0
          }
        }
      },
      "MerchantAccountDeleteResponse": {
        "type": "object",
        "required": [
          "merchant_id",
          "deleted"
        ],
        "properties": {
          "merchant_id": {
            "type": "string",
            "description": "The identifier for the Merchant Account",
            "example": "y3oqhf46pyzuxjbcn2giaqnb44",
            "maxLength": 255
          },
          "deleted": {
            "type": "boolean",
            "description": "If the connector is deleted or not",
            "example": false
          }
        }
      },
      "MerchantAccountResponse": {
        "type": "object",
        "required": [
          "merchant_id",
          "enable_payment_response_hash",
          "redirect_to_merchant_with_http_post",
          "primary_business_details"
        ],
        "properties": {
          "merchant_id": {
            "type": "string",
            "description": "The identifier for the Merchant Account",
            "example": "y3oqhf46pyzuxjbcn2giaqnb44",
            "maxLength": 255
          },
          "merchant_name": {
            "type": "string",
            "description": "Name of the Merchant Account",
            "example": "NewAge Retailer",
            "nullable": true
          },
          "return_url": {
            "type": "string",
            "description": "The URL to redirect after the completion of the operation",
            "example": "https://www.example.com/success",
            "nullable": true,
            "maxLength": 255
          },
          "enable_payment_response_hash": {
            "type": "boolean",
            "description": "A boolean value to indicate if payment response hash needs to be enabled",
            "default": false,
            "example": true
          },
          "payment_response_hash_key": {
            "type": "string",
            "description": "Refers to the Parent Merchant ID if the merchant being created is a sub-merchant",
            "example": "xkkdf909012sdjki2dkh5sdf",
            "nullable": true,
            "maxLength": 255
          },
          "redirect_to_merchant_with_http_post": {
            "type": "boolean",
            "description": "A boolean value to indicate if redirect to merchant with http post needs to be enabled",
            "default": false,
            "example": true
          },
          "merchant_details": {
            "allOf": [
              {
                "$ref": "#/components/schemas/MerchantDetails"
              }
            ],
            "nullable": true
          },
          "webhook_details": {
            "allOf": [
              {
                "$ref": "#/components/schemas/WebhookDetails"
              }
            ],
            "nullable": true
          },
          "routing_algorithm": {
            "allOf": [
              {
                "$ref": "#/components/schemas/RoutingAlgorithm"
              }
            ],
            "nullable": true
          },
          "sub_merchants_enabled": {
            "type": "boolean",
            "description": "A boolean value to indicate if the merchant is a sub-merchant under a master or a parent merchant. By default, its value is false.",
            "default": false,
            "example": false,
            "nullable": true
          },
          "parent_merchant_id": {
            "type": "string",
            "description": "Refers to the Parent Merchant ID if the merchant being created is a sub-merchant",
            "example": "xkkdf909012sdjki2dkh5sdf",
            "nullable": true,
            "maxLength": 255
          },
          "publishable_key": {
            "type": "string",
            "description": "API key that will be used for server side API access",
            "example": "AH3423bkjbkjdsfbkj",
            "nullable": true
          },
          "metadata": {
            "type": "object",
            "description": "You can specify up to 50 keys, with key names up to 40 characters long and values up to 500 characters long. Metadata is useful for storing additional, structured information on an object.",
            "nullable": true
          },
          "locker_id": {
            "type": "string",
            "description": "An identifier for the vault used to store payment method information.",
            "example": "locker_abc123",
            "nullable": true
          },
          "primary_business_details": {
            "type": "array",
            "items": {
              "$ref": "#/components/schemas/PrimaryBusinessDetails"
            },
            "description": "Default business details for connector routing"
          },
          "frm_routing_algorithm": {
            "allOf": [
              {
                "$ref": "#/components/schemas/RoutingAlgorithm"
              }
            ],
            "nullable": true
          },
          "intent_fulfillment_time": {
            "type": "integer",
            "format": "int64",
            "description": "Will be used to expire client secret after certain amount of time to be supplied in seconds\n(900) for 15 mins",
            "nullable": true
          }
        }
      },
      "MerchantAccountUpdate": {
        "type": "object",
        "required": [
          "merchant_id"
        ],
        "properties": {
          "merchant_id": {
            "type": "string",
            "description": "The identifier for the Merchant Account",
            "example": "y3oqhf46pyzuxjbcn2giaqnb44",
            "maxLength": 255
          },
          "merchant_name": {
            "type": "string",
            "description": "Name of the Merchant Account",
            "example": "NewAge Retailer",
            "nullable": true
          },
          "merchant_details": {
            "allOf": [
              {
                "$ref": "#/components/schemas/MerchantDetails"
              }
            ],
            "nullable": true
          },
          "return_url": {
            "type": "string",
            "description": "The URL to redirect after the completion of the operation",
            "example": "https://www.example.com/success",
            "nullable": true,
            "maxLength": 255
          },
          "webhook_details": {
            "allOf": [
              {
                "$ref": "#/components/schemas/WebhookDetails"
              }
            ],
            "nullable": true
          },
          "routing_algorithm": {
            "type": "object",
            "description": "The routing algorithm to be used for routing payments to desired connectors",
            "nullable": true
          },
          "sub_merchants_enabled": {
            "type": "boolean",
            "description": "A boolean value to indicate if the merchant is a sub-merchant under a master or a parent merchant. By default, its value is false.",
            "default": false,
            "example": false,
            "nullable": true
          },
          "parent_merchant_id": {
            "type": "string",
            "description": "Refers to the Parent Merchant ID if the merchant being created is a sub-merchant",
            "example": "xkkdf909012sdjki2dkh5sdf",
            "nullable": true,
            "maxLength": 255
          },
          "enable_payment_response_hash": {
            "type": "boolean",
            "description": "A boolean value to indicate if payment response hash needs to be enabled",
            "default": false,
            "example": true,
            "nullable": true
          },
          "payment_response_hash_key": {
            "type": "string",
            "description": "Refers to the hash key used for payment response",
            "nullable": true
          },
          "redirect_to_merchant_with_http_post": {
            "type": "boolean",
            "description": "A boolean value to indicate if redirect to merchant with http post needs to be enabled",
            "default": false,
            "example": true,
            "nullable": true
          },
          "metadata": {
            "type": "object",
            "description": "You can specify up to 50 keys, with key names up to 40 characters long and values up to 500 characters long. Metadata is useful for storing additional, structured information on an object.",
            "nullable": true
          },
          "publishable_key": {
            "type": "string",
            "description": "API key that will be used for server side API access",
            "example": "AH3423bkjbkjdsfbkj",
            "nullable": true
          },
          "locker_id": {
            "type": "string",
            "description": "An identifier for the vault used to store payment method information.",
            "example": "locker_abc123",
            "nullable": true
          },
          "primary_business_details": {
            "type": "array",
            "items": {
              "$ref": "#/components/schemas/PrimaryBusinessDetails"
            },
            "description": "Default business details for connector routing",
            "nullable": true
          },
          "frm_routing_algorithm": {
            "type": "object",
            "description": "The frm routing algorithm to be used for routing payments to desired FRM's",
            "nullable": true
          },
          "intent_fulfillment_time": {
            "type": "integer",
            "format": "int32",
            "description": "Will be used to expire client secret after certain amount of time to be supplied in seconds\n(900) for 15 mins",
            "nullable": true,
            "minimum": 0.0
          }
        }
      },
      "MerchantConnectorCreate": {
        "type": "object",
        "description": "Create a new Merchant Connector for the merchant account. The connector could be a payment processor / facilitator / acquirer or specialized services like Fraud / Accounting etc.\"",
        "required": [
          "connector_type",
          "connector_name",
          "connector_label"
        ],
        "properties": {
          "connector_type": {
            "$ref": "#/components/schemas/ConnectorType"
          },
          "connector_name": {
            "$ref": "#/components/schemas/Connector"
          },
          "connector_label": {
            "type": "string",
            "example": "stripe_US_travel"
          },
          "merchant_connector_id": {
            "type": "string",
            "description": "Unique ID of the connector",
            "example": "mca_5apGeP94tMts6rg3U3kR",
            "nullable": true
          },
          "connector_account_details": {
            "type": "object",
            "description": "Account details of the Connector. You can specify up to 50 keys, with key names up to 40 characters long and values up to 500 characters long. Useful for storing additional, structured information on an object.",
            "nullable": true
          },
          "test_mode": {
            "type": "boolean",
            "description": "A boolean value to indicate if the connector is in Test mode. By default, its value is false.",
            "default": false,
            "example": false,
            "nullable": true
          },
          "disabled": {
            "type": "boolean",
            "description": "A boolean value to indicate if the connector is disabled. By default, its value is false.",
            "default": false,
            "example": false,
            "nullable": true
          },
          "payment_methods_enabled": {
            "type": "array",
            "items": {
              "$ref": "#/components/schemas/PaymentMethodsEnabled"
            },
            "description": "Refers to the Parent Merchant ID if the merchant being created is a sub-merchant",
            "example": [
              {
                "payment_method": "wallet",
                "payment_method_types": [
                  "upi_collect",
                  "upi_intent"
                ],
                "payment_method_issuers": [
                  "labore magna ipsum",
                  "aute"
                ],
                "payment_schemes": [
                  "Discover",
                  "Discover"
                ],
                "accepted_currencies": {
                  "type": "enable_only",
                  "list": [
                    "USD",
                    "EUR"
                  ]
                },
                "accepted_countries": {
                  "type": "disable_only",
                  "list": [
                    "FR",
                    "DE",
                    "IN"
                  ]
                },
                "minimum_amount": 1,
                "maximum_amount": 68607706,
                "recurring_enabled": true,
                "installment_payment_enabled": true
              }
            ],
            "nullable": true
          },
          "metadata": {
            "type": "object",
            "description": "You can specify up to 50 keys, with key names up to 40 characters long and values up to 500 characters long. Metadata is useful for storing additional, structured information on an object.",
            "nullable": true
          },
          "frm_configs": {
            "allOf": [
              {
                "$ref": "#/components/schemas/FrmConfigs"
              }
            ],
            "nullable": true
          },
          "business_country": {
            "allOf": [
              {
                "$ref": "#/components/schemas/CountryAlpha2"
              }
            ],
            "nullable": true
          },
          "business_label": {
            "type": "string",
            "nullable": true
          },
          "business_sub_label": {
            "type": "string",
            "description": "Business Sub label of the merchant",
            "example": "chase",
            "nullable": true
          }
        }
      },
      "MerchantConnectorDeleteResponse": {
        "type": "object",
        "required": [
          "merchant_id",
          "merchant_connector_id",
          "deleted"
        ],
        "properties": {
          "merchant_id": {
            "type": "string",
            "description": "The identifier for the Merchant Account",
            "example": "y3oqhf46pyzuxjbcn2giaqnb44",
            "maxLength": 255
          },
          "merchant_connector_id": {
            "type": "string",
            "description": "Unique ID of the connector",
            "example": "mca_5apGeP94tMts6rg3U3kR"
          },
          "deleted": {
            "type": "boolean",
            "description": "If the connector is deleted or not",
            "example": false
          }
        }
      },
      "MerchantConnectorDetails": {
        "type": "object",
        "properties": {
          "connector_account_details": {
            "type": "object",
            "description": "Account details of the Connector. You can specify up to 50 keys, with key names up to 40 characters long and values up to 500 characters long. Useful for storing additional, structured information on an object.",
            "nullable": true
          },
          "metadata": {
            "type": "object",
            "description": "You can specify up to 50 keys, with key names up to 40 characters long and values up to 500 characters long. Metadata is useful for storing additional, structured information on an object.",
            "nullable": true
          }
        }
      },
      "MerchantConnectorDetailsWrap": {
        "type": "object",
        "required": [
          "creds_identifier"
        ],
        "properties": {
          "creds_identifier": {
            "type": "string",
            "description": "Creds Identifier is to uniquely identify the credentials. Do not send any sensitive info in this field. And do not send the string \"null\"."
          },
          "encoded_data": {
            "allOf": [
              {
                "$ref": "#/components/schemas/MerchantConnectorDetails"
              }
            ],
            "nullable": true
          }
        }
      },
      "MerchantConnectorId": {
        "type": "object",
        "required": [
          "merchant_id",
          "merchant_connector_id"
        ],
        "properties": {
          "merchant_id": {
            "type": "string"
          },
          "merchant_connector_id": {
            "type": "string"
          }
        }
      },
      "MerchantConnectorResponse": {
        "type": "object",
        "description": "Response of creating a new Merchant Connector for the merchant account.\"",
        "required": [
          "connector_type",
          "connector_name",
          "connector_label",
          "merchant_connector_id",
          "business_country",
          "business_label"
        ],
        "properties": {
          "connector_type": {
            "$ref": "#/components/schemas/ConnectorType"
          },
          "connector_name": {
            "type": "string",
            "description": "Name of the Connector",
            "example": "stripe"
          },
          "connector_label": {
            "type": "string",
            "example": "stripe_US_travel"
          },
          "merchant_connector_id": {
            "type": "string",
            "description": "Unique ID of the connector",
            "example": "mca_5apGeP94tMts6rg3U3kR"
          },
          "connector_account_details": {
            "type": "object",
            "description": "Account details of the Connector. You can specify up to 50 keys, with key names up to 40 characters long and values up to 500 characters long. Useful for storing additional, structured information on an object.",
            "nullable": true
          },
          "test_mode": {
            "type": "boolean",
            "description": "A boolean value to indicate if the connector is in Test mode. By default, its value is false.",
            "default": false,
            "example": false,
            "nullable": true
          },
          "disabled": {
            "type": "boolean",
            "description": "A boolean value to indicate if the connector is disabled. By default, its value is false.",
            "default": false,
            "example": false,
            "nullable": true
          },
          "payment_methods_enabled": {
            "type": "array",
            "items": {
              "$ref": "#/components/schemas/PaymentMethodsEnabled"
            },
            "description": "Refers to the Parent Merchant ID if the merchant being created is a sub-merchant",
            "example": [
              {
                "payment_method": "wallet",
                "payment_method_types": [
                  "upi_collect",
                  "upi_intent"
                ],
                "payment_method_issuers": [
                  "labore magna ipsum",
                  "aute"
                ],
                "payment_schemes": [
                  "Discover",
                  "Discover"
                ],
                "accepted_currencies": {
                  "type": "enable_only",
                  "list": [
                    "USD",
                    "EUR"
                  ]
                },
                "accepted_countries": {
                  "type": "disable_only",
                  "list": [
                    "FR",
                    "DE",
                    "IN"
                  ]
                },
                "minimum_amount": 1,
                "maximum_amount": 68607706,
                "recurring_enabled": true,
                "installment_payment_enabled": true
              }
            ],
            "nullable": true
          },
          "metadata": {
            "type": "object",
            "description": "You can specify up to 50 keys, with key names up to 40 characters long and values up to 500 characters long. Metadata is useful for storing additional, structured information on an object.",
            "nullable": true
          },
          "business_country": {
            "$ref": "#/components/schemas/CountryAlpha2"
          },
          "business_label": {
            "type": "string",
            "description": "Business Type of the merchant",
            "example": "travel"
          },
          "business_sub_label": {
            "type": "string",
            "description": "Business Sub label of the merchant",
            "example": "chase",
            "nullable": true
          },
          "frm_configs": {
            "allOf": [
              {
                "$ref": "#/components/schemas/FrmConfigs"
              }
            ],
            "nullable": true
          }
        }
      },
      "MerchantConnectorUpdate": {
        "type": "object",
        "description": "Create a new Merchant Connector for the merchant account. The connector could be a payment processor / facilitator / acquirer or specialized services like Fraud / Accounting etc.\"",
        "required": [
          "connector_type"
        ],
        "properties": {
          "connector_type": {
            "$ref": "#/components/schemas/ConnectorType"
          },
          "connector_account_details": {
            "type": "object",
            "description": "Account details of the Connector. You can specify up to 50 keys, with key names up to 40 characters long and values up to 500 characters long. Useful for storing additional, structured information on an object.",
            "nullable": true
          },
          "test_mode": {
            "type": "boolean",
            "description": "A boolean value to indicate if the connector is in Test mode. By default, its value is false.",
            "default": false,
            "example": false,
            "nullable": true
          },
          "disabled": {
            "type": "boolean",
            "description": "A boolean value to indicate if the connector is disabled. By default, its value is false.",
            "default": false,
            "example": false,
            "nullable": true
          },
          "payment_methods_enabled": {
            "type": "array",
            "items": {
              "$ref": "#/components/schemas/PaymentMethodsEnabled"
            },
            "description": "Refers to the Parent Merchant ID if the merchant being created is a sub-merchant",
            "example": [
              {
                "payment_method": "wallet",
                "payment_method_types": [
                  "upi_collect",
                  "upi_intent"
                ],
                "payment_method_issuers": [
                  "labore magna ipsum",
                  "aute"
                ],
                "payment_schemes": [
                  "Discover",
                  "Discover"
                ],
                "accepted_currencies": {
                  "type": "enable_only",
                  "list": [
                    "USD",
                    "EUR"
                  ]
                },
                "accepted_countries": {
                  "type": "disable_only",
                  "list": [
                    "FR",
                    "DE",
                    "IN"
                  ]
                },
                "minimum_amount": 1,
                "maximum_amount": 68607706,
                "recurring_enabled": true,
                "installment_payment_enabled": true
              }
            ],
            "nullable": true
          },
          "metadata": {
            "type": "object",
            "description": "You can specify up to 50 keys, with key names up to 40 characters long and values up to 500 characters long. Metadata is useful for storing additional, structured information on an object.",
            "nullable": true
          },
          "frm_configs": {
            "allOf": [
              {
                "$ref": "#/components/schemas/FrmConfigs"
              }
            ],
            "nullable": true
          }
        }
      },
      "MerchantDetails": {
        "type": "object",
        "properties": {
          "primary_contact_person": {
            "type": "string",
            "description": "The merchant's primary contact name",
            "example": "John Doe",
            "nullable": true,
            "maxLength": 255
          },
          "primary_phone": {
            "type": "string",
            "description": "The merchant's primary phone number",
            "example": "999999999",
            "nullable": true,
            "maxLength": 255
          },
          "primary_email": {
            "type": "string",
            "description": "The merchant's primary email address",
            "example": "johndoe@test.com",
            "nullable": true,
            "maxLength": 255
          },
          "secondary_contact_person": {
            "type": "string",
            "description": "The merchant's secondary contact name",
            "example": "John Doe2",
            "nullable": true,
            "maxLength": 255
          },
          "secondary_phone": {
            "type": "string",
            "description": "The merchant's secondary phone number",
            "example": "999999988",
            "nullable": true,
            "maxLength": 255
          },
          "secondary_email": {
            "type": "string",
            "description": "The merchant's secondary email address",
            "example": "johndoe2@test.com",
            "nullable": true,
            "maxLength": 255
          },
          "website": {
            "type": "string",
            "description": "The business website of the merchant",
            "example": "www.example.com",
            "nullable": true,
            "maxLength": 255
          },
          "about_business": {
            "type": "string",
            "description": "A brief description about merchant's business",
            "example": "Online Retail with a wide selection of organic products for North America",
            "nullable": true,
            "maxLength": 255
          },
          "address": {
            "allOf": [
              {
                "$ref": "#/components/schemas/AddressDetails"
              }
            ],
            "nullable": true
          }
        }
      },
      "MobilePayRedirection": {
        "type": "object"
      },
      "MultibancoBillingDetails": {
        "type": "object",
        "required": [
          "email"
        ],
        "properties": {
          "email": {
            "type": "string",
            "example": "example@me.com"
          }
        }
      },
      "MultibancoTransferInstructions": {
        "type": "object",
        "required": [
          "reference",
          "entity"
        ],
        "properties": {
          "reference": {
            "type": "string",
            "example": "122385736258"
          },
          "entity": {
            "type": "string",
            "example": "12345"
          }
        }
      },
      "NextActionCall": {
        "type": "string",
        "enum": [
          "confirm",
          "sync"
        ]
      },
      "NextActionData": {
        "oneOf": [
          {
            "type": "object",
            "description": "Contains the url for redirection flow",
            "required": [
              "redirect_to_url",
              "type"
            ],
            "properties": {
              "redirect_to_url": {
                "type": "string"
              },
              "type": {
                "type": "string",
                "enum": [
                  "redirect_to_url"
                ]
              }
            }
          },
          {
            "type": "object",
            "description": "Informs the next steps for bank transfer and also contains the charges details (ex: amount received, amount charged etc)",
            "required": [
              "bank_transfer_steps_and_charges_details",
              "type"
            ],
            "properties": {
              "bank_transfer_steps_and_charges_details": {
                "$ref": "#/components/schemas/BankTransferNextStepsData"
              },
              "type": {
                "type": "string",
                "enum": [
                  "display_bank_transfer_information"
                ]
              }
            }
          },
          {
            "type": "object",
            "description": "Contains third party sdk session token response",
            "required": [
              "type"
            ],
            "properties": {
              "session_token": {
                "allOf": [
                  {
                    "$ref": "#/components/schemas/SessionToken"
                  }
                ],
                "nullable": true
              },
              "type": {
                "type": "string",
                "enum": [
                  "third_party_sdk_session_token"
                ]
              }
            }
          },
          {
            "type": "object",
            "description": "Contains url for Qr code image, this qr code has to be shown in sdk",
            "required": [
              "image_data_url",
              "type"
            ],
            "properties": {
              "image_data_url": {
                "type": "string"
              },
              "type": {
                "type": "string",
                "enum": [
                  "qr_code_information"
                ]
              }
            }
          }
        ],
        "discriminator": {
          "propertyName": "type"
        }
      },
      "NextActionType": {
        "type": "string",
        "enum": [
          "redirect_to_url",
          "display_qr_code",
          "invoke_sdk_client",
          "trigger_api",
          "display_bank_transfer_information"
        ]
      },
      "NoThirdPartySdkSessionResponse": {
        "type": "object",
        "required": [
          "epoch_timestamp",
          "expires_at",
          "merchant_session_identifier",
          "nonce",
          "merchant_identifier",
          "domain_name",
          "display_name",
          "signature",
          "operational_analytics_identifier",
          "retries",
          "psp_id"
        ],
        "properties": {
          "epoch_timestamp": {
            "type": "integer",
            "format": "int64",
            "description": "Timestamp at which session is requested",
            "minimum": 0.0
          },
          "expires_at": {
            "type": "integer",
            "format": "int64",
            "description": "Timestamp at which session expires",
            "minimum": 0.0
          },
          "merchant_session_identifier": {
            "type": "string",
            "description": "The identifier for the merchant session"
          },
          "nonce": {
            "type": "string",
            "description": "Apple pay generated unique ID (UUID) value"
          },
          "merchant_identifier": {
            "type": "string",
            "description": "The identifier for the merchant"
          },
          "domain_name": {
            "type": "string",
            "description": "The domain name of the merchant which is registered in Apple Pay"
          },
          "display_name": {
            "type": "string",
            "description": "The name to be displayed on Apple Pay button"
          },
          "signature": {
            "type": "string",
            "description": "A string which represents the properties of a payment"
          },
          "operational_analytics_identifier": {
            "type": "string",
            "description": "The identifier for the operational analytics"
          },
          "retries": {
            "type": "integer",
            "format": "int32",
            "description": "The number of retries to get the session response",
            "minimum": 0.0
          },
          "psp_id": {
            "type": "string",
            "description": "The identifier for the connector transaction"
          }
        }
      },
      "NoonData": {
        "type": "object",
        "properties": {
          "order_category": {
            "type": "string",
            "description": "Information about the order category that merchant wants to specify at connector level. (e.g. In Noon Payments it can take values like \"pay\", \"food\", or any other custom string set by the merchant in Noon's Dashboard)",
            "nullable": true
          }
        }
      },
      "OnlineMandate": {
        "type": "object",
        "required": [
          "ip_address",
          "user_agent"
        ],
        "properties": {
          "ip_address": {
            "type": "string",
            "description": "Ip address of the customer machine from which the mandate was created",
            "example": "123.32.25.123"
          },
          "user_agent": {
            "type": "string",
            "description": "The user-agent of the customer's browser"
          }
        }
      },
      "OrderDetails": {
        "type": "object",
        "required": [
          "product_name",
          "quantity"
        ],
        "properties": {
          "product_name": {
            "type": "string",
            "description": "Name of the product that is being purchased",
            "example": "shirt",
            "maxLength": 255
          },
          "quantity": {
            "type": "integer",
            "format": "int32",
            "description": "The quantity of the product to be purchased",
            "example": 1,
            "minimum": 0.0
          }
        }
      },
      "OrderDetailsWithAmount": {
        "type": "object",
        "required": [
          "product_name",
          "quantity",
          "amount"
        ],
        "properties": {
          "product_name": {
            "type": "string",
            "description": "Name of the product that is being purchased",
            "example": "shirt",
            "maxLength": 255
          },
          "quantity": {
            "type": "integer",
            "format": "int32",
            "description": "The quantity of the product to be purchased",
            "example": 1,
            "minimum": 0.0
          },
          "amount": {
            "type": "integer",
            "format": "int64",
            "description": "the amount per quantity of product"
          }
        }
      },
      "PayLaterData": {
        "oneOf": [
          {
            "type": "object",
            "required": [
              "klarna_redirect"
            ],
            "properties": {
              "klarna_redirect": {
                "type": "object",
                "description": "For KlarnaRedirect as PayLater Option",
                "required": [
                  "billing_email",
                  "billing_country"
                ],
                "properties": {
                  "billing_email": {
                    "type": "string",
                    "description": "The billing email"
                  },
                  "billing_country": {
                    "$ref": "#/components/schemas/CountryAlpha2"
                  }
                }
              }
            }
          },
          {
            "type": "object",
            "required": [
              "klarna_sdk"
            ],
            "properties": {
              "klarna_sdk": {
                "type": "object",
                "description": "For Klarna Sdk as PayLater Option",
                "required": [
                  "token"
                ],
                "properties": {
                  "token": {
                    "type": "string",
                    "description": "The token for the sdk workflow"
                  }
                }
              }
            }
          },
          {
            "type": "object",
            "required": [
              "affirm_redirect"
            ],
            "properties": {
              "affirm_redirect": {
                "type": "object",
                "description": "For Affirm redirect as PayLater Option"
              }
            }
          },
          {
            "type": "object",
            "required": [
              "afterpay_clearpay_redirect"
            ],
            "properties": {
              "afterpay_clearpay_redirect": {
                "type": "object",
                "description": "For AfterpayClearpay redirect as PayLater Option",
                "required": [
                  "billing_email",
                  "billing_name"
                ],
                "properties": {
                  "billing_email": {
                    "type": "string",
                    "description": "The billing email"
                  },
                  "billing_name": {
                    "type": "string",
                    "description": "The billing name"
                  }
                }
              }
            }
          },
          {
            "type": "object",
            "required": [
              "pay_bright_redirect"
            ],
            "properties": {
              "pay_bright_redirect": {
                "type": "object"
              }
            }
          },
          {
            "type": "object",
            "required": [
              "walley_redirect"
            ],
            "properties": {
              "walley_redirect": {
                "type": "object"
              }
            }
          }
        ]
      },
      "PayPalWalletData": {
        "type": "object",
        "required": [
          "token"
        ],
        "properties": {
          "token": {
            "type": "string",
            "description": "Token generated for the Apple pay"
          }
        }
      },
      "PaymentExperience": {
        "type": "string",
        "enum": [
          "redirect_to_url",
          "invoke_sdk_client",
          "display_qr_code",
          "one_click",
          "link_wallet",
          "invoke_payment_app"
        ]
      },
      "PaymentIdType": {
        "oneOf": [
          {
            "type": "object",
            "required": [
              "PaymentIntentId"
            ],
            "properties": {
              "PaymentIntentId": {
                "type": "string",
                "description": "The identifier for payment intent"
              }
            }
          },
          {
            "type": "object",
            "required": [
              "ConnectorTransactionId"
            ],
            "properties": {
              "ConnectorTransactionId": {
                "type": "string",
                "description": "The identifier for connector transaction"
              }
            }
          },
          {
            "type": "object",
            "required": [
              "PaymentAttemptId"
            ],
            "properties": {
              "PaymentAttemptId": {
                "type": "string",
                "description": "The identifier for payment attempt"
              }
            }
          },
          {
            "type": "object",
            "required": [
              "PreprocessingId"
            ],
            "properties": {
              "PreprocessingId": {
                "type": "string",
                "description": "The identifier for preprocessing step"
              }
            }
          }
        ]
      },
      "PaymentListConstraints": {
        "type": "object",
        "properties": {
          "customer_id": {
            "type": "string",
            "description": "The identifier for customer",
            "example": "cus_meowuwunwiuwiwqw",
            "nullable": true
          },
          "starting_after": {
            "type": "string",
            "description": "A cursor for use in pagination, fetch the next list after some object",
            "example": "pay_fafa124123",
            "nullable": true
          },
          "ending_before": {
            "type": "string",
            "description": "A cursor for use in pagination, fetch the previous list before some object",
            "example": "pay_fafa124123",
            "nullable": true
          },
          "limit": {
            "type": "integer",
            "format": "int64",
            "description": "limit on the number of objects to return",
            "default": 10
          },
          "created": {
            "type": "string",
            "format": "date-time",
            "description": "The time at which payment is created",
            "example": "2022-09-10T10:11:12Z",
            "nullable": true
          },
          "created.lt": {
            "type": "string",
            "format": "date-time",
            "description": "Time less than the payment created time",
            "example": "2022-09-10T10:11:12Z",
            "nullable": true
          },
          "created.gt": {
            "type": "string",
            "format": "date-time",
            "description": "Time greater than the payment created time",
            "example": "2022-09-10T10:11:12Z",
            "nullable": true
          },
          "created.lte": {
            "type": "string",
            "format": "date-time",
            "description": "Time less than or equals to the payment created time",
            "example": "2022-09-10T10:11:12Z",
            "nullable": true
          },
          "created.gte": {
            "type": "string",
            "format": "date-time",
            "description": "Time greater than or equals to the payment created time",
            "example": "2022-09-10T10:11:12Z",
            "nullable": true
          }
        }
      },
      "PaymentListResponse": {
        "type": "object",
        "required": [
          "size",
          "data"
        ],
        "properties": {
          "size": {
            "type": "integer",
            "description": "The number of payments included in the list",
            "minimum": 0.0
          },
          "data": {
            "type": "array",
            "items": {
              "$ref": "#/components/schemas/PaymentsResponse"
            }
          }
        }
      },
      "PaymentMethod": {
        "type": "string",
        "enum": [
          "card",
          "pay_later",
          "wallet",
          "bank_redirect",
          "bank_transfer",
          "crypto",
          "bank_debit",
          "reward",
          "upi"
        ]
      },
      "PaymentMethodCreate": {
        "type": "object",
        "required": [
          "payment_method"
        ],
        "properties": {
          "payment_method": {
            "$ref": "#/components/schemas/PaymentMethodType"
          },
          "payment_method_type": {
            "allOf": [
              {
                "$ref": "#/components/schemas/PaymentMethodType"
              }
            ],
            "nullable": true
          },
          "payment_method_issuer": {
            "type": "string",
            "description": "The name of the bank/ provider issuing the payment method to the end user",
            "example": "Citibank",
            "nullable": true
          },
          "payment_method_issuer_code": {
            "allOf": [
              {
                "$ref": "#/components/schemas/PaymentMethodIssuerCode"
              }
            ],
            "nullable": true
          },
          "card": {
            "allOf": [
              {
                "$ref": "#/components/schemas/CardDetail"
              }
            ],
            "nullable": true
          },
          "metadata": {
            "type": "object",
            "description": "You can specify up to 50 keys, with key names up to 40 characters long and values up to 500 characters long. Metadata is useful for storing additional, structured information on an object.",
            "nullable": true
          },
          "customer_id": {
            "type": "string",
            "description": "The unique identifier of the customer.",
            "example": "cus_meowerunwiuwiwqw",
            "nullable": true
          },
          "card_network": {
            "type": "string",
            "description": "The card network",
            "example": "Visa",
            "nullable": true
          }
        }
      },
      "PaymentMethodData": {
        "oneOf": [
          {
            "type": "object",
            "required": [
              "card"
            ],
            "properties": {
              "card": {
                "$ref": "#/components/schemas/Card"
              }
            }
          },
          {
            "type": "object",
            "required": [
              "wallet"
            ],
            "properties": {
              "wallet": {
                "$ref": "#/components/schemas/WalletData"
              }
            }
          },
          {
            "type": "object",
            "required": [
              "pay_later"
            ],
            "properties": {
              "pay_later": {
                "$ref": "#/components/schemas/PayLaterData"
              }
            }
          },
          {
            "type": "object",
            "required": [
              "bank_redirect"
            ],
            "properties": {
              "bank_redirect": {
                "$ref": "#/components/schemas/BankRedirectData"
              }
            }
          },
          {
            "type": "object",
            "required": [
              "bank_debit"
            ],
            "properties": {
              "bank_debit": {
                "$ref": "#/components/schemas/BankDebitData"
              }
            }
          },
          {
            "type": "object",
            "required": [
              "bank_transfer"
            ],
            "properties": {
              "bank_transfer": {
                "$ref": "#/components/schemas/BankTransferData"
              }
            }
          },
          {
            "type": "object",
            "required": [
              "crypto"
            ],
            "properties": {
              "crypto": {
                "$ref": "#/components/schemas/CryptoData"
              }
            }
          },
          {
            "type": "string",
            "enum": [
              "mandate_payment"
            ]
          },
          {
            "type": "object",
            "required": [
              "reward"
            ],
            "properties": {
              "reward": {
                "$ref": "#/components/schemas/RewardData"
              }
            }
          },
          {
            "type": "object",
            "required": [
              "upi"
            ],
            "properties": {
              "upi": {
                "$ref": "#/components/schemas/UpiData"
              }
            }
          }
        ]
      },
      "PaymentMethodDeleteResponse": {
        "type": "object",
        "required": [
          "payment_method_id",
          "deleted"
        ],
        "properties": {
          "payment_method_id": {
            "type": "string",
            "description": "The unique identifier of the Payment method",
            "example": "card_rGK4Vi5iSW70MY7J2mIy"
          },
          "deleted": {
            "type": "boolean",
            "description": "Whether payment method was deleted or not",
            "example": true
          }
        }
      },
      "PaymentMethodIssuerCode": {
        "type": "string",
        "enum": [
          "jp_hdfc",
          "jp_icici",
          "jp_googlepay",
          "jp_applepay",
          "jp_phonepay",
          "jp_wechat",
          "jp_sofort",
          "jp_giropay",
          "jp_sepa",
          "jp_bacs"
        ]
      },
      "PaymentMethodList": {
        "type": "object",
        "required": [
          "payment_method"
        ],
        "properties": {
          "payment_method": {
            "$ref": "#/components/schemas/PaymentMethod"
          },
          "payment_method_types": {
            "type": "array",
            "items": {
              "$ref": "#/components/schemas/PaymentMethodType"
            },
            "description": "This is a sub-category of payment method.",
            "example": [
              "credit"
            ],
            "nullable": true
          }
        }
      },
      "PaymentMethodListResponse": {
        "type": "object",
        "required": [
          "payment_methods",
          "mandate_payment"
        ],
        "properties": {
          "redirect_url": {
            "type": "string",
            "description": "Redirect URL of the merchant",
            "example": "https://www.google.com",
            "nullable": true
          },
          "payment_methods": {
            "type": "array",
            "items": {
              "$ref": "#/components/schemas/PaymentMethodList"
            },
            "description": "Information about the payment method",
            "example": [
              {
                "payment_method": "wallet",
                "payment_experience": null,
                "payment_method_issuers": [
                  "labore magna ipsum",
                  "aute"
                ]
              }
            ]
          },
          "mandate_payment": {
            "$ref": "#/components/schemas/MandateType"
          },
          "merchant_name": {
            "type": "string",
            "nullable": true
          }
        }
      },
      "PaymentMethodResponse": {
        "type": "object",
        "required": [
          "merchant_id",
          "payment_method_id",
          "payment_method",
          "recurring_enabled",
          "installment_payment_enabled"
        ],
        "properties": {
          "merchant_id": {
            "type": "string",
            "description": "Unique identifier for a merchant",
            "example": "merchant_1671528864"
          },
          "customer_id": {
            "type": "string",
            "description": "The unique identifier of the customer.",
            "example": "cus_meowerunwiuwiwqw",
            "nullable": true
          },
          "payment_method_id": {
            "type": "string",
            "description": "The unique identifier of the Payment method",
            "example": "card_rGK4Vi5iSW70MY7J2mIy"
          },
          "payment_method": {
            "$ref": "#/components/schemas/PaymentMethodType"
          },
          "payment_method_type": {
            "allOf": [
              {
                "$ref": "#/components/schemas/PaymentMethodType"
              }
            ],
            "nullable": true
          },
          "card": {
            "allOf": [
              {
                "$ref": "#/components/schemas/CardDetailFromLocker"
              }
            ],
            "nullable": true
          },
          "recurring_enabled": {
            "type": "boolean",
            "description": "Indicates whether the payment method is eligible for recurring payments",
            "example": true
          },
          "installment_payment_enabled": {
            "type": "boolean",
            "description": "Indicates whether the payment method is eligible for installment payments",
            "example": true
          },
          "payment_experience": {
            "type": "array",
            "items": {
              "$ref": "#/components/schemas/PaymentExperience"
            },
            "description": "Type of payment experience enabled with the connector",
            "example": [
              "redirect_to_url"
            ],
            "nullable": true
          },
          "metadata": {
            "type": "object",
            "description": "You can specify up to 50 keys, with key names up to 40 characters long and values up to 500 characters long. Metadata is useful for storing additional, structured information on an object.",
            "nullable": true
          },
          "created": {
            "type": "string",
            "format": "date-time",
            "description": "A timestamp (ISO 8601 code) that determines when the customer was created",
            "example": "2023-01-18T11:04:09.922Z",
            "nullable": true
          }
        }
      },
      "PaymentMethodType": {
        "type": "string",
        "enum": [
          "ach",
          "affirm",
          "afterpay_clearpay",
          "ali_pay",
          "ali_pay_hk",
          "apple_pay",
          "bacs",
          "bancontact_card",
          "becs",
          "blik",
          "classic",
          "credit",
          "crypto_currency",
          "debit",
          "eps",
          "evoucher",
          "giropay",
          "google_pay",
          "ideal",
          "interac",
          "klarna",
          "mb_way",
          "mobile_pay",
          "multibanco",
          "online_banking_czech_republic",
          "online_banking_finland",
          "online_banking_poland",
          "online_banking_slovakia",
          "pay_bright",
          "paypal",
          "przelewy24",
          "samsung_pay",
          "sepa",
          "sofort",
          "swish",
          "trustly",
          "upi_collect",
          "walley",
          "we_chat_pay"
        ]
      },
      "PaymentMethodUpdate": {
        "type": "object",
        "properties": {
          "card": {
            "allOf": [
              {
                "$ref": "#/components/schemas/CardDetail"
              }
            ],
            "nullable": true
          },
          "card_network": {
            "allOf": [
              {
                "$ref": "#/components/schemas/CardNetwork"
              }
            ],
            "nullable": true
          },
          "metadata": {
            "type": "object",
            "description": "You can specify up to 50 keys, with key names up to 40 characters long and values up to 500 characters long. Metadata is useful for storing additional, structured information on an object.",
            "nullable": true
          }
        }
      },
      "PaymentMethodsEnabled": {
        "type": "object",
        "description": "Details of all the payment methods enabled for the connector for the given merchant account",
        "required": [
          "payment_method"
        ],
        "properties": {
          "payment_method": {
            "$ref": "#/components/schemas/PaymentMethod"
          },
          "payment_method_types": {
            "type": "array",
            "items": {
              "$ref": "#/components/schemas/PaymentMethodType"
            },
            "description": "Subtype of payment method",
            "example": [
              "credit"
            ],
            "nullable": true
          }
        }
      },
      "PaymentRetrieveBody": {
        "type": "object",
        "properties": {
          "merchant_id": {
            "type": "string",
            "description": "The identifier for the Merchant Account.",
            "nullable": true
          },
          "force_sync": {
            "type": "boolean",
            "description": "Decider to enable or disable the connector call for retrieve request",
            "nullable": true
          },
          "client_secret": {
            "type": "string",
            "description": "This is a token which expires after 15 minutes, used from the client to authenticate and create sessions from the SDK",
            "nullable": true
          }
        }
      },
      "PaymentsCancelRequest": {
        "type": "object",
        "required": [
          "merchant_connector_details"
        ],
        "properties": {
          "cancellation_reason": {
            "type": "string",
            "description": "The reason for the payment cancel",
            "nullable": true
          },
          "merchant_connector_details": {
            "$ref": "#/components/schemas/MerchantConnectorDetailsWrap"
          }
        }
      },
      "PaymentsCaptureRequest": {
        "type": "object",
        "properties": {
          "payment_id": {
            "type": "string",
            "description": "The unique identifier for the payment",
            "nullable": true
          },
          "merchant_id": {
            "type": "string",
            "description": "The unique identifier for the merchant",
            "nullable": true
          },
          "amount_to_capture": {
            "type": "integer",
            "format": "int64",
            "description": "The Amount to be captured/ debited from the user's payment method.",
            "nullable": true
          },
          "refund_uncaptured_amount": {
            "type": "boolean",
            "description": "Decider to refund the uncaptured amount",
            "nullable": true
          },
          "statement_descriptor_suffix": {
            "type": "string",
            "description": "Provides information about a card payment that customers see on their statements.",
            "nullable": true
          },
          "statement_descriptor_prefix": {
            "type": "string",
            "description": "Concatenated with the statement descriptor suffix that’s set on the account to form the complete statement descriptor.",
            "nullable": true
          },
          "merchant_connector_details": {
            "allOf": [
              {
                "$ref": "#/components/schemas/MerchantConnectorDetailsWrap"
              }
            ],
            "nullable": true
          }
        }
      },
      "PaymentsCreateRequest": {
        "type": "object",
        "required": [
          "amount",
          "currency"
        ],
        "properties": {
          "payment_id": {
            "type": "string",
            "description": "Unique identifier for the payment. This ensures idempotency for multiple payments\nthat have been done by a single merchant. This field is auto generated and is returned in the API response.",
            "example": "pay_mbabizu24mvu3mela5njyhpit4",
            "nullable": true,
            "maxLength": 30,
            "minLength": 30
          },
          "merchant_id": {
            "type": "string",
            "description": "This is an identifier for the merchant account. This is inferred from the API key\nprovided during the request",
            "example": "merchant_1668273825",
            "nullable": true,
            "maxLength": 255
          },
          "amount": {
            "type": "integer",
            "format": "int64",
            "description": "The payment amount. Amount for the payment in lowest denomination of the currency. (i.e) in cents for USD denomination, in paisa for INR denomination etc.,",
            "example": 6540,
            "nullable": true,
            "minimum": 0.0
          },
          "routing": {
            "allOf": [
              {
                "$ref": "#/components/schemas/RoutingAlgorithm"
              }
            ],
            "nullable": true
          },
          "connector": {
            "type": "array",
            "items": {
              "$ref": "#/components/schemas/Connector"
            },
            "description": "This allows the merchant to manually select a connector with which the payment can go through",
            "example": [
              "stripe",
              "adyen"
            ],
            "nullable": true
          },
          "currency": {
            "allOf": [
              {
                "$ref": "#/components/schemas/Currency"
              }
            ],
            "nullable": true
          },
          "capture_method": {
            "allOf": [
              {
                "$ref": "#/components/schemas/CaptureMethod"
              }
            ],
            "nullable": true
          },
          "amount_to_capture": {
            "type": "integer",
            "format": "int64",
            "description": "The Amount to be captured/ debited from the users payment method. It shall be in lowest denomination of the currency. (i.e) in cents for USD denomination, in paisa for INR denomination etc.,\nIf not provided, the default amount_to_capture will be the payment amount.",
            "example": 6540,
            "nullable": true
          },
          "capture_on": {
            "type": "string",
            "format": "date-time",
            "description": "A timestamp (ISO 8601 code) that determines when the payment should be captured.\nProviding this field will automatically set `capture` to true",
            "example": "2022-09-10T10:11:12Z",
            "nullable": true
          },
          "confirm": {
            "type": "boolean",
            "description": "Whether to confirm the payment (if applicable)",
            "default": false,
            "example": true,
            "nullable": true
          },
          "customer": {
            "allOf": [
              {
                "$ref": "#/components/schemas/CustomerDetails"
              }
            ],
            "nullable": true
          },
          "customer_id": {
            "type": "string",
            "description": "The identifier for the customer object.\nThis field will be deprecated soon, use the customer object instead",
            "example": "cus_y3oqhf46pyzuxjbcn2giaqnb44",
            "nullable": true,
            "maxLength": 255
          },
          "email": {
            "type": "string",
            "description": "The customer's email address\nThis field will be deprecated soon, use the customer object instead",
            "example": "johntest@test.com",
            "nullable": true,
            "maxLength": 255
          },
          "name": {
            "type": "string",
            "description": "description: The customer's name\nThis field will be deprecated soon, use the customer object instead",
            "example": "John Test",
            "nullable": true,
            "maxLength": 255
          },
          "phone": {
            "type": "string",
            "description": "The customer's phone number\nThis field will be deprecated soon, use the customer object instead",
            "example": "3141592653",
            "nullable": true,
            "maxLength": 255
          },
          "phone_country_code": {
            "type": "string",
            "description": "The country code for the customer phone number\nThis field will be deprecated soon, use the customer object instead",
            "example": "+1",
            "nullable": true,
            "maxLength": 255
          },
          "off_session": {
            "type": "boolean",
            "description": "Set to true to indicate that the customer is not in your checkout flow during this payment, and therefore is unable to authenticate. This parameter is intended for scenarios where you collect card details and charge them later. This parameter can only be used with `confirm: true`.",
            "example": true,
            "nullable": true
          },
          "description": {
            "type": "string",
            "description": "A description of the payment",
            "example": "It's my first payment request",
            "nullable": true
          },
          "return_url": {
            "type": "string",
            "description": "The URL to redirect after the completion of the operation",
            "example": "https://hyperswitch.io",
            "nullable": true
          },
          "setup_future_usage": {
            "allOf": [
              {
                "$ref": "#/components/schemas/FutureUsage"
              }
            ],
            "nullable": true
          },
          "authentication_type": {
            "allOf": [
              {
                "$ref": "#/components/schemas/AuthenticationType"
              }
            ],
            "nullable": true
          },
          "payment_method_data": {
            "allOf": [
              {
                "$ref": "#/components/schemas/PaymentMethodData"
              }
            ],
            "nullable": true
          },
          "payment_method": {
            "allOf": [
              {
                "$ref": "#/components/schemas/PaymentMethod"
              }
            ],
            "nullable": true
          },
          "payment_token": {
            "type": "string",
            "description": "Provide a reference to a stored payment method",
            "example": "187282ab-40ef-47a9-9206-5099ba31e432",
            "nullable": true
          },
          "card_cvc": {
            "type": "string",
            "description": "This is used when payment is to be confirmed and the card is not saved",
            "nullable": true
          },
          "shipping": {
            "allOf": [
              {
                "$ref": "#/components/schemas/Address"
              }
            ],
            "nullable": true
          },
          "billing": {
            "allOf": [
              {
                "$ref": "#/components/schemas/Address"
              }
            ],
            "nullable": true
          },
          "statement_descriptor_name": {
            "type": "string",
            "description": "For non-card charges, you can use this value as the complete description that appears on your customers’ statements. Must contain at least one letter, maximum 22 characters.",
            "example": "Hyperswitch Router",
            "nullable": true,
            "maxLength": 255
          },
          "statement_descriptor_suffix": {
            "type": "string",
            "description": "Provides information about a card payment that customers see on their statements. Concatenated with the prefix (shortened descriptor) or statement descriptor that’s set on the account to form the complete statement descriptor. Maximum 22 characters for the concatenated descriptor.",
            "example": "Payment for shoes purchase",
            "nullable": true,
            "maxLength": 255
          },
          "order_details": {
            "type": "array",
            "items": {
              "$ref": "#/components/schemas/OrderDetailsWithAmount"
            },
            "description": "Information about the product , quantity and amount for connectors. (e.g. Klarna)",
            "example": "[{\n        \"product_name\": \"gillete creme\",\n        \"quantity\": 15,\n        \"amount\" : 900\n    }]",
            "nullable": true
          },
          "client_secret": {
            "type": "string",
            "description": "It's a token used for client side verification.",
            "example": "pay_U42c409qyHwOkWo3vK60_secret_el9ksDkiB8hi6j9N78yo",
            "nullable": true
          },
          "mandate_data": {
            "allOf": [
              {
                "$ref": "#/components/schemas/MandateData"
              }
            ],
            "nullable": true
          },
          "mandate_id": {
            "type": "string",
            "description": "A unique identifier to link the payment to a mandate, can be use instead of payment_method_data",
            "example": "mandate_iwer89rnjef349dni3",
            "nullable": true,
            "maxLength": 255
          },
          "browser_info": {
            "type": "object",
            "description": "Additional details required by 3DS 2.0",
            "nullable": true
          },
          "payment_experience": {
            "allOf": [
              {
                "$ref": "#/components/schemas/PaymentExperience"
              }
            ],
            "nullable": true
          },
          "payment_method_type": {
            "allOf": [
              {
                "$ref": "#/components/schemas/PaymentMethodType"
              }
            ],
            "nullable": true
          },
          "business_country": {
            "allOf": [
              {
                "$ref": "#/components/schemas/CountryAlpha2"
              }
            ],
            "nullable": true
          },
          "business_label": {
            "type": "string",
            "description": "Business label of the merchant for this payment",
            "example": "food",
            "nullable": true
          },
          "merchant_connector_details": {
            "allOf": [
              {
                "$ref": "#/components/schemas/MerchantConnectorDetailsWrap"
              }
            ],
            "nullable": true
          },
          "allowed_payment_method_types": {
            "type": "array",
            "items": {
              "$ref": "#/components/schemas/PaymentMethodType"
            },
            "description": "Allowed Payment Method Types for a given PaymentIntent",
            "nullable": true
          },
          "business_sub_label": {
            "type": "string",
            "description": "Business sub label for the payment",
            "nullable": true
          },
          "retry_action": {
            "allOf": [
              {
                "$ref": "#/components/schemas/RetryAction"
              }
            ],
            "nullable": true
          },
          "metadata": {
            "type": "object",
            "description": "You can specify up to 50 keys, with key names up to 40 characters long and values up to 500 characters long. Metadata is useful for storing additional, structured information on an object.",
            "nullable": true
          },
          "connector_metadata": {
            "allOf": [
              {
                "$ref": "#/components/schemas/ConnectorMetadata"
              }
            ],
            "nullable": true
          },
          "feature_metadata": {
            "allOf": [
              {
                "$ref": "#/components/schemas/FeatureMetadata"
              }
            ],
            "nullable": true
          }
        }
      },
      "PaymentsRequest": {
        "type": "object",
        "properties": {
          "payment_id": {
            "type": "string",
            "description": "Unique identifier for the payment. This ensures idempotency for multiple payments\nthat have been done by a single merchant. This field is auto generated and is returned in the API response.",
            "example": "pay_mbabizu24mvu3mela5njyhpit4",
            "nullable": true,
            "maxLength": 30,
            "minLength": 30
          },
          "merchant_id": {
            "type": "string",
            "description": "This is an identifier for the merchant account. This is inferred from the API key\nprovided during the request",
            "example": "merchant_1668273825",
            "nullable": true,
            "maxLength": 255
          },
          "amount": {
            "type": "integer",
            "format": "int64",
            "description": "The payment amount. Amount for the payment in lowest denomination of the currency. (i.e) in cents for USD denomination, in paisa for INR denomination etc.,",
            "example": 6540,
            "nullable": true,
            "minimum": 0.0
          },
          "routing": {
            "allOf": [
              {
                "$ref": "#/components/schemas/RoutingAlgorithm"
              }
            ],
            "nullable": true
          },
          "connector": {
            "type": "array",
            "items": {
              "$ref": "#/components/schemas/Connector"
            },
            "description": "This allows the merchant to manually select a connector with which the payment can go through",
            "example": [
              "stripe",
              "adyen"
            ],
            "nullable": true
          },
          "currency": {
            "allOf": [
              {
                "$ref": "#/components/schemas/Currency"
              }
            ],
            "nullable": true
          },
          "capture_method": {
            "allOf": [
              {
                "$ref": "#/components/schemas/CaptureMethod"
              }
            ],
            "nullable": true
          },
          "amount_to_capture": {
            "type": "integer",
            "format": "int64",
            "description": "The Amount to be captured/ debited from the users payment method. It shall be in lowest denomination of the currency. (i.e) in cents for USD denomination, in paisa for INR denomination etc.,\nIf not provided, the default amount_to_capture will be the payment amount.",
            "example": 6540,
            "nullable": true
          },
          "capture_on": {
            "type": "string",
            "format": "date-time",
            "description": "A timestamp (ISO 8601 code) that determines when the payment should be captured.\nProviding this field will automatically set `capture` to true",
            "example": "2022-09-10T10:11:12Z",
            "nullable": true
          },
          "confirm": {
            "type": "boolean",
            "description": "Whether to confirm the payment (if applicable)",
            "default": false,
            "example": true,
            "nullable": true
          },
          "customer": {
            "allOf": [
              {
                "$ref": "#/components/schemas/CustomerDetails"
              }
            ],
            "nullable": true
          },
          "customer_id": {
            "type": "string",
            "description": "The identifier for the customer object.\nThis field will be deprecated soon, use the customer object instead",
            "example": "cus_y3oqhf46pyzuxjbcn2giaqnb44",
            "nullable": true,
            "maxLength": 255
          },
          "email": {
            "type": "string",
            "description": "The customer's email address\nThis field will be deprecated soon, use the customer object instead",
            "example": "johntest@test.com",
            "nullable": true,
            "maxLength": 255
          },
          "name": {
            "type": "string",
            "description": "description: The customer's name\nThis field will be deprecated soon, use the customer object instead",
            "example": "John Test",
            "nullable": true,
            "maxLength": 255
          },
          "phone": {
            "type": "string",
            "description": "The customer's phone number\nThis field will be deprecated soon, use the customer object instead",
            "example": "3141592653",
            "nullable": true,
            "maxLength": 255
          },
          "phone_country_code": {
            "type": "string",
            "description": "The country code for the customer phone number\nThis field will be deprecated soon, use the customer object instead",
            "example": "+1",
            "nullable": true,
            "maxLength": 255
          },
          "off_session": {
            "type": "boolean",
            "description": "Set to true to indicate that the customer is not in your checkout flow during this payment, and therefore is unable to authenticate. This parameter is intended for scenarios where you collect card details and charge them later. This parameter can only be used with `confirm: true`.",
            "example": true,
            "nullable": true
          },
          "description": {
            "type": "string",
            "description": "A description of the payment",
            "example": "It's my first payment request",
            "nullable": true
          },
          "return_url": {
            "type": "string",
            "description": "The URL to redirect after the completion of the operation",
            "example": "https://hyperswitch.io",
            "nullable": true
          },
          "setup_future_usage": {
            "allOf": [
              {
                "$ref": "#/components/schemas/FutureUsage"
              }
            ],
            "nullable": true
          },
          "authentication_type": {
            "allOf": [
              {
                "$ref": "#/components/schemas/AuthenticationType"
              }
            ],
            "nullable": true
          },
          "payment_method_data": {
            "allOf": [
              {
                "$ref": "#/components/schemas/PaymentMethodData"
              }
            ],
            "nullable": true
          },
          "payment_method": {
            "allOf": [
              {
                "$ref": "#/components/schemas/PaymentMethod"
              }
            ],
            "nullable": true
          },
          "payment_token": {
            "type": "string",
            "description": "Provide a reference to a stored payment method",
            "example": "187282ab-40ef-47a9-9206-5099ba31e432",
            "nullable": true
          },
          "card_cvc": {
            "type": "string",
            "description": "This is used when payment is to be confirmed and the card is not saved",
            "nullable": true
          },
          "shipping": {
            "allOf": [
              {
                "$ref": "#/components/schemas/Address"
              }
            ],
            "nullable": true
          },
          "billing": {
            "allOf": [
              {
                "$ref": "#/components/schemas/Address"
              }
            ],
            "nullable": true
          },
          "statement_descriptor_name": {
            "type": "string",
            "description": "For non-card charges, you can use this value as the complete description that appears on your customers’ statements. Must contain at least one letter, maximum 22 characters.",
            "example": "Hyperswitch Router",
            "nullable": true,
            "maxLength": 255
          },
          "statement_descriptor_suffix": {
            "type": "string",
            "description": "Provides information about a card payment that customers see on their statements. Concatenated with the prefix (shortened descriptor) or statement descriptor that’s set on the account to form the complete statement descriptor. Maximum 22 characters for the concatenated descriptor.",
            "example": "Payment for shoes purchase",
            "nullable": true,
            "maxLength": 255
          },
          "order_details": {
            "type": "array",
            "items": {
              "$ref": "#/components/schemas/OrderDetailsWithAmount"
            },
            "description": "Information about the product , quantity and amount for connectors. (e.g. Klarna)",
            "example": "[{\n        \"product_name\": \"gillete creme\",\n        \"quantity\": 15,\n        \"amount\" : 900\n    }]",
            "nullable": true
          },
          "client_secret": {
            "type": "string",
            "description": "It's a token used for client side verification.",
            "example": "pay_U42c409qyHwOkWo3vK60_secret_el9ksDkiB8hi6j9N78yo",
            "nullable": true
          },
          "mandate_data": {
            "allOf": [
              {
                "$ref": "#/components/schemas/MandateData"
              }
            ],
            "nullable": true
          },
          "mandate_id": {
            "type": "string",
            "description": "A unique identifier to link the payment to a mandate, can be use instead of payment_method_data",
            "example": "mandate_iwer89rnjef349dni3",
            "nullable": true,
            "maxLength": 255
          },
          "browser_info": {
            "type": "object",
            "description": "Additional details required by 3DS 2.0",
            "nullable": true
          },
          "payment_experience": {
            "allOf": [
              {
                "$ref": "#/components/schemas/PaymentExperience"
              }
            ],
            "nullable": true
          },
          "payment_method_type": {
            "allOf": [
              {
                "$ref": "#/components/schemas/PaymentMethodType"
              }
            ],
            "nullable": true
          },
          "business_country": {
            "allOf": [
              {
                "$ref": "#/components/schemas/CountryAlpha2"
              }
            ],
            "nullable": true
          },
          "business_label": {
            "type": "string",
            "description": "Business label of the merchant for this payment",
            "example": "food",
            "nullable": true
          },
          "merchant_connector_details": {
            "allOf": [
              {
                "$ref": "#/components/schemas/MerchantConnectorDetailsWrap"
              }
            ],
            "nullable": true
          },
          "allowed_payment_method_types": {
            "type": "array",
            "items": {
              "$ref": "#/components/schemas/PaymentMethodType"
            },
            "description": "Allowed Payment Method Types for a given PaymentIntent",
            "nullable": true
          },
          "business_sub_label": {
            "type": "string",
            "description": "Business sub label for the payment",
            "nullable": true
          },
          "retry_action": {
            "allOf": [
              {
                "$ref": "#/components/schemas/RetryAction"
              }
            ],
            "nullable": true
          },
          "metadata": {
            "type": "object",
            "description": "You can specify up to 50 keys, with key names up to 40 characters long and values up to 500 characters long. Metadata is useful for storing additional, structured information on an object.",
            "nullable": true
          },
          "connector_metadata": {
            "allOf": [
              {
                "$ref": "#/components/schemas/ConnectorMetadata"
              }
            ],
            "nullable": true
          },
          "feature_metadata": {
            "allOf": [
              {
                "$ref": "#/components/schemas/FeatureMetadata"
              }
            ],
            "nullable": true
          }
        }
      },
      "PaymentsResponse": {
        "type": "object",
        "required": [
          "status",
          "amount",
          "currency",
          "payment_method",
          "business_country",
          "business_label"
        ],
        "properties": {
          "payment_id": {
            "type": "string",
            "description": "Unique identifier for the payment. This ensures idempotency for multiple payments\nthat have been done by a single merchant.",
            "example": "pay_mbabizu24mvu3mela5njyhpit4",
            "nullable": true,
            "maxLength": 30,
            "minLength": 30
          },
          "merchant_id": {
            "type": "string",
            "description": "This is an identifier for the merchant account. This is inferred from the API key\nprovided during the request",
            "example": "merchant_1668273825",
            "nullable": true,
            "maxLength": 255
          },
          "status": {
            "$ref": "#/components/schemas/IntentStatus"
          },
          "amount": {
            "type": "integer",
            "format": "int64",
            "description": "The payment amount. Amount for the payment in lowest denomination of the currency. (i.e) in cents for USD denomination, in paisa for INR denomination etc.,",
            "example": 100
          },
          "amount_capturable": {
            "type": "integer",
            "format": "int64",
            "description": "The maximum amount that could be captured from the payment",
            "example": 6540,
            "nullable": true,
            "minimum": 100.0
          },
          "amount_received": {
            "type": "integer",
            "format": "int64",
            "description": "The amount which is already captured from the payment",
            "example": 6540,
            "nullable": true,
            "minimum": 100.0
          },
          "connector": {
            "type": "string",
            "description": "The connector used for the payment",
            "example": "stripe",
            "nullable": true
          },
          "client_secret": {
            "type": "string",
            "description": "It's a token used for client side verification.",
            "example": "pay_U42c409qyHwOkWo3vK60_secret_el9ksDkiB8hi6j9N78yo",
            "nullable": true
          },
          "created": {
            "type": "string",
            "format": "date-time",
            "description": "Time when the payment was created",
            "example": "2022-09-10T10:11:12Z",
            "nullable": true
          },
          "currency": {
            "$ref": "#/components/schemas/Currency"
          },
          "customer_id": {
            "type": "string",
            "description": "The identifier for the customer object. If not provided the customer ID will be autogenerated.",
            "example": "cus_y3oqhf46pyzuxjbcn2giaqnb44",
            "nullable": true,
            "maxLength": 255
          },
          "description": {
            "type": "string",
            "description": "A description of the payment",
            "example": "It's my first payment request",
            "nullable": true
          },
          "refunds": {
            "type": "array",
            "items": {
              "$ref": "#/components/schemas/RefundResponse"
            },
            "description": "List of refund that happened on this intent",
            "nullable": true
          },
          "disputes": {
            "type": "array",
            "items": {
              "$ref": "#/components/schemas/DisputeResponsePaymentsRetrieve"
            },
            "description": "List of dispute that happened on this intent",
            "nullable": true
          },
          "mandate_id": {
            "type": "string",
            "description": "A unique identifier to link the payment to a mandate, can be use instead of payment_method_data",
            "example": "mandate_iwer89rnjef349dni3",
            "nullable": true,
            "maxLength": 255
          },
          "mandate_data": {
            "allOf": [
              {
                "$ref": "#/components/schemas/MandateData"
              }
            ],
            "nullable": true
          },
          "setup_future_usage": {
            "allOf": [
              {
                "$ref": "#/components/schemas/FutureUsage"
              }
            ],
            "nullable": true
          },
          "off_session": {
            "type": "boolean",
            "description": "Set to true to indicate that the customer is not in your checkout flow during this payment, and therefore is unable to authenticate. This parameter is intended for scenarios where you collect card details and charge them later. This parameter can only be used with confirm=true.",
            "example": true,
            "nullable": true
          },
          "capture_on": {
            "type": "string",
            "format": "date-time",
            "description": "A timestamp (ISO 8601 code) that determines when the payment should be captured.\nProviding this field will automatically set `capture` to true",
            "example": "2022-09-10T10:11:12Z",
            "nullable": true
          },
          "capture_method": {
            "allOf": [
              {
                "$ref": "#/components/schemas/CaptureMethod"
              }
            ],
            "nullable": true
          },
          "payment_method": {
            "$ref": "#/components/schemas/PaymentMethodType"
          },
          "payment_method_data": {
            "allOf": [
              {
                "$ref": "#/components/schemas/PaymentMethod"
              }
            ],
            "nullable": true
          },
          "payment_token": {
            "type": "string",
            "description": "Provide a reference to a stored payment method",
            "example": "187282ab-40ef-47a9-9206-5099ba31e432",
            "nullable": true
          },
          "shipping": {
            "allOf": [
              {
                "$ref": "#/components/schemas/Address"
              }
            ],
            "nullable": true
          },
          "billing": {
            "allOf": [
              {
                "$ref": "#/components/schemas/Address"
              }
            ],
            "nullable": true
          },
          "order_details": {
            "type": "array",
            "items": {
              "$ref": "#/components/schemas/OrderDetailsWithAmount"
            },
            "description": "Information about the product , quantity and amount for connectors. (e.g. Klarna)",
            "example": "[{\n        \"product_name\": \"gillete creme\",\n        \"quantity\": 15,\n        \"amount\" : 900\n    }]",
            "nullable": true
          },
          "email": {
            "type": "string",
            "description": "description: The customer's email address",
            "example": "johntest@test.com",
            "nullable": true,
            "maxLength": 255
          },
          "name": {
            "type": "string",
            "description": "description: The customer's name",
            "example": "John Test",
            "nullable": true,
            "maxLength": 255
          },
          "phone": {
            "type": "string",
            "description": "The customer's phone number",
            "example": "3141592653",
            "nullable": true,
            "maxLength": 255
          },
          "return_url": {
            "type": "string",
            "description": "The URL to redirect after the completion of the operation",
            "example": "https://hyperswitch.io",
            "nullable": true
          },
          "authentication_type": {
            "allOf": [
              {
                "$ref": "#/components/schemas/AuthenticationType"
              }
            ],
            "nullable": true
          },
          "statement_descriptor_name": {
            "type": "string",
            "description": "For non-card charges, you can use this value as the complete description that appears on your customers’ statements. Must contain at least one letter, maximum 22 characters.",
            "example": "Hyperswitch Router",
            "nullable": true,
            "maxLength": 255
          },
          "statement_descriptor_suffix": {
            "type": "string",
            "description": "Provides information about a card payment that customers see on their statements. Concatenated with the prefix (shortened descriptor) or statement descriptor that’s set on the account to form the complete statement descriptor. Maximum 255 characters for the concatenated descriptor.",
            "example": "Payment for shoes purchase",
            "nullable": true,
            "maxLength": 255
          },
          "next_action": {
            "allOf": [
              {
                "$ref": "#/components/schemas/NextActionData"
              }
            ],
            "nullable": true
          },
          "cancellation_reason": {
            "type": "string",
            "description": "If the payment was cancelled the reason provided here",
            "nullable": true
          },
          "error_code": {
            "type": "string",
            "description": "If there was an error while calling the connectors the code is received here",
            "example": "E0001",
            "nullable": true
          },
          "error_message": {
            "type": "string",
            "description": "If there was an error while calling the connector the error message is received here",
            "example": "Failed while verifying the card",
            "nullable": true
          },
          "payment_experience": {
            "allOf": [
              {
                "$ref": "#/components/schemas/PaymentExperience"
              }
            ],
            "nullable": true
          },
          "payment_method_type": {
            "allOf": [
              {
                "$ref": "#/components/schemas/PaymentMethodType"
              }
            ],
            "nullable": true
          },
          "connector_label": {
            "type": "string",
            "description": "The connector used for this payment along with the country and business details",
            "example": "stripe_US_food",
            "nullable": true
          },
          "business_country": {
            "$ref": "#/components/schemas/CountryAlpha2"
          },
          "business_label": {
            "type": "string",
            "description": "The business label of merchant for this payment"
          },
          "business_sub_label": {
            "type": "string",
            "description": "The business_sub_label for this payment",
            "nullable": true
          },
          "allowed_payment_method_types": {
            "type": "array",
            "items": {
              "$ref": "#/components/schemas/PaymentMethodType"
            },
            "description": "Allowed Payment Method Types for a given PaymentIntent",
            "nullable": true
          },
          "ephemeral_key": {
            "allOf": [
              {
                "$ref": "#/components/schemas/EphemeralKeyCreateResponse"
              }
            ],
            "nullable": true
          },
          "manual_retry_allowed": {
            "type": "boolean",
            "description": "If true the payment can be retried with same or different payment method which means the confirm call can be made again.",
<<<<<<< HEAD
            "nullable": true
          },
          "udf": {
            "type": "object",
            "description": "Any user defined fields can be passed here.",
=======
>>>>>>> f7d369af
            "nullable": true
          },
          "connector_transaction_id": {
            "type": "string",
            "description": "A unique identifier for a payment provided by the connector",
            "example": "993672945374576J",
            "nullable": true
          },
          "metadata": {
            "type": "object",
            "description": "You can specify up to 50 keys, with key names up to 40 characters long and values up to 500 characters long. Metadata is useful for storing additional, structured information on an object.",
            "nullable": true
          },
          "connector_metadata": {
            "allOf": [
              {
                "$ref": "#/components/schemas/ConnectorMetadata"
              }
            ],
            "nullable": true
          },
          "feature_metadata": {
            "allOf": [
              {
                "$ref": "#/components/schemas/FeatureMetadata"
              }
            ],
            "nullable": true
          },
          "reference_id": {
            "type": "string",
            "description": "reference to the payment at connector side",
            "example": "993672945374576J",
            "nullable": true
          }
        }
      },
      "PaymentsRetrieveRequest": {
        "type": "object",
        "required": [
          "resource_id",
          "force_sync"
        ],
        "properties": {
          "resource_id": {
            "$ref": "#/components/schemas/PaymentIdType"
          },
          "merchant_id": {
            "type": "string",
            "description": "The identifier for the Merchant Account.",
            "nullable": true
          },
          "force_sync": {
            "type": "boolean",
            "description": "Decider to enable or disable the connector call for retrieve request"
          },
          "param": {
            "type": "string",
            "description": "The parameters passed to a retrieve request",
            "nullable": true
          },
          "connector": {
            "type": "string",
            "description": "The name of the connector",
            "nullable": true
          },
          "merchant_connector_details": {
            "allOf": [
              {
                "$ref": "#/components/schemas/MerchantConnectorDetailsWrap"
              }
            ],
            "nullable": true
          },
          "client_secret": {
            "type": "string",
            "description": "This is a token which expires after 15 minutes, used from the client to authenticate and create sessions from the SDK",
            "nullable": true
          }
        }
      },
      "PaymentsSessionRequest": {
        "type": "object",
        "required": [
          "payment_id",
          "client_secret",
          "wallets"
        ],
        "properties": {
          "payment_id": {
            "type": "string",
            "description": "The identifier for the payment"
          },
          "client_secret": {
            "type": "string",
            "description": "This is a token which expires after 15 minutes, used from the client to authenticate and create sessions from the SDK"
          },
          "wallets": {
            "type": "array",
            "items": {
              "$ref": "#/components/schemas/PaymentMethodType"
            },
            "description": "The list of the supported wallets"
          },
          "merchant_connector_details": {
            "allOf": [
              {
                "$ref": "#/components/schemas/MerchantConnectorDetailsWrap"
              }
            ],
            "nullable": true
          }
        }
      },
      "PaymentsSessionResponse": {
        "type": "object",
        "required": [
          "payment_id",
          "client_secret",
          "session_token"
        ],
        "properties": {
          "payment_id": {
            "type": "string",
            "description": "The identifier for the payment"
          },
          "client_secret": {
            "type": "string",
            "description": "This is a token which expires after 15 minutes, used from the client to authenticate and create sessions from the SDK"
          },
          "session_token": {
            "type": "array",
            "items": {
              "$ref": "#/components/schemas/SessionToken"
            },
            "description": "The list of session token object"
          }
        }
      },
      "PaymentsStartRequest": {
        "type": "object",
        "required": [
          "payment_id",
          "merchant_id",
          "attempt_id"
        ],
        "properties": {
          "payment_id": {
            "type": "string",
            "description": "Unique identifier for the payment. This ensures idempotency for multiple payments\nthat have been done by a single merchant. This field is auto generated and is returned in the API response."
          },
          "merchant_id": {
            "type": "string",
            "description": "The identifier for the Merchant Account."
          },
          "attempt_id": {
            "type": "string",
            "description": "The identifier for the payment transaction"
          }
        }
      },
      "PaypalRedirection": {
        "type": "object"
      },
      "PaypalSessionTokenResponse": {
        "type": "object",
        "required": [
          "session_token"
        ],
        "properties": {
          "session_token": {
            "type": "string",
            "description": "The session token for PayPal"
          }
        }
      },
      "PhoneDetails": {
        "type": "object",
        "properties": {
          "number": {
            "type": "string",
            "description": "The contact number",
            "example": "9999999999",
            "nullable": true
          },
          "country_code": {
            "type": "string",
            "description": "The country code attached to the number",
            "example": "+1",
            "nullable": true
          }
        }
      },
      "PrimaryBusinessDetails": {
        "type": "object",
        "required": [
          "country",
          "business"
        ],
        "properties": {
          "country": {
            "$ref": "#/components/schemas/CountryAlpha2"
          },
          "business": {
            "type": "string",
            "example": "food"
          }
        }
      },
      "ReceiverDetails": {
        "type": "object",
        "required": [
          "amount_received"
        ],
        "properties": {
          "amount_received": {
            "type": "integer",
            "format": "int64",
            "description": "The amount received by receiver"
          },
          "amount_charged": {
            "type": "integer",
            "format": "int64",
            "description": "The amount charged by ACH",
            "nullable": true
          },
          "amount_remaining": {
            "type": "integer",
            "format": "int64",
            "description": "The amount remaining to be sent via ACH",
            "nullable": true
          }
        }
      },
      "RedirectResponse": {
        "type": "object",
        "properties": {
          "param": {
            "type": "string",
            "nullable": true
          },
          "json_payload": {
            "type": "object",
            "nullable": true
          }
        }
      },
      "RefundListRequest": {
        "type": "object",
        "properties": {
          "payment_id": {
            "type": "string",
            "description": "The identifier for the payment",
            "nullable": true
          },
          "limit": {
            "type": "integer",
            "format": "int64",
            "description": "Limit on the number of objects to return",
            "nullable": true
          },
          "offset": {
            "type": "integer",
            "format": "int64",
            "description": "The starting point within a list of objects",
            "nullable": true
          },
          "time_range": {
            "allOf": [
              {
                "$ref": "#/components/schemas/TimeRange"
              }
            ],
            "nullable": true
          },
          "connector": {
            "type": "array",
            "items": {
              "type": "string"
            },
            "description": "The list of connectors to filter refunds list",
            "nullable": true
          },
          "currency": {
            "type": "array",
            "items": {
              "$ref": "#/components/schemas/Currency"
            },
            "description": "The list of currencies to filter refunds list",
            "nullable": true
          },
          "refund_status": {
            "type": "array",
            "items": {
              "$ref": "#/components/schemas/RefundStatus"
            },
            "description": "The list of refund statuses to filter refunds list",
            "nullable": true
          }
        }
      },
      "RefundListResponse": {
        "type": "object",
        "required": [
          "size",
          "data"
        ],
        "properties": {
          "size": {
            "type": "integer",
            "description": "The number of refunds included in the list",
            "minimum": 0.0
          },
          "data": {
            "type": "array",
            "items": {
              "$ref": "#/components/schemas/RefundResponse"
            },
            "description": "The List of refund response object"
          }
        }
      },
      "RefundRequest": {
        "type": "object",
        "required": [
          "payment_id"
        ],
        "properties": {
          "refund_id": {
            "type": "string",
            "description": "Unique Identifier for the Refund. This is to ensure idempotency for multiple partial refund initiated against the same payment. If the identifiers is not defined by the merchant, this filed shall be auto generated and provide in the API response. It is recommended to generate uuid(v4) as the refund_id.",
            "example": "ref_mbabizu24mvu3mela5njyhpit4",
            "nullable": true,
            "maxLength": 30,
            "minLength": 30
          },
          "payment_id": {
            "type": "string",
            "description": "Total amount for which the refund is to be initiated. Amount for the payment in lowest denomination of the currency. (i.e) in cents for USD denomination, in paisa for INR denomination etc. If not provided, this will default to the full payment amount",
            "example": "pay_mbabizu24mvu3mela5njyhpit4",
            "maxLength": 30,
            "minLength": 30
          },
          "merchant_id": {
            "type": "string",
            "description": "The identifier for the Merchant Account",
            "example": "y3oqhf46pyzuxjbcn2giaqnb44",
            "nullable": true,
            "maxLength": 255
          },
          "amount": {
            "type": "integer",
            "format": "int64",
            "description": "Total amount for which the refund is to be initiated. Amount for the payment in lowest denomination of the currency. (i.e) in cents for USD denomination, in paisa for INR denomination etc., If not provided, this will default to the full payment amount",
            "example": 6540,
            "nullable": true,
            "minimum": 100.0
          },
          "reason": {
            "type": "string",
            "description": "An arbitrary string attached to the object. Often useful for displaying to users and your customer support executive",
            "example": "Customer returned the product",
            "nullable": true,
            "maxLength": 255
          },
          "refund_type": {
            "allOf": [
              {
                "$ref": "#/components/schemas/RefundType"
              }
            ],
            "nullable": true
          },
          "metadata": {
            "type": "object",
            "description": "You can specify up to 50 keys, with key names up to 40 characters long and values up to 500 characters long. Metadata is useful for storing additional, structured information on an object.",
            "nullable": true
          },
          "merchant_connector_details": {
            "allOf": [
              {
                "$ref": "#/components/schemas/MerchantConnectorDetailsWrap"
              }
            ],
            "nullable": true
          }
        }
      },
      "RefundResponse": {
        "type": "object",
        "required": [
          "refund_id",
          "payment_id",
          "amount",
          "currency",
          "status",
          "connector"
        ],
        "properties": {
          "refund_id": {
            "type": "string",
            "description": "The identifier for refund"
          },
          "payment_id": {
            "type": "string",
            "description": "The identifier for payment"
          },
          "amount": {
            "type": "integer",
            "format": "int64",
            "description": "The refund amount, which should be less than or equal to the total payment amount. Amount for the payment in lowest denomination of the currency. (i.e) in cents for USD denomination, in paisa for INR denomination etc"
          },
          "currency": {
            "type": "string",
            "description": "The three-letter ISO currency code"
          },
          "reason": {
            "type": "string",
            "description": "An arbitrary string attached to the object. Often useful for displaying to users and your customer support executive",
            "nullable": true
          },
          "status": {
            "$ref": "#/components/schemas/RefundStatus"
          },
          "metadata": {
            "type": "object",
            "description": "You can specify up to 50 keys, with key names up to 40 characters long and values up to 500 characters long. Metadata is useful for storing additional, structured information on an object",
            "nullable": true
          },
          "error_message": {
            "type": "string",
            "description": "The error message",
            "nullable": true
          },
          "error_code": {
            "type": "string",
            "description": "The code for the error",
            "nullable": true
          },
          "created_at": {
            "type": "string",
            "format": "date-time",
            "description": "The timestamp at which refund is created",
            "nullable": true
          },
          "updated_at": {
            "type": "string",
            "format": "date-time",
            "description": "The timestamp at which refund is updated",
            "nullable": true
          },
          "connector": {
            "type": "string",
            "description": "The connector used for the refund and the corresponding payment",
            "example": "stripe"
          }
        }
      },
      "RefundStatus": {
        "type": "string",
        "description": "The status for refunds",
        "enum": [
          "succeeded",
          "failed",
          "pending",
          "review"
        ]
      },
      "RefundType": {
        "type": "string",
        "enum": [
          "scheduled",
          "instant"
        ]
      },
      "RefundUpdateRequest": {
        "type": "object",
        "properties": {
          "reason": {
            "type": "string",
            "description": "An arbitrary string attached to the object. Often useful for displaying to users and your customer support executive",
            "example": "Customer returned the product",
            "nullable": true,
            "maxLength": 255
          },
          "metadata": {
            "type": "object",
            "description": "You can specify up to 50 keys, with key names up to 40 characters long and values up to 500 characters long. Metadata is useful for storing additional, structured information on an object.",
            "nullable": true
          }
        }
      },
      "RequiredFieldInfo": {
        "type": "object",
        "description": "Required fields info used while listing the payment_method_data",
        "required": [
          "required_field",
          "display_name",
          "field_type"
        ],
        "properties": {
          "required_field": {
            "type": "string",
            "description": "Required field for a payment_method through a payment_method_type"
          },
          "display_name": {
            "type": "string",
            "description": "Display name of the required field in the front-end"
          },
          "field_type": {
            "$ref": "#/components/schemas/FieldType"
          }
        }
      },
      "RetrieveApiKeyResponse": {
        "type": "object",
        "description": "The response body for retrieving an API Key.",
        "required": [
          "key_id",
          "merchant_id",
          "name",
          "prefix",
          "created",
          "expiration"
        ],
        "properties": {
          "key_id": {
            "type": "string",
            "description": "The identifier for the API Key.",
            "example": "5hEEqkgJUyuxgSKGArHA4mWSnX",
            "maxLength": 64
          },
          "merchant_id": {
            "type": "string",
            "description": "The identifier for the Merchant Account.",
            "example": "y3oqhf46pyzuxjbcn2giaqnb44",
            "maxLength": 64
          },
          "name": {
            "type": "string",
            "description": "The unique name for the API Key to help you identify it.",
            "example": "Sandbox integration key",
            "maxLength": 64
          },
          "description": {
            "type": "string",
            "description": "The description to provide more context about the API Key.",
            "example": "Key used by our developers to integrate with the sandbox environment",
            "nullable": true,
            "maxLength": 256
          },
          "prefix": {
            "type": "string",
            "description": "The first few characters of the plaintext API Key to help you identify it.",
            "maxLength": 64
          },
          "created": {
            "type": "string",
            "format": "date-time",
            "description": "The time at which the API Key was created.",
            "example": "2022-09-10T10:11:12Z"
          },
          "expiration": {
            "$ref": "#/components/schemas/ApiKeyExpiration"
          }
        }
      },
      "RetryAction": {
        "type": "string",
        "enum": [
          "manual_retry",
          "requeue"
        ]
      },
      "RevokeApiKeyResponse": {
        "type": "object",
        "description": "The response body for revoking an API Key.",
        "required": [
          "merchant_id",
          "key_id",
          "revoked"
        ],
        "properties": {
          "merchant_id": {
            "type": "string",
            "description": "The identifier for the Merchant Account.",
            "example": "y3oqhf46pyzuxjbcn2giaqnb44",
            "maxLength": 64
          },
          "key_id": {
            "type": "string",
            "description": "The identifier for the API Key.",
            "example": "5hEEqkgJUyuxgSKGArHA4mWSnX",
            "maxLength": 64
          },
          "revoked": {
            "type": "boolean",
            "description": "Indicates whether the API key was revoked or not.",
            "example": "true"
          }
        }
      },
      "RewardData": {
        "type": "object",
        "required": [
          "merchant_id"
        ],
        "properties": {
          "merchant_id": {
            "type": "string",
            "description": "The merchant ID with which we have to call the connector"
          }
        }
      },
      "RoutingAlgorithm": {
        "type": "string",
        "description": "The routing algorithm to be used to process the incoming request from merchant to outgoing payment processor or payment method. The default is 'Custom'",
        "enum": [
          "round_robin",
          "max_conversion",
          "min_cost",
          "custom"
        ],
        "example": "custom"
      },
      "SamsungPayWalletData": {
        "type": "object",
        "required": [
          "token"
        ],
        "properties": {
          "token": {
            "type": "string",
            "description": "The encrypted payment token from Samsung"
          }
        }
      },
      "SdkNextAction": {
        "type": "object",
        "required": [
          "next_action"
        ],
        "properties": {
          "next_action": {
            "$ref": "#/components/schemas/NextActionCall"
          }
        }
      },
      "SecretInfoToInitiateSdk": {
        "type": "object",
        "required": [
          "display",
          "payment"
        ],
        "properties": {
          "display": {
            "type": "string"
          },
          "payment": {
            "type": "string"
          }
        }
      },
      "SepaAndBacsBillingDetails": {
        "type": "object",
        "required": [
          "email",
          "name"
        ],
        "properties": {
          "email": {
            "type": "string",
            "description": "The Email ID for SEPA and BACS billing",
            "example": "example@me.com"
          },
          "name": {
            "type": "string",
            "description": "The billing name for SEPA and BACS billing",
            "example": "Jane Doe"
          }
        }
      },
      "SepaBankTransferInstructions": {
        "type": "object",
        "required": [
          "account_holder_name",
          "bic",
          "country",
          "iban"
        ],
        "properties": {
          "account_holder_name": {
            "type": "string",
            "example": "Jane Doe"
          },
          "bic": {
            "type": "string",
            "example": "1024419982"
          },
          "country": {
            "type": "string"
          },
          "iban": {
            "type": "string",
            "example": "123456789"
          }
        }
      },
      "SessionToken": {
        "oneOf": [
          {
            "allOf": [
              {
                "$ref": "#/components/schemas/GpaySessionTokenResponse"
              },
              {
                "type": "object",
                "required": [
                  "wallet_name"
                ],
                "properties": {
                  "wallet_name": {
                    "type": "string",
                    "enum": [
                      "google_pay"
                    ]
                  }
                }
              }
            ]
          },
          {
            "allOf": [
              {
                "$ref": "#/components/schemas/KlarnaSessionTokenResponse"
              },
              {
                "type": "object",
                "required": [
                  "wallet_name"
                ],
                "properties": {
                  "wallet_name": {
                    "type": "string",
                    "enum": [
                      "klarna"
                    ]
                  }
                }
              }
            ]
          },
          {
            "allOf": [
              {
                "$ref": "#/components/schemas/PaypalSessionTokenResponse"
              },
              {
                "type": "object",
                "required": [
                  "wallet_name"
                ],
                "properties": {
                  "wallet_name": {
                    "type": "string",
                    "enum": [
                      "paypal"
                    ]
                  }
                }
              }
            ]
          },
          {
            "allOf": [
              {
                "$ref": "#/components/schemas/ApplepaySessionTokenResponse"
              },
              {
                "type": "object",
                "required": [
                  "wallet_name"
                ],
                "properties": {
                  "wallet_name": {
                    "type": "string",
                    "enum": [
                      "apple_pay"
                    ]
                  }
                }
              }
            ]
          },
          {
            "type": "object",
            "required": [
              "wallet_name"
            ],
            "properties": {
              "wallet_name": {
                "type": "string",
                "enum": [
                  "no_session_token_received"
                ]
              }
            }
          }
        ],
        "discriminator": {
          "propertyName": "wallet_name"
        }
      },
      "SessionTokenInfo": {
        "type": "object",
        "required": [
          "certificate",
          "certificate_keys",
          "merchant_identifier",
          "display_name",
          "initiative",
          "initiative_context"
        ],
        "properties": {
          "certificate": {
            "type": "string"
          },
          "certificate_keys": {
            "type": "string"
          },
          "merchant_identifier": {
            "type": "string"
          },
          "display_name": {
            "type": "string"
          },
          "initiative": {
            "type": "string"
          },
          "initiative_context": {
            "type": "string"
          }
        }
      },
      "ThirdPartySdkSessionResponse": {
        "type": "object",
        "required": [
          "secrets"
        ],
        "properties": {
          "secrets": {
            "$ref": "#/components/schemas/SecretInfoToInitiateSdk"
          }
        }
      },
      "TimeRange": {
        "type": "object",
        "required": [
          "start_time"
        ],
        "properties": {
          "start_time": {
            "type": "string",
            "format": "date-time",
            "description": "The start time to filter refunds list or to get list of filters. To get list of filters start time is needed to be passed"
          },
          "end_time": {
            "type": "string",
            "format": "date-time",
            "description": "The end time to filter refunds list or to get list of filters. If not passed the default time is now",
            "nullable": true
          }
        }
      },
      "UpdateApiKeyRequest": {
        "type": "object",
        "description": "The request body for updating an API Key.",
        "properties": {
          "name": {
            "type": "string",
            "description": "A unique name for the API Key to help you identify it.",
            "example": "Sandbox integration key",
            "nullable": true,
            "maxLength": 64
          },
          "description": {
            "type": "string",
            "description": "A description to provide more context about the API Key.",
            "example": "Key used by our developers to integrate with the sandbox environment",
            "nullable": true,
            "maxLength": 256
          },
          "expiration": {
            "allOf": [
              {
                "$ref": "#/components/schemas/ApiKeyExpiration"
              }
            ],
            "nullable": true
          }
        }
      },
      "UpiData": {
        "type": "object",
        "properties": {
          "vpa_id": {
            "type": "string",
            "example": "successtest@iata",
            "nullable": true
          }
        }
      },
      "WalletData": {
        "oneOf": [
          {
            "type": "object",
            "required": [
              "ali_pay_redirect"
            ],
            "properties": {
              "ali_pay_redirect": {
                "$ref": "#/components/schemas/AliPayRedirection"
              }
            }
          },
          {
            "type": "object",
            "required": [
              "ali_pay_hk_redirect"
            ],
            "properties": {
              "ali_pay_hk_redirect": {
                "$ref": "#/components/schemas/AliPayHkRedirection"
              }
            }
          },
          {
            "type": "object",
            "required": [
              "apple_pay"
            ],
            "properties": {
              "apple_pay": {
                "$ref": "#/components/schemas/ApplePayWalletData"
              }
            }
          },
          {
            "type": "object",
            "required": [
              "apple_pay_redirect"
            ],
            "properties": {
              "apple_pay_redirect": {
                "$ref": "#/components/schemas/ApplePayRedirectData"
              }
            }
          },
          {
            "type": "object",
            "required": [
              "apple_pay_third_party_sdk"
            ],
            "properties": {
              "apple_pay_third_party_sdk": {
                "$ref": "#/components/schemas/ApplePayThirdPartySdkData"
              }
            }
          },
          {
            "type": "object",
            "required": [
              "google_pay"
            ],
            "properties": {
              "google_pay": {
                "$ref": "#/components/schemas/GooglePayWalletData"
              }
            }
          },
          {
            "type": "object",
            "required": [
              "google_pay_redirect"
            ],
            "properties": {
              "google_pay_redirect": {
                "$ref": "#/components/schemas/GooglePayRedirectData"
              }
            }
          },
          {
            "type": "object",
            "required": [
              "google_pay_third_party_sdk"
            ],
            "properties": {
              "google_pay_third_party_sdk": {
                "$ref": "#/components/schemas/GooglePayThirdPartySdkData"
              }
            }
          },
          {
            "type": "object",
            "required": [
              "mb_way_redirect"
            ],
            "properties": {
              "mb_way_redirect": {
                "$ref": "#/components/schemas/MbWayRedirection"
              }
            }
          },
          {
            "type": "object",
            "required": [
              "mobile_pay_redirect"
            ],
            "properties": {
              "mobile_pay_redirect": {
                "$ref": "#/components/schemas/MobilePayRedirection"
              }
            }
          },
          {
            "type": "object",
            "required": [
              "paypal_redirect"
            ],
            "properties": {
              "paypal_redirect": {
                "$ref": "#/components/schemas/PaypalRedirection"
              }
            }
          },
          {
            "type": "object",
            "required": [
              "paypal_sdk"
            ],
            "properties": {
              "paypal_sdk": {
                "$ref": "#/components/schemas/PayPalWalletData"
              }
            }
          },
          {
            "type": "object",
            "required": [
              "samsung_pay"
            ],
            "properties": {
              "samsung_pay": {
                "$ref": "#/components/schemas/SamsungPayWalletData"
              }
            }
          },
          {
            "type": "object",
            "required": [
              "we_chat_pay_redirect"
            ],
            "properties": {
              "we_chat_pay_redirect": {
                "$ref": "#/components/schemas/WeChatPayRedirection"
              }
            }
          },
          {
            "type": "object",
            "required": [
              "we_chat_pay"
            ],
            "properties": {
              "we_chat_pay": {
                "$ref": "#/components/schemas/WeChatPay"
              }
            }
          }
        ]
      },
      "WeChatPay": {
        "type": "object"
      },
      "WeChatPayRedirection": {
        "type": "object"
      },
      "WebhookDetails": {
        "type": "object",
        "properties": {
          "webhook_version": {
            "type": "string",
            "description": "The version for Webhook",
            "example": "1.0.2",
            "nullable": true,
            "maxLength": 255
          },
          "webhook_username": {
            "type": "string",
            "description": "The user name for Webhook login",
            "example": "ekart_retail",
            "nullable": true,
            "maxLength": 255
          },
          "webhook_password": {
            "type": "string",
            "description": "The password for Webhook login",
            "example": "ekart@123",
            "nullable": true,
            "maxLength": 255
          },
          "webhook_url": {
            "type": "string",
            "description": "The url for the webhook endpoint",
            "example": "www.ekart.com/webhooks",
            "nullable": true
          },
          "payment_created_enabled": {
            "type": "boolean",
            "description": "If this property is true, a webhook message is posted whenever a new payment is created",
            "example": true,
            "nullable": true
          },
          "payment_succeeded_enabled": {
            "type": "boolean",
            "description": "If this property is true, a webhook message is posted whenever a payment is successful",
            "example": true,
            "nullable": true
          },
          "payment_failed_enabled": {
            "type": "boolean",
            "description": "If this property is true, a webhook message is posted whenever a payment fails",
            "example": true,
            "nullable": true
          }
        }
      }
    },
    "securitySchemes": {
      "admin_api_key": {
        "type": "apiKey",
        "in": "header",
        "name": "api-key",
        "description": "Admin API keys allow you to perform some privileged actions such as creating a merchant account and Merchant Connector account."
      },
      "api_key": {
        "type": "apiKey",
        "in": "header",
        "name": "api-key",
        "description": "API keys are the most common method of authentication and can be obtained from the HyperSwitch dashboard."
      },
      "ephemeral_key": {
        "type": "apiKey",
        "in": "header",
        "name": "api-key",
        "description": "Ephemeral keys provide temporary access to singular data, such as access to a single customer object for a short period of time."
      },
      "publishable_key": {
        "type": "apiKey",
        "in": "header",
        "name": "api-key",
        "description": "Publishable keys are a type of keys that can be public and have limited scope of usage."
      }
    }
  },
  "tags": [
    {
      "name": "Merchant Account",
      "description": "Create and manage merchant accounts"
    },
    {
      "name": "Merchant Connector Account",
      "description": "Create and manage merchant connector accounts"
    },
    {
      "name": "Payments",
      "description": "Create and manage one-time payments, recurring payments and mandates"
    },
    {
      "name": "Refunds",
      "description": "Create and manage refunds for successful payments"
    },
    {
      "name": "Mandates",
      "description": "Manage mandates"
    },
    {
      "name": "Customers",
      "description": "Create and manage customers"
    },
    {
      "name": "Payment Methods",
      "description": "Create and manage payment methods of customers"
    },
    {
      "name": "Disputes",
      "description": "Manage disputes"
    }
  ]
}<|MERGE_RESOLUTION|>--- conflicted
+++ resolved
@@ -2794,8 +2794,6 @@
             ],
             "nullable": true
           },
-<<<<<<< HEAD
-=======
           "card_type": {
             "type": "string",
             "example": "CREDIT",
@@ -2811,7 +2809,6 @@
             "example": "JP_AMEX",
             "nullable": true
           },
->>>>>>> f7d369af
           "nick_name": {
             "type": "string",
             "description": "The card holder's nick name",
@@ -3703,11 +3700,8 @@
             "maxLength": 255
           },
           "address": {
-            "allOf": [
-              {
-                "$ref": "#/components/schemas/AddressDetails"
-              }
-            ],
+            "type": "object",
+            "description": "The address for the customer",
             "nullable": true
           },
           "metadata": {
@@ -3766,11 +3760,8 @@
             "maxLength": 255
           },
           "address": {
-            "allOf": [
-              {
-                "$ref": "#/components/schemas/AddressDetails"
-              }
-            ],
+            "type": "object",
+            "description": "The address for the customer",
             "nullable": true
           },
           "created_at": {
@@ -7624,14 +7615,11 @@
           "manual_retry_allowed": {
             "type": "boolean",
             "description": "If true the payment can be retried with same or different payment method which means the confirm call can be made again.",
-<<<<<<< HEAD
             "nullable": true
           },
           "udf": {
             "type": "object",
             "description": "Any user defined fields can be passed here.",
-=======
->>>>>>> f7d369af
             "nullable": true
           },
           "connector_transaction_id": {
@@ -7659,12 +7647,6 @@
                 "$ref": "#/components/schemas/FeatureMetadata"
               }
             ],
-            "nullable": true
-          },
-          "reference_id": {
-            "type": "string",
-            "description": "reference to the payment at connector side",
-            "example": "993672945374576J",
             "nullable": true
           }
         }
