{
  "openapi": "3.0.3",
  "info": {
    "title": "Hyperswitch - API Documentation",
    "description": "\n## Get started\n\nHyperswitch provides a collection of APIs that enable you to process and manage payments.\nOur APIs accept and return JSON in the HTTP body, and return standard HTTP response codes.\n\nYou can consume the APIs directly using your favorite HTTP/REST library.\n\nWe have a testing environment referred to \"sandbox\", which you can setup to test API calls without\naffecting production data.\nCurrently, our sandbox environment is live while our production environment is under development\nand will be available soon.\nYou can sign up on our Dashboard to get API keys to access Hyperswitch API.\n\n### Environment\n\nUse the following base URLs when making requests to the APIs:\n\n| Environment   |  Base URL                          |\n|---------------|------------------------------------|\n| Sandbox       | <https://sandbox.hyperswitch.io>   |\n| Production    | <https://api.hyperswitch.io>       |\n\n## Authentication\n\nWhen you sign up on our [dashboard](https://app.hyperswitch.io) and create a merchant\naccount, you are given a secret key (also referred as api-key) and a publishable key.\nYou may authenticate all API requests with Hyperswitch server by providing the appropriate key in\nthe request Authorization header.\n\n| Key             |  Description                                                                                  |\n|-----------------|-----------------------------------------------------------------------------------------------|\n| api-key         | Private key. Used to authenticate all API requests from your merchant server                  |\n| publishable key | Unique identifier for your account. Used to authenticate API requests from your app's client  |\n\nNever share your secret api keys. Keep them guarded and secure.\n",
    "contact": {
      "name": "Hyperswitch Support",
      "url": "https://hyperswitch.io",
      "email": "hyperswitch@juspay.in"
    },
    "license": {
      "name": "Apache-2.0"
    },
    "version": "0.2.0"
  },
  "servers": [
    {
      "url": "https://sandbox.hyperswitch.io",
      "description": "Sandbox Environment"
    }
  ],
  "paths": {
    "/account/payment_methods": {
      "get": {
        "tags": [
          "Payment Methods"
        ],
        "summary": "List payment methods for a Merchant",
        "description": "List payment methods for a Merchant\n\nTo filter and list the applicable payment methods for a particular Merchant ID",
        "operationId": "List all Payment Methods for a Merchant",
        "parameters": [
          {
            "name": "account_id",
            "in": "path",
            "description": "The unique identifier for the merchant account",
            "required": true,
            "schema": {
              "type": "string"
            }
          },
          {
            "name": "accepted_country",
            "in": "query",
            "description": "The two-letter ISO currency code",
            "required": true,
            "schema": {
              "type": "array",
              "items": {
                "type": "string"
              }
            }
          },
          {
            "name": "accepted_currency",
            "in": "path",
            "description": "The three-letter ISO currency code",
            "required": true,
            "schema": {
              "type": "array",
              "items": {
                "$ref": "#/components/schemas/Currency"
              }
            }
          },
          {
            "name": "minimum_amount",
            "in": "query",
            "description": "The minimum amount accepted for processing by the particular payment method.",
            "required": true,
            "schema": {
              "type": "integer",
              "format": "int64"
            }
          },
          {
            "name": "maximum_amount",
            "in": "query",
            "description": "The maximum amount amount accepted for processing by the particular payment method.",
            "required": true,
            "schema": {
              "type": "integer",
              "format": "int64"
            }
          },
          {
            "name": "recurring_payment_enabled",
            "in": "query",
            "description": "Indicates whether the payment method is eligible for recurring payments",
            "required": true,
            "schema": {
              "type": "boolean"
            }
          },
          {
            "name": "installment_payment_enabled",
            "in": "query",
            "description": "Indicates whether the payment method is eligible for installment payments",
            "required": true,
            "schema": {
              "type": "boolean"
            }
          }
        ],
        "responses": {
          "200": {
            "description": "Payment Methods retrieved",
            "content": {
              "application/json": {
                "schema": {
                  "$ref": "#/components/schemas/PaymentMethodListResponse"
                }
              }
            }
          },
          "400": {
            "description": "Invalid Data"
          },
          "404": {
            "description": "Payment Methods does not exist in records"
          }
        },
        "security": [
          {
            "api_key": []
          },
          {
            "publishable_key": []
          }
        ]
      }
    },
    "/customers": {
      "post": {
        "tags": [
          "Customers"
        ],
        "summary": "Create Customer",
        "description": "Create Customer\n\nCreate a customer object and store the customer details to be reused for future payments. Incase the customer already exists in the system, this API will respond with the customer details.",
        "operationId": "Create a Customer",
        "requestBody": {
          "content": {
            "application/json": {
              "schema": {
                "$ref": "#/components/schemas/CustomerRequest"
              }
            }
          },
          "required": true
        },
        "responses": {
          "200": {
            "description": "Customer Created",
            "content": {
              "application/json": {
                "schema": {
                  "$ref": "#/components/schemas/CustomerResponse"
                }
              }
            }
          },
          "400": {
            "description": "Invalid data"
          }
        },
        "security": [
          {
            "api_key": []
          }
        ]
      }
    },
    "/customers/payment_methods": {
      "get": {
        "tags": [
          "Payment Methods"
        ],
        "summary": "List payment methods for a Customer",
        "description": "List payment methods for a Customer\n\nTo filter and list the applicable payment methods for a particular Customer ID",
        "operationId": "List all Payment Methods for a Customer",
        "parameters": [
          {
            "name": "client-secret",
            "in": "path",
            "description": "A secret known only to your application and the authorization server",
            "required": true,
            "schema": {
              "type": "string"
            }
          },
          {
            "name": "customer_id",
            "in": "path",
            "description": "The unique identifier for the customer account",
            "required": true,
            "schema": {
              "type": "string"
            }
          },
          {
            "name": "accepted_country",
            "in": "query",
            "description": "The two-letter ISO currency code",
            "required": true,
            "schema": {
              "type": "array",
              "items": {
                "type": "string"
              }
            }
          },
          {
            "name": "accepted_currency",
            "in": "path",
            "description": "The three-letter ISO currency code",
            "required": true,
            "schema": {
              "type": "array",
              "items": {
                "$ref": "#/components/schemas/Currency"
              }
            }
          },
          {
            "name": "minimum_amount",
            "in": "query",
            "description": "The minimum amount accepted for processing by the particular payment method.",
            "required": true,
            "schema": {
              "type": "integer",
              "format": "int64"
            }
          },
          {
            "name": "maximum_amount",
            "in": "query",
            "description": "The maximum amount amount accepted for processing by the particular payment method.",
            "required": true,
            "schema": {
              "type": "integer",
              "format": "int64"
            }
          },
          {
            "name": "recurring_payment_enabled",
            "in": "query",
            "description": "Indicates whether the payment method is eligible for recurring payments",
            "required": true,
            "schema": {
              "type": "boolean"
            }
          },
          {
            "name": "installment_payment_enabled",
            "in": "query",
            "description": "Indicates whether the payment method is eligible for installment payments",
            "required": true,
            "schema": {
              "type": "boolean"
            }
          }
        ],
        "responses": {
          "200": {
            "description": "Payment Methods retrieved for customer tied to its respective client-secret passed in the param",
            "content": {
              "application/json": {
                "schema": {
                  "$ref": "#/components/schemas/CustomerPaymentMethodsListResponse"
                }
              }
            }
          },
          "400": {
            "description": "Invalid Data"
          },
          "404": {
            "description": "Payment Methods does not exist in records"
          }
        },
        "security": [
          {
            "publishable_key": []
          }
        ]
      }
    },
    "/customers/{customer_id}": {
      "get": {
        "tags": [
          "Customers"
        ],
        "summary": "Retrieve Customer",
        "description": "Retrieve Customer\n\nRetrieve a customer's details.",
        "operationId": "Retrieve a Customer",
        "parameters": [
          {
            "name": "customer_id",
            "in": "path",
            "description": "The unique identifier for the Customer",
            "required": true,
            "schema": {
              "type": "string"
            }
          }
        ],
        "responses": {
          "200": {
            "description": "Customer Retrieved",
            "content": {
              "application/json": {
                "schema": {
                  "$ref": "#/components/schemas/CustomerResponse"
                }
              }
            }
          },
          "404": {
            "description": "Customer was not found"
          }
        },
        "security": [
          {
            "api_key": []
          },
          {
            "ephemeral_key": []
          }
        ]
      },
      "post": {
        "tags": [
          "Customers"
        ],
        "summary": "Update Customer",
        "description": "Update Customer\n\nUpdates the customer's details in a customer object.",
        "operationId": "Update a Customer",
        "parameters": [
          {
            "name": "customer_id",
            "in": "path",
            "description": "The unique identifier for the Customer",
            "required": true,
            "schema": {
              "type": "string"
            }
          }
        ],
        "requestBody": {
          "content": {
            "application/json": {
              "schema": {
                "$ref": "#/components/schemas/CustomerRequest"
              }
            }
          },
          "required": true
        },
        "responses": {
          "200": {
            "description": "Customer was Updated",
            "content": {
              "application/json": {
                "schema": {
                  "$ref": "#/components/schemas/CustomerResponse"
                }
              }
            }
          },
          "404": {
            "description": "Customer was not found"
          }
        },
        "security": [
          {
            "api_key": []
          }
        ]
      },
      "delete": {
        "tags": [
          "Customers"
        ],
        "summary": "Delete Customer",
        "description": "Delete Customer\n\nDelete a customer record.",
        "operationId": "Delete a Customer",
        "parameters": [
          {
            "name": "customer_id",
            "in": "path",
            "description": "The unique identifier for the Customer",
            "required": true,
            "schema": {
              "type": "string"
            }
          }
        ],
        "responses": {
          "200": {
            "description": "Customer was Deleted",
            "content": {
              "application/json": {
                "schema": {
                  "$ref": "#/components/schemas/CustomerDeleteResponse"
                }
              }
            }
          },
          "404": {
            "description": "Customer was not found"
          }
        },
        "security": [
          {
            "api_key": []
          }
        ]
      }
    },
    "/customers/{customer_id}/payment_methods": {
      "get": {
        "tags": [
          "Payment Methods"
        ],
        "summary": "List payment methods for a Customer",
        "description": "List payment methods for a Customer\n\nTo filter and list the applicable payment methods for a particular Customer ID",
        "operationId": "List all Payment Methods for a Customer",
        "parameters": [
          {
            "name": "customer_id",
            "in": "path",
            "description": "The unique identifier for the customer account",
            "required": true,
            "schema": {
              "type": "string"
            }
          },
          {
            "name": "accepted_country",
            "in": "query",
            "description": "The two-letter ISO currency code",
            "required": true,
            "schema": {
              "type": "array",
              "items": {
                "type": "string"
              }
            }
          },
          {
            "name": "accepted_currency",
            "in": "path",
            "description": "The three-letter ISO currency code",
            "required": true,
            "schema": {
              "type": "array",
              "items": {
                "$ref": "#/components/schemas/Currency"
              }
            }
          },
          {
            "name": "minimum_amount",
            "in": "query",
            "description": "The minimum amount accepted for processing by the particular payment method.",
            "required": true,
            "schema": {
              "type": "integer",
              "format": "int64"
            }
          },
          {
            "name": "maximum_amount",
            "in": "query",
            "description": "The maximum amount amount accepted for processing by the particular payment method.",
            "required": true,
            "schema": {
              "type": "integer",
              "format": "int64"
            }
          },
          {
            "name": "recurring_payment_enabled",
            "in": "query",
            "description": "Indicates whether the payment method is eligible for recurring payments",
            "required": true,
            "schema": {
              "type": "boolean"
            }
          },
          {
            "name": "installment_payment_enabled",
            "in": "query",
            "description": "Indicates whether the payment method is eligible for installment payments",
            "required": true,
            "schema": {
              "type": "boolean"
            }
          }
        ],
        "responses": {
          "200": {
            "description": "Payment Methods retrieved",
            "content": {
              "application/json": {
                "schema": {
                  "$ref": "#/components/schemas/CustomerPaymentMethodsListResponse"
                }
              }
            }
          },
          "400": {
            "description": "Invalid Data"
          },
          "404": {
            "description": "Payment Methods does not exist in records"
          }
        },
        "security": [
          {
            "api_key": []
          }
        ]
      }
    },
    "/disputes/list": {
      "get": {
        "tags": [
          "Disputes"
        ],
        "summary": "Disputes - List Disputes",
        "description": "Disputes - List Disputes",
        "operationId": "List Disputes",
        "parameters": [
          {
            "name": "limit",
            "in": "query",
            "description": "The maximum number of Dispute Objects to include in the response",
            "required": false,
            "schema": {
              "type": "integer",
              "format": "int64",
              "nullable": true
            }
          },
          {
            "name": "dispute_status",
            "in": "query",
            "description": "The status of dispute",
            "required": false,
            "schema": {
              "allOf": [
                {
                  "$ref": "#/components/schemas/DisputeStatus"
                }
              ],
              "nullable": true
            }
          },
          {
            "name": "dispute_stage",
            "in": "query",
            "description": "The stage of dispute",
            "required": false,
            "schema": {
              "allOf": [
                {
                  "$ref": "#/components/schemas/DisputeStage"
                }
              ],
              "nullable": true
            }
          },
          {
            "name": "reason",
            "in": "query",
            "description": "The reason for dispute",
            "required": false,
            "schema": {
              "type": "string",
              "nullable": true
            }
          },
          {
            "name": "connector",
            "in": "query",
            "description": "The connector linked to dispute",
            "required": false,
            "schema": {
              "type": "string",
              "nullable": true
            }
          },
          {
            "name": "received_time",
            "in": "query",
            "description": "The time at which dispute is received",
            "required": false,
            "schema": {
              "type": "string",
              "format": "date-time",
              "nullable": true
            }
          },
          {
            "name": "received_time.lt",
            "in": "query",
            "description": "Time less than the dispute received time",
            "required": false,
            "schema": {
              "type": "string",
              "format": "date-time",
              "nullable": true
            }
          },
          {
            "name": "received_time.gt",
            "in": "query",
            "description": "Time greater than the dispute received time",
            "required": false,
            "schema": {
              "type": "string",
              "format": "date-time",
              "nullable": true
            }
          },
          {
            "name": "received_time.lte",
            "in": "query",
            "description": "Time less than or equals to the dispute received time",
            "required": false,
            "schema": {
              "type": "string",
              "format": "date-time",
              "nullable": true
            }
          },
          {
            "name": "received_time.gte",
            "in": "query",
            "description": "Time greater than or equals to the dispute received time",
            "required": false,
            "schema": {
              "type": "string",
              "format": "date-time",
              "nullable": true
            }
          }
        ],
        "responses": {
          "200": {
            "description": "The dispute list was retrieved successfully",
            "content": {
              "application/json": {
                "schema": {
                  "type": "array",
                  "items": {
                    "$ref": "#/components/schemas/DisputeResponse"
                  }
                }
              }
            }
          },
          "401": {
            "description": "Unauthorized request"
          }
        },
        "security": [
          {
            "api_key": []
          }
        ]
      }
    },
    "/disputes/{dispute_id}": {
      "get": {
        "tags": [
          "Disputes"
        ],
        "summary": "Disputes - Retrieve Dispute",
        "description": "Disputes - Retrieve Dispute",
        "operationId": "Retrieve a Dispute",
        "parameters": [
          {
            "name": "dispute_id",
            "in": "path",
            "description": "The identifier for dispute",
            "required": true,
            "schema": {
              "type": "string"
            }
          }
        ],
        "responses": {
          "200": {
            "description": "The dispute was retrieved successfully",
            "content": {
              "application/json": {
                "schema": {
                  "$ref": "#/components/schemas/DisputeResponse"
                }
              }
            }
          },
          "404": {
            "description": "Dispute does not exist in our records"
          }
        },
        "security": [
          {
            "api_key": []
          }
        ]
      }
    },
    "/mandates/revoke/{mandate_id}": {
      "post": {
        "tags": [
          "Mandates"
        ],
        "summary": "Mandates - Revoke Mandate",
        "description": "Mandates - Revoke Mandate\n\nRevoke a mandate",
        "operationId": "Revoke a Mandate",
        "parameters": [
          {
            "name": "mandate_id",
            "in": "path",
            "description": "The identifier for mandate",
            "required": true,
            "schema": {
              "type": "string"
            }
          }
        ],
        "responses": {
          "200": {
            "description": "The mandate was revoked successfully",
            "content": {
              "application/json": {
                "schema": {
                  "$ref": "#/components/schemas/MandateRevokedResponse"
                }
              }
            }
          },
          "400": {
            "description": "Mandate does not exist in our records"
          }
        },
        "security": [
          {
            "api_key": []
          }
        ]
      }
    },
    "/mandates/{mandate_id}": {
      "get": {
        "tags": [
          "Mandates"
        ],
        "summary": "Mandates - Retrieve Mandate",
        "description": "Mandates - Retrieve Mandate\n\nRetrieve a mandate",
        "operationId": "Retrieve a Mandate",
        "parameters": [
          {
            "name": "mandate_id",
            "in": "path",
            "description": "The identifier for mandate",
            "required": true,
            "schema": {
              "type": "string"
            }
          }
        ],
        "responses": {
          "200": {
            "description": "The mandate was retrieved successfully",
            "content": {
              "application/json": {
                "schema": {
                  "$ref": "#/components/schemas/MandateResponse"
                }
              }
            }
          },
          "404": {
            "description": "Mandate does not exist in our records"
          }
        },
        "security": [
          {
            "api_key": []
          }
        ]
      }
    },
    "/payment_methods": {
      "post": {
        "tags": [
          "Payment Methods"
        ],
        "summary": "PaymentMethods - Create",
        "description": "PaymentMethods - Create\n\nTo create a payment method against a customer object. In case of cards, this API could be used only by PCI compliant merchants",
        "operationId": "Create a Payment Method",
        "requestBody": {
          "content": {
            "application/json": {
              "schema": {
                "$ref": "#/components/schemas/PaymentMethodCreate"
              }
            }
          },
          "required": true
        },
        "responses": {
          "200": {
            "description": "Payment Method Created",
            "content": {
              "application/json": {
                "schema": {
                  "$ref": "#/components/schemas/PaymentMethodResponse"
                }
              }
            }
          },
          "400": {
            "description": "Invalid Data"
          }
        },
        "security": [
          {
            "api_key": []
          }
        ]
      }
    },
    "/payment_methods/{method_id}": {
      "get": {
        "tags": [
          "Payment Methods"
        ],
        "summary": "Payment Method - Retrieve",
        "description": "Payment Method - Retrieve\n\nTo retrieve a payment method",
        "operationId": "Retrieve a Payment method",
        "parameters": [
          {
            "name": "method_id",
            "in": "path",
            "description": "The unique identifier for the Payment Method",
            "required": true,
            "schema": {
              "type": "string"
            }
          }
        ],
        "responses": {
          "200": {
            "description": "Payment Method retrieved",
            "content": {
              "application/json": {
                "schema": {
                  "$ref": "#/components/schemas/PaymentMethodResponse"
                }
              }
            }
          },
          "404": {
            "description": "Payment Method does not exist in records"
          }
        },
        "security": [
          {
            "api_key": []
          }
        ]
      },
      "post": {
        "tags": [
          "Payment Methods"
        ],
        "summary": "Payment Method - Update",
        "description": "Payment Method - Update\n\nTo update an existing payment method attached to a customer object. This API is useful for use cases such as updating the card number for expired cards to prevent discontinuity in recurring payments",
        "operationId": "Update a Payment method",
        "parameters": [
          {
            "name": "method_id",
            "in": "path",
            "description": "The unique identifier for the Payment Method",
            "required": true,
            "schema": {
              "type": "string"
            }
          }
        ],
        "requestBody": {
          "content": {
            "application/json": {
              "schema": {
                "$ref": "#/components/schemas/PaymentMethodUpdate"
              }
            }
          },
          "required": true
        },
        "responses": {
          "200": {
            "description": "Payment Method updated",
            "content": {
              "application/json": {
                "schema": {
                  "$ref": "#/components/schemas/PaymentMethodResponse"
                }
              }
            }
          },
          "404": {
            "description": "Payment Method does not exist in records"
          }
        },
        "security": [
          {
            "api_key": []
          }
        ]
      },
      "delete": {
        "tags": [
          "Payment Methods"
        ],
        "summary": "Payment Method - Delete",
        "description": "Payment Method - Delete\n\nDelete payment method",
        "operationId": "Delete a Payment method",
        "parameters": [
          {
            "name": "method_id",
            "in": "path",
            "description": "The unique identifier for the Payment Method",
            "required": true,
            "schema": {
              "type": "string"
            }
          }
        ],
        "responses": {
          "200": {
            "description": "Payment Method deleted",
            "content": {
              "application/json": {
                "schema": {
                  "$ref": "#/components/schemas/PaymentMethodDeleteResponse"
                }
              }
            }
          },
          "404": {
            "description": "Payment Method does not exist in records"
          }
        },
        "security": [
          {
            "api_key": []
          }
        ]
      }
    },
    "/payments": {
      "post": {
        "tags": [
          "Payments"
        ],
        "summary": "Payments - Create",
        "description": "Payments - Create\n\nTo process a payment you will have to create a payment, attach a payment method and confirm. Depending on the user journey you wish to achieve, you may opt to all the steps in a single request or in a sequence of API request using following APIs: (i) Payments - Update, (ii) Payments - Confirm, and (iii) Payments - Capture",
        "operationId": "Create a Payment",
        "requestBody": {
          "content": {
            "application/json": {
              "schema": {
                "$ref": "#/components/schemas/PaymentsCreateRequest"
              }
            }
          },
          "required": true
        },
        "responses": {
          "200": {
            "description": "Payment created",
            "content": {
              "application/json": {
                "schema": {
                  "$ref": "#/components/schemas/PaymentsResponse"
                }
              }
            }
          },
          "400": {
            "description": "Missing Mandatory fields"
          }
        },
        "security": [
          {
            "api_key": []
          }
        ]
      }
    },
    "/payments/list": {
      "get": {
        "tags": [
          "Payments"
        ],
        "summary": "Payments - List",
        "description": "Payments - List\n\nTo list the payments",
        "operationId": "List all Payments",
        "parameters": [
          {
            "name": "customer_id",
            "in": "query",
            "description": "The identifier for the customer",
            "required": true,
            "schema": {
              "type": "string"
            }
          },
          {
            "name": "starting_after",
            "in": "query",
            "description": "A cursor for use in pagination, fetch the next list after some object",
            "required": true,
            "schema": {
              "type": "string"
            }
          },
          {
            "name": "ending_before",
            "in": "query",
            "description": "A cursor for use in pagination, fetch the previous list before some object",
            "required": true,
            "schema": {
              "type": "string"
            }
          },
          {
            "name": "limit",
            "in": "query",
            "description": "Limit on the number of objects to return",
            "required": true,
            "schema": {
              "type": "integer",
              "format": "int64"
            }
          },
          {
            "name": "created",
            "in": "query",
            "description": "The time at which payment is created",
            "required": true,
            "schema": {
              "type": "string",
              "format": "date-time"
            }
          },
          {
            "name": "created_lt",
            "in": "query",
            "description": "Time less than the payment created time",
            "required": true,
            "schema": {
              "type": "string",
              "format": "date-time"
            }
          },
          {
            "name": "created_gt",
            "in": "query",
            "description": "Time greater than the payment created time",
            "required": true,
            "schema": {
              "type": "string",
              "format": "date-time"
            }
          },
          {
            "name": "created_lte",
            "in": "query",
            "description": "Time less than or equals to the payment created time",
            "required": true,
            "schema": {
              "type": "string",
              "format": "date-time"
            }
          },
          {
            "name": "created_gte",
            "in": "query",
            "description": "Time greater than or equals to the payment created time",
            "required": true,
            "schema": {
              "type": "string",
              "format": "date-time"
            }
          }
        ],
        "responses": {
          "200": {
            "description": "Received payment list"
          },
          "404": {
            "description": "No payments found"
          }
        },
        "security": [
          {
            "api_key": []
          }
        ]
      }
    },
    "/payments/session_tokens": {
      "post": {
        "tags": [
          "Payments"
        ],
        "summary": "Payments - Session token",
        "description": "Payments - Session token\n\nTo create the session object or to get session token for wallets",
        "operationId": "Create Session tokens for a Payment",
        "requestBody": {
          "content": {
            "application/json": {
              "schema": {
                "$ref": "#/components/schemas/PaymentsSessionRequest"
              }
            }
          },
          "required": true
        },
        "responses": {
          "200": {
            "description": "Payment session object created or session token was retrieved from wallets",
            "content": {
              "application/json": {
                "schema": {
                  "$ref": "#/components/schemas/PaymentsSessionResponse"
                }
              }
            }
          },
          "400": {
            "description": "Missing mandatory fields"
          }
        },
        "security": [
          {
            "publishable_key": []
          }
        ]
      }
    },
    "/payments/{payment_id}": {
      "get": {
        "tags": [
          "Payments"
        ],
        "summary": "Payments - Retrieve",
        "description": "Payments - Retrieve\n\nTo retrieve the properties of a Payment. This may be used to get the status of a previously initiated payment or next action for an ongoing payment",
        "operationId": "Retrieve a Payment",
        "parameters": [
          {
            "name": "payment_id",
            "in": "path",
            "description": "The identifier for payment",
            "required": true,
            "schema": {
              "type": "string"
            }
          }
        ],
        "requestBody": {
          "content": {
            "application/json": {
              "schema": {
                "$ref": "#/components/schemas/PaymentRetrieveBody"
              }
            }
          },
          "required": true
        },
        "responses": {
          "200": {
            "description": "Gets the payment with final status",
            "content": {
              "application/json": {
                "schema": {
                  "$ref": "#/components/schemas/PaymentsResponse"
                }
              }
            }
          },
          "404": {
            "description": "No payment found"
          }
        },
        "security": [
          {
            "api_key": []
          },
          {
            "publishable_key": []
          }
        ]
      },
      "post": {
        "tags": [
          "Payments"
        ],
        "summary": "Payments - Update",
        "description": "Payments - Update\n\nTo update the properties of a PaymentIntent object. This may include attaching a payment method, or attaching customer object or metadata fields after the Payment is created",
        "operationId": "Update a Payment",
        "parameters": [
          {
            "name": "payment_id",
            "in": "path",
            "description": "The identifier for payment",
            "required": true,
            "schema": {
              "type": "string"
            }
          }
        ],
        "requestBody": {
          "content": {
            "application/json": {
              "schema": {
                "$ref": "#/components/schemas/PaymentsRequest"
              }
            }
          },
          "required": true
        },
        "responses": {
          "200": {
            "description": "Payment updated",
            "content": {
              "application/json": {
                "schema": {
                  "$ref": "#/components/schemas/PaymentsResponse"
                }
              }
            }
          },
          "400": {
            "description": "Missing mandatory fields"
          }
        },
        "security": [
          {
            "api_key": []
          },
          {
            "publishable_key": []
          }
        ]
      }
    },
    "/payments/{payment_id}/cancel": {
      "post": {
        "tags": [
          "Payments"
        ],
        "summary": "Payments - Cancel",
        "description": "Payments - Cancel\n\nA Payment could can be cancelled when it is in one of these statuses: requires_payment_method, requires_capture, requires_confirmation, requires_customer_action",
        "operationId": "Cancel a Payment",
        "parameters": [
          {
            "name": "payment_id",
            "in": "path",
            "description": "The identifier for payment",
            "required": true,
            "schema": {
              "type": "string"
            }
          }
        ],
        "requestBody": {
          "content": {
            "application/json": {
              "schema": {
                "$ref": "#/components/schemas/PaymentsCancelRequest"
              }
            }
          },
          "required": true
        },
        "responses": {
          "200": {
            "description": "Payment canceled"
          },
          "400": {
            "description": "Missing mandatory fields"
          }
        },
        "security": [
          {
            "api_key": []
          }
        ]
      }
    },
    "/payments/{payment_id}/capture": {
      "post": {
        "tags": [
          "Payments"
        ],
        "summary": "Payments - Capture",
        "description": "Payments - Capture\n\nTo capture the funds for an uncaptured payment",
        "operationId": "Capture a Payment",
        "parameters": [
          {
            "name": "payment_id",
            "in": "path",
            "description": "The identifier for payment",
            "required": true,
            "schema": {
              "type": "string"
            }
          }
        ],
        "requestBody": {
          "content": {
            "application/json": {
              "schema": {
                "$ref": "#/components/schemas/PaymentsCaptureRequest"
              }
            }
          },
          "required": true
        },
        "responses": {
          "200": {
            "description": "Payment captured",
            "content": {
              "application/json": {
                "schema": {
                  "$ref": "#/components/schemas/PaymentsResponse"
                }
              }
            }
          },
          "400": {
            "description": "Missing mandatory fields"
          }
        },
        "security": [
          {
            "api_key": []
          }
        ]
      }
    },
    "/payments/{payment_id}/confirm": {
      "post": {
        "tags": [
          "Payments"
        ],
        "summary": "Payments - Confirm",
        "description": "Payments - Confirm\n\nThis API is to confirm the payment request and forward payment to the payment processor. This API provides more granular control upon when the API is forwarded to the payment processor. Alternatively you can confirm the payment within the Payments Create API",
        "operationId": "Confirm a Payment",
        "parameters": [
          {
            "name": "payment_id",
            "in": "path",
            "description": "The identifier for payment",
            "required": true,
            "schema": {
              "type": "string"
            }
          }
        ],
        "requestBody": {
          "content": {
            "application/json": {
              "schema": {
                "$ref": "#/components/schemas/PaymentsRequest"
              }
            }
          },
          "required": true
        },
        "responses": {
          "200": {
            "description": "Payment confirmed",
            "content": {
              "application/json": {
                "schema": {
                  "$ref": "#/components/schemas/PaymentsResponse"
                }
              }
            }
          },
          "400": {
            "description": "Missing mandatory fields"
          }
        },
        "security": [
          {
            "api_key": []
          },
          {
            "publishable_key": []
          }
        ]
      }
    },
    "/payouts/create": {
      "post": {
        "tags": [
          "Payouts"
        ],
        "summary": "Payouts - Create",
        "description": "Payouts - Create",
        "operationId": "Create a Payout",
        "requestBody": {
          "content": {
            "application/json": {
              "schema": {
                "$ref": "#/components/schemas/PayoutCreateRequest"
              }
            }
          },
          "required": true
        },
        "responses": {
          "200": {
            "description": "Payout created",
            "content": {
              "application/json": {
                "schema": {
                  "$ref": "#/components/schemas/PayoutCreateResponse"
                }
              }
            }
          },
          "400": {
            "description": "Missing Mandatory fields"
          }
        },
        "security": [
          {
            "api_key": []
          }
        ]
      }
    },
    "/payouts/{payout_id}": {
      "get": {
        "tags": [
          "Payouts"
        ],
        "summary": "Payouts - Retrieve",
        "description": "Payouts - Retrieve",
        "operationId": "Retrieve a Payout",
        "parameters": [
          {
            "name": "payout_id",
            "in": "path",
            "description": "The identifier for payout]",
            "required": true,
            "schema": {
              "type": "string"
            }
          }
        ],
        "responses": {
          "200": {
            "description": "Payout retrieved",
            "content": {
              "application/json": {
                "schema": {
                  "$ref": "#/components/schemas/PayoutCreateResponse"
                }
              }
            }
          },
          "404": {
            "description": "Payout does not exist in our records"
          }
        },
        "security": [
          {
            "api_key": []
          }
        ]
      },
      "post": {
        "tags": [
          "Payouts"
        ],
        "summary": "Payouts - Update",
        "description": "Payouts - Update",
        "operationId": "Update a Payout",
        "parameters": [
          {
            "name": "payout_id",
            "in": "path",
            "description": "The identifier for payout]",
            "required": true,
            "schema": {
              "type": "string"
            }
          }
        ],
        "requestBody": {
          "content": {
            "application/json": {
              "schema": {
                "$ref": "#/components/schemas/PayoutCreateRequest"
              }
            }
          },
          "required": true
        },
        "responses": {
          "200": {
            "description": "Payout updated",
            "content": {
              "application/json": {
                "schema": {
                  "$ref": "#/components/schemas/PayoutCreateResponse"
                }
              }
            }
          },
          "400": {
            "description": "Missing Mandatory fields"
          }
        },
        "security": [
          {
            "api_key": []
          }
        ]
      }
    },
    "/payouts/{payout_id}/cancel": {
      "post": {
        "tags": [
          "Payouts"
        ],
        "summary": "Payouts - Cancel",
        "description": "Payouts - Cancel",
        "operationId": "Cancel a Payout",
        "parameters": [
          {
            "name": "payout_id",
            "in": "path",
            "description": "The identifier for payout",
            "required": true,
            "schema": {
              "type": "string"
            }
          }
        ],
        "requestBody": {
          "content": {
            "application/json": {
              "schema": {
                "$ref": "#/components/schemas/PayoutActionRequest"
              }
            }
          },
          "required": true
        },
        "responses": {
          "200": {
            "description": "Payout cancelled",
            "content": {
              "application/json": {
                "schema": {
                  "$ref": "#/components/schemas/PayoutCreateResponse"
                }
              }
            }
          },
          "400": {
            "description": "Missing Mandatory fields"
          }
        },
        "security": [
          {
            "api_key": []
          }
        ]
      }
    },
    "/payouts/{payout_id}/fulfill": {
      "post": {
        "tags": [
          "Payouts"
        ],
        "summary": "Payouts - Fulfill",
        "description": "Payouts - Fulfill",
        "operationId": "Fulfill a Payout",
        "parameters": [
          {
            "name": "payout_id",
            "in": "path",
            "description": "The identifier for payout",
            "required": true,
            "schema": {
              "type": "string"
            }
          }
        ],
        "requestBody": {
          "content": {
            "application/json": {
              "schema": {
                "$ref": "#/components/schemas/PayoutActionRequest"
              }
            }
          },
          "required": true
        },
        "responses": {
          "200": {
            "description": "Payout fulfilled",
            "content": {
              "application/json": {
                "schema": {
                  "$ref": "#/components/schemas/PayoutCreateResponse"
                }
              }
            }
          },
          "400": {
            "description": "Missing Mandatory fields"
          }
        },
        "security": [
          {
            "api_key": []
          }
        ]
      }
    },
    "/refunds": {
      "post": {
        "tags": [
          "Refunds"
        ],
        "summary": "Refunds - Create",
        "description": "Refunds - Create\n\nTo create a refund against an already processed payment",
        "operationId": "Create a Refund",
        "requestBody": {
          "content": {
            "application/json": {
              "schema": {
                "$ref": "#/components/schemas/RefundRequest"
              }
            }
          },
          "required": true
        },
        "responses": {
          "200": {
            "description": "Refund created",
            "content": {
              "application/json": {
                "schema": {
                  "$ref": "#/components/schemas/RefundResponse"
                }
              }
            }
          },
          "400": {
            "description": "Missing Mandatory fields"
          }
        },
        "security": [
          {
            "api_key": []
          }
        ]
      }
    },
    "/refunds/list": {
      "post": {
        "tags": [
          "Refunds"
        ],
        "summary": "Refunds - List",
        "description": "Refunds - List\n\nTo list the refunds associated with a payment_id or with the merchant, if payment_id is not provided",
        "operationId": "List all Refunds",
        "requestBody": {
          "content": {
            "application/json": {
              "schema": {
                "$ref": "#/components/schemas/RefundListRequest"
              }
            }
          },
          "required": true
        },
        "responses": {
          "200": {
            "description": "List of refunds",
            "content": {
              "application/json": {
                "schema": {
                  "$ref": "#/components/schemas/RefundListResponse"
                }
              }
            }
          }
        },
        "security": [
          {
            "api_key": []
          }
        ]
      }
    },
    "/refunds/{refund_id}": {
      "get": {
        "tags": [
          "Refunds"
        ],
        "summary": "Refunds - Retrieve (GET)",
        "description": "Refunds - Retrieve (GET)\n\nTo retrieve the properties of a Refund. This may be used to get the status of a previously initiated payment or next action for an ongoing payment",
        "operationId": "Retrieve a Refund",
        "parameters": [
          {
            "name": "refund_id",
            "in": "path",
            "description": "The identifier for refund",
            "required": true,
            "schema": {
              "type": "string"
            }
          }
        ],
        "responses": {
          "200": {
            "description": "Refund retrieved",
            "content": {
              "application/json": {
                "schema": {
                  "$ref": "#/components/schemas/RefundResponse"
                }
              }
            }
          },
          "404": {
            "description": "Refund does not exist in our records"
          }
        },
        "security": [
          {
            "api_key": []
          }
        ]
      },
      "post": {
        "tags": [
          "Refunds"
        ],
        "summary": "Refunds - Update",
        "description": "Refunds - Update\n\nTo update the properties of a Refund object. This may include attaching a reason for the refund or metadata fields",
        "operationId": "Update a Refund",
        "parameters": [
          {
            "name": "refund_id",
            "in": "path",
            "description": "The identifier for refund",
            "required": true,
            "schema": {
              "type": "string"
            }
          }
        ],
        "requestBody": {
          "content": {
            "application/json": {
              "schema": {
                "$ref": "#/components/schemas/RefundUpdateRequest"
              }
            }
          },
          "required": true
        },
        "responses": {
          "200": {
            "description": "Refund updated",
            "content": {
              "application/json": {
                "schema": {
                  "$ref": "#/components/schemas/RefundResponse"
                }
              }
            }
          },
          "400": {
            "description": "Missing Mandatory fields"
          }
        },
        "security": [
          {
            "api_key": []
          }
        ]
      }
    }
  },
  "components": {
    "schemas": {
      "AcceptanceType": {
        "type": "string",
        "enum": [
          "online",
          "offline"
        ]
      },
      "AcceptedCountries": {
        "oneOf": [
          {
            "type": "object",
            "required": [
              "type",
              "list"
            ],
            "properties": {
              "type": {
                "type": "string",
                "enum": [
                  "enable_only"
                ]
              },
              "list": {
                "type": "array",
                "items": {
                  "$ref": "#/components/schemas/CountryAlpha2"
                }
              }
            }
          },
          {
            "type": "object",
            "required": [
              "type",
              "list"
            ],
            "properties": {
              "type": {
                "type": "string",
                "enum": [
                  "disable_only"
                ]
              },
              "list": {
                "type": "array",
                "items": {
                  "$ref": "#/components/schemas/CountryAlpha2"
                }
              }
            }
          },
          {
            "type": "object",
            "required": [
              "type"
            ],
            "properties": {
              "type": {
                "type": "string",
                "enum": [
                  "all_accepted"
                ]
              }
            }
          }
        ],
        "discriminator": {
          "propertyName": "type"
        }
      },
      "AcceptedCurrencies": {
        "oneOf": [
          {
            "type": "object",
            "required": [
              "type",
              "list"
            ],
            "properties": {
              "type": {
                "type": "string",
                "enum": [
                  "enable_only"
                ]
              },
              "list": {
                "type": "array",
                "items": {
                  "$ref": "#/components/schemas/Currency"
                }
              }
            }
          },
          {
            "type": "object",
            "required": [
              "type",
              "list"
            ],
            "properties": {
              "type": {
                "type": "string",
                "enum": [
                  "disable_only"
                ]
              },
              "list": {
                "type": "array",
                "items": {
                  "$ref": "#/components/schemas/Currency"
                }
              }
            }
          },
          {
            "type": "object",
            "required": [
              "type"
            ],
            "properties": {
              "type": {
                "type": "string",
                "enum": [
                  "all_accepted"
                ]
              }
            }
          }
        ],
        "discriminator": {
          "propertyName": "type"
        }
      },
      "AchBankTransfer": {
        "type": "object",
        "required": [
          "bank_name",
          "bank_country_code",
          "bank_city",
          "bank_account_number",
          "bank_routing_number"
        ],
        "properties": {
          "bank_name": {
            "type": "string",
            "description": "Bank name",
            "example": "Deutsche Bank"
          },
          "bank_country_code": {
            "$ref": "#/components/schemas/CountryAlpha2"
          },
          "bank_city": {
            "type": "string",
            "description": "Bank city",
            "example": "California"
          },
          "bank_account_number": {
            "type": "string",
            "description": "Bank account number is an unique identifier assigned by a bank to a customer.",
            "example": "000123456"
          },
          "bank_routing_number": {
            "type": "string",
            "description": "[9 digits] Routing number - used in USA for identifying a specific bank.",
            "example": "110000000"
          }
        }
      },
      "AchBillingDetails": {
        "type": "object",
        "required": [
          "email"
        ],
        "properties": {
          "email": {
            "type": "string",
            "description": "The Email ID for ACH billing",
            "example": "example@me.com"
          }
        }
      },
      "AchTransfer": {
        "type": "object",
        "required": [
          "account_number",
          "bank_name",
          "routing_number",
          "swift_code"
        ],
        "properties": {
          "account_number": {
            "type": "string",
            "example": "122385736258"
          },
          "bank_name": {
            "type": "string"
          },
          "routing_number": {
            "type": "string",
            "example": "012"
          },
          "swift_code": {
            "type": "string",
            "example": "234"
          }
        }
      },
      "Address": {
        "type": "object",
        "properties": {
          "address": {
            "allOf": [
              {
                "$ref": "#/components/schemas/AddressDetails"
              }
            ],
            "nullable": true
          },
          "phone": {
            "allOf": [
              {
                "$ref": "#/components/schemas/PhoneDetails"
              }
            ],
            "nullable": true
          }
        }
      },
      "AddressDetails": {
        "type": "object",
        "properties": {
          "city": {
            "type": "string",
            "description": "The address city",
            "example": "New York",
            "nullable": true,
            "maxLength": 50
          },
          "country": {
            "allOf": [
              {
                "$ref": "#/components/schemas/CountryAlpha2"
              }
            ],
            "nullable": true
          },
          "line1": {
            "type": "string",
            "description": "The first line of the address",
            "example": "123, King Street",
            "nullable": true,
            "maxLength": 200
          },
          "line2": {
            "type": "string",
            "description": "The second line of the address",
            "example": "Powelson Avenue",
            "nullable": true,
            "maxLength": 50
          },
          "line3": {
            "type": "string",
            "description": "The third line of the address",
            "example": "Bridgewater",
            "nullable": true,
            "maxLength": 50
          },
          "zip": {
            "type": "string",
            "description": "The zip/postal code for the address",
            "example": "08807",
            "nullable": true,
            "maxLength": 50
          },
          "state": {
            "type": "string",
            "description": "The address state",
            "example": "New York",
            "nullable": true
          },
          "first_name": {
            "type": "string",
            "description": "The first name for the address",
            "example": "John",
            "nullable": true,
            "maxLength": 255
          },
          "last_name": {
            "type": "string",
            "description": "The last name for the address",
            "example": "Doe",
            "nullable": true,
            "maxLength": 255
          }
        }
      },
      "AirwallexData": {
        "type": "object",
        "properties": {
          "payload": {
            "type": "string",
            "description": "payload required by airwallex",
            "nullable": true
          }
        }
      },
      "AliPayHkRedirection": {
        "type": "object"
      },
      "AliPayQr": {
        "type": "object"
      },
      "AliPayRedirection": {
        "type": "object"
      },
      "AmountInfo": {
        "type": "object",
        "required": [
          "label",
          "amount"
        ],
        "properties": {
          "label": {
            "type": "string",
            "description": "The label must be the name of the merchant."
          },
          "type": {
            "type": "string",
            "description": "A value that indicates whether the line item(Ex: total, tax, discount, or grand total) is final or pending.",
            "nullable": true
          },
          "amount": {
            "type": "string",
            "description": "The total amount for the payment"
          }
        }
      },
      "ApiKeyExpiration": {
        "oneOf": [
          {
            "type": "string",
            "enum": [
              "never"
            ]
          },
          {
            "type": "string",
            "format": "date-time"
          }
        ]
      },
      "ApplePayPaymentRequest": {
        "type": "object",
        "required": [
          "country_code",
          "currency_code",
          "total",
          "merchant_capabilities",
          "supported_networks"
        ],
        "properties": {
          "country_code": {
            "$ref": "#/components/schemas/CountryAlpha2"
          },
          "currency_code": {
            "$ref": "#/components/schemas/Currency"
          },
          "total": {
            "$ref": "#/components/schemas/AmountInfo"
          },
          "merchant_capabilities": {
            "type": "array",
            "items": {
              "type": "string"
            },
            "description": "The list of merchant capabilities(ex: whether capable of 3ds or no-3ds)"
          },
          "supported_networks": {
            "type": "array",
            "items": {
              "type": "string"
            },
            "description": "The list of supported networks"
          },
          "merchant_identifier": {
            "type": "string",
            "nullable": true
          }
        }
      },
      "ApplePayRedirectData": {
        "type": "object"
      },
      "ApplePaySessionResponse": {
        "oneOf": [
          {
            "$ref": "#/components/schemas/ThirdPartySdkSessionResponse"
          },
          {
            "$ref": "#/components/schemas/NoThirdPartySdkSessionResponse"
          },
          {
            "type": "object",
            "default": null,
            "nullable": true
          }
        ]
      },
      "ApplePayThirdPartySdkData": {
        "type": "object"
      },
      "ApplePayWalletData": {
        "type": "object",
        "required": [
          "payment_data",
          "payment_method",
          "transaction_identifier"
        ],
        "properties": {
          "payment_data": {
            "type": "string",
            "description": "The payment data of Apple pay"
          },
          "payment_method": {
            "$ref": "#/components/schemas/ApplepayPaymentMethod"
          },
          "transaction_identifier": {
            "type": "string",
            "description": "The unique identifier for the transaction"
          }
        }
      },
      "ApplepayConnectorMetadataRequest": {
        "type": "object",
        "properties": {
          "session_token_data": {
            "allOf": [
              {
                "$ref": "#/components/schemas/SessionTokenInfo"
              }
            ],
            "nullable": true
          }
        }
      },
      "ApplepayPaymentMethod": {
        "type": "object",
        "required": [
          "display_name",
          "network",
          "type"
        ],
        "properties": {
          "display_name": {
            "type": "string",
            "description": "The name to be displayed on Apple Pay button"
          },
          "network": {
            "type": "string",
            "description": "The network of the Apple pay payment method"
          },
          "type": {
            "type": "string",
            "description": "The type of the payment method"
          }
        }
      },
      "ApplepaySessionTokenResponse": {
        "type": "object",
        "required": [
          "session_token_data",
          "connector",
          "delayed_session_token",
          "sdk_next_action"
        ],
        "properties": {
          "session_token_data": {
            "$ref": "#/components/schemas/ApplePaySessionResponse"
          },
          "payment_request_data": {
            "allOf": [
              {
                "$ref": "#/components/schemas/ApplePayPaymentRequest"
              }
            ],
            "nullable": true
          },
          "connector": {
            "type": "string",
            "description": "The session token is w.r.t this connector"
          },
          "delayed_session_token": {
            "type": "boolean",
            "description": "Identifier for the delayed session response"
          },
          "sdk_next_action": {
            "$ref": "#/components/schemas/SdkNextAction"
          }
        }
      },
      "AttemptStatus": {
        "type": "string",
        "enum": [
          "started",
          "authentication_failed",
          "router_declined",
          "authentication_pending",
          "authentication_successful",
          "authorized",
          "authorization_failed",
          "charged",
          "authorizing",
          "cod_initiated",
          "voided",
          "void_initiated",
          "capture_initiated",
          "capture_failed",
          "void_failed",
          "auto_refunded",
          "partial_charged",
          "unresolved",
          "pending",
          "failure",
          "payment_method_awaited",
          "confirmation_awaited",
          "device_data_collection_pending"
        ]
      },
      "AuthenticationType": {
        "type": "string",
        "enum": [
          "three_ds",
          "no_three_ds"
        ]
      },
      "BacsBankTransfer": {
        "type": "object",
        "required": [
          "bank_name",
          "bank_country_code",
          "bank_city",
          "bank_account_number",
          "bank_sort_code"
        ],
        "properties": {
          "bank_name": {
            "type": "string",
            "description": "Bank name",
            "example": "Deutsche Bank"
          },
          "bank_country_code": {
            "$ref": "#/components/schemas/CountryAlpha2"
          },
          "bank_city": {
            "type": "string",
            "description": "Bank city",
            "example": "California"
          },
          "bank_account_number": {
            "type": "string",
            "description": "Bank account number is an unique identifier assigned by a bank to a customer.",
            "example": "000123456"
          },
          "bank_sort_code": {
            "type": "string",
            "description": "[6 digits] Sort Code - used in UK and Ireland for identifying a bank and it's branches.",
            "example": "98-76-54"
          }
        }
      },
      "BacsBankTransferInstructions": {
        "type": "object",
        "required": [
          "account_holder_name",
          "account_number",
          "sort_code"
        ],
        "properties": {
          "account_holder_name": {
            "type": "string",
            "example": "Jane Doe"
          },
          "account_number": {
            "type": "string",
            "example": "10244123908"
          },
          "sort_code": {
            "type": "string",
            "example": "012"
          }
        }
      },
      "Bank": {
        "oneOf": [
          {
            "$ref": "#/components/schemas/AchBankTransfer"
          },
          {
            "$ref": "#/components/schemas/BacsBankTransfer"
          },
          {
            "$ref": "#/components/schemas/SepaBankTransfer"
          }
        ]
      },
      "BankDebitBilling": {
        "type": "object",
        "required": [
          "name",
          "email"
        ],
        "properties": {
          "name": {
            "type": "string",
            "description": "The billing name for bank debits",
            "example": "John Doe"
          },
          "email": {
            "type": "string",
            "description": "The billing email for bank debits",
            "example": "example@example.com"
          },
          "address": {
            "allOf": [
              {
                "$ref": "#/components/schemas/AddressDetails"
              }
            ],
            "nullable": true
          }
        }
      },
      "BankDebitData": {
        "oneOf": [
          {
            "type": "object",
            "required": [
              "ach_bank_debit"
            ],
            "properties": {
              "ach_bank_debit": {
                "type": "object",
                "description": "Payment Method data for Ach bank debit",
                "required": [
                  "billing_details",
                  "account_number",
                  "routing_number",
                  "card_holder_name",
                  "bank_account_holder_name"
                ],
                "properties": {
                  "billing_details": {
                    "$ref": "#/components/schemas/BankDebitBilling"
                  },
                  "account_number": {
                    "type": "string",
                    "description": "Account number for ach bank debit payment",
                    "example": "000123456789"
                  },
                  "routing_number": {
                    "type": "string",
                    "description": "Routing number for ach bank debit payment",
                    "example": "110000000"
                  },
                  "card_holder_name": {
                    "type": "string",
                    "example": "John Test"
                  },
                  "bank_account_holder_name": {
                    "type": "string",
                    "example": "John Doe"
                  }
                }
              }
            }
          },
          {
            "type": "object",
            "required": [
              "sepa_bank_debit"
            ],
            "properties": {
              "sepa_bank_debit": {
                "type": "object",
                "required": [
                  "billing_details",
                  "iban",
                  "bank_account_holder_name"
                ],
                "properties": {
                  "billing_details": {
                    "$ref": "#/components/schemas/BankDebitBilling"
                  },
                  "iban": {
                    "type": "string",
                    "description": "International bank account number (iban) for SEPA",
                    "example": "DE89370400440532013000"
                  },
                  "bank_account_holder_name": {
                    "type": "string",
                    "description": "Owner name for bank debit",
                    "example": "A. Schneider"
                  }
                }
              }
            }
          },
          {
            "type": "object",
            "required": [
              "becs_bank_debit"
            ],
            "properties": {
              "becs_bank_debit": {
                "type": "object",
                "required": [
                  "billing_details",
                  "account_number",
                  "bsb_number"
                ],
                "properties": {
                  "billing_details": {
                    "$ref": "#/components/schemas/BankDebitBilling"
                  },
                  "account_number": {
                    "type": "string",
                    "description": "Account number for Becs payment method",
                    "example": "000123456"
                  },
                  "bsb_number": {
                    "type": "string",
                    "description": "Bank-State-Branch (bsb) number",
                    "example": "000000"
                  }
                }
              }
            }
          },
          {
            "type": "object",
            "required": [
              "bacs_bank_debit"
            ],
            "properties": {
              "bacs_bank_debit": {
                "type": "object",
                "required": [
                  "billing_details",
                  "account_number",
                  "sort_code",
                  "bank_account_holder_name"
                ],
                "properties": {
                  "billing_details": {
                    "$ref": "#/components/schemas/BankDebitBilling"
                  },
                  "account_number": {
                    "type": "string",
                    "description": "Account number for Bacs payment method",
                    "example": "00012345"
                  },
                  "sort_code": {
                    "type": "string",
                    "description": "Sort code for Bacs payment method",
                    "example": "108800"
                  },
                  "bank_account_holder_name": {
                    "type": "string",
                    "description": "holder name for bank debit",
                    "example": "A. Schneider"
                  }
                }
              }
            }
          }
        ]
      },
      "BankNames": {
        "type": "string",
        "description": "Name of banks supported by Hyperswitch",
        "enum": [
          "american_express",
          "affin_bank",
          "agro_bank",
          "alliance_bank",
          "am_bank",
          "bank_of_america",
          "bank_islam",
          "bank_muamalat",
          "bank_rakyat",
          "bank_simpanan_nasional",
          "barclays",
          "blik_p_s_p",
          "capital_one",
          "chase",
          "citi",
          "cimb_bank",
          "discover",
          "navy_federal_credit_union",
          "pentagon_federal_credit_union",
          "synchrony_bank",
          "wells_fargo",
          "abn_amro",
          "asn_bank",
          "bunq",
          "handelsbanken",
          "hong_leong_bank",
          "hsbc_bank",
          "ing",
          "knab",
          "kuwait_finance_house",
          "moneyou",
          "rabobank",
          "regiobank",
          "revolut",
          "sns_bank",
          "triodos_bank",
          "van_lanschot",
          "arzte_und_apotheker_bank",
          "austrian_anadi_bank_ag",
          "bank_austria",
          "bank99_ag",
          "bankhaus_carl_spangler",
          "bankhaus_schelhammer_und_schattera_ag",
          "bank_millennium",
          "bank_p_e_k_a_o_s_a",
          "bawag_psk_ag",
          "bks_bank_ag",
          "brull_kallmus_bank_ag",
          "btv_vier_lander_bank",
          "capital_bank_grawe_gruppe_ag",
          "ceska_sporitelna",
          "dolomitenbank",
          "easybank_ag",
          "e_platby_v_u_b",
          "erste_bank_und_sparkassen",
          "friesland_bank",
          "hypo_alpeadriabank_international_ag",
          "hypo_noe_lb_fur_niederosterreich_u_wien",
          "hypo_oberosterreich_salzburg_steiermark",
          "hypo_tirol_bank_ag",
          "hypo_vorarlberg_bank_ag",
          "hypo_bank_burgenland_aktiengesellschaft",
          "komercni_banka",
          "m_bank",
          "marchfelder_bank",
          "maybank",
          "oberbank_ag",
          "osterreichische_arzte_und_apothekerbank",
          "ocbc_bank",
          "pay_with_i_n_g",
          "place_z_i_p_k_o",
          "platnosc_online_karta_platnicza",
          "posojilnica_bank_e_gen",
          "postova_banka",
          "public_bank",
          "raiffeisen_bankengruppe_osterreich",
          "rhb_bank",
          "schelhammer_capital_bank_ag",
          "standard_chartered_bank",
          "schoellerbank_ag",
          "sparda_bank_wien",
          "sporo_pay",
          "santander_przelew24",
          "tatra_pay",
          "viamo",
          "volksbank_gruppe",
          "volkskreditbank_ag",
          "vr_bank_braunau",
          "uob_bank",
          "pay_with_alior_bank",
          "banki_spoldzielcze",
          "pay_with_inteligo",
          "b_n_p_paribas_poland",
          "bank_nowy_s_a",
          "credit_agricole",
          "pay_with_b_o_s",
          "pay_with_citi_handlowy",
          "pay_with_plus_bank",
          "toyota_bank",
          "velo_bank",
          "e_transfer_pocztowy24",
          "plus_bank",
          "etransfer_pocztowy24",
          "banki_spbdzielcze",
          "bank_nowy_bfg_sa",
          "getin_bank",
          "blik",
          "noble_pay",
          "idea_bank",
          "envelo_bank",
          "nest_przelew",
          "mbank_mtransfer",
          "inteligo",
          "pbac_z_ipko",
          "bnp_paribas",
          "bank_pekao_sa",
          "volkswagen_bank",
          "alior_bank",
          "boz",
          "bangkok_bank",
          "krungsri_bank",
          "krung_thai_bank",
          "the_siam_commercial_bank",
          "kasikorn_bank"
        ]
      },
      "BankRedirectBilling": {
        "type": "object",
        "required": [
          "billing_name",
          "email"
        ],
        "properties": {
          "billing_name": {
            "type": "string",
            "description": "The name for which billing is issued",
            "example": "John Doe"
          },
          "email": {
            "type": "string",
            "description": "The billing email for bank redirect",
            "example": "example@example.com"
          }
        }
      },
      "BankRedirectData": {
        "oneOf": [
          {
            "type": "object",
            "required": [
              "bancontact_card"
            ],
            "properties": {
              "bancontact_card": {
                "type": "object",
                "required": [
                  "card_number",
                  "card_exp_month",
                  "card_exp_year",
                  "card_holder_name"
                ],
                "properties": {
                  "card_number": {
                    "type": "string",
                    "description": "The card number",
                    "example": "4242424242424242"
                  },
                  "card_exp_month": {
                    "type": "string",
                    "description": "The card's expiry month",
                    "example": "24"
                  },
                  "card_exp_year": {
                    "type": "string",
                    "description": "The card's expiry year",
                    "example": "24"
                  },
                  "card_holder_name": {
                    "type": "string",
                    "description": "The card holder's name",
                    "example": "John Test"
                  },
                  "billing_details": {
                    "allOf": [
                      {
                        "$ref": "#/components/schemas/BankRedirectBilling"
                      }
                    ],
                    "nullable": true
                  }
                }
              }
            }
          },
          {
            "type": "object",
            "required": [
              "bizum"
            ],
            "properties": {
              "bizum": {
                "type": "object"
              }
            }
          },
          {
            "type": "object",
            "required": [
              "blik"
            ],
            "properties": {
              "blik": {
                "type": "object",
                "required": [
                  "blik_code"
                ],
                "properties": {
                  "blik_code": {
                    "type": "string"
                  }
                }
              }
            }
          },
          {
            "type": "object",
            "required": [
              "eps"
            ],
            "properties": {
              "eps": {
                "type": "object",
                "required": [
                  "billing_details",
                  "bank_name"
                ],
                "properties": {
                  "billing_details": {
                    "$ref": "#/components/schemas/BankRedirectBilling"
                  },
                  "bank_name": {
                    "$ref": "#/components/schemas/BankNames"
                  }
                }
              }
            }
          },
          {
            "type": "object",
            "required": [
              "giropay"
            ],
            "properties": {
              "giropay": {
                "type": "object",
                "required": [
                  "billing_details"
                ],
                "properties": {
                  "billing_details": {
                    "$ref": "#/components/schemas/BankRedirectBilling"
                  },
                  "bank_account_bic": {
                    "type": "string",
                    "description": "Bank account details for Giropay\nBank account bic code",
                    "nullable": true
                  },
                  "bank_account_iban": {
                    "type": "string",
                    "description": "Bank account iban",
                    "nullable": true
                  }
                }
              }
            }
          },
          {
            "type": "object",
            "required": [
              "ideal"
            ],
            "properties": {
              "ideal": {
                "type": "object",
                "required": [
                  "billing_details",
                  "bank_name"
                ],
                "properties": {
                  "billing_details": {
                    "$ref": "#/components/schemas/BankRedirectBilling"
                  },
                  "bank_name": {
                    "$ref": "#/components/schemas/BankNames"
                  }
                }
              }
            }
          },
          {
            "type": "object",
            "required": [
              "interac"
            ],
            "properties": {
              "interac": {
                "type": "object",
                "required": [
                  "country",
                  "email"
                ],
                "properties": {
                  "country": {
                    "$ref": "#/components/schemas/CountryAlpha2"
                  },
                  "email": {
                    "type": "string",
                    "example": "john.doe@example.com"
                  }
                }
              }
            }
          },
          {
            "type": "object",
            "required": [
              "online_banking_czech_republic"
            ],
            "properties": {
              "online_banking_czech_republic": {
                "type": "object",
                "required": [
                  "issuer"
                ],
                "properties": {
                  "issuer": {
                    "$ref": "#/components/schemas/BankNames"
                  }
                }
              }
            }
          },
          {
            "type": "object",
            "required": [
              "online_banking_finland"
            ],
            "properties": {
              "online_banking_finland": {
                "type": "object",
                "properties": {
                  "email": {
                    "type": "string",
                    "nullable": true
                  }
                }
              }
            }
          },
          {
            "type": "object",
            "required": [
              "online_banking_poland"
            ],
            "properties": {
              "online_banking_poland": {
                "type": "object",
                "required": [
                  "issuer"
                ],
                "properties": {
                  "issuer": {
                    "$ref": "#/components/schemas/BankNames"
                  }
                }
              }
            }
          },
          {
            "type": "object",
            "required": [
              "online_banking_slovakia"
            ],
            "properties": {
              "online_banking_slovakia": {
                "type": "object",
                "required": [
                  "issuer"
                ],
                "properties": {
                  "issuer": {
                    "$ref": "#/components/schemas/BankNames"
                  }
                }
              }
            }
          },
          {
            "type": "object",
            "required": [
              "przelewy24"
            ],
            "properties": {
              "przelewy24": {
                "type": "object",
                "required": [
                  "billing_details"
                ],
                "properties": {
                  "bank_name": {
                    "allOf": [
                      {
                        "$ref": "#/components/schemas/BankNames"
                      }
                    ],
                    "nullable": true
                  },
                  "billing_details": {
                    "$ref": "#/components/schemas/BankRedirectBilling"
                  }
                }
              }
            }
          },
          {
            "type": "object",
            "required": [
              "sofort"
            ],
            "properties": {
              "sofort": {
                "type": "object",
                "required": [
                  "billing_details",
                  "country",
                  "preferred_language"
                ],
                "properties": {
                  "billing_details": {
                    "$ref": "#/components/schemas/BankRedirectBilling"
                  },
                  "country": {
                    "$ref": "#/components/schemas/CountryAlpha2"
                  },
                  "preferred_language": {
                    "type": "string",
                    "description": "The preferred language",
                    "example": "en"
                  }
                }
              }
            }
          },
          {
            "type": "object",
            "required": [
              "trustly"
            ],
            "properties": {
              "trustly": {
                "type": "object",
                "required": [
                  "country"
                ],
                "properties": {
                  "country": {
                    "$ref": "#/components/schemas/CountryAlpha2"
                  }
                }
              }
            }
          },
          {
            "type": "object",
            "required": [
              "online_banking_fpx"
            ],
            "properties": {
              "online_banking_fpx": {
                "type": "object",
                "required": [
                  "issuer"
                ],
                "properties": {
                  "issuer": {
                    "$ref": "#/components/schemas/BankNames"
                  }
                }
              }
            }
          },
          {
            "type": "object",
            "required": [
              "online_banking_thailand"
            ],
            "properties": {
              "online_banking_thailand": {
                "type": "object",
                "required": [
                  "issuer"
                ],
                "properties": {
                  "issuer": {
                    "$ref": "#/components/schemas/BankNames"
                  }
                }
              }
            }
          }
        ]
      },
      "BankTransferData": {
        "oneOf": [
          {
            "type": "object",
            "required": [
              "ach_bank_transfer"
            ],
            "properties": {
              "ach_bank_transfer": {
                "type": "object",
                "required": [
                  "billing_details"
                ],
                "properties": {
                  "billing_details": {
                    "$ref": "#/components/schemas/AchBillingDetails"
                  }
                }
              }
            }
          },
          {
            "type": "object",
            "required": [
              "sepa_bank_transfer"
            ],
            "properties": {
              "sepa_bank_transfer": {
                "type": "object",
                "required": [
                  "billing_details",
                  "country"
                ],
                "properties": {
                  "billing_details": {
                    "$ref": "#/components/schemas/SepaAndBacsBillingDetails"
                  },
                  "country": {
                    "$ref": "#/components/schemas/CountryAlpha2"
                  }
                }
              }
            }
          },
          {
            "type": "object",
            "required": [
              "bacs_bank_transfer"
            ],
            "properties": {
              "bacs_bank_transfer": {
                "type": "object",
                "required": [
                  "billing_details"
                ],
                "properties": {
                  "billing_details": {
                    "$ref": "#/components/schemas/SepaAndBacsBillingDetails"
                  }
                }
              }
            }
          },
          {
            "type": "object",
            "required": [
              "multibanco_bank_transfer"
            ],
            "properties": {
              "multibanco_bank_transfer": {
                "type": "object",
                "required": [
                  "billing_details"
                ],
                "properties": {
                  "billing_details": {
                    "$ref": "#/components/schemas/MultibancoBillingDetails"
                  }
                }
              }
            }
          },
          {
            "type": "object",
            "required": [
              "pix"
            ],
            "properties": {
              "pix": {
                "type": "object"
              }
            }
          },
          {
            "type": "object",
            "required": [
              "pse"
            ],
            "properties": {
              "pse": {
                "type": "object"
              }
            }
          }
        ]
      },
      "BankTransferInstructions": {
        "oneOf": [
          {
            "type": "object",
            "required": [
              "ach_credit_transfer"
            ],
            "properties": {
              "ach_credit_transfer": {
                "$ref": "#/components/schemas/AchTransfer"
              }
            }
          },
          {
            "type": "object",
            "required": [
              "sepa_bank_instructions"
            ],
            "properties": {
              "sepa_bank_instructions": {
                "$ref": "#/components/schemas/SepaBankTransferInstructions"
              }
            }
          },
          {
            "type": "object",
            "required": [
              "bacs_bank_instructions"
            ],
            "properties": {
              "bacs_bank_instructions": {
                "$ref": "#/components/schemas/BacsBankTransferInstructions"
              }
            }
          },
          {
            "type": "object",
            "required": [
              "multibanco"
            ],
            "properties": {
              "multibanco": {
                "$ref": "#/components/schemas/MultibancoTransferInstructions"
              }
            }
          }
        ]
      },
      "BankTransferNextStepsData": {
        "allOf": [
          {
            "$ref": "#/components/schemas/BankTransferInstructions"
          },
          {
            "type": "object",
            "required": [
              "receiver"
            ],
            "properties": {
              "receiver": {
                "$ref": "#/components/schemas/ReceiverDetails"
              }
            }
          }
        ]
      },
      "BoletoVoucherData": {
        "type": "object",
        "properties": {
          "social_security_number": {
            "type": "string",
            "description": "The shopper's social security number",
            "nullable": true
          }
        }
      },
      "CaptureMethod": {
        "type": "string",
        "enum": [
          "automatic",
          "manual",
          "manual_multiple",
          "scheduled"
        ]
      },
      "Card": {
        "type": "object",
        "required": [
          "card_number",
          "expiry_month",
          "expiry_year",
          "card_holder_name"
        ],
        "properties": {
          "card_number": {
            "type": "string",
            "description": "The card number",
            "example": "4242424242424242"
          },
          "expiry_month": {
            "type": "string",
            "description": "The card's expiry month"
          },
          "expiry_year": {
            "type": "string",
            "description": "The card's expiry year"
          },
          "card_holder_name": {
            "type": "string",
            "description": "The card holder's name",
            "example": "John Doe"
          }
        }
      },
      "CardDetail": {
        "type": "object",
        "required": [
          "card_number",
          "card_exp_month",
          "card_exp_year",
          "card_holder_name"
        ],
        "properties": {
          "card_number": {
            "type": "string",
            "description": "Card Number",
            "example": "4111111145551142"
          },
          "card_exp_month": {
            "type": "string",
            "description": "Card Expiry Month",
            "example": "10"
          },
          "card_exp_year": {
            "type": "string",
            "description": "Card Expiry Year",
            "example": "25"
          },
          "card_holder_name": {
            "type": "string",
            "description": "Card Holder Name",
            "example": "John Doe"
          },
          "nick_name": {
            "type": "string",
            "description": "Card Holder's Nick Name",
            "example": "John Doe",
            "nullable": true
          }
        }
      },
      "CardDetailFromLocker": {
        "type": "object",
        "properties": {
          "scheme": {
            "type": "string",
            "nullable": true
          },
          "issuer_country": {
            "type": "string",
            "nullable": true
          },
          "last4_digits": {
            "type": "string",
            "nullable": true
          },
          "expiry_month": {
            "type": "string",
            "nullable": true
          },
          "expiry_year": {
            "type": "string",
            "nullable": true
          },
          "card_token": {
            "type": "string",
            "nullable": true
          },
          "card_holder_name": {
            "type": "string",
            "nullable": true
          },
          "card_fingerprint": {
            "type": "string",
            "nullable": true
          },
          "nick_name": {
            "type": "string",
            "nullable": true
          }
        }
      },
      "CardNetwork": {
        "type": "string",
        "enum": [
          "Visa",
          "Mastercard",
          "AmericanExpress",
          "JCB",
          "DinersClub",
          "Discover",
          "CartesBancaires",
          "UnionPay",
          "Interac",
          "RuPay",
          "Maestro"
        ]
      },
<<<<<<< HEAD
      "CardRedirectData": {
=======
      "CashappQr": {
>>>>>>> 9cba7da0
        "type": "object"
      },
      "Connector": {
        "type": "string",
        "enum": [
          "phonypay",
          "fauxpay",
          "pretendpay",
          "stripe_test",
          "adyen_test",
          "checkout_test",
          "paypal_test",
          "aci",
          "adyen",
          "airwallex",
          "authorizedotnet",
          "bitpay",
          "bambora",
          "bluesnap",
          "boku",
          "braintree",
          "cashtocode",
          "checkout",
          "coinbase",
          "cryptopay",
          "cybersource",
          "dlocal",
          "fiserv",
          "forte",
          "globalpay",
          "globepay",
          "iatapay",
          "klarna",
          "mollie",
          "multisafepay",
          "nexinets",
          "nmi",
          "noon",
          "nuvei",
          "opennode",
          "payme",
          "paypal",
          "payu",
          "powertranz",
          "rapyd",
          "shift4",
          "stax",
          "stripe",
          "trustpay",
          "tsys",
          "wise",
          "worldline",
          "worldpay",
          "zen",
          "signifyd"
        ]
      },
      "ConnectorMetadata": {
        "type": "object",
        "properties": {
          "apple_pay": {
            "allOf": [
              {
                "$ref": "#/components/schemas/ApplepayConnectorMetadataRequest"
              }
            ],
            "nullable": true
          },
          "airwallex": {
            "allOf": [
              {
                "$ref": "#/components/schemas/AirwallexData"
              }
            ],
            "nullable": true
          },
          "noon": {
            "allOf": [
              {
                "$ref": "#/components/schemas/NoonData"
              }
            ],
            "nullable": true
          }
        }
      },
      "ConnectorType": {
        "type": "string",
        "enum": [
          "payment_processor",
          "payment_vas",
          "fin_operations",
          "fiz_operations",
          "networks",
          "banking_entities",
          "non_banking_finance"
        ]
      },
      "CountryAlpha2": {
        "type": "string",
        "enum": [
          "AF",
          "AX",
          "AL",
          "DZ",
          "AS",
          "AD",
          "AO",
          "AI",
          "AQ",
          "AG",
          "AR",
          "AM",
          "AW",
          "AU",
          "AT",
          "AZ",
          "BS",
          "BH",
          "BD",
          "BB",
          "BY",
          "BE",
          "BZ",
          "BJ",
          "BM",
          "BT",
          "BO",
          "BQ",
          "BA",
          "BW",
          "BV",
          "BR",
          "IO",
          "BN",
          "BG",
          "BF",
          "BI",
          "KH",
          "CM",
          "CA",
          "CV",
          "KY",
          "CF",
          "TD",
          "CL",
          "CN",
          "CX",
          "CC",
          "CO",
          "KM",
          "CG",
          "CD",
          "CK",
          "CR",
          "CI",
          "HR",
          "CU",
          "CW",
          "CY",
          "CZ",
          "DK",
          "DJ",
          "DM",
          "DO",
          "EC",
          "EG",
          "SV",
          "GQ",
          "ER",
          "EE",
          "ET",
          "FK",
          "FO",
          "FJ",
          "FI",
          "FR",
          "GF",
          "PF",
          "TF",
          "GA",
          "GM",
          "GE",
          "DE",
          "GH",
          "GI",
          "GR",
          "GL",
          "GD",
          "GP",
          "GU",
          "GT",
          "GG",
          "GN",
          "GW",
          "GY",
          "HT",
          "HM",
          "VA",
          "HN",
          "HK",
          "HU",
          "IS",
          "IN",
          "ID",
          "IR",
          "IQ",
          "IE",
          "IM",
          "IL",
          "IT",
          "JM",
          "JP",
          "JE",
          "JO",
          "KZ",
          "KE",
          "KI",
          "KP",
          "KR",
          "KW",
          "KG",
          "LA",
          "LV",
          "LB",
          "LS",
          "LR",
          "LY",
          "LI",
          "LT",
          "LU",
          "MO",
          "MK",
          "MG",
          "MW",
          "MY",
          "MV",
          "ML",
          "MT",
          "MH",
          "MQ",
          "MR",
          "MU",
          "YT",
          "MX",
          "FM",
          "MD",
          "MC",
          "MN",
          "ME",
          "MS",
          "MA",
          "MZ",
          "MM",
          "NA",
          "NR",
          "NP",
          "NL",
          "NC",
          "NZ",
          "NI",
          "NE",
          "NG",
          "NU",
          "NF",
          "MP",
          "NO",
          "OM",
          "PK",
          "PW",
          "PS",
          "PA",
          "PG",
          "PY",
          "PE",
          "PH",
          "PN",
          "PL",
          "PT",
          "PR",
          "QA",
          "RE",
          "RO",
          "RU",
          "RW",
          "BL",
          "SH",
          "KN",
          "LC",
          "MF",
          "PM",
          "VC",
          "WS",
          "SM",
          "ST",
          "SA",
          "SN",
          "RS",
          "SC",
          "SL",
          "SG",
          "SX",
          "SK",
          "SI",
          "SB",
          "SO",
          "ZA",
          "GS",
          "SS",
          "ES",
          "LK",
          "SD",
          "SR",
          "SJ",
          "SZ",
          "SE",
          "CH",
          "SY",
          "TW",
          "TJ",
          "TZ",
          "TH",
          "TL",
          "TG",
          "TK",
          "TO",
          "TT",
          "TN",
          "TR",
          "TM",
          "TC",
          "TV",
          "UG",
          "UA",
          "AE",
          "GB",
          "UM",
          "UY",
          "UZ",
          "VU",
          "VE",
          "VN",
          "VG",
          "VI",
          "WF",
          "EH",
          "YE",
          "ZM",
          "ZW",
          "US"
        ]
      },
      "CreateApiKeyRequest": {
        "type": "object",
        "description": "The request body for creating an API Key.",
        "required": [
          "name",
          "expiration"
        ],
        "properties": {
          "name": {
            "type": "string",
            "description": "A unique name for the API Key to help you identify it.",
            "example": "Sandbox integration key",
            "maxLength": 64
          },
          "description": {
            "type": "string",
            "description": "A description to provide more context about the API Key.",
            "example": "Key used by our developers to integrate with the sandbox environment",
            "nullable": true,
            "maxLength": 256
          },
          "expiration": {
            "$ref": "#/components/schemas/ApiKeyExpiration"
          }
        }
      },
      "CreateApiKeyResponse": {
        "type": "object",
        "description": "The response body for creating an API Key.",
        "required": [
          "key_id",
          "merchant_id",
          "name",
          "api_key",
          "created",
          "expiration"
        ],
        "properties": {
          "key_id": {
            "type": "string",
            "description": "The identifier for the API Key.",
            "example": "5hEEqkgJUyuxgSKGArHA4mWSnX",
            "maxLength": 64
          },
          "merchant_id": {
            "type": "string",
            "description": "The identifier for the Merchant Account.",
            "example": "y3oqhf46pyzuxjbcn2giaqnb44",
            "maxLength": 64
          },
          "name": {
            "type": "string",
            "description": "The unique name for the API Key to help you identify it.",
            "example": "Sandbox integration key",
            "maxLength": 64
          },
          "description": {
            "type": "string",
            "description": "The description to provide more context about the API Key.",
            "example": "Key used by our developers to integrate with the sandbox environment",
            "nullable": true,
            "maxLength": 256
          },
          "api_key": {
            "type": "string",
            "description": "The plaintext API Key used for server-side API access. Ensure you store the API Key\nsecurely as you will not be able to see it again.",
            "maxLength": 128
          },
          "created": {
            "type": "string",
            "format": "date-time",
            "description": "The time at which the API Key was created.",
            "example": "2022-09-10T10:11:12Z"
          },
          "expiration": {
            "$ref": "#/components/schemas/ApiKeyExpiration"
          }
        }
      },
      "CryptoData": {
        "type": "object",
        "properties": {
          "pay_currency": {
            "type": "string",
            "nullable": true
          }
        }
      },
      "Currency": {
        "type": "string",
        "enum": [
          "AED",
          "ALL",
          "AMD",
          "ANG",
          "ARS",
          "AUD",
          "AWG",
          "AZN",
          "BBD",
          "BDT",
          "BHD",
          "BIF",
          "BMD",
          "BND",
          "BOB",
          "BRL",
          "BSD",
          "BWP",
          "BZD",
          "CAD",
          "CHF",
          "CLP",
          "CNY",
          "COP",
          "CRC",
          "CUP",
          "CZK",
          "DJF",
          "DKK",
          "DOP",
          "DZD",
          "EGP",
          "ETB",
          "EUR",
          "FJD",
          "GBP",
          "GHS",
          "GIP",
          "GMD",
          "GNF",
          "GTQ",
          "GYD",
          "HKD",
          "HNL",
          "HRK",
          "HTG",
          "HUF",
          "IDR",
          "ILS",
          "INR",
          "JMD",
          "JOD",
          "JPY",
          "KES",
          "KGS",
          "KHR",
          "KMF",
          "KRW",
          "KWD",
          "KYD",
          "KZT",
          "LAK",
          "LBP",
          "LKR",
          "LRD",
          "LSL",
          "MAD",
          "MDL",
          "MGA",
          "MKD",
          "MMK",
          "MNT",
          "MOP",
          "MUR",
          "MVR",
          "MWK",
          "MXN",
          "MYR",
          "NAD",
          "NGN",
          "NIO",
          "NOK",
          "NPR",
          "NZD",
          "OMR",
          "PEN",
          "PGK",
          "PHP",
          "PKR",
          "PLN",
          "PYG",
          "QAR",
          "RON",
          "RUB",
          "RWF",
          "SAR",
          "SCR",
          "SEK",
          "SGD",
          "SLL",
          "SOS",
          "SSP",
          "SVC",
          "SZL",
          "THB",
          "TRY",
          "TTD",
          "TWD",
          "TZS",
          "UGX",
          "USD",
          "UYU",
          "UZS",
          "VND",
          "VUV",
          "XAF",
          "XOF",
          "XPF",
          "YER",
          "ZAR"
        ]
      },
      "CustomerAcceptance": {
        "type": "object",
        "required": [
          "acceptance_type"
        ],
        "properties": {
          "acceptance_type": {
            "$ref": "#/components/schemas/AcceptanceType"
          },
          "accepted_at": {
            "type": "string",
            "format": "date-time",
            "description": "Specifying when the customer acceptance was provided",
            "example": "2022-09-10T10:11:12Z",
            "nullable": true
          },
          "online": {
            "allOf": [
              {
                "$ref": "#/components/schemas/OnlineMandate"
              }
            ],
            "nullable": true
          }
        }
      },
      "CustomerDeleteResponse": {
        "type": "object",
        "required": [
          "customer_id",
          "customer_deleted",
          "address_deleted",
          "payment_methods_deleted"
        ],
        "properties": {
          "customer_id": {
            "type": "string",
            "description": "The identifier for the customer object",
            "example": "cus_y3oqhf46pyzuxjbcn2giaqnb44",
            "maxLength": 255
          },
          "customer_deleted": {
            "type": "boolean",
            "description": "Whether customer was deleted or not",
            "example": false
          },
          "address_deleted": {
            "type": "boolean",
            "description": "Whether address was deleted or not",
            "example": false
          },
          "payment_methods_deleted": {
            "type": "boolean",
            "description": "Whether payment methods deleted or not",
            "example": false
          }
        }
      },
      "CustomerDetails": {
        "type": "object",
        "required": [
          "id"
        ],
        "properties": {
          "id": {
            "type": "string",
            "description": "The identifier for the customer."
          },
          "name": {
            "type": "string",
            "description": "The customer's name",
            "example": "John Doe",
            "nullable": true,
            "maxLength": 255
          },
          "email": {
            "type": "string",
            "description": "The customer's email address",
            "example": "johntest@test.com",
            "nullable": true,
            "maxLength": 255
          },
          "phone": {
            "type": "string",
            "description": "The customer's phone number",
            "example": "3141592653",
            "nullable": true,
            "maxLength": 10
          },
          "phone_country_code": {
            "type": "string",
            "description": "The country code for the customer's phone number",
            "example": "+1",
            "nullable": true,
            "maxLength": 2
          }
        }
      },
      "CustomerPaymentMethod": {
        "type": "object",
        "required": [
          "payment_token",
          "customer_id",
          "payment_method",
          "recurring_enabled",
          "installment_payment_enabled"
        ],
        "properties": {
          "payment_token": {
            "type": "string",
            "description": "Token for payment method in temporary card locker which gets refreshed often",
            "example": "7ebf443f-a050-4067-84e5-e6f6d4800aef"
          },
          "customer_id": {
            "type": "string",
            "description": "The unique identifier of the customer.",
            "example": "cus_meowerunwiuwiwqw"
          },
          "payment_method": {
            "$ref": "#/components/schemas/PaymentMethodType"
          },
          "payment_method_type": {
            "allOf": [
              {
                "$ref": "#/components/schemas/PaymentMethodType"
              }
            ],
            "nullable": true
          },
          "payment_method_issuer": {
            "type": "string",
            "description": "The name of the bank/ provider issuing the payment method to the end user",
            "example": "Citibank",
            "nullable": true
          },
          "payment_method_issuer_code": {
            "allOf": [
              {
                "$ref": "#/components/schemas/PaymentMethodIssuerCode"
              }
            ],
            "nullable": true
          },
          "recurring_enabled": {
            "type": "boolean",
            "description": "Indicates whether the payment method is eligible for recurring payments",
            "example": true
          },
          "installment_payment_enabled": {
            "type": "boolean",
            "description": "Indicates whether the payment method is eligible for installment payments",
            "example": true
          },
          "payment_experience": {
            "type": "array",
            "items": {
              "$ref": "#/components/schemas/PaymentExperience"
            },
            "description": "Type of payment experience enabled with the connector",
            "example": [
              "redirect_to_url"
            ],
            "nullable": true
          },
          "card": {
            "allOf": [
              {
                "$ref": "#/components/schemas/CardDetailFromLocker"
              }
            ],
            "nullable": true
          },
          "metadata": {
            "type": "object",
            "description": "You can specify up to 50 keys, with key names up to 40 characters long and values up to 500 characters long. Metadata is useful for storing additional, structured information on an object.",
            "nullable": true
          },
          "created": {
            "type": "string",
            "format": "date-time",
            "description": "A timestamp (ISO 8601 code) that determines when the customer was created",
            "example": "2023-01-18T11:04:09.922Z",
            "nullable": true
          },
          "bank_transfer": {
            "allOf": [
              {
                "$ref": "#/components/schemas/Bank"
              }
            ],
            "nullable": true
          }
        }
      },
      "CustomerPaymentMethodsListResponse": {
        "type": "object",
        "required": [
          "customer_payment_methods"
        ],
        "properties": {
          "customer_payment_methods": {
            "type": "array",
            "items": {
              "$ref": "#/components/schemas/CustomerPaymentMethod"
            },
            "description": "List of payment methods for customer"
          }
        }
      },
      "CustomerRequest": {
        "type": "object",
        "description": "The customer details",
        "properties": {
          "customer_id": {
            "type": "string",
            "description": "The identifier for the customer object. If not provided the customer ID will be autogenerated.",
            "example": "cus_y3oqhf46pyzuxjbcn2giaqnb44",
            "maxLength": 255
          },
          "name": {
            "type": "string",
            "description": "The customer's name",
            "example": "Jon Test",
            "nullable": true,
            "maxLength": 255
          },
          "email": {
            "type": "string",
            "description": "The customer's email address",
            "example": "JonTest@test.com",
            "nullable": true,
            "maxLength": 255
          },
          "phone": {
            "type": "string",
            "description": "The customer's phone number",
            "example": "9999999999",
            "nullable": true,
            "maxLength": 255
          },
          "description": {
            "type": "string",
            "description": "An arbitrary string that you can attach to a customer object.",
            "example": "First Customer",
            "nullable": true,
            "maxLength": 255
          },
          "phone_country_code": {
            "type": "string",
            "description": "The country code for the customer phone number",
            "example": "+65",
            "nullable": true,
            "maxLength": 255
          },
          "address": {
            "allOf": [
              {
                "$ref": "#/components/schemas/AddressDetails"
              }
            ],
            "nullable": true
          },
          "metadata": {
            "type": "object",
            "description": "You can specify up to 50 keys, with key names up to 40 characters long and values up to 500\ncharacters long. Metadata is useful for storing additional, structured information on an\nobject.",
            "nullable": true
          }
        }
      },
      "CustomerResponse": {
        "type": "object",
        "required": [
          "customer_id",
          "created_at"
        ],
        "properties": {
          "customer_id": {
            "type": "string",
            "description": "The identifier for the customer object. If not provided the customer ID will be autogenerated.",
            "example": "cus_y3oqhf46pyzuxjbcn2giaqnb44",
            "maxLength": 255
          },
          "name": {
            "type": "string",
            "description": "The customer's name",
            "example": "Jon Test",
            "nullable": true,
            "maxLength": 255
          },
          "email": {
            "type": "string",
            "description": "The customer's email address",
            "example": "JonTest@test.com",
            "nullable": true,
            "maxLength": 255
          },
          "phone": {
            "type": "string",
            "description": "The customer's phone number",
            "example": "9999999999",
            "nullable": true,
            "maxLength": 255
          },
          "phone_country_code": {
            "type": "string",
            "description": "The country code for the customer phone number",
            "example": "+65",
            "nullable": true,
            "maxLength": 255
          },
          "description": {
            "type": "string",
            "description": "An arbitrary string that you can attach to a customer object.",
            "example": "First Customer",
            "nullable": true,
            "maxLength": 255
          },
          "address": {
            "allOf": [
              {
                "$ref": "#/components/schemas/AddressDetails"
              }
            ],
            "nullable": true
          },
          "created_at": {
            "type": "string",
            "format": "date-time",
            "description": "A timestamp (ISO 8601 code) that determines when the customer was created",
            "example": "2023-01-18T11:04:09.922Z"
          },
          "metadata": {
            "type": "object",
            "description": "You can specify up to 50 keys, with key names up to 40 characters long and values up to 500\ncharacters long. Metadata is useful for storing additional, structured information on an\nobject.",
            "nullable": true
          }
        }
      },
      "DisputeResponse": {
        "type": "object",
        "required": [
          "dispute_id",
          "payment_id",
          "attempt_id",
          "amount",
          "currency",
          "dispute_stage",
          "dispute_status",
          "connector",
          "connector_status",
          "connector_dispute_id",
          "created_at"
        ],
        "properties": {
          "dispute_id": {
            "type": "string",
            "description": "The identifier for dispute"
          },
          "payment_id": {
            "type": "string",
            "description": "The identifier for payment_intent"
          },
          "attempt_id": {
            "type": "string",
            "description": "The identifier for payment_attempt"
          },
          "amount": {
            "type": "string",
            "description": "The dispute amount"
          },
          "currency": {
            "type": "string",
            "description": "The three-letter ISO currency code"
          },
          "dispute_stage": {
            "$ref": "#/components/schemas/DisputeStage"
          },
          "dispute_status": {
            "$ref": "#/components/schemas/DisputeStatus"
          },
          "connector": {
            "type": "string",
            "description": "connector to which dispute is associated with"
          },
          "connector_status": {
            "type": "string",
            "description": "Status of the dispute sent by connector"
          },
          "connector_dispute_id": {
            "type": "string",
            "description": "Dispute id sent by connector"
          },
          "connector_reason": {
            "type": "string",
            "description": "Reason of dispute sent by connector",
            "nullable": true
          },
          "connector_reason_code": {
            "type": "string",
            "description": "Reason code of dispute sent by connector",
            "nullable": true
          },
          "challenge_required_by": {
            "type": "string",
            "format": "date-time",
            "description": "Evidence deadline of dispute sent by connector",
            "nullable": true
          },
          "connector_created_at": {
            "type": "string",
            "format": "date-time",
            "description": "Dispute created time sent by connector",
            "nullable": true
          },
          "connector_updated_at": {
            "type": "string",
            "format": "date-time",
            "description": "Dispute updated time sent by connector",
            "nullable": true
          },
          "created_at": {
            "type": "string",
            "format": "date-time",
            "description": "Time at which dispute is received"
          }
        }
      },
      "DisputeResponsePaymentsRetrieve": {
        "type": "object",
        "required": [
          "dispute_id",
          "dispute_stage",
          "dispute_status",
          "connector_status",
          "connector_dispute_id",
          "created_at"
        ],
        "properties": {
          "dispute_id": {
            "type": "string",
            "description": "The identifier for dispute"
          },
          "dispute_stage": {
            "$ref": "#/components/schemas/DisputeStage"
          },
          "dispute_status": {
            "$ref": "#/components/schemas/DisputeStatus"
          },
          "connector_status": {
            "type": "string",
            "description": "Status of the dispute sent by connector"
          },
          "connector_dispute_id": {
            "type": "string",
            "description": "Dispute id sent by connector"
          },
          "connector_reason": {
            "type": "string",
            "description": "Reason of dispute sent by connector",
            "nullable": true
          },
          "connector_reason_code": {
            "type": "string",
            "description": "Reason code of dispute sent by connector",
            "nullable": true
          },
          "challenge_required_by": {
            "type": "string",
            "format": "date-time",
            "description": "Evidence deadline of dispute sent by connector",
            "nullable": true
          },
          "connector_created_at": {
            "type": "string",
            "format": "date-time",
            "description": "Dispute created time sent by connector",
            "nullable": true
          },
          "connector_updated_at": {
            "type": "string",
            "format": "date-time",
            "description": "Dispute updated time sent by connector",
            "nullable": true
          },
          "created_at": {
            "type": "string",
            "format": "date-time",
            "description": "Time at which dispute is received"
          }
        }
      },
      "DisputeStage": {
        "type": "string",
        "enum": [
          "pre_dispute",
          "dispute",
          "pre_arbitration"
        ]
      },
      "DisputeStatus": {
        "type": "string",
        "enum": [
          "dispute_opened",
          "dispute_expired",
          "dispute_accepted",
          "dispute_cancelled",
          "dispute_challenged",
          "dispute_won",
          "dispute_lost"
        ]
      },
      "EphemeralKeyCreateResponse": {
        "type": "object",
        "required": [
          "customer_id",
          "created_at",
          "expires",
          "secret"
        ],
        "properties": {
          "customer_id": {
            "type": "string",
            "description": "customer_id to which this ephemeral key belongs to"
          },
          "created_at": {
            "type": "integer",
            "format": "int64",
            "description": "time at which this ephemeral key was created"
          },
          "expires": {
            "type": "integer",
            "format": "int64",
            "description": "time at which this ephemeral key would expire"
          },
          "secret": {
            "type": "string",
            "description": "ephemeral key"
          }
        }
      },
      "FeatureMetadata": {
        "type": "object",
        "properties": {
          "redirect_response": {
            "allOf": [
              {
                "$ref": "#/components/schemas/RedirectResponse"
              }
            ],
            "nullable": true
          }
        }
      },
      "FieldType": {
        "oneOf": [
          {
            "type": "string",
            "enum": [
              "user_full_name"
            ]
          },
          {
            "type": "string",
            "enum": [
              "user_email_address"
            ]
          },
          {
            "type": "string",
            "enum": [
              "user_phone_number"
            ]
          },
          {
            "type": "object",
            "required": [
              "user_country"
            ],
            "properties": {
              "user_country": {
                "type": "object",
                "required": [
                  "options"
                ],
                "properties": {
                  "options": {
                    "type": "array",
                    "items": {
                      "type": "string"
                    }
                  }
                }
              }
            }
          },
          {
            "type": "string",
            "enum": [
              "user_addressline1"
            ]
          },
          {
            "type": "string",
            "enum": [
              "user_addressline2"
            ]
          },
          {
            "type": "string",
            "enum": [
              "user_address_city"
            ]
          },
          {
            "type": "string",
            "enum": [
              "user_address_pincode"
            ]
          },
          {
            "type": "string",
            "enum": [
              "user_address_state"
            ]
          },
          {
            "type": "string",
            "enum": [
              "user_address_country"
            ]
          },
          {
            "type": "string",
            "enum": [
              "user_blik_code"
            ]
          },
          {
            "type": "string",
            "enum": [
              "fields_complete"
            ]
          },
          {
            "type": "string",
            "enum": [
              "user_billing_name"
            ]
          },
          {
            "type": "string",
            "enum": [
              "user_bank"
            ]
          },
          {
            "type": "string",
            "enum": [
              "text"
            ]
          },
          {
            "type": "object",
            "required": [
              "drop_down"
            ],
            "properties": {
              "drop_down": {
                "type": "object",
                "required": [
                  "options"
                ],
                "properties": {
                  "options": {
                    "type": "array",
                    "items": {
                      "type": "string"
                    }
                  }
                }
              }
            }
          }
        ],
        "description": "Possible field type of required fields in payment_method_data"
      },
      "FrmAction": {
        "type": "string",
        "enum": [
          "cancel_txn",
          "auto_refund",
          "manual_review"
        ]
      },
      "FrmConfigs": {
        "type": "object",
        "description": "Details of FrmConfigs are mentioned here... it should be passed in payment connector create api call, and stored in merchant_connector_table",
        "required": [
          "gateway",
          "payment_methods"
        ],
        "properties": {
          "gateway": {
            "$ref": "#/components/schemas/ConnectorType"
          },
          "payment_methods": {
            "type": "array",
            "items": {
              "$ref": "#/components/schemas/FrmPaymentMethod"
            },
            "description": "payment methods that can be used in the payment"
          }
        }
      },
      "FrmMessage": {
        "type": "object",
        "description": "frm message is an object sent inside the payments response...when frm is invoked, its value is Some(...), else its None",
        "required": [
          "frm_name"
        ],
        "properties": {
          "frm_name": {
            "type": "string"
          },
          "frm_transaction_id": {
            "type": "string",
            "nullable": true
          },
          "frm_transaction_type": {
            "type": "string",
            "nullable": true
          },
          "frm_status": {
            "type": "string",
            "nullable": true
          },
          "frm_score": {
            "type": "integer",
            "format": "int32",
            "nullable": true
          },
          "frm_reason": {
            "nullable": true
          },
          "frm_error": {
            "type": "string",
            "nullable": true
          }
        }
      },
      "FrmPaymentMethod": {
        "type": "object",
        "description": "Details of FrmPaymentMethod are mentioned here... it should be passed in payment connector create api call, and stored in merchant_connector_table",
        "required": [
          "payment_method",
          "payment_method_types"
        ],
        "properties": {
          "payment_method": {
            "$ref": "#/components/schemas/PaymentMethod"
          },
          "payment_method_types": {
            "type": "array",
            "items": {
              "$ref": "#/components/schemas/FrmPaymentMethodType"
            },
            "description": "payment method types(credit, debit) that can be used in the payment"
          }
        }
      },
      "FrmPaymentMethodType": {
        "type": "object",
        "description": "Details of FrmPaymentMethodType are mentioned here... it should be passed in payment connector create api call, and stored in merchant_connector_table",
        "required": [
          "payment_method_type",
          "card_networks",
          "flow",
          "action"
        ],
        "properties": {
          "payment_method_type": {
            "$ref": "#/components/schemas/PaymentMethodType"
          },
          "card_networks": {
            "$ref": "#/components/schemas/CardNetwork"
          },
          "flow": {
            "$ref": "#/components/schemas/FrmPreferredFlowTypes"
          },
          "action": {
            "$ref": "#/components/schemas/FrmAction"
          }
        }
      },
      "FrmPreferredFlowTypes": {
        "type": "string",
        "enum": [
          "pre",
          "post"
        ]
      },
      "FutureUsage": {
        "type": "string",
        "enum": [
          "off_session",
          "on_session"
        ]
      },
      "GcashRedirection": {
        "type": "object"
      },
      "GiftCardData": {
        "type": "object",
        "required": [
          "number",
          "cvc"
        ],
        "properties": {
          "number": {
            "type": "string",
            "description": "The gift card number"
          },
          "cvc": {
            "type": "string",
            "description": "The card verification code."
          }
        }
      },
      "GoPayRedirection": {
        "type": "object"
      },
      "GooglePayPaymentMethodInfo": {
        "type": "object",
        "required": [
          "card_network",
          "card_details"
        ],
        "properties": {
          "card_network": {
            "type": "string",
            "description": "The name of the card network"
          },
          "card_details": {
            "type": "string",
            "description": "The details of the card"
          }
        }
      },
      "GooglePayRedirectData": {
        "type": "object"
      },
      "GooglePaySessionResponse": {
        "type": "object",
        "required": [
          "merchant_info",
          "allowed_payment_methods",
          "transaction_info",
          "delayed_session_token",
          "connector",
          "sdk_next_action"
        ],
        "properties": {
          "merchant_info": {
            "$ref": "#/components/schemas/GpayMerchantInfo"
          },
          "allowed_payment_methods": {
            "type": "array",
            "items": {
              "$ref": "#/components/schemas/GpayAllowedPaymentMethods"
            },
            "description": "List of the allowed payment meythods"
          },
          "transaction_info": {
            "$ref": "#/components/schemas/GpayTransactionInfo"
          },
          "delayed_session_token": {
            "type": "boolean",
            "description": "Identifier for the delayed session response"
          },
          "connector": {
            "type": "string",
            "description": "The name of the connector"
          },
          "sdk_next_action": {
            "$ref": "#/components/schemas/SdkNextAction"
          },
          "secrets": {
            "allOf": [
              {
                "$ref": "#/components/schemas/SecretInfoToInitiateSdk"
              }
            ],
            "nullable": true
          }
        }
      },
      "GooglePayThirdPartySdk": {
        "type": "object",
        "required": [
          "delayed_session_token",
          "connector",
          "sdk_next_action"
        ],
        "properties": {
          "delayed_session_token": {
            "type": "boolean",
            "description": "Identifier for the delayed session response"
          },
          "connector": {
            "type": "string",
            "description": "The name of the connector"
          },
          "sdk_next_action": {
            "$ref": "#/components/schemas/SdkNextAction"
          }
        }
      },
      "GooglePayThirdPartySdkData": {
        "type": "object"
      },
      "GooglePayWalletData": {
        "type": "object",
        "required": [
          "type",
          "description",
          "info",
          "tokenization_data"
        ],
        "properties": {
          "type": {
            "type": "string",
            "description": "The type of payment method"
          },
          "description": {
            "type": "string",
            "description": "User-facing message to describe the payment method that funds this transaction."
          },
          "info": {
            "$ref": "#/components/schemas/GooglePayPaymentMethodInfo"
          },
          "tokenization_data": {
            "$ref": "#/components/schemas/GpayTokenizationData"
          }
        }
      },
      "GpayAllowedMethodsParameters": {
        "type": "object",
        "required": [
          "allowed_auth_methods",
          "allowed_card_networks"
        ],
        "properties": {
          "allowed_auth_methods": {
            "type": "array",
            "items": {
              "type": "string"
            },
            "description": "The list of allowed auth methods (ex: 3DS, No3DS, PAN_ONLY etc)"
          },
          "allowed_card_networks": {
            "type": "array",
            "items": {
              "type": "string"
            },
            "description": "The list of allowed card networks (ex: AMEX,JCB etc)"
          }
        }
      },
      "GpayAllowedPaymentMethods": {
        "type": "object",
        "required": [
          "type",
          "parameters",
          "tokenization_specification"
        ],
        "properties": {
          "type": {
            "type": "string",
            "description": "The type of payment method"
          },
          "parameters": {
            "$ref": "#/components/schemas/GpayAllowedMethodsParameters"
          },
          "tokenization_specification": {
            "$ref": "#/components/schemas/GpayTokenizationSpecification"
          }
        }
      },
      "GpayMerchantInfo": {
        "type": "object",
        "required": [
          "merchant_name"
        ],
        "properties": {
          "merchant_name": {
            "type": "string",
            "description": "The name of the merchant"
          }
        }
      },
      "GpaySessionTokenResponse": {
        "oneOf": [
          {
            "$ref": "#/components/schemas/GooglePayThirdPartySdk"
          },
          {
            "$ref": "#/components/schemas/GooglePaySessionResponse"
          }
        ]
      },
      "GpayTokenParameters": {
        "type": "object",
        "required": [
          "gateway"
        ],
        "properties": {
          "gateway": {
            "type": "string",
            "description": "The name of the connector"
          },
          "gateway_merchant_id": {
            "type": "string",
            "description": "The merchant ID registered in the connector associated",
            "nullable": true
          },
          "stripe:version": {
            "type": "string",
            "nullable": true
          },
          "stripe:publishableKey": {
            "type": "string",
            "nullable": true
          }
        }
      },
      "GpayTokenizationData": {
        "type": "object",
        "required": [
          "type",
          "token"
        ],
        "properties": {
          "type": {
            "type": "string",
            "description": "The type of the token"
          },
          "token": {
            "type": "string",
            "description": "Token generated for the wallet"
          }
        }
      },
      "GpayTokenizationSpecification": {
        "type": "object",
        "required": [
          "type",
          "parameters"
        ],
        "properties": {
          "type": {
            "type": "string",
            "description": "The token specification type(ex: PAYMENT_GATEWAY)"
          },
          "parameters": {
            "$ref": "#/components/schemas/GpayTokenParameters"
          }
        }
      },
      "GpayTransactionInfo": {
        "type": "object",
        "required": [
          "country_code",
          "currency_code",
          "total_price_status",
          "total_price"
        ],
        "properties": {
          "country_code": {
            "$ref": "#/components/schemas/CountryAlpha2"
          },
          "currency_code": {
            "$ref": "#/components/schemas/Currency"
          },
          "total_price_status": {
            "type": "string",
            "description": "The total price status (ex: 'FINAL')"
          },
          "total_price": {
            "type": "string",
            "description": "The total price"
          }
        }
      },
      "IntentStatus": {
        "type": "string",
        "enum": [
          "succeeded",
          "failed",
          "cancelled",
          "processing",
          "requires_customer_action",
          "requires_merchant_action",
          "requires_payment_method",
          "requires_confirmation",
          "requires_capture"
        ]
      },
      "KakaoPayRedirection": {
        "type": "object"
      },
      "KlarnaSessionTokenResponse": {
        "type": "object",
        "required": [
          "session_token",
          "session_id"
        ],
        "properties": {
          "session_token": {
            "type": "string",
            "description": "The session token for Klarna"
          },
          "session_id": {
            "type": "string",
            "description": "The identifier for the session"
          }
        }
      },
      "MandateAmountData": {
        "type": "object",
        "required": [
          "amount",
          "currency"
        ],
        "properties": {
          "amount": {
            "type": "integer",
            "format": "int64",
            "description": "The maximum amount to be debited for the mandate transaction",
            "example": 6540
          },
          "currency": {
            "$ref": "#/components/schemas/Currency"
          },
          "start_date": {
            "type": "string",
            "format": "date-time",
            "description": "Specifying start date of the mandate",
            "example": "2022-09-10T00:00:00Z",
            "nullable": true
          },
          "end_date": {
            "type": "string",
            "format": "date-time",
            "description": "Specifying end date of the mandate",
            "example": "2023-09-10T23:59:59Z",
            "nullable": true
          },
          "metadata": {
            "type": "object",
            "description": "Additional details required by mandate",
            "nullable": true
          }
        }
      },
      "MandateCardDetails": {
        "type": "object",
        "properties": {
          "last4_digits": {
            "type": "string",
            "description": "The last 4 digits of card",
            "nullable": true
          },
          "card_exp_month": {
            "type": "string",
            "description": "The expiry month of card",
            "nullable": true
          },
          "card_exp_year": {
            "type": "string",
            "description": "The expiry year of card",
            "nullable": true
          },
          "card_holder_name": {
            "type": "string",
            "description": "The card holder name",
            "nullable": true
          },
          "card_token": {
            "type": "string",
            "description": "The token from card locker",
            "nullable": true
          },
          "scheme": {
            "type": "string",
            "description": "The card scheme network for the particular card",
            "nullable": true
          },
          "issuer_country": {
            "type": "string",
            "description": "The country code in in which the card was issued",
            "nullable": true
          },
          "card_fingerprint": {
            "type": "string",
            "description": "A unique identifier alias to identify a particular card",
            "nullable": true
          }
        }
      },
      "MandateData": {
        "type": "object",
        "properties": {
          "customer_acceptance": {
            "allOf": [
              {
                "$ref": "#/components/schemas/CustomerAcceptance"
              }
            ],
            "nullable": true
          },
          "mandate_type": {
            "allOf": [
              {
                "$ref": "#/components/schemas/MandateType"
              }
            ],
            "nullable": true
          }
        }
      },
      "MandateResponse": {
        "type": "object",
        "required": [
          "mandate_id",
          "status",
          "payment_method_id",
          "payment_method"
        ],
        "properties": {
          "mandate_id": {
            "type": "string",
            "description": "The identifier for mandate"
          },
          "status": {
            "$ref": "#/components/schemas/MandateStatus"
          },
          "payment_method_id": {
            "type": "string",
            "description": "The identifier for payment method"
          },
          "payment_method": {
            "type": "string",
            "description": "The payment method"
          },
          "card": {
            "allOf": [
              {
                "$ref": "#/components/schemas/MandateCardDetails"
              }
            ],
            "nullable": true
          },
          "customer_acceptance": {
            "allOf": [
              {
                "$ref": "#/components/schemas/CustomerAcceptance"
              }
            ],
            "nullable": true
          }
        }
      },
      "MandateRevokedResponse": {
        "type": "object",
        "required": [
          "mandate_id",
          "status"
        ],
        "properties": {
          "mandate_id": {
            "type": "string",
            "description": "The identifier for mandate"
          },
          "status": {
            "$ref": "#/components/schemas/MandateStatus"
          }
        }
      },
      "MandateStatus": {
        "type": "string",
        "description": "The status of the mandate, which indicates whether it can be used to initiate a payment",
        "enum": [
          "active",
          "inactive",
          "pending",
          "revoked"
        ]
      },
      "MandateType": {
        "oneOf": [
          {
            "type": "object",
            "required": [
              "single_use"
            ],
            "properties": {
              "single_use": {
                "$ref": "#/components/schemas/MandateAmountData"
              }
            }
          },
          {
            "type": "object",
            "required": [
              "multi_use"
            ],
            "properties": {
              "multi_use": {
                "allOf": [
                  {
                    "$ref": "#/components/schemas/MandateAmountData"
                  }
                ],
                "nullable": true
              }
            }
          }
        ]
      },
      "MbWayRedirection": {
        "type": "object",
        "required": [
          "telephone_number"
        ],
        "properties": {
          "telephone_number": {
            "type": "string",
            "description": "Telephone number of the shopper. Should be Portuguese phone number."
          }
        }
      },
      "MerchantAccountCreate": {
        "type": "object",
        "required": [
          "merchant_id"
        ],
        "properties": {
          "merchant_id": {
            "type": "string",
            "description": "The identifier for the Merchant Account",
            "example": "y3oqhf46pyzuxjbcn2giaqnb44",
            "maxLength": 255
          },
          "merchant_name": {
            "type": "string",
            "description": "Name of the Merchant Account",
            "example": "NewAge Retailer",
            "nullable": true
          },
          "merchant_details": {
            "allOf": [
              {
                "$ref": "#/components/schemas/MerchantDetails"
              }
            ],
            "nullable": true
          },
          "return_url": {
            "type": "string",
            "description": "The URL to redirect after the completion of the operation",
            "example": "https://www.example.com/success",
            "nullable": true,
            "maxLength": 255
          },
          "webhook_details": {
            "allOf": [
              {
                "$ref": "#/components/schemas/WebhookDetails"
              }
            ],
            "nullable": true
          },
          "routing_algorithm": {
            "type": "object",
            "description": "The routing algorithm to be used for routing payments to desired connectors",
            "nullable": true
          },
          "payout_routing_algorithm": {
            "allOf": [
              {
                "$ref": "#/components/schemas/RoutingAlgorithm"
              }
            ],
            "nullable": true
          },
          "sub_merchants_enabled": {
            "type": "boolean",
            "description": "A boolean value to indicate if the merchant is a sub-merchant under a master or a parent merchant. By default, its value is false.",
            "default": false,
            "example": false,
            "nullable": true
          },
          "parent_merchant_id": {
            "type": "string",
            "description": "Refers to the Parent Merchant ID if the merchant being created is a sub-merchant",
            "example": "xkkdf909012sdjki2dkh5sdf",
            "nullable": true,
            "maxLength": 255
          },
          "enable_payment_response_hash": {
            "type": "boolean",
            "description": "A boolean value to indicate if payment response hash needs to be enabled",
            "default": false,
            "example": true,
            "nullable": true
          },
          "payment_response_hash_key": {
            "type": "string",
            "description": "Refers to the hash key used for payment response",
            "nullable": true
          },
          "redirect_to_merchant_with_http_post": {
            "type": "boolean",
            "description": "A boolean value to indicate if redirect to merchant with http post needs to be enabled",
            "default": false,
            "example": true,
            "nullable": true
          },
          "metadata": {
            "type": "object",
            "description": "You can specify up to 50 keys, with key names up to 40 characters long and values up to 500 characters long. Metadata is useful for storing additional, structured information on an object.",
            "nullable": true
          },
          "publishable_key": {
            "type": "string",
            "description": "API key that will be used for server side API access",
            "example": "AH3423bkjbkjdsfbkj",
            "nullable": true
          },
          "locker_id": {
            "type": "string",
            "description": "An identifier for the vault used to store payment method information.",
            "example": "locker_abc123",
            "nullable": true
          },
          "primary_business_details": {
            "allOf": [
              {
                "$ref": "#/components/schemas/PrimaryBusinessDetails"
              }
            ],
            "nullable": true
          },
          "frm_routing_algorithm": {
            "type": "object",
            "description": "The frm routing algorithm to be used for routing payments to desired FRM's",
            "nullable": true
          },
          "intent_fulfillment_time": {
            "type": "integer",
            "format": "int32",
            "description": "Will be used to expire client secret after certain amount of time to be supplied in seconds\n(900) for 15 mins",
            "example": 900,
            "nullable": true,
            "minimum": 0.0
          },
          "organization_id": {
            "type": "string",
            "description": "The id of the organization to which the merchant belongs to",
            "nullable": true
          }
        }
      },
      "MerchantAccountDeleteResponse": {
        "type": "object",
        "required": [
          "merchant_id",
          "deleted"
        ],
        "properties": {
          "merchant_id": {
            "type": "string",
            "description": "The identifier for the Merchant Account",
            "example": "y3oqhf46pyzuxjbcn2giaqnb44",
            "maxLength": 255
          },
          "deleted": {
            "type": "boolean",
            "description": "If the connector is deleted or not",
            "example": false
          }
        }
      },
      "MerchantAccountResponse": {
        "type": "object",
        "required": [
          "merchant_id",
          "enable_payment_response_hash",
          "redirect_to_merchant_with_http_post",
          "primary_business_details",
          "is_recon_enabled"
        ],
        "properties": {
          "merchant_id": {
            "type": "string",
            "description": "The identifier for the Merchant Account",
            "example": "y3oqhf46pyzuxjbcn2giaqnb44",
            "maxLength": 255
          },
          "merchant_name": {
            "type": "string",
            "description": "Name of the Merchant Account",
            "example": "NewAge Retailer",
            "nullable": true
          },
          "return_url": {
            "type": "string",
            "description": "The URL to redirect after the completion of the operation",
            "example": "https://www.example.com/success",
            "nullable": true,
            "maxLength": 255
          },
          "enable_payment_response_hash": {
            "type": "boolean",
            "description": "A boolean value to indicate if payment response hash needs to be enabled",
            "default": false,
            "example": true
          },
          "payment_response_hash_key": {
            "type": "string",
            "description": "Refers to the Parent Merchant ID if the merchant being created is a sub-merchant",
            "example": "xkkdf909012sdjki2dkh5sdf",
            "nullable": true,
            "maxLength": 255
          },
          "redirect_to_merchant_with_http_post": {
            "type": "boolean",
            "description": "A boolean value to indicate if redirect to merchant with http post needs to be enabled",
            "default": false,
            "example": true
          },
          "merchant_details": {
            "allOf": [
              {
                "$ref": "#/components/schemas/MerchantDetails"
              }
            ],
            "nullable": true
          },
          "webhook_details": {
            "allOf": [
              {
                "$ref": "#/components/schemas/WebhookDetails"
              }
            ],
            "nullable": true
          },
          "routing_algorithm": {
            "allOf": [
              {
                "$ref": "#/components/schemas/RoutingAlgorithm"
              }
            ],
            "nullable": true
          },
          "payout_routing_algorithm": {
            "allOf": [
              {
                "$ref": "#/components/schemas/RoutingAlgorithm"
              }
            ],
            "nullable": true
          },
          "sub_merchants_enabled": {
            "type": "boolean",
            "description": "A boolean value to indicate if the merchant is a sub-merchant under a master or a parent merchant. By default, its value is false.",
            "default": false,
            "example": false,
            "nullable": true
          },
          "parent_merchant_id": {
            "type": "string",
            "description": "Refers to the Parent Merchant ID if the merchant being created is a sub-merchant",
            "example": "xkkdf909012sdjki2dkh5sdf",
            "nullable": true,
            "maxLength": 255
          },
          "publishable_key": {
            "type": "string",
            "description": "API key that will be used for server side API access",
            "example": "AH3423bkjbkjdsfbkj",
            "nullable": true
          },
          "metadata": {
            "type": "object",
            "description": "You can specify up to 50 keys, with key names up to 40 characters long and values up to 500 characters long. Metadata is useful for storing additional, structured information on an object.",
            "nullable": true
          },
          "locker_id": {
            "type": "string",
            "description": "An identifier for the vault used to store payment method information.",
            "example": "locker_abc123",
            "nullable": true
          },
          "primary_business_details": {
            "type": "array",
            "items": {
              "$ref": "#/components/schemas/PrimaryBusinessDetails"
            },
            "description": "Default business details for connector routing"
          },
          "frm_routing_algorithm": {
            "allOf": [
              {
                "$ref": "#/components/schemas/RoutingAlgorithm"
              }
            ],
            "nullable": true
          },
          "intent_fulfillment_time": {
            "type": "integer",
            "format": "int64",
            "description": "Will be used to expire client secret after certain amount of time to be supplied in seconds\n(900) for 15 mins",
            "nullable": true
          },
          "organization_id": {
            "type": "string",
            "description": "The organization id merchant is associated with",
            "nullable": true
          },
          "is_recon_enabled": {
            "type": "boolean",
            "description": "A boolean value to indicate if the merchant has recon service is enabled or not, by default value is false"
          }
        }
      },
      "MerchantAccountUpdate": {
        "type": "object",
        "required": [
          "merchant_id"
        ],
        "properties": {
          "merchant_id": {
            "type": "string",
            "description": "The identifier for the Merchant Account",
            "example": "y3oqhf46pyzuxjbcn2giaqnb44",
            "maxLength": 255
          },
          "merchant_name": {
            "type": "string",
            "description": "Name of the Merchant Account",
            "example": "NewAge Retailer",
            "nullable": true
          },
          "merchant_details": {
            "allOf": [
              {
                "$ref": "#/components/schemas/MerchantDetails"
              }
            ],
            "nullable": true
          },
          "return_url": {
            "type": "string",
            "description": "The URL to redirect after the completion of the operation",
            "example": "https://www.example.com/success",
            "nullable": true,
            "maxLength": 255
          },
          "webhook_details": {
            "allOf": [
              {
                "$ref": "#/components/schemas/WebhookDetails"
              }
            ],
            "nullable": true
          },
          "routing_algorithm": {
            "type": "object",
            "description": "The routing algorithm to be used for routing payments to desired connectors",
            "nullable": true
          },
          "payout_routing_algorithm": {
            "allOf": [
              {
                "$ref": "#/components/schemas/RoutingAlgorithm"
              }
            ],
            "nullable": true
          },
          "sub_merchants_enabled": {
            "type": "boolean",
            "description": "A boolean value to indicate if the merchant is a sub-merchant under a master or a parent merchant. By default, its value is false.",
            "default": false,
            "example": false,
            "nullable": true
          },
          "parent_merchant_id": {
            "type": "string",
            "description": "Refers to the Parent Merchant ID if the merchant being created is a sub-merchant",
            "example": "xkkdf909012sdjki2dkh5sdf",
            "nullable": true,
            "maxLength": 255
          },
          "enable_payment_response_hash": {
            "type": "boolean",
            "description": "A boolean value to indicate if payment response hash needs to be enabled",
            "default": false,
            "example": true,
            "nullable": true
          },
          "payment_response_hash_key": {
            "type": "string",
            "description": "Refers to the hash key used for payment response",
            "nullable": true
          },
          "redirect_to_merchant_with_http_post": {
            "type": "boolean",
            "description": "A boolean value to indicate if redirect to merchant with http post needs to be enabled",
            "default": false,
            "example": true,
            "nullable": true
          },
          "metadata": {
            "type": "object",
            "description": "You can specify up to 50 keys, with key names up to 40 characters long and values up to 500 characters long. Metadata is useful for storing additional, structured information on an object.",
            "nullable": true
          },
          "publishable_key": {
            "type": "string",
            "description": "API key that will be used for server side API access",
            "example": "AH3423bkjbkjdsfbkj",
            "nullable": true
          },
          "locker_id": {
            "type": "string",
            "description": "An identifier for the vault used to store payment method information.",
            "example": "locker_abc123",
            "nullable": true
          },
          "primary_business_details": {
            "type": "array",
            "items": {
              "$ref": "#/components/schemas/PrimaryBusinessDetails"
            },
            "description": "Default business details for connector routing",
            "nullable": true
          },
          "frm_routing_algorithm": {
            "type": "object",
            "description": "The frm routing algorithm to be used for routing payments to desired FRM's",
            "nullable": true
          },
          "intent_fulfillment_time": {
            "type": "integer",
            "format": "int32",
            "description": "Will be used to expire client secret after certain amount of time to be supplied in seconds\n(900) for 15 mins",
            "nullable": true,
            "minimum": 0.0
          }
        }
      },
      "MerchantConnectorCreate": {
        "type": "object",
        "description": "Create a new Merchant Connector for the merchant account. The connector could be a payment processor / facilitator / acquirer or specialized services like Fraud / Accounting etc.\"",
        "required": [
          "connector_type",
          "connector_name",
          "connector_label",
          "business_country",
          "business_label"
        ],
        "properties": {
          "connector_type": {
            "$ref": "#/components/schemas/ConnectorType"
          },
          "connector_name": {
            "$ref": "#/components/schemas/Connector"
          },
          "connector_label": {
            "type": "string",
            "example": "stripe_US_travel"
          },
          "merchant_connector_id": {
            "type": "string",
            "description": "Unique ID of the connector",
            "example": "mca_5apGeP94tMts6rg3U3kR",
            "nullable": true
          },
          "connector_account_details": {
            "type": "object",
            "description": "Account details of the Connector. You can specify up to 50 keys, with key names up to 40 characters long and values up to 500 characters long. Useful for storing additional, structured information on an object.",
            "nullable": true
          },
          "test_mode": {
            "type": "boolean",
            "description": "A boolean value to indicate if the connector is in Test mode. By default, its value is false.",
            "default": false,
            "example": false,
            "nullable": true
          },
          "disabled": {
            "type": "boolean",
            "description": "A boolean value to indicate if the connector is disabled. By default, its value is false.",
            "default": false,
            "example": false,
            "nullable": true
          },
          "payment_methods_enabled": {
            "type": "array",
            "items": {
              "$ref": "#/components/schemas/PaymentMethodsEnabled"
            },
            "description": "Refers to the Parent Merchant ID if the merchant being created is a sub-merchant",
            "example": [
              {
                "payment_method": "wallet",
                "payment_method_types": [
                  "upi_collect",
                  "upi_intent"
                ],
                "payment_method_issuers": [
                  "labore magna ipsum",
                  "aute"
                ],
                "payment_schemes": [
                  "Discover",
                  "Discover"
                ],
                "accepted_currencies": {
                  "type": "enable_only",
                  "list": [
                    "USD",
                    "EUR"
                  ]
                },
                "accepted_countries": {
                  "type": "disable_only",
                  "list": [
                    "FR",
                    "DE",
                    "IN"
                  ]
                },
                "minimum_amount": 1,
                "maximum_amount": 68607706,
                "recurring_enabled": true,
                "installment_payment_enabled": true
              }
            ],
            "nullable": true
          },
          "metadata": {
            "type": "object",
            "description": "You can specify up to 50 keys, with key names up to 40 characters long and values up to 500 characters long. Metadata is useful for storing additional, structured information on an object.",
            "nullable": true
          },
          "frm_configs": {
            "type": "array",
            "items": {
              "$ref": "#/components/schemas/FrmConfigs"
            },
            "description": "contains the frm configs for the merchant connector",
            "example": "\n[{\"gateway\":\"stripe\",\"payment_methods\":[{\"payment_method\":\"card\",\"payment_method_types\":[{\"payment_method_type\":\"credit\",\"card_networks\":[\"Visa\"],\"flow\":\"pre\",\"action\":\"cancel_txn\"},{\"payment_method_type\":\"debit\",\"card_networks\":[\"Visa\"],\"flow\":\"pre\"}]}]}]\n",
            "nullable": true
          },
          "business_country": {
            "$ref": "#/components/schemas/CountryAlpha2"
          },
          "business_label": {
            "type": "string"
          },
          "business_sub_label": {
            "type": "string",
            "description": "Business Sub label of the merchant",
            "example": "chase",
            "nullable": true
          },
          "connector_webhook_details": {
            "allOf": [
              {
                "$ref": "#/components/schemas/MerchantConnectorWebhookDetails"
              }
            ],
            "nullable": true
          }
        }
      },
      "MerchantConnectorDeleteResponse": {
        "type": "object",
        "required": [
          "merchant_id",
          "merchant_connector_id",
          "deleted"
        ],
        "properties": {
          "merchant_id": {
            "type": "string",
            "description": "The identifier for the Merchant Account",
            "example": "y3oqhf46pyzuxjbcn2giaqnb44",
            "maxLength": 255
          },
          "merchant_connector_id": {
            "type": "string",
            "description": "Unique ID of the connector",
            "example": "mca_5apGeP94tMts6rg3U3kR"
          },
          "deleted": {
            "type": "boolean",
            "description": "If the connector is deleted or not",
            "example": false
          }
        }
      },
      "MerchantConnectorDetails": {
        "type": "object",
        "properties": {
          "connector_account_details": {
            "type": "object",
            "description": "Account details of the Connector. You can specify up to 50 keys, with key names up to 40 characters long and values up to 500 characters long. Useful for storing additional, structured information on an object.",
            "nullable": true
          },
          "metadata": {
            "type": "object",
            "description": "You can specify up to 50 keys, with key names up to 40 characters long and values up to 500 characters long. Metadata is useful for storing additional, structured information on an object.",
            "nullable": true
          }
        }
      },
      "MerchantConnectorDetailsWrap": {
        "type": "object",
        "required": [
          "creds_identifier"
        ],
        "properties": {
          "creds_identifier": {
            "type": "string",
            "description": "Creds Identifier is to uniquely identify the credentials. Do not send any sensitive info in this field. And do not send the string \"null\"."
          },
          "encoded_data": {
            "allOf": [
              {
                "$ref": "#/components/schemas/MerchantConnectorDetails"
              }
            ],
            "nullable": true
          }
        }
      },
      "MerchantConnectorId": {
        "type": "object",
        "required": [
          "merchant_id",
          "merchant_connector_id"
        ],
        "properties": {
          "merchant_id": {
            "type": "string"
          },
          "merchant_connector_id": {
            "type": "string"
          }
        }
      },
      "MerchantConnectorResponse": {
        "type": "object",
        "description": "Response of creating a new Merchant Connector for the merchant account.\"",
        "required": [
          "connector_type",
          "connector_name",
          "connector_label",
          "merchant_connector_id",
          "business_country",
          "business_label"
        ],
        "properties": {
          "connector_type": {
            "$ref": "#/components/schemas/ConnectorType"
          },
          "connector_name": {
            "type": "string",
            "description": "Name of the Connector",
            "example": "stripe"
          },
          "connector_label": {
            "type": "string",
            "example": "stripe_US_travel"
          },
          "merchant_connector_id": {
            "type": "string",
            "description": "Unique ID of the connector",
            "example": "mca_5apGeP94tMts6rg3U3kR"
          },
          "connector_account_details": {
            "type": "object",
            "description": "Account details of the Connector. You can specify up to 50 keys, with key names up to 40 characters long and values up to 500 characters long. Useful for storing additional, structured information on an object.",
            "nullable": true
          },
          "test_mode": {
            "type": "boolean",
            "description": "A boolean value to indicate if the connector is in Test mode. By default, its value is false.",
            "default": false,
            "example": false,
            "nullable": true
          },
          "disabled": {
            "type": "boolean",
            "description": "A boolean value to indicate if the connector is disabled. By default, its value is false.",
            "default": false,
            "example": false,
            "nullable": true
          },
          "payment_methods_enabled": {
            "type": "array",
            "items": {
              "$ref": "#/components/schemas/PaymentMethodsEnabled"
            },
            "description": "Refers to the Parent Merchant ID if the merchant being created is a sub-merchant",
            "example": [
              {
                "payment_method": "wallet",
                "payment_method_types": [
                  "upi_collect",
                  "upi_intent"
                ],
                "payment_method_issuers": [
                  "labore magna ipsum",
                  "aute"
                ],
                "payment_schemes": [
                  "Discover",
                  "Discover"
                ],
                "accepted_currencies": {
                  "type": "enable_only",
                  "list": [
                    "USD",
                    "EUR"
                  ]
                },
                "accepted_countries": {
                  "type": "disable_only",
                  "list": [
                    "FR",
                    "DE",
                    "IN"
                  ]
                },
                "minimum_amount": 1,
                "maximum_amount": 68607706,
                "recurring_enabled": true,
                "installment_payment_enabled": true
              }
            ],
            "nullable": true
          },
          "metadata": {
            "type": "object",
            "description": "You can specify up to 50 keys, with key names up to 40 characters long and values up to 500 characters long. Metadata is useful for storing additional, structured information on an object.",
            "nullable": true
          },
          "business_country": {
            "$ref": "#/components/schemas/CountryAlpha2"
          },
          "business_label": {
            "type": "string",
            "description": "Business Type of the merchant",
            "example": "travel"
          },
          "business_sub_label": {
            "type": "string",
            "description": "Business Sub label of the merchant",
            "example": "chase",
            "nullable": true
          },
          "frm_configs": {
            "type": "array",
            "items": {
              "$ref": "#/components/schemas/FrmConfigs"
            },
            "description": "contains the frm configs for the merchant connector",
            "example": "\n[{\"gateway\":\"stripe\",\"payment_methods\":[{\"payment_method\":\"card\",\"payment_method_types\":[{\"payment_method_type\":\"credit\",\"card_networks\":[\"Visa\"],\"flow\":\"pre\",\"action\":\"cancel_txn\"},{\"payment_method_type\":\"debit\",\"card_networks\":[\"Visa\"],\"flow\":\"pre\"}]}]}]\n",
            "nullable": true
          },
          "connector_webhook_details": {
            "allOf": [
              {
                "$ref": "#/components/schemas/MerchantConnectorWebhookDetails"
              }
            ],
            "nullable": true
          }
        }
      },
      "MerchantConnectorUpdate": {
        "type": "object",
        "description": "Create a new Merchant Connector for the merchant account. The connector could be a payment processor / facilitator / acquirer or specialized services like Fraud / Accounting etc.\"",
        "required": [
          "connector_type"
        ],
        "properties": {
          "connector_type": {
            "$ref": "#/components/schemas/ConnectorType"
          },
          "connector_account_details": {
            "type": "object",
            "description": "Account details of the Connector. You can specify up to 50 keys, with key names up to 40 characters long and values up to 500 characters long. Useful for storing additional, structured information on an object.",
            "nullable": true
          },
          "test_mode": {
            "type": "boolean",
            "description": "A boolean value to indicate if the connector is in Test mode. By default, its value is false.",
            "default": false,
            "example": false,
            "nullable": true
          },
          "disabled": {
            "type": "boolean",
            "description": "A boolean value to indicate if the connector is disabled. By default, its value is false.",
            "default": false,
            "example": false,
            "nullable": true
          },
          "payment_methods_enabled": {
            "type": "array",
            "items": {
              "$ref": "#/components/schemas/PaymentMethodsEnabled"
            },
            "description": "Refers to the Parent Merchant ID if the merchant being created is a sub-merchant",
            "example": [
              {
                "payment_method": "wallet",
                "payment_method_types": [
                  "upi_collect",
                  "upi_intent"
                ],
                "payment_method_issuers": [
                  "labore magna ipsum",
                  "aute"
                ],
                "payment_schemes": [
                  "Discover",
                  "Discover"
                ],
                "accepted_currencies": {
                  "type": "enable_only",
                  "list": [
                    "USD",
                    "EUR"
                  ]
                },
                "accepted_countries": {
                  "type": "disable_only",
                  "list": [
                    "FR",
                    "DE",
                    "IN"
                  ]
                },
                "minimum_amount": 1,
                "maximum_amount": 68607706,
                "recurring_enabled": true,
                "installment_payment_enabled": true
              }
            ],
            "nullable": true
          },
          "metadata": {
            "type": "object",
            "description": "You can specify up to 50 keys, with key names up to 40 characters long and values up to 500 characters long. Metadata is useful for storing additional, structured information on an object.",
            "nullable": true
          },
          "frm_configs": {
            "type": "array",
            "items": {
              "$ref": "#/components/schemas/FrmConfigs"
            },
            "description": "contains the frm configs for the merchant connector",
            "example": "\n[{\"gateway\":\"stripe\",\"payment_methods\":[{\"payment_method\":\"card\",\"payment_method_types\":[{\"payment_method_type\":\"credit\",\"card_networks\":[\"Visa\"],\"flow\":\"pre\",\"action\":\"cancel_txn\"},{\"payment_method_type\":\"debit\",\"card_networks\":[\"Visa\"],\"flow\":\"pre\"}]}]}]\n",
            "nullable": true
          },
          "connector_webhook_details": {
            "allOf": [
              {
                "$ref": "#/components/schemas/MerchantConnectorWebhookDetails"
              }
            ],
            "nullable": true
          }
        }
      },
      "MerchantConnectorWebhookDetails": {
        "type": "object",
        "required": [
          "merchant_secret"
        ],
        "properties": {
          "merchant_secret": {
            "type": "string",
            "example": "12345678900987654321"
          }
        }
      },
      "MerchantDetails": {
        "type": "object",
        "properties": {
          "primary_contact_person": {
            "type": "string",
            "description": "The merchant's primary contact name",
            "example": "John Doe",
            "nullable": true,
            "maxLength": 255
          },
          "primary_phone": {
            "type": "string",
            "description": "The merchant's primary phone number",
            "example": "999999999",
            "nullable": true,
            "maxLength": 255
          },
          "primary_email": {
            "type": "string",
            "description": "The merchant's primary email address",
            "example": "johndoe@test.com",
            "nullable": true,
            "maxLength": 255
          },
          "secondary_contact_person": {
            "type": "string",
            "description": "The merchant's secondary contact name",
            "example": "John Doe2",
            "nullable": true,
            "maxLength": 255
          },
          "secondary_phone": {
            "type": "string",
            "description": "The merchant's secondary phone number",
            "example": "999999988",
            "nullable": true,
            "maxLength": 255
          },
          "secondary_email": {
            "type": "string",
            "description": "The merchant's secondary email address",
            "example": "johndoe2@test.com",
            "nullable": true,
            "maxLength": 255
          },
          "website": {
            "type": "string",
            "description": "The business website of the merchant",
            "example": "www.example.com",
            "nullable": true,
            "maxLength": 255
          },
          "about_business": {
            "type": "string",
            "description": "A brief description about merchant's business",
            "example": "Online Retail with a wide selection of organic products for North America",
            "nullable": true,
            "maxLength": 255
          },
          "address": {
            "allOf": [
              {
                "$ref": "#/components/schemas/AddressDetails"
              }
            ],
            "nullable": true
          }
        }
      },
      "MobilePayRedirection": {
        "type": "object"
      },
      "MomoRedirection": {
        "type": "object"
      },
      "MultibancoBillingDetails": {
        "type": "object",
        "required": [
          "email"
        ],
        "properties": {
          "email": {
            "type": "string",
            "example": "example@me.com"
          }
        }
      },
      "MultibancoTransferInstructions": {
        "type": "object",
        "required": [
          "reference",
          "entity"
        ],
        "properties": {
          "reference": {
            "type": "string",
            "example": "122385736258"
          },
          "entity": {
            "type": "string",
            "example": "12345"
          }
        }
      },
      "NextActionCall": {
        "type": "string",
        "enum": [
          "confirm",
          "sync"
        ]
      },
      "NextActionData": {
        "oneOf": [
          {
            "type": "object",
            "description": "Contains the url for redirection flow",
            "required": [
              "redirect_to_url",
              "type"
            ],
            "properties": {
              "redirect_to_url": {
                "type": "string"
              },
              "type": {
                "type": "string",
                "enum": [
                  "redirect_to_url"
                ]
              }
            }
          },
          {
            "type": "object",
            "description": "Informs the next steps for bank transfer and also contains the charges details (ex: amount received, amount charged etc)",
            "required": [
              "bank_transfer_steps_and_charges_details",
              "type"
            ],
            "properties": {
              "bank_transfer_steps_and_charges_details": {
                "$ref": "#/components/schemas/BankTransferNextStepsData"
              },
              "type": {
                "type": "string",
                "enum": [
                  "display_bank_transfer_information"
                ]
              }
            }
          },
          {
            "type": "object",
            "description": "Contains third party sdk session token response",
            "required": [
              "type"
            ],
            "properties": {
              "session_token": {
                "allOf": [
                  {
                    "$ref": "#/components/schemas/SessionToken"
                  }
                ],
                "nullable": true
              },
              "type": {
                "type": "string",
                "enum": [
                  "third_party_sdk_session_token"
                ]
              }
            }
          },
          {
            "type": "object",
            "description": "Contains url for Qr code image, this qr code has to be shown in sdk",
            "required": [
              "image_data_url",
              "type"
            ],
            "properties": {
              "image_data_url": {
                "type": "string"
              },
              "display_to_timestamp": {
                "type": "integer",
                "format": "int64",
                "nullable": true
              },
              "type": {
                "type": "string",
                "enum": [
                  "qr_code_information"
                ]
              }
            }
          },
          {
            "type": "object",
            "description": "Contains the download url and the reference number for transaction",
            "required": [
              "voucher_details",
              "type"
            ],
            "properties": {
              "voucher_details": {
                "type": "string"
              },
              "type": {
                "type": "string",
                "enum": [
                  "display_voucher_information"
                ]
              }
            }
          },
          {
            "type": "object",
            "description": "Contains duration for displaying a wait screen, wait screen with timer is displayed by sdk",
            "required": [
              "display_from_timestamp",
              "type"
            ],
            "properties": {
              "display_from_timestamp": {
                "type": "integer"
              },
              "display_to_timestamp": {
                "type": "integer",
                "nullable": true
              },
              "type": {
                "type": "string",
                "enum": [
                  "wait_screen_information"
                ]
              }
            }
          }
        ],
        "discriminator": {
          "propertyName": "type"
        }
      },
      "NextActionType": {
        "type": "string",
        "enum": [
          "redirect_to_url",
          "display_qr_code",
          "invoke_sdk_client",
          "trigger_api",
          "display_bank_transfer_information",
          "display_wait_screen"
        ]
      },
      "NoThirdPartySdkSessionResponse": {
        "type": "object",
        "required": [
          "epoch_timestamp",
          "expires_at",
          "merchant_session_identifier",
          "nonce",
          "merchant_identifier",
          "domain_name",
          "display_name",
          "signature",
          "operational_analytics_identifier",
          "retries",
          "psp_id"
        ],
        "properties": {
          "epoch_timestamp": {
            "type": "integer",
            "format": "int64",
            "description": "Timestamp at which session is requested",
            "minimum": 0.0
          },
          "expires_at": {
            "type": "integer",
            "format": "int64",
            "description": "Timestamp at which session expires",
            "minimum": 0.0
          },
          "merchant_session_identifier": {
            "type": "string",
            "description": "The identifier for the merchant session"
          },
          "nonce": {
            "type": "string",
            "description": "Apple pay generated unique ID (UUID) value"
          },
          "merchant_identifier": {
            "type": "string",
            "description": "The identifier for the merchant"
          },
          "domain_name": {
            "type": "string",
            "description": "The domain name of the merchant which is registered in Apple Pay"
          },
          "display_name": {
            "type": "string",
            "description": "The name to be displayed on Apple Pay button"
          },
          "signature": {
            "type": "string",
            "description": "A string which represents the properties of a payment"
          },
          "operational_analytics_identifier": {
            "type": "string",
            "description": "The identifier for the operational analytics"
          },
          "retries": {
            "type": "integer",
            "format": "int32",
            "description": "The number of retries to get the session response",
            "minimum": 0.0
          },
          "psp_id": {
            "type": "string",
            "description": "The identifier for the connector transaction"
          }
        }
      },
      "NoonData": {
        "type": "object",
        "properties": {
          "order_category": {
            "type": "string",
            "description": "Information about the order category that merchant wants to specify at connector level. (e.g. In Noon Payments it can take values like \"pay\", \"food\", or any other custom string set by the merchant in Noon's Dashboard)",
            "nullable": true
          }
        }
      },
      "OnlineMandate": {
        "type": "object",
        "required": [
          "ip_address",
          "user_agent"
        ],
        "properties": {
          "ip_address": {
            "type": "string",
            "description": "Ip address of the customer machine from which the mandate was created",
            "example": "123.32.25.123"
          },
          "user_agent": {
            "type": "string",
            "description": "The user-agent of the customer's browser"
          }
        }
      },
      "OrderDetails": {
        "type": "object",
        "required": [
          "product_name",
          "quantity"
        ],
        "properties": {
          "product_name": {
            "type": "string",
            "description": "Name of the product that is being purchased",
            "example": "shirt",
            "maxLength": 255
          },
          "quantity": {
            "type": "integer",
            "format": "int32",
            "description": "The quantity of the product to be purchased",
            "example": 1,
            "minimum": 0.0
          }
        }
      },
      "OrderDetailsWithAmount": {
        "type": "object",
        "required": [
          "product_name",
          "quantity",
          "amount"
        ],
        "properties": {
          "product_name": {
            "type": "string",
            "description": "Name of the product that is being purchased",
            "example": "shirt",
            "maxLength": 255
          },
          "quantity": {
            "type": "integer",
            "format": "int32",
            "description": "The quantity of the product to be purchased",
            "example": 1,
            "minimum": 0.0
          },
          "amount": {
            "type": "integer",
            "format": "int64",
            "description": "the amount per quantity of product"
          }
        }
      },
      "PayLaterData": {
        "oneOf": [
          {
            "type": "object",
            "required": [
              "klarna_redirect"
            ],
            "properties": {
              "klarna_redirect": {
                "type": "object",
                "description": "For KlarnaRedirect as PayLater Option",
                "required": [
                  "billing_email",
                  "billing_country"
                ],
                "properties": {
                  "billing_email": {
                    "type": "string",
                    "description": "The billing email"
                  },
                  "billing_country": {
                    "$ref": "#/components/schemas/CountryAlpha2"
                  }
                }
              }
            }
          },
          {
            "type": "object",
            "required": [
              "klarna_sdk"
            ],
            "properties": {
              "klarna_sdk": {
                "type": "object",
                "description": "For Klarna Sdk as PayLater Option",
                "required": [
                  "token"
                ],
                "properties": {
                  "token": {
                    "type": "string",
                    "description": "The token for the sdk workflow"
                  }
                }
              }
            }
          },
          {
            "type": "object",
            "required": [
              "affirm_redirect"
            ],
            "properties": {
              "affirm_redirect": {
                "type": "object",
                "description": "For Affirm redirect as PayLater Option"
              }
            }
          },
          {
            "type": "object",
            "required": [
              "afterpay_clearpay_redirect"
            ],
            "properties": {
              "afterpay_clearpay_redirect": {
                "type": "object",
                "description": "For AfterpayClearpay redirect as PayLater Option",
                "required": [
                  "billing_email",
                  "billing_name"
                ],
                "properties": {
                  "billing_email": {
                    "type": "string",
                    "description": "The billing email"
                  },
                  "billing_name": {
                    "type": "string",
                    "description": "The billing name"
                  }
                }
              }
            }
          },
          {
            "type": "object",
            "required": [
              "pay_bright_redirect"
            ],
            "properties": {
              "pay_bright_redirect": {
                "type": "object",
                "description": "For PayBright Redirect as PayLater Option"
              }
            }
          },
          {
            "type": "object",
            "required": [
              "walley_redirect"
            ],
            "properties": {
              "walley_redirect": {
                "type": "object",
                "description": "For WalleyRedirect as PayLater Option"
              }
            }
          },
          {
            "type": "object",
            "required": [
              "alma_redirect"
            ],
            "properties": {
              "alma_redirect": {
                "type": "object",
                "description": "For Alma Redirection as PayLater Option"
              }
            }
          },
          {
            "type": "object",
            "required": [
              "atome_redirect"
            ],
            "properties": {
              "atome_redirect": {
                "type": "object"
              }
            }
          }
        ]
      },
      "PayPalWalletData": {
        "type": "object",
        "required": [
          "token"
        ],
        "properties": {
          "token": {
            "type": "string",
            "description": "Token generated for the Apple pay"
          }
        }
      },
      "PaymentAttemptResponse": {
        "type": "object",
        "required": [
          "attempt_id",
          "status",
          "amount"
        ],
        "properties": {
          "attempt_id": {
            "type": "string",
            "description": "Unique identifier for the attempt"
          },
          "status": {
            "$ref": "#/components/schemas/AttemptStatus"
          },
          "amount": {
            "type": "integer",
            "format": "int64",
            "description": "The payment attempt amount. Amount for the payment in lowest denomination of the currency. (i.e) in cents for USD denomination, in paisa for INR denomination etc.,"
          },
          "currency": {
            "allOf": [
              {
                "$ref": "#/components/schemas/Currency"
              }
            ],
            "nullable": true
          },
          "connector": {
            "type": "string",
            "description": "The connector used for the payment",
            "nullable": true
          },
          "error_message": {
            "type": "string",
            "description": "If there was an error while calling the connector the error message is received here",
            "nullable": true
          },
          "payment_method": {
            "allOf": [
              {
                "$ref": "#/components/schemas/PaymentMethod"
              }
            ],
            "nullable": true
          },
          "connector_transaction_id": {
            "type": "string",
            "description": "A unique identifier for a payment provided by the connector",
            "nullable": true
          },
          "capture_method": {
            "allOf": [
              {
                "$ref": "#/components/schemas/CaptureMethod"
              }
            ],
            "nullable": true
          },
          "authentication_type": {
            "allOf": [
              {
                "$ref": "#/components/schemas/AuthenticationType"
              }
            ],
            "nullable": true
          },
          "cancellation_reason": {
            "type": "string",
            "description": "If the payment was cancelled the reason provided here",
            "nullable": true
          },
          "mandate_id": {
            "type": "string",
            "description": "A unique identifier to link the payment to a mandate, can be use instead of payment_method_data",
            "nullable": true
          },
          "error_code": {
            "type": "string",
            "description": "If there was an error while calling the connectors the code is received here",
            "nullable": true
          },
          "payment_token": {
            "type": "string",
            "description": "Provide a reference to a stored payment method",
            "nullable": true
          },
          "connector_metadata": {
            "description": "additional data related to some connectors",
            "nullable": true
          },
          "payment_experience": {
            "allOf": [
              {
                "$ref": "#/components/schemas/PaymentExperience"
              }
            ],
            "nullable": true
          },
          "payment_method_type": {
            "allOf": [
              {
                "$ref": "#/components/schemas/PaymentMethodType"
              }
            ],
            "nullable": true
          },
          "reference_id": {
            "type": "string",
            "description": "reference to the payment at connector side",
            "example": "993672945374576J",
            "nullable": true
          }
        }
      },
      "PaymentExperience": {
        "type": "string",
        "enum": [
          "redirect_to_url",
          "invoke_sdk_client",
          "display_qr_code",
          "one_click",
          "link_wallet",
          "invoke_payment_app",
          "display_wait_screen"
        ]
      },
      "PaymentIdType": {
        "oneOf": [
          {
            "type": "object",
            "required": [
              "PaymentIntentId"
            ],
            "properties": {
              "PaymentIntentId": {
                "type": "string",
                "description": "The identifier for payment intent"
              }
            }
          },
          {
            "type": "object",
            "required": [
              "ConnectorTransactionId"
            ],
            "properties": {
              "ConnectorTransactionId": {
                "type": "string",
                "description": "The identifier for connector transaction"
              }
            }
          },
          {
            "type": "object",
            "required": [
              "PaymentAttemptId"
            ],
            "properties": {
              "PaymentAttemptId": {
                "type": "string",
                "description": "The identifier for payment attempt"
              }
            }
          },
          {
            "type": "object",
            "required": [
              "PreprocessingId"
            ],
            "properties": {
              "PreprocessingId": {
                "type": "string",
                "description": "The identifier for preprocessing step"
              }
            }
          }
        ]
      },
      "PaymentListConstraints": {
        "type": "object",
        "properties": {
          "customer_id": {
            "type": "string",
            "description": "The identifier for customer",
            "example": "cus_meowuwunwiuwiwqw",
            "nullable": true
          },
          "starting_after": {
            "type": "string",
            "description": "A cursor for use in pagination, fetch the next list after some object",
            "example": "pay_fafa124123",
            "nullable": true
          },
          "ending_before": {
            "type": "string",
            "description": "A cursor for use in pagination, fetch the previous list before some object",
            "example": "pay_fafa124123",
            "nullable": true
          },
          "limit": {
            "type": "integer",
            "format": "int64",
            "description": "limit on the number of objects to return",
            "default": 10
          },
          "created": {
            "type": "string",
            "format": "date-time",
            "description": "The time at which payment is created",
            "example": "2022-09-10T10:11:12Z",
            "nullable": true
          },
          "created.lt": {
            "type": "string",
            "format": "date-time",
            "description": "Time less than the payment created time",
            "example": "2022-09-10T10:11:12Z",
            "nullable": true
          },
          "created.gt": {
            "type": "string",
            "format": "date-time",
            "description": "Time greater than the payment created time",
            "example": "2022-09-10T10:11:12Z",
            "nullable": true
          },
          "created.lte": {
            "type": "string",
            "format": "date-time",
            "description": "Time less than or equals to the payment created time",
            "example": "2022-09-10T10:11:12Z",
            "nullable": true
          },
          "created.gte": {
            "type": "string",
            "format": "date-time",
            "description": "Time greater than or equals to the payment created time",
            "example": "2022-09-10T10:11:12Z",
            "nullable": true
          }
        }
      },
      "PaymentListResponse": {
        "type": "object",
        "required": [
          "size",
          "data"
        ],
        "properties": {
          "size": {
            "type": "integer",
            "description": "The number of payments included in the list",
            "minimum": 0.0
          },
          "data": {
            "type": "array",
            "items": {
              "$ref": "#/components/schemas/PaymentsResponse"
            }
          }
        }
      },
      "PaymentMethod": {
        "type": "string",
        "enum": [
          "card",
          "card_redirect",
          "pay_later",
          "wallet",
          "bank_redirect",
          "bank_transfer",
          "crypto",
          "bank_debit",
          "reward",
          "upi",
          "voucher",
          "gift_card"
        ]
      },
      "PaymentMethodCreate": {
        "type": "object",
        "required": [
          "payment_method"
        ],
        "properties": {
          "payment_method": {
            "$ref": "#/components/schemas/PaymentMethodType"
          },
          "payment_method_type": {
            "allOf": [
              {
                "$ref": "#/components/schemas/PaymentMethodType"
              }
            ],
            "nullable": true
          },
          "payment_method_issuer": {
            "type": "string",
            "description": "The name of the bank/ provider issuing the payment method to the end user",
            "example": "Citibank",
            "nullable": true
          },
          "payment_method_issuer_code": {
            "allOf": [
              {
                "$ref": "#/components/schemas/PaymentMethodIssuerCode"
              }
            ],
            "nullable": true
          },
          "card": {
            "allOf": [
              {
                "$ref": "#/components/schemas/CardDetail"
              }
            ],
            "nullable": true
          },
          "metadata": {
            "type": "object",
            "description": "You can specify up to 50 keys, with key names up to 40 characters long and values up to 500 characters long. Metadata is useful for storing additional, structured information on an object.",
            "nullable": true
          },
          "customer_id": {
            "type": "string",
            "description": "The unique identifier of the customer.",
            "example": "cus_meowerunwiuwiwqw",
            "nullable": true
          },
          "card_network": {
            "type": "string",
            "description": "The card network",
            "example": "Visa",
            "nullable": true
          }
        }
      },
      "PaymentMethodData": {
        "oneOf": [
          {
            "type": "object",
            "required": [
              "card"
            ],
            "properties": {
              "card": {
                "$ref": "#/components/schemas/Card"
              }
            }
          },
          {
            "type": "object",
            "required": [
              "card_redirect"
            ],
            "properties": {
              "card_redirect": {
                "$ref": "#/components/schemas/CardRedirectData"
              }
            }
          },
          {
            "type": "object",
            "required": [
              "wallet"
            ],
            "properties": {
              "wallet": {
                "$ref": "#/components/schemas/WalletData"
              }
            }
          },
          {
            "type": "object",
            "required": [
              "pay_later"
            ],
            "properties": {
              "pay_later": {
                "$ref": "#/components/schemas/PayLaterData"
              }
            }
          },
          {
            "type": "object",
            "required": [
              "bank_redirect"
            ],
            "properties": {
              "bank_redirect": {
                "$ref": "#/components/schemas/BankRedirectData"
              }
            }
          },
          {
            "type": "object",
            "required": [
              "bank_debit"
            ],
            "properties": {
              "bank_debit": {
                "$ref": "#/components/schemas/BankDebitData"
              }
            }
          },
          {
            "type": "object",
            "required": [
              "bank_transfer"
            ],
            "properties": {
              "bank_transfer": {
                "$ref": "#/components/schemas/BankTransferData"
              }
            }
          },
          {
            "type": "object",
            "required": [
              "crypto"
            ],
            "properties": {
              "crypto": {
                "$ref": "#/components/schemas/CryptoData"
              }
            }
          },
          {
            "type": "string",
            "enum": [
              "mandate_payment"
            ]
          },
          {
            "type": "object",
            "required": [
              "reward"
            ],
            "properties": {
              "reward": {
                "$ref": "#/components/schemas/RewardData"
              }
            }
          },
          {
            "type": "object",
            "required": [
              "upi"
            ],
            "properties": {
              "upi": {
                "$ref": "#/components/schemas/UpiData"
              }
            }
          },
          {
            "type": "object",
            "required": [
              "voucher"
            ],
            "properties": {
              "voucher": {
                "$ref": "#/components/schemas/VoucherData"
              }
            }
          },
          {
            "type": "object",
            "required": [
              "gift_card"
            ],
            "properties": {
              "gift_card": {
                "$ref": "#/components/schemas/GiftCardData"
              }
            }
          }
        ]
      },
      "PaymentMethodDeleteResponse": {
        "type": "object",
        "required": [
          "payment_method_id",
          "deleted"
        ],
        "properties": {
          "payment_method_id": {
            "type": "string",
            "description": "The unique identifier of the Payment method",
            "example": "card_rGK4Vi5iSW70MY7J2mIy"
          },
          "deleted": {
            "type": "boolean",
            "description": "Whether payment method was deleted or not",
            "example": true
          }
        }
      },
      "PaymentMethodIssuerCode": {
        "type": "string",
        "enum": [
          "jp_hdfc",
          "jp_icici",
          "jp_googlepay",
          "jp_applepay",
          "jp_phonepay",
          "jp_wechat",
          "jp_sofort",
          "jp_giropay",
          "jp_sepa",
          "jp_bacs"
        ]
      },
      "PaymentMethodList": {
        "type": "object",
        "required": [
          "payment_method"
        ],
        "properties": {
          "payment_method": {
            "$ref": "#/components/schemas/PaymentMethod"
          },
          "payment_method_types": {
            "type": "array",
            "items": {
              "$ref": "#/components/schemas/PaymentMethodType"
            },
            "description": "This is a sub-category of payment method.",
            "example": [
              "credit"
            ],
            "nullable": true
          }
        }
      },
      "PaymentMethodListResponse": {
        "type": "object",
        "required": [
          "payment_methods",
          "mandate_payment"
        ],
        "properties": {
          "redirect_url": {
            "type": "string",
            "description": "Redirect URL of the merchant",
            "example": "https://www.google.com",
            "nullable": true
          },
          "payment_methods": {
            "type": "array",
            "items": {
              "$ref": "#/components/schemas/PaymentMethodList"
            },
            "description": "Information about the payment method",
            "example": [
              {
                "payment_method": "wallet",
                "payment_experience": null,
                "payment_method_issuers": [
                  "labore magna ipsum",
                  "aute"
                ]
              }
            ]
          },
          "mandate_payment": {
            "$ref": "#/components/schemas/MandateType"
          },
          "merchant_name": {
            "type": "string",
            "nullable": true
          }
        }
      },
      "PaymentMethodResponse": {
        "type": "object",
        "required": [
          "merchant_id",
          "payment_method_id",
          "payment_method",
          "recurring_enabled",
          "installment_payment_enabled"
        ],
        "properties": {
          "merchant_id": {
            "type": "string",
            "description": "Unique identifier for a merchant",
            "example": "merchant_1671528864"
          },
          "customer_id": {
            "type": "string",
            "description": "The unique identifier of the customer.",
            "example": "cus_meowerunwiuwiwqw",
            "nullable": true
          },
          "payment_method_id": {
            "type": "string",
            "description": "The unique identifier of the Payment method",
            "example": "card_rGK4Vi5iSW70MY7J2mIy"
          },
          "payment_method": {
            "$ref": "#/components/schemas/PaymentMethodType"
          },
          "payment_method_type": {
            "allOf": [
              {
                "$ref": "#/components/schemas/PaymentMethodType"
              }
            ],
            "nullable": true
          },
          "card": {
            "allOf": [
              {
                "$ref": "#/components/schemas/CardDetailFromLocker"
              }
            ],
            "nullable": true
          },
          "recurring_enabled": {
            "type": "boolean",
            "description": "Indicates whether the payment method is eligible for recurring payments",
            "example": true
          },
          "installment_payment_enabled": {
            "type": "boolean",
            "description": "Indicates whether the payment method is eligible for installment payments",
            "example": true
          },
          "payment_experience": {
            "type": "array",
            "items": {
              "$ref": "#/components/schemas/PaymentExperience"
            },
            "description": "Type of payment experience enabled with the connector",
            "example": [
              "redirect_to_url"
            ],
            "nullable": true
          },
          "metadata": {
            "type": "object",
            "description": "You can specify up to 50 keys, with key names up to 40 characters long and values up to 500 characters long. Metadata is useful for storing additional, structured information on an object.",
            "nullable": true
          },
          "created": {
            "type": "string",
            "format": "date-time",
            "description": "A timestamp (ISO 8601 code) that determines when the customer was created",
            "example": "2023-01-18T11:04:09.922Z",
            "nullable": true
          }
        }
      },
      "PaymentMethodType": {
        "type": "string",
        "enum": [
          "ach",
          "affirm",
          "afterpay_clearpay",
          "ali_pay",
          "ali_pay_hk",
          "alma",
          "apple_pay",
          "atome",
          "bacs",
          "bancontact_card",
          "becs",
          "benefit",
          "bizum",
          "blik",
          "boleto",
          "classic",
          "credit",
          "crypto_currency",
          "cashapp",
          "dana",
          "debit",
          "efecty",
          "eps",
          "evoucher",
          "giropay",
          "google_pay",
          "go_pay",
          "gcash",
          "ideal",
          "interac",
          "klarna",
          "kakao_pay",
          "knet",
          "mb_way",
          "mobile_pay",
          "momo",
          "momo_atm",
          "multibanco",
          "online_banking_thailand",
          "online_banking_czech_republic",
          "online_banking_finland",
          "online_banking_fpx",
          "online_banking_poland",
          "online_banking_slovakia",
          "pago_efectivo",
          "pay_bright",
          "paypal",
          "pix",
          "przelewy24",
          "pse",
          "red_compra",
          "red_pagos",
          "samsung_pay",
          "sepa",
          "sofort",
          "swish",
          "touch_n_go",
          "trustly",
          "twint",
          "upi_collect",
          "vipps",
          "walley",
          "we_chat_pay"
        ]
      },
      "PaymentMethodUpdate": {
        "type": "object",
        "properties": {
          "card": {
            "allOf": [
              {
                "$ref": "#/components/schemas/CardDetail"
              }
            ],
            "nullable": true
          },
          "card_network": {
            "allOf": [
              {
                "$ref": "#/components/schemas/CardNetwork"
              }
            ],
            "nullable": true
          },
          "metadata": {
            "type": "object",
            "description": "You can specify up to 50 keys, with key names up to 40 characters long and values up to 500 characters long. Metadata is useful for storing additional, structured information on an object.",
            "nullable": true
          }
        }
      },
      "PaymentMethodsEnabled": {
        "type": "object",
        "description": "Details of all the payment methods enabled for the connector for the given merchant account",
        "required": [
          "payment_method"
        ],
        "properties": {
          "payment_method": {
            "$ref": "#/components/schemas/PaymentMethod"
          },
          "payment_method_types": {
            "type": "array",
            "items": {
              "$ref": "#/components/schemas/PaymentMethodType"
            },
            "description": "Subtype of payment method",
            "example": [
              "credit"
            ],
            "nullable": true
          }
        }
      },
      "PaymentRetrieveBody": {
        "type": "object",
        "properties": {
          "merchant_id": {
            "type": "string",
            "description": "The identifier for the Merchant Account.",
            "nullable": true
          },
          "force_sync": {
            "type": "boolean",
            "description": "Decider to enable or disable the connector call for retrieve request",
            "nullable": true
          },
          "client_secret": {
            "type": "string",
            "description": "This is a token which expires after 15 minutes, used from the client to authenticate and create sessions from the SDK",
            "nullable": true
          },
          "expand_attempts": {
            "type": "boolean",
            "description": "If enabled provides list of attempts linked to payment intent",
            "nullable": true
          }
        }
      },
      "PaymentsCancelRequest": {
        "type": "object",
        "required": [
          "merchant_connector_details"
        ],
        "properties": {
          "cancellation_reason": {
            "type": "string",
            "description": "The reason for the payment cancel",
            "nullable": true
          },
          "merchant_connector_details": {
            "$ref": "#/components/schemas/MerchantConnectorDetailsWrap"
          }
        }
      },
      "PaymentsCaptureRequest": {
        "type": "object",
        "properties": {
          "payment_id": {
            "type": "string",
            "description": "The unique identifier for the payment",
            "nullable": true
          },
          "merchant_id": {
            "type": "string",
            "description": "The unique identifier for the merchant",
            "nullable": true
          },
          "amount_to_capture": {
            "type": "integer",
            "format": "int64",
            "description": "The Amount to be captured/ debited from the user's payment method.",
            "nullable": true
          },
          "refund_uncaptured_amount": {
            "type": "boolean",
            "description": "Decider to refund the uncaptured amount",
            "nullable": true
          },
          "statement_descriptor_suffix": {
            "type": "string",
            "description": "Provides information about a card payment that customers see on their statements.",
            "nullable": true
          },
          "statement_descriptor_prefix": {
            "type": "string",
            "description": "Concatenated with the statement descriptor suffix that’s set on the account to form the complete statement descriptor.",
            "nullable": true
          },
          "merchant_connector_details": {
            "allOf": [
              {
                "$ref": "#/components/schemas/MerchantConnectorDetailsWrap"
              }
            ],
            "nullable": true
          }
        }
      },
      "PaymentsCreateRequest": {
        "type": "object",
        "required": [
          "amount",
          "currency"
        ],
        "properties": {
          "payment_id": {
            "type": "string",
            "description": "Unique identifier for the payment. This ensures idempotency for multiple payments\nthat have been done by a single merchant. This field is auto generated and is returned in the API response.",
            "example": "pay_mbabizu24mvu3mela5njyhpit4",
            "nullable": true,
            "maxLength": 30,
            "minLength": 30
          },
          "merchant_id": {
            "type": "string",
            "description": "This is an identifier for the merchant account. This is inferred from the API key\nprovided during the request",
            "example": "merchant_1668273825",
            "nullable": true,
            "maxLength": 255
          },
          "amount": {
            "type": "integer",
            "format": "int64",
            "description": "The payment amount. Amount for the payment in lowest denomination of the currency. (i.e) in cents for USD denomination, in paisa for INR denomination etc.,",
            "example": 6540,
            "nullable": true,
            "minimum": 0.0
          },
          "routing": {
            "allOf": [
              {
                "$ref": "#/components/schemas/RoutingAlgorithm"
              }
            ],
            "nullable": true
          },
          "connector": {
            "type": "array",
            "items": {
              "$ref": "#/components/schemas/Connector"
            },
            "description": "This allows the merchant to manually select a connector with which the payment can go through",
            "example": [
              "stripe",
              "adyen"
            ],
            "nullable": true
          },
          "currency": {
            "allOf": [
              {
                "$ref": "#/components/schemas/Currency"
              }
            ],
            "nullable": true
          },
          "capture_method": {
            "allOf": [
              {
                "$ref": "#/components/schemas/CaptureMethod"
              }
            ],
            "nullable": true
          },
          "amount_to_capture": {
            "type": "integer",
            "format": "int64",
            "description": "The Amount to be captured/ debited from the users payment method. It shall be in lowest denomination of the currency. (i.e) in cents for USD denomination, in paisa for INR denomination etc.,\nIf not provided, the default amount_to_capture will be the payment amount.",
            "example": 6540,
            "nullable": true
          },
          "capture_on": {
            "type": "string",
            "format": "date-time",
            "description": "A timestamp (ISO 8601 code) that determines when the payment should be captured.\nProviding this field will automatically set `capture` to true",
            "example": "2022-09-10T10:11:12Z",
            "nullable": true
          },
          "confirm": {
            "type": "boolean",
            "description": "Whether to confirm the payment (if applicable)",
            "default": false,
            "example": true,
            "nullable": true
          },
          "customer": {
            "allOf": [
              {
                "$ref": "#/components/schemas/CustomerDetails"
              }
            ],
            "nullable": true
          },
          "customer_id": {
            "type": "string",
            "description": "The identifier for the customer object.\nThis field will be deprecated soon, use the customer object instead",
            "example": "cus_y3oqhf46pyzuxjbcn2giaqnb44",
            "nullable": true,
            "maxLength": 255
          },
          "email": {
            "type": "string",
            "description": "The customer's email address\nThis field will be deprecated soon, use the customer object instead",
            "example": "johntest@test.com",
            "nullable": true,
            "maxLength": 255
          },
          "name": {
            "type": "string",
            "description": "description: The customer's name\nThis field will be deprecated soon, use the customer object instead",
            "example": "John Test",
            "nullable": true,
            "maxLength": 255
          },
          "phone": {
            "type": "string",
            "description": "The customer's phone number\nThis field will be deprecated soon, use the customer object instead",
            "example": "3141592653",
            "nullable": true,
            "maxLength": 255
          },
          "phone_country_code": {
            "type": "string",
            "description": "The country code for the customer phone number\nThis field will be deprecated soon, use the customer object instead",
            "example": "+1",
            "nullable": true,
            "maxLength": 255
          },
          "off_session": {
            "type": "boolean",
            "description": "Set to true to indicate that the customer is not in your checkout flow during this payment, and therefore is unable to authenticate. This parameter is intended for scenarios where you collect card details and charge them later. This parameter can only be used with `confirm: true`.",
            "example": true,
            "nullable": true
          },
          "description": {
            "type": "string",
            "description": "A description of the payment",
            "example": "It's my first payment request",
            "nullable": true
          },
          "return_url": {
            "type": "string",
            "description": "The URL to redirect after the completion of the operation",
            "example": "https://hyperswitch.io",
            "nullable": true
          },
          "setup_future_usage": {
            "allOf": [
              {
                "$ref": "#/components/schemas/FutureUsage"
              }
            ],
            "nullable": true
          },
          "authentication_type": {
            "allOf": [
              {
                "$ref": "#/components/schemas/AuthenticationType"
              }
            ],
            "nullable": true
          },
          "payment_method_data": {
            "allOf": [
              {
                "$ref": "#/components/schemas/PaymentMethodData"
              }
            ],
            "nullable": true
          },
          "payment_method": {
            "allOf": [
              {
                "$ref": "#/components/schemas/PaymentMethod"
              }
            ],
            "nullable": true
          },
          "payment_token": {
            "type": "string",
            "description": "Provide a reference to a stored payment method",
            "example": "187282ab-40ef-47a9-9206-5099ba31e432",
            "nullable": true
          },
          "card_cvc": {
            "type": "string",
            "description": "This is used when payment is to be confirmed and the card is not saved",
            "nullable": true
          },
          "shipping": {
            "allOf": [
              {
                "$ref": "#/components/schemas/Address"
              }
            ],
            "nullable": true
          },
          "billing": {
            "allOf": [
              {
                "$ref": "#/components/schemas/Address"
              }
            ],
            "nullable": true
          },
          "statement_descriptor_name": {
            "type": "string",
            "description": "For non-card charges, you can use this value as the complete description that appears on your customers’ statements. Must contain at least one letter, maximum 22 characters.",
            "example": "Hyperswitch Router",
            "nullable": true,
            "maxLength": 255
          },
          "statement_descriptor_suffix": {
            "type": "string",
            "description": "Provides information about a card payment that customers see on their statements. Concatenated with the prefix (shortened descriptor) or statement descriptor that’s set on the account to form the complete statement descriptor. Maximum 22 characters for the concatenated descriptor.",
            "example": "Payment for shoes purchase",
            "nullable": true,
            "maxLength": 255
          },
          "order_details": {
            "type": "array",
            "items": {
              "$ref": "#/components/schemas/OrderDetailsWithAmount"
            },
            "description": "Information about the product , quantity and amount for connectors. (e.g. Klarna)",
            "example": "[{\n        \"product_name\": \"gillete creme\",\n        \"quantity\": 15,\n        \"amount\" : 900\n    }]",
            "nullable": true
          },
          "client_secret": {
            "type": "string",
            "description": "It's a token used for client side verification.",
            "example": "pay_U42c409qyHwOkWo3vK60_secret_el9ksDkiB8hi6j9N78yo",
            "nullable": true
          },
          "mandate_data": {
            "allOf": [
              {
                "$ref": "#/components/schemas/MandateData"
              }
            ],
            "nullable": true
          },
          "mandate_id": {
            "type": "string",
            "description": "A unique identifier to link the payment to a mandate, can be use instead of payment_method_data",
            "example": "mandate_iwer89rnjef349dni3",
            "nullable": true,
            "maxLength": 255
          },
          "browser_info": {
            "type": "object",
            "description": "Additional details required by 3DS 2.0",
            "nullable": true
          },
          "payment_experience": {
            "allOf": [
              {
                "$ref": "#/components/schemas/PaymentExperience"
              }
            ],
            "nullable": true
          },
          "payment_method_type": {
            "allOf": [
              {
                "$ref": "#/components/schemas/PaymentMethodType"
              }
            ],
            "nullable": true
          },
          "business_country": {
            "allOf": [
              {
                "$ref": "#/components/schemas/CountryAlpha2"
              }
            ],
            "nullable": true
          },
          "business_label": {
            "type": "string",
            "description": "Business label of the merchant for this payment",
            "example": "food",
            "nullable": true
          },
          "merchant_connector_details": {
            "allOf": [
              {
                "$ref": "#/components/schemas/MerchantConnectorDetailsWrap"
              }
            ],
            "nullable": true
          },
          "allowed_payment_method_types": {
            "type": "array",
            "items": {
              "$ref": "#/components/schemas/PaymentMethodType"
            },
            "description": "Allowed Payment Method Types for a given PaymentIntent",
            "nullable": true
          },
          "business_sub_label": {
            "type": "string",
            "description": "Business sub label for the payment",
            "nullable": true
          },
          "retry_action": {
            "allOf": [
              {
                "$ref": "#/components/schemas/RetryAction"
              }
            ],
            "nullable": true
          },
          "metadata": {
            "type": "object",
            "description": "You can specify up to 50 keys, with key names up to 40 characters long and values up to 500 characters long. Metadata is useful for storing additional, structured information on an object.",
            "nullable": true
          },
          "connector_metadata": {
            "allOf": [
              {
                "$ref": "#/components/schemas/ConnectorMetadata"
              }
            ],
            "nullable": true
          },
          "feature_metadata": {
            "allOf": [
              {
                "$ref": "#/components/schemas/FeatureMetadata"
              }
            ],
            "nullable": true
          }
        }
      },
      "PaymentsRequest": {
        "type": "object",
        "properties": {
          "payment_id": {
            "type": "string",
            "description": "Unique identifier for the payment. This ensures idempotency for multiple payments\nthat have been done by a single merchant. This field is auto generated and is returned in the API response.",
            "example": "pay_mbabizu24mvu3mela5njyhpit4",
            "nullable": true,
            "maxLength": 30,
            "minLength": 30
          },
          "merchant_id": {
            "type": "string",
            "description": "This is an identifier for the merchant account. This is inferred from the API key\nprovided during the request",
            "example": "merchant_1668273825",
            "nullable": true,
            "maxLength": 255
          },
          "amount": {
            "type": "integer",
            "format": "int64",
            "description": "The payment amount. Amount for the payment in lowest denomination of the currency. (i.e) in cents for USD denomination, in paisa for INR denomination etc.,",
            "example": 6540,
            "nullable": true,
            "minimum": 0.0
          },
          "routing": {
            "allOf": [
              {
                "$ref": "#/components/schemas/RoutingAlgorithm"
              }
            ],
            "nullable": true
          },
          "connector": {
            "type": "array",
            "items": {
              "$ref": "#/components/schemas/Connector"
            },
            "description": "This allows the merchant to manually select a connector with which the payment can go through",
            "example": [
              "stripe",
              "adyen"
            ],
            "nullable": true
          },
          "currency": {
            "allOf": [
              {
                "$ref": "#/components/schemas/Currency"
              }
            ],
            "nullable": true
          },
          "capture_method": {
            "allOf": [
              {
                "$ref": "#/components/schemas/CaptureMethod"
              }
            ],
            "nullable": true
          },
          "amount_to_capture": {
            "type": "integer",
            "format": "int64",
            "description": "The Amount to be captured/ debited from the users payment method. It shall be in lowest denomination of the currency. (i.e) in cents for USD denomination, in paisa for INR denomination etc.,\nIf not provided, the default amount_to_capture will be the payment amount.",
            "example": 6540,
            "nullable": true
          },
          "capture_on": {
            "type": "string",
            "format": "date-time",
            "description": "A timestamp (ISO 8601 code) that determines when the payment should be captured.\nProviding this field will automatically set `capture` to true",
            "example": "2022-09-10T10:11:12Z",
            "nullable": true
          },
          "confirm": {
            "type": "boolean",
            "description": "Whether to confirm the payment (if applicable)",
            "default": false,
            "example": true,
            "nullable": true
          },
          "customer": {
            "allOf": [
              {
                "$ref": "#/components/schemas/CustomerDetails"
              }
            ],
            "nullable": true
          },
          "customer_id": {
            "type": "string",
            "description": "The identifier for the customer object.\nThis field will be deprecated soon, use the customer object instead",
            "example": "cus_y3oqhf46pyzuxjbcn2giaqnb44",
            "nullable": true,
            "maxLength": 255
          },
          "email": {
            "type": "string",
            "description": "The customer's email address\nThis field will be deprecated soon, use the customer object instead",
            "example": "johntest@test.com",
            "nullable": true,
            "maxLength": 255
          },
          "name": {
            "type": "string",
            "description": "description: The customer's name\nThis field will be deprecated soon, use the customer object instead",
            "example": "John Test",
            "nullable": true,
            "maxLength": 255
          },
          "phone": {
            "type": "string",
            "description": "The customer's phone number\nThis field will be deprecated soon, use the customer object instead",
            "example": "3141592653",
            "nullable": true,
            "maxLength": 255
          },
          "phone_country_code": {
            "type": "string",
            "description": "The country code for the customer phone number\nThis field will be deprecated soon, use the customer object instead",
            "example": "+1",
            "nullable": true,
            "maxLength": 255
          },
          "off_session": {
            "type": "boolean",
            "description": "Set to true to indicate that the customer is not in your checkout flow during this payment, and therefore is unable to authenticate. This parameter is intended for scenarios where you collect card details and charge them later. This parameter can only be used with `confirm: true`.",
            "example": true,
            "nullable": true
          },
          "description": {
            "type": "string",
            "description": "A description of the payment",
            "example": "It's my first payment request",
            "nullable": true
          },
          "return_url": {
            "type": "string",
            "description": "The URL to redirect after the completion of the operation",
            "example": "https://hyperswitch.io",
            "nullable": true
          },
          "setup_future_usage": {
            "allOf": [
              {
                "$ref": "#/components/schemas/FutureUsage"
              }
            ],
            "nullable": true
          },
          "authentication_type": {
            "allOf": [
              {
                "$ref": "#/components/schemas/AuthenticationType"
              }
            ],
            "nullable": true
          },
          "payment_method_data": {
            "allOf": [
              {
                "$ref": "#/components/schemas/PaymentMethodData"
              }
            ],
            "nullable": true
          },
          "payment_method": {
            "allOf": [
              {
                "$ref": "#/components/schemas/PaymentMethod"
              }
            ],
            "nullable": true
          },
          "payment_token": {
            "type": "string",
            "description": "Provide a reference to a stored payment method",
            "example": "187282ab-40ef-47a9-9206-5099ba31e432",
            "nullable": true
          },
          "card_cvc": {
            "type": "string",
            "description": "This is used when payment is to be confirmed and the card is not saved",
            "nullable": true
          },
          "shipping": {
            "allOf": [
              {
                "$ref": "#/components/schemas/Address"
              }
            ],
            "nullable": true
          },
          "billing": {
            "allOf": [
              {
                "$ref": "#/components/schemas/Address"
              }
            ],
            "nullable": true
          },
          "statement_descriptor_name": {
            "type": "string",
            "description": "For non-card charges, you can use this value as the complete description that appears on your customers’ statements. Must contain at least one letter, maximum 22 characters.",
            "example": "Hyperswitch Router",
            "nullable": true,
            "maxLength": 255
          },
          "statement_descriptor_suffix": {
            "type": "string",
            "description": "Provides information about a card payment that customers see on their statements. Concatenated with the prefix (shortened descriptor) or statement descriptor that’s set on the account to form the complete statement descriptor. Maximum 22 characters for the concatenated descriptor.",
            "example": "Payment for shoes purchase",
            "nullable": true,
            "maxLength": 255
          },
          "order_details": {
            "type": "array",
            "items": {
              "$ref": "#/components/schemas/OrderDetailsWithAmount"
            },
            "description": "Information about the product , quantity and amount for connectors. (e.g. Klarna)",
            "example": "[{\n        \"product_name\": \"gillete creme\",\n        \"quantity\": 15,\n        \"amount\" : 900\n    }]",
            "nullable": true
          },
          "client_secret": {
            "type": "string",
            "description": "It's a token used for client side verification.",
            "example": "pay_U42c409qyHwOkWo3vK60_secret_el9ksDkiB8hi6j9N78yo",
            "nullable": true
          },
          "mandate_data": {
            "allOf": [
              {
                "$ref": "#/components/schemas/MandateData"
              }
            ],
            "nullable": true
          },
          "mandate_id": {
            "type": "string",
            "description": "A unique identifier to link the payment to a mandate, can be use instead of payment_method_data",
            "example": "mandate_iwer89rnjef349dni3",
            "nullable": true,
            "maxLength": 255
          },
          "browser_info": {
            "type": "object",
            "description": "Additional details required by 3DS 2.0",
            "nullable": true
          },
          "payment_experience": {
            "allOf": [
              {
                "$ref": "#/components/schemas/PaymentExperience"
              }
            ],
            "nullable": true
          },
          "payment_method_type": {
            "allOf": [
              {
                "$ref": "#/components/schemas/PaymentMethodType"
              }
            ],
            "nullable": true
          },
          "business_country": {
            "allOf": [
              {
                "$ref": "#/components/schemas/CountryAlpha2"
              }
            ],
            "nullable": true
          },
          "business_label": {
            "type": "string",
            "description": "Business label of the merchant for this payment",
            "example": "food",
            "nullable": true
          },
          "merchant_connector_details": {
            "allOf": [
              {
                "$ref": "#/components/schemas/MerchantConnectorDetailsWrap"
              }
            ],
            "nullable": true
          },
          "allowed_payment_method_types": {
            "type": "array",
            "items": {
              "$ref": "#/components/schemas/PaymentMethodType"
            },
            "description": "Allowed Payment Method Types for a given PaymentIntent",
            "nullable": true
          },
          "business_sub_label": {
            "type": "string",
            "description": "Business sub label for the payment",
            "nullable": true
          },
          "retry_action": {
            "allOf": [
              {
                "$ref": "#/components/schemas/RetryAction"
              }
            ],
            "nullable": true
          },
          "metadata": {
            "type": "object",
            "description": "You can specify up to 50 keys, with key names up to 40 characters long and values up to 500 characters long. Metadata is useful for storing additional, structured information on an object.",
            "nullable": true
          },
          "connector_metadata": {
            "allOf": [
              {
                "$ref": "#/components/schemas/ConnectorMetadata"
              }
            ],
            "nullable": true
          },
          "feature_metadata": {
            "allOf": [
              {
                "$ref": "#/components/schemas/FeatureMetadata"
              }
            ],
            "nullable": true
          }
        }
      },
      "PaymentsResponse": {
        "type": "object",
        "required": [
          "status",
          "amount",
          "currency",
          "payment_method",
          "business_country",
          "business_label"
        ],
        "properties": {
          "payment_id": {
            "type": "string",
            "description": "Unique identifier for the payment. This ensures idempotency for multiple payments\nthat have been done by a single merchant.",
            "example": "pay_mbabizu24mvu3mela5njyhpit4",
            "nullable": true,
            "maxLength": 30,
            "minLength": 30
          },
          "merchant_id": {
            "type": "string",
            "description": "This is an identifier for the merchant account. This is inferred from the API key\nprovided during the request",
            "example": "merchant_1668273825",
            "nullable": true,
            "maxLength": 255
          },
          "status": {
            "$ref": "#/components/schemas/IntentStatus"
          },
          "amount": {
            "type": "integer",
            "format": "int64",
            "description": "The payment amount. Amount for the payment in lowest denomination of the currency. (i.e) in cents for USD denomination, in paisa for INR denomination etc.,",
            "example": 100
          },
          "amount_capturable": {
            "type": "integer",
            "format": "int64",
            "description": "The maximum amount that could be captured from the payment",
            "example": 6540,
            "nullable": true,
            "minimum": 100.0
          },
          "amount_received": {
            "type": "integer",
            "format": "int64",
            "description": "The amount which is already captured from the payment",
            "example": 6540,
            "nullable": true,
            "minimum": 100.0
          },
          "connector": {
            "type": "string",
            "description": "The connector used for the payment",
            "example": "stripe",
            "nullable": true
          },
          "client_secret": {
            "type": "string",
            "description": "It's a token used for client side verification.",
            "example": "pay_U42c409qyHwOkWo3vK60_secret_el9ksDkiB8hi6j9N78yo",
            "nullable": true
          },
          "created": {
            "type": "string",
            "format": "date-time",
            "description": "Time when the payment was created",
            "example": "2022-09-10T10:11:12Z",
            "nullable": true
          },
          "currency": {
            "$ref": "#/components/schemas/Currency"
          },
          "customer_id": {
            "type": "string",
            "description": "The identifier for the customer object. If not provided the customer ID will be autogenerated.",
            "example": "cus_y3oqhf46pyzuxjbcn2giaqnb44",
            "nullable": true,
            "maxLength": 255
          },
          "description": {
            "type": "string",
            "description": "A description of the payment",
            "example": "It's my first payment request",
            "nullable": true
          },
          "refunds": {
            "type": "array",
            "items": {
              "$ref": "#/components/schemas/RefundResponse"
            },
            "description": "List of refund that happened on this intent",
            "nullable": true
          },
          "disputes": {
            "type": "array",
            "items": {
              "$ref": "#/components/schemas/DisputeResponsePaymentsRetrieve"
            },
            "description": "List of dispute that happened on this intent",
            "nullable": true
          },
          "attempts": {
            "type": "array",
            "items": {
              "$ref": "#/components/schemas/PaymentAttemptResponse"
            },
            "description": "List of attempts that happened on this intent",
            "nullable": true
          },
          "mandate_id": {
            "type": "string",
            "description": "A unique identifier to link the payment to a mandate, can be use instead of payment_method_data",
            "example": "mandate_iwer89rnjef349dni3",
            "nullable": true,
            "maxLength": 255
          },
          "mandate_data": {
            "allOf": [
              {
                "$ref": "#/components/schemas/MandateData"
              }
            ],
            "nullable": true
          },
          "setup_future_usage": {
            "allOf": [
              {
                "$ref": "#/components/schemas/FutureUsage"
              }
            ],
            "nullable": true
          },
          "off_session": {
            "type": "boolean",
            "description": "Set to true to indicate that the customer is not in your checkout flow during this payment, and therefore is unable to authenticate. This parameter is intended for scenarios where you collect card details and charge them later. This parameter can only be used with confirm=true.",
            "example": true,
            "nullable": true
          },
          "capture_on": {
            "type": "string",
            "format": "date-time",
            "description": "A timestamp (ISO 8601 code) that determines when the payment should be captured.\nProviding this field will automatically set `capture` to true",
            "example": "2022-09-10T10:11:12Z",
            "nullable": true
          },
          "capture_method": {
            "allOf": [
              {
                "$ref": "#/components/schemas/CaptureMethod"
              }
            ],
            "nullable": true
          },
          "payment_method": {
            "$ref": "#/components/schemas/PaymentMethodType"
          },
          "payment_method_data": {
            "allOf": [
              {
                "$ref": "#/components/schemas/PaymentMethod"
              }
            ],
            "nullable": true
          },
          "payment_token": {
            "type": "string",
            "description": "Provide a reference to a stored payment method",
            "example": "187282ab-40ef-47a9-9206-5099ba31e432",
            "nullable": true
          },
          "shipping": {
            "allOf": [
              {
                "$ref": "#/components/schemas/Address"
              }
            ],
            "nullable": true
          },
          "billing": {
            "allOf": [
              {
                "$ref": "#/components/schemas/Address"
              }
            ],
            "nullable": true
          },
          "order_details": {
            "type": "array",
            "items": {
              "$ref": "#/components/schemas/OrderDetailsWithAmount"
            },
            "description": "Information about the product , quantity and amount for connectors. (e.g. Klarna)",
            "example": "[{\n        \"product_name\": \"gillete creme\",\n        \"quantity\": 15,\n        \"amount\" : 900\n    }]",
            "nullable": true
          },
          "email": {
            "type": "string",
            "description": "description: The customer's email address",
            "example": "johntest@test.com",
            "nullable": true,
            "maxLength": 255
          },
          "name": {
            "type": "string",
            "description": "description: The customer's name",
            "example": "John Test",
            "nullable": true,
            "maxLength": 255
          },
          "phone": {
            "type": "string",
            "description": "The customer's phone number",
            "example": "3141592653",
            "nullable": true,
            "maxLength": 255
          },
          "return_url": {
            "type": "string",
            "description": "The URL to redirect after the completion of the operation",
            "example": "https://hyperswitch.io",
            "nullable": true
          },
          "authentication_type": {
            "allOf": [
              {
                "$ref": "#/components/schemas/AuthenticationType"
              }
            ],
            "nullable": true
          },
          "statement_descriptor_name": {
            "type": "string",
            "description": "For non-card charges, you can use this value as the complete description that appears on your customers’ statements. Must contain at least one letter, maximum 22 characters.",
            "example": "Hyperswitch Router",
            "nullable": true,
            "maxLength": 255
          },
          "statement_descriptor_suffix": {
            "type": "string",
            "description": "Provides information about a card payment that customers see on their statements. Concatenated with the prefix (shortened descriptor) or statement descriptor that’s set on the account to form the complete statement descriptor. Maximum 255 characters for the concatenated descriptor.",
            "example": "Payment for shoes purchase",
            "nullable": true,
            "maxLength": 255
          },
          "next_action": {
            "allOf": [
              {
                "$ref": "#/components/schemas/NextActionData"
              }
            ],
            "nullable": true
          },
          "cancellation_reason": {
            "type": "string",
            "description": "If the payment was cancelled the reason provided here",
            "nullable": true
          },
          "error_code": {
            "type": "string",
            "description": "If there was an error while calling the connectors the code is received here",
            "example": "E0001",
            "nullable": true
          },
          "error_message": {
            "type": "string",
            "description": "If there was an error while calling the connector the error message is received here",
            "example": "Failed while verifying the card",
            "nullable": true
          },
          "payment_experience": {
            "allOf": [
              {
                "$ref": "#/components/schemas/PaymentExperience"
              }
            ],
            "nullable": true
          },
          "payment_method_type": {
            "allOf": [
              {
                "$ref": "#/components/schemas/PaymentMethodType"
              }
            ],
            "nullable": true
          },
          "connector_label": {
            "type": "string",
            "description": "The connector used for this payment along with the country and business details",
            "example": "stripe_US_food",
            "nullable": true
          },
          "business_country": {
            "$ref": "#/components/schemas/CountryAlpha2"
          },
          "business_label": {
            "type": "string",
            "description": "The business label of merchant for this payment"
          },
          "business_sub_label": {
            "type": "string",
            "description": "The business_sub_label for this payment",
            "nullable": true
          },
          "allowed_payment_method_types": {
            "type": "array",
            "items": {
              "$ref": "#/components/schemas/PaymentMethodType"
            },
            "description": "Allowed Payment Method Types for a given PaymentIntent",
            "nullable": true
          },
          "ephemeral_key": {
            "allOf": [
              {
                "$ref": "#/components/schemas/EphemeralKeyCreateResponse"
              }
            ],
            "nullable": true
          },
          "manual_retry_allowed": {
            "type": "boolean",
            "description": "If true the payment can be retried with same or different payment method which means the confirm call can be made again.",
            "nullable": true
          },
          "connector_transaction_id": {
            "type": "string",
            "description": "A unique identifier for a payment provided by the connector",
            "example": "993672945374576J",
            "nullable": true
          },
          "frm_message": {
            "allOf": [
              {
                "$ref": "#/components/schemas/FrmMessage"
              }
            ],
            "nullable": true
          },
          "metadata": {
            "type": "object",
            "description": "You can specify up to 50 keys, with key names up to 40 characters long and values up to 500 characters long. Metadata is useful for storing additional, structured information on an object.",
            "nullable": true
          },
          "connector_metadata": {
            "allOf": [
              {
                "$ref": "#/components/schemas/ConnectorMetadata"
              }
            ],
            "nullable": true
          },
          "feature_metadata": {
            "allOf": [
              {
                "$ref": "#/components/schemas/FeatureMetadata"
              }
            ],
            "nullable": true
          },
          "reference_id": {
            "type": "string",
            "description": "reference to the payment at connector side",
            "example": "993672945374576J",
            "nullable": true
          }
        }
      },
      "PaymentsRetrieveRequest": {
        "type": "object",
        "required": [
          "resource_id",
          "force_sync"
        ],
        "properties": {
          "resource_id": {
            "$ref": "#/components/schemas/PaymentIdType"
          },
          "merchant_id": {
            "type": "string",
            "description": "The identifier for the Merchant Account.",
            "nullable": true
          },
          "force_sync": {
            "type": "boolean",
            "description": "Decider to enable or disable the connector call for retrieve request"
          },
          "param": {
            "type": "string",
            "description": "The parameters passed to a retrieve request",
            "nullable": true
          },
          "connector": {
            "type": "string",
            "description": "The name of the connector",
            "nullable": true
          },
          "merchant_connector_details": {
            "allOf": [
              {
                "$ref": "#/components/schemas/MerchantConnectorDetailsWrap"
              }
            ],
            "nullable": true
          },
          "client_secret": {
            "type": "string",
            "description": "This is a token which expires after 15 minutes, used from the client to authenticate and create sessions from the SDK",
            "nullable": true
          },
          "expand_attempts": {
            "type": "boolean",
            "description": "If enabled provides list of attempts linked to payment intent",
            "nullable": true
          }
        }
      },
      "PaymentsSessionRequest": {
        "type": "object",
        "required": [
          "payment_id",
          "client_secret",
          "wallets"
        ],
        "properties": {
          "payment_id": {
            "type": "string",
            "description": "The identifier for the payment"
          },
          "client_secret": {
            "type": "string",
            "description": "This is a token which expires after 15 minutes, used from the client to authenticate and create sessions from the SDK"
          },
          "wallets": {
            "type": "array",
            "items": {
              "$ref": "#/components/schemas/PaymentMethodType"
            },
            "description": "The list of the supported wallets"
          },
          "merchant_connector_details": {
            "allOf": [
              {
                "$ref": "#/components/schemas/MerchantConnectorDetailsWrap"
              }
            ],
            "nullable": true
          }
        }
      },
      "PaymentsSessionResponse": {
        "type": "object",
        "required": [
          "payment_id",
          "client_secret",
          "session_token"
        ],
        "properties": {
          "payment_id": {
            "type": "string",
            "description": "The identifier for the payment"
          },
          "client_secret": {
            "type": "string",
            "description": "This is a token which expires after 15 minutes, used from the client to authenticate and create sessions from the SDK"
          },
          "session_token": {
            "type": "array",
            "items": {
              "$ref": "#/components/schemas/SessionToken"
            },
            "description": "The list of session token object"
          }
        }
      },
      "PaymentsStartRequest": {
        "type": "object",
        "required": [
          "payment_id",
          "merchant_id",
          "attempt_id"
        ],
        "properties": {
          "payment_id": {
            "type": "string",
            "description": "Unique identifier for the payment. This ensures idempotency for multiple payments\nthat have been done by a single merchant. This field is auto generated and is returned in the API response."
          },
          "merchant_id": {
            "type": "string",
            "description": "The identifier for the Merchant Account."
          },
          "attempt_id": {
            "type": "string",
            "description": "The identifier for the payment transaction"
          }
        }
      },
      "PayoutActionRequest": {
        "type": "object",
        "required": [
          "payout_id"
        ],
        "properties": {
          "payout_id": {
            "type": "string",
            "description": "Unique identifier for the payout. This ensures idempotency for multiple payouts\nthat have been done by a single merchant. This field is auto generated and is returned in the API response.",
            "example": "payout_mbabizu24mvu3mela5njyhpit4",
            "maxLength": 30,
            "minLength": 30
          }
        }
      },
      "PayoutConnectors": {
        "type": "string",
        "enum": [
          "adyen",
          "wise"
        ]
      },
      "PayoutCreateRequest": {
        "type": "object",
        "required": [
          "merchant_id",
          "currency",
          "confirm",
          "payout_type",
          "customer_id",
          "auto_fulfill",
          "client_secret",
          "return_url",
          "business_country",
          "description",
          "entity_type"
        ],
        "properties": {
          "payout_id": {
            "type": "string",
            "description": "Unique identifier for the payout. This ensures idempotency for multiple payouts\nthat have been done by a single merchant. This field is auto generated and is returned in the API response.",
            "example": "payout_mbabizu24mvu3mela5njyhpit4",
            "nullable": true,
            "maxLength": 30,
            "minLength": 30
          },
          "merchant_id": {
            "type": "string",
            "description": "This is an identifier for the merchant account. This is inferred from the API key\nprovided during the request",
            "example": "merchant_1668273825",
            "maxLength": 255
          },
          "amount": {
            "type": "integer",
            "format": "int64",
            "description": "The payout amount. Amount for the payout in lowest denomination of the currency. (i.e) in cents for USD denomination, in paisa for INR denomination etc.,",
            "example": 1000
          },
          "currency": {
            "$ref": "#/components/schemas/Currency"
          },
          "routing": {
            "allOf": [
              {
                "$ref": "#/components/schemas/RoutingAlgorithm"
              }
            ],
            "nullable": true
          },
          "connector": {
            "type": "array",
            "items": {
              "$ref": "#/components/schemas/Connector"
            },
            "description": "This allows the merchant to manually select a connector with which the payout can go through",
            "example": [
              "wise",
              "adyen"
            ],
            "nullable": true
          },
          "confirm": {
            "type": "boolean",
            "description": "The boolean value to create payout with connector",
            "default": false,
            "example": true
          },
          "payout_type": {
            "$ref": "#/components/schemas/PayoutType"
          },
          "payout_method_data": {
            "allOf": [
              {
                "$ref": "#/components/schemas/PayoutMethodData"
              }
            ],
            "nullable": true
          },
          "billing": {
            "type": "object",
            "description": "The billing address for the payout",
            "nullable": true
          },
          "customer_id": {
            "type": "string",
            "description": "The identifier for the customer object. If not provided the customer ID will be autogenerated.",
            "example": "cus_y3oqhf46pyzuxjbcn2giaqnb44",
            "maxLength": 255
          },
          "auto_fulfill": {
            "type": "boolean",
            "description": "Set to true to confirm the payout without review, no further action required",
            "default": false,
            "example": true
          },
          "email": {
            "type": "string",
            "description": "description: The customer's email address",
            "example": "johntest@test.com",
            "nullable": true,
            "maxLength": 255
          },
          "name": {
            "type": "string",
            "description": "description: The customer's name",
            "example": "John Test",
            "nullable": true,
            "maxLength": 255
          },
          "phone": {
            "type": "string",
            "description": "The customer's phone number",
            "example": "3141592653",
            "nullable": true,
            "maxLength": 255
          },
          "phone_country_code": {
            "type": "string",
            "description": "The country code for the customer phone number",
            "example": "+1",
            "nullable": true,
            "maxLength": 255
          },
          "client_secret": {
            "type": "string",
            "description": "It's a token used for client side verification.",
            "example": "pay_U42c409qyHwOkWo3vK60_secret_el9ksDkiB8hi6j9N78yo"
          },
          "return_url": {
            "type": "string",
            "description": "The URL to redirect after the completion of the operation",
            "example": "https://hyperswitch.io"
          },
          "business_country": {
            "$ref": "#/components/schemas/CountryAlpha2"
          },
          "business_label": {
            "type": "string",
            "description": "Business label of the merchant for this payout",
            "example": "food",
            "nullable": true
          },
          "description": {
            "type": "string",
            "description": "A description of the payout",
            "example": "It's my first payout request"
          },
          "entity_type": {
            "$ref": "#/components/schemas/PayoutEntityType"
          },
          "recurring": {
            "type": "boolean",
            "description": "Specifies whether or not the payout request is recurring",
            "default": false,
            "nullable": true
          },
          "metadata": {
            "type": "object",
            "description": "You can specify up to 50 keys, with key names up to 40 characters long and values up to 500 characters long. Metadata is useful for storing additional, structured information on an object.",
            "nullable": true
          },
          "payout_token": {
            "type": "string",
            "description": "Provide a reference to a stored payment method",
            "example": "187282ab-40ef-47a9-9206-5099ba31e432",
            "nullable": true
          }
        }
      },
      "PayoutCreateResponse": {
        "type": "object",
        "required": [
          "payout_id",
          "merchant_id",
          "amount",
          "currency",
          "payout_type",
          "customer_id",
          "auto_fulfill",
          "client_secret",
          "return_url",
          "business_country",
          "description",
          "entity_type",
          "status",
          "error_message",
          "error_code"
        ],
        "properties": {
          "payout_id": {
            "type": "string",
            "description": "Unique identifier for the payout. This ensures idempotency for multiple payouts\nthat have been done by a single merchant. This field is auto generated and is returned in the API response.",
            "example": "payout_mbabizu24mvu3mela5njyhpit4",
            "maxLength": 30,
            "minLength": 30
          },
          "merchant_id": {
            "type": "string",
            "description": "This is an identifier for the merchant account. This is inferred from the API key\nprovided during the request",
            "example": "merchant_1668273825",
            "maxLength": 255
          },
          "amount": {
            "type": "integer",
            "format": "int64",
            "description": "The payout amount. Amount for the payout in lowest denomination of the currency. (i.e) in cents for USD denomination, in paisa for INR denomination etc.,",
            "example": 1000
          },
          "currency": {
            "$ref": "#/components/schemas/Currency"
          },
          "connector": {
            "type": "string",
            "description": "The connector used for the payout",
            "example": "wise",
            "nullable": true
          },
          "payout_type": {
            "$ref": "#/components/schemas/PayoutType"
          },
          "billing": {
            "type": "object",
            "description": "The billing address for the payout",
            "nullable": true
          },
          "customer_id": {
            "type": "string",
            "description": "The identifier for the customer object. If not provided the customer ID will be autogenerated.",
            "example": "cus_y3oqhf46pyzuxjbcn2giaqnb44",
            "maxLength": 255
          },
          "auto_fulfill": {
            "type": "boolean",
            "description": "Set to true to confirm the payout without review, no further action required",
            "default": false,
            "example": true
          },
          "email": {
            "type": "string",
            "description": "description: The customer's email address",
            "example": "johntest@test.com",
            "nullable": true,
            "maxLength": 255
          },
          "name": {
            "type": "string",
            "description": "description: The customer's name",
            "example": "John Test",
            "nullable": true,
            "maxLength": 255
          },
          "phone": {
            "type": "string",
            "description": "The customer's phone number",
            "example": "3141592653",
            "nullable": true,
            "maxLength": 255
          },
          "phone_country_code": {
            "type": "string",
            "description": "The country code for the customer phone number",
            "example": "+1",
            "nullable": true,
            "maxLength": 255
          },
          "client_secret": {
            "type": "string",
            "description": "It's a token used for client side verification.",
            "example": "pay_U42c409qyHwOkWo3vK60_secret_el9ksDkiB8hi6j9N78yo"
          },
          "return_url": {
            "type": "string",
            "description": "The URL to redirect after the completion of the operation",
            "example": "https://hyperswitch.io"
          },
          "business_country": {
            "$ref": "#/components/schemas/CountryAlpha2"
          },
          "business_label": {
            "type": "string",
            "description": "Business label of the merchant for this payout",
            "example": "food",
            "nullable": true
          },
          "description": {
            "type": "string",
            "description": "A description of the payout",
            "example": "It's my first payout request"
          },
          "entity_type": {
            "$ref": "#/components/schemas/PayoutEntityType"
          },
          "recurring": {
            "type": "boolean",
            "description": "Specifies whether or not the payout request is recurring",
            "default": false,
            "nullable": true
          },
          "metadata": {
            "type": "object",
            "description": "You can specify up to 50 keys, with key names up to 40 characters long and values up to 500 characters long. Metadata is useful for storing additional, structured information on an object.",
            "nullable": true
          },
          "status": {
            "$ref": "#/components/schemas/PayoutStatus"
          },
          "error_message": {
            "type": "string",
            "description": "If there was an error while calling the connector the error message is received here",
            "example": "Failed while verifying the card"
          },
          "error_code": {
            "type": "string",
            "description": "If there was an error while calling the connectors the code is received here",
            "example": "E0001"
          }
        }
      },
      "PayoutEntityType": {
        "type": "string",
        "enum": [
          "Individual",
          "Company",
          "NonProfit",
          "PublicSector",
          "lowercase",
          "Personal"
        ]
      },
      "PayoutMethodData": {
        "oneOf": [
          {
            "type": "object",
            "required": [
              "card"
            ],
            "properties": {
              "card": {
                "$ref": "#/components/schemas/Card"
              }
            }
          },
          {
            "type": "object",
            "required": [
              "bank"
            ],
            "properties": {
              "bank": {
                "$ref": "#/components/schemas/Bank"
              }
            }
          }
        ]
      },
      "PayoutRequest": {
        "oneOf": [
          {
            "type": "object",
            "required": [
              "PayoutActionRequest"
            ],
            "properties": {
              "PayoutActionRequest": {
                "$ref": "#/components/schemas/PayoutActionRequest"
              }
            }
          },
          {
            "type": "object",
            "required": [
              "PayoutCreateRequest"
            ],
            "properties": {
              "PayoutCreateRequest": {
                "$ref": "#/components/schemas/PayoutCreateRequest"
              }
            }
          },
          {
            "type": "object",
            "required": [
              "PayoutRetrieveRequest"
            ],
            "properties": {
              "PayoutRetrieveRequest": {
                "$ref": "#/components/schemas/PayoutRetrieveRequest"
              }
            }
          }
        ]
      },
      "PayoutRetrieveBody": {
        "type": "object",
        "properties": {
          "force_sync": {
            "type": "boolean",
            "nullable": true
          }
        }
      },
      "PayoutRetrieveRequest": {
        "type": "object",
        "required": [
          "payout_id"
        ],
        "properties": {
          "payout_id": {
            "type": "string",
            "description": "Unique identifier for the payout. This ensures idempotency for multiple payouts\nthat have been done by a single merchant. This field is auto generated and is returned in the API response.",
            "example": "payout_mbabizu24mvu3mela5njyhpit4",
            "maxLength": 30,
            "minLength": 30
          },
          "force_sync": {
            "type": "boolean",
            "description": "`force_sync` with the connector to get payout details\n(defaults to false)",
            "default": false,
            "example": true,
            "nullable": true
          }
        }
      },
      "PayoutStatus": {
        "type": "string",
        "enum": [
          "success",
          "failed",
          "cancelled",
          "pending",
          "ineligible",
          "requires_creation",
          "requires_payout_method_data",
          "requires_fulfillment"
        ]
      },
      "PayoutType": {
        "type": "string",
        "enum": [
          "card",
          "bank"
        ]
      },
      "PaypalRedirection": {
        "type": "object"
      },
      "PaypalSessionTokenResponse": {
        "type": "object",
        "required": [
          "session_token"
        ],
        "properties": {
          "session_token": {
            "type": "string",
            "description": "The session token for PayPal"
          }
        }
      },
      "PhoneDetails": {
        "type": "object",
        "properties": {
          "number": {
            "type": "string",
            "description": "The contact number",
            "example": "9999999999",
            "nullable": true
          },
          "country_code": {
            "type": "string",
            "description": "The country code attached to the number",
            "example": "+1",
            "nullable": true
          }
        }
      },
      "PrimaryBusinessDetails": {
        "type": "object",
        "required": [
          "country",
          "business"
        ],
        "properties": {
          "country": {
            "$ref": "#/components/schemas/CountryAlpha2"
          },
          "business": {
            "type": "string",
            "example": "food"
          }
        }
      },
      "ReceiverDetails": {
        "type": "object",
        "required": [
          "amount_received"
        ],
        "properties": {
          "amount_received": {
            "type": "integer",
            "format": "int64",
            "description": "The amount received by receiver"
          },
          "amount_charged": {
            "type": "integer",
            "format": "int64",
            "description": "The amount charged by ACH",
            "nullable": true
          },
          "amount_remaining": {
            "type": "integer",
            "format": "int64",
            "description": "The amount remaining to be sent via ACH",
            "nullable": true
          }
        }
      },
      "RedirectResponse": {
        "type": "object",
        "properties": {
          "param": {
            "type": "string",
            "nullable": true
          },
          "json_payload": {
            "type": "object",
            "nullable": true
          }
        }
      },
      "RefundListRequest": {
        "allOf": [
          {
            "allOf": [
              {
                "$ref": "#/components/schemas/TimeRange"
              }
            ],
            "nullable": true
          },
          {
            "type": "object",
            "properties": {
              "payment_id": {
                "type": "string",
                "description": "The identifier for the payment",
                "nullable": true
              },
              "limit": {
                "type": "integer",
                "format": "int64",
                "description": "Limit on the number of objects to return",
                "nullable": true
              },
              "offset": {
                "type": "integer",
                "format": "int64",
                "description": "The starting point within a list of objects",
                "nullable": true
              },
              "connector": {
                "type": "array",
                "items": {
                  "type": "string"
                },
                "description": "The list of connectors to filter refunds list",
                "nullable": true
              },
              "currency": {
                "type": "array",
                "items": {
                  "$ref": "#/components/schemas/Currency"
                },
                "description": "The list of currencies to filter refunds list",
                "nullable": true
              },
              "refund_status": {
                "type": "array",
                "items": {
                  "$ref": "#/components/schemas/RefundStatus"
                },
                "description": "The list of refund statuses to filter refunds list",
                "nullable": true
              }
            }
          }
        ]
      },
      "RefundListResponse": {
        "type": "object",
        "required": [
          "size",
          "data"
        ],
        "properties": {
          "size": {
            "type": "integer",
            "description": "The number of refunds included in the list",
            "minimum": 0.0
          },
          "data": {
            "type": "array",
            "items": {
              "$ref": "#/components/schemas/RefundResponse"
            },
            "description": "The List of refund response object"
          }
        }
      },
      "RefundRequest": {
        "type": "object",
        "required": [
          "payment_id"
        ],
        "properties": {
          "refund_id": {
            "type": "string",
            "description": "Unique Identifier for the Refund. This is to ensure idempotency for multiple partial refund initiated against the same payment. If the identifiers is not defined by the merchant, this filed shall be auto generated and provide in the API response. It is recommended to generate uuid(v4) as the refund_id.",
            "example": "ref_mbabizu24mvu3mela5njyhpit4",
            "nullable": true,
            "maxLength": 30,
            "minLength": 30
          },
          "payment_id": {
            "type": "string",
            "description": "Total amount for which the refund is to be initiated. Amount for the payment in lowest denomination of the currency. (i.e) in cents for USD denomination, in paisa for INR denomination etc. If not provided, this will default to the full payment amount",
            "example": "pay_mbabizu24mvu3mela5njyhpit4",
            "maxLength": 30,
            "minLength": 30
          },
          "merchant_id": {
            "type": "string",
            "description": "The identifier for the Merchant Account",
            "example": "y3oqhf46pyzuxjbcn2giaqnb44",
            "nullable": true,
            "maxLength": 255
          },
          "amount": {
            "type": "integer",
            "format": "int64",
            "description": "Total amount for which the refund is to be initiated. Amount for the payment in lowest denomination of the currency. (i.e) in cents for USD denomination, in paisa for INR denomination etc., If not provided, this will default to the full payment amount",
            "example": 6540,
            "nullable": true,
            "minimum": 100.0
          },
          "reason": {
            "type": "string",
            "description": "An arbitrary string attached to the object. Often useful for displaying to users and your customer support executive",
            "example": "Customer returned the product",
            "nullable": true,
            "maxLength": 255
          },
          "refund_type": {
            "allOf": [
              {
                "$ref": "#/components/schemas/RefundType"
              }
            ],
            "nullable": true
          },
          "metadata": {
            "type": "object",
            "description": "You can specify up to 50 keys, with key names up to 40 characters long and values up to 500 characters long. Metadata is useful for storing additional, structured information on an object.",
            "nullable": true
          },
          "merchant_connector_details": {
            "allOf": [
              {
                "$ref": "#/components/schemas/MerchantConnectorDetailsWrap"
              }
            ],
            "nullable": true
          }
        }
      },
      "RefundResponse": {
        "type": "object",
        "required": [
          "refund_id",
          "payment_id",
          "amount",
          "currency",
          "status",
          "connector"
        ],
        "properties": {
          "refund_id": {
            "type": "string",
            "description": "The identifier for refund"
          },
          "payment_id": {
            "type": "string",
            "description": "The identifier for payment"
          },
          "amount": {
            "type": "integer",
            "format": "int64",
            "description": "The refund amount, which should be less than or equal to the total payment amount. Amount for the payment in lowest denomination of the currency. (i.e) in cents for USD denomination, in paisa for INR denomination etc"
          },
          "currency": {
            "type": "string",
            "description": "The three-letter ISO currency code"
          },
          "reason": {
            "type": "string",
            "description": "An arbitrary string attached to the object. Often useful for displaying to users and your customer support executive",
            "nullable": true
          },
          "status": {
            "$ref": "#/components/schemas/RefundStatus"
          },
          "metadata": {
            "type": "object",
            "description": "You can specify up to 50 keys, with key names up to 40 characters long and values up to 500 characters long. Metadata is useful for storing additional, structured information on an object",
            "nullable": true
          },
          "error_message": {
            "type": "string",
            "description": "The error message",
            "nullable": true
          },
          "error_code": {
            "type": "string",
            "description": "The code for the error",
            "nullable": true
          },
          "created_at": {
            "type": "string",
            "format": "date-time",
            "description": "The timestamp at which refund is created",
            "nullable": true
          },
          "updated_at": {
            "type": "string",
            "format": "date-time",
            "description": "The timestamp at which refund is updated",
            "nullable": true
          },
          "connector": {
            "type": "string",
            "description": "The connector used for the refund and the corresponding payment",
            "example": "stripe"
          }
        }
      },
      "RefundStatus": {
        "type": "string",
        "description": "The status for refunds",
        "enum": [
          "succeeded",
          "failed",
          "pending",
          "review"
        ]
      },
      "RefundType": {
        "type": "string",
        "enum": [
          "scheduled",
          "instant"
        ]
      },
      "RefundUpdateRequest": {
        "type": "object",
        "properties": {
          "reason": {
            "type": "string",
            "description": "An arbitrary string attached to the object. Often useful for displaying to users and your customer support executive",
            "example": "Customer returned the product",
            "nullable": true,
            "maxLength": 255
          },
          "metadata": {
            "type": "object",
            "description": "You can specify up to 50 keys, with key names up to 40 characters long and values up to 500 characters long. Metadata is useful for storing additional, structured information on an object.",
            "nullable": true
          }
        }
      },
      "RequiredFieldInfo": {
        "type": "object",
        "description": "Required fields info used while listing the payment_method_data",
        "required": [
          "required_field",
          "display_name",
          "field_type"
        ],
        "properties": {
          "required_field": {
            "type": "string",
            "description": "Required field for a payment_method through a payment_method_type"
          },
          "display_name": {
            "type": "string",
            "description": "Display name of the required field in the front-end"
          },
          "field_type": {
            "$ref": "#/components/schemas/FieldType"
          },
          "value": {
            "type": "string",
            "nullable": true
          }
        }
      },
      "RetrieveApiKeyResponse": {
        "type": "object",
        "description": "The response body for retrieving an API Key.",
        "required": [
          "key_id",
          "merchant_id",
          "name",
          "prefix",
          "created",
          "expiration"
        ],
        "properties": {
          "key_id": {
            "type": "string",
            "description": "The identifier for the API Key.",
            "example": "5hEEqkgJUyuxgSKGArHA4mWSnX",
            "maxLength": 64
          },
          "merchant_id": {
            "type": "string",
            "description": "The identifier for the Merchant Account.",
            "example": "y3oqhf46pyzuxjbcn2giaqnb44",
            "maxLength": 64
          },
          "name": {
            "type": "string",
            "description": "The unique name for the API Key to help you identify it.",
            "example": "Sandbox integration key",
            "maxLength": 64
          },
          "description": {
            "type": "string",
            "description": "The description to provide more context about the API Key.",
            "example": "Key used by our developers to integrate with the sandbox environment",
            "nullable": true,
            "maxLength": 256
          },
          "prefix": {
            "type": "string",
            "description": "The first few characters of the plaintext API Key to help you identify it.",
            "maxLength": 64
          },
          "created": {
            "type": "string",
            "format": "date-time",
            "description": "The time at which the API Key was created.",
            "example": "2022-09-10T10:11:12Z"
          },
          "expiration": {
            "$ref": "#/components/schemas/ApiKeyExpiration"
          }
        }
      },
      "RetryAction": {
        "type": "string",
        "enum": [
          "manual_retry",
          "requeue"
        ]
      },
      "RevokeApiKeyResponse": {
        "type": "object",
        "description": "The response body for revoking an API Key.",
        "required": [
          "merchant_id",
          "key_id",
          "revoked"
        ],
        "properties": {
          "merchant_id": {
            "type": "string",
            "description": "The identifier for the Merchant Account.",
            "example": "y3oqhf46pyzuxjbcn2giaqnb44",
            "maxLength": 64
          },
          "key_id": {
            "type": "string",
            "description": "The identifier for the API Key.",
            "example": "5hEEqkgJUyuxgSKGArHA4mWSnX",
            "maxLength": 64
          },
          "revoked": {
            "type": "boolean",
            "description": "Indicates whether the API key was revoked or not.",
            "example": "true"
          }
        }
      },
      "RewardData": {
        "type": "object",
        "required": [
          "merchant_id"
        ],
        "properties": {
          "merchant_id": {
            "type": "string",
            "description": "The merchant ID with which we have to call the connector"
          }
        }
      },
      "RoutingAlgorithm": {
        "type": "string",
        "description": "The routing algorithm to be used to process the incoming request from merchant to outgoing payment processor or payment method. The default is 'Custom'",
        "enum": [
          "round_robin",
          "max_conversion",
          "min_cost",
          "custom"
        ],
        "example": "custom"
      },
      "SamsungPayWalletData": {
        "type": "object",
        "required": [
          "token"
        ],
        "properties": {
          "token": {
            "type": "string",
            "description": "The encrypted payment token from Samsung"
          }
        }
      },
      "SdkNextAction": {
        "type": "object",
        "required": [
          "next_action"
        ],
        "properties": {
          "next_action": {
            "$ref": "#/components/schemas/NextActionCall"
          }
        }
      },
      "SecretInfoToInitiateSdk": {
        "type": "object",
        "required": [
          "display",
          "payment"
        ],
        "properties": {
          "display": {
            "type": "string"
          },
          "payment": {
            "type": "string"
          }
        }
      },
      "SepaAndBacsBillingDetails": {
        "type": "object",
        "required": [
          "email",
          "name"
        ],
        "properties": {
          "email": {
            "type": "string",
            "description": "The Email ID for SEPA and BACS billing",
            "example": "example@me.com"
          },
          "name": {
            "type": "string",
            "description": "The billing name for SEPA and BACS billing",
            "example": "Jane Doe"
          }
        }
      },
      "SepaBankTransfer": {
        "type": "object",
        "required": [
          "bank_name",
          "bank_country_code",
          "bank_city",
          "iban",
          "bic"
        ],
        "properties": {
          "bank_name": {
            "type": "string",
            "description": "Bank name",
            "example": "Deutsche Bank"
          },
          "bank_country_code": {
            "$ref": "#/components/schemas/CountryAlpha2"
          },
          "bank_city": {
            "type": "string",
            "description": "Bank city",
            "example": "California"
          },
          "iban": {
            "type": "string",
            "description": "International Bank Account Number (iban) - used in many countries for identifying a bank along with it's customer.",
            "example": "DE89370400440532013000"
          },
          "bic": {
            "type": "string",
            "description": "[8 / 11 digits] Bank Identifier Code (bic) / Swift Code - used in many countries for identifying a bank and it's branches",
            "example": "HSBCGB2LXXX"
          }
        }
      },
      "SepaBankTransferInstructions": {
        "type": "object",
        "required": [
          "account_holder_name",
          "bic",
          "country",
          "iban"
        ],
        "properties": {
          "account_holder_name": {
            "type": "string",
            "example": "Jane Doe"
          },
          "bic": {
            "type": "string",
            "example": "1024419982"
          },
          "country": {
            "type": "string"
          },
          "iban": {
            "type": "string",
            "example": "123456789"
          }
        }
      },
      "SessionToken": {
        "oneOf": [
          {
            "allOf": [
              {
                "$ref": "#/components/schemas/GpaySessionTokenResponse"
              },
              {
                "type": "object",
                "required": [
                  "wallet_name"
                ],
                "properties": {
                  "wallet_name": {
                    "type": "string",
                    "enum": [
                      "google_pay"
                    ]
                  }
                }
              }
            ]
          },
          {
            "allOf": [
              {
                "$ref": "#/components/schemas/KlarnaSessionTokenResponse"
              },
              {
                "type": "object",
                "required": [
                  "wallet_name"
                ],
                "properties": {
                  "wallet_name": {
                    "type": "string",
                    "enum": [
                      "klarna"
                    ]
                  }
                }
              }
            ]
          },
          {
            "allOf": [
              {
                "$ref": "#/components/schemas/PaypalSessionTokenResponse"
              },
              {
                "type": "object",
                "required": [
                  "wallet_name"
                ],
                "properties": {
                  "wallet_name": {
                    "type": "string",
                    "enum": [
                      "paypal"
                    ]
                  }
                }
              }
            ]
          },
          {
            "allOf": [
              {
                "$ref": "#/components/schemas/ApplepaySessionTokenResponse"
              },
              {
                "type": "object",
                "required": [
                  "wallet_name"
                ],
                "properties": {
                  "wallet_name": {
                    "type": "string",
                    "enum": [
                      "apple_pay"
                    ]
                  }
                }
              }
            ]
          },
          {
            "type": "object",
            "required": [
              "wallet_name"
            ],
            "properties": {
              "wallet_name": {
                "type": "string",
                "enum": [
                  "no_session_token_received"
                ]
              }
            }
          }
        ],
        "discriminator": {
          "propertyName": "wallet_name"
        }
      },
      "SessionTokenInfo": {
        "type": "object",
        "required": [
          "certificate",
          "certificate_keys",
          "merchant_identifier",
          "display_name",
          "initiative",
          "initiative_context"
        ],
        "properties": {
          "certificate": {
            "type": "string"
          },
          "certificate_keys": {
            "type": "string"
          },
          "merchant_identifier": {
            "type": "string"
          },
          "display_name": {
            "type": "string"
          },
          "initiative": {
            "type": "string"
          },
          "initiative_context": {
            "type": "string"
          }
        }
      },
      "SwishQrData": {
        "type": "object"
      },
      "ThirdPartySdkSessionResponse": {
        "type": "object",
        "required": [
          "secrets"
        ],
        "properties": {
          "secrets": {
            "$ref": "#/components/schemas/SecretInfoToInitiateSdk"
          }
        }
      },
      "TimeRange": {
        "type": "object",
        "required": [
          "start_time"
        ],
        "properties": {
          "start_time": {
            "type": "string",
            "format": "date-time",
            "description": "The start time to filter refunds list or to get list of filters. To get list of filters start time is needed to be passed"
          },
          "end_time": {
            "type": "string",
            "format": "date-time",
            "description": "The end time to filter refunds list or to get list of filters. If not passed the default time is now",
            "nullable": true
          }
        }
      },
      "TouchNGoRedirection": {
        "type": "object"
      },
      "UpdateApiKeyRequest": {
        "type": "object",
        "description": "The request body for updating an API Key.",
        "properties": {
          "name": {
            "type": "string",
            "description": "A unique name for the API Key to help you identify it.",
            "example": "Sandbox integration key",
            "nullable": true,
            "maxLength": 64
          },
          "description": {
            "type": "string",
            "description": "A description to provide more context about the API Key.",
            "example": "Key used by our developers to integrate with the sandbox environment",
            "nullable": true,
            "maxLength": 256
          },
          "expiration": {
            "allOf": [
              {
                "$ref": "#/components/schemas/ApiKeyExpiration"
              }
            ],
            "nullable": true
          }
        }
      },
      "UpiData": {
        "type": "object",
        "properties": {
          "vpa_id": {
            "type": "string",
            "example": "successtest@iata",
            "nullable": true
          }
        }
      },
      "VoucherData": {
        "oneOf": [
          {
            "type": "object",
            "required": [
              "boleto"
            ],
            "properties": {
              "boleto": {
                "$ref": "#/components/schemas/BoletoVoucherData"
              }
            }
          },
          {
            "type": "string",
            "enum": [
              "efecty"
            ]
          },
          {
            "type": "string",
            "enum": [
              "pago_efectivo"
            ]
          },
          {
            "type": "string",
            "enum": [
              "red_compra"
            ]
          },
          {
            "type": "string",
            "enum": [
              "red_pagos"
            ]
          }
        ]
      },
      "WalletData": {
        "oneOf": [
          {
            "type": "object",
            "required": [
              "ali_pay_qr"
            ],
            "properties": {
              "ali_pay_qr": {
                "$ref": "#/components/schemas/AliPayQr"
              }
            }
          },
          {
            "type": "object",
            "required": [
              "ali_pay_redirect"
            ],
            "properties": {
              "ali_pay_redirect": {
                "$ref": "#/components/schemas/AliPayRedirection"
              }
            }
          },
          {
            "type": "object",
            "required": [
              "ali_pay_hk_redirect"
            ],
            "properties": {
              "ali_pay_hk_redirect": {
                "$ref": "#/components/schemas/AliPayHkRedirection"
              }
            }
          },
          {
            "type": "object",
            "required": [
              "momo_redirect"
            ],
            "properties": {
              "momo_redirect": {
                "$ref": "#/components/schemas/MomoRedirection"
              }
            }
          },
          {
            "type": "object",
            "required": [
              "kakao_pay_redirect"
            ],
            "properties": {
              "kakao_pay_redirect": {
                "$ref": "#/components/schemas/KakaoPayRedirection"
              }
            }
          },
          {
            "type": "object",
            "required": [
              "go_pay_redirect"
            ],
            "properties": {
              "go_pay_redirect": {
                "$ref": "#/components/schemas/GoPayRedirection"
              }
            }
          },
          {
            "type": "object",
            "required": [
              "gcash_redirect"
            ],
            "properties": {
              "gcash_redirect": {
                "$ref": "#/components/schemas/GcashRedirection"
              }
            }
          },
          {
            "type": "object",
            "required": [
              "apple_pay"
            ],
            "properties": {
              "apple_pay": {
                "$ref": "#/components/schemas/ApplePayWalletData"
              }
            }
          },
          {
            "type": "object",
            "required": [
              "apple_pay_redirect"
            ],
            "properties": {
              "apple_pay_redirect": {
                "$ref": "#/components/schemas/ApplePayRedirectData"
              }
            }
          },
          {
            "type": "object",
            "required": [
              "apple_pay_third_party_sdk"
            ],
            "properties": {
              "apple_pay_third_party_sdk": {
                "$ref": "#/components/schemas/ApplePayThirdPartySdkData"
              }
            }
          },
          {
            "type": "object",
            "required": [
              "dana_redirect"
            ],
            "properties": {
              "dana_redirect": {
                "type": "object",
                "description": "Wallet data for DANA redirect flow"
              }
            }
          },
          {
            "type": "object",
            "required": [
              "google_pay"
            ],
            "properties": {
              "google_pay": {
                "$ref": "#/components/schemas/GooglePayWalletData"
              }
            }
          },
          {
            "type": "object",
            "required": [
              "google_pay_redirect"
            ],
            "properties": {
              "google_pay_redirect": {
                "$ref": "#/components/schemas/GooglePayRedirectData"
              }
            }
          },
          {
            "type": "object",
            "required": [
              "google_pay_third_party_sdk"
            ],
            "properties": {
              "google_pay_third_party_sdk": {
                "$ref": "#/components/schemas/GooglePayThirdPartySdkData"
              }
            }
          },
          {
            "type": "object",
            "required": [
              "mb_way_redirect"
            ],
            "properties": {
              "mb_way_redirect": {
                "$ref": "#/components/schemas/MbWayRedirection"
              }
            }
          },
          {
            "type": "object",
            "required": [
              "mobile_pay_redirect"
            ],
            "properties": {
              "mobile_pay_redirect": {
                "$ref": "#/components/schemas/MobilePayRedirection"
              }
            }
          },
          {
            "type": "object",
            "required": [
              "paypal_redirect"
            ],
            "properties": {
              "paypal_redirect": {
                "$ref": "#/components/schemas/PaypalRedirection"
              }
            }
          },
          {
            "type": "object",
            "required": [
              "paypal_sdk"
            ],
            "properties": {
              "paypal_sdk": {
                "$ref": "#/components/schemas/PayPalWalletData"
              }
            }
          },
          {
            "type": "object",
            "required": [
              "samsung_pay"
            ],
            "properties": {
              "samsung_pay": {
                "$ref": "#/components/schemas/SamsungPayWalletData"
              }
            }
          },
          {
            "type": "object",
            "required": [
              "twint_redirect"
            ],
            "properties": {
              "twint_redirect": {
                "type": "object",
                "description": "Wallet data for Twint Redirection"
              }
            }
          },
          {
            "type": "object",
            "required": [
              "vipps_redirect"
            ],
            "properties": {
              "vipps_redirect": {
                "type": "object",
                "description": "Wallet data for Vipps Redirection"
              }
            }
          },
          {
            "type": "object",
            "required": [
              "touch_n_go_redirect"
            ],
            "properties": {
              "touch_n_go_redirect": {
                "$ref": "#/components/schemas/TouchNGoRedirection"
              }
            }
          },
          {
            "type": "object",
            "required": [
              "we_chat_pay_redirect"
            ],
            "properties": {
              "we_chat_pay_redirect": {
                "$ref": "#/components/schemas/WeChatPayRedirection"
              }
            }
          },
          {
            "type": "object",
            "required": [
              "we_chat_pay_qr"
            ],
            "properties": {
              "we_chat_pay_qr": {
                "$ref": "#/components/schemas/WeChatPayQr"
              }
            }
          },
          {
            "type": "object",
            "required": [
              "cashapp_qr"
            ],
            "properties": {
              "cashapp_qr": {
                "$ref": "#/components/schemas/CashappQr"
              }
            }
          },
          {
            "type": "object",
            "required": [
              "swish_qr"
            ],
            "properties": {
              "swish_qr": {
                "$ref": "#/components/schemas/SwishQrData"
              }
            }
          }
        ]
      },
      "WeChatPay": {
        "type": "object"
      },
      "WeChatPayQr": {
        "type": "object"
      },
      "WeChatPayRedirection": {
        "type": "object"
      },
      "WebhookDetails": {
        "type": "object",
        "properties": {
          "webhook_version": {
            "type": "string",
            "description": "The version for Webhook",
            "example": "1.0.2",
            "nullable": true,
            "maxLength": 255
          },
          "webhook_username": {
            "type": "string",
            "description": "The user name for Webhook login",
            "example": "ekart_retail",
            "nullable": true,
            "maxLength": 255
          },
          "webhook_password": {
            "type": "string",
            "description": "The password for Webhook login",
            "example": "ekart@123",
            "nullable": true,
            "maxLength": 255
          },
          "webhook_url": {
            "type": "string",
            "description": "The url for the webhook endpoint",
            "example": "www.ekart.com/webhooks",
            "nullable": true
          },
          "payment_created_enabled": {
            "type": "boolean",
            "description": "If this property is true, a webhook message is posted whenever a new payment is created",
            "example": true,
            "nullable": true
          },
          "payment_succeeded_enabled": {
            "type": "boolean",
            "description": "If this property is true, a webhook message is posted whenever a payment is successful",
            "example": true,
            "nullable": true
          },
          "payment_failed_enabled": {
            "type": "boolean",
            "description": "If this property is true, a webhook message is posted whenever a payment fails",
            "example": true,
            "nullable": true
          }
        }
      }
    },
    "securitySchemes": {
      "admin_api_key": {
        "type": "apiKey",
        "in": "header",
        "name": "api-key",
        "description": "Admin API keys allow you to perform some privileged actions such as creating a merchant account and Merchant Connector account."
      },
      "api_key": {
        "type": "apiKey",
        "in": "header",
        "name": "api-key",
        "description": "API keys are the most common method of authentication and can be obtained from the HyperSwitch dashboard."
      },
      "ephemeral_key": {
        "type": "apiKey",
        "in": "header",
        "name": "api-key",
        "description": "Ephemeral keys provide temporary access to singular data, such as access to a single customer object for a short period of time."
      },
      "publishable_key": {
        "type": "apiKey",
        "in": "header",
        "name": "api-key",
        "description": "Publishable keys are a type of keys that can be public and have limited scope of usage."
      }
    }
  },
  "tags": [
    {
      "name": "Merchant Account",
      "description": "Create and manage merchant accounts"
    },
    {
      "name": "Merchant Connector Account",
      "description": "Create and manage merchant connector accounts"
    },
    {
      "name": "Payments",
      "description": "Create and manage one-time payments, recurring payments and mandates"
    },
    {
      "name": "Refunds",
      "description": "Create and manage refunds for successful payments"
    },
    {
      "name": "Mandates",
      "description": "Manage mandates"
    },
    {
      "name": "Customers",
      "description": "Create and manage customers"
    },
    {
      "name": "Payment Methods",
      "description": "Create and manage payment methods of customers"
    },
    {
      "name": "Disputes",
      "description": "Manage disputes"
    },
    {
      "name": "Payouts",
      "description": "Create and manage payouts"
    }
  ]
}<|MERGE_RESOLUTION|>--- conflicted
+++ resolved
@@ -3419,11 +3419,10 @@
           "Maestro"
         ]
       },
-<<<<<<< HEAD
+      "CashappQr": {
+        "type": "object"
+      },
       "CardRedirectData": {
-=======
-      "CashappQr": {
->>>>>>> 9cba7da0
         "type": "object"
       },
       "Connector": {
