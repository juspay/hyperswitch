--- conflicted
+++ resolved
@@ -390,9 +390,7 @@
     },
     "/api_keys/{merchant_id)": {
       "post": {
-        "tags": [
-          "API Key"
-        ],
+        "tags": ["API Key"],
         "summary": "API Key - Create",
         "description": "API Key - Create\n\nCreate a new API Key for accessing our APIs from your servers. The plaintext API Key will be\ndisplayed only once on creation, so ensure you store it securely.",
         "operationId": "Create an API Key",
@@ -426,9 +424,7 @@
     },
     "/api_keys/{merchant_id)/{key_id}": {
       "delete": {
-        "tags": [
-          "API Key"
-        ],
+        "tags": ["API Key"],
         "summary": "API Key - Revoke",
         "description": "API Key - Revoke\n\nRevoke the specified API Key. Once revoked, the API Key can no longer be used for\nauthenticating with our APIs.",
         "operationId": "Revoke an API Key",
@@ -463,9 +459,7 @@
     },
     "/api_keys/{merchant_id}/list": {
       "get": {
-        "tags": [
-          "API Key"
-        ],
+        "tags": ["API Key"],
         "summary": "API Key - List",
         "description": "API Key - List\n\nList all API Keys associated with your merchant account.",
         "operationId": "List all API Keys associated with a merchant account",
@@ -511,9 +505,7 @@
     },
     "/api_keys/{merchant_id}/{key_id}": {
       "get": {
-        "tags": [
-          "API Key"
-        ],
+        "tags": ["API Key"],
         "summary": "API Key - Retrieve",
         "description": "API Key - Retrieve\n\nRetrieve information about the specified API Key.",
         "operationId": "Retrieve an API Key",
@@ -546,9 +538,7 @@
         "deprecated": false
       },
       "post": {
-        "tags": [
-          "API Key"
-        ],
+        "tags": ["API Key"],
         "summary": "API Key - Update",
         "description": "API Key - Update\n\nUpdate information for the specified API Key.",
         "operationId": "Update an API Key",
@@ -1835,11 +1825,7 @@
       },
       "AmountInfo": {
         "type": "object",
-        "required": [
-          "label",
-          "type",
-          "amount"
-        ],
+        "required": ["label", "type", "amount"],
         "properties": {
           "label": {
             "type": "string",
@@ -1859,9 +1845,7 @@
         "oneOf": [
           {
             "type": "string",
-            "enum": [
-              "never"
-            ]
+            "enum": ["never"]
           },
           {
             "type": "string",
@@ -1973,10 +1957,7 @@
       },
       "ApplepayData": {
         "type": "object",
-        "required": [
-          "session_object",
-          "payment_request_object"
-        ],
+        "required": ["session_object", "payment_request_object"],
         "properties": {
           "session_object": {
             "$ref": "#/components/schemas/ApplePaySessionObject"
@@ -2128,10 +2109,7 @@
       "CreateApiKeyRequest": {
         "type": "object",
         "description": "The request body for creating an API Key.",
-        "required": [
-          "name",
-          "expiration"
-        ],
+        "required": ["name", "expiration"],
         "properties": {
           "name": {
             "type": "string",
@@ -2833,10 +2811,7 @@
       },
       "KlarnaData": {
         "type": "object",
-        "required": [
-          "session_token",
-          "session_id"
-        ],
+        "required": ["session_token", "session_id"],
         "properties": {
           "session_token": {
             "type": "string",
@@ -2864,15 +2839,8 @@
             "example": [
               {
                 "payment_experience": null,
-<<<<<<< HEAD
+                "payment_method": "wallet",
                 "payment_method_issuers": ["labore magna ipsum", "aute"]
-=======
-                "payment_method": "wallet",
-                "payment_method_issuers": [
-                  "labore magna ipsum",
-                  "aute"
-                ]
->>>>>>> 7792de55
               }
             ]
           },
@@ -2988,15 +2956,8 @@
             "example": [
               {
                 "payment_experience": null,
-<<<<<<< HEAD
+                "payment_method": "wallet",
                 "payment_method_issuers": ["labore magna ipsum", "aute"]
-=======
-                "payment_method": "wallet",
-                "payment_method_issuers": [
-                  "labore magna ipsum",
-                  "aute"
-                ]
->>>>>>> 7792de55
               }
             ]
           }
@@ -3370,14 +3331,7 @@
               "klarna_redirect": {
                 "type": "object",
                 "description": "For KlarnaRedirect as PayLater Option",
-<<<<<<< HEAD
                 "required": ["billing_email", "billing_country"],
-=======
-                "required": [
-                  "billing_email",
-                  "billing_country"
-                ],
->>>>>>> 7792de55
                 "properties": {
                   "billing_email": {
                     "type": "string",
@@ -3397,13 +3351,7 @@
               "klarna_sdk": {
                 "type": "object",
                 "description": "For Klarna Sdk as PayLater Option",
-<<<<<<< HEAD
                 "required": ["token"],
-=======
-                "required": [
-                  "token"
-                ],
->>>>>>> 7792de55
                 "properties": {
                   "token": {
                     "type": "string",
@@ -3430,14 +3378,7 @@
               "afterpay_clearpay_redirect": {
                 "type": "object",
                 "description": "For AfterpayClearpay redirect as PayLater Option",
-<<<<<<< HEAD
                 "required": ["billing_email", "billing_name"],
-=======
-                "required": [
-                  "billing_email",
-                  "billing_name"
-                ],
->>>>>>> 7792de55
                 "properties": {
                   "billing_email": {
                     "type": "string",
@@ -3493,44 +3434,16 @@
             },
             "example": [
               {
-<<<<<<< HEAD
-                "payment_method": "wallet",
-                "payment_method_types": ["upi_collect", "upi_intent"],
-                "payment_method_issuers": ["labore magna ipsum", "aute"],
-                "payment_schemes": ["Discover", "Discover"],
+                "accepted_countries": ["in", "us"],
                 "accepted_currencies": ["AED", "AED"],
-                "accepted_countries": ["in", "us"],
-                "minimum_amount": 1,
-                "maximum_amount": 68607706,
-                "recurring_enabled": true,
-                "installment_payment_enabled": true
-=======
-                "accepted_countries": [
-                  "in",
-                  "us"
-                ],
-                "accepted_currencies": [
-                  "AED",
-                  "AED"
-                ],
                 "installment_payment_enabled": true,
                 "maximum_amount": 68607706,
                 "minimum_amount": 1,
                 "payment_method": "wallet",
-                "payment_method_issuers": [
-                  "labore magna ipsum",
-                  "aute"
-                ],
-                "payment_method_types": [
-                  "upi_collect",
-                  "upi_intent"
-                ],
-                "payment_schemes": [
-                  "Discover",
-                  "Discover"
-                ],
+                "payment_method_issuers": ["labore magna ipsum", "aute"],
+                "payment_method_types": ["upi_collect", "upi_intent"],
+                "payment_schemes": ["Discover", "Discover"],
                 "recurring_enabled": true
->>>>>>> 7792de55
               }
             ]
           },
@@ -4378,9 +4291,7 @@
       },
       "PaypalData": {
         "type": "object",
-        "required": [
-          "session_token"
-        ],
+        "required": ["session_token"],
         "properties": {
           "session_token": {
             "type": "string",
@@ -4628,10 +4539,7 @@
       "RevokeApiKeyResponse": {
         "type": "object",
         "description": "The response body for revoking an API Key.",
-        "required": [
-          "key_id",
-          "revoked"
-        ],
+        "required": ["key_id", "revoked"],
         "properties": {
           "key_id": {
             "type": "string",
@@ -4661,101 +4569,47 @@
               },
               {
                 "type": "object",
-                "required": [
-                  "wallet_name"
-                ],
+                "required": ["wallet_name"],
                 "properties": {
                   "wallet_name": {
                     "type": "string",
-                    "enum": [
-                      "gpay"
-                    ]
+                    "enum": ["gpay"]
                   }
                 }
-<<<<<<< HEAD
-              },
-              "transaction_info": {
-                "$ref": "#/components/schemas/GpayTransactionInfo"
-              },
-              "wallet_name": {
-                "type": "string",
-                "enum": ["gpay"]
-=======
->>>>>>> 7792de55
               }
             ]
           },
           {
-<<<<<<< HEAD
-            "type": "object",
-            "description": "The session response structure for Klarna",
-            "required": ["session_token", "session_id", "wallet_name"],
-            "properties": {
-              "session_token": {
-                "type": "string",
-                "description": "The session token for Klarna"
-              },
-              "session_id": {
-                "type": "string",
-                "description": "The identifier for the session"
-              },
-              "wallet_name": {
-                "type": "string",
-                "enum": ["klarna"]
-=======
             "allOf": [
               {
                 "$ref": "#/components/schemas/KlarnaData"
               },
               {
                 "type": "object",
-                "required": [
-                  "wallet_name"
-                ],
+                "required": ["wallet_name"],
                 "properties": {
                   "wallet_name": {
                     "type": "string",
-                    "enum": [
-                      "klarna"
-                    ]
+                    "enum": ["klarna"]
                   }
                 }
->>>>>>> 7792de55
               }
             ]
           },
           {
-<<<<<<< HEAD
-            "type": "object",
-            "description": "The session response structure for PayPal",
-            "required": ["session_token", "wallet_name"],
-            "properties": {
-              "session_token": {
-                "type": "string",
-                "description": "The session token for PayPal"
-              },
-              "wallet_name": {
-                "type": "string",
-                "enum": ["paypal"]
-=======
             "allOf": [
               {
                 "$ref": "#/components/schemas/PaypalData"
               },
               {
                 "type": "object",
-                "required": [
-                  "wallet_name"
-                ],
+                "required": ["wallet_name"],
                 "properties": {
                   "wallet_name": {
                     "type": "string",
-                    "enum": [
-                      "paypal"
-                    ]
+                    "enum": ["paypal"]
                   }
                 }
->>>>>>> 7792de55
               }
             ]
           },
@@ -4764,25 +4618,15 @@
               {
                 "$ref": "#/components/schemas/ApplepayData"
               },
-<<<<<<< HEAD
-              "wallet_name": {
-                "type": "string",
-                "enum": ["applepay"]
-=======
               {
                 "type": "object",
-                "required": [
-                  "wallet_name"
-                ],
+                "required": ["wallet_name"],
                 "properties": {
                   "wallet_name": {
                     "type": "string",
-                    "enum": [
-                      "applepay"
-                    ]
+                    "enum": ["applepay"]
                   }
                 }
->>>>>>> 7792de55
               }
             ]
           }
