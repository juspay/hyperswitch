{
  "openapi": "3.0.3",
  "info": {
    "title": "Juspay Router - API Documentation",
<<<<<<< HEAD
    "description": "\n## Get started\n\nJuspay Router provides a collection of APIs that enable you to process and manage payments.\nOur APIs accept and return JSON in the HTTP body, and return standard HTTP response codes.\n\nYou can consume the APIs directly using your favorite HTTP/REST library.\n\nWe have a testing environment referred to \"sandbox\", which you can setup to test API calls without\naffecting production data.\n\n### Base URLs\n\nUse the following base URLs when making requests to the APIs:\n\n| Environment   |  Base URL                                            |\n|---------------|------------------------------------------------------|\n| Sandbox       | <https://sandbox.hyperswitch.io>                     |\n| Production    | <https://router.juspay.io>                           |\n\n## Authentication\n\nWhen you sign up on our [dashboard](https://dashboard-hyperswitch.netlify.app) and create a merchant\naccount, you are given a secret key (also referred as api-key).\nYou may authenticate all API requests with Juspay server by providing the appropriate key in the\nrequest Authorization header.\n\nNever share your secret api keys. Keep them guarded and secure.\n",
=======
    "description": "\n## Get started\n\nJuspay Router provides a collection of APIs that enable you to process and manage payments.\nOur APIs accept and return JSON in the HTTP body, and return standard HTTP response codes.\n\nYou can consume the APIs directly using your favorite HTTP/REST library.\n\nWe have a testing environment referred to \"sandbox\", which you can setup to test API calls without\naffecting production data.\n\n### Base URLs\n\nUse the following base URLs when making requests to the APIs:\n\n| Environment   |  Base URL                                            |\n|---------------|------------------------------------------------------|\n| Sandbox       | <https://sandbox.hyperswitch.io>                   |\n| Production    | <https://router.juspay.io>                           |\n\n## Authentication\n\nWhen you sign up on our [dashboard](https://app.hyperswitch.io) and create a merchant\naccount, you are given a secret key (also referred as api-key).\nYou may authenticate all API requests with Juspay server by providing the appropriate key in the\nrequest Authorization header.\n\nNever share your secret api keys. Keep them guarded and secure.\n",
>>>>>>> d424b1cf
    "contact": {
      "name": "Juspay Support",
      "url": "https://juspay.io",
      "email": "support@juspay.in"
    },
    "license": {
      "name": "Apache-2.0"
    },
    "version": "0.2.0"
  },
  "servers": [
    {
      "url": "https://sandbox.hyperswitch.io",
      "description": "Sandbox Environment"
    },
    {
      "url": "https://router.juspay.io",
      "description": "Production Environment"
    }
  ],
  "paths": {
    "/account": {
      "post": {
        "tags": ["crate::routes::admin"],
        "summary": "Merchant Account - Create",
        "description": "Merchant Account - Create\n\nCreate a new account for a merchant and the merchant could be a seller or retailer or client who likes to receive and send payments.",
        "operationId": "merchant_account_create",
        "requestBody": {
          "content": {
            "application/json": {
              "schema": {
                "$ref": "#/components/schemas/CreateMerchantAccount"
              }
            }
          },
          "required": true
        },
        "responses": {
          "200": {
            "description": "Merchant Account Created",
            "content": {
              "application/json": {
                "schema": {
                  "$ref": "#/components/schemas/MerchantAccountResponse"
                }
              }
            }
          },
          "400": {
            "description": "Invalid data"
          }
        },
        "deprecated": false
      }
    },
    "/payments": {
      "post": {
        "tags": ["crate::routes::payments"],
        "summary": "Payments - Create",
        "description": "Payments - Create\n\nTo create a new payment, against a merchant API key",
        "operationId": "payments_create",
        "requestBody": {
          "content": {
            "application/json": {
              "schema": {
                "$ref": "#/components/schemas/PaymentsRequest"
              }
            }
          },
          "required": true
        },
        "responses": {
          "200": {
            "description": "Payment created",
            "content": {
              "application/json": {
                "schema": {
                  "$ref": "#/components/schemas/PaymentsResponse"
                }
              }
            }
          },
          "400": {
            "description": "Missing Mandatory fields"
          }
        },
        "deprecated": false
      }
    },
    "/refunds": {
      "post": {
        "tags": ["crate::routes::refunds"],
        "summary": "Refunds - Create",
        "description": "Refunds - Create\n\nTo create a refund against an already processed payment",
        "operationId": "refunds_create",
        "requestBody": {
          "content": {
            "application/json": {
              "schema": {
                "$ref": "#/components/schemas/RefundRequest"
              }
            }
          },
          "required": true
        },
        "responses": {
          "200": {
            "description": "Refund created",
            "content": {
              "application/json": {
                "schema": {
                  "$ref": "#/components/schemas/RefundResponse"
                }
              }
            }
          },
          "400": {
            "description": "Missing Mandatory fields"
          }
        },
        "deprecated": false
      }
    }
  },
  "components": {
    "schemas": {
      "AcceptanceType": {
        "type": "string",
        "enum": ["online", "offline"]
      },
      "Address": {
        "type": "object",
        "properties": {
          "address": {
            "$ref": "#/components/schemas/AddressDetails"
          },
          "phone": {
            "$ref": "#/components/schemas/PhoneDetails"
          }
        }
      },
      "AddressDetails": {
        "type": "object",
        "properties": {
          "city": {
            "type": "string",
            "description": "The address city",
            "example": "New York",
            "maxLength": 50
          },
          "country": {
            "type": "string",
            "description": "The two-letter ISO country code for the address",
            "example": "US",
            "maxLength": 2,
            "minLength": 2
          },
          "line1": {
            "type": "string",
            "description": "The first line of the address",
            "example": "123, King Street",
            "maxLength": 200
          },
          "line2": {
            "type": "string",
            "description": "The second line of the address",
            "example": "Powelson Avenue",
            "maxLength": 50
          },
          "line3": {
            "type": "string",
            "description": "The third line of the address",
            "example": "Bridgewater",
            "maxLength": 50
          },
          "zip": {
            "type": "string",
            "description": "The zip/postal code for the address",
            "example": "08807",
            "maxLength": 50
          },
          "state": {
            "type": "string",
            "description": "The address state",
            "example": "New York"
          },
          "first_name": {
            "type": "string",
            "description": "The first name for the address",
            "example": "John",
            "maxLength": 255
          },
          "last_name": {
            "type": "string",
            "description": "The last name for the address",
            "example": "Doe",
            "maxLength": 255
          }
        }
      },
      "AffirmIssuer": {
        "type": "string",
        "enum": [
          "affirm"
        ]
      },
      "AfterpayClearpayIssuer": {
        "type": "string",
        "enum": [
          "afterpay_clearpay"
        ]
      },
      "AuthenticationType": {
        "type": "string",
        "enum": ["three_ds", "no_three_ds"]
      },
      "CCard": {
        "type": "object",
        "required": [
          "card_number",
          "card_exp_month",
          "card_exp_year",
          "card_holder_name",
          "card_cvc"
        ],
        "properties": {
          "card_number": {
            "type": "string",
            "description": "The card number",
            "example": "4242424242424242"
          },
          "card_exp_month": {
            "type": "string",
            "description": "The card's expiry month",
            "example": "24"
          },
          "card_exp_year": {
            "type": "string",
            "description": "The card's expiry year",
            "example": "24"
          },
          "card_holder_name": {
            "type": "string",
            "description": "The card holder's name",
            "example": "John Test"
          },
          "card_cvc": {
            "type": "string",
            "description": "The CVC number for the card",
            "example": "242"
          }
        }
      },
      "CaptureMethod": {
        "type": "string",
        "enum": ["automatic", "manual", "manual_multiple", "scheduled"]
      },
      "Connector": {
        "type": "string",
        "enum": [
          "aci",
          "adyen",
          "applepay",
          "authorizedotnet",
          "braintree",
          "checkout",
          "cybersource",
          "dummy",
          "fiserv",
          "globalpay",
          "klarna",
          "payu",
          "rapyd",
          "shift4",
          "stripe",
          "worldline",
          "worldpay"
        ]
      },
      "ConnectorType": {
        "type": "string",
        "enum": [
          "payment_processor",
          "payment_vas",
          "fin_operations",
          "fiz_operations",
          "networks",
          "banking_entities",
          "non_banking_finance"
        ]
      },
      "CreateMerchantAccount": {
        "type": "object",
        "required": ["merchant_id"],
        "properties": {
          "merchant_id": {
            "type": "string",
            "description": "The identifier for the Merchant Account",
            "example": "y3oqhf46pyzuxjbcn2giaqnb44",
            "maxLength": 255
          },
          "merchant_name": {
            "type": "string",
            "description": "Name of the Merchant Account",
            "example": "NewAge Retailer"
          },
          "api_key": {
            "type": "string",
            "description": "API key that will be used for server side API access",
            "example": "Ah2354543543523"
          },
          "merchant_details": {
            "$ref": "#/components/schemas/MerchantDetails"
          },
          "return_url": {
            "type": "string",
            "description": "The URL to redirect after the completion of the operation",
            "example": "https://www.example.com/success",
            "maxLength": 255
          },
          "webhook_details": {
            "$ref": "#/components/schemas/WebhookDetails"
          },
          "routing_algorithm": {
            "type": "object"
          },
          "sub_merchants_enabled": {
            "type": "boolean",
            "description": "A boolean value to indicate if the merchant is a sub-merchant under a master or a parent merchant. By default, its value is false.",
            "default": false,
            "example": false
          },
          "parent_merchant_id": {
            "type": "string",
            "description": "Refers to the Parent Merchant ID if the merchant being created is a sub-merchant",
            "example": "xkkdf909012sdjki2dkh5sdf",
            "maxLength": 255
          },
          "enable_payment_response_hash": {
            "type": "boolean",
            "description": "A boolean value to indicate if payment response hash needs to be enabled",
            "default": false,
            "example": true
          },
          "payment_response_hash_key": {
            "type": "string",
            "description": "Refers to the hash key used for payment response"
          },
          "redirect_to_merchant_with_http_post": {
            "type": "boolean",
            "description": "A boolean value to indicate if redirect to merchant with http post needs to be enabled",
            "default": false,
            "example": true
          },
          "metadata": {
            "type": "object"
          },
          "publishable_key": {
            "type": "string",
            "description": "API key that will be used for server side API access",
            "example": "AH3423bkjbkjdsfbkj"
          },
          "locker_id": {
            "type": "string",
            "description": "An identifier for the vault used to store payment method information.",
            "example": "locker_abc123"
          }
        }
      },
      "Currency": {
        "type": "string",
        "enum": [
          "AED",
          "ALL",
          "AMD",
          "ARS",
          "AUD",
          "AWG",
          "AZN",
          "BBD",
          "BDT",
          "BHD",
          "BMD",
          "BND",
          "BOB",
          "BRL",
          "BSD",
          "BWP",
          "BZD",
          "CAD",
          "CHF",
          "CNY",
          "COP",
          "CRC",
          "CUP",
          "CZK",
          "DKK",
          "DOP",
          "DZD",
          "EGP",
          "ETB",
          "EUR",
          "FJD",
          "GBP",
          "GHS",
          "GIP",
          "GMD",
          "GTQ",
          "GYD",
          "HKD",
          "HNL",
          "HRK",
          "HTG",
          "HUF",
          "IDR",
          "ILS",
          "INR",
          "JMD",
          "JOD",
          "JPY",
          "KES",
          "KGS",
          "KHR",
          "KRW",
          "KWD",
          "KYD",
          "KZT",
          "LAK",
          "LBP",
          "LKR",
          "LRD",
          "LSL",
          "MAD",
          "MDL",
          "MKD",
          "MMK",
          "MNT",
          "MOP",
          "MUR",
          "MVR",
          "MWK",
          "MXN",
          "MYR",
          "NAD",
          "NGN",
          "NIO",
          "NOK",
          "NPR",
          "NZD",
          "OMR",
          "PEN",
          "PGK",
          "PHP",
          "PKR",
          "PLN",
          "QAR",
          "RUB",
          "SAR",
          "SCR",
          "SEK",
          "SGD",
          "SLL",
          "SOS",
          "SSP",
          "SVC",
          "SZL",
          "THB",
          "TTD",
          "TWD",
          "TZS",
          "USD",
          "UYU",
          "UZS",
          "YER",
          "ZAR"
        ]
      },
      "CustomerAcceptance": {
        "type": "object",
        "required": ["acceptance_type"],
        "properties": {
          "acceptance_type": {
            "$ref": "#/components/schemas/AcceptanceType"
          },
          "accepted_at": {
            "type": "string",
            "format": "date-time",
            "description": "Specifying when the customer acceptance was provided",
            "example": "2022-09-10T10:11:12Z"
          },
          "online": {
            "$ref": "#/components/schemas/OnlineMandate"
          }
        }
      },
      "CustomerDeleteResponse": {
        "type": "object",
        "required": [
          "customer_id",
          "customer_deleted",
          "address_deleted",
          "payment_methods_deleted"
        ],
        "properties": {
          "customer_id": {
            "type": "string",
            "description": "The identifier for the customer object",
            "example": "cus_y3oqhf46pyzuxjbcn2giaqnb44",
            "maxLength": 255
          },
          "customer_deleted": {
            "type": "boolean",
            "description": "Whether customer was deleted or not",
            "example": false
          },
          "address_deleted": {
            "type": "boolean",
            "description": "Whether address was deleted or not",
            "example": false
          },
          "payment_methods_deleted": {
            "type": "boolean",
            "description": "Whether payment methods deleted or not",
            "example": false
          }
        }
      },
      "CustomerRequest": {
        "type": "object",
        "description": "The customer details",
        "properties": {
          "customer_id": {
            "type": "string",
            "description": "The identifier for the customer object. If not provided the customer ID will be autogenerated.",
            "example": "cus_y3oqhf46pyzuxjbcn2giaqnb44",
            "maxLength": 255
          },
          "name": {
            "type": "string",
            "description": "The customer's name",
            "example": "Jon Test",
            "maxLength": 255
          },
          "email": {
            "type": "string",
            "description": "The customer's email address",
            "example": "JonTest@test.com",
            "maxLength": 255
          },
          "phone": {
            "type": "string",
            "description": "The customer's phone number",
            "example": "9999999999",
            "maxLength": 255
          },
          "description": {
            "type": "string",
            "description": "An arbitrary string that you can attach to a customer object.",
            "example": "First Customer",
            "maxLength": 255
          },
          "phone_country_code": {
            "type": "string",
            "description": "The country code for the customer phone number",
            "example": "+65",
            "maxLength": 255
          },
          "address": {
            "type": "object"
          },
          "metadata": {
            "type": "object"
          }
        }
      },
      "CustomerResponse": {
        "type": "object",
        "required": ["customer_id", "created_at"],
        "properties": {
          "customer_id": {
            "type": "string",
            "description": "The identifier for the customer object. If not provided the customer ID will be autogenerated.",
            "example": "cus_y3oqhf46pyzuxjbcn2giaqnb44",
            "maxLength": 255
          },
          "name": {
            "type": "string",
            "description": "The customer's name",
            "example": "Jon Test",
            "maxLength": 255
          },
          "email": {
            "type": "string",
            "description": "The customer's email address",
            "example": "JonTest@test.com",
            "maxLength": 255
          },
          "phone": {
            "type": "string",
            "description": "The customer's phone number",
            "example": "9999999999",
            "maxLength": 255
          },
          "phone_country_code": {
            "type": "string",
            "description": "The country code for the customer phone number",
            "example": "+65",
            "maxLength": 255
          },
          "description": {
            "type": "string",
            "description": "An arbitrary string that you can attach to a customer object.",
            "example": "First Customer",
            "maxLength": 255
          },
          "address": {
            "type": "object"
          },
          "created_at": {
            "type": "string",
            "format": "date-time",
            "description": "A timestamp (ISO 8601 code) that determines when the customer was created",
            "example": "2023-01-18T11:04:09.922Z"
          },
          "metadata": {
            "type": "object"
          }
        }
      },
      "DeleteMcaResponse": {
        "type": "object",
        "required": ["merchant_id", "merchant_connector_id", "deleted"],
        "properties": {
          "merchant_id": {
            "type": "string",
            "description": "The identifier for the Merchant Account",
            "example": "y3oqhf46pyzuxjbcn2giaqnb44",
            "maxLength": 255
          },
          "merchant_connector_id": {
            "type": "integer",
            "format": "int32",
            "description": "Unique ID of the connector",
            "example": 42
          },
          "deleted": {
            "type": "boolean",
            "description": "If the connector is deleted or not",
            "example": false
          }
        }
      },
      "DeleteResponse": {
        "type": "object",
        "required": ["merchant_id", "deleted"],
        "properties": {
          "merchant_id": {
            "type": "string",
            "description": "The identifier for the Merchant Account",
            "example": "y3oqhf46pyzuxjbcn2giaqnb44",
            "maxLength": 255
          },
          "deleted": {
            "type": "boolean",
            "description": "If the connector is deleted or not",
            "example": false
          }
        }
      },
      "FutureUsage": {
        "type": "string",
        "enum": ["off_session", "on_session"]
      },
      "GpayAllowedMethodsParameters": {
        "type": "object",
        "required": ["allowed_auth_methods", "allowed_card_networks"],
        "properties": {
          "allowed_auth_methods": {
            "type": "array",
            "items": {
              "type": "string",
              "description": "The list of allowed auth methods (ex: 3DS, No3DS, PAN_ONLY etc)"
            }
          },
          "allowed_card_networks": {
            "type": "array",
            "items": {
              "type": "string",
              "description": "The list of allowed card networks (ex: AMEX,JCB etc)"
            }
          }
        }
      },
      "GpayAllowedPaymentMethods": {
        "type": "object",
        "required": ["type", "parameters", "tokenization_specification"],
        "properties": {
          "type": {
            "type": "string",
            "description": "The type of payment method"
          },
          "parameters": {
            "$ref": "#/components/schemas/GpayAllowedMethodsParameters"
          },
          "tokenization_specification": {
            "$ref": "#/components/schemas/GpayTokenizationSpecification"
          }
        }
      },
      "GpayMerchantInfo": {
        "type": "object",
        "required": ["merchant_name"],
        "properties": {
          "merchant_name": {
            "type": "string",
            "description": "The name of the merchant"
          }
        }
      },
      "GpayTokenParameters": {
        "type": "object",
        "required": ["gateway", "gateway_merchant_id"],
        "properties": {
          "gateway": {
            "type": "string",
            "description": "The name of the connector"
          },
          "gateway_merchant_id": {
            "type": "string",
            "description": "The merchant ID registered in the connector associated"
          }
        }
      },
      "GpayTokenizationSpecification": {
        "type": "object",
        "required": ["type", "parameters"],
        "properties": {
          "type": {
            "type": "string",
            "description": "The token specification type(ex: PAYMENT_GATEWAY)"
          },
          "parameters": {
            "$ref": "#/components/schemas/GpayTokenParameters"
          }
        }
      },
      "GpayTransactionInfo": {
        "type": "object",
        "required": [
          "country_code",
          "currency_code",
          "total_price_status",
          "total_price"
        ],
        "properties": {
          "country_code": {
            "type": "string",
            "description": "The country code"
          },
          "currency_code": {
            "type": "string",
            "description": "The currency code"
          },
          "total_price_status": {
            "type": "string",
            "description": "The total price status (ex: 'FINAL')"
          },
          "total_price": {
            "type": "integer",
            "format": "int64",
            "description": "The total price"
          }
        }
      },
      "IntentStatus": {
        "type": "string",
        "enum": [
          "succeeded",
          "failed",
          "cancelled",
          "processing",
          "requires_customer_action",
          "requires_payment_method",
          "requires_confirmation",
          "requires_capture"
        ]
      },
<<<<<<< HEAD
      "KlarnaIssuer": {
=======
      "KlarnaRedirectIssuer": {
        "type": "string",
        "enum": ["stripe"]
      },
      "KlarnaSdkIssuer": {
>>>>>>> d424b1cf
        "type": "string",
        "enum": ["klarna"]
      },
      "MandateAmountData": {
        "type": "object",
        "required": ["amount", "currency"],
        "properties": {
          "amount": {
            "type": "integer",
            "format": "int64",
            "description": "The maximum amount to be debited for the mandate transaction",
            "example": 6540
          },
          "currency": {
            "$ref": "#/components/schemas/Currency"
          }
        }
      },
      "MandateData": {
        "type": "object",
        "required": ["customer_acceptance", "mandate_type"],
        "properties": {
          "customer_acceptance": {
            "$ref": "#/components/schemas/CustomerAcceptance"
          },
          "mandate_type": {
            "$ref": "#/components/schemas/MandateType"
          }
        }
      },
      "MandateType": {
        "oneOf": [
          {
            "type": "object",
            "required": ["single_use"],
            "properties": {
              "single_use": {
                "$ref": "#/components/schemas/MandateAmountData"
              }
            }
          },
          {
            "type": "object",
            "required": ["multi_use"],
            "properties": {
              "multi_use": {
                "$ref": "#/components/schemas/MandateAmountData"
              }
            }
          }
        ]
      },
      "MerchantAccountResponse": {
        "type": "object",
        "required": [
          "merchant_id",
          "enable_payment_response_hash",
          "redirect_to_merchant_with_http_post"
        ],
        "properties": {
          "merchant_id": {
            "type": "string",
            "description": "The identifier for the Merchant Account",
            "example": "y3oqhf46pyzuxjbcn2giaqnb44",
            "maxLength": 255
          },
          "merchant_name": {
            "type": "string",
            "description": "Name of the Merchant Account",
            "example": "NewAge Retailer"
          },
          "api_key": {
            "type": "string",
            "description": "API key that will be used for server side API access",
            "example": "Ah2354543543523"
          },
          "return_url": {
            "type": "string",
            "description": "The URL to redirect after the completion of the operation",
            "example": "https://www.example.com/success",
            "maxLength": 255
          },
          "enable_payment_response_hash": {
            "type": "boolean",
            "description": "A boolean value to indicate if payment response hash needs to be enabled",
            "default": false,
            "example": true
          },
          "payment_response_hash_key": {
            "type": "string",
            "description": "Refers to the Parent Merchant ID if the merchant being created is a sub-merchant",
            "example": "xkkdf909012sdjki2dkh5sdf",
            "maxLength": 255
          },
          "redirect_to_merchant_with_http_post": {
            "type": "boolean",
            "description": "A boolean value to indicate if redirect to merchant with http post needs to be enabled",
            "default": false,
            "example": true
          },
          "merchant_details": {
            "$ref": "#/components/schemas/MerchantDetails"
          },
          "webhook_details": {
            "$ref": "#/components/schemas/WebhookDetails"
          },
          "routing_algorithm": {
            "$ref": "#/components/schemas/RoutingAlgorithm"
          },
          "sub_merchants_enabled": {
            "type": "boolean",
            "description": "A boolean value to indicate if the merchant is a sub-merchant under a master or a parent merchant. By default, its value is false.",
            "default": false,
            "example": false
          },
          "parent_merchant_id": {
            "type": "string",
            "description": "Refers to the Parent Merchant ID if the merchant being created is a sub-merchant",
            "example": "xkkdf909012sdjki2dkh5sdf",
            "maxLength": 255
          },
          "publishable_key": {
            "type": "string",
            "description": "API key that will be used for server side API access",
            "example": "AH3423bkjbkjdsfbkj"
          },
          "metadata": {
            "type": "object"
          },
          "locker_id": {
            "type": "string",
            "description": "An identifier for the vault used to store payment method information.",
            "example": "locker_abc123"
          }
        }
      },
      "MerchantConnectorId": {
        "type": "object",
        "required": ["merchant_id", "merchant_connector_id"],
        "properties": {
          "merchant_id": {
            "type": "string"
          },
          "merchant_connector_id": {
            "type": "integer",
            "format": "int32"
          }
        }
      },
      "MerchantDetails": {
        "type": "object",
        "properties": {
          "primary_contact_person": {
            "type": "string",
            "description": "The merchant's primary contact name",
            "example": "John Doe",
            "maxLength": 255
          },
          "primary_phone": {
            "type": "string",
            "description": "The merchant's primary phone number",
            "example": "999999999",
            "maxLength": 255
          },
          "primary_email": {
            "type": "string",
            "description": "The merchant's primary email address",
            "example": "johndoe@test.com",
            "maxLength": 255
          },
          "secondary_contact_person": {
            "type": "string",
            "description": "The merchant's secondary contact name",
            "example": "John Doe2",
            "maxLength": 255
          },
          "secondary_phone": {
            "type": "string",
            "description": "The merchant's secondary phone number",
            "example": "999999988",
            "maxLength": 255
          },
          "secondary_email": {
            "type": "string",
            "description": "The merchant's secondary email address",
            "example": "johndoe2@test.com",
            "maxLength": 255
          },
          "website": {
            "type": "string",
            "description": "The business website of the merchant",
            "example": "www.example.com",
            "maxLength": 255
          },
          "about_business": {
            "type": "string",
            "description": "A brief description about merchant's business",
            "example": "Online Retail with a wide selection of organic products for North America",
            "maxLength": 255
          },
          "address": {
            "$ref": "#/components/schemas/AddressDetails"
          }
        }
      },
      "Metadata": {
        "allOf": [
          {
            "type": "object"
          },
          {
            "type": "object",
            "properties": {
              "order_details": {
                "$ref": "#/components/schemas/OrderDetails"
              }
            }
          }
        ]
      },
      "NextAction": {
        "type": "object",
        "required": ["type"],
        "properties": {
          "type": {
            "$ref": "#/components/schemas/NextActionType"
          },
          "redirect_to_url": {
            "type": "string",
            "description": "Contains the url for redirection flow",
            "example": "https://router.juspay.io/redirect/fakushdfjlksdfasklhdfj"
          }
        }
      },
      "NextActionType": {
        "type": "string",
        "enum": [
          "redirect_to_url",
          "display_qr_code",
          "invoke_sdk_client",
          "trigger_api"
        ]
      },
      "OnlineMandate": {
        "type": "object",
        "required": ["ip_address", "user_agent"],
        "properties": {
          "ip_address": {
            "type": "string",
            "description": "Ip address of the customer machine from which the mandate was created",
            "example": "123.32.25.123"
          },
          "user_agent": {
            "type": "string",
            "description": "The user-agent of the customer's browser"
          }
        }
      },
      "OrderDetails": {
        "type": "object",
        "required": ["product_name", "quantity"],
        "properties": {
          "product_name": {
            "type": "string",
            "description": "Name of the product that is being purchased",
            "example": "shirt",
            "maxLength": 255
          },
          "quantity": {
            "type": "integer",
            "format": "int32",
            "description": "The quantity of the product to be purchased",
            "example": 1
          }
        }
      },
      "PayLaterData": {
        "oneOf": [
          {
            "type": "object",
            "required": ["klarna_redirect"],
            "properties": {
              "klarna_redirect": {
                "type": "object",
                "description": "For KlarnaRedirect as PayLater Option",
                "required": ["issuer_name", "billing_email", "billing_country"],
                "properties": {
                  "issuer_name": {
                    "$ref": "#/components/schemas/KlarnaIssuer"
                  },
                  "billing_email": {
                    "type": "string",
                    "description": "The billing email"
                  },
                  "billing_country": {
                    "type": "string"
                  }
                }
              }
            }
          },
          {
            "type": "object",
            "required": ["klarna_sdk"],
            "properties": {
              "klarna_sdk": {
                "type": "object",
                "description": "For Klarna Sdk as PayLater Option",
                "required": ["issuer_name", "token"],
                "properties": {
                  "issuer_name": {
                    "$ref": "#/components/schemas/KlarnaIssuer"
                  },
                  "token": {
                    "type": "string",
                    "description": "The token for the sdk workflow"
                  }
                }
              }
            }
          },
          {
            "type": "object",
            "required": ["affirm_redirect"],
            "properties": {
              "affirm_redirect": {
                "type": "object",
<<<<<<< HEAD
                "description": "For Affirm redirect as PayLater Option",
                "required": [
                  "issuer_name",
                  "billing_email"
                ],
=======
                "description": "For Affirm redirect flow",
                "required": ["billing_email"],
>>>>>>> d424b1cf
                "properties": {
                  "issuer_name": {
                    "$ref": "#/components/schemas/AffirmIssuer"
                  },
                  "billing_email": {
                    "type": "string",
                    "description": "The billing email"
                  }
                }
              }
            }
          },
          {
            "type": "object",
            "required": [
              "afterpay_clearpay_redirect"
            ],
            "properties": {
              "afterpay_clearpay_redirect": {
                "type": "object",
                "description": "For AfterpayClearpay redirect as PayLater Option",
                "required": [
                  "issuer_name",
                  "billing_email",
                  "billing_name"
                ],
                "properties": {
                  "issuer_name": {
                    "$ref": "#/components/schemas/AfterpayClearpayIssuer"
                  },
                  "billing_email": {
                    "type": "string",
                    "description": "The billing email"
                  },
                  "billing_name": {
                    "type": "string",
                    "description": "The billing name"
                  }
                }
              }
            }
          }
        ]
      },
      "PaymentConnectorCreate": {
        "type": "object",
        "description": "Create a new Payment Connector for the merchant account. The connector could be a payment processor / facilitator / acquirer or specialized services like Fraud / Accounting etc.\"",
        "required": ["connector_type", "connector_name"],
        "properties": {
          "connector_type": {
            "$ref": "#/components/schemas/ConnectorType"
          },
          "connector_name": {
            "type": "string",
            "description": "Name of the Connector",
            "example": "stripe"
          },
          "merchant_connector_id": {
            "type": "integer",
            "format": "int32",
            "description": "Unique ID of the connector",
            "example": 42
          },
          "connector_account_details": {
            "type": "object"
          },
          "test_mode": {
            "type": "boolean",
            "description": "A boolean value to indicate if the connector is in Test mode. By default, its value is false.",
            "default": false,
            "example": false
          },
          "disabled": {
            "type": "boolean",
            "description": "A boolean value to indicate if the connector is disabled. By default, its value is false.",
            "default": false,
            "example": false
          },
          "payment_methods_enabled": {
            "type": "array",
            "items": {
              "$ref": "#/components/schemas/PaymentMethods"
            },
            "example": [
              {
                "payment_method": "wallet",
                "payment_method_types": ["upi_collect", "upi_intent"],
                "payment_method_issuers": ["labore magna ipsum", "aute"],
                "payment_schemes": ["Discover", "Discover"],
                "accepted_currencies": ["AED", "AED"],
                "accepted_countries": ["in", "us"],
                "minimum_amount": 1,
                "maximum_amount": 68607706,
                "recurring_enabled": true,
                "installment_payment_enabled": true
              }
            ]
          },
          "metadata": {
            "type": "object"
          }
        }
      },
      "PaymentExperience": {
        "type": "string",
        "enum": [
          "redirect_to_url",
          "invoke_sdk_client",
          "display_qr_code",
          "one_click",
          "link_wallet",
          "invoke_payment_app"
        ]
      },
      "PaymentIdType": {
        "oneOf": [
          {
            "type": "object",
            "required": ["PaymentIntentId"],
            "properties": {
              "PaymentIntentId": {
                "type": "string",
                "description": "The identifier for payment intent"
              }
            }
          },
          {
            "type": "object",
            "required": ["ConnectorTransactionId"],
            "properties": {
              "ConnectorTransactionId": {
                "type": "string",
                "description": "The identifier for connector transaction"
              }
            }
          },
          {
            "type": "object",
            "required": ["PaymentAttemptId"],
            "properties": {
              "PaymentAttemptId": {
                "type": "string",
                "description": "The identifier for payment attempt"
              }
            }
          }
        ]
      },
      "PaymentListConstraints": {
        "type": "object",
        "properties": {
          "customer_id": {
            "type": "string",
            "description": "The identifier for customer"
          },
          "starting_after": {
            "type": "string",
            "description": "A cursor for use in pagination, fetch the next list after some object"
          },
          "ending_before": {
            "type": "string",
            "description": "A cursor for use in pagination, fetch the previous list before some object"
          },
          "limit": {
            "type": "integer",
            "format": "int64",
            "description": "limit on the number of objects to return"
          },
          "created": {
            "type": "string",
            "format": "date-time",
            "description": "The time at which payment is created"
          },
          "created.lt": {
            "type": "string",
            "format": "date-time",
            "description": "Time less than the payment created time"
          },
          "created.gt": {
            "type": "string",
            "format": "date-time",
            "description": "Time greater than the payment created time"
          },
          "created.lte": {
            "type": "string",
            "format": "date-time",
            "description": "Time less than or equals to the payment created time"
          },
          "created.gte": {
            "type": "string",
            "format": "date-time",
            "description": "Time greater than or equals to the payment created time"
          }
        }
      },
      "PaymentListResponse": {
        "type": "object",
        "required": ["size", "data"],
        "properties": {
          "size": {
            "type": "integer",
            "description": "The number of payments included in the list"
          },
          "data": {
            "type": "array",
            "items": {
              "$ref": "#/components/schemas/PaymentsResponse"
            }
          }
        }
      },
      "PaymentMethod": {
        "oneOf": [
          {
            "type": "object",
            "required": ["Card"],
            "properties": {
              "Card": {
                "$ref": "#/components/schemas/CCard"
              }
            }
          },
          {
            "type": "string",
            "enum": ["BankTransfer"]
          },
          {
            "type": "object",
            "required": ["Wallet"],
            "properties": {
              "Wallet": {
                "$ref": "#/components/schemas/WalletData"
              }
            }
          },
          {
            "type": "object",
            "required": ["PayLater"],
            "properties": {
              "PayLater": {
                "$ref": "#/components/schemas/PayLaterData"
              }
            }
          },
          {
            "type": "string",
            "enum": ["Paypal"]
          }
        ]
      },
      "PaymentMethodSubType": {
        "type": "string",
        "enum": [
          "credit",
          "debit",
          "upi_intent",
          "upi_collect",
          "credit_card_installments",
          "pay_later_installments"
        ]
      },
      "PaymentMethodType": {
        "type": "string",
        "enum": [
          "card",
          "payment_container",
          "bank_transfer",
          "bank_debit",
          "pay_later",
          "netbanking",
          "upi",
          "open_banking",
          "consumer_finance",
          "wallet",
          "klarna",
          "paypal"
        ]
      },
      "PaymentMethods": {
        "type": "object",
        "description": "Details of all the payment methods enabled for the connector for the given merchant account",
        "required": [
          "payment_method",
          "recurring_enabled",
          "installment_payment_enabled"
        ],
        "properties": {
          "payment_method": {
            "$ref": "#/components/schemas/PaymentMethodType"
          },
          "payment_method_types": {
            "type": "array",
            "items": {
              "$ref": "#/components/schemas/PaymentMethodSubType"
            },
            "example": ["credit"]
          },
          "payment_method_issuers": {
            "type": "array",
            "items": {
              "type": "string",
              "description": "List of payment method issuers to be enabled for this payment method"
            },
            "example": ["HDFC"]
          },
          "payment_schemes": {
            "type": "array",
            "items": {
              "type": "string",
              "description": "List of payment schemes accepted or has the processing capabilities of the processor"
            },
            "example": ["MASTER", "VISA", "DINERS"]
          },
          "accepted_currencies": {
            "type": "array",
            "items": {
              "$ref": "#/components/schemas/Currency"
            },
            "example": ["USD", "EUR", "AED"]
          },
          "accepted_countries": {
            "type": "array",
            "items": {
              "type": "string",
              "description": "List of Countries accepted or has the processing capabilities of the processor"
            },
            "example": ["US", "IN"]
          },
          "minimum_amount": {
            "type": "integer",
            "format": "int32",
            "description": "Minimum amount supported by the processor. To be represented in the lowest denomination of the target currency (For example, for USD it should be in cents)",
            "example": 1
          },
          "maximum_amount": {
            "type": "integer",
            "format": "int32",
            "description": "Maximum amount supported by the processor. To be represented in the lowest denomination of\nthe target currency (For example, for USD it should be in cents)",
            "example": 1313
          },
          "recurring_enabled": {
            "type": "boolean",
            "description": "Boolean to enable recurring payments / mandates. Default is true.",
            "default": true,
            "example": false
          },
          "installment_payment_enabled": {
            "type": "boolean",
            "description": "Boolean to enable installment / EMI / BNPL payments. Default is true.",
            "default": true,
            "example": false
          },
          "payment_experience": {
            "type": "array",
            "items": {
              "$ref": "#/components/schemas/PaymentExperience"
            },
            "example": ["redirect_to_url"]
          }
        }
      },
      "PaymentRetrieveBody": {
        "type": "object",
        "properties": {
          "merchant_id": {
            "type": "string",
            "description": "The identifier for the Merchant Account."
          },
          "force_sync": {
            "type": "boolean",
            "description": "Decider to enable or disable the connector call for retrieve request"
          }
        }
      },
      "PaymentsCancelRequest": {
        "type": "object",
        "properties": {
          "cancellation_reason": {
            "type": "string",
            "description": "The reason for the payment cancel"
          }
        }
      },
      "PaymentsCaptureRequest": {
        "type": "object",
        "properties": {
          "payment_id": {
            "type": "string",
            "description": "The unique identifier for the payment"
          },
          "merchant_id": {
            "type": "string",
            "description": "The unique identifier for the merchant"
          },
          "amount_to_capture": {
            "type": "integer",
            "format": "int64",
            "description": "The Amount to be captured/ debited from the user's payment method."
          },
          "refund_uncaptured_amount": {
            "type": "boolean",
            "description": "Decider to refund the uncaptured amount"
          },
          "statement_descriptor_suffix": {
            "type": "string",
            "description": "Provides information about a card payment that customers see on their statements."
          },
          "statement_descriptor_prefix": {
            "type": "string",
            "description": "Concatenated with the statement descriptor suffix that’s set on the account to form the complete statement descriptor."
          }
        }
      },
      "PaymentsRequest": {
        "type": "object",
        "properties": {
          "payment_id": {
            "type": "string",
            "description": "Unique identifier for the payment. This ensures impotency for multiple payments\nthat have been done by a single merchant. This field is auto generated and is returned in the API response.",
            "example": "pay_mbabizu24mvu3mela5njyhpit4",
            "maxLength": 30,
            "minLength": 30
          },
          "merchant_id": {
            "type": "string",
            "description": "This is an identifier for the merchant account. This is inferred from the API key\nprovided during the request",
            "example": "merchant_1668273825",
            "maxLength": 255
          },
          "amount": {
            "type": "integer",
            "format": "int64",
            "description": "The payment amount. Amount for the payment in lowest denomination of the currency. (i.e) in cents for USD denomination, in paisa for INR denomination etc.,",
            "example": 6540
          },
          "connector": {
            "$ref": "#/components/schemas/Connector"
          },
          "currency": {
            "$ref": "#/components/schemas/Currency"
          },
          "capture_method": {
            "$ref": "#/components/schemas/CaptureMethod"
          },
          "amount_to_capture": {
            "type": "integer",
            "format": "int64",
            "description": "The Amount to be captured/ debited from the users payment method. It shall be in lowest denomination of the currency. (i.e) in cents for USD denomination, in paisa for INR denomination etc.,\nIf not provided, the default amount_to_capture will be the payment amount.",
            "example": 6540
          },
          "capture_on": {
            "type": "string",
            "format": "date-time",
            "description": "A timestamp (ISO 8601 code) that determines when the payment should be captured.\nProviding this field will automatically set `capture` to true",
            "example": "2022-09-10T10:11:12Z"
          },
          "confirm": {
            "type": "boolean",
            "description": "Whether to confirm the payment (if applicable)",
            "default": false,
            "example": true
          },
          "customer_id": {
            "type": "string",
            "description": "The identifier for the customer object. If not provided the customer ID will be autogenerated.",
            "example": "cus_y3oqhf46pyzuxjbcn2giaqnb44",
            "maxLength": 255
          },
          "email": {
            "type": "string",
            "description": "description: The customer's email address",
            "example": "johntest@test.com",
            "maxLength": 255
          },
          "name": {
            "type": "string",
            "description": "description: The customer's name",
            "example": "John Test",
            "maxLength": 255
          },
          "phone": {
            "type": "string",
            "description": "The customer's phone number",
            "example": "3141592653",
            "maxLength": 255
          },
          "phone_country_code": {
            "type": "string",
            "description": "The country code for the customer phone number",
            "example": "+1",
            "maxLength": 255
          },
          "off_session": {
            "type": "boolean",
            "description": "Set to true to indicate that the customer is not in your checkout flow during this payment, and therefore is unable to authenticate. This parameter is intended for scenarios where you collect card details and charge them later. This parameter can only be used with `confirm: true`.",
            "example": true
          },
          "description": {
            "type": "string",
            "description": "A description of the payment",
            "example": "It's my first payment request"
          },
          "return_url": {
            "type": "string",
            "description": "The URL to redirect after the completion of the operation",
            "example": "https://hyperswitch.io"
          },
          "setup_future_usage": {
            "$ref": "#/components/schemas/FutureUsage"
          },
          "authentication_type": {
            "$ref": "#/components/schemas/AuthenticationType"
          },
          "payment_method_data": {
            "$ref": "#/components/schemas/PaymentMethod"
          },
          "payment_method": {
            "$ref": "#/components/schemas/PaymentMethodType"
          },
          "payment_token": {
            "type": "string",
            "description": "Provide a reference to a stored payment method",
            "example": "187282ab-40ef-47a9-9206-5099ba31e432"
          },
          "card_cvc": {
            "type": "string"
          },
          "shipping": {
            "$ref": "#/components/schemas/Address"
          },
          "billing": {
            "$ref": "#/components/schemas/Address"
          },
          "statement_descriptor_name": {
            "type": "string",
            "description": "For non-card charges, you can use this value as the complete description that appears on your customers’ statements. Must contain at least one letter, maximum 22 characters.",
            "example": "Juspay Router",
            "maxLength": 255
          },
          "statement_descriptor_suffix": {
            "type": "string",
            "description": "Provides information about a card payment that customers see on their statements. Concatenated with the prefix (shortened descriptor) or statement descriptor that’s set on the account to form the complete statement descriptor. Maximum 22 characters for the concatenated descriptor.",
            "example": "Payment for shoes purchase",
            "maxLength": 255
          },
          "metadata": {
            "$ref": "#/components/schemas/Metadata"
          },
          "client_secret": {
            "type": "string",
            "description": "It's a token used for client side verification.",
            "example": "pay_U42c409qyHwOkWo3vK60_secret_el9ksDkiB8hi6j9N78yo"
          },
          "mandate_data": {
            "$ref": "#/components/schemas/MandateData"
          },
          "mandate_id": {
            "type": "string",
            "description": "A unique identifier to link the payment to a mandate, can be use instead of payment_method_data",
            "example": "mandate_iwer89rnjef349dni3",
            "maxLength": 255
          },
          "browser_info": {
            "type": "object"
          }
        }
      },
      "PaymentsResponse": {
        "type": "object",
        "required": ["status", "amount", "currency", "payment_method"],
        "properties": {
          "payment_id": {
            "type": "string",
            "description": "Unique identifier for the payment. This ensures impotency for multiple payments\nthat have been done by a single merchant.",
            "example": "pay_mbabizu24mvu3mela5njyhpit4",
            "maxLength": 30,
            "minLength": 30
          },
          "merchant_id": {
            "type": "string",
            "description": "This is an identifier for the merchant account. This is inferred from the API key\nprovided during the request",
            "example": "merchant_1668273825",
            "maxLength": 255
          },
          "status": {
            "$ref": "#/components/schemas/IntentStatus"
          },
          "amount": {
            "type": "integer",
            "format": "int64",
            "description": "The payment amount. Amount for the payment in lowest denomination of the currency. (i.e) in cents for USD denomination, in paisa for INR denomination etc.,",
            "example": 100
          },
          "amount_capturable": {
            "type": "integer",
            "format": "int64",
            "description": "The maximum amount that could be captured from the payment",
            "example": 6540,
            "minimum": 100.0
          },
          "amount_received": {
            "type": "integer",
            "format": "int64",
            "description": "The amount which is already captured from the payment",
            "example": 6540,
            "minimum": 100.0
          },
          "connector": {
            "type": "string",
            "description": "The connector used for the payment",
            "example": "stripe"
          },
          "client_secret": {
            "type": "string",
            "description": "It's a token used for client side verification.",
            "example": "pay_U42c409qyHwOkWo3vK60_secret_el9ksDkiB8hi6j9N78yo"
          },
          "created": {
            "type": "string",
            "format": "date-time",
            "description": "Time when the payment was created",
            "example": "2022-09-10T10:11:12Z"
          },
          "currency": {
            "$ref": "#/components/schemas/Currency"
          },
          "customer_id": {
            "type": "string",
            "description": "The identifier for the customer object. If not provided the customer ID will be autogenerated.",
            "example": "cus_y3oqhf46pyzuxjbcn2giaqnb44",
            "maxLength": 255
          },
          "description": {
            "type": "string",
            "description": "A description of the payment",
            "example": "It's my first payment request"
          },
          "refunds": {
            "type": "array",
            "items": {
              "$ref": "#/components/schemas/RefundResponse"
            }
          },
          "mandate_id": {
            "type": "string",
            "description": "A unique identifier to link the payment to a mandate, can be use instead of payment_method_data",
            "example": "mandate_iwer89rnjef349dni3",
            "maxLength": 255
          },
          "mandate_data": {
            "$ref": "#/components/schemas/MandateData"
          },
          "setup_future_usage": {
            "$ref": "#/components/schemas/FutureUsage"
          },
          "off_session": {
            "type": "boolean",
            "description": "Set to true to indicate that the customer is not in your checkout flow during this payment, and therefore is unable to authenticate. This parameter is intended for scenarios where you collect card details and charge them later. This parameter can only be used with confirm=true.",
            "example": true
          },
          "capture_on": {
            "type": "string",
            "format": "date-time",
            "description": "A timestamp (ISO 8601 code) that determines when the payment should be captured.\nProviding this field will automatically set `capture` to true",
            "example": "2022-09-10T10:11:12Z"
          },
          "capture_method": {
            "$ref": "#/components/schemas/CaptureMethod"
          },
          "payment_method": {
            "$ref": "#/components/schemas/PaymentMethodType"
          },
          "payment_method_data": {
            "$ref": "#/components/schemas/PaymentMethod"
          },
          "payment_token": {
            "type": "string",
            "description": "Provide a reference to a stored payment method",
            "example": "187282ab-40ef-47a9-9206-5099ba31e432"
          },
          "shipping": {
            "$ref": "#/components/schemas/Address"
          },
          "billing": {
            "$ref": "#/components/schemas/Address"
          },
          "metadata": {
            "type": "object"
          },
          "email": {
            "type": "string",
            "description": "description: The customer's email address",
            "example": "johntest@test.com",
            "maxLength": 255
          },
          "name": {
            "type": "string",
            "description": "description: The customer's name",
            "example": "John Test",
            "maxLength": 255
          },
          "phone": {
            "type": "string",
            "description": "The customer's phone number",
            "example": "3141592653",
            "maxLength": 255
          },
          "return_url": {
            "type": "string",
            "description": "The URL to redirect after the completion of the operation",
            "example": "https://hyperswitch.io"
          },
          "authentication_type": {
            "$ref": "#/components/schemas/AuthenticationType"
          },
          "statement_descriptor_name": {
            "type": "string",
            "description": "For non-card charges, you can use this value as the complete description that appears on your customers’ statements. Must contain at least one letter, maximum 22 characters.",
            "example": "Juspay Router",
            "maxLength": 255
          },
          "statement_descriptor_suffix": {
            "type": "string",
            "description": "Provides information about a card payment that customers see on their statements. Concatenated with the prefix (shortened descriptor) or statement descriptor that’s set on the account to form the complete statement descriptor. Maximum 255 characters for the concatenated descriptor.",
            "example": "Payment for shoes purchase",
            "maxLength": 255
          },
          "next_action": {
            "$ref": "#/components/schemas/NextAction"
          },
          "cancellation_reason": {
            "type": "string",
            "description": "If the payment was cancelled the reason provided here"
          },
          "error_code": {
            "type": "string",
            "description": "If there was an error while calling the connectors the code is received here",
            "example": "E0001"
          },
          "error_message": {
            "type": "string",
            "description": "If there was an error while calling the connector the error message is received here",
            "example": "Failed while verifying the card"
          }
        }
      },
      "PaymentsRetrieveRequest": {
        "type": "object",
        "required": ["resource_id", "force_sync"],
        "properties": {
          "resource_id": {
            "$ref": "#/components/schemas/PaymentIdType"
          },
          "merchant_id": {
            "type": "string",
            "description": "The identifier for the Merchant Account."
          },
          "force_sync": {
            "type": "boolean",
            "description": "Decider to enable or disable the connector call for retrieve request"
          },
          "param": {
            "type": "string",
            "description": "The parameters passed to a retrieve request"
          },
          "connector": {
            "type": "string",
            "description": "The name of the connector"
          }
        }
      },
      "PaymentsSessionRequest": {
        "type": "object",
        "required": ["payment_id", "client_secret", "wallets"],
        "properties": {
          "payment_id": {
            "type": "string",
            "description": "The identifier for the payment"
          },
          "client_secret": {
            "type": "string",
            "description": "This is a token which expires after 15 minutes, used from the client to authenticate and create sessions from the SDK"
          },
          "wallets": {
            "type": "array",
            "items": {
              "$ref": "#/components/schemas/SupportedWallets"
            }
          }
        }
      },
      "PaymentsSessionResponse": {
        "type": "object",
        "required": ["payment_id", "client_secret", "session_token"],
        "properties": {
          "payment_id": {
            "type": "string",
            "description": "The identifier for the payment"
          },
          "client_secret": {
            "type": "string",
            "description": "This is a token which expires after 15 minutes, used from the client to authenticate and create sessions from the SDK"
          },
          "session_token": {
            "type": "array",
            "items": {
              "$ref": "#/components/schemas/SessionToken"
            }
          }
        }
      },
      "PaymentsStartRequest": {
        "type": "object",
        "required": ["payment_id", "merchant_id", "attempt_id"],
        "properties": {
          "payment_id": {
            "type": "string",
            "description": "Unique identifier for the payment. This ensures impotency for multiple payments\nthat have been done by a single merchant. This field is auto generated and is returned in the API response."
          },
          "merchant_id": {
            "type": "string",
            "description": "The identifier for the Merchant Account."
          },
          "attempt_id": {
            "type": "string",
            "description": "The identifier for the payment transaction"
          }
        }
      },
      "PhoneDetails": {
        "type": "object",
        "properties": {
          "number": {
            "type": "string",
            "description": "The contact number",
            "example": "9999999999"
          },
          "country_code": {
            "type": "string",
            "description": "The country code attached to the number",
            "example": "+1"
          }
        }
      },
      "RefundListRequest": {
        "type": "object",
        "properties": {
          "payment_id": {
            "type": "string",
            "description": "The identifier for the payment"
          },
          "limit": {
            "type": "integer",
            "format": "int64",
            "description": "Limit on the number of objects to return"
          },
          "created": {
            "type": "string",
            "format": "date-time",
            "description": "The time at which refund is created"
          },
          "created.lt": {
            "type": "string",
            "format": "date-time",
            "description": "Time less than the refund created time"
          },
          "created.gt": {
            "type": "string",
            "format": "date-time",
            "description": "Time greater than the refund created time"
          },
          "created.lte": {
            "type": "string",
            "format": "date-time",
            "description": "Time less than or equals to the refund created time"
          },
          "created.gte": {
            "type": "string",
            "format": "date-time",
            "description": "Time greater than or equals to the refund created time"
          }
        }
      },
      "RefundRequest": {
        "type": "object",
        "required": ["payment_id"],
        "properties": {
          "refund_id": {
            "type": "string",
            "description": "Unique Identifier for the Refund. This is to ensure idempotency for multiple partial refund initiated against the same payment. If the identifiers is not defined by the merchant, this filed shall be auto generated and provide in the API response. It is recommended to generate uuid(v4) as the refund_id.",
            "example": "ref_mbabizu24mvu3mela5njyhpit4",
            "maxLength": 30,
            "minLength": 30
          },
          "payment_id": {
            "type": "string",
            "description": "Total amount for which the refund is to be initiated. Amount for the payment in lowest denomination of the currency. (i.e) in cents for USD denomination, in paisa for INR denomination etc. If not provided, this will default to the full payment amount",
            "example": "pay_mbabizu24mvu3mela5njyhpit4",
            "maxLength": 30,
            "minLength": 30
          },
          "merchant_id": {
            "type": "string",
            "description": "The identifier for the Merchant Account",
            "example": "y3oqhf46pyzuxjbcn2giaqnb44",
            "maxLength": 255
          },
          "amount": {
            "type": "integer",
            "format": "int64",
            "description": "Total amount for which the refund is to be initiated. Amount for the payment in lowest denomination of the currency. (i.e) in cents for USD denomination, in paisa for INR denomination etc., If not provided, this will default to the full payment amount",
            "example": 6540,
            "minimum": 100.0
          },
          "reason": {
            "type": "string",
            "description": "An arbitrary string attached to the object. Often useful for displaying to users and your customer support executive",
            "example": "Customer returned the product",
            "maxLength": 255
          },
          "refund_type": {
            "$ref": "#/components/schemas/RefundType"
          },
          "metadata": {
            "type": "object"
          }
        }
      },
      "RefundResponse": {
        "type": "object",
        "required": ["refund_id", "payment_id", "amount", "currency", "status"],
        "properties": {
          "refund_id": {
            "type": "string"
          },
          "payment_id": {
            "type": "string"
          },
          "amount": {
            "type": "integer",
            "format": "int64"
          },
          "currency": {
            "type": "string"
          },
          "reason": {
            "type": "string"
          },
          "status": {
            "$ref": "#/components/schemas/RefundStatus"
          },
          "metadata": {
            "type": "object"
          },
          "error_message": {
            "type": "string"
          },
          "error_code": {
            "type": "string"
          },
          "created_at": {
            "type": "string",
            "format": "date-time"
          },
          "updated_at": {
            "type": "string",
            "format": "date-time"
          }
        }
      },
      "RefundStatus": {
        "type": "string",
        "enum": ["succeeded", "failed", "pending", "review"]
      },
      "RefundType": {
        "type": "string",
        "enum": ["scheduled", "instant"]
      },
      "RefundUpdateRequest": {
        "type": "object",
        "properties": {
          "reason": {
            "type": "string",
            "description": "An arbitrary string attached to the object. Often useful for displaying to users and your customer support executive",
            "example": "Customer returned the product",
            "maxLength": 255
          },
          "metadata": {
            "type": "object"
          }
        }
      },
      "RoutingAlgorithm": {
        "type": "string",
        "description": "The routing algorithm to be used to process the incoming request from merchant to outgoing payment processor or payment method. The default is 'Custom'",
        "enum": ["round_robin", "max_conversion", "min_cost", "custom"],
        "example": "custom"
      },
      "SessionToken": {
        "oneOf": [
          {
            "type": "object",
            "description": "The session response structure for Google Pay",
            "required": [
              "merchant_info",
              "allowed_payment_methods",
              "transaction_info",
              "wallet_name"
            ],
            "properties": {
              "merchant_info": {
                "$ref": "#/components/schemas/GpayMerchantInfo"
              },
              "allowed_payment_methods": {
                "type": "array",
                "items": {
                  "$ref": "#/components/schemas/GpayAllowedPaymentMethods"
                }
              },
              "transaction_info": {
                "$ref": "#/components/schemas/GpayTransactionInfo"
              },
              "wallet_name": {
                "type": "string",
                "enum": ["gpay"]
              }
            }
          },
          {
            "type": "object",
            "description": "The session response structure for Klarna",
            "required": ["session_token", "session_id", "wallet_name"],
            "properties": {
              "session_token": {
                "type": "string",
                "description": "The session token for Klarna"
              },
              "session_id": {
                "type": "string",
                "description": "The identifier for the session"
              },
              "wallet_name": {
                "type": "string",
                "enum": ["klarna"]
              }
            }
          },
          {
            "type": "object",
            "description": "The session response structure for PayPal",
            "required": ["session_token", "wallet_name"],
            "properties": {
              "session_token": {
                "type": "string",
                "description": "The session token for PayPal"
              },
              "wallet_name": {
                "type": "string",
                "enum": ["paypal"]
              }
            }
          },
          {
            "type": "object",
            "description": "The session response structure for Apple Pay",
            "required": [
              "epoch_timestamp",
              "expires_at",
              "merchant_session_identifier",
              "nonce",
              "merchant_identifier",
              "domain_name",
              "display_name",
              "signature",
              "operational_analytics_identifier",
              "retries",
              "psp_id",
              "wallet_name"
            ],
            "properties": {
              "epoch_timestamp": {
                "type": "integer",
                "format": "int64",
                "description": "Timestamp at which session is requested"
              },
              "expires_at": {
                "type": "integer",
                "format": "int64",
                "description": "Timestamp at which session expires"
              },
              "merchant_session_identifier": {
                "type": "string",
                "description": "The identifier for the merchant session"
              },
              "nonce": {
                "type": "string",
                "description": "Applepay generates unique ID (UUID) value"
              },
              "merchant_identifier": {
                "type": "string",
                "description": "The identifier for the merchant"
              },
              "domain_name": {
                "type": "string",
                "description": "The domain name of the merchant which is registered in Apple Pay"
              },
              "display_name": {
                "type": "string",
                "description": "The name to be displayed on Apple Pay button"
              },
              "signature": {
                "type": "string",
                "description": "A string which represents the properties of a payment"
              },
              "operational_analytics_identifier": {
                "type": "string",
                "description": "The identifier for the operational analytics"
              },
              "retries": {
                "type": "integer",
                "format": "int32",
                "description": "The number of retries to get the session response"
              },
              "psp_id": {
                "type": "string",
                "description": "The identifier for the connector transaction"
              },
              "wallet_name": {
                "type": "string",
                "enum": ["applepay"]
              }
            }
          }
        ],
        "discriminator": {
          "propertyName": "wallet_name"
        }
      },
      "SupportedWallets": {
        "type": "string",
        "description": "Wallets which support obtaining session object",
        "enum": ["paypal", "apple_pay", "klarna", "gpay"]
      },
      "WalletData": {
        "type": "object",
        "required": ["issuer_name"],
        "properties": {
          "issuer_name": {
            "$ref": "#/components/schemas/WalletIssuer"
          },
          "token": {
            "type": "string",
            "description": "Token generated for the wallet"
          }
        }
      },
      "WalletIssuer": {
        "type": "string",
        "enum": ["googlepay", "applepay", "paypal"]
      },
      "WebhookDetails": {
        "type": "object",
        "properties": {
          "webhook_version": {
            "type": "string",
            "description": "The version for Webhook",
            "example": "1.0.2",
            "maxLength": 255
          },
          "webhook_username": {
            "type": "string",
            "description": "The user name for Webhook login",
            "example": "ekart_retail",
            "maxLength": 255
          },
          "webhook_password": {
            "type": "string",
            "description": "The password for Webhook login",
            "example": "ekart@123",
            "maxLength": 255
          },
          "webhook_url": {
            "type": "string",
            "description": "The url for the webhook endpoint",
            "example": "www.ekart.com/webhooks"
          },
          "payment_created_enabled": {
            "type": "boolean",
            "description": "If this property is true, a webhook message is posted whenever a new payment is created",
            "example": true
          },
          "payment_succeeded_enabled": {
            "type": "boolean",
            "description": "If this property is true, a webhook message is posted whenever a payment is successful",
            "example": true
          },
          "payment_failed_enabled": {
            "type": "boolean",
            "description": "If this property is true, a webhook message is posted whenever a payment fails",
            "example": true
          }
        }
      }
    }
  }
}<|MERGE_RESOLUTION|>--- conflicted
+++ resolved
@@ -2,11 +2,7 @@
   "openapi": "3.0.3",
   "info": {
     "title": "Juspay Router - API Documentation",
-<<<<<<< HEAD
-    "description": "\n## Get started\n\nJuspay Router provides a collection of APIs that enable you to process and manage payments.\nOur APIs accept and return JSON in the HTTP body, and return standard HTTP response codes.\n\nYou can consume the APIs directly using your favorite HTTP/REST library.\n\nWe have a testing environment referred to \"sandbox\", which you can setup to test API calls without\naffecting production data.\n\n### Base URLs\n\nUse the following base URLs when making requests to the APIs:\n\n| Environment   |  Base URL                                            |\n|---------------|------------------------------------------------------|\n| Sandbox       | <https://sandbox.hyperswitch.io>                     |\n| Production    | <https://router.juspay.io>                           |\n\n## Authentication\n\nWhen you sign up on our [dashboard](https://dashboard-hyperswitch.netlify.app) and create a merchant\naccount, you are given a secret key (also referred as api-key).\nYou may authenticate all API requests with Juspay server by providing the appropriate key in the\nrequest Authorization header.\n\nNever share your secret api keys. Keep them guarded and secure.\n",
-=======
     "description": "\n## Get started\n\nJuspay Router provides a collection of APIs that enable you to process and manage payments.\nOur APIs accept and return JSON in the HTTP body, and return standard HTTP response codes.\n\nYou can consume the APIs directly using your favorite HTTP/REST library.\n\nWe have a testing environment referred to \"sandbox\", which you can setup to test API calls without\naffecting production data.\n\n### Base URLs\n\nUse the following base URLs when making requests to the APIs:\n\n| Environment   |  Base URL                                            |\n|---------------|------------------------------------------------------|\n| Sandbox       | <https://sandbox.hyperswitch.io>                   |\n| Production    | <https://router.juspay.io>                           |\n\n## Authentication\n\nWhen you sign up on our [dashboard](https://app.hyperswitch.io) and create a merchant\naccount, you are given a secret key (also referred as api-key).\nYou may authenticate all API requests with Juspay server by providing the appropriate key in the\nrequest Authorization header.\n\nNever share your secret api keys. Keep them guarded and secure.\n",
->>>>>>> d424b1cf
     "contact": {
       "name": "Juspay Support",
       "url": "https://juspay.io",
@@ -209,15 +205,11 @@
       },
       "AffirmIssuer": {
         "type": "string",
-        "enum": [
-          "affirm"
-        ]
+        "enum": ["affirm"]
       },
       "AfterpayClearpayIssuer": {
         "type": "string",
-        "enum": [
-          "afterpay_clearpay"
-        ]
+        "enum": ["afterpay_clearpay"]
       },
       "AuthenticationType": {
         "type": "string",
@@ -794,15 +786,7 @@
           "requires_capture"
         ]
       },
-<<<<<<< HEAD
       "KlarnaIssuer": {
-=======
-      "KlarnaRedirectIssuer": {
-        "type": "string",
-        "enum": ["stripe"]
-      },
-      "KlarnaSdkIssuer": {
->>>>>>> d424b1cf
         "type": "string",
         "enum": ["klarna"]
       },
@@ -1130,16 +1114,8 @@
             "properties": {
               "affirm_redirect": {
                 "type": "object",
-<<<<<<< HEAD
                 "description": "For Affirm redirect as PayLater Option",
-                "required": [
-                  "issuer_name",
-                  "billing_email"
-                ],
-=======
-                "description": "For Affirm redirect flow",
-                "required": ["billing_email"],
->>>>>>> d424b1cf
+                "required": ["issuer_name", "billing_email"],
                 "properties": {
                   "issuer_name": {
                     "$ref": "#/components/schemas/AffirmIssuer"
@@ -1154,18 +1130,12 @@
           },
           {
             "type": "object",
-            "required": [
-              "afterpay_clearpay_redirect"
-            ],
+            "required": ["afterpay_clearpay_redirect"],
             "properties": {
               "afterpay_clearpay_redirect": {
                 "type": "object",
                 "description": "For AfterpayClearpay redirect as PayLater Option",
-                "required": [
-                  "issuer_name",
-                  "billing_email",
-                  "billing_name"
-                ],
+                "required": ["issuer_name", "billing_email", "billing_name"],
                 "properties": {
                   "issuer_name": {
                     "$ref": "#/components/schemas/AfterpayClearpayIssuer"
