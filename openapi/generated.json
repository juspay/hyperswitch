{
  "openapi": "3.0.3",
  "info": {
    "title": "Hyperswitch - API Documentation",
    "description": "\n## Get started\n\nHyperswitch provides a collection of APIs that enable you to process and manage payments.\nOur APIs accept and return JSON in the HTTP body, and return standard HTTP response codes.\n\nYou can consume the APIs directly using your favorite HTTP/REST library.\n\nWe have a testing environment referred to \"sandbox\", which you can setup to test API calls without\naffecting production data. Currently, our sandbox environment is live while our production environment is under development and will be available soon. You can sign up on our Dashboard to get API keys to access Hyperswitch API.\n\n### Environment\n\nUse the following base URLs when making requests to the APIs:\n\n| Environment   |  Base URL                          |\n|---------------|------------------------------------|\n| Sandbox       | <https://sandbox.hyperswitch.io>   |\n| Production    | Coming Soon!                       |\n\n## Authentication\n\nWhen you sign up on our [dashboard](https://app.hyperswitch.io) and create a merchant\naccount, you are given a secret key (also referred as api-key) and a publishable key.\nYou may authenticate all API requests with Hyperswitch server by providing the appropriate key in the\nrequest Authorization header.\n\n| Key           |  Description                                                                                  |\n|---------------|-----------------------------------------------------------------------------------------------|\n| Sandbox       | Private key. Used to authenticate all API requests from your merchant server                  |\n| Production    | Unique identifier for your account. Used to authenticate API requests from your app’s client  |\n\nNever share your secret api keys. Keep them guarded and secure.\n",
    "contact": {
      "name": "Hyperswitch Support",
      "url": "https://hyperswitch.io",
      "email": "hyperswitch@juspay.in"
    },
    "license": {
      "name": "Apache-2.0"
    },
    "version": "0.2.0"
  },
  "servers": [
    {
      "url": "https://sandbox.hyperswitch.io",
      "description": "Sandbox Environment"
    }
  ],
  "paths": {
    "/accounts": {
      "post": {
        "tags": [
          "Merchant Account"
        ],
        "summary": "",
        "description": "\nCreate a new account for a merchant and the merchant could be a seller or retailer or client who likes to receive and send payments.",
        "operationId": "Create a Merchant Account",
        "requestBody": {
          "content": {
            "application/json": {
              "schema": {
                "$ref": "#/components/schemas/CreateMerchantAccount"
              }
            }
          },
          "required": true
        },
        "responses": {
          "200": {
            "description": "Merchant Account Created",
            "content": {
              "application/json": {
                "schema": {
                  "$ref": "#/components/schemas/MerchantAccountResponse"
                }
              }
            }
          },
          "400": {
            "description": "Invalid data"
          }
        },
        "deprecated": false
      }
    },
    "/accounts/{account_id}": {
      "get": {
        "tags": [
          "Merchant Account"
        ],
        "summary": "",
        "description": "\nRetrieve a merchant account details.",
        "operationId": "Retrieve a Merchant Account",
        "parameters": [
          {
            "name": "account_id",
            "in": "path",
            "description": "The unique identifier for the merchant account",
            "required": true,
            "schema": {
              "type": "string"
            }
          }
        ],
        "responses": {
          "200": {
            "description": "Merchant Account Retrieved",
            "content": {
              "application/json": {
                "schema": {
                  "$ref": "#/components/schemas/MerchantAccountResponse"
                }
              }
            }
          },
          "404": {
            "description": "Merchant account not found"
          }
        },
        "deprecated": false
      },
      "post": {
        "tags": [
          "Merchant Account"
        ],
        "summary": "",
        "description": "\nTo update an existing merchant account. Helpful in updating merchant details such as email, contact details, or other configuration details like webhook, routing algorithm etc",
        "operationId": "Update a Merchant Account",
        "parameters": [
          {
            "name": "account_id",
            "in": "path",
            "description": "The unique identifier for the merchant account",
            "required": true,
            "schema": {
              "type": "string"
            }
          }
        ],
        "requestBody": {
          "content": {
            "application/json": {
              "schema": {
                "$ref": "#/components/schemas/CreateMerchantAccount"
              }
            }
          },
          "required": true
        },
        "responses": {
          "200": {
            "description": "Merchant Account Updated",
            "content": {
              "application/json": {
                "schema": {
                  "$ref": "#/components/schemas/MerchantAccountResponse"
                }
              }
            }
          },
          "404": {
            "description": "Merchant account not found"
          }
        },
        "deprecated": false
      },
      "delete": {
        "tags": [
          "Merchant Account"
        ],
        "summary": "",
        "description": "\nTo delete a merchant account",
        "operationId": "Delete a Merchant Account",
        "parameters": [
          {
            "name": "account_id",
            "in": "path",
            "description": "The unique identifier for the merchant account",
            "required": true,
            "schema": {
              "type": "string"
            }
          }
        ],
        "responses": {
          "200": {
            "description": "Merchant Account Deleted",
            "content": {
              "application/json": {
                "schema": {
                  "$ref": "#/components/schemas/DeleteMerchantAccountResponse"
                }
              }
            }
          },
          "404": {
            "description": "Merchant account not found"
          }
        },
        "deprecated": false
      }
    },
    "/accounts/{account_id}/connectors": {
      "get": {
        "tags": [
          "Merchant Connector Account"
        ],
        "summary": "",
        "description": "\nList Payment Connector Details for the merchant",
        "operationId": "List all Merchant Connectors",
        "parameters": [
          {
            "name": "account_id",
            "in": "path",
            "description": "The unique identifier for the merchant account",
            "required": true,
            "schema": {
              "type": "string"
            }
          }
        ],
        "responses": {
          "200": {
            "description": "Payment Connector list retrieved successfully",
            "content": {
              "application/json": {
                "schema": {
                  "type": "array",
                  "items": {
                    "$ref": "#/components/schemas/PaymentConnectorCreate"
                  }
                }
              }
            }
          },
          "401": {
            "description": "Unauthorized request"
          },
          "404": {
            "description": "Payment Connector does not exist in records"
          }
        },
        "deprecated": false
      },
      "post": {
        "tags": [
          "Merchant Connector Account"
        ],
        "summary": "",
        "description": "\nCreate a new Payment Connector for the merchant account. The connector could be a payment processor / facilitator / acquirer or specialized services like Fraud / Accounting etc.\"",
        "operationId": "Create a Merchant Connector",
        "requestBody": {
          "content": {
            "application/json": {
              "schema": {
                "$ref": "#/components/schemas/PaymentConnectorCreate"
              }
            }
          },
          "required": true
        },
        "responses": {
          "200": {
            "description": "Payment Connector Created",
            "content": {
              "application/json": {
                "schema": {
                  "$ref": "#/components/schemas/PaymentConnectorCreate"
                }
              }
            }
          },
          "400": {
            "description": "Missing Mandatory fields"
          }
        },
        "deprecated": false
      }
    },
    "/accounts/{account_id}/connectors/{connector_id}": {
      "get": {
        "tags": [
          "Merchant Connector Account"
        ],
        "summary": "",
        "description": "\nRetrieve Payment Connector Details",
        "operationId": "Retrieve a Merchant Connector",
        "parameters": [
          {
            "name": "account_id",
            "in": "path",
            "description": "The unique identifier for the merchant account",
            "required": true,
            "schema": {
              "type": "string"
            }
          },
          {
            "name": "connector_id",
            "in": "path",
            "description": "The unique identifier for the payment connector",
            "required": true,
            "schema": {
              "type": "integer",
              "format": "int32"
            }
          }
        ],
        "responses": {
          "200": {
            "description": "Payment Connector retrieved successfully",
            "content": {
              "application/json": {
                "schema": {
                  "$ref": "#/components/schemas/PaymentConnectorCreate"
                }
              }
            }
          },
          "401": {
            "description": "Unauthorized request"
          },
          "404": {
            "description": "Payment Connector does not exist in records"
          }
        },
        "deprecated": false
      },
      "post": {
        "tags": [
          "Merchant Connector Account"
        ],
        "summary": "",
        "description": "\nTo update an existing Payment Connector. Helpful in enabling / disabling different payment methods and other settings for the connector etc.",
        "operationId": "Update a Merchant Connector",
        "parameters": [
          {
            "name": "account_id",
            "in": "path",
            "description": "The unique identifier for the merchant account",
            "required": true,
            "schema": {
              "type": "string"
            }
          },
          {
            "name": "connector_id",
            "in": "path",
            "description": "The unique identifier for the payment connector",
            "required": true,
            "schema": {
              "type": "integer",
              "format": "int32"
            }
          }
        ],
        "requestBody": {
          "content": {
            "application/json": {
              "schema": {
                "$ref": "#/components/schemas/PaymentConnectorCreate"
              }
            }
          },
          "required": true
        },
        "responses": {
          "200": {
            "description": "Payment Connector Updated",
            "content": {
              "application/json": {
                "schema": {
                  "$ref": "#/components/schemas/PaymentConnectorCreate"
                }
              }
            }
          },
          "401": {
            "description": "Unauthorized request"
          },
          "404": {
            "description": "Payment Connector does not exist in records"
          }
        },
        "deprecated": false
      },
      "delete": {
        "tags": [
          "Merchant Connector Account"
        ],
        "summary": "",
        "description": "\nDelete or Detach a Payment Connector from Merchant Account",
        "operationId": "Delete a Merchant Connector",
        "parameters": [
          {
            "name": "account_id",
            "in": "path",
            "description": "The unique identifier for the merchant account",
            "required": true,
            "schema": {
              "type": "string"
            }
          },
          {
            "name": "connector_id",
            "in": "path",
            "description": "The unique identifier for the payment connector",
            "required": true,
            "schema": {
              "type": "integer",
              "format": "int32"
            }
          }
        ],
        "responses": {
          "200": {
            "description": "Payment Connector Deleted",
            "content": {
              "application/json": {
                "schema": {
                  "$ref": "#/components/schemas/DeleteMcaResponse"
                }
              }
            }
          },
          "401": {
            "description": "Unauthorized request"
          },
          "404": {
            "description": "Payment Connector does not exist in records"
          }
        },
        "deprecated": false
      }
    },
    "/api_keys": {
      "post": {
        "tags": [
          "API Key"
        ],
        "summary": "API Key - Create",
        "description": "API Key - Create\n\nCreate a new API Key for accessing our APIs from your servers. The plaintext API Key will be\ndisplayed only once on creation, so ensure you store it securely.",
        "operationId": "Create an API Key",
        "requestBody": {
          "content": {
            "application/json": {
              "schema": {
                "$ref": "#/components/schemas/CreateApiKeyRequest"
              }
            }
          },
          "required": true
        },
        "responses": {
          "200": {
            "description": "API Key created",
            "content": {
              "application/json": {
                "schema": {
                  "$ref": "#/components/schemas/CreateApiKeyResponse"
                }
              }
            }
          },
          "400": {
            "description": "Invalid data"
          }
        },
        "deprecated": false
      }
    },
    "/api_keys/list": {
      "get": {
        "tags": [
          "API Key"
        ],
        "summary": "API Key - List",
        "description": "API Key - List\n\nList all API Keys associated with your merchant account.",
        "operationId": "List all API Keys associated with a merchant account",
        "parameters": [
          {
            "name": "limit",
            "in": "query",
            "description": "The maximum number of API Keys to include in the response",
            "required": false,
            "schema": {
              "type": "integer",
              "format": "int64"
            }
          },
          {
            "name": "skip",
            "in": "query",
            "description": "The number of API Keys to skip when retrieving the list of API keys.",
            "required": false,
            "schema": {
              "type": "integer",
              "format": "int64"
            }
          }
        ],
        "responses": {
          "200": {
            "description": "List of API Keys retrieved successfully",
            "content": {
              "application/json": {
                "schema": {
                  "type": "array",
                  "items": {
                    "$ref": "#/components/schemas/RetrieveApiKeyResponse"
                  }
                }
              }
            }
          }
        },
        "deprecated": false
      }
    },
    "/api_keys/{key_id}": {
      "get": {
        "tags": [
          "API Key"
        ],
        "summary": "API Key - Retrieve",
        "description": "API Key - Retrieve\n\nRetrieve information about the specified API Key.",
        "operationId": "Retrieve an API Key",
        "parameters": [
          {
            "name": "key_id",
            "in": "path",
            "description": "The unique identifier for the API Key",
            "required": true,
            "schema": {
              "type": "string"
            }
          }
        ],
        "responses": {
          "200": {
            "description": "API Key retrieved",
            "content": {
              "application/json": {
                "schema": {
                  "$ref": "#/components/schemas/RetrieveApiKeyResponse"
                }
              }
            }
          },
          "404": {
            "description": "API Key not found"
          }
        },
        "deprecated": false
      },
      "post": {
        "tags": [
          "API Key"
        ],
        "summary": "API Key - Update",
        "description": "API Key - Update\n\nUpdate information for the specified API Key.",
        "operationId": "Update an API Key",
        "parameters": [
          {
            "name": "key_id",
            "in": "path",
            "description": "The unique identifier for the API Key",
            "required": true,
            "schema": {
              "type": "string"
            }
          }
        ],
        "requestBody": {
          "content": {
            "application/json": {
              "schema": {
                "$ref": "#/components/schemas/UpdateApiKeyRequest"
              }
            }
          },
          "required": true
        },
        "responses": {
          "200": {
            "description": "API Key updated",
            "content": {
              "application/json": {
                "schema": {
                  "$ref": "#/components/schemas/RetrieveApiKeyResponse"
                }
              }
            }
          },
          "404": {
            "description": "API Key not found"
          }
        },
        "deprecated": false
      },
      "delete": {
        "tags": [
          "API Key"
        ],
        "summary": "API Key - Revoke",
        "description": "API Key - Revoke\n\nRevoke the specified API Key. Once revoked, the API Key can no longer be used for\nauthenticating with our APIs.",
        "operationId": "Revoke an API Key",
        "parameters": [
          {
            "name": "key_id",
            "in": "path",
            "description": "The unique identifier for the API Key",
            "required": true,
            "schema": {
              "type": "string"
            }
          }
        ],
        "responses": {
          "200": {
            "description": "API Key revoked",
            "content": {
              "application/json": {
                "schema": {
                  "$ref": "#/components/schemas/RevokeApiKeyResponse"
                }
              }
            }
          },
          "404": {
            "description": "API Key not found"
          }
        },
        "deprecated": false
      }
    },
    "/customers": {
      "post": {
        "tags": [
          "Customers"
        ],
        "summary": "",
        "description": "\nCreate a customer object and store the customer details to be reused for future payments. Incase the customer already exists in the system, this API will respond with the customer details.",
        "operationId": "Create a Customer",
        "requestBody": {
          "content": {
            "application/json": {
              "schema": {
                "$ref": "#/components/schemas/CustomerRequest"
              }
            }
          },
          "required": true
        },
        "responses": {
          "200": {
            "description": "Customer Created",
            "content": {
              "application/json": {
                "schema": {
                  "$ref": "#/components/schemas/CustomerResponse"
                }
              }
            }
          },
          "400": {
            "description": "Invalid data"
          }
        },
        "deprecated": false
      }
    },
    "/customers/{customer_id}": {
      "get": {
        "tags": [
          "Customers"
        ],
        "summary": "",
        "description": "\nRetrieve a customer's details.",
        "operationId": "Retrieve a Customer",
        "parameters": [
          {
            "name": "customer_id",
            "in": "path",
            "description": "The unique identifier for the Customer",
            "required": true,
            "schema": {
              "type": "string"
            }
          }
        ],
        "responses": {
          "200": {
            "description": "Customer Retrieved",
            "content": {
              "application/json": {
                "schema": {
                  "$ref": "#/components/schemas/CustomerResponse"
                }
              }
            }
          },
          "404": {
            "description": "Customer was not found"
          }
        },
        "deprecated": false
      },
      "post": {
        "tags": [
          "Customers"
        ],
        "summary": "",
        "description": "\nUpdates the customer's details in a customer object.",
        "operationId": "Update a Customer",
        "parameters": [
          {
            "name": "customer_id",
            "in": "path",
            "description": "The unique identifier for the Customer",
            "required": true,
            "schema": {
              "type": "string"
            }
          }
        ],
        "requestBody": {
          "content": {
            "application/json": {
              "schema": {
                "$ref": "#/components/schemas/CustomerRequest"
              }
            }
          },
          "required": true
        },
        "responses": {
          "200": {
            "description": "Customer was Updated",
            "content": {
              "application/json": {
                "schema": {
                  "$ref": "#/components/schemas/CustomerResponse"
                }
              }
            }
          },
          "404": {
            "description": "Customer was not found"
          }
        },
        "deprecated": false
      },
      "delete": {
        "tags": [
          "Customers"
        ],
        "summary": "",
        "description": "\nDelete a customer record.",
        "operationId": "Delete a Customer",
        "parameters": [
          {
            "name": "customer_id",
            "in": "path",
            "description": "The unique identifier for the Customer",
            "required": true,
            "schema": {
              "type": "string"
            }
          }
        ],
        "responses": {
          "200": {
            "description": "Customer was Deleted",
            "content": {
              "application/json": {
                "schema": {
                  "$ref": "#/components/schemas/CustomerDeleteResponse"
                }
              }
            }
          },
          "404": {
            "description": "Customer was not found"
          }
        },
        "deprecated": false
      }
    },
    "/mandates/revoke/{mandate_id}": {
      "post": {
        "tags": [
          "Mandates"
        ],
        "summary": "",
        "description": "\nRevoke a mandate",
        "operationId": "Revoke a Mandate",
        "parameters": [
          {
            "name": "mandate_id",
            "in": "path",
            "description": "The identifier for mandate",
            "required": true,
            "schema": {
              "type": "string"
            }
          }
        ],
        "responses": {
          "200": {
            "description": "The mandate was revoked successfully",
            "content": {
              "application/json": {
                "schema": {
                  "$ref": "#/components/schemas/MandateRevokedResponse"
                }
              }
            }
          },
          "400": {
            "description": "Mandate does not exist in our records"
          }
        },
        "deprecated": false
      }
    },
    "/mandates/{mandate_id}": {
      "get": {
        "tags": [
          "Mandates"
        ],
        "summary": "",
        "description": "\nRetrieve a mandate",
        "operationId": "Retrieve a Mandate",
        "parameters": [
          {
            "name": "mandate_id",
            "in": "path",
            "description": "The identifier for mandate",
            "required": true,
            "schema": {
              "type": "string"
            }
          }
        ],
        "responses": {
          "200": {
            "description": "The mandate was retrieved successfully",
            "content": {
              "application/json": {
                "schema": {
                  "$ref": "#/components/schemas/MandateResponse"
                }
              }
            }
          },
          "404": {
            "description": "Mandate does not exist in our records"
          }
        },
        "deprecated": false
      }
    },
    "/payment_methods": {
      "post": {
        "tags": [
          "Payment Methods"
        ],
        "summary": "",
        "description": "\nTo create a payment method against a customer object. In case of cards, this API could be used only by PCI compliant merchants",
        "operationId": "Create a Payment Method",
        "requestBody": {
          "content": {
            "application/json": {
              "schema": {
                "$ref": "#/components/schemas/CreatePaymentMethod"
              }
            }
          },
          "required": true
        },
        "responses": {
          "200": {
            "description": "Payment Method Created",
            "content": {
              "application/json": {
                "schema": {
                  "$ref": "#/components/schemas/PaymentMethodResponse"
                }
              }
            }
          },
          "400": {
            "description": "Invalid Data"
          }
        },
        "deprecated": false
      }
    },
    "/payment_methods/{account_id}": {
      "get": {
        "tags": [
          "Payment Methods"
        ],
        "summary": "",
        "description": "\nTo filter and list the applicable payment methods for a particular Merchant ID",
        "operationId": "List all Payment Methods for a Merchant",
        "parameters": [
          {
            "name": "account_id",
            "in": "path",
            "description": "The unique identifier for the merchant account",
            "required": true,
            "schema": {
              "type": "string"
            }
          },
          {
            "name": "accepted_country",
            "in": "query",
            "description": "The two-letter ISO currency code",
            "required": true,
            "schema": {
              "type": "array",
              "items": {
                "type": "string"
              }
            }
          },
          {
            "name": "accepted_currency",
            "in": "path",
            "description": "The three-letter ISO currency code",
            "required": true,
            "schema": {
              "type": "array",
              "items": {
                "$ref": "#/components/schemas/Currency"
              }
            }
          },
          {
            "name": "minimum_amount",
            "in": "query",
            "description": "The minimum amount accepted for processing by the particular payment method.",
            "required": true,
            "schema": {
              "type": "integer",
              "format": "int64"
            }
          },
          {
            "name": "maximum_amount",
            "in": "query",
            "description": "The maximum amount amount accepted for processing by the particular payment method.",
            "required": true,
            "schema": {
              "type": "integer",
              "format": "int64"
            }
          },
          {
            "name": "recurring_payment_enabled",
            "in": "query",
            "description": "Indicates whether the payment method is eligible for recurring payments",
            "required": true,
            "schema": {
              "type": "boolean"
            }
          },
          {
            "name": "installment_payment_enabled",
            "in": "query",
            "description": "Indicates whether the payment method is eligible for installment payments",
            "required": true,
            "schema": {
              "type": "boolean"
            }
          }
        ],
        "responses": {
          "200": {
            "description": "Payment Methods retrieved",
            "content": {
              "application/json": {
                "schema": {
                  "$ref": "#/components/schemas/ListPaymentMethodResponse"
                }
              }
            }
          },
          "400": {
            "description": "Invalid Data"
          },
          "404": {
            "description": "Payment Methods does not exist in records"
          }
        },
        "deprecated": false
      }
    },
    "/payment_methods/{customer_id}": {
      "get": {
        "tags": [
          "Payment Methods"
        ],
        "summary": "",
        "description": "\nTo filter and list the applicable payment methods for a particular Customer ID",
        "operationId": "List all Payment Methods for a Customer",
        "parameters": [
          {
            "name": "customer_id",
            "in": "path",
            "description": "The unique identifier for the customer account",
            "required": true,
            "schema": {
              "type": "string"
            }
          },
          {
            "name": "accepted_country",
            "in": "query",
            "description": "The two-letter ISO currency code",
            "required": true,
            "schema": {
              "type": "array",
              "items": {
                "type": "string"
              }
            }
          },
          {
            "name": "accepted_currency",
            "in": "path",
            "description": "The three-letter ISO currency code",
            "required": true,
            "schema": {
              "type": "array",
              "items": {
                "$ref": "#/components/schemas/Currency"
              }
            }
          },
          {
            "name": "minimum_amount",
            "in": "query",
            "description": "The minimum amount accepted for processing by the particular payment method.",
            "required": true,
            "schema": {
              "type": "integer",
              "format": "int64"
            }
          },
          {
            "name": "maximum_amount",
            "in": "query",
            "description": "The maximum amount amount accepted for processing by the particular payment method.",
            "required": true,
            "schema": {
              "type": "integer",
              "format": "int64"
            }
          },
          {
            "name": "recurring_payment_enabled",
            "in": "query",
            "description": "Indicates whether the payment method is eligible for recurring payments",
            "required": true,
            "schema": {
              "type": "boolean"
            }
          },
          {
            "name": "installment_payment_enabled",
            "in": "query",
            "description": "Indicates whether the payment method is eligible for installment payments",
            "required": true,
            "schema": {
              "type": "boolean"
            }
          }
        ],
        "responses": {
          "200": {
            "description": "Payment Methods retrieved",
            "content": {
              "application/json": {
                "schema": {
                  "$ref": "#/components/schemas/ListCustomerPaymentMethodsResponse"
                }
              }
            }
          },
          "400": {
            "description": "Invalid Data"
          },
          "404": {
            "description": "Payment Methods does not exist in records"
          }
        },
        "deprecated": false
      }
    },
    "/payment_methods/{method_id}": {
      "get": {
        "tags": [
          "Payment Methods"
        ],
        "summary": "",
        "description": "\nTo retrieve a payment method",
        "operationId": "Retrieve a Payment method",
        "parameters": [
          {
            "name": "method_id",
            "in": "path",
            "description": "The unique identifier for the Payment Method",
            "required": true,
            "schema": {
              "type": "string"
            }
          }
        ],
        "responses": {
          "200": {
            "description": "Payment Method retrieved",
            "content": {
              "application/json": {
                "schema": {
                  "$ref": "#/components/schemas/PaymentMethodResponse"
                }
              }
            }
          },
          "404": {
            "description": "Payment Method does not exist in records"
          }
        },
        "deprecated": false
      },
      "post": {
        "tags": [
          "Payment Methods"
        ],
        "summary": "",
        "description": "\nTo update an existing payment method attached to a customer object. This API is useful for use cases such as updating the card number for expired cards to prevent discontinuity in recurring payments",
        "operationId": "Update a Payment method",
        "parameters": [
          {
            "name": "method_id",
            "in": "path",
            "description": "The unique identifier for the Payment Method",
            "required": true,
            "schema": {
              "type": "string"
            }
          }
        ],
        "requestBody": {
          "content": {
            "application/json": {
              "schema": {
                "$ref": "#/components/schemas/UpdatePaymentMethod"
              }
            }
          },
          "required": true
        },
        "responses": {
          "200": {
            "description": "Payment Method updated",
            "content": {
              "application/json": {
                "schema": {
                  "$ref": "#/components/schemas/PaymentMethodResponse"
                }
              }
            }
          },
          "404": {
            "description": "Payment Method does not exist in records"
          }
        },
        "deprecated": false
      },
      "delete": {
        "tags": [
          "Payment Methods"
        ],
        "summary": "",
        "description": "\nDelete payment method",
        "operationId": "Delete a Payment method",
        "parameters": [
          {
            "name": "method_id",
            "in": "path",
            "description": "The unique identifier for the Payment Method",
            "required": true,
            "schema": {
              "type": "string"
            }
          }
        ],
        "responses": {
          "200": {
            "description": "Payment Method deleted",
            "content": {
              "application/json": {
                "schema": {
                  "$ref": "#/components/schemas/DeletePaymentMethodResponse"
                }
              }
            }
          },
          "404": {
            "description": "Payment Method does not exist in records"
          }
        },
        "deprecated": false
      }
    },
    "/payments": {
      "post": {
        "tags": [
          "Payments"
        ],
        "summary": "",
        "description": "\nTo process a payment you will have to create a payment, attach a payment method and confirm. Depending on the user journey you wish to achieve, you may opt to all the steps in a single request or in a sequence of API request using following APIs: (i) Payments - Update, (ii) Payments - Confirm, and (iii) Payments - Capture",
        "operationId": "Create a Payment",
        "requestBody": {
          "content": {
            "application/json": {
              "schema": {
                "$ref": "#/components/schemas/PaymentsRequest"
              }
            }
          },
          "required": true
        },
        "responses": {
          "200": {
            "description": "Payment created",
            "content": {
              "application/json": {
                "schema": {
                  "$ref": "#/components/schemas/PaymentsResponse"
                }
              }
            }
          },
          "400": {
            "description": "Missing Mandatory fields"
          }
        },
        "deprecated": false
      }
    },
    "/payments/list": {
      "get": {
        "tags": [
          "Payments"
        ],
        "summary": "",
        "description": "\nTo list the payments",
        "operationId": "List all Payments",
        "parameters": [
          {
            "name": "customer_id",
            "in": "query",
            "description": "The identifier for the customer",
            "required": true,
            "schema": {
              "type": "string"
            }
          },
          {
            "name": "starting_after",
            "in": "query",
            "description": "A cursor for use in pagination, fetch the next list after some object",
            "required": true,
            "schema": {
              "type": "string"
            }
          },
          {
            "name": "ending_before",
            "in": "query",
            "description": "A cursor for use in pagination, fetch the previous list before some object",
            "required": true,
            "schema": {
              "type": "string"
            }
          },
          {
            "name": "limit",
            "in": "query",
            "description": "Limit on the number of objects to return",
            "required": true,
            "schema": {
              "type": "integer",
              "format": "int64"
            }
          },
          {
            "name": "created",
            "in": "query",
            "description": "The time at which payment is created",
            "required": true,
            "schema": {
              "type": "string",
              "format": "date-time"
            }
          },
          {
            "name": "created_lt",
            "in": "query",
            "description": "Time less than the payment created time",
            "required": true,
            "schema": {
              "type": "string",
              "format": "date-time"
            }
          },
          {
            "name": "created_gt",
            "in": "query",
            "description": "Time greater than the payment created time",
            "required": true,
            "schema": {
              "type": "string",
              "format": "date-time"
            }
          },
          {
            "name": "created_lte",
            "in": "query",
            "description": "Time less than or equals to the payment created time",
            "required": true,
            "schema": {
              "type": "string",
              "format": "date-time"
            }
          },
          {
            "name": "created_gte",
            "in": "query",
            "description": "Time greater than or equals to the payment created time",
            "required": true,
            "schema": {
              "type": "string",
              "format": "date-time"
            }
          }
        ],
        "responses": {
          "200": {
            "description": "Received payment list"
          },
          "404": {
            "description": "No payments found"
          }
        },
        "deprecated": false
      }
    },
    "/payments/session_tokens": {
      "post": {
        "tags": [
          "Payments"
        ],
        "summary": "",
        "description": "\nTo create the session object or to get session token for wallets",
        "operationId": "Create Session tokens for a Payment",
        "requestBody": {
          "content": {
            "application/json": {
              "schema": {
                "$ref": "#/components/schemas/PaymentsSessionRequest"
              }
            }
          },
          "required": true
        },
        "responses": {
          "200": {
            "description": "Payment session object created or session token was retrieved from wallets",
            "content": {
              "application/json": {
                "schema": {
                  "$ref": "#/components/schemas/PaymentsSessionResponse"
                }
              }
            }
          },
          "400": {
            "description": "Missing mandatory fields"
          }
        },
        "deprecated": false
      }
    },
    "/payments/{payment_id}": {
      "get": {
        "tags": [
          "Payments"
        ],
        "summary": "",
        "description": "\nTo retrieve the properties of a Payment. This may be used to get the status of a previously initiated payment or next action for an ongoing payment",
        "operationId": "Retrieve a Payment",
        "parameters": [
          {
            "name": "payment_id",
            "in": "path",
            "description": "The identifier for payment",
            "required": true,
            "schema": {
              "type": "string"
            }
          }
        ],
        "requestBody": {
          "content": {
            "application/json": {
              "schema": {
                "$ref": "#/components/schemas/PaymentRetrieveBody"
              }
            }
          },
          "required": true
        },
        "responses": {
          "200": {
            "description": "Gets the payment with final status",
            "content": {
              "application/json": {
                "schema": {
                  "$ref": "#/components/schemas/PaymentsResponse"
                }
              }
            }
          },
          "404": {
            "description": "No payment found"
          }
        },
        "deprecated": false
      },
      "post": {
        "tags": [
          "Payments"
        ],
        "summary": "",
        "description": "\nTo update the properties of a PaymentIntent object. This may include attaching a payment method, or attaching customer object or metadata fields after the Payment is created",
        "operationId": "Update a Payment",
        "parameters": [
          {
            "name": "payment_id",
            "in": "path",
            "description": "The identifier for payment",
            "required": true,
            "schema": {
              "type": "string"
            }
          }
        ],
        "requestBody": {
          "content": {
            "application/json": {
              "schema": {
                "$ref": "#/components/schemas/PaymentsRequest"
              }
            }
          },
          "required": true
        },
        "responses": {
          "200": {
            "description": "Payment updated",
            "content": {
              "application/json": {
                "schema": {
                  "$ref": "#/components/schemas/PaymentsResponse"
                }
              }
            }
          },
          "400": {
            "description": "Missing mandatory fields"
          }
        },
        "deprecated": false
      }
    },
    "/payments/{payment_id}/cancel": {
      "post": {
        "tags": [
          "Payments"
        ],
        "summary": "",
        "description": "\nA Payment could can be cancelled when it is in one of these statuses: requires_payment_method, requires_capture, requires_confirmation, requires_customer_action",
        "operationId": "Cancel a Payment",
        "parameters": [
          {
            "name": "payment_id",
            "in": "path",
            "description": "The identifier for payment",
            "required": true,
            "schema": {
              "type": "string"
            }
          }
        ],
        "requestBody": {
          "content": {
            "application/json": {
              "schema": {
                "$ref": "#/components/schemas/PaymentsCancelRequest"
              }
            }
          },
          "required": true
        },
        "responses": {
          "200": {
            "description": "Payment canceled"
          },
          "400": {
            "description": "Missing mandatory fields"
          }
        },
        "deprecated": false
      }
    },
    "/payments/{payment_id}/capture": {
      "post": {
        "tags": [
          "Payments"
        ],
        "summary": "",
        "description": "\nTo capture the funds for an uncaptured payment",
        "operationId": "Capture a Payment",
        "parameters": [
          {
            "name": "payment_id",
            "in": "path",
            "description": "The identifier for payment",
            "required": true,
            "schema": {
              "type": "string"
            }
          }
        ],
        "requestBody": {
          "content": {
            "application/json": {
              "schema": {
                "$ref": "#/components/schemas/PaymentsCaptureRequest"
              }
            }
          },
          "required": true
        },
        "responses": {
          "200": {
            "description": "Payment captured",
            "content": {
              "application/json": {
                "schema": {
                  "$ref": "#/components/schemas/PaymentsResponse"
                }
              }
            }
          },
          "400": {
            "description": "Missing mandatory fields"
          }
        },
        "deprecated": false
      }
    },
    "/payments/{payment_id}/confirm": {
      "post": {
        "tags": [
          "Payments"
        ],
        "summary": "",
        "description": "\nThis API is to confirm the payment request and forward payment to the payment processor. This API provides more granular control upon when the API is forwarded to the payment processor. Alternatively you can confirm the payment within the Payments Create API",
        "operationId": "Confirm a Payment",
        "parameters": [
          {
            "name": "payment_id",
            "in": "path",
            "description": "The identifier for payment",
            "required": true,
            "schema": {
              "type": "string"
            }
          }
        ],
        "requestBody": {
          "content": {
            "application/json": {
              "schema": {
                "$ref": "#/components/schemas/PaymentsRequest"
              }
            }
          },
          "required": true
        },
        "responses": {
          "200": {
            "description": "Payment confirmed",
            "content": {
              "application/json": {
                "schema": {
                  "$ref": "#/components/schemas/PaymentsResponse"
                }
              }
            }
          },
          "400": {
            "description": "Missing mandatory fields"
          }
        },
        "deprecated": false
      }
    },
    "/refunds": {
      "post": {
        "tags": [
          "Refunds"
        ],
        "summary": "",
        "description": "\nTo create a refund against an already processed payment",
        "operationId": "Create a Refund",
        "requestBody": {
          "content": {
            "application/json": {
              "schema": {
                "$ref": "#/components/schemas/RefundRequest"
              }
            }
          },
          "required": true
        },
        "responses": {
          "200": {
            "description": "Refund created",
            "content": {
              "application/json": {
                "schema": {
                  "$ref": "#/components/schemas/RefundResponse"
                }
              }
            }
          },
          "400": {
            "description": "Missing Mandatory fields"
          }
        },
        "deprecated": false
      }
    },
    "/refunds/list": {
      "get": {
        "tags": [
          "Refunds"
        ],
        "summary": "",
        "description": "\nTo list the refunds associated with a payment_id or with the merchant, if payment_id is not provided",
        "operationId": "List all Refunds",
        "parameters": [
          {
            "name": "payment_id",
            "in": "query",
            "description": "The identifier for the payment",
            "required": true,
            "schema": {
              "type": "string"
            }
          },
          {
            "name": "limit",
            "in": "query",
            "description": "Limit on the number of objects to return",
            "required": true,
            "schema": {
              "type": "integer",
              "format": "int64"
            }
          },
          {
            "name": "created",
            "in": "query",
            "description": "The time at which refund is created",
            "required": true,
            "schema": {
              "type": "string",
              "format": "date-time"
            }
          },
          {
            "name": "created_lt",
            "in": "query",
            "description": "Time less than the refund created time",
            "required": true,
            "schema": {
              "type": "string",
              "format": "date-time"
            }
          },
          {
            "name": "created_gt",
            "in": "query",
            "description": "Time greater than the refund created time",
            "required": true,
            "schema": {
              "type": "string",
              "format": "date-time"
            }
          },
          {
            "name": "created_lte",
            "in": "query",
            "description": "Time less than or equals to the refund created time",
            "required": true,
            "schema": {
              "type": "string",
              "format": "date-time"
            }
          },
          {
            "name": "created_gte",
            "in": "query",
            "description": "Time greater than or equals to the refund created time",
            "required": true,
            "schema": {
              "type": "string",
              "format": "date-time"
            }
          }
        ],
        "responses": {
          "200": {
            "description": "List of refunds",
            "content": {
              "application/json": {
                "schema": {
                  "$ref": "#/components/schemas/RefundListResponse"
                }
              }
            }
          },
          "404": {
            "description": "Refund does not exist in our records"
          }
        },
        "deprecated": false
      }
    },
    "/refunds/{refund_id}": {
      "get": {
        "tags": [
          "Refunds"
        ],
        "summary": "",
        "description": "\nTo retrieve the properties of a Refund. This may be used to get the status of a previously initiated payment or next action for an ongoing payment",
        "operationId": "Retrieve a Refund",
        "parameters": [
          {
            "name": "refund_id",
            "in": "path",
            "description": "The identifier for refund",
            "required": true,
            "schema": {
              "type": "string"
            }
          }
        ],
        "responses": {
          "200": {
            "description": "Refund retrieved",
            "content": {
              "application/json": {
                "schema": {
                  "$ref": "#/components/schemas/RefundResponse"
                }
              }
            }
          },
          "404": {
            "description": "Refund does not exist in our records"
          }
        },
        "deprecated": false
      },
      "post": {
        "tags": [
          "Refunds"
        ],
        "summary": "",
        "description": "\nTo update the properties of a Refund object. This may include attaching a reason for the refund or metadata fields",
        "operationId": "Update a Refund",
        "parameters": [
          {
            "name": "refund_id",
            "in": "path",
            "description": "The identifier for refund",
            "required": true,
            "schema": {
              "type": "string"
            }
          }
        ],
        "requestBody": {
          "content": {
            "application/json": {
              "schema": {
                "$ref": "#/components/schemas/RefundUpdateRequest"
              }
            }
          },
          "required": true
        },
        "responses": {
          "200": {
            "description": "Refund updated",
            "content": {
              "application/json": {
                "schema": {
                  "$ref": "#/components/schemas/RefundResponse"
                }
              }
            }
          },
          "400": {
            "description": "Missing Mandatory fields"
          }
        },
        "deprecated": false
      }
    }
  },
  "components": {
    "schemas": {
      "AcceptanceType": {
        "type": "string",
        "enum": [
          "online",
          "offline"
        ]
      },
      "Address": {
        "type": "object",
        "properties": {
          "address": {
            "$ref": "#/components/schemas/AddressDetails"
          },
          "phone": {
            "$ref": "#/components/schemas/PhoneDetails"
          }
        }
      },
      "AddressDetails": {
        "type": "object",
        "properties": {
          "city": {
            "type": "string",
            "description": "The address city",
            "example": "New York",
            "maxLength": 50
          },
          "country": {
            "type": "string",
            "description": "The two-letter ISO country code for the address",
            "example": "US",
            "maxLength": 2,
            "minLength": 2
          },
          "line1": {
            "type": "string",
            "description": "The first line of the address",
            "example": "123, King Street",
            "maxLength": 200
          },
          "line2": {
            "type": "string",
            "description": "The second line of the address",
            "example": "Powelson Avenue",
            "maxLength": 50
          },
          "line3": {
            "type": "string",
            "description": "The third line of the address",
            "example": "Bridgewater",
            "maxLength": 50
          },
          "zip": {
            "type": "string",
            "description": "The zip/postal code for the address",
            "example": "08807",
            "maxLength": 50
          },
          "state": {
            "type": "string",
            "description": "The address state",
            "example": "New York"
          },
          "first_name": {
            "type": "string",
            "description": "The first name for the address",
            "example": "John",
            "maxLength": 255
          },
          "last_name": {
            "type": "string",
            "description": "The last name for the address",
            "example": "Doe",
            "maxLength": 255
          }
        }
      },
      "AffirmIssuer": {
        "type": "string",
        "enum": [
          "affirm"
        ]
      },
      "AfterpayClearpayIssuer": {
        "type": "string",
        "enum": [
          "afterpay_clearpay"
        ]
      },
<<<<<<< HEAD
      "AmountInfo": {
        "type": "object",
        "required": [
          "label",
          "type",
          "amount"
        ],
        "properties": {
          "label": {
            "type": "string",
            "description": "the label must be non-empty to pass validation."
          },
          "type": {
            "type": "string",
            "description": "The type of label"
          },
          "amount": {
            "type": "string",
            "description": "The total amount for the payment"
          }
        }
      },
      "ApplePayRequest": {
        "type": "object",
        "required": [
          "country_code",
          "currency_code",
          "total",
          "merchant_capabilities",
          "supported_networks"
        ],
        "properties": {
          "country_code": {
            "type": "string",
            "description": "The code for country"
          },
          "currency_code": {
            "type": "string",
            "description": "The code for currency"
          },
          "total": {
            "$ref": "#/components/schemas/AmountInfo"
          },
          "merchant_capabilities": {
            "type": "array",
            "items": {
              "type": "string",
              "description": "The list of merchant capabilities(ex: whether capable of 3ds or no-3ds)"
            }
          },
          "supported_networks": {
            "type": "array",
            "items": {
              "type": "string",
              "description": "The list of supported networks"
            }
          }
        }
      },
      "ApplePaySessionObject": {
        "type": "object",
        "required": [
          "epoch_timestamp",
          "expires_at",
          "merchant_session_identifier",
          "nonce",
          "merchant_identifier",
          "domain_name",
          "display_name",
          "signature",
          "operational_analytics_identifier",
          "retries",
          "psp_id"
        ],
        "properties": {
          "epoch_timestamp": {
            "type": "integer",
            "format": "int64",
            "description": "Timestamp at which session is requested"
          },
          "expires_at": {
            "type": "integer",
            "format": "int64",
            "description": "Timestamp at which session expires"
          },
          "merchant_session_identifier": {
            "type": "string",
            "description": "The identifier for the merchant session"
          },
          "nonce": {
            "type": "string",
            "description": "Applepay generates unique ID (UUID) value"
          },
          "merchant_identifier": {
            "type": "string",
            "description": "The identifier for the merchant"
          },
          "domain_name": {
            "type": "string",
            "description": "The domain name of the merchant which is registered in Apple Pay"
          },
          "display_name": {
            "type": "string",
            "description": "The name to be displayed on Apple Pay button"
          },
          "signature": {
            "type": "string",
            "description": "A string which represents the properties of a payment"
          },
          "operational_analytics_identifier": {
            "type": "string",
            "description": "The identifier for the operational analytics"
          },
          "retries": {
            "type": "integer",
            "format": "int32",
            "description": "The number of retries to get the session response"
          },
          "psp_id": {
            "type": "string",
            "description": "The identifier for the connector transaction"
          }
        }
      },
      "ApplepayData": {
        "type": "object",
        "required": [
          "session_object",
          "payment_request_object"
        ],
        "properties": {
          "session_object": {
            "$ref": "#/components/schemas/ApplePaySessionObject"
          },
          "payment_request_object": {
            "$ref": "#/components/schemas/ApplePayRequest"
          }
        }
=======
      "ApiKeyExpiration": {
        "oneOf": [
          {
            "type": "string",
            "enum": [
              "never"
            ]
          },
          {
            "type": "string",
            "format": "date-time"
          }
        ]
>>>>>>> 326d6beb
      },
      "AuthenticationType": {
        "type": "string",
        "enum": [
          "three_ds",
          "no_three_ds"
        ]
      },
      "CaptureMethod": {
        "type": "string",
        "enum": [
          "automatic",
          "manual",
          "manual_multiple",
          "scheduled"
        ]
      },
      "Card": {
        "type": "object",
        "required": [
          "card_number",
          "card_exp_month",
          "card_exp_year",
          "card_holder_name",
          "card_cvc"
        ],
        "properties": {
          "card_number": {
            "type": "string",
            "description": "The card number",
            "example": "4242424242424242"
          },
          "card_exp_month": {
            "type": "string",
            "description": "The card's expiry month",
            "example": "24"
          },
          "card_exp_year": {
            "type": "string",
            "description": "The card's expiry year",
            "example": "24"
          },
          "card_holder_name": {
            "type": "string",
            "description": "The card holder's name",
            "example": "John Test"
          },
          "card_cvc": {
            "type": "string",
            "description": "The CVC number for the card",
            "example": "242"
          }
        }
      },
      "CardDetail": {
        "type": "object",
        "required": [
          "card_number",
          "card_exp_month",
          "card_exp_year",
          "card_holder_name"
        ],
        "properties": {
          "card_number": {
            "type": "string",
            "description": "Card Number",
            "example": "4111111145551142"
          },
          "card_exp_month": {
            "type": "string",
            "description": "Card Expiry Month",
            "example": "10"
          },
          "card_exp_year": {
            "type": "string",
            "description": "Card Expiry Year",
            "example": "25"
          },
          "card_holder_name": {
            "type": "string",
            "description": "Card Holder Name",
            "example": "John Doe"
          }
        }
      },
      "CardDetailFromLocker": {
        "type": "object",
        "properties": {
          "scheme": {
            "type": "string"
          },
          "issuer_country": {
            "type": "string"
          },
          "last4_digits": {
            "type": "string"
          },
          "expiry_month": {
            "type": "string"
          },
          "expiry_year": {
            "type": "string"
          },
          "card_token": {
            "type": "string"
          },
          "card_holder_name": {
            "type": "string"
          },
          "card_fingerprint": {
            "type": "string"
          }
        }
      },
      "Connector": {
        "type": "string",
        "enum": [
          "aci",
          "adyen",
          "applepay",
          "authorizedotnet",
          "braintree",
          "checkout",
          "cybersource",
          "dummy",
          "fiserv",
          "globalpay",
          "klarna",
          "payu",
          "rapyd",
          "shift4",
          "stripe",
          "worldline",
          "worldpay"
        ]
      },
      "ConnectorType": {
        "type": "string",
        "enum": [
          "payment_processor",
          "payment_vas",
          "fin_operations",
          "fiz_operations",
          "networks",
          "banking_entities",
          "non_banking_finance"
        ]
      },
      "CreateApiKeyRequest": {
        "type": "object",
        "description": "The request body for creating an API Key.",
        "required": [
          "name",
          "expiration"
        ],
        "properties": {
          "name": {
            "type": "string",
            "description": "A unique name for the API Key to help you identify it.",
            "example": "Sandbox integration key",
            "maxLength": 64
          },
          "description": {
            "type": "string",
            "description": "A description to provide more context about the API Key.",
            "example": "Key used by our developers to integrate with the sandbox environment",
            "maxLength": 256
          },
          "expiration": {
            "$ref": "#/components/schemas/ApiKeyExpiration"
          }
        }
      },
      "CreateApiKeyResponse": {
        "type": "object",
        "description": "The response body for creating an API Key.",
        "required": [
          "key_id",
          "merchant_id",
          "name",
          "api_key",
          "created",
          "expiration"
        ],
        "properties": {
          "key_id": {
            "type": "string",
            "description": "The identifier for the API Key.",
            "example": "5hEEqkgJUyuxgSKGArHA4mWSnX",
            "maxLength": 64
          },
          "merchant_id": {
            "type": "string",
            "description": "The identifier for the Merchant Account.",
            "example": "y3oqhf46pyzuxjbcn2giaqnb44",
            "maxLength": 64
          },
          "name": {
            "type": "string",
            "description": "The unique name for the API Key to help you identify it.",
            "example": "Sandbox integration key",
            "maxLength": 64
          },
          "description": {
            "type": "string",
            "description": "The description to provide more context about the API Key.",
            "example": "Key used by our developers to integrate with the sandbox environment",
            "maxLength": 256
          },
          "api_key": {
            "type": "string",
            "description": "The plaintext API Key used for server-side API access. Ensure you store the API Key\nsecurely as you will not be able to see it again.",
            "maxLength": 64
          },
          "created": {
            "type": "string",
            "format": "date-time",
            "description": "The time at which the API Key was created.",
            "example": "2022-09-10T10:11:12Z"
          },
          "expiration": {
            "$ref": "#/components/schemas/ApiKeyExpiration"
          }
        }
      },
      "CreateMerchantAccount": {
        "type": "object",
        "required": [
          "merchant_id"
        ],
        "properties": {
          "merchant_id": {
            "type": "string",
            "description": "The identifier for the Merchant Account",
            "example": "y3oqhf46pyzuxjbcn2giaqnb44",
            "maxLength": 255
          },
          "merchant_name": {
            "type": "string",
            "description": "Name of the Merchant Account",
            "example": "NewAge Retailer"
          },
          "api_key": {
            "type": "string",
            "description": "API key that will be used for server side API access",
            "example": "Ah2354543543523"
          },
          "merchant_details": {
            "$ref": "#/components/schemas/MerchantDetails"
          },
          "return_url": {
            "type": "string",
            "description": "The URL to redirect after the completion of the operation",
            "example": "https://www.example.com/success",
            "maxLength": 255
          },
          "webhook_details": {
            "$ref": "#/components/schemas/WebhookDetails"
          },
          "routing_algorithm": {
            "type": "object"
          },
          "sub_merchants_enabled": {
            "type": "boolean",
            "description": "A boolean value to indicate if the merchant is a sub-merchant under a master or a parent merchant. By default, its value is false.",
            "default": false,
            "example": false
          },
          "parent_merchant_id": {
            "type": "string",
            "description": "Refers to the Parent Merchant ID if the merchant being created is a sub-merchant",
            "example": "xkkdf909012sdjki2dkh5sdf",
            "maxLength": 255
          },
          "enable_payment_response_hash": {
            "type": "boolean",
            "description": "A boolean value to indicate if payment response hash needs to be enabled",
            "default": false,
            "example": true
          },
          "payment_response_hash_key": {
            "type": "string",
            "description": "Refers to the hash key used for payment response"
          },
          "redirect_to_merchant_with_http_post": {
            "type": "boolean",
            "description": "A boolean value to indicate if redirect to merchant with http post needs to be enabled",
            "default": false,
            "example": true
          },
          "metadata": {
            "type": "object"
          },
          "publishable_key": {
            "type": "string",
            "description": "API key that will be used for server side API access",
            "example": "AH3423bkjbkjdsfbkj"
          },
          "locker_id": {
            "type": "string",
            "description": "An identifier for the vault used to store payment method information.",
            "example": "locker_abc123"
          }
        }
      },
      "CreatePaymentMethod": {
        "type": "object",
        "required": [
          "payment_method"
        ],
        "properties": {
          "payment_method": {
            "$ref": "#/components/schemas/PaymentMethodType"
          },
          "payment_method_type": {
            "$ref": "#/components/schemas/PaymentMethodSubType"
          },
          "payment_method_issuer": {
            "type": "string",
            "description": "The name of the bank/ provider issuing the payment method to the end user",
            "example": "Citibank"
          },
          "payment_method_issuer_code": {
            "$ref": "#/components/schemas/PaymentMethodIssuerCode"
          },
          "card": {
            "$ref": "#/components/schemas/CardDetail"
          },
          "metadata": {
            "type": "object"
          },
          "customer_id": {
            "type": "string",
            "description": "The unique identifier of the customer.",
            "example": "cus_meowerunwiuwiwqw"
          }
        }
      },
      "Currency": {
        "type": "string",
        "enum": [
          "AED",
          "ALL",
          "AMD",
          "ARS",
          "AUD",
          "AWG",
          "AZN",
          "BBD",
          "BDT",
          "BHD",
          "BMD",
          "BND",
          "BOB",
          "BRL",
          "BSD",
          "BWP",
          "BZD",
          "CAD",
          "CHF",
          "CNY",
          "COP",
          "CRC",
          "CUP",
          "CZK",
          "DKK",
          "DOP",
          "DZD",
          "EGP",
          "ETB",
          "EUR",
          "FJD",
          "GBP",
          "GHS",
          "GIP",
          "GMD",
          "GTQ",
          "GYD",
          "HKD",
          "HNL",
          "HRK",
          "HTG",
          "HUF",
          "IDR",
          "ILS",
          "INR",
          "JMD",
          "JOD",
          "JPY",
          "KES",
          "KGS",
          "KHR",
          "KRW",
          "KWD",
          "KYD",
          "KZT",
          "LAK",
          "LBP",
          "LKR",
          "LRD",
          "LSL",
          "MAD",
          "MDL",
          "MKD",
          "MMK",
          "MNT",
          "MOP",
          "MUR",
          "MVR",
          "MWK",
          "MXN",
          "MYR",
          "NAD",
          "NGN",
          "NIO",
          "NOK",
          "NPR",
          "NZD",
          "OMR",
          "PEN",
          "PGK",
          "PHP",
          "PKR",
          "PLN",
          "QAR",
          "RUB",
          "SAR",
          "SCR",
          "SEK",
          "SGD",
          "SLL",
          "SOS",
          "SSP",
          "SVC",
          "SZL",
          "THB",
          "TTD",
          "TWD",
          "TZS",
          "USD",
          "UYU",
          "UZS",
          "YER",
          "ZAR"
        ]
      },
      "CustomerAcceptance": {
        "type": "object",
        "required": [
          "acceptance_type"
        ],
        "properties": {
          "acceptance_type": {
            "$ref": "#/components/schemas/AcceptanceType"
          },
          "accepted_at": {
            "type": "string",
            "format": "date-time",
            "description": "Specifying when the customer acceptance was provided",
            "example": "2022-09-10T10:11:12Z"
          },
          "online": {
            "$ref": "#/components/schemas/OnlineMandate"
          }
        }
      },
      "CustomerDeleteResponse": {
        "type": "object",
        "required": [
          "customer_id",
          "customer_deleted",
          "address_deleted",
          "payment_methods_deleted"
        ],
        "properties": {
          "customer_id": {
            "type": "string",
            "description": "The identifier for the customer object",
            "example": "cus_y3oqhf46pyzuxjbcn2giaqnb44",
            "maxLength": 255
          },
          "customer_deleted": {
            "type": "boolean",
            "description": "Whether customer was deleted or not",
            "example": false
          },
          "address_deleted": {
            "type": "boolean",
            "description": "Whether address was deleted or not",
            "example": false
          },
          "payment_methods_deleted": {
            "type": "boolean",
            "description": "Whether payment methods deleted or not",
            "example": false
          }
        }
      },
      "CustomerPaymentMethod": {
        "type": "object",
        "required": [
          "payment_token",
          "customer_id",
          "payment_method",
          "recurring_enabled",
          "installment_payment_enabled"
        ],
        "properties": {
          "payment_token": {
            "type": "string",
            "description": "Token for payment method in temporary card locker which gets refreshed often",
            "example": "7ebf443f-a050-4067-84e5-e6f6d4800aef"
          },
          "customer_id": {
            "type": "string",
            "description": "The unique identifier of the customer.",
            "example": "cus_meowerunwiuwiwqw"
          },
          "payment_method": {
            "$ref": "#/components/schemas/PaymentMethodType"
          },
          "payment_method_type": {
            "$ref": "#/components/schemas/PaymentMethodSubType"
          },
          "payment_method_issuer": {
            "type": "string",
            "description": "The name of the bank/ provider issuing the payment method to the end user",
            "example": "Citibank"
          },
          "payment_method_issuer_code": {
            "$ref": "#/components/schemas/PaymentMethodIssuerCode"
          },
          "recurring_enabled": {
            "type": "boolean",
            "description": "Indicates whether the payment method is eligible for recurring payments",
            "example": true
          },
          "installment_payment_enabled": {
            "type": "boolean",
            "description": "Indicates whether the payment method is eligible for installment payments",
            "example": true
          },
          "payment_experience": {
            "type": "array",
            "items": {
              "$ref": "#/components/schemas/PaymentExperience"
            },
            "example": [
              "redirect_to_url"
            ]
          },
          "card": {
            "$ref": "#/components/schemas/CardDetailFromLocker"
          },
          "metadata": {
            "type": "object"
          },
          "created": {
            "type": "string",
            "format": "date-time",
            "description": "A timestamp (ISO 8601 code) that determines when the customer was created",
            "example": "2023-01-18T11:04:09.922Z"
          }
        }
      },
      "CustomerRequest": {
        "type": "object",
        "description": "The customer details",
        "properties": {
          "customer_id": {
            "type": "string",
            "description": "The identifier for the customer object. If not provided the customer ID will be autogenerated.",
            "example": "cus_y3oqhf46pyzuxjbcn2giaqnb44",
            "maxLength": 255
          },
          "name": {
            "type": "string",
            "description": "The customer's name",
            "example": "Jon Test",
            "maxLength": 255
          },
          "email": {
            "type": "string",
            "description": "The customer's email address",
            "example": "JonTest@test.com",
            "maxLength": 255
          },
          "phone": {
            "type": "string",
            "description": "The customer's phone number",
            "example": "9999999999",
            "maxLength": 255
          },
          "description": {
            "type": "string",
            "description": "An arbitrary string that you can attach to a customer object.",
            "example": "First Customer",
            "maxLength": 255
          },
          "phone_country_code": {
            "type": "string",
            "description": "The country code for the customer phone number",
            "example": "+65",
            "maxLength": 255
          },
          "address": {
            "type": "object"
          },
          "metadata": {
            "type": "object"
          }
        }
      },
      "CustomerResponse": {
        "type": "object",
        "required": [
          "customer_id",
          "created_at"
        ],
        "properties": {
          "customer_id": {
            "type": "string",
            "description": "The identifier for the customer object. If not provided the customer ID will be autogenerated.",
            "example": "cus_y3oqhf46pyzuxjbcn2giaqnb44",
            "maxLength": 255
          },
          "name": {
            "type": "string",
            "description": "The customer's name",
            "example": "Jon Test",
            "maxLength": 255
          },
          "email": {
            "type": "string",
            "description": "The customer's email address",
            "example": "JonTest@test.com",
            "maxLength": 255
          },
          "phone": {
            "type": "string",
            "description": "The customer's phone number",
            "example": "9999999999",
            "maxLength": 255
          },
          "phone_country_code": {
            "type": "string",
            "description": "The country code for the customer phone number",
            "example": "+65",
            "maxLength": 255
          },
          "description": {
            "type": "string",
            "description": "An arbitrary string that you can attach to a customer object.",
            "example": "First Customer",
            "maxLength": 255
          },
          "address": {
            "type": "object"
          },
          "created_at": {
            "type": "string",
            "format": "date-time",
            "description": "A timestamp (ISO 8601 code) that determines when the customer was created",
            "example": "2023-01-18T11:04:09.922Z"
          },
          "metadata": {
            "type": "object"
          }
        }
      },
      "DeleteMcaResponse": {
        "type": "object",
        "required": [
          "merchant_id",
          "merchant_connector_id",
          "deleted"
        ],
        "properties": {
          "merchant_id": {
            "type": "string",
            "description": "The identifier for the Merchant Account",
            "example": "y3oqhf46pyzuxjbcn2giaqnb44",
            "maxLength": 255
          },
          "merchant_connector_id": {
            "type": "string",
            "description": "Unique ID of the connector",
            "example": "mca_5apGeP94tMts6rg3U3kR"
          },
          "deleted": {
            "type": "boolean",
            "description": "If the connector is deleted or not",
            "example": false
          }
        }
      },
      "DeleteMerchantAccountResponse": {
        "type": "object",
        "required": [
          "merchant_id",
          "deleted"
        ],
        "properties": {
          "merchant_id": {
            "type": "string",
            "description": "The identifier for the Merchant Account",
            "example": "y3oqhf46pyzuxjbcn2giaqnb44",
            "maxLength": 255
          },
          "deleted": {
            "type": "boolean",
            "description": "If the connector is deleted or not",
            "example": false
          }
        }
      },
      "DeletePaymentMethodResponse": {
        "type": "object",
        "required": [
          "payment_method_id",
          "deleted"
        ],
        "properties": {
          "payment_method_id": {
            "type": "string",
            "description": "The unique identifier of the Payment method",
            "example": "card_rGK4Vi5iSW70MY7J2mIy"
          },
          "deleted": {
            "type": "boolean",
            "description": "Whether payment method was deleted or not",
            "example": true
          }
        }
      },
      "FutureUsage": {
        "type": "string",
        "enum": [
          "off_session",
          "on_session"
        ]
      },
      "GpayAllowedMethodsParameters": {
        "type": "object",
        "required": [
          "allowed_auth_methods",
          "allowed_card_networks"
        ],
        "properties": {
          "allowed_auth_methods": {
            "type": "array",
            "items": {
              "type": "string",
              "description": "The list of allowed auth methods (ex: 3DS, No3DS, PAN_ONLY etc)"
            }
          },
          "allowed_card_networks": {
            "type": "array",
            "items": {
              "type": "string",
              "description": "The list of allowed card networks (ex: AMEX,JCB etc)"
            }
          }
        }
      },
      "GpayAllowedPaymentMethods": {
        "type": "object",
        "required": [
          "type",
          "parameters",
          "tokenization_specification"
        ],
        "properties": {
          "type": {
            "type": "string",
            "description": "The type of payment method"
          },
          "parameters": {
            "$ref": "#/components/schemas/GpayAllowedMethodsParameters"
          },
          "tokenization_specification": {
            "$ref": "#/components/schemas/GpayTokenizationSpecification"
          }
        }
      },
      "GpayData": {
        "type": "object",
        "required": [
          "merchant_info",
          "allowed_payment_methods",
          "transaction_info"
        ],
        "properties": {
          "merchant_info": {
            "$ref": "#/components/schemas/GpayMerchantInfo"
          },
          "allowed_payment_methods": {
            "type": "array",
            "items": {
              "$ref": "#/components/schemas/GpayAllowedPaymentMethods"
            }
          },
          "transaction_info": {
            "$ref": "#/components/schemas/GpayTransactionInfo"
          }
        }
      },
      "GpayMerchantInfo": {
        "type": "object",
        "required": [
          "merchant_name"
        ],
        "properties": {
          "merchant_name": {
            "type": "string",
            "description": "The name of the merchant"
          }
        }
      },
      "GpayTokenParameters": {
        "type": "object",
        "required": [
          "gateway",
          "gateway_merchant_id"
        ],
        "properties": {
          "gateway": {
            "type": "string",
            "description": "The name of the connector"
          },
          "gateway_merchant_id": {
            "type": "string",
            "description": "The merchant ID registered in the connector associated"
          }
        }
      },
      "GpayTokenizationSpecification": {
        "type": "object",
        "required": [
          "type",
          "parameters"
        ],
        "properties": {
          "type": {
            "type": "string",
            "description": "The token specification type(ex: PAYMENT_GATEWAY)"
          },
          "parameters": {
            "$ref": "#/components/schemas/GpayTokenParameters"
          }
        }
      },
      "GpayTransactionInfo": {
        "type": "object",
        "required": [
          "country_code",
          "currency_code",
          "total_price_status",
          "total_price"
        ],
        "properties": {
          "country_code": {
            "type": "string",
            "description": "The country code"
          },
          "currency_code": {
            "type": "string",
            "description": "The currency code"
          },
          "total_price_status": {
            "type": "string",
            "description": "The total price status (ex: 'FINAL')"
          },
          "total_price": {
            "type": "integer",
            "format": "int64",
            "description": "The total price"
          }
        }
      },
      "IntentStatus": {
        "type": "string",
        "enum": [
          "succeeded",
          "failed",
          "cancelled",
          "processing",
          "requires_customer_action",
          "requires_payment_method",
          "requires_confirmation",
          "requires_capture"
        ]
      },
      "KlarnaData": {
        "type": "object",
        "required": [
          "session_token",
          "session_id"
        ],
        "properties": {
          "session_token": {
            "type": "string",
            "description": "The session token for Klarna"
          },
          "session_id": {
            "type": "string",
            "description": "The identifier for the session"
          }
        }
      },
      "KlarnaIssuer": {
        "type": "string",
        "enum": [
          "klarna"
        ]
      },
      "ListCustomerPaymentMethodsResponse": {
        "type": "object",
        "required": [
          "enabled_payment_methods",
          "customer_payment_methods"
        ],
        "properties": {
          "enabled_payment_methods": {
            "type": "array",
            "items": {
              "$ref": "#/components/schemas/ListPaymentMethod"
            },
            "example": [
              {
                "payment_method": "wallet",
                "payment_experience": null,
                "payment_method_issuers": [
                  "labore magna ipsum",
                  "aute"
                ]
              }
            ]
          },
          "customer_payment_methods": {
            "type": "array",
            "items": {
              "$ref": "#/components/schemas/CustomerPaymentMethod"
            }
          }
        }
      },
      "ListPaymentMethod": {
        "type": "object",
        "required": [
          "payment_method",
          "recurring_enabled",
          "installment_payment_enabled"
        ],
        "properties": {
          "payment_method": {
            "$ref": "#/components/schemas/PaymentMethodType"
          },
          "payment_method_types": {
            "type": "array",
            "items": {
              "$ref": "#/components/schemas/PaymentMethodSubType"
            },
            "example": [
              "credit_card"
            ]
          },
          "payment_method_issuers": {
            "type": "array",
            "items": {
              "type": "string",
              "description": "The name of the bank/ provider issuing the payment method to the end user"
            },
            "example": [
              "Citibank"
            ]
          },
          "payment_method_issuer_code": {
            "type": "array",
            "items": {
              "$ref": "#/components/schemas/PaymentMethodIssuerCode"
            },
            "example": [
              "jp_applepay"
            ]
          },
          "payment_schemes": {
            "type": "array",
            "items": {
              "type": "string",
              "description": "List of payment schemes accepted or has the processing capabilities of the processor"
            },
            "example": [
              "MASTER",
              "VISA",
              "DINERS"
            ]
          },
          "accepted_countries": {
            "type": "array",
            "items": {
              "type": "string",
              "description": "List of Countries accepted or has the processing capabilities of the processor"
            },
            "example": [
              "US",
              "UK",
              "IN"
            ]
          },
          "accepted_currencies": {
            "type": "array",
            "items": {
              "$ref": "#/components/schemas/Currency"
            },
            "example": [
              "USD",
              "EUR"
            ]
          },
          "minimum_amount": {
            "type": "integer",
            "format": "int64",
            "description": "Minimum amount supported by the processor. To be represented in the lowest denomination of\nthe target currency (For example, for USD it should be in cents)",
            "example": 60000
          },
          "maximum_amount": {
            "type": "integer",
            "format": "int64",
            "description": "Maximum amount supported by the processor. To be represented in the lowest denomination of\nthe target currency (For example, for USD it should be in cents)",
            "example": 1
          },
          "recurring_enabled": {
            "type": "boolean",
            "description": "Boolean to enable recurring payments / mandates. Default is true.",
            "example": true
          },
          "installment_payment_enabled": {
            "type": "boolean",
            "description": "Boolean to enable installment / EMI / BNPL payments. Default is true.",
            "example": true
          },
          "payment_experience": {
            "type": "array",
            "items": {
              "$ref": "#/components/schemas/PaymentExperience"
            },
            "example": [
              "redirect_to_url"
            ]
          }
        }
      },
      "ListPaymentMethodResponse": {
        "type": "object",
        "required": [
          "payment_methods"
        ],
        "properties": {
          "redirect_url": {
            "type": "string",
            "description": "Redirect URL of the merchant",
            "example": "https://www.google.com"
          },
          "payment_methods": {
            "type": "array",
            "items": {
              "$ref": "#/components/schemas/ListPaymentMethod"
            },
            "example": [
              {
                "payment_method": "wallet",
                "payment_experience": null,
                "payment_method_issuers": [
                  "labore magna ipsum",
                  "aute"
                ]
              }
            ]
          }
        }
      },
      "MandateAmountData": {
        "type": "object",
        "required": [
          "amount",
          "currency"
        ],
        "properties": {
          "amount": {
            "type": "integer",
            "format": "int64",
            "description": "The maximum amount to be debited for the mandate transaction",
            "example": 6540
          },
          "currency": {
            "$ref": "#/components/schemas/Currency"
          }
        }
      },
      "MandateCardDetails": {
        "type": "object",
        "properties": {
          "last4_digits": {
            "type": "string",
            "description": "The last 4 digits of card"
          },
          "card_exp_month": {
            "type": "string",
            "description": "The expiry month of card"
          },
          "card_exp_year": {
            "type": "string",
            "description": "The expiry year of card"
          },
          "card_holder_name": {
            "type": "string",
            "description": "The card holder name"
          },
          "card_token": {
            "type": "string",
            "description": "The token from card locker"
          },
          "scheme": {
            "type": "string",
            "description": "The card scheme network for the particular card"
          },
          "issuer_country": {
            "type": "string",
            "description": "The country code in in which the card was issued"
          },
          "card_fingerprint": {
            "type": "string",
            "description": "A unique identifier alias to identify a particular card"
          }
        }
      },
      "MandateData": {
        "type": "object",
        "required": [
          "customer_acceptance",
          "mandate_type"
        ],
        "properties": {
          "customer_acceptance": {
            "$ref": "#/components/schemas/CustomerAcceptance"
          },
          "mandate_type": {
            "$ref": "#/components/schemas/MandateType"
          }
        }
      },
      "MandateResponse": {
        "type": "object",
        "required": [
          "mandate_id",
          "status",
          "payment_method_id",
          "payment_method"
        ],
        "properties": {
          "mandate_id": {
            "type": "string",
            "description": "The identifier for mandate"
          },
          "status": {
            "$ref": "#/components/schemas/MandateStatus"
          },
          "payment_method_id": {
            "type": "string",
            "description": "The identifier for payment method"
          },
          "payment_method": {
            "type": "string",
            "description": "The payment method"
          },
          "card": {
            "$ref": "#/components/schemas/MandateCardDetails"
          },
          "customer_acceptance": {
            "$ref": "#/components/schemas/CustomerAcceptance"
          }
        }
      },
      "MandateRevokedResponse": {
        "type": "object",
        "required": [
          "mandate_id",
          "status"
        ],
        "properties": {
          "mandate_id": {
            "type": "string",
            "description": "The identifier for mandate"
          },
          "status": {
            "$ref": "#/components/schemas/MandateStatus"
          }
        }
      },
      "MandateStatus": {
        "type": "string",
        "description": "The status of the mandate, which indicates whether it can be used to initiate a payment",
        "enum": [
          "active",
          "inactive",
          "pending",
          "revoked"
        ]
      },
      "MandateType": {
        "oneOf": [
          {
            "type": "object",
            "required": [
              "single_use"
            ],
            "properties": {
              "single_use": {
                "$ref": "#/components/schemas/MandateAmountData"
              }
            }
          },
          {
            "type": "object",
            "required": [
              "multi_use"
            ],
            "properties": {
              "multi_use": {
                "$ref": "#/components/schemas/MandateAmountData"
              }
            }
          }
        ]
      },
      "MerchantAccountResponse": {
        "type": "object",
        "required": [
          "merchant_id",
          "enable_payment_response_hash",
          "redirect_to_merchant_with_http_post"
        ],
        "properties": {
          "merchant_id": {
            "type": "string",
            "description": "The identifier for the Merchant Account",
            "example": "y3oqhf46pyzuxjbcn2giaqnb44",
            "maxLength": 255
          },
          "merchant_name": {
            "type": "string",
            "description": "Name of the Merchant Account",
            "example": "NewAge Retailer"
          },
          "api_key": {
            "type": "string",
            "description": "API key that will be used for server side API access",
            "example": "Ah2354543543523"
          },
          "return_url": {
            "type": "string",
            "description": "The URL to redirect after the completion of the operation",
            "example": "https://www.example.com/success",
            "maxLength": 255
          },
          "enable_payment_response_hash": {
            "type": "boolean",
            "description": "A boolean value to indicate if payment response hash needs to be enabled",
            "default": false,
            "example": true
          },
          "payment_response_hash_key": {
            "type": "string",
            "description": "Refers to the Parent Merchant ID if the merchant being created is a sub-merchant",
            "example": "xkkdf909012sdjki2dkh5sdf",
            "maxLength": 255
          },
          "redirect_to_merchant_with_http_post": {
            "type": "boolean",
            "description": "A boolean value to indicate if redirect to merchant with http post needs to be enabled",
            "default": false,
            "example": true
          },
          "merchant_details": {
            "$ref": "#/components/schemas/MerchantDetails"
          },
          "webhook_details": {
            "$ref": "#/components/schemas/WebhookDetails"
          },
          "routing_algorithm": {
            "$ref": "#/components/schemas/RoutingAlgorithm"
          },
          "sub_merchants_enabled": {
            "type": "boolean",
            "description": "A boolean value to indicate if the merchant is a sub-merchant under a master or a parent merchant. By default, its value is false.",
            "default": false,
            "example": false
          },
          "parent_merchant_id": {
            "type": "string",
            "description": "Refers to the Parent Merchant ID if the merchant being created is a sub-merchant",
            "example": "xkkdf909012sdjki2dkh5sdf",
            "maxLength": 255
          },
          "publishable_key": {
            "type": "string",
            "description": "API key that will be used for server side API access",
            "example": "AH3423bkjbkjdsfbkj"
          },
          "metadata": {
            "type": "object"
          },
          "locker_id": {
            "type": "string",
            "description": "An identifier for the vault used to store payment method information.",
            "example": "locker_abc123"
          }
        }
      },
      "MerchantConnectorId": {
        "type": "object",
        "required": [
          "merchant_id",
          "merchant_connector_id"
        ],
        "properties": {
          "merchant_id": {
            "type": "string"
          },
          "merchant_connector_id": {
            "type": "string"
          }
        }
      },
      "MerchantDetails": {
        "type": "object",
        "properties": {
          "primary_contact_person": {
            "type": "string",
            "description": "The merchant's primary contact name",
            "example": "John Doe",
            "maxLength": 255
          },
          "primary_phone": {
            "type": "string",
            "description": "The merchant's primary phone number",
            "example": "999999999",
            "maxLength": 255
          },
          "primary_email": {
            "type": "string",
            "description": "The merchant's primary email address",
            "example": "johndoe@test.com",
            "maxLength": 255
          },
          "secondary_contact_person": {
            "type": "string",
            "description": "The merchant's secondary contact name",
            "example": "John Doe2",
            "maxLength": 255
          },
          "secondary_phone": {
            "type": "string",
            "description": "The merchant's secondary phone number",
            "example": "999999988",
            "maxLength": 255
          },
          "secondary_email": {
            "type": "string",
            "description": "The merchant's secondary email address",
            "example": "johndoe2@test.com",
            "maxLength": 255
          },
          "website": {
            "type": "string",
            "description": "The business website of the merchant",
            "example": "www.example.com",
            "maxLength": 255
          },
          "about_business": {
            "type": "string",
            "description": "A brief description about merchant's business",
            "example": "Online Retail with a wide selection of organic products for North America",
            "maxLength": 255
          },
          "address": {
            "$ref": "#/components/schemas/AddressDetails"
          }
        }
      },
      "Metadata": {
        "allOf": [
          {
            "type": "object"
          },
          {
            "type": "object",
            "properties": {
              "order_details": {
                "$ref": "#/components/schemas/OrderDetails"
              }
            }
          }
        ]
      },
      "NextAction": {
        "type": "object",
        "required": [
          "type"
        ],
        "properties": {
          "type": {
            "$ref": "#/components/schemas/NextActionType"
          },
          "redirect_to_url": {
            "type": "string",
            "description": "Contains the url for redirection flow",
            "example": "https://router.juspay.io/redirect/fakushdfjlksdfasklhdfj"
          }
        }
      },
      "NextActionType": {
        "type": "string",
        "enum": [
          "redirect_to_url",
          "display_qr_code",
          "invoke_sdk_client",
          "trigger_api"
        ]
      },
      "OnlineMandate": {
        "type": "object",
        "required": [
          "ip_address",
          "user_agent"
        ],
        "properties": {
          "ip_address": {
            "type": "string",
            "description": "Ip address of the customer machine from which the mandate was created",
            "example": "123.32.25.123"
          },
          "user_agent": {
            "type": "string",
            "description": "The user-agent of the customer's browser"
          }
        }
      },
      "OrderDetails": {
        "type": "object",
        "required": [
          "product_name",
          "quantity"
        ],
        "properties": {
          "product_name": {
            "type": "string",
            "description": "Name of the product that is being purchased",
            "example": "shirt",
            "maxLength": 255
          },
          "quantity": {
            "type": "integer",
            "format": "int32",
            "description": "The quantity of the product to be purchased",
            "example": 1
          }
        }
      },
      "PayLaterData": {
        "oneOf": [
          {
            "type": "object",
            "required": [
              "klarna_redirect"
            ],
            "properties": {
              "klarna_redirect": {
                "type": "object",
                "description": "For KlarnaRedirect as PayLater Option",
                "required": [
                  "issuer_name",
                  "billing_email",
                  "billing_country"
                ],
                "properties": {
                  "issuer_name": {
                    "$ref": "#/components/schemas/KlarnaIssuer"
                  },
                  "billing_email": {
                    "type": "string",
                    "description": "The billing email"
                  },
                  "billing_country": {
                    "type": "string"
                  }
                }
              }
            }
          },
          {
            "type": "object",
            "required": [
              "klarna_sdk"
            ],
            "properties": {
              "klarna_sdk": {
                "type": "object",
                "description": "For Klarna Sdk as PayLater Option",
                "required": [
                  "issuer_name",
                  "token"
                ],
                "properties": {
                  "issuer_name": {
                    "$ref": "#/components/schemas/KlarnaIssuer"
                  },
                  "token": {
                    "type": "string",
                    "description": "The token for the sdk workflow"
                  }
                }
              }
            }
          },
          {
            "type": "object",
            "required": [
              "affirm_redirect"
            ],
            "properties": {
              "affirm_redirect": {
                "type": "object",
                "description": "For Affirm redirect as PayLater Option",
                "required": [
                  "issuer_name",
                  "billing_email"
                ],
                "properties": {
                  "issuer_name": {
                    "$ref": "#/components/schemas/AffirmIssuer"
                  },
                  "billing_email": {
                    "type": "string",
                    "description": "The billing email"
                  }
                }
              }
            }
          },
          {
            "type": "object",
            "required": [
              "afterpay_clearpay_redirect"
            ],
            "properties": {
              "afterpay_clearpay_redirect": {
                "type": "object",
                "description": "For AfterpayClearpay redirect as PayLater Option",
                "required": [
                  "issuer_name",
                  "billing_email",
                  "billing_name"
                ],
                "properties": {
                  "issuer_name": {
                    "$ref": "#/components/schemas/AfterpayClearpayIssuer"
                  },
                  "billing_email": {
                    "type": "string",
                    "description": "The billing email"
                  },
                  "billing_name": {
                    "type": "string",
                    "description": "The billing name"
                  }
                }
              }
            }
          }
        ]
      },
      "PaymentConnectorCreate": {
        "type": "object",
        "description": "Create a new Payment Connector for the merchant account. The connector could be a payment processor / facilitator / acquirer or specialized services like Fraud / Accounting etc.\"",
        "required": [
          "connector_type",
          "connector_name"
        ],
        "properties": {
          "connector_type": {
            "$ref": "#/components/schemas/ConnectorType"
          },
          "connector_name": {
            "type": "string",
            "description": "Name of the Connector",
            "example": "stripe"
          },
          "merchant_connector_id": {
            "type": "string",
            "description": "Unique ID of the connector",
            "example": "mca_5apGeP94tMts6rg3U3kR"
          },
          "connector_account_details": {
            "type": "object"
          },
          "test_mode": {
            "type": "boolean",
            "description": "A boolean value to indicate if the connector is in Test mode. By default, its value is false.",
            "default": false,
            "example": false
          },
          "disabled": {
            "type": "boolean",
            "description": "A boolean value to indicate if the connector is disabled. By default, its value is false.",
            "default": false,
            "example": false
          },
          "payment_methods_enabled": {
            "type": "array",
            "items": {
              "$ref": "#/components/schemas/PaymentMethods"
            },
            "example": [
              {
                "payment_method": "wallet",
                "payment_method_types": [
                  "upi_collect",
                  "upi_intent"
                ],
                "payment_method_issuers": [
                  "labore magna ipsum",
                  "aute"
                ],
                "payment_schemes": [
                  "Discover",
                  "Discover"
                ],
                "accepted_currencies": [
                  "AED",
                  "AED"
                ],
                "accepted_countries": [
                  "in",
                  "us"
                ],
                "minimum_amount": 1,
                "maximum_amount": 68607706,
                "recurring_enabled": true,
                "installment_payment_enabled": true
              }
            ]
          },
          "metadata": {
            "type": "object"
          }
        }
      },
      "PaymentExperience": {
        "type": "string",
        "enum": [
          "redirect_to_url",
          "invoke_sdk_client",
          "display_qr_code",
          "one_click",
          "link_wallet",
          "invoke_payment_app"
        ]
      },
      "PaymentIdType": {
        "oneOf": [
          {
            "type": "object",
            "required": [
              "PaymentIntentId"
            ],
            "properties": {
              "PaymentIntentId": {
                "type": "string",
                "description": "The identifier for payment intent"
              }
            }
          },
          {
            "type": "object",
            "required": [
              "ConnectorTransactionId"
            ],
            "properties": {
              "ConnectorTransactionId": {
                "type": "string",
                "description": "The identifier for connector transaction"
              }
            }
          },
          {
            "type": "object",
            "required": [
              "PaymentAttemptId"
            ],
            "properties": {
              "PaymentAttemptId": {
                "type": "string",
                "description": "The identifier for payment attempt"
              }
            }
          }
        ]
      },
      "PaymentListConstraints": {
        "type": "object",
        "properties": {
          "customer_id": {
            "type": "string",
            "description": "The identifier for customer"
          },
          "starting_after": {
            "type": "string",
            "description": "A cursor for use in pagination, fetch the next list after some object"
          },
          "ending_before": {
            "type": "string",
            "description": "A cursor for use in pagination, fetch the previous list before some object"
          },
          "limit": {
            "type": "integer",
            "format": "int64",
            "description": "limit on the number of objects to return"
          },
          "created": {
            "type": "string",
            "format": "date-time",
            "description": "The time at which payment is created"
          },
          "created.lt": {
            "type": "string",
            "format": "date-time",
            "description": "Time less than the payment created time"
          },
          "created.gt": {
            "type": "string",
            "format": "date-time",
            "description": "Time greater than the payment created time"
          },
          "created.lte": {
            "type": "string",
            "format": "date-time",
            "description": "Time less than or equals to the payment created time"
          },
          "created.gte": {
            "type": "string",
            "format": "date-time",
            "description": "Time greater than or equals to the payment created time"
          }
        }
      },
      "PaymentListResponse": {
        "type": "object",
        "required": [
          "size",
          "data"
        ],
        "properties": {
          "size": {
            "type": "integer",
            "description": "The number of payments included in the list"
          },
          "data": {
            "type": "array",
            "items": {
              "$ref": "#/components/schemas/PaymentsResponse"
            }
          }
        }
      },
      "PaymentMethod": {
        "oneOf": [
          {
            "type": "object",
            "required": [
              "card"
            ],
            "properties": {
              "card": {
                "$ref": "#/components/schemas/Card"
              }
            }
          },
          {
            "type": "string",
            "enum": [
              "bank_transfer"
            ]
          },
          {
            "type": "object",
            "required": [
              "wallet"
            ],
            "properties": {
              "wallet": {
                "$ref": "#/components/schemas/WalletData"
              }
            }
          },
          {
            "type": "object",
            "required": [
              "pay_later"
            ],
            "properties": {
              "pay_later": {
                "$ref": "#/components/schemas/PayLaterData"
              }
            }
          },
          {
            "type": "string",
            "enum": [
              "paypal"
            ]
          }
        ]
      },
      "PaymentMethodIssuerCode": {
        "type": "string",
        "enum": [
          "jp_hdfc",
          "jp_icici",
          "jp_googlepay",
          "jp_applepay",
          "jp_phonepay",
          "jp_wechat",
          "jp_sofort",
          "jp_giropay",
          "jp_sepa",
          "jp_bacs"
        ]
      },
      "PaymentMethodResponse": {
        "type": "object",
        "required": [
          "merchant_id",
          "payment_method_id",
          "payment_method",
          "recurring_enabled",
          "installment_payment_enabled"
        ],
        "properties": {
          "merchant_id": {
            "type": "string",
            "description": "Unique identifier for a merchant",
            "example": "merchant_1671528864"
          },
          "customer_id": {
            "type": "string",
            "description": "The unique identifier of the customer.",
            "example": "cus_meowerunwiuwiwqw"
          },
          "payment_method_id": {
            "type": "string",
            "description": "The unique identifier of the Payment method",
            "example": "card_rGK4Vi5iSW70MY7J2mIy"
          },
          "payment_method": {
            "$ref": "#/components/schemas/PaymentMethodType"
          },
          "payment_method_type": {
            "$ref": "#/components/schemas/PaymentMethodSubType"
          },
          "payment_method_issuer": {
            "type": "string",
            "description": "The name of the bank/ provider issuing the payment method to the end user",
            "example": "Citibank"
          },
          "payment_method_issuer_code": {
            "$ref": "#/components/schemas/PaymentMethodIssuerCode"
          },
          "card": {
            "$ref": "#/components/schemas/CardDetailFromLocker"
          },
          "recurring_enabled": {
            "type": "boolean",
            "description": "Indicates whether the payment method is eligible for recurring payments",
            "example": true
          },
          "installment_payment_enabled": {
            "type": "boolean",
            "description": "Indicates whether the payment method is eligible for installment payments",
            "example": true
          },
          "payment_experience": {
            "type": "array",
            "items": {
              "$ref": "#/components/schemas/PaymentExperience"
            },
            "example": [
              "redirect_to_url"
            ]
          },
          "metadata": {
            "type": "object"
          },
          "created": {
            "type": "string",
            "format": "date-time",
            "description": "A timestamp (ISO 8601 code) that determines when the customer was created",
            "example": "2023-01-18T11:04:09.922Z"
          }
        }
      },
      "PaymentMethodSubType": {
        "type": "string",
        "enum": [
          "credit",
          "debit",
          "upi_intent",
          "upi_collect",
          "credit_card_installments",
          "pay_later_installments"
        ]
      },
      "PaymentMethodType": {
        "type": "string",
        "enum": [
          "card",
          "payment_container",
          "bank_transfer",
          "bank_debit",
          "pay_later",
          "netbanking",
          "upi",
          "open_banking",
          "consumer_finance",
          "wallet",
          "klarna",
          "paypal"
        ]
      },
      "PaymentMethods": {
        "type": "object",
        "description": "Details of all the payment methods enabled for the connector for the given merchant account",
        "required": [
          "payment_method",
          "recurring_enabled",
          "installment_payment_enabled"
        ],
        "properties": {
          "payment_method": {
            "$ref": "#/components/schemas/PaymentMethodType"
          },
          "payment_method_types": {
            "type": "array",
            "items": {
              "$ref": "#/components/schemas/PaymentMethodSubType"
            },
            "example": [
              "credit"
            ]
          },
          "payment_method_issuers": {
            "type": "array",
            "items": {
              "type": "string",
              "description": "List of payment method issuers to be enabled for this payment method"
            },
            "example": [
              "HDFC"
            ]
          },
          "payment_schemes": {
            "type": "array",
            "items": {
              "type": "string",
              "description": "List of payment schemes accepted or has the processing capabilities of the processor"
            },
            "example": [
              "MASTER",
              "VISA",
              "DINERS"
            ]
          },
          "accepted_currencies": {
            "type": "array",
            "items": {
              "$ref": "#/components/schemas/Currency"
            },
            "example": [
              "USD",
              "EUR",
              "AED"
            ]
          },
          "accepted_countries": {
            "type": "array",
            "items": {
              "type": "string",
              "description": "List of Countries accepted or has the processing capabilities of the processor"
            },
            "example": [
              "US",
              "IN"
            ]
          },
          "minimum_amount": {
            "type": "integer",
            "format": "int32",
            "description": "Minimum amount supported by the processor. To be represented in the lowest denomination of the target currency (For example, for USD it should be in cents)",
            "example": 1
          },
          "maximum_amount": {
            "type": "integer",
            "format": "int32",
            "description": "Maximum amount supported by the processor. To be represented in the lowest denomination of\nthe target currency (For example, for USD it should be in cents)",
            "example": 1313
          },
          "recurring_enabled": {
            "type": "boolean",
            "description": "Boolean to enable recurring payments / mandates. Default is true.",
            "default": true,
            "example": false
          },
          "installment_payment_enabled": {
            "type": "boolean",
            "description": "Boolean to enable installment / EMI / BNPL payments. Default is true.",
            "default": true,
            "example": false
          },
          "payment_experience": {
            "type": "array",
            "items": {
              "$ref": "#/components/schemas/PaymentExperience"
            },
            "example": [
              "redirect_to_url"
            ]
          }
        }
      },
      "PaymentRetrieveBody": {
        "type": "object",
        "properties": {
          "merchant_id": {
            "type": "string",
            "description": "The identifier for the Merchant Account."
          },
          "force_sync": {
            "type": "boolean",
            "description": "Decider to enable or disable the connector call for retrieve request"
          }
        }
      },
      "PaymentsCancelRequest": {
        "type": "object",
        "properties": {
          "cancellation_reason": {
            "type": "string",
            "description": "The reason for the payment cancel"
          }
        }
      },
      "PaymentsCaptureRequest": {
        "type": "object",
        "properties": {
          "payment_id": {
            "type": "string",
            "description": "The unique identifier for the payment"
          },
          "merchant_id": {
            "type": "string",
            "description": "The unique identifier for the merchant"
          },
          "amount_to_capture": {
            "type": "integer",
            "format": "int64",
            "description": "The Amount to be captured/ debited from the user's payment method."
          },
          "refund_uncaptured_amount": {
            "type": "boolean",
            "description": "Decider to refund the uncaptured amount"
          },
          "statement_descriptor_suffix": {
            "type": "string",
            "description": "Provides information about a card payment that customers see on their statements."
          },
          "statement_descriptor_prefix": {
            "type": "string",
            "description": "Concatenated with the statement descriptor suffix that’s set on the account to form the complete statement descriptor."
          }
        }
      },
      "PaymentsRequest": {
        "type": "object",
        "properties": {
          "payment_id": {
            "type": "string",
            "description": "Unique identifier for the payment. This ensures impotency for multiple payments\nthat have been done by a single merchant. This field is auto generated and is returned in the API response.",
            "example": "pay_mbabizu24mvu3mela5njyhpit4",
            "maxLength": 30,
            "minLength": 30
          },
          "merchant_id": {
            "type": "string",
            "description": "This is an identifier for the merchant account. This is inferred from the API key\nprovided during the request",
            "example": "merchant_1668273825",
            "maxLength": 255
          },
          "amount": {
            "type": "integer",
            "format": "int64",
            "description": "The payment amount. Amount for the payment in lowest denomination of the currency. (i.e) in cents for USD denomination, in paisa for INR denomination etc.,",
            "example": 6540
          },
          "connector": {
            "$ref": "#/components/schemas/Connector"
          },
          "currency": {
            "$ref": "#/components/schemas/Currency"
          },
          "capture_method": {
            "$ref": "#/components/schemas/CaptureMethod"
          },
          "amount_to_capture": {
            "type": "integer",
            "format": "int64",
            "description": "The Amount to be captured/ debited from the users payment method. It shall be in lowest denomination of the currency. (i.e) in cents for USD denomination, in paisa for INR denomination etc.,\nIf not provided, the default amount_to_capture will be the payment amount.",
            "example": 6540
          },
          "capture_on": {
            "type": "string",
            "format": "date-time",
            "description": "A timestamp (ISO 8601 code) that determines when the payment should be captured.\nProviding this field will automatically set `capture` to true",
            "example": "2022-09-10T10:11:12Z"
          },
          "confirm": {
            "type": "boolean",
            "description": "Whether to confirm the payment (if applicable)",
            "default": false,
            "example": true
          },
          "customer_id": {
            "type": "string",
            "description": "The identifier for the customer object. If not provided the customer ID will be autogenerated.",
            "example": "cus_y3oqhf46pyzuxjbcn2giaqnb44",
            "maxLength": 255
          },
          "email": {
            "type": "string",
            "description": "description: The customer's email address",
            "example": "johntest@test.com",
            "maxLength": 255
          },
          "name": {
            "type": "string",
            "description": "description: The customer's name",
            "example": "John Test",
            "maxLength": 255
          },
          "phone": {
            "type": "string",
            "description": "The customer's phone number",
            "example": "3141592653",
            "maxLength": 255
          },
          "phone_country_code": {
            "type": "string",
            "description": "The country code for the customer phone number",
            "example": "+1",
            "maxLength": 255
          },
          "off_session": {
            "type": "boolean",
            "description": "Set to true to indicate that the customer is not in your checkout flow during this payment, and therefore is unable to authenticate. This parameter is intended for scenarios where you collect card details and charge them later. This parameter can only be used with `confirm: true`.",
            "example": true
          },
          "description": {
            "type": "string",
            "description": "A description of the payment",
            "example": "It's my first payment request"
          },
          "return_url": {
            "type": "string",
            "description": "The URL to redirect after the completion of the operation",
            "example": "https://hyperswitch.io"
          },
          "setup_future_usage": {
            "$ref": "#/components/schemas/FutureUsage"
          },
          "authentication_type": {
            "$ref": "#/components/schemas/AuthenticationType"
          },
          "payment_method_data": {
            "$ref": "#/components/schemas/PaymentMethod"
          },
          "payment_method": {
            "$ref": "#/components/schemas/PaymentMethodType"
          },
          "payment_token": {
            "type": "string",
            "description": "Provide a reference to a stored payment method",
            "example": "187282ab-40ef-47a9-9206-5099ba31e432"
          },
          "card_cvc": {
            "type": "string",
            "description": "This is used when payment is to be confirmed and the card is not saved"
          },
          "shipping": {
            "$ref": "#/components/schemas/Address"
          },
          "billing": {
            "$ref": "#/components/schemas/Address"
          },
          "statement_descriptor_name": {
            "type": "string",
            "description": "For non-card charges, you can use this value as the complete description that appears on your customers’ statements. Must contain at least one letter, maximum 22 characters.",
            "example": "Juspay Router",
            "maxLength": 255
          },
          "statement_descriptor_suffix": {
            "type": "string",
            "description": "Provides information about a card payment that customers see on their statements. Concatenated with the prefix (shortened descriptor) or statement descriptor that’s set on the account to form the complete statement descriptor. Maximum 22 characters for the concatenated descriptor.",
            "example": "Payment for shoes purchase",
            "maxLength": 255
          },
          "metadata": {
            "$ref": "#/components/schemas/Metadata"
          },
          "client_secret": {
            "type": "string",
            "description": "It's a token used for client side verification.",
            "example": "pay_U42c409qyHwOkWo3vK60_secret_el9ksDkiB8hi6j9N78yo"
          },
          "mandate_data": {
            "$ref": "#/components/schemas/MandateData"
          },
          "mandate_id": {
            "type": "string",
            "description": "A unique identifier to link the payment to a mandate, can be use instead of payment_method_data",
            "example": "mandate_iwer89rnjef349dni3",
            "maxLength": 255
          },
          "browser_info": {
            "type": "object"
          }
        }
      },
      "PaymentsResponse": {
        "type": "object",
        "required": [
          "status",
          "amount",
          "currency",
          "payment_method"
        ],
        "properties": {
          "payment_id": {
            "type": "string",
            "description": "Unique identifier for the payment. This ensures impotency for multiple payments\nthat have been done by a single merchant.",
            "example": "pay_mbabizu24mvu3mela5njyhpit4",
            "maxLength": 30,
            "minLength": 30
          },
          "merchant_id": {
            "type": "string",
            "description": "This is an identifier for the merchant account. This is inferred from the API key\nprovided during the request",
            "example": "merchant_1668273825",
            "maxLength": 255
          },
          "status": {
            "$ref": "#/components/schemas/IntentStatus"
          },
          "amount": {
            "type": "integer",
            "format": "int64",
            "description": "The payment amount. Amount for the payment in lowest denomination of the currency. (i.e) in cents for USD denomination, in paisa for INR denomination etc.,",
            "example": 100
          },
          "amount_capturable": {
            "type": "integer",
            "format": "int64",
            "description": "The maximum amount that could be captured from the payment",
            "example": 6540,
            "minimum": 100.0
          },
          "amount_received": {
            "type": "integer",
            "format": "int64",
            "description": "The amount which is already captured from the payment",
            "example": 6540,
            "minimum": 100.0
          },
          "connector": {
            "type": "string",
            "description": "The connector used for the payment",
            "example": "stripe"
          },
          "client_secret": {
            "type": "string",
            "description": "It's a token used for client side verification.",
            "example": "pay_U42c409qyHwOkWo3vK60_secret_el9ksDkiB8hi6j9N78yo"
          },
          "created": {
            "type": "string",
            "format": "date-time",
            "description": "Time when the payment was created",
            "example": "2022-09-10T10:11:12Z"
          },
          "currency": {
            "$ref": "#/components/schemas/Currency"
          },
          "customer_id": {
            "type": "string",
            "description": "The identifier for the customer object. If not provided the customer ID will be autogenerated.",
            "example": "cus_y3oqhf46pyzuxjbcn2giaqnb44",
            "maxLength": 255
          },
          "description": {
            "type": "string",
            "description": "A description of the payment",
            "example": "It's my first payment request"
          },
          "refunds": {
            "type": "array",
            "items": {
              "$ref": "#/components/schemas/RefundResponse"
            }
          },
          "mandate_id": {
            "type": "string",
            "description": "A unique identifier to link the payment to a mandate, can be use instead of payment_method_data",
            "example": "mandate_iwer89rnjef349dni3",
            "maxLength": 255
          },
          "mandate_data": {
            "$ref": "#/components/schemas/MandateData"
          },
          "setup_future_usage": {
            "$ref": "#/components/schemas/FutureUsage"
          },
          "off_session": {
            "type": "boolean",
            "description": "Set to true to indicate that the customer is not in your checkout flow during this payment, and therefore is unable to authenticate. This parameter is intended for scenarios where you collect card details and charge them later. This parameter can only be used with confirm=true.",
            "example": true
          },
          "capture_on": {
            "type": "string",
            "format": "date-time",
            "description": "A timestamp (ISO 8601 code) that determines when the payment should be captured.\nProviding this field will automatically set `capture` to true",
            "example": "2022-09-10T10:11:12Z"
          },
          "capture_method": {
            "$ref": "#/components/schemas/CaptureMethod"
          },
          "payment_method": {
            "$ref": "#/components/schemas/PaymentMethodType"
          },
          "payment_method_data": {
            "$ref": "#/components/schemas/PaymentMethod"
          },
          "payment_token": {
            "type": "string",
            "description": "Provide a reference to a stored payment method",
            "example": "187282ab-40ef-47a9-9206-5099ba31e432"
          },
          "shipping": {
            "$ref": "#/components/schemas/Address"
          },
          "billing": {
            "$ref": "#/components/schemas/Address"
          },
          "metadata": {
            "type": "object"
          },
          "email": {
            "type": "string",
            "description": "description: The customer's email address",
            "example": "johntest@test.com",
            "maxLength": 255
          },
          "name": {
            "type": "string",
            "description": "description: The customer's name",
            "example": "John Test",
            "maxLength": 255
          },
          "phone": {
            "type": "string",
            "description": "The customer's phone number",
            "example": "3141592653",
            "maxLength": 255
          },
          "return_url": {
            "type": "string",
            "description": "The URL to redirect after the completion of the operation",
            "example": "https://hyperswitch.io"
          },
          "authentication_type": {
            "$ref": "#/components/schemas/AuthenticationType"
          },
          "statement_descriptor_name": {
            "type": "string",
            "description": "For non-card charges, you can use this value as the complete description that appears on your customers’ statements. Must contain at least one letter, maximum 22 characters.",
            "example": "Juspay Router",
            "maxLength": 255
          },
          "statement_descriptor_suffix": {
            "type": "string",
            "description": "Provides information about a card payment that customers see on their statements. Concatenated with the prefix (shortened descriptor) or statement descriptor that’s set on the account to form the complete statement descriptor. Maximum 255 characters for the concatenated descriptor.",
            "example": "Payment for shoes purchase",
            "maxLength": 255
          },
          "next_action": {
            "$ref": "#/components/schemas/NextAction"
          },
          "cancellation_reason": {
            "type": "string",
            "description": "If the payment was cancelled the reason provided here"
          },
          "error_code": {
            "type": "string",
            "description": "If there was an error while calling the connectors the code is received here",
            "example": "E0001"
          },
          "error_message": {
            "type": "string",
            "description": "If there was an error while calling the connector the error message is received here",
            "example": "Failed while verifying the card"
          }
        }
      },
      "PaymentsRetrieveRequest": {
        "type": "object",
        "required": [
          "resource_id",
          "force_sync"
        ],
        "properties": {
          "resource_id": {
            "$ref": "#/components/schemas/PaymentIdType"
          },
          "merchant_id": {
            "type": "string",
            "description": "The identifier for the Merchant Account."
          },
          "force_sync": {
            "type": "boolean",
            "description": "Decider to enable or disable the connector call for retrieve request"
          },
          "param": {
            "type": "string",
            "description": "The parameters passed to a retrieve request"
          },
          "connector": {
            "type": "string",
            "description": "The name of the connector"
          }
        }
      },
      "PaymentsSessionRequest": {
        "type": "object",
        "required": [
          "payment_id",
          "client_secret",
          "wallets"
        ],
        "properties": {
          "payment_id": {
            "type": "string",
            "description": "The identifier for the payment"
          },
          "client_secret": {
            "type": "string",
            "description": "This is a token which expires after 15 minutes, used from the client to authenticate and create sessions from the SDK"
          },
          "wallets": {
            "type": "array",
            "items": {
              "$ref": "#/components/schemas/SupportedWallets"
            }
          }
        }
      },
      "PaymentsSessionResponse": {
        "type": "object",
        "required": [
          "payment_id",
          "client_secret",
          "session_token"
        ],
        "properties": {
          "payment_id": {
            "type": "string",
            "description": "The identifier for the payment"
          },
          "client_secret": {
            "type": "string",
            "description": "This is a token which expires after 15 minutes, used from the client to authenticate and create sessions from the SDK"
          },
          "session_token": {
            "type": "array",
            "items": {
              "$ref": "#/components/schemas/SessionToken"
            }
          }
        }
      },
      "PaymentsStartRequest": {
        "type": "object",
        "required": [
          "payment_id",
          "merchant_id",
          "attempt_id"
        ],
        "properties": {
          "payment_id": {
            "type": "string",
            "description": "Unique identifier for the payment. This ensures impotency for multiple payments\nthat have been done by a single merchant. This field is auto generated and is returned in the API response."
          },
          "merchant_id": {
            "type": "string",
            "description": "The identifier for the Merchant Account."
          },
          "attempt_id": {
            "type": "string",
            "description": "The identifier for the payment transaction"
          }
        }
      },
      "PaypalData": {
        "type": "object",
        "required": [
          "session_token"
        ],
        "properties": {
          "session_token": {
            "type": "string",
            "description": "The session token for PayPal"
          }
        }
      },
      "PhoneDetails": {
        "type": "object",
        "properties": {
          "number": {
            "type": "string",
            "description": "The contact number",
            "example": "9999999999"
          },
          "country_code": {
            "type": "string",
            "description": "The country code attached to the number",
            "example": "+1"
          }
        }
      },
      "RefundListRequest": {
        "type": "object",
        "properties": {
          "payment_id": {
            "type": "string",
            "description": "The identifier for the payment"
          },
          "limit": {
            "type": "integer",
            "format": "int64",
            "description": "Limit on the number of objects to return"
          },
          "created": {
            "type": "string",
            "format": "date-time",
            "description": "The time at which refund is created"
          },
          "created.lt": {
            "type": "string",
            "format": "date-time",
            "description": "Time less than the refund created time"
          },
          "created.gt": {
            "type": "string",
            "format": "date-time",
            "description": "Time greater than the refund created time"
          },
          "created.lte": {
            "type": "string",
            "format": "date-time",
            "description": "Time less than or equals to the refund created time"
          },
          "created.gte": {
            "type": "string",
            "format": "date-time",
            "description": "Time greater than or equals to the refund created time"
          }
        }
      },
      "RefundListResponse": {
        "type": "object",
        "required": [
          "data"
        ],
        "properties": {
          "data": {
            "type": "array",
            "items": {
              "$ref": "#/components/schemas/RefundResponse"
            }
          }
        }
      },
      "RefundRequest": {
        "type": "object",
        "required": [
          "payment_id"
        ],
        "properties": {
          "refund_id": {
            "type": "string",
            "description": "Unique Identifier for the Refund. This is to ensure idempotency for multiple partial refund initiated against the same payment. If the identifiers is not defined by the merchant, this filed shall be auto generated and provide in the API response. It is recommended to generate uuid(v4) as the refund_id.",
            "example": "ref_mbabizu24mvu3mela5njyhpit4",
            "maxLength": 30,
            "minLength": 30
          },
          "payment_id": {
            "type": "string",
            "description": "Total amount for which the refund is to be initiated. Amount for the payment in lowest denomination of the currency. (i.e) in cents for USD denomination, in paisa for INR denomination etc. If not provided, this will default to the full payment amount",
            "example": "pay_mbabizu24mvu3mela5njyhpit4",
            "maxLength": 30,
            "minLength": 30
          },
          "merchant_id": {
            "type": "string",
            "description": "The identifier for the Merchant Account",
            "example": "y3oqhf46pyzuxjbcn2giaqnb44",
            "maxLength": 255
          },
          "amount": {
            "type": "integer",
            "format": "int64",
            "description": "Total amount for which the refund is to be initiated. Amount for the payment in lowest denomination of the currency. (i.e) in cents for USD denomination, in paisa for INR denomination etc., If not provided, this will default to the full payment amount",
            "example": 6540,
            "minimum": 100.0
          },
          "reason": {
            "type": "string",
            "description": "An arbitrary string attached to the object. Often useful for displaying to users and your customer support executive",
            "example": "Customer returned the product",
            "maxLength": 255
          },
          "refund_type": {
            "$ref": "#/components/schemas/RefundType"
          },
          "metadata": {
            "type": "object"
          }
        }
      },
      "RefundResponse": {
        "type": "object",
        "required": [
          "refund_id",
          "payment_id",
          "amount",
          "currency",
          "status"
        ],
        "properties": {
          "refund_id": {
            "type": "string",
            "description": "The identifier for refund"
          },
          "payment_id": {
            "type": "string",
            "description": "The identifier for payment"
          },
          "amount": {
            "type": "integer",
            "format": "int64",
            "description": "The refund amount, which should be less than or equal to the total payment amount. Amount for the payment in lowest denomination of the currency. (i.e) in cents for USD denomination, in paisa for INR denomination etc"
          },
          "currency": {
            "type": "string",
            "description": "The three-letter ISO currency code"
          },
          "reason": {
            "type": "string",
            "description": "An arbitrary string attached to the object. Often useful for displaying to users and your customer support executive"
          },
          "status": {
            "$ref": "#/components/schemas/RefundStatus"
          },
          "metadata": {
            "type": "object"
          },
          "error_message": {
            "type": "string",
            "description": "The error message"
          },
          "error_code": {
            "type": "string",
            "description": "The code for the error"
          },
          "created_at": {
            "type": "string",
            "format": "date-time",
            "description": "The timestamp at which refund is created"
          },
          "updated_at": {
            "type": "string",
            "format": "date-time",
            "description": "The timestamp at which refund is updated"
          }
        }
      },
      "RefundStatus": {
        "type": "string",
        "description": "The status for refunds",
        "enum": [
          "succeeded",
          "failed",
          "pending",
          "review"
        ]
      },
      "RefundType": {
        "type": "string",
        "enum": [
          "scheduled",
          "instant"
        ]
      },
      "RefundUpdateRequest": {
        "type": "object",
        "properties": {
          "reason": {
            "type": "string",
            "description": "An arbitrary string attached to the object. Often useful for displaying to users and your customer support executive",
            "example": "Customer returned the product",
            "maxLength": 255
          },
          "metadata": {
            "type": "object"
          }
        }
      },
      "RetrieveApiKeyResponse": {
        "type": "object",
        "description": "The response body for retrieving an API Key.",
        "required": [
          "key_id",
          "merchant_id",
          "name",
          "prefix",
          "created",
          "expiration"
        ],
        "properties": {
          "key_id": {
            "type": "string",
            "description": "The identifier for the API Key.",
            "example": "5hEEqkgJUyuxgSKGArHA4mWSnX",
            "maxLength": 64
          },
          "merchant_id": {
            "type": "string",
            "description": "The identifier for the Merchant Account.",
            "example": "y3oqhf46pyzuxjbcn2giaqnb44",
            "maxLength": 64
          },
          "name": {
            "type": "string",
            "description": "The unique name for the API Key to help you identify it.",
            "example": "Sandbox integration key",
            "maxLength": 64
          },
          "description": {
            "type": "string",
            "description": "The description to provide more context about the API Key.",
            "example": "Key used by our developers to integrate with the sandbox environment",
            "maxLength": 256
          },
          "prefix": {
            "type": "string",
            "description": "The first few characters of the plaintext API Key to help you identify it.",
            "maxLength": 16
          },
          "created": {
            "type": "string",
            "format": "date-time",
            "description": "The time at which the API Key was created.",
            "example": "2022-09-10T10:11:12Z"
          },
          "expiration": {
            "$ref": "#/components/schemas/ApiKeyExpiration"
          }
        }
      },
      "RevokeApiKeyResponse": {
        "type": "object",
        "description": "The response body for revoking an API Key.",
        "required": [
          "key_id",
          "revoked"
        ],
        "properties": {
          "key_id": {
            "type": "string",
            "description": "The identifier for the API Key.",
            "example": "5hEEqkgJUyuxgSKGArHA4mWSnX",
            "maxLength": 64
          },
          "revoked": {
            "type": "boolean",
            "description": "Indicates whether the API key was revoked or not.",
            "example": "true"
          }
        }
      },
      "RoutingAlgorithm": {
        "type": "string",
        "description": "The routing algorithm to be used to process the incoming request from merchant to outgoing payment processor or payment method. The default is 'Custom'",
        "enum": [
          "round_robin",
          "max_conversion",
          "min_cost",
          "custom"
        ],
        "example": "custom"
      },
      "SessionToken": {
        "oneOf": [
          {
            "allOf": [
              {
                "$ref": "#/components/schemas/GpayData"
              },
              {
                "type": "object",
                "required": [
                  "wallet_name"
                ],
                "properties": {
                  "wallet_name": {
                    "type": "string",
                    "enum": [
                      "gpay"
                    ]
                  }
                }
              }
            ]
          },
          {
            "allOf": [
              {
                "$ref": "#/components/schemas/KlarnaData"
              },
              {
                "type": "object",
                "required": [
                  "wallet_name"
                ],
                "properties": {
                  "wallet_name": {
                    "type": "string",
                    "enum": [
                      "klarna"
                    ]
                  }
                }
              }
            ]
          },
          {
            "allOf": [
              {
                "$ref": "#/components/schemas/PaypalData"
              },
              {
                "type": "object",
                "required": [
                  "wallet_name"
                ],
                "properties": {
                  "wallet_name": {
                    "type": "string",
                    "enum": [
                      "paypal"
                    ]
                  }
                }
              }
            ]
          },
          {
            "allOf": [
              {
                "$ref": "#/components/schemas/ApplepayData"
              },
              {
                "type": "object",
                "required": [
                  "wallet_name"
                ],
                "properties": {
                  "wallet_name": {
                    "type": "string",
                    "enum": [
                      "applepay"
                    ]
                  }
                }
              }
            ]
          }
        ],
        "discriminator": {
          "propertyName": "wallet_name"
        }
      },
      "SupportedWallets": {
        "type": "string",
        "description": "Wallets which support obtaining session object",
        "enum": [
          "paypal",
          "apple_pay",
          "klarna",
          "gpay"
        ]
      },
      "UpdateApiKeyRequest": {
        "type": "object",
        "description": "The request body for updating an API Key.",
        "properties": {
          "name": {
            "type": "string",
            "description": "A unique name for the API Key to help you identify it.",
            "example": "Sandbox integration key",
            "maxLength": 64
          },
          "description": {
            "type": "string",
            "description": "A description to provide more context about the API Key.",
            "example": "Key used by our developers to integrate with the sandbox environment",
            "maxLength": 256
          },
          "expiration": {
            "$ref": "#/components/schemas/ApiKeyExpiration"
          }
        }
      },
      "UpdatePaymentMethod": {
        "type": "object",
        "properties": {
          "card": {
            "$ref": "#/components/schemas/CardDetail"
          },
          "metadata": {
            "type": "object"
          }
        }
      },
      "WalletData": {
        "type": "object",
        "required": [
          "issuer_name"
        ],
        "properties": {
          "issuer_name": {
            "$ref": "#/components/schemas/WalletIssuer"
          },
          "token": {
            "type": "string",
            "description": "Token generated for the wallet"
          }
        }
      },
      "WalletIssuer": {
        "type": "string",
        "enum": [
          "googlepay",
          "applepay",
          "paypal"
        ]
      },
      "WebhookDetails": {
        "type": "object",
        "properties": {
          "webhook_version": {
            "type": "string",
            "description": "The version for Webhook",
            "example": "1.0.2",
            "maxLength": 255
          },
          "webhook_username": {
            "type": "string",
            "description": "The user name for Webhook login",
            "example": "ekart_retail",
            "maxLength": 255
          },
          "webhook_password": {
            "type": "string",
            "description": "The password for Webhook login",
            "example": "ekart@123",
            "maxLength": 255
          },
          "webhook_url": {
            "type": "string",
            "description": "The url for the webhook endpoint",
            "example": "www.ekart.com/webhooks"
          },
          "payment_created_enabled": {
            "type": "boolean",
            "description": "If this property is true, a webhook message is posted whenever a new payment is created",
            "example": true
          },
          "payment_succeeded_enabled": {
            "type": "boolean",
            "description": "If this property is true, a webhook message is posted whenever a payment is successful",
            "example": true
          },
          "payment_failed_enabled": {
            "type": "boolean",
            "description": "If this property is true, a webhook message is posted whenever a payment fails",
            "example": true
          }
        }
      }
    }
  },
  "tags": [
    {
      "name": "Merchant Account",
      "description": "Create and manage merchant accounts"
    },
    {
      "name": "Merchant Connector Account",
      "description": "Create and manage merchant connector accounts"
    },
    {
      "name": "Payments",
      "description": "Create and manage one-time payments, recurring payments and mandates"
    },
    {
      "name": "Refunds",
      "description": "Create and manage refunds for successful payments"
    },
    {
      "name": "Mandates",
      "description": "Manage mandates"
    },
    {
      "name": "Customers",
      "description": "Create and manage customers"
    },
    {
      "name": "Payment Methods",
      "description": "Create and manage payment methods of customers"
    },
    {
      "name": "API Key",
      "description": "Create and manage API Keys"
    }
  ]
}<|MERGE_RESOLUTION|>--- conflicted
+++ resolved
@@ -2,7 +2,7 @@
   "openapi": "3.0.3",
   "info": {
     "title": "Hyperswitch - API Documentation",
-    "description": "\n## Get started\n\nHyperswitch provides a collection of APIs that enable you to process and manage payments.\nOur APIs accept and return JSON in the HTTP body, and return standard HTTP response codes.\n\nYou can consume the APIs directly using your favorite HTTP/REST library.\n\nWe have a testing environment referred to \"sandbox\", which you can setup to test API calls without\naffecting production data. Currently, our sandbox environment is live while our production environment is under development and will be available soon. You can sign up on our Dashboard to get API keys to access Hyperswitch API.\n\n### Environment\n\nUse the following base URLs when making requests to the APIs:\n\n| Environment   |  Base URL                          |\n|---------------|------------------------------------|\n| Sandbox       | <https://sandbox.hyperswitch.io>   |\n| Production    | Coming Soon!                       |\n\n## Authentication\n\nWhen you sign up on our [dashboard](https://app.hyperswitch.io) and create a merchant\naccount, you are given a secret key (also referred as api-key) and a publishable key.\nYou may authenticate all API requests with Hyperswitch server by providing the appropriate key in the\nrequest Authorization header.\n\n| Key           |  Description                                                                                  |\n|---------------|-----------------------------------------------------------------------------------------------|\n| Sandbox       | Private key. Used to authenticate all API requests from your merchant server                  |\n| Production    | Unique identifier for your account. Used to authenticate API requests from your app’s client  |\n\nNever share your secret api keys. Keep them guarded and secure.\n",
+    "description": "\n## Get started\n\nHyperswitch provides a collection of APIs that enable you to process and manage payments.\nOur APIs accept and return JSON in the HTTP body, and return standard HTTP response codes.\n\nYou can consume the APIs directly using your favorite HTTP/REST library.\n\nWe have a testing environment referred to \"sandbox\", which you can setup to test API calls without\naffecting production data.\nCurrently, our sandbox environment is live while our production environment is under development\nand will be available soon.\nYou can sign up on our Dashboard to get API keys to access Hyperswitch API.\n\n### Environment\n\nUse the following base URLs when making requests to the APIs:\n\n| Environment   |  Base URL                          |\n|---------------|------------------------------------|\n| Sandbox       | <https://sandbox.hyperswitch.io>   |\n| Production    | Coming Soon!                       |\n\n## Authentication\n\nWhen you sign up on our [dashboard](https://app.hyperswitch.io) and create a merchant\naccount, you are given a secret key (also referred as api-key) and a publishable key.\nYou may authenticate all API requests with Hyperswitch server by providing the appropriate key in\nthe request Authorization header.\n\n| Key           |  Description                                                                                  |\n|---------------|-----------------------------------------------------------------------------------------------|\n| Sandbox       | Private key. Used to authenticate all API requests from your merchant server                  |\n| Production    | Unique identifier for your account. Used to authenticate API requests from your app's client  |\n\nNever share your secret api keys. Keep them guarded and secure.\n",
     "contact": {
       "name": "Hyperswitch Support",
       "url": "https://hyperswitch.io",
@@ -1904,7 +1904,6 @@
           "afterpay_clearpay"
         ]
       },
-<<<<<<< HEAD
       "AmountInfo": {
         "type": "object",
         "required": [
@@ -1926,6 +1925,20 @@
             "description": "The total amount for the payment"
           }
         }
+      },
+      "ApiKeyExpiration": {
+        "oneOf": [
+          {
+            "type": "string",
+            "enum": [
+              "never"
+            ]
+          },
+          {
+            "type": "string",
+            "format": "date-time"
+          }
+        ]
       },
       "ApplePayRequest": {
         "type": "object",
@@ -2043,21 +2056,6 @@
             "$ref": "#/components/schemas/ApplePayRequest"
           }
         }
-=======
-      "ApiKeyExpiration": {
-        "oneOf": [
-          {
-            "type": "string",
-            "enum": [
-              "never"
-            ]
-          },
-          {
-            "type": "string",
-            "format": "date-time"
-          }
-        ]
->>>>>>> 326d6beb
       },
       "AuthenticationType": {
         "type": "string",
@@ -2270,7 +2268,7 @@
           "api_key": {
             "type": "string",
             "description": "The plaintext API Key used for server-side API access. Ensure you store the API Key\nsecurely as you will not be able to see it again.",
-            "maxLength": 64
+            "maxLength": 128
           },
           "created": {
             "type": "string",
@@ -2988,8 +2986,8 @@
             },
             "example": [
               {
+                "payment_experience": null,
                 "payment_method": "wallet",
-                "payment_experience": null,
                 "payment_method_issuers": [
                   "labore magna ipsum",
                   "aute"
@@ -3129,8 +3127,8 @@
             },
             "example": [
               {
+                "payment_experience": null,
                 "payment_method": "wallet",
-                "payment_experience": null,
                 "payment_method_issuers": [
                   "labore magna ipsum",
                   "aute"
@@ -3684,31 +3682,31 @@
             },
             "example": [
               {
+                "accepted_countries": [
+                  "in",
+                  "us"
+                ],
+                "accepted_currencies": [
+                  "AED",
+                  "AED"
+                ],
+                "installment_payment_enabled": true,
+                "maximum_amount": 68607706,
+                "minimum_amount": 1,
                 "payment_method": "wallet",
+                "payment_method_issuers": [
+                  "labore magna ipsum",
+                  "aute"
+                ],
                 "payment_method_types": [
                   "upi_collect",
                   "upi_intent"
-                ],
-                "payment_method_issuers": [
-                  "labore magna ipsum",
-                  "aute"
                 ],
                 "payment_schemes": [
                   "Discover",
                   "Discover"
                 ],
-                "accepted_currencies": [
-                  "AED",
-                  "AED"
-                ],
-                "accepted_countries": [
-                  "in",
-                  "us"
-                ],
-                "minimum_amount": 1,
-                "maximum_amount": 68607706,
-                "recurring_enabled": true,
-                "installment_payment_enabled": true
+                "recurring_enabled": true
               }
             ]
           },
@@ -4841,7 +4839,7 @@
           "prefix": {
             "type": "string",
             "description": "The first few characters of the plaintext API Key to help you identify it.",
-            "maxLength": 16
+            "maxLength": 64
           },
           "created": {
             "type": "string",
