--- conflicted
+++ resolved
@@ -60,7 +60,6 @@
         "deprecated": false
       }
     },
-<<<<<<< HEAD
     "/account/{account_id}": {
       "get": {
         "tags": [
@@ -577,6 +576,82 @@
         "deprecated": false
       }
     },
+    "/mandates/revoke/{mandate_id}": {
+      "post": {
+        "tags": [
+          "crate::routes::mandates"
+        ],
+        "summary": "Mandates - Revoke mandate",
+        "description": "Mandates - Revoke mandate\n\nRevoke a mandate given the mandate ID",
+        "operationId": "revoke_mandate",
+        "parameters": [
+          {
+            "name": "mandate_id",
+            "in": "path",
+            "description": "The identifier for mandate",
+            "required": true,
+            "deprecated": false,
+            "schema": {
+              "type": "string"
+            }
+          }
+        ],
+        "responses": {
+          "200": {
+            "description": "The mandate was revoked successfully",
+            "content": {
+              "application/json": {
+                "schema": {
+                  "$ref": "#/components/schemas/MandateRevokedResponse"
+                }
+              }
+            }
+          },
+          "400": {
+            "description": "Mandate does not exist in our records"
+          }
+        },
+        "deprecated": false
+      }
+    },
+    "/mandates/{mandate_id}": {
+      "get": {
+        "tags": [
+          "crate::routes::mandates"
+        ],
+        "summary": "Mandates - Get mandates",
+        "description": "Mandates - Get mandates\n\nRetrieve a mandate given the mandate ID",
+        "operationId": "get_mandate",
+        "parameters": [
+          {
+            "name": "mandate_id",
+            "in": "path",
+            "description": "The identifier for mandate",
+            "required": true,
+            "deprecated": false,
+            "schema": {
+              "type": "string"
+            }
+          }
+        ],
+        "responses": {
+          "200": {
+            "description": "The mandate was retrieved successfully",
+            "content": {
+              "application/json": {
+                "schema": {
+                  "$ref": "#/components/schemas/MandateResponse"
+                }
+              }
+            }
+          },
+          "404": {
+            "description": "Mandate does not exist in our records"
+          }
+        },
+        "deprecated": false
+      }
+    },
     "/payment_methods": {
       "post": {
         "tags": [
@@ -735,27 +810,11 @@
             "name": "customer_id",
             "in": "path",
             "description": "The unique identifier for the customer account",
-=======
-    "/mandates/revoke/{mandate_id}": {
-      "post": {
-        "tags": [
-          "crate::routes::mandates"
-        ],
-        "summary": "Mandates - Revoke mandate",
-        "description": "Mandates - Revoke mandate\n\nRevoke a mandate given the mandate ID",
-        "operationId": "revoke_mandate",
-        "parameters": [
-          {
-            "name": "mandate_id",
-            "in": "path",
-            "description": "The identifier for mandate",
->>>>>>> a08d302c
             "required": true,
             "deprecated": false,
             "schema": {
               "type": "string"
             }
-<<<<<<< HEAD
           },
           {
             "name": "accepted_country",
@@ -824,44 +883,29 @@
             "schema": {
               "type": "boolean"
             }
-=======
->>>>>>> a08d302c
           }
         ],
         "responses": {
           "200": {
-<<<<<<< HEAD
             "description": "Payment Methods retrieved",
             "content": {
               "application/json": {
                 "schema": {
                   "$ref": "#/components/schemas/ListCustomerPaymentMethodsResponse"
-=======
-            "description": "The mandate was revoked successfully",
-            "content": {
-              "application/json": {
-                "schema": {
-                  "$ref": "#/components/schemas/MandateRevokedResponse"
->>>>>>> a08d302c
                 }
               }
             }
           },
           "400": {
-<<<<<<< HEAD
             "description": "Invalid Data"
           },
           "404": {
             "description": "Payment Methods does not exist in records"
-=======
-            "description": "Mandate does not exist in our records"
->>>>>>> a08d302c
           }
         },
         "deprecated": false
       }
     },
-<<<<<<< HEAD
     "/payment_methods/{method_id}": {
       "get": {
         "tags": [
@@ -957,21 +1001,6 @@
             "name": "method_id",
             "in": "path",
             "description": "The unique identifier for the Payment Method",
-=======
-    "/mandates/{mandate_id}": {
-      "get": {
-        "tags": [
-          "crate::routes::mandates"
-        ],
-        "summary": "Mandates - Get mandates",
-        "description": "Mandates - Get mandates\n\nRetrieve a mandate given the mandate ID",
-        "operationId": "get_mandate",
-        "parameters": [
-          {
-            "name": "mandate_id",
-            "in": "path",
-            "description": "The identifier for mandate",
->>>>>>> a08d302c
             "required": true,
             "deprecated": false,
             "schema": {
@@ -981,29 +1010,17 @@
         ],
         "responses": {
           "200": {
-<<<<<<< HEAD
             "description": "Payment Method deleted",
             "content": {
               "application/json": {
                 "schema": {
                   "$ref": "#/components/schemas/DeletePaymentMethodResponse"
-=======
-            "description": "The mandate was retrieved successfully",
-            "content": {
-              "application/json": {
-                "schema": {
-                  "$ref": "#/components/schemas/MandateResponse"
->>>>>>> a08d302c
                 }
               }
             }
           },
           "404": {
-<<<<<<< HEAD
             "description": "Payment Method does not exist in records"
-=======
-            "description": "Mandate does not exist in our records"
->>>>>>> a08d302c
           }
         },
         "deprecated": false
@@ -4382,9 +4399,6 @@
             "type": "string",
             "description": "The code for the error"
           },
-          "error_code": {
-            "type": "string"
-          },
           "created_at": {
             "type": "string",
             "format": "date-time",
