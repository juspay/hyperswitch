--- conflicted
+++ resolved
@@ -97,11 +97,7 @@
                 redirection_data: None,
                 mandate_reference: None,
                 connector_metadata: None,
-<<<<<<< HEAD
-                network_txn_id: None,
-=======
                 network_txn_id: None
->>>>>>> b4b6440a
             }),
             ..item.data
         })
