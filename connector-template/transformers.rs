use serde::{Deserialize, Serialize};
use masking::Secret;
use crate::{connector::utils::PaymentsAuthorizeRequestData,core::errors,types::{self,api, storage::enums}};

//TODO: Fill the struct with respective fields
#[derive(Default, Debug, Serialize, Eq, PartialEq)]
pub struct {{project-name | downcase | pascal_case}}PaymentsRequest {
    amount: i64,
    card: {{project-name | downcase | pascal_case}}Card
}

#[derive(Default, Debug, Serialize, Eq, PartialEq)]
pub struct {{project-name | downcase | pascal_case}}Card {
    name: Secret<String>,
    number: cards::CardNumber,
    expiry_month: Secret<String>,
    expiry_year: Secret<String>,
    cvc: Secret<String>,
    complete: bool,
}

impl TryFrom<&types::PaymentsAuthorizeRouterData> for {{project-name | downcase | pascal_case}}PaymentsRequest  {
    type Error = error_stack::Report<errors::ConnectorError>;
    fn try_from(item: &types::PaymentsAuthorizeRouterData) -> Result<Self,Self::Error> {
        match item.request.payment_method_data.clone() {
            api::PaymentMethodData::Card(req_card) => {
                let card = {{project-name | downcase | pascal_case}}Card {
                    name: req_card.card_holder_name,
                    number: req_card.card_number,
                    expiry_month: req_card.card_exp_month,
                    expiry_year: req_card.card_exp_year,
                    cvc: req_card.card_cvc,
                    complete: item.request.is_auto_capture()?,
                };
                Ok(Self {
                    amount: item.request.amount,
                    card,
                })
            }
            _ => Err(errors::ConnectorError::NotImplemented("Payment methods".to_string()).into()),
        }
    }
}

//TODO: Fill the struct with respective fields
// Auth Struct
pub struct {{project-name | downcase | pascal_case}}AuthType {
    pub(super) api_key: Secret<String>
}

impl TryFrom<&types::ConnectorAuthType> for {{project-name | downcase | pascal_case}}AuthType  {
    type Error = error_stack::Report<errors::ConnectorError>;
    fn try_from(auth_type: &types::ConnectorAuthType) -> Result<Self, Self::Error> {
        match auth_type {
            types::ConnectorAuthType::HeaderKey { api_key } => Ok(Self {
<<<<<<< HEAD
                api_key: Secret::new(api_key.to_owned()),
=======
                api_key: Secret::new(api_key.to_string()),
>>>>>>> 3b942c2b
            }),
            _ => Err(errors::ConnectorError::FailedToObtainAuthType.into()),
        }
    }
}
// PaymentsResponse
//TODO: Append the remaining status flags
#[derive(Debug, Clone, Default, Serialize, Deserialize, PartialEq)]
#[serde(rename_all = "lowercase")]
pub enum {{project-name | downcase | pascal_case}}PaymentStatus {
    Succeeded,
    Failed,
    #[default]
    Processing,
}

impl From<{{project-name | downcase | pascal_case}}PaymentStatus> for enums::AttemptStatus {
    fn from(item: {{project-name | downcase | pascal_case}}PaymentStatus) -> Self {
        match item {
            {{project-name | downcase | pascal_case}}PaymentStatus::Succeeded => Self::Charged,
            {{project-name | downcase | pascal_case}}PaymentStatus::Failed => Self::Failure,
            {{project-name | downcase | pascal_case}}PaymentStatus::Processing => Self::Authorizing,
        }
    }
}

//TODO: Fill the struct with respective fields
#[derive(Default, Debug, Clone, Serialize, Deserialize, PartialEq)]
pub struct {{project-name | downcase | pascal_case}}PaymentsResponse {
    status: {{project-name | downcase | pascal_case}}PaymentStatus,
    id: String,
}

impl<F,T> TryFrom<types::ResponseRouterData<F, {{project-name | downcase | pascal_case}}PaymentsResponse, T, types::PaymentsResponseData>> for types::RouterData<F, T, types::PaymentsResponseData> {
    type Error = error_stack::Report<errors::ConnectorError>;
    fn try_from(item: types::ResponseRouterData<F, {{project-name | downcase | pascal_case}}PaymentsResponse, T, types::PaymentsResponseData>) -> Result<Self,Self::Error> {
        Ok(Self {
            status: enums::AttemptStatus::from(item.response.status),
            response: Ok(types::PaymentsResponseData::TransactionResponse {
                resource_id: types::ResponseId::ConnectorTransactionId(item.response.id),
                redirection_data: None,
                mandate_reference: None,
                connector_metadata: None,
                network_txn_id: None,
                connector_response_reference_id: None,
            }),
            ..item.data
        })
    }
}

//TODO: Fill the struct with respective fields
// REFUND :
// Type definition for RefundRequest
#[derive(Default, Debug, Serialize)]
pub struct {{project-name | downcase | pascal_case}}RefundRequest {
    pub amount: i64
}

impl<F> TryFrom<&types::RefundsRouterData<F>> for {{project-name | downcase | pascal_case}}RefundRequest {
    type Error = error_stack::Report<errors::ConnectorError>;
    fn try_from(item: &types::RefundsRouterData<F>) -> Result<Self,Self::Error> {
        Ok(Self {
            amount: item.request.refund_amount,
        })
    }
}

// Type definition for Refund Response

#[allow(dead_code)]
#[derive(Debug, Serialize, Default, Deserialize, Clone)]
pub enum RefundStatus {
    Succeeded,
    Failed,
    #[default]
    Processing,
}

impl From<RefundStatus> for enums::RefundStatus {
    fn from(item: RefundStatus) -> Self {
        match item {
            RefundStatus::Succeeded => Self::Success,
            RefundStatus::Failed => Self::Failure,
            RefundStatus::Processing => Self::Pending,
            //TODO: Review mapping
        }
    }
}

//TODO: Fill the struct with respective fields
#[derive(Default, Debug, Clone, Serialize, Deserialize)]
pub struct RefundResponse {
    id: String,
    status: RefundStatus
}

impl TryFrom<types::RefundsResponseRouterData<api::Execute, RefundResponse>>
    for types::RefundsRouterData<api::Execute>
{
    type Error = error_stack::Report<errors::ConnectorError>;
    fn try_from(
        item: types::RefundsResponseRouterData<api::Execute, RefundResponse>,
    ) -> Result<Self, Self::Error> {
        Ok(Self {
            response: Ok(types::RefundsResponseData {
                connector_refund_id: item.response.id.to_string(),
                refund_status: enums::RefundStatus::from(item.response.status),
            }),
            ..item.data
        })
    }
}

impl TryFrom<types::RefundsResponseRouterData<api::RSync, RefundResponse>> for types::RefundsRouterData<api::RSync>
{
     type Error = error_stack::Report<errors::ConnectorError>;
    fn try_from(item: types::RefundsResponseRouterData<api::RSync, RefundResponse>) -> Result<Self,Self::Error> {
        Ok(Self {
            response: Ok(types::RefundsResponseData {
                connector_refund_id: item.response.id.to_string(),
                refund_status: enums::RefundStatus::from(item.response.status),
            }),
            ..item.data
        })
     }
 }

//TODO: Fill the struct with respective fields
#[derive(Default, Debug, Serialize, Deserialize, PartialEq)]
pub struct {{project-name | downcase | pascal_case}}ErrorResponse {
    pub status_code: u16,
    pub code: String,
    pub message: String,
    pub reason: Option<String>,
}<|MERGE_RESOLUTION|>--- conflicted
+++ resolved
@@ -53,11 +53,7 @@
     fn try_from(auth_type: &types::ConnectorAuthType) -> Result<Self, Self::Error> {
         match auth_type {
             types::ConnectorAuthType::HeaderKey { api_key } => Ok(Self {
-<<<<<<< HEAD
-                api_key: Secret::new(api_key.to_owned()),
-=======
-                api_key: Secret::new(api_key.to_string()),
->>>>>>> 3b942c2b
+                api_key: api_key.to_owned(),
             }),
             _ => Err(errors::ConnectorError::FailedToObtainAuthType.into()),
         }
