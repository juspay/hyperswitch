--- conflicted
+++ resolved
@@ -51,12 +51,8 @@
     ADD COLUMN tax_on_surcharge BIGINT,
     ADD COLUMN payment_method_billing_address BYTEA,
     ADD COLUMN redirection_data JSONB,
-<<<<<<< HEAD
-    ADD COLUMN connector_payment_data TEXT;
-=======
-    ADD COLUMN connector_payment_data VARCHAR(512),
+    ADD COLUMN connector_payment_data TEXT,
     ADD COLUMN connector_token_details JSONB;
->>>>>>> 22072fd7
 
 -- Change the type of the column from JSON to JSONB
 ALTER TABLE merchant_connector_account
