-- This file contains queries to update the primary key constraints suitable to the v2 application.
-- This also has queries to update other constraints and indexes on tables where applicable.
------------------------ Organization -----------------------
UPDATE ORGANIZATION
SET id = org_id
WHERE id IS NULL;

UPDATE ORGANIZATION
SET organization_name = org_name
WHERE organization_name IS NULL
    AND org_name IS NOT NULL;

-- Alter queries for organization table
ALTER TABLE ORGANIZATION DROP CONSTRAINT organization_pkey;

ALTER TABLE ORGANIZATION
ADD CONSTRAINT organization_pkey_id PRIMARY KEY (id);

ALTER TABLE ORGANIZATION
ADD CONSTRAINT organization_organization_name_key UNIQUE (organization_name);

------------------------ Merchant Account -----------------------
-- The new primary key for v2 merchant account will be `id`
ALTER TABLE merchant_account DROP CONSTRAINT merchant_account_pkey;

-- In order to make id as primary key, it should be unique and not null
-- We need to backfill the id, a simple strategy will be to copy the values of merchant_id to id
-- Query to update the id column with values of merchant_id
-- Note: This query will lock the table, so it should be run when there is no traffic
UPDATE merchant_account
SET id = merchant_id
WHERE id IS NULL;

-- Note: This command might not run successfully for the existing table
-- This is because there will be some rows ( which are created via v1 application ) which will have id as empty
-- A backfill might be required to run this query
-- However if this is being run on a fresh database, this should succeed
ALTER TABLE merchant_account
ADD PRIMARY KEY (id);

------------------------ Business Profile -----------------------
-- This migration is to modify the id column in business_profile table to be a VARCHAR(64) and to set the id column as primary key
ALTER TABLE business_profile
ADD COLUMN id VARCHAR(64);

-- Backfill the id column with the profile_id to prevent null values
UPDATE business_profile
SET id = profile_id
WHERE id IS NULL;

ALTER TABLE business_profile DROP CONSTRAINT business_profile_pkey;

ALTER TABLE business_profile
ADD PRIMARY KEY (id);

------------------------ Merchant Connector Account -----------------------
-- Backfill the id column with the merchant_connector_id to prevent null values
UPDATE merchant_connector_account
SET id = merchant_connector_id
WHERE id IS NULL;

ALTER TABLE merchant_connector_account DROP CONSTRAINT merchant_connector_account_pkey;

ALTER TABLE merchant_connector_account
ADD PRIMARY KEY (id);

-- This migration is to make profile_id mandatory in mca table
ALTER TABLE merchant_connector_account
ALTER COLUMN profile_id
SET NOT NULL;

CREATE INDEX IF NOT EXISTS merchant_connector_account_profile_id_index ON merchant_connector_account (profile_id);

------------------------ Customers -----------------------
-- Run this query only when V1 is deprecated
ALTER TABLE customers DROP CONSTRAINT IF EXISTS customers_pkey;

-- Back filling before making it primary key
-- This will fail when making `id` as primary key, if the `customer_id` column has duplicate values.
-- Another option is to use a randomly generated ID instead.
UPDATE customers
SET id = customer_id
WHERE id IS NULL;

ALTER TABLE customers
ADD PRIMARY KEY (id);

------------------------ Payment Intent -----------------------
ALTER TABLE payment_intent DROP CONSTRAINT payment_intent_pkey;

ALTER TABLE payment_intent
ADD PRIMARY KEY (id);

------------------------ Payment Attempt -----------------------
ALTER TABLE payment_attempt DROP CONSTRAINT payment_attempt_pkey;

ALTER TABLE payment_attempt
ADD PRIMARY KEY (id);

-- This migration is to make fields mandatory in payment_intent table
ALTER TABLE payment_intent
ALTER COLUMN profile_id
SET NOT NULL,
    ALTER COLUMN currency
SET NOT NULL,
    ALTER COLUMN client_secret
<<<<<<< HEAD
SET NOT NULL,
    ALTER COLUMN session_expiry
SET NOT NULL,
    ALTER COLUMN active_attempt_id DROP NOT NULL;

------------------------ Payment Attempt -----------------------
ALTER TABLE payment_attempt DROP CONSTRAINT payment_attempt_pkey;

ALTER TABLE payment_attempt
ADD PRIMARY KEY (id);

-- This migration is to make fields mandatory in payment_attempt table
ALTER TABLE payment_attempt
ALTER COLUMN net_amount
SET NOT NULL,
    ALTER COLUMN authentication_type
SET NOT NULL,
    ALTER COLUMN payment_method_type_v2
SET NOT NULL,
    ALTER COLUMN payment_method_subtype
SET NOT NULL;
=======
SET NOT NULL;
ALTER TABLE payment_intent ALTER COLUMN session_expiry SET NOT NULL;

-- This migration is to make fields optional in payment_intent table
ALTER TABLE payment_intent ALTER COLUMN active_attempt_id DROP NOT NULL;

>>>>>>> 451376e7
<|MERGE_RESOLUTION|>--- conflicted
+++ resolved
@@ -104,7 +104,6 @@
     ALTER COLUMN currency
 SET NOT NULL,
     ALTER COLUMN client_secret
-<<<<<<< HEAD
 SET NOT NULL,
     ALTER COLUMN session_expiry
 SET NOT NULL,
@@ -126,11 +125,8 @@
 SET NOT NULL,
     ALTER COLUMN payment_method_subtype
 SET NOT NULL;
-=======
-SET NOT NULL;
 ALTER TABLE payment_intent ALTER COLUMN session_expiry SET NOT NULL;
 
 -- This migration is to make fields optional in payment_intent table
 ALTER TABLE payment_intent ALTER COLUMN active_attempt_id DROP NOT NULL;
 
->>>>>>> 451376e7
