#! /usr/bin/env bash
set -euo pipefail

# The below script is run on the github actions CI
# Obtain a list of workspace members
workspace_members="$(
  cargo metadata --format-version 1 --no-deps \
    | jq \
      --compact-output \
      --monochrome-output \
      --raw-output \
      '(.workspace_members | sort) as $package_ids | .packages[] | select(IN(.id; $package_ids[])) | .name'
)"

PACKAGES_CHECKED=()
PACKAGES_SKIPPED=()

# If we are running this on a pull request, then only check for packages that are modified
if [[ "${GITHUB_EVENT_NAME:-}" == 'pull_request' ]]; then
  # Obtain the pull request number and files modified in the pull request
  pull_request_number="$(jq --raw-output '.pull_request.number' "${GITHUB_EVENT_PATH}")"
  files_modified="$(
    gh api \
      --header 'Accept: application/vnd.github+json' \
      --header 'X-GitHub-Api-Version: 2022-11-28' \
      --paginate \
      "https://api.github.com/repos/${GITHUB_REPOSITORY}/pulls/${pull_request_number}/files" \
      --jq '.[].filename'
  )"

  while IFS= read -r package_name; do
    # Obtain pipe-separated list of transitive workspace dependencies for each workspace member
    change_paths="$(cargo tree --all-features --no-dedupe --prefix none --package "${package_name}" \
      | grep 'crates/' \
      | sort --unique \
      | awk --field-separator ' ' '{ printf "crates/%s\n", $1 }' | paste -d '|' -s -)"

    # A package must be checked if any of its transitive dependencies (or itself) has been modified
    if grep --quiet --extended-regexp "^(${change_paths})" <<< "${files_modified}"; then
      printf '::debug::Checking `%s` since at least one of these paths was modified: %s\n' "${package_name}" "${change_paths[*]//|/ }"
      PACKAGES_CHECKED+=("${package_name}")
    else
      printf '::debug::Skipping `%s` since none of these paths were modified: %s\n' "${package_name}" "${change_paths[*]//|/ }"
      PACKAGES_SKIPPED+=("${package_name}")
    fi
  done <<< "${workspace_members}"
  printf '::notice::Packages checked: %s; Packages skipped: %s\n' "${PACKAGES_CHECKED[*]}" "${PACKAGES_SKIPPED[*]}"

  packages_checked="$(jq --compact-output --null-input '$ARGS.positional' --args -- "${PACKAGES_CHECKED[@]}")"

  crates_with_features="$(cargo metadata --format-version 1 --no-deps \
    | jq \
      --compact-output \
      --monochrome-output \
      --raw-output \
      --argjson packages_checked "${packages_checked}" \
      '[ ( .workspace_members | sort ) as $package_ids | .packages[] | select( IN( .name; $packages_checked[] ) ) | { name: .name, features: ( .features | keys ) } ]')"
else
  # If we are doing this locally or on merge queue, then check for all the crates
  crates_with_features="$(cargo metadata --format-version 1 --no-deps \
    | jq \
      --compact-output \
      --monochrome-output \
      --raw-output \
      '[ ( .workspace_members | sort ) as $package_ids | .packages[] | select( IN( .id; $package_ids[] ) ) | { name: .name, features: ( .features | keys ) } ]')"
fi

# List of cargo commands that will be executed
all_commands=()

# Process the metadata to generate the cargo check commands for crates which have v1 features
# We need to always have the v1 feature with each feature
# This is because, no crate should be run without any features
crates_with_v1_feature="$(
  jq --monochrome-output --raw-output \
    --argjson crates_with_features "${crates_with_features}" \
    --null-input \
    '$crates_with_features[]
    | select( IN("v1"; .features[]))  # Select crates with `v1` feature
<<<<<<< HEAD
    | { name, features: (.features - ["v1", "v2", "default", "payment_v2", "merchant_account_v2","customer_v2", "payment_methods_v2"]) }  # Remove specific features to generate feature combinations
=======
    | { name, features: (.features - ["v1", "v2", "default", "payment_v2", "merchant_account_v2","customer_v2", "merchant_connector_account_v2"]) }  # Remove specific features to generate feature combinations
>>>>>>> 2f47491c
    | { name, features: ( .features | map([., "v1"] | join(",")) ) }  # Add `v1` to remaining features and join them by comma
    | .name as $name | .features[] | { $name, features: . }  # Expand nested features object to have package - features combinations
    | "\(.name) \(.features)" # Print out package name and features separated by space'
)"
while IFS=' ' read -r crate features && [[ -n "${crate}" && -n "${features}" ]]; do
  command="cargo check --all-targets --package \"${crate}\" --no-default-features --features \"${features}\""
  all_commands+=("$command")
done <<< "${crates_with_v1_feature}"

# For crates which do not have v1 feature, we can run the usual cargo hack command
crates_without_v1_feature="$(
  jq --monochrome-output --raw-output \
    --argjson crates_with_features "${crates_with_features}" \
    --null-input \
    '$crates_with_features[] | select(IN("v1"; .features[]) | not ) # Select crates without `v1` feature
    | "\(.name)" # Print out package name'
)"
while IFS= read -r crate && [[ -n "${crate}" ]]; do
  command="cargo hack check --all-targets --each-feature --package \"${crate}\""
  all_commands+=("$command")
done <<< "${crates_without_v1_feature}"

if ((${#all_commands[@]} == 0)); then
  echo "There are no commands to be be executed"
  exit 0
fi

echo "The list of commands that will be executed:"
printf "%s\n" "${all_commands[@]}"
echo

# Execute the commands
for command in "${all_commands[@]}"; do
  if [[ "${CI:-false}" == "true" && "${GITHUB_ACTIONS:-false}" == "true" ]]; then
    printf '::group::Running `%s`\n' "${command}"
  fi

  bash -c -x "${command}"

  if [[ "${CI:-false}" == "true" && "${GITHUB_ACTIONS:-false}" == "true" ]]; then
    echo '::endgroup::'
  fi
done<|MERGE_RESOLUTION|>--- conflicted
+++ resolved
@@ -77,11 +77,7 @@
     --null-input \
     '$crates_with_features[]
     | select( IN("v1"; .features[]))  # Select crates with `v1` feature
-<<<<<<< HEAD
-    | { name, features: (.features - ["v1", "v2", "default", "payment_v2", "merchant_account_v2","customer_v2", "payment_methods_v2"]) }  # Remove specific features to generate feature combinations
-=======
-    | { name, features: (.features - ["v1", "v2", "default", "payment_v2", "merchant_account_v2","customer_v2", "merchant_connector_account_v2"]) }  # Remove specific features to generate feature combinations
->>>>>>> 2f47491c
+    | { name, features: (.features - ["v1", "v2", "default", "payment_v2", "merchant_account_v2","customer_v2", "payment_methods_v2", "merchant_connector_account_v2"]) }  # Remove specific features to generate feature combinations
     | { name, features: ( .features | map([., "v1"] | join(",")) ) }  # Add `v1` to remaining features and join them by comma
     | .name as $name | .features[] | { $name, features: . }  # Expand nested features object to have package - features combinations
     | "\(.name) \(.features)" # Print out package name and features separated by space'
