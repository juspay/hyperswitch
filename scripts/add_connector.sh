#! /usr/bin/env bash
function find_prev_connector() {
    self=scripts/add_connector.sh
    git checkout $self
    cp $self $self.tmp
    # add new connector to existing list and sort it
<<<<<<< HEAD
    connectors=(aci adyen airwallex applepay authorizedotnet bambora bitpay bluesnap braintree checkout coinbase cybersource dlocal dummyconnector fiserv forte globalpay klarna mollie multisafepay nexinets nuvei opennode payeezy paypal payu rapyd shift4 stripe trustpay worldline worldpay "$1")
=======
    connectors=(aci adyen airwallex applepay authorizedotnet bambora bluesnap braintree checkout coinbase cybersource dlocal dummyconnector fiserv forte globalpay iatapay klarna mollie multisafepay nexinets nuvei opennode payeezy paypal payu rapyd shift4 stripe trustpay worldline worldpay "$1")
>>>>>>> a2527b5b
    IFS=$'\n' sorted=($(sort <<<"${connectors[*]}")); unset IFS
    res=`echo ${sorted[@]}`
    sed -i'' -e "s/^    connectors=.*/    connectors=($res \"\$1\")/" $self.tmp
    for i in "${!sorted[@]}"; do
    if [ "${sorted[$i]}" = "$1" ] && [ $i != "0" ]; then
        # find and return the connector name where this new connector should be added next to it 
        eval "$2='${sorted[i-1]}'"
        mv $self.tmp $self
        rm $self.tmp-e
        return 0
    fi
    done
    mv $self.tmp $self
    rm $self.tmp-e
    # if the new connector needs to be added in first place, add it after Aci, sorted order needs to be covered in code review
    eval "$2='aci'" 
}
pg=$1;
base_url=$2;
pgc="$(tr '[:lower:]' '[:upper:]' <<< ${pg:0:1})${pg:1}"
src="crates/router/src"
conn="$src/connector"
tests="../../tests/connectors"
SCRIPT="$( cd -- "$(dirname "$0")" >/dev/null 2>&1 ; pwd -P )"
RED='\033[0;31m'
GREEN='\033[0;32m'
ORANGE='\033[0;33m'

if [ -z "$pg" ] || [ -z "$base_url" ]; then 
    echo "$RED Connector name or base_url not present: try $GREEN\"sh add_connector.sh adyen https://test.adyen.com\""
    exit
fi
cd $SCRIPT/..

# remove template files if already created for this connector
rm -rf $conn/$pg $conn/$pg.rs
git checkout $conn.rs $src/types/api.rs $src/configs/settings.rs config/development.toml config/docker_compose.toml config/config.example.toml loadtest/config/development.toml crates/api_models/src/enums.rs $src/core/payments/flows.rs

# add enum for this connector in required places
prvc=''
find_prev_connector $1 prvc
prvcc="$(tr '[:lower:]' '[:upper:]' <<< ${prvc:0:1})${prvc:1}"
sed -i'' -e "s|pub mod $prvc;|pub mod $prvc;\npub mod ${pg};|" $conn.rs
sed -i'' -e "s/};/${pg}::${pgc},\n};/" $conn.rs 
sed -i'' -e "s|\"$prvc\" \(.*\)|\"$prvc\" \1\n\t\t\t\"${pg}\" => Ok(Box::new(\&connector::${pgc})),|" $src/types/api.rs
sed -i'' -e "s/pub $prvc: \(.*\)/pub $prvc: \1\n\tpub ${pg}: ConnectorParams,/" $src/configs/settings.rs
sed -i'' -e "s|$prvc.base_url \(.*\)|$prvc.base_url \1\n${pg}.base_url = \"$base_url\"|" config/development.toml config/docker_compose.toml config/config.example.toml loadtest/config/development.toml
sed  -r -i'' -e "s/\"$prvc\",/\"$prvc\",\n    \"${pg}\",/" config/development.toml config/docker_compose.toml config/config.example.toml loadtest/config/development.toml
sed -i'' -e "s/Dummy,/Dummy,\n\t${pgc},/" crates/api_models/src/enums.rs
sed -i'' -e "s/pub enum RoutableConnectors {/pub enum RoutableConnectors {\n\t${pgc},/" crates/api_models/src/enums.rs
sed -i'' -e "s/^default_imp_for_\(.*\)/default_imp_for_\1\n\tconnector::${pgc},/" $src/core/payments/flows.rs

# remove temporary files created in above step
rm $conn.rs-e $src/types/api.rs-e $src/configs/settings.rs-e config/development.toml-e config/docker_compose.toml-e config/config.example.toml-e loadtest/config/development.toml-e crates/api_models/src/enums.rs-e $src/core/payments/flows.rs-e
cd $conn/ 

# generate template files for the connector
cargo install cargo-generate
cargo gen-pg $pg

# move sub files and test files to appropriate folder
mv $pg/mod.rs $pg.rs
mv $pg/test.rs ${tests}/$pg.rs

# remove changes from tests if already done for this connector
git checkout ${tests}/main.rs ${tests}/connector_auth.rs ${tests}/sample_auth.toml

# add enum for this connector in test folder
sed -i'' -e "s/mod utils;/mod ${pg};\nmod utils;/" ${tests}/main.rs
sed -i'' -e "s/    pub $prvc: \(.*\)/\tpub $prvc: \1\n\tpub ${pg}: Option<HeaderKey>,/; s/auth.toml/sample_auth.toml/" ${tests}/connector_auth.rs 
echo "\n\n[${pg}]\napi_key=\"API Key\"" >> ${tests}/sample_auth.toml

# remove temporary files created in above step
rm ${tests}/main.rs-e ${tests}/connector_auth.rs-e
cargo +nightly fmt --all
cargo check
echo "${GREEN}Successfully created connector. Running the tests of $pg.rs"

# runs tests for the new connector
cargo test --package router --test connectors -- $pg
echo "${ORANGE}Update your credentials for $pg connector in crates/router/tests/connectors/sample_auth.toml"<|MERGE_RESOLUTION|>--- conflicted
+++ resolved
@@ -4,11 +4,7 @@
     git checkout $self
     cp $self $self.tmp
     # add new connector to existing list and sort it
-<<<<<<< HEAD
-    connectors=(aci adyen airwallex applepay authorizedotnet bambora bitpay bluesnap braintree checkout coinbase cybersource dlocal dummyconnector fiserv forte globalpay klarna mollie multisafepay nexinets nuvei opennode payeezy paypal payu rapyd shift4 stripe trustpay worldline worldpay "$1")
-=======
-    connectors=(aci adyen airwallex applepay authorizedotnet bambora bluesnap braintree checkout coinbase cybersource dlocal dummyconnector fiserv forte globalpay iatapay klarna mollie multisafepay nexinets nuvei opennode payeezy paypal payu rapyd shift4 stripe trustpay worldline worldpay "$1")
->>>>>>> a2527b5b
+    connectors=(aci adyen airwallex applepay authorizedotnet bambora bitpay bluesnap braintree checkout coinbase cybersource dlocal dummyconnector fiserv forte globalpay iatapay klarna mollie multisafepay nexinets nuvei opennode payeezy paypal payu rapyd shift4 stripe trustpay worldline worldpay "$1")
     IFS=$'\n' sorted=($(sort <<<"${connectors[*]}")); unset IFS
     res=`echo ${sorted[@]}`
     sed -i'' -e "s/^    connectors=.*/    connectors=($res \"\$1\")/" $self.tmp
