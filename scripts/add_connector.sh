--- conflicted
+++ resolved
@@ -6,11 +6,7 @@
     git checkout $self
     cp $self $self.tmp
     # Add new connector to existing list and sort it
-<<<<<<< HEAD
-authorizedotnet bambora bamboraapac bankofamerica billwerk bitpay bluesnap boku braintree cashtocode checkout coinbase cryptopay cybersource datatrans deutschebank dlocal dummyconnector ebanx esnekpos fiserv fiservemea fiuu forte globalpay globepay gocardless gpayments helcim iatapay itaubank klarna mifinity mollie multisafepay netcetera nexinets nexixpay noon novalnet nuvei opayo opennode paybox payeezy payme payone paypal payu placetopay plaid powertranz prophetpay rapyd razorpay shift4 square stax stripe taxjar threedsecureio trustpay tsys volt wellsfargo wellsfargopayout wise worldline worldpay zsl "$1")
-=======
-    connectors=(aci adyen adyenplatform airwallex applepay authorizedotnet bambora bamboraapac bankofamerica billwerk bitpay bluesnap boku braintree cashtocode checkout coinbase cryptopay cybersource datatrans deutschebank dlocal dummyconnector ebanx fiserv fiservemea fiuu forte globalpay globepay gocardless gpayments helcim iatapay itaubank klarna mifinity mollie multisafepay netcetera nexinets nexixpay noon novalnet nuvei opayo opennode paybox payeezy payme payone paypal payu placetopay plaid powertranz prophetpay rapyd razorpay shift4 square stax stripe taxjar threedsecureio thunes trustpay tsys volt wellsfargo wellsfargopayout wise worldline worldpay zsl "$1")
->>>>>>> bc6c460c
+    connectors=(aci adyen adyenplatform airwallex applepay authorizedotnet bambora bamboraapac bankofamerica billwerk bitpay bluesnap boku braintree cashtocode checkout coinbase cryptopay cybersource datatrans deutschebank dlocal dummyconnector ebanx esnekpos fiserv fiservemea fiuu forte globalpay globepay gocardless gpayments helcim iatapay itaubank klarna mifinity mollie multisafepay netcetera nexinets nexixpay noon novalnet nuvei opayo opennode paybox payeezy payme payone paypal payu placetopay plaid powertranz prophetpay rapyd razorpay shift4 square stax stripe taxjar threedsecureio thunes trustpay tsys volt wellsfargo wellsfargopayout wise worldline worldpay zsl "$1")
     IFS=$'\n' sorted=($(sort <<<"${connectors[*]}")); unset IFS
     res=`echo ${sorted[@]}`
     sed -i'' -e "s/^    connectors=.*/    connectors=($res \"\$1\")/" $self.tmp
