#!/usr/bin/env bash
set -euo pipefail

crates_to_check=\
'api_models
diesel_models
hyperswitch_domain_models
storage_impl'

v2_feature_set='v2,merchant_account_v2,payment_v2,customer_v2,routing_v2,business_profile_v2'

packages_checked=()
packages_skipped=()

# List of cargo commands that will be executed
all_commands=()

# Function to get defined features for a crate
get_defined_features() {
  local crate_path=$1
  cargo metadata --format-version 1 > metadata.json
  jq -r --arg crate_name "$crate_path" '
    .packages[] |
    select(.name == $crate_name) |
    .features | keys[]' metadata.json
  rm metadata.json
}

# If we are running this on a pull request, then only check for packages that are modified
if [[ "${GITHUB_EVENT_NAME:-}" == 'pull_request' ]]; then
  # Obtain the pull request number and files modified in the pull request
  pull_request_number="$(jq --raw-output '.pull_request.number' "${GITHUB_EVENT_PATH}")"
  files_modified="$(
    gh api \
      --header 'Accept: application/vnd.github+json' \
      --header 'X-GitHub-Api-Version: 2022-11-28' \
      --paginate \
      "https://api.github.com/repos/${GITHUB_REPOSITORY}/pulls/${pull_request_number}/files" \
      --jq '.[].filename'
  )"

  while IFS= read -r package_name; do
    # A package must be checked if it has been modified
    if grep --quiet --extended-regexp "^crates/${package_name}" <<< "${files_modified}"; then
      if [[ "${package_name}" == "storage_impl" ]]; then
        all_commands+=("cargo hack clippy --features 'v2,payment_v2,customer_v2' -p storage_impl")
      else
        defined_features=$(get_defined_features "$package_name")
        valid_features=$(echo "$v2_feature_set" | tr ',' '\n' | grep -Fxf <(echo "$defined_features") | tr '\n' ',' | sed 's/,$//')
        all_commands+=("cargo hack clippy --feature-powerset --depth 2 --ignore-unknown-features --at-least-one-of 'v2 ' --include-features '${valid_features}' --package '${package_name}'")
      fi
      printf '::debug::Checking `%s` since it was modified %s\n' "${package_name}"
      packages_checked+=("${package_name}")
    else
      printf '::debug::Skipping `%s` since it was not modified: %s\n' "${package_name}"
      packages_skipped+=("${package_name}")
    fi
  done <<< "${crates_to_check}"
  printf '::notice::Packages checked: %s; Packages skipped: %s\n' "${packages_checked[*]}" "${packages_skipped[*]}"

else
  # If we are doing this locally or on merge queue, then check for all the V2 crates
<<<<<<< HEAD
  all_commands+=("cargo hack clippy --features 'v2,payment_v2' -p storage_impl")
  common_command="cargo hack clippy --feature-powerset --depth 2 --ignore-unknown-features --at-least-one-of 'v2 '"
=======
  all_commands+=("cargo hack clippy --features 'v2,payment_v2,customer_v2' -p storage_impl")

  common_command="cargo hack clippy --feature-powerset --depth 2 --ignore-unknown-features --at-least-one-of 'v2 ' --include-features '${v2_feature_set}'"
  crates_to_include=""
>>>>>>> 52cada01
  while IFS= read -r crate; do
    if [[ "${crate}" != "storage_impl" ]]; then
      crates_to_include=""
      defined_features=$(get_defined_features "$crate")
      valid_features=$(echo "$v2_feature_set" | tr ',' '\n' | grep -Fxf <(echo "$defined_features") | tr '\n' ',' | sed 's/,$//')
      crates_to_include+="--include-features '${valid_features}' --package '${crate}' "
      all_commands+=("${common_command} ${crates_to_include}")
    fi
  done <<< "${crates_to_check}"
fi

if ((${#all_commands[@]} == 0)); then
  echo "There are no commands to be executed"
  exit 0
fi

echo "The list of commands that will be executed:"
printf "%s\n" "${all_commands[@]}"
echo

# Execute the commands
for command in "${all_commands[@]}"; do
  if [[ "${CI:-false}" == "true" && "${GITHUB_ACTIONS:-false}" == "true" ]]; then
    printf '::group::Running `%s`\n' "${command}"
  fi

  bash -c -x "${command}"

  if [[ "${CI:-false}" == "true" && "${GITHUB_ACTIONS:-false}" == "true" ]]; then
    echo '::endgroup::'
  fi
done<|MERGE_RESOLUTION|>--- conflicted
+++ resolved
@@ -60,15 +60,8 @@
 
 else
   # If we are doing this locally or on merge queue, then check for all the V2 crates
-<<<<<<< HEAD
   all_commands+=("cargo hack clippy --features 'v2,payment_v2' -p storage_impl")
   common_command="cargo hack clippy --feature-powerset --depth 2 --ignore-unknown-features --at-least-one-of 'v2 '"
-=======
-  all_commands+=("cargo hack clippy --features 'v2,payment_v2,customer_v2' -p storage_impl")
-
-  common_command="cargo hack clippy --feature-powerset --depth 2 --ignore-unknown-features --at-least-one-of 'v2 ' --include-features '${v2_feature_set}'"
-  crates_to_include=""
->>>>>>> 52cada01
   while IFS= read -r crate; do
     if [[ "${crate}" != "storage_impl" ]]; then
       crates_to_include=""
