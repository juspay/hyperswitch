#!/usr/bin/env bash
set -euo pipefail

crates_to_check=\
'api_models
diesel_models
hyperswitch_domain_models
storage_impl'

v2_feature_set='v2,merchant_account_v2,payment_v2,customer_v2,routing_v2,business_profile_v2'

packages_checked=()
packages_skipped=()

# List of cargo commands that will be executed
all_commands=()

# Function to get defined features for a crate
features_to_run() {
  local crate_name=$1
  cargo metadata --format-version 1 --no-deps | jq --raw-output --arg crate_name "${crate_name}" --arg v2_features "${v2_feature_set}" '[ .packages[] | select(.name == $crate_name) | .features | keys[] | select( IN( .; ( $v2_features | split(",") )[] ) ) ] | join(",")'
}

# If we are running this on a pull request, then only check for packages that are modified
if [[ "${GITHUB_EVENT_NAME:-}" == 'pull_request' ]]; then
  # Obtain the pull request number and files modified in the pull request
  pull_request_number="$(jq --raw-output '.pull_request.number' "${GITHUB_EVENT_PATH}")"
  files_modified="$(
    gh api \
      --header 'Accept: application/vnd.github+json' \
      --header 'X-GitHub-Api-Version: 2022-11-28' \
      --paginate \
      "https://api.github.com/repos/${GITHUB_REPOSITORY}/pulls/${pull_request_number}/files" \
      --jq '.[].filename'
  )"

  while IFS= read -r package_name; do
    # A package must be checked if it has been modified
    if grep --quiet --extended-regexp "^crates/${package_name}" <<< "${files_modified}"; then
      if [[ "${package_name}" == "storage_impl" ]]; then
        all_commands+=("cargo hack clippy --features 'v2,payment_v2,customer_v2,payment_methods_v2' -p storage_impl")
      else
        valid_features="$(features_to_run "$package_name")"
        all_commands+=("cargo hack clippy --feature-powerset --depth 2 --ignore-unknown-features --at-least-one-of 'v2 ' --include-features '${valid_features}' --package '${package_name}'")
      fi
      printf '::debug::Checking `%s` since it was modified %s\n' "${package_name}"
      packages_checked+=("${package_name}")
    else
      printf '::debug::Skipping `%s` since it was not modified: %s\n' "${package_name}"
      packages_skipped+=("${package_name}")
    fi
  done <<< "${crates_to_check}"
  printf '::notice::Packages checked: %s; Packages skipped: %s\n' "${packages_checked[*]}" "${packages_skipped[*]}"

else
  # If we are doing this locally or on merge queue, then check for all the V2 crates
<<<<<<< HEAD
  all_commands+=("cargo hack clippy --features 'v2,payment_v2,customer_v2,payment_methods_v2' -p storage_impl")

  common_command="cargo hack clippy --feature-powerset --depth 2 --ignore-unknown-features --at-least-one-of 'v2 ' --include-features '${v2_feature_set}'"
  crates_to_include=""
=======
  all_commands+=("cargo hack clippy --features 'v2,payment_v2' -p storage_impl")
  common_command="cargo hack clippy --feature-powerset --depth 2 --ignore-unknown-features --at-least-one-of 'v2 '"
>>>>>>> 03f0ea15
  while IFS= read -r crate; do
    if [[ "${crate}" != "storage_impl" ]]; then
      valid_features="$(features_to_run "$crate")"
      crate_with_features="--include-features '${valid_features}' --package '${crate}' "
      all_commands+=("${common_command} ${crate_with_features}")
    fi
  done <<< "${crates_to_check}"
fi

if ((${#all_commands[@]} == 0)); then
  echo "There are no commands to be executed"
  exit 0
fi

echo "The list of commands that will be executed:"
printf "%s\n" "${all_commands[@]}"
echo

# Execute the commands
for command in "${all_commands[@]}"; do
  if [[ "${CI:-false}" == "true" && "${GITHUB_ACTIONS:-false}" == "true" ]]; then
    printf '::group::Running `%s`\n' "${command}"
  fi

  bash -c -x "${command}"

  if [[ "${CI:-false}" == "true" && "${GITHUB_ACTIONS:-false}" == "true" ]]; then
    echo '::endgroup::'
  fi
done<|MERGE_RESOLUTION|>--- conflicted
+++ resolved
@@ -7,7 +7,7 @@
 hyperswitch_domain_models
 storage_impl'
 
-v2_feature_set='v2,merchant_account_v2,payment_v2,customer_v2,routing_v2,business_profile_v2'
+v2_feature_set='v2,merchant_account_v2,payment_v2,customer_v2,routing_v2,business_profile_v2,payment_methods_v2'
 
 packages_checked=()
 packages_skipped=()
@@ -54,15 +54,8 @@
 
 else
   # If we are doing this locally or on merge queue, then check for all the V2 crates
-<<<<<<< HEAD
-  all_commands+=("cargo hack clippy --features 'v2,payment_v2,customer_v2,payment_methods_v2' -p storage_impl")
-
-  common_command="cargo hack clippy --feature-powerset --depth 2 --ignore-unknown-features --at-least-one-of 'v2 ' --include-features '${v2_feature_set}'"
-  crates_to_include=""
-=======
   all_commands+=("cargo hack clippy --features 'v2,payment_v2' -p storage_impl")
   common_command="cargo hack clippy --feature-powerset --depth 2 --ignore-unknown-features --at-least-one-of 'v2 '"
->>>>>>> 03f0ea15
   while IFS= read -r crate; do
     if [[ "${crate}" != "storage_impl" ]]; then
       valid_features="$(features_to_run "$crate")"
