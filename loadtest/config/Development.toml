[log.file]
enabled = false

[log.console]
enabled = false

[log.telemetry]
enabled = true

[master_database]
username = "postgres"
password = "postgres"
host = "db"
port = 5432
dbname = "loadtest_router"
pool_size = 20
connection_timeout = 10

[server]
host = "0.0.0.0"

[redis]
host = "redis-queue"

[secrets]
admin_api_key = "test_admin"
jwt_secret = "secret"

[locker]
host = ""
mock_locker = true
basilisk_host = ""

[eph_key]
validity = 1

[refund]
max_attempts = 10
max_age = 365

[jwekey]
locker_key_identifier1 = ""
locker_key_identifier2 = ""
locker_encryption_key1 = ""
locker_encryption_key2 = ""
locker_decryption_key1 = ""
locker_decryption_key2 = ""

[webhooks]
outgoing_enabled = true

[connectors.aci]
base_url = "https://eu-test.oppwa.com/"

[connectors.adyen]
base_url = "https://checkout-test.adyen.com/"

[connectors.authorizedotnet]
base_url = "https://apitest.authorize.net/xml/v1/request.api"

[connectors.checkout]
base_url = "https://api.sandbox.checkout.com/"

[connectors.stripe]
base_url = "http://stripe-mock:12111/"

[connectors.braintree]
base_url = "https://api.sandbox.braintreegateway.com/"

[connectors.cybersource]
base_url = "https://apitest.cybersource.com/"

[connectors.shift4]
base_url = "https://api.shift4.com/"

[connectors.worldpay]
base_url = "https://try.access.worldpay.com/"

[connectors.globalpay]
base_url = "https://apis.sandbox.globalpay.com/ucp/"

[connectors.applepay]
base_url = "https://apple-pay-gateway.apple.com/"

[connectors.klarna]
base_url = "https://api-na.playground.klarna.com/"

<<<<<<< HEAD
[connectors.multisafepay]
base_url = "https://testapi.multisafepay.com/"
=======
[connectors.bluesnap]
base_url = "https://sandbox.bluesnap.com/"

[connectors.nuvei]
base_url = "https://ppp-test.nuvei.com/"

[connectors.airwallex]
base_url = "https://api-demo.airwallex.com/"
>>>>>>> 301736fc

[connectors.dlocal]
base_url = "https://sandbox.dlocal.com/"

[connectors.supported]
wallets = ["klarna", "braintree", "applepay"]
<<<<<<< HEAD
cards = ["stripe", "adyen", "authorizedotnet", "checkout", "braintree", "cybersource", "shift4", "worldpay", "globalpay", "multisafepay", "dlocal"]
=======
cards = [
    "aci",
    "adyen",
    "airwallex",
    "authorizedotnet",
    "bluesnap",
    "braintree",
    "checkout",
    "cybersource",
    "dlocal",
    "fiserv",
    "globalpay",
    "nuvei",
    "payu",
    "shift4",
    "stripe",
    "worldline",
    "worldpay",
]
>>>>>>> 301736fc
<|MERGE_RESOLUTION|>--- conflicted
+++ resolved
@@ -85,10 +85,6 @@
 [connectors.klarna]
 base_url = "https://api-na.playground.klarna.com/"
 
-<<<<<<< HEAD
-[connectors.multisafepay]
-base_url = "https://testapi.multisafepay.com/"
-=======
 [connectors.bluesnap]
 base_url = "https://sandbox.bluesnap.com/"
 
@@ -97,16 +93,15 @@
 
 [connectors.airwallex]
 base_url = "https://api-demo.airwallex.com/"
->>>>>>> 301736fc
+
+[connectors.multisafepay]
+base_url = "https://testapi.multisafepay.com/"
 
 [connectors.dlocal]
 base_url = "https://sandbox.dlocal.com/"
 
 [connectors.supported]
 wallets = ["klarna", "braintree", "applepay"]
-<<<<<<< HEAD
-cards = ["stripe", "adyen", "authorizedotnet", "checkout", "braintree", "cybersource", "shift4", "worldpay", "globalpay", "multisafepay", "dlocal"]
-=======
 cards = [
     "aci",
     "adyen",
@@ -119,11 +114,11 @@
     "dlocal",
     "fiserv",
     "globalpay",
+    "multisafepay",
     "nuvei",
     "payu",
     "shift4",
     "stripe",
     "worldline",
     "worldpay",
-]
->>>>>>> 301736fc
+]